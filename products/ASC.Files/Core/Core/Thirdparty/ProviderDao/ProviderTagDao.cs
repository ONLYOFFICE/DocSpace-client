// (c) Copyright Ascensio System SIA 2010-2022
//
// This program is a free software product.
// You can redistribute it and/or modify it under the terms
// of the GNU Affero General Public License (AGPL) version 3 as published by the Free Software
// Foundation. In accordance with Section 7(a) of the GNU AGPL its Section 15 shall be amended
// to the effect that Ascensio System SIA expressly excludes the warranty of non-infringement of
// any third-party rights.
//
// This program is distributed WITHOUT ANY WARRANTY, without even the implied warranty
// of MERCHANTABILITY or FITNESS FOR A PARTICULAR  PURPOSE. For details, see
// the GNU AGPL at: http://www.gnu.org/licenses/agpl-3.0.html
//
// You can contact Ascensio System SIA at Lubanas st. 125a-25, Riga, Latvia, EU, LV-1021.
//
// The  interactive user interfaces in modified source and object code versions of the Program must
// display Appropriate Legal Notices, as required under Section 5 of the GNU AGPL version 3.
//
// Pursuant to Section 7(b) of the License you must retain the original Product logo when
// distributing the program. Pursuant to Section 7(e) we decline to grant you any rights under
// trademark law for use of our trademarks.
//
// All the Product's GUI elements, including illustrations and icon sets, as well as technical writing
// content are licensed under the terms of the Creative Commons Attribution-ShareAlike 4.0
// International. See the License terms at http://creativecommons.org/licenses/by-sa/4.0/legalcode

namespace ASC.Files.Thirdparty.ProviderDao;

[Scope]
internal class ProviderTagDao : ProviderDaoBase, ITagDao<string>
{
    public ProviderTagDao(
        IServiceProvider serviceProvider,
        TenantManager tenantManager,
        SecurityDao<string> securityDao,
        TagDao<string> tagDao,
        CrossDao crossDao)
        : base(serviceProvider, tenantManager, securityDao, tagDao, crossDao)
    {
    }

    public IAsyncEnumerable<Tag> GetTagsAsync(Guid subject, TagType tagType, IEnumerable<FileEntry<string>> fileEntries)
    {
        return _tagDao.GetTagsAsync(subject, tagType, fileEntries);
    }

    public IAsyncEnumerable<Tag> GetTagsAsync(Guid subject, TagType tagType, IAsyncEnumerable<FileEntry<string>> fileEntries)
    {
        return _tagDao.GetTagsAsync(subject, tagType, fileEntries);
    }

    public IAsyncEnumerable<Tag> GetTagsAsync(TagType tagType, IEnumerable<FileEntry<string>> fileEntries)
    {
        return _tagDao.GetTagsAsync(tagType, fileEntries);
    }

    public IAsyncEnumerable<Tag> GetNewTagsAsync(Guid subject, Folder<string> parentFolder, bool deepSearch)
    {
        return GetSelector(parentFolder.Id)
            .GetTagDao(parentFolder.Id)
            .GetNewTagsAsync(subject, parentFolder, deepSearch);
    }

    #region Only for Teamlab Documents

    public IAsyncEnumerable<Tag> GetNewTagsAsync(Guid subject, IEnumerable<FileEntry<string>> fileEntries)
    {
        return _tagDao.GetNewTagsAsync(subject, fileEntries);
    }

    public IAsyncEnumerable<Tag> GetNewTagsAsync(Guid subject, IAsyncEnumerable<FileEntry<string>> fileEntries)
    {
        return _tagDao.GetNewTagsAsync(subject, fileEntries);
    }

    public IAsyncEnumerable<Tag> GetNewTagsAsync(Guid subject, FileEntry<string> fileEntry)
    {
        return _tagDao.GetNewTagsAsync(subject, fileEntry);
    }

    public IAsyncEnumerable<Tag> GetTagsAsync(Guid owner, TagType tagType)
    {
        return _tagDao.GetTagsAsync(owner, tagType);
    }

    public IAsyncEnumerable<Tag> GetTagsAsync(string name, TagType tagType)
    {
        return _tagDao.GetTagsAsync(name, tagType);
    }

    public IAsyncEnumerable<Tag> GetTagsAsync(string[] names, TagType tagType)
    {
        return _tagDao.GetTagsAsync(names, tagType);
    }

    public IEnumerable<Tag> SaveTags(IEnumerable<Tag> tag)
    {
        return _tagDao.SaveTags(tag);
    }

    public IEnumerable<Tag> SaveTags(Tag tag)
    {
        return _tagDao.SaveTags(tag);
    }

    public void UpdateNewTags(IEnumerable<Tag> tag)
    {
        _tagDao.UpdateNewTags(tag);
    }

    public void UpdateNewTags(Tag tag)
    {
        _tagDao.UpdateNewTags(tag);
    }

    public async Task RemoveTagsAsync(FileEntry<string> entry, IEnumerable<int> tagsIds)
    {
        await _tagDao.RemoveTagsAsync(entry, tagsIds);
    }

    public void RemoveTags(IEnumerable<Tag> tag)
    {
        _tagDao.RemoveTags(tag);
    }

    public void RemoveTags(Tag tag)
    {
        _tagDao.RemoveTags(tag);
    }

    public IAsyncEnumerable<Tag> GetTagsAsync(string entryID, FileEntryType entryType, TagType tagType)
    {
        return _tagDao.GetTagsAsync(entryID, entryType, tagType);
    }

    public Task<IDictionary<object, IEnumerable<Tag>>> GetTagsAsync(Guid subject, IEnumerable<TagType> tagType, IEnumerable<FileEntry<string>> fileEntries)
    {
        return _tagDao.GetTagsAsync(subject, tagType, fileEntries);
    }

<<<<<<< HEAD
    public Task<IDictionary<object, IEnumerable<Tag>>> GetTagsAsync(Guid subject, IEnumerable<TagType> tagType, IAsyncEnumerable<FileEntry<string>> fileEntries)
    {
        return _tagDao.GetTagsAsync(subject, tagType, fileEntries);
=======
    public IAsyncEnumerable<TagInfo> GetTagsInfoAsync(string searchText, TagType tagType, bool byName, int from = 0, int count = 0)
    {
        return _tagDao.GetTagsInfoAsync(searchText, tagType, byName, from, count);
    }

    public IAsyncEnumerable<TagInfo> GetTagsInfoAsync(IEnumerable<string> names)
    {
        return _tagDao.GetTagsInfoAsync(names);
    }

    public Task<TagInfo> SaveTagInfoAsync(TagInfo tagInfo)
    {
        return _tagDao.SaveTagInfoAsync(tagInfo);
    }

    public Task RemoveTagsAsync(IEnumerable<int> tagsIds)
    {
        return _tagDao.RemoveTagsAsync(tagsIds);
>>>>>>> 5d4715e6
    }

    #endregion
}<|MERGE_RESOLUTION|>--- conflicted
+++ resolved
@@ -1,168 +1,166 @@
-// (c) Copyright Ascensio System SIA 2010-2022
-//
-// This program is a free software product.
-// You can redistribute it and/or modify it under the terms
-// of the GNU Affero General Public License (AGPL) version 3 as published by the Free Software
-// Foundation. In accordance with Section 7(a) of the GNU AGPL its Section 15 shall be amended
-// to the effect that Ascensio System SIA expressly excludes the warranty of non-infringement of
-// any third-party rights.
-//
-// This program is distributed WITHOUT ANY WARRANTY, without even the implied warranty
-// of MERCHANTABILITY or FITNESS FOR A PARTICULAR  PURPOSE. For details, see
-// the GNU AGPL at: http://www.gnu.org/licenses/agpl-3.0.html
-//
-// You can contact Ascensio System SIA at Lubanas st. 125a-25, Riga, Latvia, EU, LV-1021.
-//
-// The  interactive user interfaces in modified source and object code versions of the Program must
-// display Appropriate Legal Notices, as required under Section 5 of the GNU AGPL version 3.
-//
-// Pursuant to Section 7(b) of the License you must retain the original Product logo when
-// distributing the program. Pursuant to Section 7(e) we decline to grant you any rights under
-// trademark law for use of our trademarks.
-//
-// All the Product's GUI elements, including illustrations and icon sets, as well as technical writing
-// content are licensed under the terms of the Creative Commons Attribution-ShareAlike 4.0
-// International. See the License terms at http://creativecommons.org/licenses/by-sa/4.0/legalcode
-
-namespace ASC.Files.Thirdparty.ProviderDao;
-
-[Scope]
-internal class ProviderTagDao : ProviderDaoBase, ITagDao<string>
-{
-    public ProviderTagDao(
-        IServiceProvider serviceProvider,
-        TenantManager tenantManager,
-        SecurityDao<string> securityDao,
-        TagDao<string> tagDao,
-        CrossDao crossDao)
-        : base(serviceProvider, tenantManager, securityDao, tagDao, crossDao)
-    {
-    }
-
-    public IAsyncEnumerable<Tag> GetTagsAsync(Guid subject, TagType tagType, IEnumerable<FileEntry<string>> fileEntries)
-    {
-        return _tagDao.GetTagsAsync(subject, tagType, fileEntries);
-    }
-
-    public IAsyncEnumerable<Tag> GetTagsAsync(Guid subject, TagType tagType, IAsyncEnumerable<FileEntry<string>> fileEntries)
-    {
-        return _tagDao.GetTagsAsync(subject, tagType, fileEntries);
-    }
-
-    public IAsyncEnumerable<Tag> GetTagsAsync(TagType tagType, IEnumerable<FileEntry<string>> fileEntries)
-    {
-        return _tagDao.GetTagsAsync(tagType, fileEntries);
-    }
-
-    public IAsyncEnumerable<Tag> GetNewTagsAsync(Guid subject, Folder<string> parentFolder, bool deepSearch)
-    {
-        return GetSelector(parentFolder.Id)
-            .GetTagDao(parentFolder.Id)
-            .GetNewTagsAsync(subject, parentFolder, deepSearch);
-    }
-
+// (c) Copyright Ascensio System SIA 2010-2022
+//
+// This program is a free software product.
+// You can redistribute it and/or modify it under the terms
+// of the GNU Affero General Public License (AGPL) version 3 as published by the Free Software
+// Foundation. In accordance with Section 7(a) of the GNU AGPL its Section 15 shall be amended
+// to the effect that Ascensio System SIA expressly excludes the warranty of non-infringement of
+// any third-party rights.
+//
+// This program is distributed WITHOUT ANY WARRANTY, without even the implied warranty
+// of MERCHANTABILITY or FITNESS FOR A PARTICULAR  PURPOSE. For details, see
+// the GNU AGPL at: http://www.gnu.org/licenses/agpl-3.0.html
+//
+// You can contact Ascensio System SIA at Lubanas st. 125a-25, Riga, Latvia, EU, LV-1021.
+//
+// The  interactive user interfaces in modified source and object code versions of the Program must
+// display Appropriate Legal Notices, as required under Section 5 of the GNU AGPL version 3.
+//
+// Pursuant to Section 7(b) of the License you must retain the original Product logo when
+// distributing the program. Pursuant to Section 7(e) we decline to grant you any rights under
+// trademark law for use of our trademarks.
+//
+// All the Product's GUI elements, including illustrations and icon sets, as well as technical writing
+// content are licensed under the terms of the Creative Commons Attribution-ShareAlike 4.0
+// International. See the License terms at http://creativecommons.org/licenses/by-sa/4.0/legalcode
+
+namespace ASC.Files.Thirdparty.ProviderDao;
+
+[Scope]
+internal class ProviderTagDao : ProviderDaoBase, ITagDao<string>
+{
+    public ProviderTagDao(
+        IServiceProvider serviceProvider,
+        TenantManager tenantManager,
+        SecurityDao<string> securityDao,
+        TagDao<string> tagDao,
+        CrossDao crossDao)
+        : base(serviceProvider, tenantManager, securityDao, tagDao, crossDao)
+    {
+    }
+
+    public IAsyncEnumerable<Tag> GetTagsAsync(Guid subject, TagType tagType, IEnumerable<FileEntry<string>> fileEntries)
+    {
+        return _tagDao.GetTagsAsync(subject, tagType, fileEntries);
+    }
+
+    public IAsyncEnumerable<Tag> GetTagsAsync(Guid subject, TagType tagType, IAsyncEnumerable<FileEntry<string>> fileEntries)
+    {
+        return _tagDao.GetTagsAsync(subject, tagType, fileEntries);
+    }
+
+    public IAsyncEnumerable<Tag> GetTagsAsync(TagType tagType, IEnumerable<FileEntry<string>> fileEntries)
+    {
+        return _tagDao.GetTagsAsync(tagType, fileEntries);
+    }
+
+    public IAsyncEnumerable<Tag> GetNewTagsAsync(Guid subject, Folder<string> parentFolder, bool deepSearch)
+    {
+        return GetSelector(parentFolder.Id)
+            .GetTagDao(parentFolder.Id)
+            .GetNewTagsAsync(subject, parentFolder, deepSearch);
+    }
+
     #region Only for Teamlab Documents
-
-    public IAsyncEnumerable<Tag> GetNewTagsAsync(Guid subject, IEnumerable<FileEntry<string>> fileEntries)
-    {
-        return _tagDao.GetNewTagsAsync(subject, fileEntries);
-    }
-
-    public IAsyncEnumerable<Tag> GetNewTagsAsync(Guid subject, IAsyncEnumerable<FileEntry<string>> fileEntries)
-    {
-        return _tagDao.GetNewTagsAsync(subject, fileEntries);
-    }
-
-    public IAsyncEnumerable<Tag> GetNewTagsAsync(Guid subject, FileEntry<string> fileEntry)
-    {
-        return _tagDao.GetNewTagsAsync(subject, fileEntry);
-    }
-
-    public IAsyncEnumerable<Tag> GetTagsAsync(Guid owner, TagType tagType)
-    {
-        return _tagDao.GetTagsAsync(owner, tagType);
-    }
-
-    public IAsyncEnumerable<Tag> GetTagsAsync(string name, TagType tagType)
-    {
-        return _tagDao.GetTagsAsync(name, tagType);
-    }
-
-    public IAsyncEnumerable<Tag> GetTagsAsync(string[] names, TagType tagType)
-    {
-        return _tagDao.GetTagsAsync(names, tagType);
-    }
-
-    public IEnumerable<Tag> SaveTags(IEnumerable<Tag> tag)
-    {
-        return _tagDao.SaveTags(tag);
-    }
-
-    public IEnumerable<Tag> SaveTags(Tag tag)
-    {
-        return _tagDao.SaveTags(tag);
-    }
-
-    public void UpdateNewTags(IEnumerable<Tag> tag)
-    {
-        _tagDao.UpdateNewTags(tag);
-    }
-
-    public void UpdateNewTags(Tag tag)
-    {
-        _tagDao.UpdateNewTags(tag);
-    }
-
-    public async Task RemoveTagsAsync(FileEntry<string> entry, IEnumerable<int> tagsIds)
-    {
-        await _tagDao.RemoveTagsAsync(entry, tagsIds);
-    }
-
-    public void RemoveTags(IEnumerable<Tag> tag)
-    {
-        _tagDao.RemoveTags(tag);
-    }
-
-    public void RemoveTags(Tag tag)
-    {
-        _tagDao.RemoveTags(tag);
-    }
-
-    public IAsyncEnumerable<Tag> GetTagsAsync(string entryID, FileEntryType entryType, TagType tagType)
-    {
-        return _tagDao.GetTagsAsync(entryID, entryType, tagType);
-    }
-
-    public Task<IDictionary<object, IEnumerable<Tag>>> GetTagsAsync(Guid subject, IEnumerable<TagType> tagType, IEnumerable<FileEntry<string>> fileEntries)
-    {
-        return _tagDao.GetTagsAsync(subject, tagType, fileEntries);
-    }
-
-<<<<<<< HEAD
-    public Task<IDictionary<object, IEnumerable<Tag>>> GetTagsAsync(Guid subject, IEnumerable<TagType> tagType, IAsyncEnumerable<FileEntry<string>> fileEntries)
-    {
-        return _tagDao.GetTagsAsync(subject, tagType, fileEntries);
-=======
-    public IAsyncEnumerable<TagInfo> GetTagsInfoAsync(string searchText, TagType tagType, bool byName, int from = 0, int count = 0)
-    {
-        return _tagDao.GetTagsInfoAsync(searchText, tagType, byName, from, count);
-    }
-
-    public IAsyncEnumerable<TagInfo> GetTagsInfoAsync(IEnumerable<string> names)
-    {
-        return _tagDao.GetTagsInfoAsync(names);
-    }
-
-    public Task<TagInfo> SaveTagInfoAsync(TagInfo tagInfo)
-    {
-        return _tagDao.SaveTagInfoAsync(tagInfo);
-    }
-
-    public Task RemoveTagsAsync(IEnumerable<int> tagsIds)
-    {
-        return _tagDao.RemoveTagsAsync(tagsIds);
->>>>>>> 5d4715e6
-    }
-
+
+    public IAsyncEnumerable<Tag> GetNewTagsAsync(Guid subject, IEnumerable<FileEntry<string>> fileEntries)
+    {
+        return _tagDao.GetNewTagsAsync(subject, fileEntries);
+    }
+
+    public IAsyncEnumerable<Tag> GetNewTagsAsync(Guid subject, IAsyncEnumerable<FileEntry<string>> fileEntries)
+    {
+        return _tagDao.GetNewTagsAsync(subject, fileEntries);
+    }
+
+    public IAsyncEnumerable<Tag> GetNewTagsAsync(Guid subject, FileEntry<string> fileEntry)
+    {
+        return _tagDao.GetNewTagsAsync(subject, fileEntry);
+    }
+
+    public IAsyncEnumerable<Tag> GetTagsAsync(Guid owner, TagType tagType)
+    {
+        return _tagDao.GetTagsAsync(owner, tagType);
+    }
+
+    public IAsyncEnumerable<Tag> GetTagsAsync(string name, TagType tagType)
+    {
+        return _tagDao.GetTagsAsync(name, tagType);
+    }
+
+    public IAsyncEnumerable<Tag> GetTagsAsync(string[] names, TagType tagType)
+    {
+        return _tagDao.GetTagsAsync(names, tagType);
+    }
+
+    public IEnumerable<Tag> SaveTags(IEnumerable<Tag> tag)
+    {
+        return _tagDao.SaveTags(tag);
+    }
+
+    public IEnumerable<Tag> SaveTags(Tag tag)
+    {
+        return _tagDao.SaveTags(tag);
+    }
+
+    public void UpdateNewTags(IEnumerable<Tag> tag)
+    {
+        _tagDao.UpdateNewTags(tag);
+    }
+
+    public void UpdateNewTags(Tag tag)
+    {
+        _tagDao.UpdateNewTags(tag);
+    }
+
+    public async Task RemoveTagsAsync(FileEntry<string> entry, IEnumerable<int> tagsIds)
+    {
+        await _tagDao.RemoveTagsAsync(entry, tagsIds);
+    }
+
+    public void RemoveTags(IEnumerable<Tag> tag)
+    {
+        _tagDao.RemoveTags(tag);
+    }
+
+    public void RemoveTags(Tag tag)
+    {
+        _tagDao.RemoveTags(tag);
+    }
+
+    public IAsyncEnumerable<Tag> GetTagsAsync(string entryID, FileEntryType entryType, TagType tagType)
+    {
+        return _tagDao.GetTagsAsync(entryID, entryType, tagType);
+    }
+
+    public Task<IDictionary<object, IEnumerable<Tag>>> GetTagsAsync(Guid subject, IEnumerable<TagType> tagType, IEnumerable<FileEntry<string>> fileEntries)
+    {
+        return _tagDao.GetTagsAsync(subject, tagType, fileEntries);
+    }
+
+    public IAsyncEnumerable<TagInfo> GetTagsInfoAsync(string searchText, TagType tagType, bool byName, int from = 0, int count = 0)
+    {
+        return _tagDao.GetTagsInfoAsync(searchText, tagType, byName, from, count);
+    }
+
+    public IAsyncEnumerable<TagInfo> GetTagsInfoAsync(IEnumerable<string> names)
+    {
+        return _tagDao.GetTagsInfoAsync(names);
+    }
+
+    public Task<TagInfo> SaveTagInfoAsync(TagInfo tagInfo)
+    {
+        return _tagDao.SaveTagInfoAsync(tagInfo);
+    }
+
+    public Task RemoveTagsAsync(IEnumerable<int> tagsIds)
+    {
+        return _tagDao.RemoveTagsAsync(tagsIds);
+    }
+
+    public Task<IDictionary<object, IEnumerable<Tag>>> GetTagsAsync(Guid subject, IEnumerable<TagType> tagType, IAsyncEnumerable<FileEntry<string>> fileEntries)
+    {
+        return _tagDao.GetTagsAsync(subject, tagType, fileEntries);
+    }
     #endregion
 }