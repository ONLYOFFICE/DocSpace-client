--- conflicted
+++ resolved
@@ -39,7 +39,7 @@
         FolderDtoHelper folderDtoHelper,
         FileDtoHelper fileDtoHelper,
         FileShareDtoHelper fileShareDtoHelper,
-        IMapper mapper,
+        IMapper mapper,
         SocketManager socketManager) : base(
             globalFolderHelper,
             fileOperationDtoHelper,
@@ -50,8 +50,7 @@
             folderDtoHelper,
             fileDtoHelper,
             fileShareDtoHelper,
-            mapper,
-<<<<<<< HEAD
+            mapper,
             socketManager)
     {
     }
@@ -59,25 +58,25 @@
     /// <summary>
     /// Creates a room in the "Virtual rooms" section.
     /// </summary>
-    /// <short>Create a room</short>
-    /// <category>Virtual rooms</category>
+    /// <short>Create a room</short>
+    /// <category>Virtual rooms</category>
     /// <param type="ASC.Files.Core.ApiModels.RequestDto.CreateRoomRequestDto, ASC.Files.Core.ApiModels.RequestDto" name="inDto">Request parameters for creating a room: <![CDATA[
     /// <ul>
     ///     <li><b>Title</b> (string) - room name,</li>
-    ///     <li><b>RoomType</b> (RoomType) - room type: FillingFormsRoom (1), EditingRoom (2), ReviewRoom (3), ReadOnlyRoom (4), CustomRoom (5),</li>
-    ///     <li><b>Private</b> (bool) - private room or not,</li>
-    ///     <li><b>Share</b> (IEnumerable&lt;FileShareParams&gt;) - collection of sharing parameters:</li>
-    ///     <ul>
-    ///         <li><b>ShareTo</b> (Guid) - ID of the user with whom we want to share a room,</li>
-    ///         <li><b>Email</b> (string) - user email address,</li>
-    ///         <li><b>Access</b> (FileShare) - sharing rights (None, ReadWrite, Read, Restrict, Varies, Review, Comment, FillForms, CustomFilter, RoomAdmin, Editing).</li>
-    ///     </ul>
-    ///     <li><b>Notify</b> (bool) - notifies users about the shared room or not,</li>
+    ///     <li><b>RoomType</b> (RoomType) - room type: FillingFormsRoom (1), EditingRoom (2), ReviewRoom (3), ReadOnlyRoom (4), CustomRoom (5),</li>
+    ///     <li><b>Private</b> (bool) - private room or not,</li>
+    ///     <li><b>Share</b> (IEnumerable&lt;FileShareParams&gt;) - collection of sharing parameters:</li>
+    ///     <ul>
+    ///         <li><b>ShareTo</b> (Guid) - ID of the user with whom we want to share a room,</li>
+    ///         <li><b>Email</b> (string) - user email address,</li>
+    ///         <li><b>Access</b> (FileShare) - sharing rights (None, ReadWrite, Read, Restrict, Varies, Review, Comment, FillForms, CustomFilter, RoomAdmin, Editing).</li>
+    ///     </ul>
+    ///     <li><b>Notify</b> (bool) - notifies users about the shared room or not,</li>
     ///     <li><b>SharingMessage</b> (string) - message to send when notifying about the shared room.</li>
     /// </ul>
     /// ]]></param>
-    /// <returns>Room information: parent folder ID, number of files, number of folders, shareable or not, favorite or not, number for a new folder, list of tags, logo, pinned or not, room type, private or not</returns>
-    /// <path>api/2.0/files/rooms</path>
+    /// <returns>Room information: parent folder ID, number of files, number of folders, shareable or not, favorite or not, number for a new folder, list of tags, logo, pinned or not, room type, private or not</returns>
+    /// <path>api/2.0/files/rooms</path>
     /// <httpMethod>POST</httpMethod>
     [HttpPost("rooms")]
     public async Task<FolderDto<int>> CreateRoomAsync(CreateRoomRequestDto inDto)
@@ -102,51 +101,7 @@
         FolderDtoHelper folderDtoHelper,
         FileDtoHelper fileDtoHelper,
         FileShareDtoHelper fileShareDtoHelper,
-=======
-            socketManager)
-    {
-    }
-
-    /// <summary>
-    /// Create a room in the virtual rooms section
-    /// </summary>
-    /// <short>
-    /// Create room
-    /// </short>
-    /// <param name="title">
-    /// Room name
-    /// </param>
-    /// <param name="roomType">
-    /// Room preset type
-    /// </param>
-    /// <returns>
-    /// Room info
-    /// </returns>
-    [HttpPost("rooms")]
-    public async Task<FolderDto<int>> CreateRoomAsync(CreateRoomRequestDto inDto)
-    {
-        ErrorIfNotDocSpace();
-
-        var room = await _fileStorageService.CreateRoomAsync(inDto.Title, inDto.RoomType, inDto.Private, inDto.Share, inDto.Notify, inDto.SharingMessage);
-
-        return await _folderDtoHelper.GetAsync(room);
-    }
-}
-
-public class VirtualRoomsThirdPartyController : VirtualRoomsController<string>
-{
-    public VirtualRoomsThirdPartyController(
-        GlobalFolderHelper globalFolderHelper,
-        FileOperationDtoHelper fileOperationDtoHelper,
-        CoreBaseSettings coreBaseSettings,
-        CustomTagsService<string> customTagsService,
-        RoomLogoManager roomLogoManager,
-        FileStorageService<string> fileStorageService,
-        FolderDtoHelper folderDtoHelper,
-        FileDtoHelper fileDtoHelper,
-        FileShareDtoHelper fileShareDtoHelper,
->>>>>>> 9b7c765f
-        IMapper mapper,
+        IMapper mapper,
         SocketManager socketManager) : base(
             globalFolderHelper,
             fileOperationDtoHelper,
@@ -157,8 +112,7 @@
             folderDtoHelper,
             fileDtoHelper,
             fileShareDtoHelper,
-            mapper,
-<<<<<<< HEAD
+            mapper,
             socketManager)
     {
     }
@@ -166,26 +120,26 @@
     /// <summary>
     /// Creates a room in the "Virtual rooms" section stored in a third-party storage.
     /// </summary>
-    /// <short>Create a third-party room</short>
-    /// <category>Virtual rooms</category>
-    /// <param type="System.String, System" name="id">ID of the folder in the third-party storage in which the contents of the room will be stored</param>
+    /// <short>Create a third-party room</short>
+    /// <category>Virtual rooms</category>
+    /// <param type="System.String, System" name="id">ID of the folder in the third-party storage in which the contents of the room will be stored</param>
     /// <param type="ASC.Files.Core.ApiModels.RequestDto.CreateRoomRequestDto, ASC.Files.Core.ApiModels.RequestDto" name="inDto">Request parameters for creating a room: <![CDATA[
     /// <ul>
     ///     <li><b>Title</b> (string) - room name,</li>
-    ///     <li><b>RoomType</b> (RoomType) - room type: FillingFormsRoom (1), EditingRoom (2), ReviewRoom (3), ReadOnlyRoom (4), CustomRoom (5),</li>
-    ///     <li><b>Private</b> (bool) - private room or not,</li>
-    ///     <li><b>Share</b> (IEnumerable&lt;FileShareParams&gt;) - collection of sharing parameters:</li>
-    ///     <ul>
-    ///         <li><b>ShareTo</b> (Guid) - ID of the user with whom we want to share a room,</li>
-    ///         <li><b>Email</b> (string) - user email address,</li>
-    ///         <li><b>Access</b> (FileShare) - sharing rights (None, ReadWrite, Read, Restrict, Varies, Review, Comment, FillForms, CustomFilter, RoomAdmin, Editing).</li>
-    ///     </ul>
-    ///     <li><b>Notify</b> (bool) - notifies users about the shared room or not,</li>
+    ///     <li><b>RoomType</b> (RoomType) - room type: FillingFormsRoom (1), EditingRoom (2), ReviewRoom (3), ReadOnlyRoom (4), CustomRoom (5),</li>
+    ///     <li><b>Private</b> (bool) - private room or not,</li>
+    ///     <li><b>Share</b> (IEnumerable&lt;FileShareParams&gt;) - collection of sharing parameters:</li>
+    ///     <ul>
+    ///         <li><b>ShareTo</b> (Guid) - ID of the user with whom we want to share a room,</li>
+    ///         <li><b>Email</b> (string) - user email address,</li>
+    ///         <li><b>Access</b> (FileShare) - sharing rights (None, ReadWrite, Read, Restrict, Varies, Review, Comment, FillForms, CustomFilter, RoomAdmin, Editing).</li>
+    ///     </ul>
+    ///     <li><b>Notify</b> (bool) - notifies users about the shared room or not,</li>
     ///     <li><b>SharingMessage</b> (string) - message to send when notifying about the shared room.</li>
     /// </ul>
     /// ]]></param>
-    /// <returns>Room information: parent folder ID, number of files, number of folders, shareable or not, favorite or not, number for a new folder, list of tags, logo, pinned or not, room type, private or not</returns>
-    /// <path>api/2.0/files/rooms/thirdparty/{id}</path>
+    /// <returns>Room information: parent folder ID, number of files, number of folders, shareable or not, favorite or not, number for a new folder, list of tags, logo, pinned or not, room type, private or not</returns>
+    /// <path>api/2.0/files/rooms/thirdparty/{id}</path>
     /// <httpMethod>POST</httpMethod>
     [HttpPost("rooms/thirdparty/{id}")]
     public async Task<FolderDto<string>> CreateRoomAsync(string id, CreateRoomRequestDto inDto)
@@ -207,53 +161,9 @@
     private readonly RoomLogoManager _roomLogoManager;
     protected readonly FileStorageService<T> _fileStorageService;
     private readonly FileShareDtoHelper _fileShareDtoHelper;
-=======
-            socketManager)
-    {
-    }
-
-    /// <summary>
-    /// Creates a room in the virtual rooms section stored in a third-party storage
-    /// </summary>
-    /// <short>
-    /// Create third-party room
-    /// </short>
-    /// <param name="id">
-    /// ID of the folder in the third-party storage in which the contents of the room will be stored
-    /// </param>
-    /// <param name="title">
-    /// Room name
-    /// </param>
-    /// <param name="roomType">
-    /// Room preset type
-    /// </param>
-    /// <returns>
-    /// Room info
-    /// </returns>
-    [HttpPost("rooms/thirdparty/{id}")]
-    public async Task<FolderDto<string>> CreateRoomAsync(string id, CreateRoomRequestDto inDto)
-    {
-        ErrorIfNotDocSpace();
-
-        var room = await _fileStorageService.CreateThirdPartyRoomAsync(inDto.Title, inDto.RoomType, id, inDto.Private, inDto.Share, inDto.Notify, inDto.SharingMessage);
-
-        return await _folderDtoHelper.GetAsync(room);
-    }
-}
-
-public abstract class VirtualRoomsController<T> : ApiControllerBase
-{
-    private readonly GlobalFolderHelper _globalFolderHelper;
-    private readonly FileOperationDtoHelper _fileOperationDtoHelper;
-    private readonly CoreBaseSettings _coreBaseSettings;
-    private readonly CustomTagsService<T> _customTagsService;
-    private readonly RoomLogoManager _roomLogoManager;
-    protected readonly FileStorageService<T> _fileStorageService;
-    private readonly FileShareDtoHelper _fileShareDtoHelper;
->>>>>>> 9b7c765f
-    private readonly IMapper _mapper;
-    private readonly SocketManager _socketManager;
-
+    private readonly IMapper _mapper;
+    private readonly SocketManager _socketManager;
+
     protected VirtualRoomsController(
         GlobalFolderHelper globalFolderHelper,
         FileOperationDtoHelper fileOperationDtoHelper,
@@ -264,7 +174,7 @@
         FolderDtoHelper folderDtoHelper,
         FileDtoHelper fileDtoHelper,
         FileShareDtoHelper fileShareDtoHelper,
-        IMapper mapper,
+        IMapper mapper,
         SocketManager socketManager) : base(folderDtoHelper, fileDtoHelper)
     {
         _globalFolderHelper = globalFolderHelper;
@@ -274,19 +184,18 @@
         _roomLogoManager = roomLogoManager;
         _fileStorageService = fileStorageService;
         _fileShareDtoHelper = fileShareDtoHelper;
-        _mapper = mapper;
-        _socketManager = socketManager;
-<<<<<<< HEAD
+        _mapper = mapper;
+        _socketManager = socketManager;
     }
 
     /// <summary>
     /// Returns the virtual room information.
     /// </summary>
-    /// <short>Get room information</short>
-    /// <category>Virtual rooms</category>
-    /// <param type="System.Int32, System" name="id">Room ID</param>
-    /// <returns>Room information: parent folder ID, number of files, number of folders, shareable or not, favorite or not, number for a new folder, list of tags, logo, pinned or not, room type, private or not</returns>
-    /// <path>api/2.0/files/rooms/{id}</path>
+    /// <short>Get room information</short>
+    /// <category>Virtual rooms</category>
+    /// <param type="System.Int32, System" name="id">Room ID</param>
+    /// <returns>Room information: parent folder ID, number of files, number of folders, shareable or not, favorite or not, number for a new folder, list of tags, logo, pinned or not, room type, private or not</returns>
+    /// <path>api/2.0/files/rooms/{id}</path>
     /// <httpMethod>GET</httpMethod>
     [HttpGet("rooms/{id}")]
     public async Task<FolderDto<T>> GetRoomInfoAsync(T id)
@@ -300,14 +209,14 @@
 
     /// <summary>
     /// Renames a virtual room with the ID specified in  the request.
-    /// </summary>
-    /// <short>Rename a room</short>
-    /// <category>Virtual rooms</category>
+    /// </summary>
+    /// <short>Rename a room</short>
+    /// <category>Virtual rooms</category>
     /// <param type="System.Int32, System" name="id">Room ID</param>
     /// <param type="ASC.Files.Core.ApiModels.RequestDto.UpdateRoomRequestDto, ASC.Files.Core.ApiModels.RequestDto" name="inDto">Request parameters for updating a virtual room: Title (string) - new room name</param>
     /// <returns>Updated room information: parent folder ID, number of files, number of folders, shareable or not, favorite or not, number for a new folder, list of tags, logo, pinned or not, room type, private or not</returns>
-    /// <path>api/2.0/files/rooms/{id}</path>
-    /// <httpMethod>PUT</httpMethod>
+    /// <path>api/2.0/files/rooms/{id}</path>
+    /// <httpMethod>PUT</httpMethod>
     [HttpPut("rooms/{id}")]
     public async Task<FolderDto<T>> UpdateRoomAsync(T id, UpdateRoomRequestDto inDto)
     {
@@ -322,11 +231,11 @@
     /// Removes a virtual room with the ID specified in the request.
     /// </summary>
     /// <short>Remove a room</short>
-    /// <category>Virtual rooms</category>
+    /// <category>Virtual rooms</category>
     /// <param type="System.Int32, System" name="id">Room ID</param>
     /// <param type="ASC.Files.Core.ApiModels.RequestDto.DeleteRoomRequestDto, ASC.Files.Core.ApiModels.RequestDto" name="inDto">Request parameters for deleting a virtual room: DeleteAfter (bool) - specifies whether to delete a room after the editing session is finished or not</param>
     /// <returns>File operation: operation ID, operation type, operation progress, error, processing status, finished or not, URL, list of files, list of folders</returns>
-    /// <path>api/2.0/files/rooms/{id}</path>
+    /// <path>api/2.0/files/rooms/{id}</path>
     /// <httpMethod>DELETE</httpMethod>
     [HttpDelete("rooms/{id}")]
     public async Task<FileOperationDto> DeleteRoomAsync(T id, DeleteRoomRequestDto inDto)
@@ -343,11 +252,11 @@
     /// Moves a virtual room with the ID specified in the request to the "Archive" section.
     /// </summary>
     /// <short>Archive a room</short>
-    /// <category>Virtual rooms</category>
+    /// <category>Virtual rooms</category>
     /// <param type="System.Int32, System" name="id">Room ID</param>
     /// <param type="ASC.Files.Core.ApiModels.RequestDto.ArchiveRoomRequestDto, ASC.Files.Core.ApiModels.RequestDto" name="inDto">Request parameters for archiving a virtual room: DeleteAfter (bool) - specifies whether to archive a room after the editing session is finished or not</param>
     /// <returns>File operation: operation ID, operation type, operation progress, error, processing status, finished or not, URL, list of files, list of folders</returns>
-    /// <path>api/2.0/files/rooms/{id}/archive</path>
+    /// <path>api/2.0/files/rooms/{id}/archive</path>
     /// <httpMethod>PUT</httpMethod>
     [HttpPut("rooms/{id}/archive")]
     public async Task<FileOperationDto> ArchiveRoomAsync(T id, ArchiveRoomRequestDto inDto)
@@ -367,11 +276,11 @@
     /// Moves a virtual room with the ID specified in the request from the "Archive" section to the "Virtual room" section.
     /// </summary>
     /// <short>Unarchive a room</short>
-    /// <category>Virtual rooms</category>
+    /// <category>Virtual rooms</category>
     /// <param type="System.Int32, System" name="id">Room ID</param>
     /// <param type="ASC.Files.Core.ApiModels.RequestDto.ArchiveRoomRequestDto, ASC.Files.Core.ApiModels.RequestDto" name="inDto">Request parameters for unarchiving a virtual room: DeleteAfter (bool) - specifies whether to unarchive a room after the editing session is finished or not</param>
     /// <returns>File operation: operation ID, operation type, operation progress, error, processing status, finished or not, URL, list of files, list of folders</returns>
-    /// <path>api/2.0/files/rooms/{id}/unarchive</path>
+    /// <path>api/2.0/files/rooms/{id}/unarchive</path>
     /// <httpMethod>PUT</httpMethod>
     [HttpPut("rooms/{id}/unarchive")]
     public async Task<FileOperationDto> UnarchiveRoomAsync(T id, ArchiveRoomRequestDto inDto)
@@ -390,348 +299,59 @@
     /// <summary>
     /// Sets the access rights to a virtual room with the ID specified in the request.
     /// </summary>
-    /// <short>Set the room access rights</short>
-    /// <category>Virtual rooms</category>
-    /// <param type="System.Int32, System" name="id">Room ID</param>
+    /// <short>Set the room access rights</short>
+    /// <category>Virtual rooms</category>
+    /// <param type="System.Int32, System" name="id">Room ID</param>
     /// <param type="ASC.Files.Core.ApiModels.RequestDto.RoomInvitationRequestDto, ASC.Files.Core.ApiModels.RequestDto" name="inDto">Request parameters for inviting users to a room: <![CDATA[
     /// <ul>
-    ///     <li><b>Invitations</b> (IEnumerable&lt;RoomInvitation&gt;) - collection of invitation parameters:</li>
-    ///     <ul>
-    ///         <li><b>Id</b> (Guid) - ID of the user with whom we want to share a room,</li>
-    ///         <li><b>Email</b> (string) - user email address,</li>
-    ///         <li><b>Access</b> (FileShare) - sharing rights (None, ReadWrite, Read, Restrict, Varies, Review, Comment, FillForms, CustomFilter, RoomAdmin, Editing).</li>
+    ///     <li><b>Invitations</b> (IEnumerable&lt;RoomInvitation&gt;) - collection of invitation parameters:</li>
+    ///     <ul>
+    ///         <li><b>Id</b> (Guid) - ID of the user with whom we want to share a room,</li>
+    ///         <li><b>Email</b> (string) - user email address,</li>
+    ///         <li><b>Access</b> (FileShare) - sharing rights (None, ReadWrite, Read, Restrict, Varies, Review, Comment, FillForms, CustomFilter, RoomAdmin, Editing).</li>
     ///     </ul>
-    ///     <li><b>Notify</b> (bool) - notifies users about the shared room or not,</li>
+    ///     <li><b>Notify</b> (bool) - notifies users about the shared room or not,</li>
     ///     <li><b>Message</b> (string) - message to send when notifying about the shared room.</li>
     /// </ul>
     /// ]]></param>
-    /// <returns>Room security information: room members, warning</returns>
-    /// <path>api/2.0/files/rooms/{id}/share</path>
+    /// <returns>Room security information: room members, warning</returns>
+    /// <path>api/2.0/files/rooms/{id}/share</path>
     /// <httpMethod>PUT</httpMethod>
     [HttpPut("rooms/{id}/share")]
     public async Task<RoomSecurityDto> SetRoomSecurityAsync(T id, RoomInvitationRequestDto inDto)
     {
-=======
-    }
-
-    /// <summary>
-    /// Getting virtual room information
-    /// </summary>
-    /// <param name="id">
-    /// Room ID
-    /// </param>
-    /// <returns>
-    /// Room info
-    /// </returns>
-    [HttpGet("rooms/{id}")]
-    public async Task<FolderDto<T>> GetRoomInfoAsync(T id)
-    {
-        ErrorIfNotDocSpace();
-
-        var folder = await _fileStorageService.GetFolderAsync(id).NotFoundIfNull("Folder not found");
-
-        return await _folderDtoHelper.GetAsync(folder);
-    }
-
-    /// <summary>
-    /// Renaming a virtual room
-    /// </summary>
-    /// <param name="id">
-    /// Room ID
-    /// </param>
-    /// <param name="title">
-    /// New room name
-    /// </param>
-    /// <returns>
-    /// Updated room info
-    /// </returns>
-    [HttpPut("rooms/{id}")]
-    public async Task<FolderDto<T>> UpdateRoomAsync(T id, UpdateRoomRequestDto inDto)
-    {
-        ErrorIfNotDocSpace();
-
-        var room = await _fileStorageService.FolderRenameAsync(id, inDto.Title);
-
-        return await _folderDtoHelper.GetAsync(room);
-    }
-
-    /// <summary>
-    /// Permanent deletion of a virtual room
-    /// </summary>
-    /// <short>
-    /// Deleting room
-    /// </short>
-    /// <param name="id">
-    /// Room ID
-    /// </param>
-    /// <param name="deleteAfter">
-    /// Delete after finished
-    /// </param>
-    /// <returns>
-    /// Result of the operation
-    /// </returns>
-    [HttpDelete("rooms/{id}")]
-    public async Task<FileOperationDto> DeleteRoomAsync(T id, DeleteRoomRequestDto inDto)
-    {
-        ErrorIfNotDocSpace();
-
-        var operationResult = _fileStorageService.DeleteFolder("delete", id, false, inDto.DeleteAfter, true)
-            .FirstOrDefault();
-
-        return await _fileOperationDtoHelper.GetAsync(operationResult);
-    }
-
-    /// <summary>
-    /// Moving a room to the archive section
-    /// </summary>
-    /// <short>
-    /// Archiving room
-    /// </short>
-    /// <param name="id">
-    /// Room ID
-    /// </param>
-    /// <param name="deleteAfter">
-    /// Archive after finished
-    /// </param>
-    /// <returns>
-    /// Result of the operation
-    /// </returns>
-    [HttpPut("rooms/{id}/archive")]
-    public async Task<FileOperationDto> ArchiveRoomAsync(T id, ArchiveRoomRequestDto inDto)
-    {
-        ErrorIfNotDocSpace();
-
-        var destFolder = JsonSerializer.SerializeToElement(await _globalFolderHelper.FolderArchiveAsync);
-        var movableRoom = JsonSerializer.SerializeToElement(id);
-
-        var operationResult = _fileStorageService.MoveOrCopyItems(new List<JsonElement> { movableRoom }, new List<JsonElement>(), destFolder, FileConflictResolveType.Skip, false, inDto.DeleteAfter)
-            .FirstOrDefault();
-
-        return await _fileOperationDtoHelper.GetAsync(operationResult);
-    }
-
-    /// <summary>
-    /// Moving a room to the virtual room section
-    /// </summary>
-    /// <short>
-    /// Unarchiving room
-    /// </short>
-    /// <param name="id">
-    /// Room ID
-    /// </param>
-    /// <param name="deleteAfter">
-    /// Unarchive after finished
-    /// </param>
-    /// <returns>
-    /// Result of the operation
-    /// </returns>
-    [HttpPut("rooms/{id}/unarchive")]
-    public async Task<FileOperationDto> UnarchiveRoomAsync(T id, ArchiveRoomRequestDto inDto)
-    {
-        ErrorIfNotDocSpace();
-
-        var destFolder = JsonSerializer.SerializeToElement(await _globalFolderHelper.FolderVirtualRoomsAsync);
-        var movableRoom = JsonSerializer.SerializeToElement(id);
-
-        var operationResult = _fileStorageService.MoveOrCopyItems(new List<JsonElement> { movableRoom }, new List<JsonElement>(), destFolder, FileConflictResolveType.Skip, false, inDto.DeleteAfter)
-            .FirstOrDefault();
-
-        return await _fileOperationDtoHelper.GetAsync(operationResult);
-    }
-
-    /// <summary>
-    /// Setting access rights for a virtual room
-    /// </summary>
-    /// <short>
-    /// Set access
-    /// </short>
-    /// <param name="id">
-    /// Room ID
-    /// </param>
-    /// <param name="shareTo">
-    /// ID of the user to whom access will be assigned
-    /// </param>
-    /// <param name="access">
-    /// Access level
-    /// </param>
-    /// <param name="notify">
-    /// Notifying users about access
-    /// </param>
-    /// <param name="sharingMessage">
-    /// Notification message
-    /// </param>
-    /// <returns>
-    /// Room security info
-    /// </returns>
-    [HttpPut("rooms/{id}/share")]
-    public async Task<RoomSecurityDto> SetRoomSecurityAsync(T id, RoomInvitationRequestDto inDto)
-    {
->>>>>>> 9b7c765f
-        ErrorIfNotDocSpace();
-
+        ErrorIfNotDocSpace();
+
         var result = new RoomSecurityDto();
 
         if (inDto.Invitations != null && inDto.Invitations.Any())
-        {
-            var wrappers = _mapper.Map<IEnumerable<RoomInvitation>, List<AceWrapper>>(inDto.Invitations);
-
-            var aceCollection = new AceCollection<T>
-            {
-                Files = Array.Empty<T>(),
-                Folders = new[] { id },
-                Aces = wrappers,
-                Message = inDto.Message
-            };
-
+        {
+            var wrappers = _mapper.Map<IEnumerable<RoomInvitation>, List<AceWrapper>>(inDto.Invitations);
+
+            var aceCollection = new AceCollection<T>
+            {
+                Files = Array.Empty<T>(),
+                Folders = new[] { id },
+                Aces = wrappers,
+                Message = inDto.Message
+            };
+
             result.Warning = await _fileStorageService.SetAceObjectAsync(aceCollection, inDto.Notify);
-        }
-
+        }
+
         result.Members = await GetRoomSecurityInfoAsync(id).ToListAsync();
 
         return result;
     }
 
     /// <summary>
-    /// Setting access rights for a virtual room
-    /// </summary>
-    /// <param name="id">
-    /// Room ID
-    /// </param>
-    /// <returns>Room security info</returns>
-    [HttpGet("rooms/{id}/share")]
-    public async IAsyncEnumerable<FileShareDto> GetRoomSecurityInfoAsync(T id)
-    {
-        var fileShares = await _fileStorageService.GetSharedInfoAsync(Array.Empty<T>(), new[] { id });
-
-        foreach (var fileShareDto in fileShares)
-        {
-            yield return await _fileShareDtoHelper.Get(fileShareDto);
-        }
-    }
-
-    /// <summary>
-    /// Setting an external invite link
-    /// </summary>
-    /// <param name="id">
-    /// Room ID
-    /// </param>
-    /// <param name="linkId">
-    /// Link ID
-    /// </param>
-    /// <param name="title">
-    /// External link name
-    /// </param>
-    /// /// <param name="access">
-    /// Access level
-    /// </param>
-    /// <returns>Room security info</returns>
-    [HttpPut("rooms/{id}/links")]
-    public async IAsyncEnumerable<FileShareDto> SetInvintationLinkAsync(T id, InvintationLinkRequestDto inDto)
-    {
-        var fileShares = await _fileStorageService.SetInvitationLink(id, inDto.LinkId, inDto.Title, inDto.Access);
-
-        foreach (var fileShareDto in fileShares)
-        {
-            yield return await _fileShareDtoHelper.Get(fileShareDto);
-        }
-    }
-
-    /// <summary>
-    /// Add tags for a virtual room
-    /// </summary>
-    /// <short>
-    /// Add tags
-    /// </short>
-    /// <param name="id">
-    /// Room ID
-    /// </param>
-    /// <param name="names">
-    /// Tag names
-    /// </param>
-    /// <returns>
-    /// Room info
-    /// </returns>
-    [HttpPut("rooms/{id}/tags")]
-    public async Task<FolderDto<T>> AddTagsAsync(T id, BatchTagsRequestDto inDto)
-    {
-        ErrorIfNotDocSpace();
-
-        var room = await _customTagsService.AddRoomTagsAsync(id, inDto.Names);
-
-        return await _folderDtoHelper.GetAsync(room);
-    }
-
-    /// <summary>
-    /// Attaching a tag to a virtual room
-    /// </summary>
-    /// <short>
-    /// Add tags
-    /// </short>
-    /// <param name="id">
-    /// Room ID
-    /// </param>
-    /// <param name="names">
-    /// Tag names
-    /// </param>
-    /// <returns>
-    /// Room info
-    /// </returns>
-    [HttpDelete("rooms/{id}/tags")]
-    public async Task<FolderDto<T>> DeleteTagsAsync(T id, BatchTagsRequestDto inDto)
-    {
-        ErrorIfNotDocSpace();
-
-        var room = await _customTagsService.DeleteRoomTagsAsync(id, inDto.Names);
-
-        return await _folderDtoHelper.GetAsync(room);
-    }
-
-    /// <summary>
-    /// Creating a logo for a virtual room
-    /// </summary>
-    /// <short>
-    /// Create room logo
-    /// </short>
-    /// <param name="id">
-    /// Room ID
-    /// </param>
-    /// <param name="tmpFile">
-    /// The path to the temporary image file
-    /// </param>
-    /// <param name="x">
-    /// The coordinate X of the rectangle's starting point
-    /// </param>
-    /// <param name="y">
-    /// The coordinate Y of the rectangle's starting point
-    /// </param>
-    /// <param name="width">
-    /// Rectangle width
-    /// </param>
-    /// <param name="height">
-    /// Rectangle height
-    /// </param>
-    /// <returns>
-    /// Room info
-    /// </returns>
-    [HttpPost("rooms/{id}/logo")]
-    public async Task<FolderDto<T>> CreateRoomLogoAsync(T id, LogoRequestDto inDto)
-    {
-        ErrorIfNotDocSpace();
-
-<<<<<<< HEAD
-        result.Members = await GetRoomSecurityInfoAsync(id).ToListAsync();
-
-        return result;
-    }
-
-    /// <summary>
     /// Returns the access rights of a virtual room with the ID specified in the request.
     /// </summary>
-    /// <short>Get the room access rights</short>
-    /// <category>Virtual rooms</category>
-    /// <param type="System.Int32, System" name="id">Room ID</param>
-    /// <returns>Security information of room files: sharing rights, a user who has the access to the specified file, the file is locked by this user or not, this user is an owner of the specified file or not, this user can edit the access to the specified file or not</returns>
-    /// <path>api/2.0/files/rooms/{id}/share</path>
+    /// <short>Get the room access rights</short>
+    /// <category>Virtual rooms</category>
+    /// <param type="System.Int32, System" name="id">Room ID</param>
+    /// <returns>Security information of room files: sharing rights, a user who has the access to the specified file, the file is locked by this user or not, this user is an owner of the specified file or not, this user can edit the access to the specified file or not</returns>
+    /// <path>api/2.0/files/rooms/{id}/share</path>
     /// <httpMethod>GET</httpMethod>
     [HttpGet("rooms/{id}/share")]
     public async IAsyncEnumerable<FileShareDto> GetRoomSecurityInfoAsync(T id)
@@ -747,18 +367,18 @@
     /// <summary>
     /// Sets an external link to invite the users to a virtual room with the ID specified in the request.
     /// </summary>
-    /// <short>Set an external invitation link</short>
-    /// <category>Virtual rooms</category>
-    /// <param type="System.Int32, System" name="id">Room ID</param>
+    /// <short>Set an external invitation link</short>
+    /// <category>Virtual rooms</category>
+    /// <param type="System.Int32, System" name="id">Room ID</param>
     /// <param type="ASC.Files.Core.ApiModels.RequestDto.InvintationLinkRequestDto, ASC.Files.Core.ApiModels.RequestDto" name="inDto">Invitation link request parameters: <![CDATA[
     /// <ul>
     ///     <li><b>LinkId</b> (Guid) - link ID,</li>
-    ///     <li><b>Title</b> (string) - external link name,</li>
+    ///     <li><b>Title</b> (string) - external link name,</li>
     ///     <li><b>Access</b> (FileShare) - sharing rights (None, ReadWrite, Read, Restrict, Varies, Review, Comment, FillForms, CustomFilter, RoomAdmin, Editing).</li>
     /// </ul>
     /// ]]></param>
-    /// <returns>Security information of room files: sharing rights, a user who has the access to the specified file, the file is locked by this user or not, this user is an owner of the specified file or not, this user can edit the access to the specified file or not</returns>
-    /// <path>api/2.0/files/rooms/{id}/links</path>
+    /// <returns>Security information of room files: sharing rights, a user who has the access to the specified file, the file is locked by this user or not, this user is an owner of the specified file or not, this user can edit the access to the specified file or not</returns>
+    /// <path>api/2.0/files/rooms/{id}/links</path>
     /// <httpMethod>PUT</httpMethod>
     [HttpPut("rooms/{id}/links")]
     public async IAsyncEnumerable<FileShareDto> SetInvintationLinkAsync(T id, InvintationLinkRequestDto inDto)
@@ -774,12 +394,12 @@
     /// <summary>
     /// Adds the tags to a virtual room with the ID specified in the request.
     /// </summary>
-    /// <short>Add room tags</short>
+    /// <short>Add room tags</short>
     /// <category>Virtual rooms</category>
     /// <param type="System.Int32, System" name="id">Room ID</param>
     /// <param type="ASC.Files.Core.ApiModels.RequestDto.BatchTagsRequestDto, ASC.Files.Core.ApiModels.RequestDto" name="inDto">Request parameters for adding tags: Names (IEnumerable&lt;string&gt;) - tag names</param>
-    /// <returns>Room information: parent folder ID, number of files, number of folders, shareable or not, favorite or not, number for a new folder, list of tags, logo, pinned or not, room type, private or not</returns>
-    /// <path>api/2.0/files/rooms/{id}/tags</path>
+    /// <returns>Room information: parent folder ID, number of files, number of folders, shareable or not, favorite or not, number for a new folder, list of tags, logo, pinned or not, room type, private or not</returns>
+    /// <path>api/2.0/files/rooms/{id}/tags</path>
     /// <httpMethod>PUT</httpMethod>
     [HttpPut("rooms/{id}/tags")]
     public async Task<FolderDto<T>> AddTagsAsync(T id, BatchTagsRequestDto inDto)
@@ -794,12 +414,12 @@
     /// <summary>
     /// Removes the tags from a virtual room with the ID specified in the request.
     /// </summary>
-    /// <short>Remove room tags</short>
+    /// <short>Remove room tags</short>
     /// <category>Virtual rooms</category>
     /// <param type="System.Int32, System" name="id">Room ID</param>
     /// <param type="ASC.Files.Core.ApiModels.RequestDto.BatchTagsRequestDto, ASC.Files.Core.ApiModels.RequestDto" name="inDto">Request parameters for removing tags: Names (IEnumerable&lt;string&gt;) - tag names</param>
-    /// <returns>Room information: parent folder ID, number of files, number of folders, shareable or not, favorite or not, number for a new folder, list of tags, logo, pinned or not, room type, private or not</returns>
-    /// <path>api/2.0/files/rooms/{id}/tags</path>
+    /// <returns>Room information: parent folder ID, number of files, number of folders, shareable or not, favorite or not, number for a new folder, list of tags, logo, pinned or not, room type, private or not</returns>
+    /// <path>api/2.0/files/rooms/{id}/tags</path>
     /// <httpMethod>DELETE</httpMethod>
     [HttpDelete("rooms/{id}/tags")]
     public async Task<FolderDto<T>> DeleteTagsAsync(T id, BatchTagsRequestDto inDto)
@@ -814,29 +434,29 @@
     /// <summary>
     /// Creates a logo for a virtual room with the ID specified in the request.
     /// </summary>
-    /// <short>Create a room logo</short>
-    /// <category>Virtual rooms</category>
-    /// <param type="System.Int32, System" name="id">Room ID</param>
+    /// <short>Create a room logo</short>
+    /// <category>Virtual rooms</category>
+    /// <param type="System.Int32, System" name="id">Room ID</param>
     /// <param type="ASC.Files.Core.ApiModels.RequestDto.LogoRequestDto, ASC.Files.Core.ApiModels.RequestDto" name="inDto">Logo request parameters: <![CDATA[
     /// <ul>
     ///     <li><b>TmpFile</b> (string) - the path to the temporary image file,</li>
-    ///     <li><b>X</b> (integer) - the X coordinate of the rectangle starting point,</li>
-    ///     <li><b>Y</b> (integer) - the Y coordinate of the rectangle starting point,</li>
-    ///     <li><b>Width</b> (integer) - the rectangle width,</li>
+    ///     <li><b>X</b> (integer) - the X coordinate of the rectangle starting point,</li>
+    ///     <li><b>Y</b> (integer) - the Y coordinate of the rectangle starting point,</li>
+    ///     <li><b>Width</b> (integer) - the rectangle width,</li>
     ///     <li><b>Height</b> (integer) - the rectangle height.</li>
     /// </ul>
     /// ]]></param>
-    /// <returns>Room information: parent folder ID, number of files, number of folders, shareable or not, favorite or not, number for a new folder, list of tags, logo, pinned or not, room type, private or not</returns>
-    /// <path>api/2.0/files/rooms/{id}/logo</path>
+    /// <returns>Room information: parent folder ID, number of files, number of folders, shareable or not, favorite or not, number for a new folder, list of tags, logo, pinned or not, room type, private or not</returns>
+    /// <path>api/2.0/files/rooms/{id}/logo</path>
     /// <httpMethod>POST</httpMethod>
     [HttpPost("rooms/{id}/logo")]
     public async Task<FolderDto<T>> CreateRoomLogoAsync(T id, LogoRequestDto inDto)
     {
         ErrorIfNotDocSpace();
 
-        var room = await _roomLogoManager.CreateAsync(id, inDto.TmpFile, inDto.X, inDto.Y, inDto.Width, inDto.Height);
-
-        await _socketManager.UpdateFolderAsync(room);
+        var room = await _roomLogoManager.CreateAsync(id, inDto.TmpFile, inDto.X, inDto.Y, inDto.Width, inDto.Height);
+
+        await _socketManager.UpdateFolderAsync(room);
 
         return await _folderDtoHelper.GetAsync(room);
     }
@@ -844,20 +464,20 @@
     /// <summary>
     /// Removes a logo from a virtual room with the ID specified in the request.
     /// </summary>
-    /// <short>Remove a room logo</short>
-    /// <category>Virtual rooms</category>
-    /// <param type="System.Int32, System" name="id">Room ID</param>
-    /// <returns>Room information: parent folder ID, number of files, number of folders, shareable or not, favorite or not, number for a new folder, list of tags, logo, pinned or not, room type, private or not</returns>
-    /// <path>api/2.0/files/rooms/{id}/logo</path>
+    /// <short>Remove a room logo</short>
+    /// <category>Virtual rooms</category>
+    /// <param type="System.Int32, System" name="id">Room ID</param>
+    /// <returns>Room information: parent folder ID, number of files, number of folders, shareable or not, favorite or not, number for a new folder, list of tags, logo, pinned or not, room type, private or not</returns>
+    /// <path>api/2.0/files/rooms/{id}/logo</path>
     /// <httpMethod>DELETE</httpMethod>
     [HttpDelete("rooms/{id}/logo")]
     public async Task<FolderDto<T>> DeleteRoomLogoAsync(T id)
     {
         ErrorIfNotDocSpace();
 
-        var room = await _roomLogoManager.DeleteAsync(id);
-
-        await _socketManager.UpdateFolderAsync(room);
+        var room = await _roomLogoManager.DeleteAsync(id);
+
+        await _socketManager.UpdateFolderAsync(room);
 
         return await _folderDtoHelper.GetAsync(room);
     }
@@ -865,11 +485,11 @@
     /// <summary>
     /// Pins a virtual room with the ID specified in the request to the top of the list.
     /// </summary>
-    /// <short>Pin a room</short>
-    /// <category>Virtual rooms</category>
-    /// <param type="System.Int32, System" name="id">Room ID</param>
-    /// <returns>Room information: parent folder ID, number of files, number of folders, shareable or not, favorite or not, number for a new folder, list of tags, logo, pinned or not, room type, private or not</returns>
-    /// <path>api/2.0/files/rooms/{id}/pin</path>
+    /// <short>Pin a room</short>
+    /// <category>Virtual rooms</category>
+    /// <param type="System.Int32, System" name="id">Room ID</param>
+    /// <returns>Room information: parent folder ID, number of files, number of folders, shareable or not, favorite or not, number for a new folder, list of tags, logo, pinned or not, room type, private or not</returns>
+    /// <path>api/2.0/files/rooms/{id}/pin</path>
     /// <httpMethod>PUT</httpMethod>
     [HttpPut("rooms/{id}/pin")]
     public async Task<FolderDto<T>> PinRoomAsync(T id)
@@ -884,11 +504,11 @@
     /// <summary>
     /// Unpins a virtual room with the ID specified in the request from the top of the list.
     /// </summary>
-    /// <short>Unpin a room</short>
-    /// <category>Virtual rooms</category>
-    /// <param type="System.Int32, System" name="id">Room ID</param>
-    /// <returns>Room information: parent folder ID, number of files, number of folders, shareable or not, favorite or not, number for a new folder, list of tags, logo, pinned or not, room type, private or not</returns>
-    /// <path>api/2.0/files/rooms/{id}/unpin</path>
+    /// <short>Unpin a room</short>
+    /// <category>Virtual rooms</category>
+    /// <param type="System.Int32, System" name="id">Room ID</param>
+    /// <returns>Room information: parent folder ID, number of files, number of folders, shareable or not, favorite or not, number for a new folder, list of tags, logo, pinned or not, room type, private or not</returns>
+    /// <path>api/2.0/files/rooms/{id}/unpin</path>
     /// <httpMethod>PUT</httpMethod>
     [HttpPut("rooms/{id}/unpin")]
     public async Task<FolderDto<T>> UnpinRoomAsync(T id)
@@ -902,13 +522,13 @@
 
     /// <summary>
     /// Resends the email invitations to a virtual room with the ID specified in the request to the selected users.
-    /// </summary>
-    /// <short>Resend room invitations</short>
+    /// </summary>
+    /// <short>Resend room invitations</short>
     /// <category>Virtual rooms</category>
     /// <param type="System.Int32, System" name="id">Room ID</param>
     /// <param type="ASC.Files.Core.ApiModels.RequestDto.UserInvintationRequestDto, ASC.Files.Core.ApiModels.RequestDto" name="inDto">User invitation request parameters: UsersIds (IEnumerable&lt;Guid&gt;) - list of user IDs</param>
-    /// <returns>Task awaiter</returns>
-    /// <path>api/2.0/files/rooms/{id}/resend</path>
+    /// <returns>Task awaiter</returns>
+    /// <path>api/2.0/files/rooms/{id}/resend</path>
     /// <httpMethod>POST</httpMethod>
     [HttpPost("rooms/{id}/resend")]
     public async Task ResendEmailInvitationsAsync(T id, UserInvintationRequestDto inDto)
@@ -937,7 +557,7 @@
     private readonly RoomLogoManager _roomLogoManager;
     private readonly SetupInfo _setupInfo;
     private readonly FileSizeComment _fileSizeComment;
-    private readonly RoomLinkService _roomLinkService;
+    private readonly InvitationLinkService _invitationLinkService;
     private readonly AuthContext _authContext;
 
     public VirtualRoomsCommonController(
@@ -953,7 +573,7 @@
         FileSizeComment fileSizeComment,
         FolderDtoHelper folderDtoHelper,
         FileDtoHelper fileDtoHelper,
-        RoomLinkService roomLinkService,
+        InvitationLinkService invitationLinkService,
         AuthContext authContext) : base(folderDtoHelper, fileDtoHelper)
     {
         _fileStorageServiceInt = fileStorageServiceInt;
@@ -966,14 +586,14 @@
         _roomLogoManager = roomLogoManager;
         _setupInfo = setupInfo;
         _fileSizeComment = fileSizeComment;
-        _roomLinkService = roomLinkService;
+        _invitationLinkService = invitationLinkService;
         _authContext = authContext;
     }
 
     /// <summary>
     /// Returns the contents of the "Virtual rooms" section by the parameters specified in the request.
     /// </summary>
-    /// <short>Get rooms</short>
+    /// <short>Get rooms</short>
     /// <category>Virtual rooms</category>
     /// <param type="System.Nullable{ASC.Files.Core.ApiModels.RequestDto.RoomFilterType}, System" name="type">Filter by room type (FillingFormsRoomOnly - 1, EditingRoomOnly - 2, ReviewRoomOnly - 3, ReadOnlyRoomOnly - 4, CustomRoomOnly - 5, FoldersOnly - 6)</param>
     /// <param type="System.String, System" name="subjectId">Filter by user ID</param>
@@ -982,11 +602,11 @@
     /// <param type="System.Nullable{ASC.Files.Core.VirtualRooms.SearchArea}, System" name="searchArea">Room search area (Active, Archive, Any)</param>
     /// <param type="System.Nullable{System.Boolean}, System" name="withoutTags">Specifies whether to search by tags or not</param>
     /// <param type="System.String, System" name="tags">Tags in the serialized format</param>
-    /// <param type="System.Nullable{System.Boolean}, System" name="excludeSubject">Specifies whether to exclude a subject or not</param>
-    /// <param type="System.Nullable{ASC.Files.Core.ProviderFilter}, System" name="provider">Filter by provider name (None, Box, DropBox, GoogleDrive, kDrive, OneDrive, SharePoint, WebDav, Yandex)</param>
+    /// <param type="System.Nullable{System.Boolean}, System" name="excludeSubject">Specifies whether to exclude a subject or not</param>
+    /// <param type="System.Nullable{ASC.Files.Core.ProviderFilter}, System" name="provider">Filter by provider name (None, Box, DropBox, GoogleDrive, kDrive, OneDrive, SharePoint, WebDav, Yandex)</param>
     /// <param type="System.Nullable{ASC.Files.Core.Core.SubjectFilter}, System" name="subjectFilter">Filter by subject (Owner - 1, Member - 1)</param>
-    /// <returns>Virtual rooms contents: list of files, list of folders, current folder information, folder path, folder start index, number of folder elements, total number of elements in the folder, new element index</returns>
-    /// <path>api/2.0/files/rooms</path>
+    /// <returns>Virtual rooms contents: list of files, list of folders, current folder information, folder path, folder start index, number of folder elements, total number of elements in the folder, new element index</returns>
+    /// <path>api/2.0/files/rooms</path>
     /// <httpMethod>GET</httpMethod>
     [HttpGet("rooms")]
     public async Task<FolderContentDto<int>> GetRoomsFolderAsync(RoomFilterType? type, string subjectId, bool? searchInContent, bool? withSubfolders, SearchArea? searchArea, bool? withoutTags, string tags, bool? excludeSubject,
@@ -1021,7 +641,7 @@
         var filterValue = _apiContext.FilterValue;
 
         var content = await _fileStorageServiceInt.GetFolderItemsAsync(parentId, startIndex, count, filter, false, subjectId, filterValue,
-            searchInContent ?? false, withSubfolders ?? false, orderBy, searchArea ?? SearchArea.Active, withoutTags ?? false, tagNames, excludeSubject ?? false,
+            searchInContent ?? false, withSubfolders ?? false, orderBy, searchArea ?? SearchArea.Active, default, withoutTags ?? false, tagNames, excludeSubject ?? false,
             provider ?? ProviderFilter.None, subjectFilter ?? SubjectFilter.Owner);
 
         var dto = await _folderContentDtoHelper.GetAsync(content, startIndex);
@@ -1032,11 +652,11 @@
     /// <summary>
     /// Creates a custom tag with the parameters specified in the request.
     /// </summary>
-    /// <short>Create a tag</short>
+    /// <short>Create a tag</short>
     /// <category>Virtual rooms</category>
     /// <param type="ASC.Files.Core.ApiModels.RequestDto.CreateTagRequestDto, ASC.Files.Core.ApiModels.RequestDto" name="inDto">Request parameters for creating a tag: Name (string) - tag name</param>
-    /// <returns>New tag name</returns>
-    /// <path>api/2.0/files/tags</path>
+    /// <returns>New tag name</returns>
+    /// <path>api/2.0/files/tags</path>
     /// <httpMethod>POST</httpMethod>
     [HttpPost("tags")]
     public async Task<object> CreateTagAsync(CreateTagRequestDto inDto)
@@ -1049,10 +669,10 @@
     /// <summary>
     /// Returns a list of custom tags.
     /// </summary>
-    /// <short>Get tags</short>
-    /// <category>Virtual rooms</category>
-    /// <returns>List of tag names</returns>
-    /// <path>api/2.0/files/tags</path>
+    /// <short>Get tags</short>
+    /// <category>Virtual rooms</category>
+    /// <returns>List of tag names</returns>
+    /// <path>api/2.0/files/tags</path>
     /// <httpMethod>GET</httpMethod>
     [HttpGet("tags")]
     public async IAsyncEnumerable<object> GetTagsInfoAsync()
@@ -1071,11 +691,11 @@
     /// <summary>
     /// Deletes a bunch of custom tags specified in the request.
     /// </summary>
-    /// <short>Delete tags</short>
-    /// <category>Virtual rooms</category>
+    /// <short>Delete tags</short>
+    /// <category>Virtual rooms</category>
     /// <param type="ASC.Files.Core.ApiModels.RequestDto.BatchTagsRequestDto, ASC.Files.Core.ApiModels.RequestDto" name="inDto">Batch tags request parameters: Names (IEnumerable&lt;string&gt;) - list of tag names</param>
-    /// <returns>Task awaiter</returns>
-    /// <path>api/2.0/files/tags</path>
+    /// <returns>Task awaiter</returns>
+    /// <path>api/2.0/files/tags</path>
     /// <httpMethod>DELETE</httpMethod>
     [HttpDelete("tags")]
     public async Task DeleteTagsAsync(BatchTagsRequestDto inDto)
@@ -1088,11 +708,11 @@
     /// <summary>
     /// Uploads a temporary image to create a virtual room logo.
     /// </summary>
-    /// <short>Upload an image for room logo</short>
+    /// <short>Upload an image for room logo</short>
     /// <category>Virtual rooms</category>
     /// <param type="Microsoft.AspNetCore.Http.IFormCollection, Microsoft.AspNetCore.Http" name="formCollection">Image data</param>
-    /// <returns>Upload result: success or not, data, message</returns>
-    /// <path>api/2.0/files/logos</path>
+    /// <returns>Upload result: success or not, data, message</returns>
+    /// <path>api/2.0/files/logos</path>
     /// <httpMethod>POST</httpMethod>
     [HttpPost("logos")]
     public async Task<UploadResultDto> UploadRoomLogo(IFormCollection formCollection)
@@ -1143,27 +763,27 @@
     /// <summary>
     /// Accepts an invitation to a virtual room via an external link.
     /// </summary>
-    /// <short>Accept an invitation</short>
+    /// <short>Accept an invitation</short>
     /// <category>Virtual rooms</category>
     /// <param type="ASC.Files.Core.ApiModels.RequestDto.AcceptInvitationDto, ASC.Files.Core.ApiModels.RequestDto" name="inDto">Request parameters for accepting invitations: Key (string) - link key</param>
-    /// <returns>Task awaiter</returns>
-    /// <path>api/2.0/files/rooms/accept</path>
+    /// <returns>Task awaiter</returns>
+    /// <path>api/2.0/files/rooms/accept</path>
     /// <httpMethod>POST</httpMethod>
     [HttpPost("rooms/accept")]
     public async Task SetSecurityByLink(AcceptInvitationDto inDto)
     {
-        var options = await _roomLinkService.GetOptionsAsync(inDto.Key, null);
-
-        if (!options.IsCorrect)
+        var linkData = await _invitationLinkService.GetProcessedLinkDataAsync(inDto.Key, null);
+
+        if (!linkData.IsCorrect)
         {
             throw new SecurityException(FilesCommonResource.ErrorMessage_InvintationLink);
         }
 
         var aces = new List<AceWrapper>
         {
-            new AceWrapper
+            new()
             {
-                Access = options.Share,
+                Access = linkData.Share,
                 Id = _authContext.CurrentAccount.ID
             }
         };
@@ -1173,7 +793,7 @@
             InvitationLink = true
         };
 
-        if (int.TryParse(options.RoomId, out var id))
+        if (int.TryParse(linkData.RoomId, out var id))
         {
             var aceCollection = new AceCollection<int>
             {
@@ -1191,7 +811,7 @@
             {
                 Aces = aces,
                 Files = Array.Empty<string>(),
-                Folders = new[] { options.RoomId },
+                Folders = new[] { linkData.RoomId },
                 AdvancedSettings = settings
             };
 
@@ -1206,429 +826,4 @@
             throw new NotSupportedException();
         }
     }
-=======
-        var room = await _roomLogoManager.CreateAsync(id, inDto.TmpFile, inDto.X, inDto.Y, inDto.Width, inDto.Height);
-
-        await _socketManager.UpdateFolderAsync(room);
-
-        return await _folderDtoHelper.GetAsync(room);
-    }
-
-    /// <summary>
-    /// Removing the virtual room logo
-    /// </summary>
-    /// <short>
-    /// Remove room logo
-    /// </short>
-    /// <param name="id">
-    /// Room ID
-    /// </param>
-    /// <returns>
-    /// Room info
-    /// </returns>
-    [HttpDelete("rooms/{id}/logo")]
-    public async Task<FolderDto<T>> DeleteRoomLogoAsync(T id)
-    {
-        ErrorIfNotDocSpace();
-
-        var room = await _roomLogoManager.DeleteAsync(id);
-
-        await _socketManager.UpdateFolderAsync(room);
-
-        return await _folderDtoHelper.GetAsync(room);
-    }
-
-    /// <summary>
-    /// Pins a virtual room to the list
-    /// </summary>
-    /// <short>
-    /// Pin room
-    /// </short>
-    /// <param name="id">
-    /// Room ID
-    /// </param>
-    /// <returns>
-    /// Room info
-    /// </returns>
-    [HttpPut("rooms/{id}/pin")]
-    public async Task<FolderDto<T>> PinRoomAsync(T id)
-    {
-        ErrorIfNotDocSpace();
-
-        var room = await _fileStorageService.SetPinnedStatusAsync(id, true);
-
-        return await _folderDtoHelper.GetAsync(room);
-    }
-
-    /// <summary>
-    /// Unpins a virtual room to the list
-    /// </summary>
-    /// <short>
-    /// Unpin room
-    /// </short>
-    /// <param name="id">
-    /// Room ID
-    /// </param>
-    /// <returns>
-    /// Room info
-    /// </returns>
-    [HttpPut("rooms/{id}/unpin")]
-    public async Task<FolderDto<T>> UnpinRoomAsync(T id)
-    {
-        ErrorIfNotDocSpace();
-
-        var room = await _fileStorageService.SetPinnedStatusAsync(id, false);
-
-        return await _folderDtoHelper.GetAsync(room);
-    }
-
-    /// <summary>
-    /// Resend room invitations
-    /// </summary>
-    /// <param name="id">
-    /// Room ID
-    /// </param>
-    /// <param name="usersIds">
-    /// User IDs
-    /// </param>
-    /// <returns>
-    /// Void
-    /// </returns>
-    [HttpPost("rooms/{id}/resend")]
-    public async Task ResendEmailInvitationsAsync(T id, UserInvintationRequestDto inDto)
-    {
-        await _fileStorageService.ResendEmailInvitationsAsync(id, inDto.UsersIds);
-    }
-
-    protected void ErrorIfNotDocSpace()
-    {
-        if (_coreBaseSettings.DisableDocSpace)
-        {
-            throw new NotSupportedException();
-        }
-    }
-}
-
-public class VirtualRoomsCommonController : ApiControllerBase
-{
-    private readonly FileStorageService<int> _fileStorageServiceInt;
-    private readonly FileStorageService<string> _fileStorageServiceString;
-    private readonly FolderContentDtoHelper _folderContentDtoHelper;
-    private readonly GlobalFolderHelper _globalFolderHelper;
-    private readonly CoreBaseSettings _coreBaseSettings;
-    private readonly ApiContext _apiContext;
-    private readonly CustomTagsService<int> _customTagsService;
-    private readonly RoomLogoManager _roomLogoManager;
-    private readonly SetupInfo _setupInfo;
-    private readonly FileSizeComment _fileSizeComment;
-    private readonly InvitationLinkService _invitationLinkService;
-    private readonly AuthContext _authContext;
-
-    public VirtualRoomsCommonController(
-        FileStorageService<int> fileStorageServiceInt,
-        FileStorageService<string> fileStorageServiceString,
-        FolderContentDtoHelper folderContentDtoHelper,
-        GlobalFolderHelper globalFolderHelper,
-        CoreBaseSettings coreBaseSettings,
-        ApiContext apiContext,
-        CustomTagsService<int> customTagsService,
-        RoomLogoManager roomLogoManager,
-        SetupInfo setupInfo,
-        FileSizeComment fileSizeComment,
-        FolderDtoHelper folderDtoHelper,
-        FileDtoHelper fileDtoHelper,
-        InvitationLinkService invitationLinkService,
-        AuthContext authContext) : base(folderDtoHelper, fileDtoHelper)
-    {
-        _fileStorageServiceInt = fileStorageServiceInt;
-        _fileStorageServiceString = fileStorageServiceString;
-        _folderContentDtoHelper = folderContentDtoHelper;
-        _globalFolderHelper = globalFolderHelper;
-        _coreBaseSettings = coreBaseSettings;
-        _apiContext = apiContext;
-        _customTagsService = customTagsService;
-        _roomLogoManager = roomLogoManager;
-        _setupInfo = setupInfo;
-        _fileSizeComment = fileSizeComment;
-        _invitationLinkService = invitationLinkService;
-        _authContext = authContext;
-    }
-
-    /// <summary>
-    /// Getting the contents of the virtual rooms section
-    /// </summary>
-    /// <short>
-    /// Get rooms
-    /// </short>
-    /// <param name="startIndex">
-    /// The value of the beginning of the enumeration
-    /// </param>
-    /// <param name="count">
-    /// Quantity
-    /// </param>
-    /// <param name="filterValue">
-    /// Filter by name
-    /// </param>
-    /// <param name="types">
-    /// Filter by room type
-    /// </param>
-    /// <param name="subjectId">
-    /// Filter by user ID
-    /// </param>
-    /// <param name="searchInContent">
-    /// Full-text content search
-    /// </param>
-    /// <param name="withSubfolders">
-    /// Search by subfolders
-    /// </param>
-    /// <param name="searchArea">
-    /// Room search area
-    /// </param>
-    /// <param name="withoutTags">
-    /// Search by rooms without tags
-    /// </param>
-    /// <param name="tags">
-    /// Filter by tags
-    /// </param>
-    /// <param name="excludeSubject">
-    /// Exclude subject from search
-    /// </param>
-    /// <returns>
-    /// Virtual Rooms content
-    /// </returns>
-    [HttpGet("rooms")]
-    public async Task<FolderContentDto<int>> GetRoomsFolderAsync(RoomFilterType? type, string subjectId, bool? searchInContent, bool? withSubfolders, SearchArea? searchArea, bool? withoutTags, string tags, bool? excludeSubject,
-        ProviderFilter? provider, SubjectFilter? subjectFilter)
-    {
-        ErrorIfNotDocSpace();
-
-        var parentId = searchArea != SearchArea.Archive ? await _globalFolderHelper.GetFolderVirtualRooms<int>()
-            : await _globalFolderHelper.GetFolderArchive<int>();
-
-        var filter = type switch
-        {
-            RoomFilterType.FillingFormsRoomOnly => FilterType.FillingFormsRooms,
-            RoomFilterType.ReadOnlyRoomOnly => FilterType.ReadOnlyRooms,
-            RoomFilterType.EditingRoomOnly => FilterType.EditingRooms,
-            RoomFilterType.ReviewRoomOnly => FilterType.ReviewRooms,
-            RoomFilterType.CustomRoomOnly => FilterType.CustomRooms,
-            RoomFilterType.FoldersOnly => FilterType.FoldersOnly,
-            _ => FilterType.None
-        };
-
-        var tagNames = !string.IsNullOrEmpty(tags) ? JsonSerializer.Deserialize<IEnumerable<string>>(tags) : null;
-
-        OrderBy orderBy = null;
-        if (SortedByTypeExtensions.TryParse(_apiContext.SortBy, true, out var sortBy))
-        {
-            orderBy = new OrderBy(sortBy, !_apiContext.SortDescending);
-        }
-
-        var startIndex = Convert.ToInt32(_apiContext.StartIndex);
-        var count = Convert.ToInt32(_apiContext.Count);
-        var filterValue = _apiContext.FilterValue;
-
-        var content = await _fileStorageServiceInt.GetFolderItemsAsync(parentId, startIndex, count, filter, false, subjectId, filterValue,
-            searchInContent ?? false, withSubfolders ?? false, orderBy, searchArea ?? SearchArea.Active, default, withoutTags ?? false, tagNames, excludeSubject ?? false,
-            provider ?? ProviderFilter.None, subjectFilter ?? SubjectFilter.Owner);
-
-        var dto = await _folderContentDtoHelper.GetAsync(content, startIndex);
-
-        return dto.NotFoundIfNull();
-    }
-
-    /// <summary>
-    /// Create a custom tag
-    /// </summary>
-    /// <short>
-    /// Create tag
-    /// </short>
-    /// <param name="name">
-    /// Tag name
-    /// </param>
-    /// <returns>
-    /// Tag name
-    /// </returns>
-    [HttpPost("tags")]
-    public async Task<object> CreateTagAsync(CreateTagRequestDto inDto)
-    {
-        ErrorIfNotDocSpace();
-
-        return await _customTagsService.CreateTagAsync(inDto.Name);
-    }
-
-    /// <summary>
-    /// Getting a list of custom tags
-    /// </summary>
-    /// <short>
-    /// Get tags
-    /// </short>
-    /// <param name="startIndex">
-    /// The value of the beginning of the enumeration
-    /// </param>
-    /// <param name="count">
-    /// Quantity
-    /// </param>
-    /// <param name="filterValue">
-    /// Filter by name
-    /// </param>
-    /// <returns>
-    /// Tag names
-    /// </returns>
-    [HttpGet("tags")]
-    public async IAsyncEnumerable<object> GetTagsInfoAsync()
-    {
-        ErrorIfNotDocSpace();
-
-        var from = Convert.ToInt32(_apiContext.StartIndex);
-        var count = Convert.ToInt32(_apiContext.Count);
-
-        await foreach (var tag in _customTagsService.GetTagsInfoAsync(_apiContext.FilterValue, TagType.Custom, from, count))
-        {
-            yield return tag;
-        }
-    }
-
-    /// <summary>
-    /// Delete a bunch of custom tags
-    /// </summary>
-    /// <short>
-    /// Delete tags
-    /// </short>
-    /// <returns>
-    /// Void
-    /// </returns>
-    [HttpDelete("tags")]
-    public async Task DeleteTagsAsync(BatchTagsRequestDto inDto)
-    {
-        ErrorIfNotDocSpace();
-
-        await _customTagsService.DeleteTagsAsync(inDto.Names);
-    }
-
-    /// <summary>
-    /// Upload a temporary image to create a virtual room logo
-    /// </summary>
-    /// <short>
-    /// Upload image for room logo
-    /// </short>
-    /// <param name="formCollection">
-    /// Image data
-    /// </param>
-    /// <returns>
-    /// Upload result
-    /// </returns>
-    [HttpPost("logos")]
-    public async Task<UploadResultDto> UploadRoomLogo(IFormCollection formCollection)
-    {
-        var result = new UploadResultDto();
-
-        try
-        {
-            if (formCollection.Files.Count != 0)
-            {
-                var roomLogo = formCollection.Files[0];
-
-                if (roomLogo.Length > _setupInfo.MaxImageUploadSize)
-                {
-                    result.Success = false;
-                    result.Message = _fileSizeComment.FileImageSizeExceptionString;
-
-                    return result;
-                }
-
-                var data = new byte[roomLogo.Length];
-                using var inputStream = roomLogo.OpenReadStream();
-
-                var br = new BinaryReader(inputStream);
-
-                br.Read(data, 0, (int)roomLogo.Length);
-                br.Close();
-
-                UserPhotoThumbnailManager.CheckImgFormat(data);
-
-                result.Data = await _roomLogoManager.SaveTempAsync(data, _setupInfo.MaxImageUploadSize);
-                result.Success = true;
-            }
-            else
-            {
-                result.Success = false;
-            }
-        }
-        catch (Exception ex)
-        {
-            result.Success = false;
-            result.Message = ex.Message;
-        }
-
-        return result;
-    }
-
-    /// <summary>
-    /// Accept an invitation in a room via an external link
-    /// </summary>
-    /// <param name="key">
-    /// Link key
-    /// </param>
-    /// <returns>
-    /// Void
-    /// </returns>
-    [HttpPost("rooms/accept")]
-    public async Task SetSecurityByLink(AcceptInvitationDto inDto)
-    {
-        var linkData = await _invitationLinkService.GetProcessedLinkDataAsync(inDto.Key, null);
-
-        if (!linkData.IsCorrect)
-        {
-            throw new SecurityException(FilesCommonResource.ErrorMessage_InvintationLink);
-        }
-
-        var aces = new List<AceWrapper>
-        {
-            new()
-            {
-                Access = linkData.Share,
-                Id = _authContext.CurrentAccount.ID
-            }
-        };
-
-        var settings = new AceAdvancedSettingsWrapper
-        {
-            InvitationLink = true
-        };
-
-        if (int.TryParse(linkData.RoomId, out var id))
-        {
-            var aceCollection = new AceCollection<int>
-            {
-                Aces = aces,
-                Files = Array.Empty<int>(),
-                Folders = new[] { id },
-                AdvancedSettings = settings
-            };
-
-            await _fileStorageServiceInt.SetAceObjectAsync(aceCollection, false);
-        }
-        else
-        {
-            var aceCollection = new AceCollection<string>
-            {
-                Aces = aces,
-                Files = Array.Empty<string>(),
-                Folders = new[] { linkData.RoomId },
-                AdvancedSettings = settings
-            };
-
-            await _fileStorageServiceString.SetAceObjectAsync(aceCollection, false);
-        }
-    }
-
-    private void ErrorIfNotDocSpace()
-    {
-        if (_coreBaseSettings.DisableDocSpace)
-        {
-            throw new NotSupportedException();
-        }
-    }
->>>>>>> 9b7c765f
 }