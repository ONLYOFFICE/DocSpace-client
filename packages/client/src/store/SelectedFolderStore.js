--- conflicted
+++ resolved
@@ -31,13 +31,8 @@
   rootFolderId = null;
   settingsStore = null;
   security = null;
-<<<<<<< HEAD
   folderType = null;
-
-  socketSubscribersId = new Set();
-=======
   inRoom = true;
->>>>>>> cf96a0be
 
   constructor(settingsStore) {
     makeAutoObservable(this);
@@ -109,12 +104,8 @@
     this.tags = null;
     this.rootFolderId = null;
     this.security = null;
-<<<<<<< HEAD
-    this.socketSubscribersId = new Set();
     this.folderType = null;
-=======
     this.inRoom = true;
->>>>>>> cf96a0be
   };
 
   setParentId = (parentId) => {
