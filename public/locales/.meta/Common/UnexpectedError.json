{
  "key_path": "UnexpectedError",
  "content": "An unexpected error occurred. Try again later or contact support.",
  "content_en_sha1_hash": "25ad5a8afd50db67da636bee026c36dbe54b15d6",
  "created_at": "2025-05-19T21:30:49.388Z",
<<<<<<< HEAD
  "updated_at": "2025-06-02T10:20:51.210Z",
=======
  "updated_at": "2025-06-05T23:06:25.082Z",
>>>>>>> 398dda3c
  "comment": {
    "text": "This translation key is used to display an error message when an unexpected issue occurs while performing a specific action, such as opening a link or sending a test email. It appears in a notification dialog, typically triggered by user interaction, and informs the user that they should try again later or contact support for assistance.",
    "is_auto": true,
    "updated_at": "2025-05-20T08:35:57.509Z"
  },
  "usage": [
    {
      "file_path": "/packages/client/src/helpers/filesUtils.js",
      "line_number": 88,
      "context": "return i18n.t(\"Common:NewFolder\");\n }\n };\n \n export const getUnexpectedErrorText = () => {\n return i18n.t(\"Common:UnexpectedError\");\n };\n \n export const connectedCloudsTitleTranslation = (key, t) => {\n switch (key) {\n case \"Box\":",
      "module": "/packages/client"
    },
    {
      "file_path": "/packages/client/src/pages/PortalSettings/categories/integration/SMTPSettings/sub-components/ButtonContainer.js",
      "line_number": 136,
      "context": "isWaitRequest = true;\n \n const result = await getSendingTestMailStatus();\n \n if (!result) {\n intervalId && toastr.error(t(\"Common:UnexpectedError\"));\n clearInterval(intervalId);\n intervalId = null;\n isWaitRequest = false;\n \n setSMTPSettingsLoading(false);",
      "module": "/packages/client"
    },
    {
<<<<<<< HEAD
      "file_path": "/packages/client/src/store/BackupStore.js",
      "line_number": 574,
=======
      "file_path": "/packages/client/src/pages/PortalSettings/categories/payments/Standalone/sub-components/ButtonContainer.js",
      "line_number": 39,
      "context": "const ButtonContainer = ({ t, buyUrl, siteDomain }) => {\n const onClickBuy = () => {\n const url = buyUrl || siteDomain;\n url\n ? window.open(url, \"_blank\")\n : toastr.error(t(\"Common:UnexpectedError\"));\n };\n return (\n <StyledButtonComponent>\n <Button\n label={t(\"ActivatePurchaseBuyNow\")}",
      "module": "/packages/client"
    },
    {
      "file_path": "/packages/client/src/pages/PortalSettings/categories/services/StoragePlanCancel.tsx",
      "line_number": 81,
      "context": "try {\n const res = await updateWalletPayment(0, 0);\n \n if (res === false) {\n toastr.error(t(\"Common:UnexpectedError\"));\n \n clearTimeout(timerId);\n setIsLoading(false);\n \n return;",
      "module": "/packages/client"
    },
    {
      "file_path": "/packages/client/src/pages/PortalSettings/categories/services/StoragePlanUpgrade.tsx",
      "line_number": 117,
      "context": "try {\n const res = await updateWalletPayment(value, productType);\n \n if (res === false) {\n toastr.error(t(\"Common:UnexpectedError\"));\n \n clearTimeout(timerId);\n setIsLoading(false);\n \n return;",
      "module": "/packages/client"
    },
    {
      "file_path": "/packages/client/src/pages/PortalSettings/categories/services/index.tsx",
      "line_number": 62,
      "context": "useEffect(() => {\n const fetchData = async () => {\n try {\n await servicesInit();\n } catch (error) {\n toastr.error(t(\"Common:UnexpectedError\"));\n }\n };\n \n fetchData();\n }, [servicesInit]);",
      "module": "/packages/client"
    },
    {
      "file_path": "/packages/client/src/store/BackupStore.js",
      "line_number": 548,
>>>>>>> 398dda3c
      "context": "message =\n (\"response\" in err && err.response?.data?.error?.message) ||\n (\"message\" in err && err.message) ||\n \"\";\n \n if (err?.response?.status === 502) message = t(\"Common:UnexpectedError\");\n \n this.errorInformation = message ?? t(\"Common:UnexpectedError\");\n };\n \n getProgress = async (t) => {",
      "module": "/packages/client"
    },
    {
      "file_path": "/packages/client/src/store/BackupStore.js",
<<<<<<< HEAD
      "line_number": 574,
=======
      "line_number": 548,
>>>>>>> 398dda3c
      "context": "message =\n (\"response\" in err && err.response?.data?.error?.message) ||\n (\"message\" in err && err.message) ||\n \"\";\n \n if (err?.response?.status === 502) message = t(\"Common:UnexpectedError\");\n \n this.errorInformation = message ?? t(\"Common:UnexpectedError\");\n };\n \n getProgress = async (t) => {",
      "module": "/packages/client"
    },
    {
      "file_path": "/packages/client/src/store/LdapFormStore.js",
      "line_number": 545,
      "context": ") {\n status = {\n completed: true,\n percents: 100,\n certificateConfirmRequest: null,\n error: t(\"Common:UnexpectedError\"),\n };\n }\n \n this.setProgress(status);",
      "module": "/packages/client"
    },
    {
      "file_path": "/packages/client/src/store/PaymentStore.ts",
<<<<<<< HEAD
      "line_number": 145,
=======
      "line_number": 302,
>>>>>>> 398dda3c
      "context": "try {\n await Promise.all(requests);\n this.setBasicTariffContainer();\n } catch (error) {\n // toastr.error(t(\"Common:UnexpectedError\"));\n console.error(error);\n }\n \n if (this.isAlreadyPaid) await setPayerInfo();",
      "module": "/packages/client"
    },
    {
      "file_path": "/packages/client/src/store/PaymentStore.ts",
<<<<<<< HEAD
      "line_number": 145,
=======
      "line_number": 302,
>>>>>>> 398dda3c
      "context": "try {\n await Promise.all(requests);\n this.setBasicTariffContainer();\n } catch (error) {\n // toastr.error(t(\"Common:UnexpectedError\"));\n console.error(error);\n }\n \n if (this.isAlreadyPaid) await setPayerInfo();",
      "module": "/packages/client"
    },
    {
      "file_path": "/packages/client/src/store/PaymentStore.ts",
<<<<<<< HEAD
      "line_number": 145,
=======
      "line_number": 302,
>>>>>>> 398dda3c
      "context": "try {\n await Promise.all(requests);\n this.setBasicTariffContainer();\n } catch (error) {\n // toastr.error(t(\"Common:UnexpectedError\"));\n console.error(error);\n }\n \n if (this.isAlreadyPaid) await setPayerInfo();",
      "module": "/packages/client"
    },
    {
      "file_path": "/packages/client/src/store/PaymentStore.ts",
<<<<<<< HEAD
      "line_number": 145,
=======
      "line_number": 302,
>>>>>>> 398dda3c
      "context": "try {\n await Promise.all(requests);\n this.setBasicTariffContainer();\n } catch (error) {\n // toastr.error(t(\"Common:UnexpectedError\"));\n console.error(error);\n }\n \n if (this.isAlreadyPaid) await setPayerInfo();",
      "module": "/packages/client"
    },
    {
<<<<<<< HEAD
      "file_path": "/packages/client/src/store/ProfileActionsStore.js",
      "line_number": 240,
      "context": "window.location.replace(\n combineUrl(window.ClientConfig?.proxy?.url, ssoLogoutUrl || \"/login\"),\n );\n } catch (e) {\n console.error(e);\n toastr.error(t(\"Common:UnexpectedError\"));\n }\n };\n \n onDebugClick = () => {\n this.setIsDebugDialogVisible(true);",
      "module": "/packages/client"
=======
      "file_path": "/packages/client/src/store/PaymentStore.ts",
      "line_number": 302,
      "context": "try {\n await Promise.all(requests);\n this.setBasicTariffContainer();\n } catch (error) {\n // toastr.error(t(\"Common:UnexpectedError\"));\n console.error(error);\n }\n \n if (this.isAlreadyPaid) await setPayerInfo();",
      "module": "/packages/client"
    },
    {
      "file_path": "/packages/client/src/store/ProfileActionsStore.js",
      "line_number": 244,
      "context": "window.location.replace(\n combineUrl(window.ClientConfig?.proxy?.url, ssoLogoutUrl || \"/login\"),\n );\n } catch (e) {\n console.error(e);\n toastr.error(t(\"Common:UnexpectedError\"));\n }\n };\n \n onDebugClick = () => {\n this.setIsDebugDialogVisible(true);",
      "module": "/packages/client"
    },
    {
      "file_path": "/packages/client/src/store/ServicesStore.ts",
      "line_number": 166,
      "context": "requests.push(fetchCardLinked());\n }\n \n this.setIsInitServicesPage(true);\n } catch (e) {\n toastr.error(t(\"Common:UnexpectedError\"));\n console.error(e);\n }\n };\n }",
      "module": "/packages/client"
>>>>>>> 398dda3c
    },
    {
      "file_path": "/packages/doceditor/src/hooks/useDeleteFileDialog.ts",
      "line_number": 49,
      "context": "[Symbol.asyncIterator]() {\n return {\n async next() {\n const item = await getOperationProgressApi(\n id,\n t(\"Common:UnexpectedError\"),\n );\n return {\n done: item?.finished ?? true,\n value: item,\n };",
      "module": "/packages/doceditor"
<<<<<<< HEAD
    },
    {
      "file_path": "/packages/management/src/hooks/useBackup.ts",
      "line_number": 142,
      "context": "const setErrorInformation = useCallback((err: unknown, t: TTranslation) => {\n if (typeof err === \"string\") return setErrorInformationState(err);\n \n if (axios.isAxiosError(err)) {\n if (err.response?.status === 502)\n return setErrorInformationState(t(\"Common:UnexpectedError\"));\n \n const message =\n (err as AxiosError<ErrorResponse>).response?.data?.error?.message ||\n err.message ||\n \"\";",
      "module": "/packages/management"
    },
    {
      "file_path": "/packages/management/src/hooks/useBackup.ts",
      "line_number": 142,
      "context": "const setErrorInformation = useCallback((err: unknown, t: TTranslation) => {\n if (typeof err === \"string\") return setErrorInformationState(err);\n \n if (axios.isAxiosError(err)) {\n if (err.response?.status === 502)\n return setErrorInformationState(t(\"Common:UnexpectedError\"));\n \n const message =\n (err as AxiosError<ErrorResponse>).response?.data?.error?.message ||\n err.message ||\n \"\";",
      "module": "/packages/management"
    },
    {
      "file_path": "/packages/management/src/hooks/useBackup.ts",
      "line_number": 142,
      "context": "const setErrorInformation = useCallback((err: unknown, t: TTranslation) => {\n if (typeof err === \"string\") return setErrorInformationState(err);\n \n if (axios.isAxiosError(err)) {\n if (err.response?.status === 502)\n return setErrorInformationState(t(\"Common:UnexpectedError\"));\n \n const message =\n (err as AxiosError<ErrorResponse>).response?.data?.error?.message ||\n err.message ||\n \"\";",
      "module": "/packages/management"
=======
>>>>>>> 398dda3c
    }
  ],
  "languages": {
    "en": {
      "ai_translated": false,
      "ai_model": null,
      "ai_spell_check_issues": [],
      "approved_at": null
    },
    "ar-SA": {
      "ai_translated": false,
      "ai_model": null,
      "ai_spell_check_issues": [],
      "approved_at": null
    },
    "az": {
      "ai_translated": false,
      "ai_model": null,
      "ai_spell_check_issues": [],
      "approved_at": null
    },
    "bg": {
      "ai_translated": false,
      "ai_model": null,
      "ai_spell_check_issues": [],
      "approved_at": null
    },
    "cs": {
      "ai_translated": false,
      "ai_model": null,
      "ai_spell_check_issues": [],
      "approved_at": null
    },
    "de": {
      "ai_translated": false,
      "ai_model": null,
      "ai_spell_check_issues": [],
      "approved_at": null
    },
    "el-GR": {
      "ai_translated": false,
      "ai_model": null,
      "ai_spell_check_issues": [],
      "approved_at": null
    },
    "es": {
      "ai_translated": false,
      "ai_model": null,
      "ai_spell_check_issues": [],
      "approved_at": null
    },
    "fi": {
      "ai_translated": false,
      "ai_model": null,
      "ai_spell_check_issues": [],
      "approved_at": null
    },
    "fr": {
      "ai_translated": false,
      "ai_model": null,
      "ai_spell_check_issues": [],
      "approved_at": null
    },
    "hy-AM": {
      "ai_translated": false,
      "ai_model": null,
      "ai_spell_check_issues": [],
      "approved_at": null
    },
    "it": {
      "ai_translated": false,
      "ai_model": null,
      "ai_spell_check_issues": [],
      "approved_at": null
    },
    "ja-JP": {
      "ai_translated": false,
      "ai_model": null,
      "ai_spell_check_issues": [],
      "approved_at": null
    },
    "ko-KR": {
      "ai_translated": false,
      "ai_model": null,
      "ai_spell_check_issues": [],
      "approved_at": null
    },
    "lo-LA": {
      "ai_translated": false,
      "ai_model": null,
      "ai_spell_check_issues": [],
      "approved_at": null
    },
    "lv": {
      "ai_translated": false,
      "ai_model": null,
      "ai_spell_check_issues": [],
      "approved_at": null
    },
    "nl": {
      "ai_translated": false,
      "ai_model": null,
      "ai_spell_check_issues": [],
      "approved_at": null
    },
    "pl": {
      "ai_translated": false,
      "ai_model": null,
      "ai_spell_check_issues": [],
      "approved_at": null
    },
    "pt": {
      "ai_translated": false,
      "ai_model": null,
      "ai_spell_check_issues": [
        {
          "type": "spelling",
          "description": "The word 'apoio' is a less formal term for 'support'. While understandable, 'suporte' is a more common and professional term in this context.",
          "suggestion": "Ocorreu um erro inesperado. Tente novamente mais tarde ou contacte o suporte."
        }
      ],
      "approved_at": null
    },
    "pt-BR": {
      "ai_translated": false,
      "ai_model": null,
      "ai_spell_check_issues": [],
      "approved_at": null
    },
    "ro": {
      "ai_translated": false,
      "ai_model": null,
      "ai_spell_check_issues": [],
      "approved_at": null
    },
    "ru": {
      "ai_translated": false,
      "ai_model": null,
      "ai_spell_check_issues": [],
      "approved_at": null
    },
    "si": {
      "ai_translated": false,
      "ai_model": null,
      "ai_spell_check_issues": [],
      "approved_at": null
    },
    "sk": {
      "ai_translated": false,
      "ai_model": null,
      "ai_spell_check_issues": [],
      "approved_at": null
    },
    "sl": {
      "ai_translated": false,
      "ai_model": null,
      "ai_spell_check_issues": [],
      "approved_at": null
    },
    "sr-Cyrl-RS": {
      "ai_translated": false,
      "ai_model": null,
      "ai_spell_check_issues": [],
      "approved_at": null
    },
    "sr-Latn-RS": {
      "ai_translated": false,
      "ai_model": null,
      "ai_spell_check_issues": [],
      "approved_at": null
    },
    "tr": {
      "ai_translated": false,
      "ai_model": null,
      "ai_spell_check_issues": [],
      "approved_at": null
    },
    "uk-UA": {
      "ai_translated": false,
      "ai_model": null,
      "ai_spell_check_issues": [],
      "approved_at": null
    },
    "vi": {
      "ai_translated": false,
      "ai_model": null,
      "ai_spell_check_issues": [],
      "approved_at": null
    },
    "zh-CN": {
      "ai_translated": false,
      "ai_model": null,
      "ai_spell_check_issues": [],
      "approved_at": null
    }
  }
}<|MERGE_RESOLUTION|>--- conflicted
+++ resolved
@@ -3,11 +3,7 @@
   "content": "An unexpected error occurred. Try again later or contact support.",
   "content_en_sha1_hash": "25ad5a8afd50db67da636bee026c36dbe54b15d6",
   "created_at": "2025-05-19T21:30:49.388Z",
-<<<<<<< HEAD
-  "updated_at": "2025-06-02T10:20:51.210Z",
-=======
   "updated_at": "2025-06-05T23:06:25.082Z",
->>>>>>> 398dda3c
   "comment": {
     "text": "This translation key is used to display an error message when an unexpected issue occurs while performing a specific action, such as opening a link or sending a test email. It appears in a notification dialog, typically triggered by user interaction, and informs the user that they should try again later or contact support for assistance.",
     "is_auto": true,
@@ -27,10 +23,6 @@
       "module": "/packages/client"
     },
     {
-<<<<<<< HEAD
-      "file_path": "/packages/client/src/store/BackupStore.js",
-      "line_number": 574,
-=======
       "file_path": "/packages/client/src/pages/PortalSettings/categories/payments/Standalone/sub-components/ButtonContainer.js",
       "line_number": 39,
       "context": "const ButtonContainer = ({ t, buyUrl, siteDomain }) => {\n const onClickBuy = () => {\n const url = buyUrl || siteDomain;\n url\n ? window.open(url, \"_blank\")\n : toastr.error(t(\"Common:UnexpectedError\"));\n };\n return (\n <StyledButtonComponent>\n <Button\n label={t(\"ActivatePurchaseBuyNow\")}",
@@ -57,17 +49,12 @@
     {
       "file_path": "/packages/client/src/store/BackupStore.js",
       "line_number": 548,
->>>>>>> 398dda3c
       "context": "message =\n (\"response\" in err && err.response?.data?.error?.message) ||\n (\"message\" in err && err.message) ||\n \"\";\n \n if (err?.response?.status === 502) message = t(\"Common:UnexpectedError\");\n \n this.errorInformation = message ?? t(\"Common:UnexpectedError\");\n };\n \n getProgress = async (t) => {",
       "module": "/packages/client"
     },
     {
       "file_path": "/packages/client/src/store/BackupStore.js",
-<<<<<<< HEAD
-      "line_number": 574,
-=======
       "line_number": 548,
->>>>>>> 398dda3c
       "context": "message =\n (\"response\" in err && err.response?.data?.error?.message) ||\n (\"message\" in err && err.message) ||\n \"\";\n \n if (err?.response?.status === 502) message = t(\"Common:UnexpectedError\");\n \n this.errorInformation = message ?? t(\"Common:UnexpectedError\");\n };\n \n getProgress = async (t) => {",
       "module": "/packages/client"
     },
@@ -79,51 +66,29 @@
     },
     {
       "file_path": "/packages/client/src/store/PaymentStore.ts",
-<<<<<<< HEAD
-      "line_number": 145,
-=======
-      "line_number": 302,
->>>>>>> 398dda3c
-      "context": "try {\n await Promise.all(requests);\n this.setBasicTariffContainer();\n } catch (error) {\n // toastr.error(t(\"Common:UnexpectedError\"));\n console.error(error);\n }\n \n if (this.isAlreadyPaid) await setPayerInfo();",
-      "module": "/packages/client"
-    },
-    {
-      "file_path": "/packages/client/src/store/PaymentStore.ts",
-<<<<<<< HEAD
-      "line_number": 145,
-=======
-      "line_number": 302,
->>>>>>> 398dda3c
-      "context": "try {\n await Promise.all(requests);\n this.setBasicTariffContainer();\n } catch (error) {\n // toastr.error(t(\"Common:UnexpectedError\"));\n console.error(error);\n }\n \n if (this.isAlreadyPaid) await setPayerInfo();",
-      "module": "/packages/client"
-    },
-    {
-      "file_path": "/packages/client/src/store/PaymentStore.ts",
-<<<<<<< HEAD
-      "line_number": 145,
-=======
-      "line_number": 302,
->>>>>>> 398dda3c
-      "context": "try {\n await Promise.all(requests);\n this.setBasicTariffContainer();\n } catch (error) {\n // toastr.error(t(\"Common:UnexpectedError\"));\n console.error(error);\n }\n \n if (this.isAlreadyPaid) await setPayerInfo();",
-      "module": "/packages/client"
-    },
-    {
-      "file_path": "/packages/client/src/store/PaymentStore.ts",
-<<<<<<< HEAD
-      "line_number": 145,
-=======
-      "line_number": 302,
->>>>>>> 398dda3c
-      "context": "try {\n await Promise.all(requests);\n this.setBasicTariffContainer();\n } catch (error) {\n // toastr.error(t(\"Common:UnexpectedError\"));\n console.error(error);\n }\n \n if (this.isAlreadyPaid) await setPayerInfo();",
-      "module": "/packages/client"
-    },
-    {
-<<<<<<< HEAD
-      "file_path": "/packages/client/src/store/ProfileActionsStore.js",
-      "line_number": 240,
-      "context": "window.location.replace(\n combineUrl(window.ClientConfig?.proxy?.url, ssoLogoutUrl || \"/login\"),\n );\n } catch (e) {\n console.error(e);\n toastr.error(t(\"Common:UnexpectedError\"));\n }\n };\n \n onDebugClick = () => {\n this.setIsDebugDialogVisible(true);",
-      "module": "/packages/client"
-=======
+      "line_number": 302,
+      "context": "try {\n await Promise.all(requests);\n this.setBasicTariffContainer();\n } catch (error) {\n // toastr.error(t(\"Common:UnexpectedError\"));\n console.error(error);\n }\n \n if (this.isAlreadyPaid) await setPayerInfo();",
+      "module": "/packages/client"
+    },
+    {
+      "file_path": "/packages/client/src/store/PaymentStore.ts",
+      "line_number": 302,
+      "context": "try {\n await Promise.all(requests);\n this.setBasicTariffContainer();\n } catch (error) {\n // toastr.error(t(\"Common:UnexpectedError\"));\n console.error(error);\n }\n \n if (this.isAlreadyPaid) await setPayerInfo();",
+      "module": "/packages/client"
+    },
+    {
+      "file_path": "/packages/client/src/store/PaymentStore.ts",
+      "line_number": 302,
+      "context": "try {\n await Promise.all(requests);\n this.setBasicTariffContainer();\n } catch (error) {\n // toastr.error(t(\"Common:UnexpectedError\"));\n console.error(error);\n }\n \n if (this.isAlreadyPaid) await setPayerInfo();",
+      "module": "/packages/client"
+    },
+    {
+      "file_path": "/packages/client/src/store/PaymentStore.ts",
+      "line_number": 302,
+      "context": "try {\n await Promise.all(requests);\n this.setBasicTariffContainer();\n } catch (error) {\n // toastr.error(t(\"Common:UnexpectedError\"));\n console.error(error);\n }\n \n if (this.isAlreadyPaid) await setPayerInfo();",
+      "module": "/packages/client"
+    },
+    {
       "file_path": "/packages/client/src/store/PaymentStore.ts",
       "line_number": 302,
       "context": "try {\n await Promise.all(requests);\n this.setBasicTariffContainer();\n } catch (error) {\n // toastr.error(t(\"Common:UnexpectedError\"));\n console.error(error);\n }\n \n if (this.isAlreadyPaid) await setPayerInfo();",
@@ -140,34 +105,12 @@
       "line_number": 166,
       "context": "requests.push(fetchCardLinked());\n }\n \n this.setIsInitServicesPage(true);\n } catch (e) {\n toastr.error(t(\"Common:UnexpectedError\"));\n console.error(e);\n }\n };\n }",
       "module": "/packages/client"
->>>>>>> 398dda3c
     },
     {
       "file_path": "/packages/doceditor/src/hooks/useDeleteFileDialog.ts",
       "line_number": 49,
       "context": "[Symbol.asyncIterator]() {\n return {\n async next() {\n const item = await getOperationProgressApi(\n id,\n t(\"Common:UnexpectedError\"),\n );\n return {\n done: item?.finished ?? true,\n value: item,\n };",
       "module": "/packages/doceditor"
-<<<<<<< HEAD
-    },
-    {
-      "file_path": "/packages/management/src/hooks/useBackup.ts",
-      "line_number": 142,
-      "context": "const setErrorInformation = useCallback((err: unknown, t: TTranslation) => {\n if (typeof err === \"string\") return setErrorInformationState(err);\n \n if (axios.isAxiosError(err)) {\n if (err.response?.status === 502)\n return setErrorInformationState(t(\"Common:UnexpectedError\"));\n \n const message =\n (err as AxiosError<ErrorResponse>).response?.data?.error?.message ||\n err.message ||\n \"\";",
-      "module": "/packages/management"
-    },
-    {
-      "file_path": "/packages/management/src/hooks/useBackup.ts",
-      "line_number": 142,
-      "context": "const setErrorInformation = useCallback((err: unknown, t: TTranslation) => {\n if (typeof err === \"string\") return setErrorInformationState(err);\n \n if (axios.isAxiosError(err)) {\n if (err.response?.status === 502)\n return setErrorInformationState(t(\"Common:UnexpectedError\"));\n \n const message =\n (err as AxiosError<ErrorResponse>).response?.data?.error?.message ||\n err.message ||\n \"\";",
-      "module": "/packages/management"
-    },
-    {
-      "file_path": "/packages/management/src/hooks/useBackup.ts",
-      "line_number": 142,
-      "context": "const setErrorInformation = useCallback((err: unknown, t: TTranslation) => {\n if (typeof err === \"string\") return setErrorInformationState(err);\n \n if (axios.isAxiosError(err)) {\n if (err.response?.status === 502)\n return setErrorInformationState(t(\"Common:UnexpectedError\"));\n \n const message =\n (err as AxiosError<ErrorResponse>).response?.data?.error?.message ||\n err.message ||\n \"\";",
-      "module": "/packages/management"
-=======
->>>>>>> 398dda3c
     }
   ],
   "languages": {
@@ -285,7 +228,7 @@
       "ai_spell_check_issues": [
         {
           "type": "spelling",
-          "description": "The word 'apoio' is a less formal term for 'support'. While understandable, 'suporte' is a more common and professional term in this context.",
+          "description": "The word 'apoio' is a somewhat informal term for 'support'. While not incorrect, 'suporte' is generally preferred in more formal contexts.",
           "suggestion": "Ocorreu um erro inesperado. Tente novamente mais tarde ou contacte o suporte."
         }
       ],
