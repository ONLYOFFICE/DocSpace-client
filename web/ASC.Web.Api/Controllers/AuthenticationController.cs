﻿using System;
using ASC.Core;
using ASC.Core.Tenants;
using ASC.Core.Users;
using ASC.Security.Cryptography;
using ASC.Web.Api.Models;
using ASC.Web.Api.Routing;
using Microsoft.AspNetCore.Authorization;
using Microsoft.AspNetCore.Mvc;
using static ASC.Security.Cryptography.EmailValidationKeyProvider;

namespace ASC.Web.Api.Controllers
{
    [DefaultRoute]
    [ApiController]
    [AllowAnonymous]
    public class AuthenticationController : ControllerBase
    {
        public UserManager UserManager { get; }
        public TenantManager TenantManager { get; }
        public SecurityContext SecurityContext { get; }
        public TenantCookieSettings TenantCookieSettings { get; }

        public AuthenticationController(
            UserManager userManager,
            TenantManager tenantManager,
            SecurityContext securityContext,
            TenantCookieSettings tenantCookieSettings)
        {
            UserManager = userManager;
            TenantManager = tenantManager;
            SecurityContext = securityContext;
            TenantCookieSettings = tenantCookieSettings;
        }

        [Create(false)]
        public AuthenticationTokenData AuthenticateMe([FromBody]AuthModel auth)
        {
            var tenant = TenantManager.GetCurrentTenant();
            var user = GetUser(tenant.TenantId, auth.UserName, auth.Password);

            try
            {
                var token = SecurityContext.AuthenticateMe(user.ID);
                var expires = TenantCookieSettings.GetExpiresTime(tenant.TenantId);

                return new AuthenticationTokenData
                {
                    Token = token,
                    Expires = expires
                };
            }
            catch
            {
                throw new Exception("User authentication failed");
            }
        }

<<<<<<< HEAD
        private UserInfo GetUser(int tenantId, string userName, string password)
=======
        [AllowAnonymous]
        [Create("confirm", false)]
        public ValidationResult CheckConfirm([FromBody]EmailValidationKeyModel model)
        {
            return model.Validate();
        }

        private static UserInfo GetUser(int tenantId, string userName, string password)
>>>>>>> 48b2726d
        {
            var user = UserManager.GetUsers(
                        tenantId,
                        userName,
                        Hasher.Base64Hash(password, HashAlg.SHA256));

            if (user == null || !UserManager.UserExists(user))
            {
                throw new Exception("user not found");
            }

            return user;
        }
    }

    public class AuthenticationTokenData
    {
        public string Token { get; set; }

        public DateTime Expires { get; set; }

        public bool Sms { get; set; }

        public string PhoneNoise { get; set; }

        public bool Tfa { get; set; }

        public string TfaKey { get; set; }

        public static AuthenticationTokenData GetSample()
        {
            return new AuthenticationTokenData
            {
                Expires = DateTime.UtcNow,
                Token = "abcde12345",
                Sms = false,
                PhoneNoise = null,
                Tfa = false,
                TfaKey = null
            };
        }
    }
}<|MERGE_RESOLUTION|>--- conflicted
+++ resolved
@@ -1,113 +1,118 @@
-﻿using System;
-using ASC.Core;
-using ASC.Core.Tenants;
-using ASC.Core.Users;
-using ASC.Security.Cryptography;
-using ASC.Web.Api.Models;
-using ASC.Web.Api.Routing;
-using Microsoft.AspNetCore.Authorization;
-using Microsoft.AspNetCore.Mvc;
-using static ASC.Security.Cryptography.EmailValidationKeyProvider;
-
-namespace ASC.Web.Api.Controllers
-{
-    [DefaultRoute]
-    [ApiController]
-    [AllowAnonymous]
-    public class AuthenticationController : ControllerBase
-    {
-        public UserManager UserManager { get; }
-        public TenantManager TenantManager { get; }
-        public SecurityContext SecurityContext { get; }
-        public TenantCookieSettings TenantCookieSettings { get; }
-
-        public AuthenticationController(
-            UserManager userManager,
-            TenantManager tenantManager,
-            SecurityContext securityContext,
-            TenantCookieSettings tenantCookieSettings)
-        {
-            UserManager = userManager;
-            TenantManager = tenantManager;
-            SecurityContext = securityContext;
-            TenantCookieSettings = tenantCookieSettings;
-        }
-
-        [Create(false)]
-        public AuthenticationTokenData AuthenticateMe([FromBody]AuthModel auth)
-        {
-            var tenant = TenantManager.GetCurrentTenant();
-            var user = GetUser(tenant.TenantId, auth.UserName, auth.Password);
-
-            try
-            {
-                var token = SecurityContext.AuthenticateMe(user.ID);
-                var expires = TenantCookieSettings.GetExpiresTime(tenant.TenantId);
-
-                return new AuthenticationTokenData
-                {
-                    Token = token,
-                    Expires = expires
-                };
-            }
-            catch
-            {
-                throw new Exception("User authentication failed");
-            }
-        }
-
-<<<<<<< HEAD
-        private UserInfo GetUser(int tenantId, string userName, string password)
-=======
-        [AllowAnonymous]
-        [Create("confirm", false)]
-        public ValidationResult CheckConfirm([FromBody]EmailValidationKeyModel model)
-        {
-            return model.Validate();
-        }
-
-        private static UserInfo GetUser(int tenantId, string userName, string password)
->>>>>>> 48b2726d
-        {
-            var user = UserManager.GetUsers(
-                        tenantId,
-                        userName,
-                        Hasher.Base64Hash(password, HashAlg.SHA256));
-
-            if (user == null || !UserManager.UserExists(user))
-            {
-                throw new Exception("user not found");
-            }
-
-            return user;
-        }
-    }
-
-    public class AuthenticationTokenData
-    {
-        public string Token { get; set; }
-
-        public DateTime Expires { get; set; }
-
-        public bool Sms { get; set; }
-
-        public string PhoneNoise { get; set; }
-
-        public bool Tfa { get; set; }
-
-        public string TfaKey { get; set; }
-
-        public static AuthenticationTokenData GetSample()
-        {
-            return new AuthenticationTokenData
-            {
-                Expires = DateTime.UtcNow,
-                Token = "abcde12345",
-                Sms = false,
-                PhoneNoise = null,
-                Tfa = false,
-                TfaKey = null
-            };
-        }
-    }
+﻿using System;
+using ASC.Core;
+using ASC.Core.Tenants;
+using ASC.Core.Users;
+using ASC.Security.Cryptography;
+using ASC.Web.Api.Models;
+using ASC.Web.Api.Routing;
+using Microsoft.AspNetCore.Authorization;
+using Microsoft.AspNetCore.Mvc;
+using static ASC.Security.Cryptography.EmailValidationKeyProvider;
+
+namespace ASC.Web.Api.Controllers
+{
+    [DefaultRoute]
+    [ApiController]
+    [AllowAnonymous]
+    public class AuthenticationController : ControllerBase
+    {
+        public UserManager UserManager { get; }
+        public TenantManager TenantManager { get; }
+        public SecurityContext SecurityContext { get; }
+        public TenantCookieSettings TenantCookieSettings { get; }
+        public EmailValidationKeyProvider EmailValidationKeyProvider { get; }
+        public AuthContext AuthContext { get; }
+        public AuthManager AuthManager { get; }
+
+        public AuthenticationController(
+            UserManager userManager,
+            TenantManager tenantManager,
+            SecurityContext securityContext,
+            TenantCookieSettings tenantCookieSettings,
+            EmailValidationKeyProvider emailValidationKeyProvider,
+            AuthContext authContext,
+            AuthManager authManager)
+        {
+            UserManager = userManager;
+            TenantManager = tenantManager;
+            SecurityContext = securityContext;
+            TenantCookieSettings = tenantCookieSettings;
+            EmailValidationKeyProvider = emailValidationKeyProvider;
+            AuthContext = authContext;
+            AuthManager = authManager;
+        }
+
+        [Create(false)]
+        public AuthenticationTokenData AuthenticateMe([FromBody]AuthModel auth)
+        {
+            var tenant = TenantManager.GetCurrentTenant();
+            var user = GetUser(tenant.TenantId, auth.UserName, auth.Password);
+
+            try
+            {
+                var token = SecurityContext.AuthenticateMe(user.ID);
+                var expires = TenantCookieSettings.GetExpiresTime(tenant.TenantId);
+
+                return new AuthenticationTokenData
+                {
+                    Token = token,
+                    Expires = expires
+                };
+            }
+            catch
+            {
+                throw new Exception("User authentication failed");
+            }
+        }
+
+        [AllowAnonymous]
+        [Create("confirm", false)]
+        public ValidationResult CheckConfirm([FromBody]EmailValidationKeyModel model)
+        {
+            return model.Validate(EmailValidationKeyProvider, AuthContext, TenantManager, AuthManager);
+        }
+
+        private UserInfo GetUser(int tenantId, string userName, string password)
+        {
+            var user = UserManager.GetUsers(
+                        tenantId,
+                        userName,
+                        Hasher.Base64Hash(password, HashAlg.SHA256));
+
+            if (user == null || !UserManager.UserExists(user))
+            {
+                throw new Exception("user not found");
+            }
+
+            return user;
+        }
+    }
+
+    public class AuthenticationTokenData
+    {
+        public string Token { get; set; }
+
+        public DateTime Expires { get; set; }
+
+        public bool Sms { get; set; }
+
+        public string PhoneNoise { get; set; }
+
+        public bool Tfa { get; set; }
+
+        public string TfaKey { get; set; }
+
+        public static AuthenticationTokenData GetSample()
+        {
+            return new AuthenticationTokenData
+            {
+                Expires = DateTime.UtcNow,
+                Token = "abcde12345",
+                Sms = false,
+                PhoneNoise = null,
+                Tfa = false,
+                TfaKey = null
+            };
+        }
+    }
 }