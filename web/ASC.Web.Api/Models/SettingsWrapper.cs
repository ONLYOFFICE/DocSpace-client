--- conflicted
+++ resolved
@@ -1,96 +1,94 @@
-/*
- *
- * (c) Copyright Ascensio System Limited 2010-2018
- *
- * This program is freeware. You can redistribute it and/or modify it under the terms of the GNU 
- * General Public License (GPL) version 3 as published by the Free Software Foundation (https://www.gnu.org/copyleft/gpl.html). 
- * In accordance with Section 7(a) of the GNU GPL its Section 15 shall be amended to the effect that 
- * Ascensio System SIA expressly excludes the warranty of non-infringement of any third-party rights.
- *
- * THIS PROGRAM IS DISTRIBUTED WITHOUT ANY WARRANTY; WITHOUT EVEN THE IMPLIED WARRANTY OF MERCHANTABILITY OR
- * FITNESS FOR A PARTICULAR PURPOSE. For more details, see GNU GPL at https://www.gnu.org/copyleft/gpl.html
- *
- * You can contact Ascensio System SIA by email at sales@onlyoffice.com
- *
- * The interactive user interfaces in modified source and object code versions of ONLYOFFICE must display 
- * Appropriate Legal Notices, as required under Section 5 of the GNU GPL version 3.
- *
- * Pursuant to Section 7 § 3(b) of the GNU GPL you must retain the original ONLYOFFICE logo which contains 
- * relevant author attributions when distributing the software. If the display of the logo in its graphic 
- * form is not reasonably feasible for technical reasons, you must include the words "Powered by ONLYOFFICE" 
- * in every copy of the program you distribute. 
- * Pursuant to Section 7 § 3(e) we decline to grant you any rights under trademark law for use of our trademarks.
- *
-*/
-
-
-using System;
-using System.Collections.Generic;
-
-using ASC.Core.Tenants;
-using ASC.Security.Cryptography;
-using ASC.Web.Api.Models;
-
-namespace ASC.Api.Settings
-{
-    public class SettingsWrapper
-    {
-        public string Timezone { get; set; }
-
-        public List<string> TrustedDomains { get; set; }
-
-        public TenantTrustedDomainsType TrustedDomainsType { get; set; }
-
-        public string Culture { get; set; }
-
-        public TimeSpan UtcOffset { get; set; }
-
-        public double UtcHoursOffset { get; set; }
-
-        public string GreetingSettings { get; set; }
-
-        public Guid OwnerId { get; set; }
-
-        public string NameSchemaId { get; set; }
-
-        public bool? EnabledJoin { get; set; }
-
-        public bool? EnableAdmMess { get; set; }
-
-        public bool? ThirdpartyEnable { get; set; }
-
-        public bool Personal { get; set; }
-
-        public string WizardToken { get; set; }
-
-        public PasswordHasher PasswordHash { get; set; }
-
-        public FirebaseWrapper Firebase { get; set; }
-
-        public string Version { get; set; }
-
-        public string RecaptchaPublicKey { get; set; }
-
-        public bool DebugInfo { get; set; }
-
-<<<<<<< HEAD
-        public TenantStatus TenantStatus { get; set; }
-=======
-        public string SocketUrl { get; set; }
->>>>>>> c35cfba8
-
-        public static SettingsWrapper GetSample()
-        {
-            return new SettingsWrapper
-            {
-                Culture = "en-US",
-                Timezone = TimeZoneInfo.Utc.ToString(),
-                TrustedDomains = new List<string> { "mydomain.com" },
-                UtcHoursOffset = -8.5,
-                UtcOffset = TimeSpan.FromHours(-8.5),
-                GreetingSettings = "Web Office Applications",
-                OwnerId = new Guid()
-            };
-        }
-    }
+/*
+ *
+ * (c) Copyright Ascensio System Limited 2010-2018
+ *
+ * This program is freeware. You can redistribute it and/or modify it under the terms of the GNU 
+ * General Public License (GPL) version 3 as published by the Free Software Foundation (https://www.gnu.org/copyleft/gpl.html). 
+ * In accordance with Section 7(a) of the GNU GPL its Section 15 shall be amended to the effect that 
+ * Ascensio System SIA expressly excludes the warranty of non-infringement of any third-party rights.
+ *
+ * THIS PROGRAM IS DISTRIBUTED WITHOUT ANY WARRANTY; WITHOUT EVEN THE IMPLIED WARRANTY OF MERCHANTABILITY OR
+ * FITNESS FOR A PARTICULAR PURPOSE. For more details, see GNU GPL at https://www.gnu.org/copyleft/gpl.html
+ *
+ * You can contact Ascensio System SIA by email at sales@onlyoffice.com
+ *
+ * The interactive user interfaces in modified source and object code versions of ONLYOFFICE must display 
+ * Appropriate Legal Notices, as required under Section 5 of the GNU GPL version 3.
+ *
+ * Pursuant to Section 7 § 3(b) of the GNU GPL you must retain the original ONLYOFFICE logo which contains 
+ * relevant author attributions when distributing the software. If the display of the logo in its graphic 
+ * form is not reasonably feasible for technical reasons, you must include the words "Powered by ONLYOFFICE" 
+ * in every copy of the program you distribute. 
+ * Pursuant to Section 7 § 3(e) we decline to grant you any rights under trademark law for use of our trademarks.
+ *
+*/
+
+
+using System;
+using System.Collections.Generic;
+
+using ASC.Core.Tenants;
+using ASC.Security.Cryptography;
+using ASC.Web.Api.Models;
+
+namespace ASC.Api.Settings
+{
+    public class SettingsWrapper
+    {
+        public string Timezone { get; set; }
+
+        public List<string> TrustedDomains { get; set; }
+
+        public TenantTrustedDomainsType TrustedDomainsType { get; set; }
+
+        public string Culture { get; set; }
+
+        public TimeSpan UtcOffset { get; set; }
+
+        public double UtcHoursOffset { get; set; }
+
+        public string GreetingSettings { get; set; }
+
+        public Guid OwnerId { get; set; }
+
+        public string NameSchemaId { get; set; }
+
+        public bool? EnabledJoin { get; set; }
+
+        public bool? EnableAdmMess { get; set; }
+
+        public bool? ThirdpartyEnable { get; set; }
+
+        public bool Personal { get; set; }
+
+        public string WizardToken { get; set; }
+
+        public PasswordHasher PasswordHash { get; set; }
+
+        public FirebaseWrapper Firebase { get; set; }
+
+        public string Version { get; set; }
+
+        public string RecaptchaPublicKey { get; set; }
+
+        public bool DebugInfo { get; set; }
+
+        public string SocketUrl { get; set; }
+
+        public TenantStatus TenantStatus { get; set; }
+
+        public static SettingsWrapper GetSample()
+        {
+            return new SettingsWrapper
+            {
+                Culture = "en-US",
+                Timezone = TimeZoneInfo.Utc.ToString(),
+                TrustedDomains = new List<string> { "mydomain.com" },
+                UtcHoursOffset = -8.5,
+                UtcOffset = TimeSpan.FromHours(-8.5),
+                GreetingSettings = "Web Office Applications",
+                OwnerId = new Guid()
+            };
+        }
+    }
 }