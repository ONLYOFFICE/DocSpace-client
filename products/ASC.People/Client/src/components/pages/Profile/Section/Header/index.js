import React from "react";
import { connect } from "react-redux";
import {
  IconButton,
  ContextMenuButton,
  AvatarEditor,
} from "asc-web-components";
import { Headline, toastr } from "asc-web-common";
import { withRouter } from "react-router";
import {
  getUserStatus,
  toEmployeeWrapper,
} from "../../../../../store/people/selectors";
import { withTranslation, Trans } from "react-i18next";
import {
  updateUserStatus,
  setFilter,
} from "../../../../../store/people/actions";
import { updateProfile } from "../../../../../store/profile/actions";
import {
  fetchProfile,
  getUserPhoto,
} from "../../../../../store/profile/actions";
import styled from "styled-components";
import { store, api, constants } from "asc-web-common";
import {
  DeleteSelfProfileDialog,
  ChangePasswordDialog,
  ChangeEmailDialog,
  DeleteProfileEverDialog,
} from "../../../../dialogs";
import { createI18N } from "../../../../../helpers/i18n";
const i18n = createI18N({
  page: "Profile",
  localesPath: "pages/Profile",
});
const { isAdmin, isMe } = store.auth.selectors;
const {
  resendUserInvites,
  createThumbnailsAvatar,
  loadAvatar,
  deleteAvatar,
} = api.people;
const { EmployeeStatus } = constants;

const StyledContainer = styled.div`
  position: relative;

  display: flex;
  align-items: center;

  .action-button {
    margin-left: 16px;

    @media (max-width: 1024px) {
      margin-left: auto;

      & > div:first-child {
        padding: 8px 16px 8px 0px;
        margin-right: -16px;
      }
    }
  }
  .arrow-button {
    @media (max-width: 1024px) {
      padding: 8px 16px 8px 16px;
      margin-left: -16px;
      margin-right: -16px;
    }
  }

  .header-headline {
    margin-left: 16px;
  }
`;

class SectionHeaderContent extends React.PureComponent {
  constructor(props) {
    super(props);

    this.state = this.mapPropsToState(props);
  }

  componentDidUpdate(prevProps) {
    if (this.props.profile.userName !== prevProps.profile.userName) {
      console.log(this.props.profile.userName);
      this.setState(this.mapPropsToState(this.props));
    }
  }

  mapPropsToState = (props) => {
    let profile = toEmployeeWrapper(props.profile);

    const newState = {
      profile: profile,
      visibleAvatarEditor: false,
      avatar: {
        tmpFile: "",
        image: null,
        defaultWidth: 0,
        defaultHeight: 0,
      },
      dialogsVisible: {
        deleteSelfProfile: false,
        changePassword: false,
        changeEmail: false,
        deleteProfileEver: false,
      },
    };

    return newState;
  };

  openAvatarEditor = () => {
    getUserPhoto(this.state.profile.id).then((userPhotoData) => {
      if (userPhotoData.original) {
        let avatarDefaultSizes = /_(\d*)-(\d*)./g.exec(userPhotoData.original);
        if (avatarDefaultSizes !== null && avatarDefaultSizes.length > 2) {
          this.setState({
            avatar: {
              tmpFile: this.state.avatar.tmpFile,
              defaultWidth: avatarDefaultSizes[1],
              defaultHeight: avatarDefaultSizes[2],
              image: userPhotoData.original
                ? userPhotoData.original.indexOf("default_user_photo") !== -1
                  ? null
                  : userPhotoData.original
                : null,
            },
            visibleAvatarEditor: true,
          });
        } else {
          this.setState({
            avatar: {
              tmpFile: this.state.avatar.tmpFile,
              defaultWidth: 0,
              defaultHeight: 0,
              image: null,
            },
            visibleAvatarEditor: true,
          });
        }
      }
    });
  };

  onLoadFileAvatar = (file, callback) => {
    let data = new FormData();
    let _this = this;
    data.append("file", file);
    data.append("Autosave", false);
    loadAvatar(this.state.profile.id, data)
      .then((response) => {
        var img = new Image();
        img.onload = function () {
          var stateCopy = Object.assign({}, _this.state);
          stateCopy.avatar = {
            tmpFile: response.data,
            image: response.data,
            defaultWidth: img.width,
            defaultHeight: img.height,
          };
          _this.setState(stateCopy);
          if (typeof callback === "function") callback();
        };
        img.src = response.data;
      })
      .catch((error) => toastr.error(error));
  };

  onSaveAvatar = (isUpdate, result) => {
    if (isUpdate) {
      createThumbnailsAvatar(this.state.profile.id, {
        x: Math.round(
          result.x * this.state.avatar.defaultWidth - result.width / 2
        ),
        y: Math.round(
          result.y * this.state.avatar.defaultHeight - result.height / 2
        ),
        width: result.width,
        height: result.height,
        tmpFile: this.state.avatar.tmpFile,
      })
        .then((response) => {
          let stateCopy = Object.assign({}, this.state);
          stateCopy.visibleAvatarEditor = false;
          stateCopy.avatar.tmpFile = "";
          stateCopy.profile.avatarMax =
            response.max +
            "?_=" +
            Math.floor(Math.random() * Math.floor(10000));
          toastr.success(this.props.t("ChangesApplied"));
          this.setState(stateCopy);
        })
        .catch((error) => toastr.error(error))
        .then(() => this.props.updateProfile(this.props.profile))
        .then(() => this.props.fetchProfile(this.state.profile.id));
    } else {
      deleteAvatar(this.state.profile.id)
        .then((response) => {
          let stateCopy = Object.assign({}, this.state);
          stateCopy.visibleAvatarEditor = false;
          stateCopy.profile.avatarMax = response.big;
          toastr.success(this.props.t("ChangesApplied"));
          this.setState(stateCopy);
        })
        .catch((error) => toastr.error(error));
    }
  };

  onCloseAvatarEditor = () => {
    this.setState({
      visibleAvatarEditor: false,
    });
  };

  toggleChangePasswordDialog = () =>
    this.setState({
      dialogsVisible: {
        ...this.state.dialogsVisible,
        changePassword: !this.state.dialogsVisible.changePassword,
      },
    });

  toggleChangeEmailDialog = () =>
    this.setState({
      dialogsVisible: {
        ...this.state.dialogsVisible,
        changeEmail: !this.state.dialogsVisible.changeEmail,
      },
    });

  onEditClick = () => {
    const { history, settings } = this.props;
    history.push(`${settings.homepage}/edit/${this.state.profile.userName}`);
  };

  onUpdateUserStatus = (status, userId) => {
    const { fetchProfile, updateUserStatus, t } = this.props;

    updateUserStatus(status, new Array(userId))
      .then(() => this.props.updateProfile(this.props.profile))
      .then(() => fetchProfile(userId))
      .then(() => toastr.success(t("SuccessChangeUserStatus")))
      .catch((error) => toastr.error(error));
  };

  onDisableClick = () =>
    this.onUpdateUserStatus(EmployeeStatus.Disabled, this.state.profile.id);

  onEnableClick = () =>
    this.onUpdateUserStatus(EmployeeStatus.Active, this.state.profile.id);

  onReassignDataClick = (user) => {
    const { history, settings } = this.props;
    history.push(`${settings.homepage}/reassign/${user.userName}`);
  };

  onDeletePersonalDataClick = () => {
    toastr.success("Context action: Delete personal data");
  };

  toggleDeleteProfileEverDialog = () =>
    this.setState({
      dialogsVisible: {
        ...this.state.dialogsVisible,
        deleteProfileEver: !this.state.dialogsVisible.deleteProfileEver,
      },
    });

  toggleDeleteSelfProfileDialog = () => {
    this.setState({
      dialogsVisible: {
        ...this.state.dialogsVisible,
        deleteSelfProfile: !this.state.dialogsVisible.deleteSelfProfile,
      },
    });
  };

  onInviteAgainClick = () => {
    resendUserInvites(new Array(this.state.profile.id))
      .then(() =>
        toastr.success(
          <Trans
            i18nKey="MessageEmailActivationInstuctionsSentOnEmail"
            i18n={i18n}
          >
            The email activation instructions have been sent to the
            <strong>{{ email: this.state.profile.email }}</strong> email address
          </Trans>
        )
      )
      .catch((error) => toastr.error(error));
  };

  getUserContextOptions = (user, viewer) => {
    let status = "";
    const { t } = this.props;

    if (isAdmin || (!isAdmin && isMe(user, viewer.userName))) {
      status = getUserStatus(user);
    }

    switch (status) {
      case "normal":
      case "unknown":
        return [
          {
            key: "edit",
            label: t("EditUserDialogTitle"),
            onClick: this.onEditClick,
          },
          {
            key: "change-password",
            label: t("PasswordChangeButton"),
            onClick: this.toggleChangePasswordDialog,
          },
          {
            key: "change-email",
            label: t("EmailChangeButton"),
            onClick: this.toggleChangeEmailDialog,
          },
          {
            key: "edit-photo",
            label: t("EditPhoto"),
            onClick: this.openAvatarEditor,
          },
          isMe(user, viewer.userName)
            ? viewer.isOwner
              ? {}
              : {
                  key: "delete-profile",
                  label: t("DeleteSelfProfile"),
                  onClick: this.toggleDeleteSelfProfileDialog,
                }
            : {
                key: "disable",
                label: t("DisableUserButton"),
                onClick: this.onDisableClick,
              },
        ];
      case "disabled":
        return [
          {
            key: "enable",
            label: t("EnableUserButton"),
            onClick: this.onEnableClick,
          },
          {
            key: "edit-photo",
            label: t("EditPhoto"),
            onClick: this.openAvatarEditor,
          },
          {
            key: "reassign-data",
            label: t("ReassignData"),
            onClick: this.onReassignDataClick.bind(this, user),
          },
          {
            key: "delete-personal-data",
            label: t("RemoveData"),
            onClick: this.onDeletePersonalDataClick,
          },
          {
            key: "delete-profile",
            label: t("DeleteSelfProfile"),
            onClick: this.toggleDeleteProfileEverDialog,
          },
        ];
      case "pending":
        return [
          {
            key: "edit",
            label: t("EditButton"),
            onClick: this.onEditClick,
          },
          {
            key: "invite-again",
            label: t("InviteAgainLbl"),
            onClick: this.onInviteAgainClick,
          },
          {
            key: "edit-photo",
            label: t("EditPhoto"),
            onClick: this.openAvatarEditor,
          },
          !isMe(user, viewer.userName) &&
            (user.status === EmployeeStatus.Active
              ? {
                  key: "disable",
                  label: t("DisableUserButton"),
                  onClick: this.onDisableClick,
                }
              : {
                  key: "enable",
                  label: t("EnableUserButton"),
                  onClick: this.onEnableClick,
                }),
          isMe(user, viewer.userName) && {
            key: "delete-profile",
            label: t("DeleteSelfProfile"),
            onClick: this.toggleDeleteSelfProfileDialog,
          },
        ];
      default:
        return [];
    }
  };

  onClickBack = () => {
    const { filter, setFilter } = this.props;
    setFilter(filter);
    //history.push(settings.homepage);
  };

  render() {
    const {
      profile,
      isAdmin,
      viewer,
      t,
      filter,
      settings,
      history,
    } = this.props;
    const { avatar, visibleAvatarEditor, dialogsVisible } = this.state;
    const contextOptions = () => this.getUserContextOptions(profile, viewer);

    return (
      <StyledContainer>
        <IconButton
          iconName="ArrowPathIcon"
          color="#A3A9AE"
          size="17"
          hoverColor="#657077"
          isFill={true}
          onClick={this.onClickBack}
          className="arrow-button"
        />
        <Headline className="header-headline" type="content" truncate={true}>
          {profile.displayName}
          {profile.isLDAP && ` (${t("LDAPLbl")})`}
        </Headline>
        {((isAdmin && !profile.isOwner) || isMe(viewer, profile.userName)) && (
          <ContextMenuButton
            className="action-button"
            directionX="right"
            title={t("Actions")}
            iconName="VerticalDotsIcon"
            size={17}
            color="#A3A9AE"
            getData={contextOptions}
            isDisabled={false}
          />
        )}

        <AvatarEditor
          image={avatar.image}
          visible={visibleAvatarEditor}
          onClose={this.onCloseAvatarEditor}
          onSave={this.onSaveAvatar}
          onLoadFile={this.onLoadFileAvatar}
          headerLabel={t("editAvatar")}
          selectNewPhotoLabel={t("selectNewPhotoLabel")}
          orDropFileHereLabel={t("orDropFileHereLabel")}
          unknownTypeError={t("ErrorUnknownFileImageType")}
          maxSizeFileError={t("maxSizeFileError")}
          unknownError={t("Error")}
          saveButtonLabel={t("SaveButton")}
        />

        {dialogsVisible.deleteSelfProfile && (
          <DeleteSelfProfileDialog
            visible={dialogsVisible.deleteSelfProfile}
            onClose={this.toggleDeleteSelfProfileDialog}
            email={this.state.profile.email}
          />
        )}

        {dialogsVisible.changePassword && (
          <ChangePasswordDialog
            visible={dialogsVisible.changePassword}
            onClose={this.toggleChangePasswordDialog}
            email={this.state.profile.email}
          />
        )}

        {dialogsVisible.changeEmail && (
          <ChangeEmailDialog
            visible={dialogsVisible.changeEmail}
            onClose={this.toggleChangeEmailDialog}
            user={this.state.profile}
          />
        )}

        {dialogsVisible.deleteProfileEver && (
          <DeleteProfileEverDialog
            visible={dialogsVisible.deleteProfileEver}
            onClose={this.toggleDeleteProfileEverDialog}
            user={this.state.profile}
            filter={filter}
            settings={settings}
            history={history}
          />
        )}
      </StyledContainer>
    );
  }
}

const mapStateToProps = (state) => {
  return {
    settings: state.auth.settings,
    profile: state.profile.targetUser,
    viewer: state.auth.user,
<<<<<<< HEAD
    isAdmin: isAdmin(state.auth.user),
=======
    isAdmin: isAdmin(state),
>>>>>>> 84bb49c0
    filter: state.people.filter,
  };
};

export default connect(mapStateToProps, {
  updateUserStatus,
  fetchProfile,
  updateProfile,
<<<<<<< HEAD
  setFilter,
=======
>>>>>>> 84bb49c0
})(withRouter(withTranslation()(SectionHeaderContent)));<|MERGE_RESOLUTION|>--- conflicted
+++ resolved
@@ -513,11 +513,7 @@
     settings: state.auth.settings,
     profile: state.profile.targetUser,
     viewer: state.auth.user,
-<<<<<<< HEAD
-    isAdmin: isAdmin(state.auth.user),
-=======
     isAdmin: isAdmin(state),
->>>>>>> 84bb49c0
     filter: state.people.filter,
   };
 };
@@ -526,8 +522,5 @@
   updateUserStatus,
   fetchProfile,
   updateProfile,
-<<<<<<< HEAD
   setFilter,
-=======
->>>>>>> 84bb49c0
 })(withRouter(withTranslation()(SectionHeaderContent)));