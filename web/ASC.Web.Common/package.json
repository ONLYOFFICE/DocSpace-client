--- conflicted
+++ resolved
@@ -1,10 +1,6 @@
 {
   "name": "asc-web-common",
-<<<<<<< HEAD
-  "version": "1.0.298",
-=======
   "version": "1.0.309",
->>>>>>> 76d7ed6c
   "description": "Ascensio System SIA common components and solutions library",
   "license": "AGPL-3.0",
   "files": [
