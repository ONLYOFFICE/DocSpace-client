import React, { useCallback, useEffect, useState } from "react";
import PropTypes from "prop-types";
import { withRouter } from "react-router";
import Button from "@docspace/components/button";
import Text from "@docspace/components/text";
import Link from "@docspace/components/link";
import Toast from "@docspace/components/toast";
import FieldContainer from "@docspace/components/field-container";
import SocialButton from "@docspace/components/social-button";
import Section from "@docspace/common/components/Section";
import Register from "./sub-components/register-container";
import {
  getAuthProviders,
  getCapabilities,
} from "@docspace/common/api/settings";
<<<<<<< HEAD
import { checkPwd } from "@docspace/common/desktop";
import {
  createPasswordHash,
  getProviderTranslation,
  getOAuthToken,
  getLoginLink,
} from "@docspace/common/utils";
=======
import { getProviderTranslation } from "@docspace/common/utils";
>>>>>>> 7be5fd3d
import { providersData } from "@docspace/common/constants";
import { inject, observer } from "mobx-react";
import i18n from "./i18n";
import {
  I18nextProvider,
  useTranslation,
  withTranslation,
} from "react-i18next";
import toastr from "@docspace/components/toast/toastr";
import MoreLoginModal from "./sub-components/more-login";
import {
  ButtonsWrapper,
  LoginContainer,
  LoginFormWrapper,
} from "./StyledLogin";
import AppLoader from "@docspace/common/components/AppLoader";
import EmailInput from "@docspace/components/email-input";
import FormWrapper from "@docspace/components/form-wrapper";
import { ReactSVG } from "react-svg";

const Form = (props) => {
  const inputRef = React.useRef(null);

  const [identifierValid, setIdentifierValid] = useState(true);
  const [identifier, setIdentifier] = useState("");
  const [isLoading, setIsLoading] = useState(false);
  const [isDisabled, setIsDisabled] = useState(false);

  const [moreAuthVisible, setMoreAuthVisible] = useState(false);
  const [ssoLabel, setSsoLabel] = useState("");
  const [ssoUrl, setSsoUrl] = useState("");

  const [errorText, setErrorText] = useState("");

  const [isLoaded, setIsLoaded] = useState(false);

  const [isEmailErrorShow, setIsEmailErrorShow] = useState(false);

  const { t } = useTranslation("Login");

  const {
    isDesktop,
    match,
    organizationName,
    greetingTitle,
    thirdPartyLogin,
    providers,
    history,
    setRoomsMode,
  } = props;

  const { error, confirmedEmail } = match.params;

  const oAuthLogin = async (profile) => {
    try {
      await thirdPartyLogin(profile);

      const redirectPath = localStorage.getItem("redirectPath");

      if (redirectPath) {
        localStorage.removeItem("redirectPath");
        window.location.href = redirectPath;
      }
    } catch (e) {
      toastr.error(
        t("Common:ProviderNotConnected"),
        t("Common:ProviderLoginError")
      );
    }

    localStorage.removeItem("profile");
    localStorage.removeItem("code");
  };

  const getSso = async () => {
    const data = await getCapabilities();
    setSsoLabel(data.ssoLabel);
    setSsoUrl(data.ssoUrl);
  };

  useEffect(() => {
    const profile = localStorage.getItem("profile");
    if (!profile) return;

    oAuthLogin(profile);
  }, []);

  const onKeyDown = (e) => {
    //console.log("onKeyDown", e.key);
    if (e.key === "Enter") {
      onClearErrors(e);
      !isDisabled && onSubmit(e);
      e.preventDefault();
    }
  };

  const onClearErrors = (e) => {
    //console.log("onClearErrors", e);
    !identifierValid && setIdentifierValid(true);
    errorText && setErrorText("");
    setIsEmailErrorShow(false);
  };

  //const throttledKeyPress = throttle(onKeyPress, 500);

  const authCallback = (profile) => {
    oAuthLogin(profile);
  };

  const setProviders = async () => {
    const { setProviders } = props;

    try {
      await getAuthProviders().then((providers) => {
        setProviders(providers);
      });
    } catch (e) {
      console.error(e);
    }
  };

  useEffect(async () => {
    document.title = `${t("Authorization")} – ${organizationName}`; //TODO: implement the setDocumentTitle() utility in ASC.Web.Common

    error && setErrorText(error);
    confirmedEmail && setIdentifier(confirmedEmail);

    Promise.all([setProviders(), getSso()]).then(() => {
      setIsLoaded(true);
      focusInput();
    });

    window.authCallback = authCallback;

    //window.addEventListener("keyup", throttledKeyPress, false);

    /*return () => {
      window.removeEventListener("keyup", throttledKeyPress, false);
    };*/
  }, []);

  const focusInput = () => {
    if (inputRef) {
      inputRef.current.focus();
    }
  };

  const onChangeLogin = (e) => {
    //console.log("onChangeLogin", e.target.value);
    setIdentifier(e.target.value);
    onClearErrors(e);
  };

  const moreAuthOpen = () => {
    setMoreAuthVisible(true);
  };

  const moreAuthClose = () => {
    setMoreAuthVisible(false);
  };

  const onSubmit = () => {
    //errorText && setErrorText("");
    let hasError = false;

    const userName = identifier.trim();

    if (!userName) {
      hasError = true;
      setIdentifierValid(false);
    }

    if (!identifierValid) hasError = true;

    if (hasError) return false;

    history.push("/code"); //TODO: confirm link?
  };

  const onLoginWithPasswordClick = () => {
    setRoomsMode(false);
  };

  const onSocialButtonClick = useCallback((e) => {
    const providerName = e.target.dataset.providername;
    const url = e.target.dataset.url;

    try {
      const tokenGetterWin = isDesktop
        ? (window.location.href = url)
        : window.open(
            url,
            "login",
            "width=800,height=500,status=no,toolbar=no,menubar=no,resizable=yes,scrollbars=no"
          );

      getOAuthToken(tokenGetterWin).then((code) => {
        const token = window.btoa(
          JSON.stringify({
            auth: providerName,
            mode: "popup",
            callback: "authCallback",
          })
        );

        tokenGetterWin.location.href = getLoginLink(token, code);
      });
    } catch (err) {
      console.log(err);
    }
  }, []);

  const providerButtons = () => {
    const providerButtons =
      providers &&
      providers.map((item, index) => {
        if (!providersData[item.provider]) return;
        if (index > 1) return;

        const { icon, label, iconOptions, className } = providersData[
          item.provider
        ];

        return (
          <div className="buttonWrapper" key={`${item.provider}ProviderItem`}>
            <SocialButton
              iconName={icon}
              label={getProviderTranslation(label, t)}
              className={`socialButton ${className ? className : ""}`}
              $iconOptions={iconOptions}
              data-url={item.url}
              data-providername={item.provider}
              onClick={onSocialButtonClick}
              isDisabled={isLoading}
            />
          </div>
        );
      });

    return providerButtons;
  };

  const ssoButton = () => {
    return (
      <div className="buttonWrapper">
        <SocialButton
          iconName="/static/images/sso.react.svg"
          className="socialButton"
          label={ssoLabel || getProviderTranslation("sso", t)}
          onClick={() => (window.location.href = ssoUrl)}
          isDisabled={isLoading}
        />
      </div>
    );
  };

  const oauthDataExists = () => {
    let existProviders = 0;
    providers && providers.length > 0;
    providers.map((item) => {
      if (!providersData[item.provider]) return;
      existProviders++;
    });

    return !!existProviders;
  };

  const ssoExists = () => {
    if (ssoUrl) return true;
    else return false;
  };

  const onValidateEmail = (res) => {
    //console.log("onValidateEmail", res);
    setIdentifierValid(res.isValid);
    setErrorText(res.errors[0]);
  };

  const onBlurEmail = () => {
    setIsEmailErrorShow(true);
  };

  //console.log("Login render");

  return (
    <LoginContainer>
      {!isLoaded ? (
        <AppLoader />
      ) : (
        <>
          <ReactSVG
            src="/static/images/docspace.big.react.svg"
            className="logo-wrapper"
          />
          <Text
            fontSize="23px"
            fontWeight={700}
            textAlign="center"
            className="greeting-title"
          >
            {greetingTitle}
          </Text>

          <FormWrapper>
            {ssoExists() && <ButtonsWrapper>{ssoButton()}</ButtonsWrapper>}

            {oauthDataExists() && (
              <>
                <ButtonsWrapper>{providerButtons()}</ButtonsWrapper>
                {providers && providers.length > 2 && (
                  <Link
                    isHovered
                    type="action"
                    fontSize="13px"
                    fontWeight="600"
                    color="#3B72A7"
                    className="more-label"
                    onClick={moreAuthOpen}
                  >
                    {t("Common:ShowMore")}
                  </Link>
                )}
              </>
            )}

            {(oauthDataExists() || ssoExists()) && (
              <div className="line">
                <Text color="#A3A9AE" className="or-label">
                  {t("Or")}
                </Text>
              </div>
            )}

            <form className="auth-form-container">
              <FieldContainer
                isVertical={true}
                labelVisible={false}
                hasError={isEmailErrorShow && !identifierValid}
                errorMessage={
                  errorText
                    ? t(`Common:${errorText}`)
                    : t("Common:RequiredField")
                } //TODO: Add wrong login server error
              >
                <EmailInput
                  id="login"
                  name="login"
                  type="email"
                  hasError={isEmailErrorShow && !identifierValid}
                  value={identifier}
                  placeholder={t("RegistrationEmailWatermark")}
                  size="large"
                  scale={true}
                  isAutoFocussed={true}
                  tabIndex={1}
                  isDisabled={isLoading}
                  autoComplete="username"
                  onChange={onChangeLogin}
                  onBlur={onBlurEmail}
                  onValidateInput={onValidateEmail}
                  onKeyDown={onKeyDown}
                  forwardedRef={inputRef}
                />
              </FieldContainer>

              <Button
                id="submit"
                className="login-button"
                primary
                size="medium"
                scale={true}
                label={
                  isLoading
                    ? t("Common:LoadingProcessing")
                    : t("Common:LoginButton")
                }
                tabIndex={1}
                isDisabled={isLoading}
                isLoading={isLoading}
                onClick={onSubmit}
              />

              <div className="login-link">
                <Link
                  fontWeight="600"
                  fontSize="13px"
                  color="#316DAA"
                  type="action"
                  isHovered={true}
                  onClick={onLoginWithPasswordClick}
                >
                  {t("SignInWithPassword")}
                </Link>
              </div>

              {confirmedEmail && (
                <Text isBold={true} fontSize="16px">
                  {t("MessageEmailConfirmed")} {t("MessageAuthorize")}
                </Text>
              )}
            </form>
          </FormWrapper>
          <Toast />

          <MoreLoginModal
            t={t}
            visible={moreAuthVisible}
            onClose={moreAuthClose}
            providers={providers}
            onSocialLoginClick={onSocialButtonClick}
            ssoLabel={ssoLabel}
            ssoUrl={ssoUrl}
          />
        </>
      )}
    </LoginContainer>
  );
};

Form.propTypes = {
  match: PropTypes.object.isRequired,
  hashSettings: PropTypes.object,
  greetingTitle: PropTypes.string.isRequired,
  organizationName: PropTypes.string,
  homepage: PropTypes.string,
  defaultPage: PropTypes.string,
  isDesktop: PropTypes.bool,
};

Form.defaultProps = {
  identifier: "",
  password: "",
  email: "",
};

const LoginForm = (props) => {
  const { enabledJoin, isDesktop } = props;

  return (
    <LoginFormWrapper
      enabledJoin={enabledJoin}
      isDesktop={isDesktop}
      className="with-background-pattern"
    >
      <Section>
        <Section.SectionBody>
          <Form {...props} />
        </Section.SectionBody>
      </Section>
      <Register />
    </LoginFormWrapper>
  );
};

LoginForm.propTypes = {
  isLoaded: PropTypes.bool,
  enabledJoin: PropTypes.bool,
  isDesktop: PropTypes.bool.isRequired,
};

const Login = inject(({ auth }) => {
  const {
    settingsStore,
    isAuthenticated,
    isLoaded,
    thirdPartyLogin,
    setProviders,
    providers,
  } = auth;
  const {
    greetingSettings: greetingTitle,
    organizationName,
    enabledJoin,
    defaultPage,
    isDesktopClient: isDesktop,
    setRoomsMode,
  } = settingsStore;

  return {
    isAuthenticated,
    isLoaded,
    organizationName,
    greetingTitle,
    enabledJoin,
    defaultPage,
    isDesktop,
    thirdPartyLogin,
    setProviders,
    providers,
    setRoomsMode,
  };
})(withRouter(observer(withTranslation(["Login", "Common"])(LoginForm))));

export default (props) => (
  <I18nextProvider i18n={i18n}>
    <Login {...props} />
  </I18nextProvider>
);<|MERGE_RESOLUTION|>--- conflicted
+++ resolved
@@ -13,7 +13,6 @@
   getAuthProviders,
   getCapabilities,
 } from "@docspace/common/api/settings";
-<<<<<<< HEAD
 import { checkPwd } from "@docspace/common/desktop";
 import {
   createPasswordHash,
@@ -21,9 +20,7 @@
   getOAuthToken,
   getLoginLink,
 } from "@docspace/common/utils";
-=======
 import { getProviderTranslation } from "@docspace/common/utils";
->>>>>>> 7be5fd3d
 import { providersData } from "@docspace/common/constants";
 import { inject, observer } from "mobx-react";
 import i18n from "./i18n";
