import React, { useEffect, useState } from "react";

import Toast from "@appserver/components/toast";
import toastr from "studio/toastr";
import { toast } from "react-toastify";

import Box from "@appserver/components/box";
import { regDesktop } from "@appserver/common/desktop";
import Loaders from "@appserver/common/components/Loaders";
import {
  combineUrl,
  getObjectByLocation,
  //showLoader,
  //hideLoader,
} from "@appserver/common/utils";
import {
  getDocServiceUrl,
  openEdit,
  setEncryptionKeys,
  getEncryptionAccess,
  getFileInfo,
  getRecentFolderList,
  getFolderInfo,
  updateFile,
  removeFromFavorite,
  markAsFavorite,
  getPresignedUri,
  convertFile,
} from "@appserver/common/api/files";
import FilesFilter from "@appserver/common/api/files/filter";

import throttle from "lodash/throttle";
import { isIOS, deviceType } from "react-device-detect";
import { homepage } from "../package.json";

import { AppServerConfig, FolderType } from "@appserver/common/constants";
import SharingDialog from "files/SharingDialog";
import { getDefaultFileName, SaveAs, canConvert } from "files/utils";
import SelectFileDialog from "files/SelectFileDialog";
import SelectFolderDialog from "files/SelectFolderDialog";
import { StyledSelectFolder, StyledSelectFile } from "./StyledEditor";
import i18n from "./i18n";
<<<<<<< HEAD
import { FolderType } from "@appserver/common/constants";
import Text from "@appserver/components/text";
import TextInput from "@appserver/components/text-input";
import Checkbox from "@appserver/components/checkbox";
=======

import store from "studio/store";

const { auth: authStore } = store;
>>>>>>> 357a3517

let documentIsReady = false;

const text = "text";
const spreadSheet = "spreadsheet";
const presentation = "presentation";
const insertImageAction = "imageType";
const mailMergeAction = "mailMergeType";

let docTitle = null;
let actionLink;
let docSaved = null;
let docEditor;
let fileInfo;
let successAuth;
<<<<<<< HEAD

=======
let isSharingAccess;
let user = null;
>>>>>>> 357a3517
const url = window.location.href;
const filesUrl = url.substring(0, url.indexOf("/doceditor"));

toast.configure();

const Editor = () => {
  const urlParams = getObjectByLocation(window.location);
  const fileId = urlParams
    ? urlParams.fileId || urlParams.fileid || null
    : null;
  const version = urlParams ? urlParams.version || null : null;
  const doc = urlParams ? urlParams.doc || null : null;
  const isDesktop = window["AscDesktopEditor"] !== undefined;

  const [isLoading, setIsLoading] = useState(true);
  const [isAuthenticated, setIsAuthenticated] = useState(true);
  const [titleSelectorFolder, setTitleSelectorFolder] = useState("");
  const [extension, setExtension] = useState();
  const [urlSelectorFolder, setUrlSelectorFolder] = useState("");
  const [openNewTab, setNewOpenTab] = useState(false);

  const throttledChangeTitle = throttle(() => changeTitle(), 500);

  useEffect(() => {
    init();
  }, []);

  const loadUsersRightsList = () => {
    SharingDialog.getSharingSettings(fileId).then((sharingSettings) => {
      docEditor.setSharingSettings({
        sharingSettings,
      });
    });
  };

  const insertImage = (link) => {
    docEditor.insertImage({
      c: "add",
      fileType: link.filetype,
      url: link.url,
    });
  };

  const mailMerge = (link) => {
    docEditor.setMailMergeRecipients({
      fileType: link.filetype,
      url: link.url,
    });
  };
  const updateFavorite = (favorite) => {
    docEditor.setFavorite(favorite);
  };

  const getRecent = async (config) => {
    try {
      const recentFolderList = await getRecentFolderList();

      const filesArray = recentFolderList.files.slice(0, 25);

      const recentFiles = filesArray.filter(
        (file) =>
          file.rootFolderType !== FolderType.SHARE &&
          ((config.documentType === text && file.fileType === 7) ||
            (config.documentType === spreadSheet && file.fileType === 5) ||
            (config.documentType === presentation && file.fileType === 6))
      );

      const groupedByFolder = recentFiles.reduce((r, a) => {
        r[a.folderId] = [...(r[a.folderId] || []), a];
        return r;
      }, {});

      const requests = Object.entries(groupedByFolder).map((item) =>
        getFolderInfo(item[0])
          .then((folderInfo) =>
            Promise.resolve({
              files: item[1],
              folderInfo: folderInfo,
            })
          )
          .catch((e) => console.error(e))
      );

      let recent = [];

      let responses = await Promise.all(requests);

      for (let res of responses) {
        res.files.forEach((file) => {
          const convertedData = convertRecentData(file, res.folderInfo);
          if (Object.keys(convertedData).length !== 0)
            recent.push(convertedData);
        });
      }

      return recent;
    } catch (e) {
      console.error(e);
    }

    return null;
  };

  const initDesktop = (config) => {
    const isEncryption = config.editorConfig["encryptionKeys"] !== undefined;

    regDesktop(
      user,
      isEncryption,
      config.editorConfig.encryptionKeys,
      (keys) => {
        setEncryptionKeys(keys);
      },
      true,
      (callback) => {
        getEncryptionAccess(fileId)
          .then((keys) => {
            var data = {
              keys,
            };

            callback(data);
          })
          .catch((error) => {
            console.log(error);
            toastr.error(
              typeof error === "string" ? error : error.message,
              null,
              0,
              true
            );
          });
      },
      i18n.t
    );
  };

  const init = async () => {
    try {
      if (!fileId) return;

      console.log(
        `Editor componentDidMount fileId=${fileId}, version=${version}, doc=${doc}`
      );

      if (isIPad()) {
        const vh = window.innerHeight * 0.01;
        document.documentElement.style.setProperty("--vh", `${vh}px`);
      }

      //showLoader();
      const docApiUrl = await getDocServiceUrl();

      try {
        await authStore.init(true);
        user = authStore.userStore.user;
        successAuth = user !== null;
      } catch (e) {
        successAuth = false;
      }

      if (!doc && !successAuth) {
        window.open(
          combineUrl(AppServerConfig.proxyURL, "/login"),
          "_self",
          "",
          true
        );
        return;
      }

      if (successAuth) {
        try {
          fileInfo = await getFileInfo(fileId);

          if (url.indexOf("#message/")) {
            const needConvert = canConvert(fileInfo.fileExst);

            if (needConvert) {
              const convert = await convertFile(fileId, true);
              location.href = convert[0].result.webUrl;
            }
          }
        } catch (err) {
          console.error(err);
        }

        setIsAuthenticated(successAuth);
      }

      const config = await openEdit(fileId, version, doc);

      actionLink = config?.editorConfig?.actionLink;

      if (isDesktop) {
        initDesktop();
      }

      if (successAuth) {
        const recent = await getRecent(config); //TODO: too slow for 1st loading

        if (recent) {
          config.editorConfig = {
            ...config.editorConfig,
            recent: recent,
          };
        }
      }

      isSharingAccess = fileInfo && fileInfo.canShare;

      if (url.indexOf("action=view") !== -1) {
        config.editorConfig.mode = "view";
      }

      setIsLoading(false);

      loadDocApi(docApiUrl, () => onLoad(config));
    } catch (error) {
      console.log(error);
      toastr.error(
        typeof error === "string" ? error : error.message,
        null,
        0,
        true
      );
    }
  };

  const convertRecentData = (file, folder) => {
    let obj = {};
    const folderName = folder.title;
    const fileName = file.title;

    if (+fileId !== file.id)
      obj = {
        folder: folderName,
        title: fileName,
        url: file.webUrl,
      };
    return obj;
  };

  const isIPad = () => {
    return isIOS && deviceType === "tablet";
  };

  const setFavicon = (documentType) => {
    const favicon = document.getElementById("favicon");
    if (!favicon) return;
    let icon = null;
    switch (documentType) {
      case "text":
        icon = "text.ico";
        break;
      case "presentation":
        icon = "presentation.ico";
        break;
      case "spreadsheet":
        icon = "spreadsheet.ico";
        break;
      default:
        break;
    }

    if (icon) favicon.href = `${homepage}/images/${icon}`;
  };

  const changeTitle = () => {
    docSaved ? setDocumentTitle(docTitle) : setDocumentTitle(`*${docTitle}`);
  };

  const setDocumentTitle = (subTitle = null) => {
    //const { isAuthenticated, settingsStore, product: currentModule } = auth;
    //const { organizationName } = settingsStore;
    const organizationName = "ONLYOFFICE"; //TODO: Replace to API variant
    const moduleTitle = "Documents"; //TODO: Replace to API variant

    let title;
    if (subTitle) {
      if (isAuthenticated && moduleTitle) {
        title = subTitle + " - " + moduleTitle;
      } else {
        title = subTitle + " - " + organizationName;
      }
    } else if (moduleTitle && organizationName) {
      title = moduleTitle + " - " + organizationName;
    } else {
      title = organizationName;
    }

    document.title = title;
  };

  const loadDocApi = (docApiUrl, onLoadCallback) => {
    const script = document.createElement("script");
    script.setAttribute("type", "text/javascript");
    script.setAttribute("id", "scripDocServiceAddress");

    script.onload = onLoadCallback;

    script.src = docApiUrl;
    script.async = true;

    console.log("PureEditor componentDidMount: added script");
    document.body.appendChild(script);
  };

  const onLoad = (config) => {
    try {
      if (!window.DocsAPI) throw new Error("DocsAPI is not defined");

      console.log("Editor config: ", config);

      docTitle = config.document.title;

      setFavicon(config.documentType);
      setDocumentTitle(docTitle);

      if (window.innerWidth < 720) {
        config.type = "mobile";
      }

      let goBack;

      if (fileInfo) {
        const filterObj = FilesFilter.getDefault();
        filterObj.folder = fileInfo.folderId;
        const urlFilter = filterObj.toUrlParams();

        goBack = {
          blank: true,
          requestClose: false,
          text: i18n.t("FileLocation"),
          url: `${combineUrl(filesUrl, `/filter?${urlFilter}`)}`,
        };
      }

      config.editorConfig.customization = {
        ...config.editorConfig.customization,
        goback: goBack,
      };

      if (url.indexOf("anchor") !== -1) {
        const splitUrl = url.split("anchor=");
        const decodeURI = decodeURIComponent(splitUrl[1]);
        const obj = JSON.parse(decodeURI);

        config.editorConfig.actionLink = {
          action: obj.action,
        };
      }

      if (successAuth) {
        const documentType = config.documentType;
        const fileExt =
          documentType === text
            ? "docx"
            : documentType === presentation
            ? "pptx"
            : "xlsx";

        const defaultFileName = getDefaultFileName(fileExt);

        if (!user.isVisitor)
          config.editorConfig.createUrl = combineUrl(
            window.location.origin,
            AppServerConfig.proxyURL,
            "products/files/",
            `/httphandlers/filehandler.ashx?action=create&doctype=text&title=${encodeURIComponent(
              defaultFileName
            )}`
          );
      }
      let onRequestSharingSettings,
        onRequestRename,
        onRequestSaveAs,
        onRequestInsertImage,
        onRequestMailMergeRecipients;

      if (isSharingAccess) {
        onRequestSharingSettings = onSDKRequestSharingSettings;
      }

      if (fileInfo && fileInfo.canEdit) {
        onRequestRename = onSDKRequestRename;
      }

      if (successAuth) {
        onRequestSaveAs = onSDKRequestSaveAs;
        onRequestInsertImage = onSDKRequestInsertImage;
        onRequestMailMergeRecipients = onSDKRequestMailMergeRecipients;
      }

      const events = {
        events: {
          onAppReady: onSDKAppReady,
          onDocumentStateChange: onDocumentStateChange,
          onMetaChange: onMetaChange,
          onDocumentReady: onDocumentReady,
          onInfo: onSDKInfo,
          onWarning: onSDKWarning,
          onError: onSDKError,
          onRequestSharingSettings,
          onRequestRename,
          onMakeActionLink: onMakeActionLink,
          onRequestInsertImage,
          onRequestSaveAs,
          onRequestMailMergeRecipients,
        },
      };

      const newConfig = Object.assign(config, events);

      docEditor = window.DocsAPI.DocEditor("editor", newConfig);
    } catch (error) {
      console.log(error);
      toastr.error(error.message, null, 0, true);
    }
  };

  const onSDKAppReady = () => {
    console.log("ONLYOFFICE Document Editor is ready");

    const index = url.indexOf("#message/");
    if (index > -1) {
      const splitUrl = url.split("#message/");
      const message = decodeURIComponent(splitUrl[1]).replaceAll("+", " ");
      history.pushState({}, null, url.substring(0, index));
      docEditor.showMessage(message);
    }

    if (fileInfo && fileInfo.canShare) {
      loadUsersRightsList();
    }
  };

  const onSDKInfo = (event) => {
    console.log(
      "ONLYOFFICE Document Editor is opened in mode " + event.data.mode
    );
  };

  const [isVisible, setIsVisible] = useState(false);
  const [isFileDialogVisible, setIsFileDialogVisible] = useState(false);
  const [isFolderDialogVisible, setIsFolderDialogVisible] = useState(false);
  const [filesType, setFilesType] = useState("");

  const onSDKRequestSharingSettings = () => {
    setIsVisible(true);
  };

  const onSDKRequestRename = (event) => {
    const title = event.data;
    updateFile(fileInfo.id, title);
  };

  const onMakeActionLink = (event) => {
    var ACTION_DATA = event.data;

    const link = generateLink(ACTION_DATA);

    const urlFormation = !actionLink ? url : url.split("&anchor=")[0];

    const linkFormation = `${urlFormation}&anchor=${link}`;

    docEditor.setActionLink(linkFormation);
  };

  const generateLink = (actionData) => {
    return encodeURIComponent(JSON.stringify(actionData));
  };

  const onCancel = () => {
    setIsVisible(false);
  };

  const onSDKWarning = (event) => {
    console.log(
      "ONLYOFFICE Document Editor reports a warning: code " +
        event.data.warningCode +
        ", description " +
        event.data.warningDescription
    );
  };

  const onSDKError = (event) => {
    console.log(
      "ONLYOFFICE Document Editor reports an error: code " +
        event.data.errorCode +
        ", description " +
        event.data.errorDescription
    );
  };

  const onDocumentStateChange = (event) => {
    if (!documentIsReady) return;

    docSaved = !event.data;
    throttledChangeTitle();
  };

  const onDocumentReady = () => {
    documentIsReady = true;
  };

  const onMetaChange = (event) => {
    const newTitle = event.data.title;
    const favorite = event.data.favorite;

    if (newTitle && newTitle !== docTitle) {
      setDocumentTitle(newTitle);
      docTitle = newTitle;
    }

    if (!newTitle)
      favorite
        ? markAsFavorite([+fileId])
            .then(() => updateFavorite(favorite))
            .catch((error) => console.log("error", error))
        : removeFromFavorite([+fileId])
            .then(() => updateFavorite(favorite))
            .catch((error) => console.log("error", error));
  };

  const onSDKRequestInsertImage = () => {
    setFilesType(insertImageAction);
    setIsFileDialogVisible(true);
  };

  const onSDKRequestMailMergeRecipients = () => {
    setFilesType(mailMergeAction);
    setIsFileDialogVisible(true);
  };

  const onSelectFile = async (file) => {
    const link = await getPresignedUri(file.id);

    if (filesType === insertImageAction) insertImage(link);
    if (filesType === mailMergeAction) mailMerge(link);
  };

  const onCloseFileDialog = () => {
    setIsFileDialogVisible(false);
  };

  const onSDKRequestSaveAs = (event) => {
    setTitleSelectorFolder(event.data.title);
    setUrlSelectorFolder(event.data.url);
    setExtension(event.data.title.split(".").pop());

    setIsFolderDialogVisible(true);
  };

  const onCloseFolderDialog = () => {
    setIsFolderDialogVisible(false);
    setNewOpenTab(false);
  };

  const onClickSaveSelectFolder = (e, folderId) => {
    SaveAs(titleSelectorFolder, urlSelectorFolder, folderId, openNewTab);
  };

  const onChangeInput = (e) => {
    setTitleSelectorFolder(e.target.value);
  };

  const onClickCheckbox = () => {
    setNewOpenTab(!openNewTab);
  };

  const insertImageActionProps = {
    isImageOnly: true,
  };

  const mailMergeActionProps = {
    isTablesOnly: true,
    searchParam: "xlsx",
  };

  const SelectFileHeader = () => (
    <StyledSelectFile>
      <Text className="editor-select-file_text">
        {filesType === insertImageAction
          ? i18n.t("ImageFileType")
          : i18n.t("MailMergeFileType")}
      </Text>
    </StyledSelectFile>
  );

  return (
    <Box
      widthProp="100vw"
      heightProp={isIPad() ? "calc(var(--vh, 1vh) * 100)" : "100vh"}
    >
      <Toast />

      {!isLoading ? (
        <>
          <div id="editor"></div>
          {isSharingAccess && (
            <SharingDialog
              isVisible={isVisible}
              sharingObject={fileInfo}
              onCancel={onCancel}
              onSuccess={loadUsersRightsList}
            />
          )}

          {isFileDialogVisible && (
            <SelectFileDialog
              onSelectFile={onSelectFile}
              isPanelVisible={isFileDialogVisible}
              onClose={onCloseFileDialog}
              foldersType="editor"
              {...(filesType === insertImageAction
                ? insertImageActionProps
                : mailMergeActionProps)}
              header={<SelectFileHeader />}
              headerName={i18n.t("SelectFileTitle")}
              modalHeightContent="252px"
            />
          )}

          {isFolderDialogVisible && (
            <SelectFolderDialog
              showButtons
              isPanelVisible={isFolderDialogVisible}
              isSetFolderImmediately
              asideHeightContent="calc(100% - 50px)"
              onClose={onCloseFolderDialog}
              foldersType="editor"
              onSave={onClickSaveSelectFolder}
              header={
                <StyledSelectFolder>
                  <Text className="editor-select-folder_text">
                    {i18n.t("FileName")}
                  </Text>
                  <TextInput
                    className="editor-select-folder_text-input"
                    scale
                    onChange={onChangeInput}
                    value={titleSelectorFolder}
                  />
                </StyledSelectFolder>
              }
              headerName={i18n.t("FolderForSave")}
              {...(extension !== "fb2" && {
                footer: (
                  <StyledSelectFolder>
                    <Checkbox
                      className="editor-select-folder_checkbox"
                      label={i18n.t("OpenSavedDocument")}
                      onChange={onClickCheckbox}
                      isChecked={openNewTab}
                    />
                  </StyledSelectFolder>
                ),
              })}
            />
          )}
        </>
      ) : (
        <Box paddingProp="16px">
          <Loaders.Rectangle height="96vh" />
        </Box>
      )}
    </Box>
  );
};

export default Editor;<|MERGE_RESOLUTION|>--- conflicted
+++ resolved
@@ -40,17 +40,13 @@
 import SelectFolderDialog from "files/SelectFolderDialog";
 import { StyledSelectFolder, StyledSelectFile } from "./StyledEditor";
 import i18n from "./i18n";
-<<<<<<< HEAD
-import { FolderType } from "@appserver/common/constants";
 import Text from "@appserver/components/text";
 import TextInput from "@appserver/components/text-input";
 import Checkbox from "@appserver/components/checkbox";
-=======
 
 import store from "studio/store";
 
 const { auth: authStore } = store;
->>>>>>> 357a3517
 
 let documentIsReady = false;
 
@@ -66,12 +62,8 @@
 let docEditor;
 let fileInfo;
 let successAuth;
-<<<<<<< HEAD
-
-=======
 let isSharingAccess;
 let user = null;
->>>>>>> 357a3517
 const url = window.location.href;
 const filesUrl = url.substring(0, url.indexOf("/doceditor"));
 
