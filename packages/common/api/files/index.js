import { request } from "../client";
import axios from "axios";
import FilesFilter from "./filter";
import { FolderType, RoomSearchArea } from "../../constants";
import find from "lodash/find";
import { checkFilterInstance, decodeDisplayName } from "../../utils";
import { getRooms } from "../rooms";
import RoomsFilter from "../rooms/filter";

export function openEdit(fileId, version, doc, view, headers = null, shareKey) {
  const params = []; // doc ? `?doc=${doc}` : "";

  if (view) {
    params.push(`view=${view}`);
  }

  if (version) {
    params.push(`version=${version}`);
  }

  if (doc) {
    params.push(`doc=${doc}`);
  }

  if (shareKey) {
    params.push(`share=${shareKey}`);
  }

  const paramsString = params.length > 0 ? `?${params.join("&")}` : "";

  const options = {
    method: "get",
    url: `/files/file/${fileId}/openedit${paramsString}`,
  };

  if (headers) options.headers = headers;

  return request(options);
}

export function getReferenceData(object) {
  const data = object;
  const options = {
    method: "post",
    url: `/files/file/referencedata`,
    data,
  };

  return request(options);
}

export function getFolderInfo(folderId) {
  const options = {
    method: "get",
    url: `/files/folder/${folderId}`,
  };

  return request(options);
}

export function getFolderPath(folderId) {
  const options = {
    method: "get",
    url: `/files/folder/${folderId}/path`,
  };

  return request(options);
}

export function getFolder(folderId, filter, signal) {
  let params = folderId;

  if (folderId && typeof folderId === "string") {
    folderId = encodeURIComponent(folderId.replace(/\\\\/g, "\\"));
  }

  if (filter) {
    checkFilterInstance(filter, FilesFilter);

    params = `${folderId}?${filter.toApiUrlParams()}`;
  }

  const options = {
    method: "get",
    url: `/files/${params}`,
    signal,
  };

  return request(options).then((res) => {
    res.files = decodeDisplayName(res.files);
    res.folders = decodeDisplayName(res.folders);

    res.current.isArchive =
      !!res.current.roomType &&
      res.current.rootFolderType === FolderType.Archive;

    return res;
  });
}

const getFolderClassNameByType = (folderType) => {
  switch (folderType) {
    case FolderType.USER:
      return "tree-node-my";
    case FolderType.SHARE:
      return "tree-node-share";
    case FolderType.COMMON:
      return "tree-node-common";
    case FolderType.Projects:
      return "tree-node-projects";
    case FolderType.Favorites:
      return "tree-node-favorites";
    case FolderType.Recent:
      return "tree-node-recent";
    case FolderType.Privacy:
      return "tree-node-privacy";
    case FolderType.TRASH:
      return "tree-node-trash";
    default:
      return "";
  }
};

const sortInDisplayOrder = (folders) => {
  const sorted = [];

  const myFolder = find(
    folders,
    (folder) => folder.current.rootFolderType == FolderType.USER
  );
  myFolder && sorted.push(myFolder);

  const shareRoom = find(
    folders,
    (folder) => folder.current.rootFolderType == FolderType.Rooms
  );
  shareRoom && sorted.push(shareRoom);

  const archiveRoom = find(
    folders,
    (folder) => folder.current.rootFolderType == FolderType.Archive
  );
  archiveRoom && sorted.push(archiveRoom);

  const shareFolder = find(
    folders,
    (folder) => folder.current.rootFolderType == FolderType.SHARE
  );
  shareFolder && sorted.push(shareFolder);

  const favoritesFolder = find(
    folders,
    (folder) => folder.current.rootFolderType == FolderType.Favorites
  );
  favoritesFolder && sorted.push(favoritesFolder);

  const recentFolder = find(
    folders,
    (folder) => folder.current.rootFolderType == FolderType.Recent
  );
  recentFolder && sorted.push(recentFolder);

  const privateFolder = find(
    folders,
    (folder) => folder.current.rootFolderType == FolderType.Privacy
  );
  privateFolder && sorted.push(privateFolder);

  const commonFolder = find(
    folders,
    (folder) => folder.current.rootFolderType == FolderType.COMMON
  );
  commonFolder && sorted.push(commonFolder);

  const projectsFolder = find(
    folders,
    (folder) => folder.current.rootFolderType == FolderType.Projects
  );
  projectsFolder && sorted.push(projectsFolder);

  const trashFolder = find(
    folders,
    (folder) => folder.current.rootFolderType == FolderType.TRASH
  );
  trashFolder && sorted.push(trashFolder);

  return sorted;
};

export function getFoldersTree() {
  return request({
    method: "get",
    url: "/files/@root?filterType=2&count=1",
  }).then((response) => {
    const folders = sortInDisplayOrder(response);

    return folders.map((data, index) => {
      const { new: newItems, pathParts, current, folders, files } = data;
      const { foldersCount, filesCount } = current;
      const { parentId, title, id, rootFolderType, security } = current;

      const type = +rootFolderType;

      const name = getFolderClassNameByType(type);

      return {
        id,
        key: `0-${index}`,
        parentId,
        title,
        rootFolderType: type,
        folderClassName: name,
        folders: null,
        pathParts,
        foldersCount,
        filesCount,
        newItems,
        security,
      };
    });
  });
}

export function getCommonFoldersTree() {
  const index = 1;
  return request({ method: "get", url: "/files/@common" }).then(
    (commonFolders) => {
      return [
        {
          id: commonFolders.current.id,
          key: `0-${index}`,
          parentId: commonFolders.current.parentId,
          title: commonFolders.current.title,
          rootFolderType: +commonFolders.current.rootFolderType,
          rootFolderName: "@common",
          pathParts: commonFolders.pathParts,
          foldersCount: commonFolders.current.foldersCount,
          newItems: commonFolders.new,
        },
      ];
    }
  );
}
export function getSharedRoomsTree(filter) {
  const index = 1;
  const filterData = !!filter ? filter.clone() : RoomsFilter.getDefault();

  const searchArea = RoomSearchArea.Active;

  filterData.searchArea = searchArea;

  return getRooms(filterData).then((sharedRooms) => {
    let result = [];

    sharedRooms?.folders.map((currentValue, index) => {
      currentValue.key = `0-${index}`;
      result.push(currentValue);
    });

    return result;
  });
}
export function getThirdPartyCommonFolderTree() {
  return request({ method: "get", url: "/files/thirdparty/common" }).then(
    (commonThirdPartyArray) => {
      commonThirdPartyArray.map((currentValue, index) => {
        commonThirdPartyArray[index].key = `0-${index}`;
      });
      return commonThirdPartyArray;
    }
  );
}

export function getMyFolderList(filter = FilesFilter.getDefault()) {
  const options = {
    method: "get",
    url: `/files/@my`,
  };

  return request(options);
}

export function getCommonFolderList(filter = FilesFilter.getDefault()) {
  const options = {
    method: "get",
    url: `/files/@common`,
  };

  return request(options);
}

export function getFavoritesFolderList(filter = FilesFilter.getDefault()) {
  const options = {
    method: "get",
    url: `/files/@favorites`,
  };

  return request(options);
}

export function getProjectsFolderList(filter = FilesFilter.getDefault()) {
  const options = {
    method: "get",
    url: `/files/@projects`,
  };

  return request(options);
}

export function getTrashFolderList(filter = FilesFilter.getDefault()) {
  const options = {
    method: "get",
    url: `/files/@trash`,
  };

  return request(options);
}

export function getSharedFolderList(filter = FilesFilter.getDefault()) {
  const options = {
    method: "get",
    url: `/files/@share`,
  };

  return request(options);
}

export function getRecentFolderList(filter = FilesFilter.getDefault()) {
  const options = {
    method: "get",
    url: `/files/@recent`,
  };

  return request(options);
}

export function createFolder(parentFolderId, title) {
  const data = { title };
  const options = {
    method: "post",
    url: `/files/folder/${parentFolderId}`,
    data,
  };

  return request(options);
}

export function renameFolder(folderId, title) {
  const data = { title };
  const options = {
    method: "put",
    url: `/files/folder/${folderId}`,
    data,
  };

  return request(options);
}

export function deleteFolder(folderId, deleteAfter, immediately) {
  const data = { deleteAfter, immediately };
  const options = {
    method: "delete",
    url: `/files/folder/${folderId}`,
    data,
  };

  return request(options);
}

export function createFile(folderId, title, templateId, formId) {
  const data = { title, templateId, formId };
  const options = {
    method: "post",
    url: `/files/${folderId}/file`,
    data,
  };

  return request(options);
}

export function createTextFile(folderId, title, content) {
  const data = { title, content };
  const options = {
    method: "post",
    url: `/files/${folderId}/text`,
    data,
  };

  return request(options);
}

export function createTextFileInMy(title) {
  const data = { title };
  const options = {
    method: "post",
    url: "/files/@my/file",
    data,
  };

  return request(options);
}

export function createTextFileInCommon(title) {
  const data = { title };
  const options = {
    method: "post",
    url: "/files/@common/file",
    data,
  };

  return request(options);
}

export function createHtmlFile(folderId, title, content) {
  const data = { title, content };
  const options = {
    method: "post",
    url: `/files/${folderId}/html`,
    data,
  };

  return request(options);
}

export function createHtmlFileInMy(title, content) {
  const data = { title, content };
  const options = {
    method: "post",
    url: "/files/@my/html",
    data,
  };

  return request(options);
}

export function createHtmlFileInCommon(title, content) {
  const data = { title, content };
  const options = {
    method: "post",
    url: "/files/@common/html",
    data,
  };

  return request(options);
}

export function getFileInfo(fileId) {
  const options = {
    method: "get",
    url: `/files/file/${fileId}`,
  };

  return request(options);
}

export function updateFile(fileId, title, lastVersion) {
  const data = { title, lastVersion };
  const options = {
    method: "put",
    url: `/files/file/${fileId}`,
    data,
  };

  return request(options);
}

export function addFileToRecentlyViewed(fileId) {
  const data = { fileId };
  const options = {
    method: "post",
    url: `/files/file/${fileId}/recent`,
    data,
  };

  return request(options);
}

export function deleteFile(fileId, deleteAfter, immediately) {
  const data = { deleteAfter, immediately };
  const options = {
    method: "delete",
    url: `/files/file/${fileId}`,
    data,
  };

  return request(options);
}

export function emptyTrash() {
  return request({ method: "put", url: "/files/fileops/emptytrash" });
}

export function removeFiles(folderIds, fileIds, deleteAfter, immediately) {
  const data = { folderIds, fileIds, deleteAfter, immediately };
  return request({ method: "put", url: "/files/fileops/delete", data });
}

export function getShareFiles(fileIds, folderIds) {
  const data = { fileIds, folderIds };
  return request({
    method: "post",
    url: "/files/share",
    data,
  });
}

export function setExternalAccess(fileId, accessType) {
  const data = { share: accessType };
  return request({
    method: "put",
    url: `/files/${fileId}/setacelink`,
    data,
  });
}

export function setShareFiles(
  fileIds,
  folderIds,
  share,
  notify,
  sharingMessage
) {
  const data = { fileIds, folderIds, share, notify, sharingMessage };

  return request({
    method: "put",
    url: "/files/share",
    data,
  });
}

export function removeShareFiles(fileIds, folderIds) {
  const data = { fileIds, folderIds };
  return request({
    method: "delete",
    url: "/files/share",
    data,
  });
}

export function setFileOwner(folderIds, fileIds, userId) {
  const data = { folderIds, fileIds, userId };
  return request({
    method: "post",
    url: "/files/owner",
    data,
  });
}

export function startUploadSession(
  folderId,
  fileName,
  fileSize,
  relativePath,
  encrypted,
  createOn
) {
  const data = { fileName, fileSize, relativePath, encrypted, createOn };
  return request({
    method: "post",
    url: `/files/${folderId}/upload/create_session`,
    data,
  });
}

export function uploadFile(url, data) {
  return axios.post(url, data);
}

<<<<<<< HEAD
export function downloadFiles(fileIds, folderIds, shareKey) {
=======
export function uploadBackup(url, data) {
  return axios.post(url, data);
}

export function downloadFiles(fileIds, folderIds) {
>>>>>>> dee941b6
  const data = { fileIds, folderIds };
  const share = shareKey ? `?share=${shareKey}` : "";
  return request({
    method: "put",
    url: `/files/fileops/bulkdownload${share}`,
    data,
  });
}

export function getProgress() {
  return request({ method: "get", url: "/files/fileops" });
}

export function checkFileConflicts(destFolderId, folderIds, fileIds) {
  let paramsString =
    folderIds.length > 0 ? `&folderIds=${folderIds.join("&folderIds=")}` : "";
  paramsString +=
    fileIds.length > 0 ? `&fileIds=${fileIds.join("&fileIds=")}` : "";

  return request({
    method: "get",
    url: `/files/fileops/move?destFolderId=${destFolderId}${paramsString}`,
  });
}

export function copyToFolder(
  destFolderId,
  folderIds,
  fileIds,
  conflictResolveType,
  deleteAfter
) {
  const data = {
    destFolderId,
    folderIds,
    fileIds,
    conflictResolveType,
    deleteAfter,
  };
  return request({ method: "put", url: "/files/fileops/copy", data });
}

export function moveToFolder(
  destFolderId,
  folderIds,
  fileIds,
  conflictResolveType,
  deleteAfter
) {
  const data = {
    destFolderId,
    folderIds,
    fileIds,
    conflictResolveType,
    deleteAfter,
  };
  return request({ method: "put", url: "/files/fileops/move", data });
}

export function getFileVersionInfo(fileId) {
  return request({
    method: "get",
    url: `/files/file/${fileId}/history`,
  });
}

export function markAsRead(folderIds, fileIds) {
  const data = { folderIds, fileIds };
  return request({ method: "put", url: "/files/fileops/markasread", data });
}

export function getNewFiles(folderId) {
  return request({
    method: "get",
    url: `/files/${folderId}/news`,
  });
}

export function convertFile(fileId, password = null, sync = false) {
  const data = { password, sync };

  return request({
    method: "put",
    url: `/files/file/${fileId}/checkconversion`,
    data,
  });
}

export function getFileConversationProgress(fileId) {
  return request({
    method: "get",
    url: `/files/file/${fileId}/checkconversion`,
  });
}

export function finalizeVersion(fileId, version, continueVersion) {
  const data = { fileId, version, continueVersion };
  return request({
    method: "put",
    url: `/files/file/${fileId}/history`,
    data,
  });
}

export function markAsVersion(fileId, continueVersion, version) {
  const data = { continueVersion, version };
  return request({ method: "put", url: `/files/file/${fileId}/history`, data });
}

export function versionEditComment(fileId, comment, version) {
  const data = { comment, version };
  return request({ method: "put", url: `/files/file/${fileId}/comment`, data });
}

export function versionRestore(fileId, lastversion) {
  const data = { lastversion };
  return request({ method: "put", url: `/files/file/${fileId}`, data });
}

export function lockFile(fileId, lockFile) {
  const data = { lockFile };
  return request({ method: "put", url: `/files/file/${fileId}/lock`, data });
}

export function updateIfExist(val) {
  const data = { set: val };
  return request({ method: "put", url: "files/updateifexist", data });
}

export function storeOriginal(val) {
  const data = { set: val };
  return request({ method: "put", url: "files/storeoriginal", data });
}

export function changeDeleteConfirm(val) {
  const data = { set: val };
  return request({ method: "put", url: "files/changedeleteconfrim", data });
}

export function storeForceSave(val) {
  const data = { set: val };
  return request({ method: "put", url: "files/storeforcesave", data });
}

export function forceSave(val) {
  const data = { set: val };
  return request({ method: "put", url: "files/forcesave", data });
}

export function changeKeepNewFileName(val) {
  const data = { set: val };
  return request({ method: "put", url: "files/keepnewfilename", data });
}

export function thirdParty(val) {
  const data = { set: val };
  return request({ method: "put", url: "files/thirdparty", data });
}

export function getThirdPartyList() {
  return request({ method: "get", url: "files/thirdparty" });
}

export function saveThirdParty(
  url,
  login,
  password,
  token,
  isCorporate,
  customerTitle,
  providerKey,
  providerId,
  isRoomsStorage
) {
  const data = {
    url,
    login,
    password,
    token,
    isCorporate,
    customerTitle,
    providerKey,
    providerId,
    isRoomsStorage,
  };
  return request({ method: "post", url: "files/thirdparty", data });
}

export function saveSettingsThirdParty(
  url,
  login,
  password,
  token,
  isCorporate,
  customerTitle,
  providerKey,
  providerId
) {
  const data = {
    url,
    login,
    password,
    token,
    isCorporate,
    customerTitle,
    providerKey,
    providerId,
  };
  return request({ method: "post", url: "files/thirdparty/backup", data });
}

export function getSettingsThirdParty() {
  return request({ method: "get", url: "files/thirdparty/backup" });
}

export function deleteThirdParty(providerId) {
  return request({ method: "delete", url: `files/thirdparty/${providerId}` });
}

export function getThirdPartyCapabilities() {
  return request({ method: "get", url: "files/thirdparty/capabilities" });
}

export function openConnectWindow(service) {
  return request({ method: "get", url: `thirdparty/${service}` });
}

export function getSettingsFiles(headers = null) {
  const options = { method: "get", url: `/files/settings` };

  if (headers) options.headers = headers;

  return request(options);
}

export function markAsFavorite(ids) {
  const data = { fileIds: ids };
  const options = {
    method: "post",
    url: "/files/favorites",
    data,
  };

  return request(options);
}

export function removeFromFavorite(ids) {
  const data = { fileIds: ids };
  const options = {
    method: "delete",
    url: "/files/favorites",
    data,
  };

  return request(options);
}

export function getDocServiceUrl() {
  return request({ method: "get", url: `/files/docservice` });
}

export function getIsEncryptionSupport() {
  return request({
    method: "get",
    url: "/files/@privacy/available",
  });
}

export function setEncryptionKeys(keys) {
  const data = {
    publicKey: keys.publicKey,
    privateKeyEnc: keys.privateKeyEnc,
    enable: keys.enable,
    update: keys.update,
  };
  return request({
    method: "put",
    url: "privacyroom/keys",
    data,
  });
}

export function getEncryptionKeys() {
  return request({
    method: "get",
    url: "privacyroom/keys",
  });
}

export function getEncryptionAccess(fileId) {
  return request({
    method: "get",
    url: `privacyroom/access/${fileId}`,
    data: fileId,
  });
}

export function updateFileStream(file, fileId, encrypted, forcesave) {
  let fd = new FormData();
  fd.append("file", file);
  fd.append("encrypted", encrypted);
  fd.append("forcesave", forcesave);

  return request({
    method: "put",
    url: `/files/${fileId}/update`,
    data: fd,
  });
}

export function setFavoritesSetting(set) {
  return request({
    method: "put",
    url: "/files/settings/favorites",
    data: { set },
  });
}

export function setRecentSetting(set) {
  return request({
    method: "put",
    url: "/files/displayRecent",
    data: { set },
  });
}

export function hideConfirmConvert(save) {
  return request({
    method: "put",
    url: "/files/hideconfirmconvert",
    data: { save },
  });
}

export function getSubfolders(folderId) {
  return request({
    method: "get",
    url: `files/${folderId}/subfolders`,
  });
}

export function createThumbnails(fileIds) {
  const options = {
    method: "post",
    url: "/files/thumbnails",
    data: { fileIds: fileIds },
  };

  return request(options);
}

export function getPresignedUri(fileId) {
  return request({
    method: "get",
    url: `files/file/${fileId}/presigned`,
  });
}

export function checkFillFormDraft(fileId) {
  return request({
    method: "post",
    url: `files/masterform/${fileId}/checkfillformdraft`,
    data: { fileId },
  });
}

export function fileCopyAs(
  fileId,
  destTitle,
  destFolderId,
  enableExternalExt,
  password
) {
  return request({
    method: "post",
    url: `files/file/${fileId}/copyas`,
    data: {
      destTitle,
      destFolderId,
      enableExternalExt,
      password,
    },
  });
}

export function getEditHistory(fileId, doc) {
  return request({
    method: "get",
    url: `files/file/${fileId}/edit/history?doc=${doc}`,
  });
}

export function getEditDiff(fileId, version, doc) {
  return request({
    method: "get",
    url: `files/file/${fileId}/edit/diff?version=${version}&doc=${doc}`,
  });
}

export function restoreDocumentsVersion(fileId, version, doc) {
  const options = {
    method: "get",
    url: `files/file/${fileId}/restoreversion?version=${version}&doc=${doc}`,
  };

  return request(options);
}

export function getSharedUsers(fileId) {
  const options = {
    method: "get",
    url: `/files/file/${fileId}/sharedusers`,
  };

  return request(options);
}

export function getProtectUsers(fileId) {
  const options = {
    method: "get",
    url: `/files/file/${fileId}/protectusers`,
  };

  return request(options);
}

export function sendEditorNotify(fileId, actionLink, emails, message) {
  return request({
    method: "post",
    url: `files/file/${fileId}/sendeditornotify`,
    data: {
      actionLink,
      emails,
      message,
    },
  });
}<|MERGE_RESOLUTION|>--- conflicted
+++ resolved
@@ -567,15 +567,11 @@
   return axios.post(url, data);
 }
 
-<<<<<<< HEAD
-export function downloadFiles(fileIds, folderIds, shareKey) {
-=======
 export function uploadBackup(url, data) {
   return axios.post(url, data);
 }
 
-export function downloadFiles(fileIds, folderIds) {
->>>>>>> dee941b6
+export function downloadFiles(fileIds, folderIds, shareKey) {
   const data = { fileIds, folderIds };
   const share = shareKey ? `?share=${shareKey}` : "";
   return request({
