{
  "key_path": "NewInRoom",
  "content": "New in room",
  "content_en_sha1_hash": "345bcfe652a535d4a5764eb9e5e43036ffd0cf04",
  "created_at": "2025-05-19T21:30:55.889Z",
<<<<<<< HEAD
  "updated_at": "2025-05-24T11:50:04.014Z",
=======
  "updated_at": "2025-06-26T19:00:18.130Z",
>>>>>>> 0de93b01
  "comment": {
    "text": "The translation key \"NewInRoom\" is used to display a label indicating that there are new files or content in a room. It appears as a header title within a modal dialog, specifically when the content is related to a room, and can be translated to various languages depending on the context (\"New in folder\" if not applicable).",
    "is_auto": true,
    "updated_at": "2025-05-20T09:39:28.969Z"
  },
  "usage": [
    {
      "file_path": "/packages/client/src/components/NewFilesBadge/sub-components/NewFilesPanel.tsx",
      "line_number": 219,
      "context": "displayType={ModalDialogType.aside}\n withFooterBorder\n withBodyScroll\n >\n <ModalDialog.Header>\n {isRooms ? t(\"NewInRooms\") : isRoom ? t(\"NewInRoom\") : t(\"NewInFolder\")}\n </ModalDialog.Header>\n <ModalDialog.Body>{content}</ModalDialog.Body>\n <ModalDialog.Footer>{markAsReadButton}</ModalDialog.Footer>\n </ModalDialog>\n );",
      "module": "/packages/client"
    }
  ],
  "languages": {
    "en": {
      "ai_translated": false,
      "ai_model": null,
      "ai_spell_check_issues": [],
      "approved_at": null
    },
    "ar-SA": {
      "ai_translated": false,
      "ai_model": null,
      "ai_spell_check_issues": [
        {
          "type": "incorrect_translation",
          "description": "The translation 'جديد في المجلد' translates to 'New in the folder,' not 'New in room.' The intended meaning is related to a room, while the translation refers to a folder.",
          "suggestion": "The correct translation should reflect the context of a 'room.' Possible suggestions include: 'جديد في الغرفة' (Jadeed fil-ghurfa) meaning 'New in the room' or 'أشياء جديدة في الغرفة' (Ashya jadeeda fil-ghurfa) meaning 'New things in the room'."
        }
      ],
      "approved_at": null
    },
    "az": {
      "ai_translated": false,
      "ai_model": null,
      "ai_spell_check_issues": [
        {
          "type": "incorrect_translation",
          "description": "While \"Otaqda yeni\" is understandable, a more natural and accurate translation of \"New in room\" would be \"Zalinda yeni\" or \"Yeni otaqda\". \"Otaqda yeni\" literally translates to 'In the room new,' which sounds awkward.",
          "suggestion": "Consider using \"Zalinda yeni\" or \"Yeni otaqda\"."
        }
      ],
      "approved_at": null
    },
    "bg": {
      "ai_translated": false,
      "ai_model": null,
      "ai_spell_check_issues": [],
      "approved_at": null
    },
    "cs": {
      "ai_translated": false,
      "ai_model": null,
      "ai_spell_check_issues": [],
      "approved_at": null
    },
    "de": {
      "ai_translated": false,
      "ai_model": null,
      "ai_spell_check_issues": [],
      "approved_at": null
    },
    "el-GR": {
      "ai_translated": false,
      "ai_model": null,
      "ai_spell_check_issues": [],
      "approved_at": null
    },
    "es": {
      "ai_translated": false,
      "ai_model": null,
      "ai_spell_check_issues": [],
      "approved_at": null
    },
    "fi": {
      "ai_translated": false,
      "ai_model": null,
      "ai_spell_check_issues": [],
      "approved_at": null
    },
    "fr": {
      "ai_translated": false,
      "ai_model": null,
      "ai_spell_check_issues": [],
      "approved_at": null
    },
    "hy-AM": {
      "ai_translated": false,
      "ai_model": null,
      "ai_spell_check_issues": [
        {
          "type": "incorrect_translation",
          "description": "The translation \"Նոր է սենյակում\" (Nor e senyakum) literally translates to 'It is new in the room' or 'New is in the room'.  It doesn't accurately convey the meaning of 'New in room' which implies recent additions or items. A more accurate translation would be something like 'Արդեն սենյակում' (Arden senyakum) which means 'Already in room' suggesting recent addition, or 'Սենյակում նոր ավելացված' (Senyakum nor avelatsod) - 'New additions to the room'.",
          "suggestion": "Consider 'Արդեն սենյակում' (Arden senyakum) or 'Սենյակում նոր ավելացված' (Senyakum nor avelatsod)"
        }
      ],
      "approved_at": null
    },
    "it": {
      "ai_translated": false,
      "ai_model": null,
      "ai_spell_check_issues": [],
      "approved_at": null
    },
    "ja-JP": {
      "ai_translated": false,
      "ai_model": null,
      "ai_spell_check_issues": [
        {
          "type": "incorrect_translation",
          "description": "The translation \"ルームに新しい項目\" (Room ni atarashii koumoku) doesn't accurately convey the meaning of \"New in room\". \"新しい項目\" (atarashii koumoku) means 'new items' or 'new entries,' which is more specific than the English phrase.",
          "suggestion": "ルームの新着情報 (Room no shinchaku jouhou) - meaning 'New information in room' or just 新着 (shinchaku) - 'new arrivals/updates'"
        }
      ],
      "approved_at": null
    },
    "ko-KR": {
      "ai_translated": false,
      "ai_model": null,
      "ai_spell_check_issues": [
        {
          "type": "incorrect_translation",
          "description": "The translation \"룸의 새 항목\" is too literal and doesn't flow naturally in Korean. \"New in room\" usually implies newly added items or features. A better translation would convey that meaning.",
          "suggestion": "새로 추가된 항목 (Sae-ro chu-ga-doen hang-eum)"
        },
        {
          "type": "incorrect_translation",
          "description": "While technically correct, \"룸의 새 항목\" sounds unnatural and lacks the nuance of 'new' implying recent addition or introduction.",
          "suggestion": "새로운 룸 기능 (Sae-ro-un rum gyeong-neung)"
        }
      ],
      "approved_at": null
    },
    "lo-LA": {
      "ai_translated": false,
      "ai_model": null,
      "ai_spell_check_issues": [],
      "approved_at": null
    },
    "lv": {
      "ai_translated": false,
      "ai_model": null,
      "ai_spell_check_issues": [
        {
          "type": "incorrect_translation",
          "description": "While \"Jauns telpā\" is technically correct, it doesn't fully capture the nuance of \"New in room.\" It translates to 'New in the room'. A more natural and idiomatic translation would convey the sense of 'What's new in the room' or 'New additions to the room'.",
          "suggestion": "Consider alternatives like \"Kas jauns telpā\" or \"Jauni pievienojumi telpā\" depending on the intended context."
        }
      ],
      "approved_at": null
    },
    "nl": {
      "ai_translated": false,
      "ai_model": null,
      "ai_spell_check_issues": [],
      "approved_at": null
    },
    "pl": {
      "ai_translated": false,
      "ai_model": null,
      "ai_spell_check_issues": [],
      "approved_at": null
    },
    "pt": {
      "ai_translated": false,
      "ai_model": null,
      "ai_spell_check_issues": [],
      "approved_at": null
    },
    "pt-BR": {
      "ai_translated": false,
      "ai_model": null,
      "ai_spell_check_issues": [],
      "approved_at": null
    },
    "ro": {
      "ai_translated": false,
      "ai_model": null,
      "ai_spell_check_issues": [
        {
          "type": "incorrect_translation",
          "description": "The translation 'Nou în sala' is too literal. A more natural Romanian translation would be 'Noi în cameră' or 'Ce e nou în cameră'.",
          "suggestion": "Consider 'Noi în cameră' or 'Ce e nou în cameră'."
        }
      ],
      "approved_at": null
    },
    "ru": {
      "ai_translated": false,
      "ai_model": null,
      "ai_spell_check_issues": [],
      "approved_at": null
    },
    "si": {
      "ai_translated": false,
      "ai_model": null,
      "ai_spell_check_issues": [
        {
          "type": "incorrect_translation",
          "description": "The translation 'කාමරයට නවතම' while containing correct Sinhala words, doesn't accurately convey the meaning of 'New in room'. 'කාමරයට' (kaamarayaata) means 'to the room' and 'නවතම' (navathama) means 'newest'. A more accurate translation would capture the sense of something being 'newly arrived' or 'new additions' to the room.",
          "suggestion": "කාමරයට අලුත් (kaamarayaata aluth) - which translates to 'new to the room' or  කාමරයට නව්‍ය (kaamarayaata navya) - which conveys 'new' or 'innovative' in the room depending on the intended nuance."
        }
      ],
      "approved_at": null
    },
    "sk": {
      "ai_translated": false,
      "ai_model": null,
      "ai_spell_check_issues": [],
      "approved_at": null
    },
    "sl": {
      "ai_translated": false,
      "ai_model": null,
      "ai_spell_check_issues": [],
      "approved_at": null
    },
    "sr-Cyrl-RS": {
      "ai_translated": false,
      "ai_model": null,
      "ai_spell_check_issues": [
        {
          "type": "incorrect_translation",
          "description": "The translation 'Нови у соби' is not the best equivalent of 'New in room'. While it's understandable, a more natural and accurate translation would be 'Ново у соби' or 'Ново у просторији'. The preposition 'у' is more suitable when referring to a room or space.",
          "suggestion": "Ново у соби"
        }
      ],
      "approved_at": null
    },
    "sr-Latn-RS": {
      "ai_translated": false,
      "ai_model": null,
      "ai_spell_check_issues": [],
      "approved_at": null
    },
    "tr": {
      "ai_translated": false,
      "ai_model": null,
      "ai_spell_check_issues": [
        {
          "type": "incorrect_translation",
          "description": "The Turkish translation \"Odada yeni\" while technically correct, doesn't fully convey the intended meaning of \"New in room.\" It sounds slightly awkward and could be improved for better flow and naturalness.",
          "suggestion": "Yeni gelen oda"
        }
      ],
      "approved_at": null
    },
    "uk-UA": {
      "ai_translated": false,
      "ai_model": null,
      "ai_spell_check_issues": [],
      "approved_at": null
    },
    "vi": {
      "ai_translated": false,
      "ai_model": null,
      "ai_spell_check_issues": [],
      "approved_at": null
    },
    "zh-CN": {
      "ai_translated": false,
      "ai_model": null,
      "ai_spell_check_issues": [
        {
          "type": "incorrect_translation",
          "description": "The translation \"房间中新建\" does not accurately convey the meaning of \"New in room\". It literally translates to \"Newly built in room\", implying a construction activity, not just new items or features.",
          "suggestion": "Consider translations like \"房间内新增\" (New additions in room), \"房间新内容\" (New content in room), or \"房间新功能\" (New features in room) depending on the context."
        }
      ],
      "approved_at": null
    }
  }
}<|MERGE_RESOLUTION|>--- conflicted
+++ resolved
@@ -3,11 +3,7 @@
   "content": "New in room",
   "content_en_sha1_hash": "345bcfe652a535d4a5764eb9e5e43036ffd0cf04",
   "created_at": "2025-05-19T21:30:55.889Z",
-<<<<<<< HEAD
-  "updated_at": "2025-05-24T11:50:04.014Z",
-=======
   "updated_at": "2025-06-26T19:00:18.130Z",
->>>>>>> 0de93b01
   "comment": {
     "text": "The translation key \"NewInRoom\" is used to display a label indicating that there are new files or content in a room. It appears as a header title within a modal dialog, specifically when the content is related to a room, and can be translated to various languages depending on the context (\"New in folder\" if not applicable).",
     "is_auto": true,
@@ -34,8 +30,8 @@
       "ai_spell_check_issues": [
         {
           "type": "incorrect_translation",
-          "description": "The translation 'جديد في المجلد' translates to 'New in the folder,' not 'New in room.' The intended meaning is related to a room, while the translation refers to a folder.",
-          "suggestion": "The correct translation should reflect the context of a 'room.' Possible suggestions include: 'جديد في الغرفة' (Jadeed fil-ghurfa) meaning 'New in the room' or 'أشياء جديدة في الغرفة' (Ashya jadeeda fil-ghurfa) meaning 'New things in the room'."
+          "description": "The translation \"جديد في المجلد\" translates to \"New in the folder\" instead of \"New in room\". The word 'folder' (المجلد) is used where 'room' is intended.",
+          "suggestion": "The correct translation should be something like \"جديد في الغرفة\" (Jadeed fil ghurfa) which means 'New in the room'."
         }
       ],
       "approved_at": null
@@ -46,8 +42,8 @@
       "ai_spell_check_issues": [
         {
           "type": "incorrect_translation",
-          "description": "While \"Otaqda yeni\" is understandable, a more natural and accurate translation of \"New in room\" would be \"Zalinda yeni\" or \"Yeni otaqda\". \"Otaqda yeni\" literally translates to 'In the room new,' which sounds awkward.",
-          "suggestion": "Consider using \"Zalinda yeni\" or \"Yeni otaqda\"."
+          "description": "The translation \"Otaqda yeni\" while literally meaning \"New in room\", doesn't quite capture the intended meaning of 'New in room' which usually refers to recent additions or arrivals. A more natural phrasing would be something like 'Yeni gələn' (New arrivals) or 'Yeni əlavə edilmiş' (Newly added).",
+          "suggestion": "Consider 'Yeni gələn' or 'Yeni əlavə edilmiş'"
         }
       ],
       "approved_at": null
@@ -100,8 +96,8 @@
       "ai_spell_check_issues": [
         {
           "type": "incorrect_translation",
-          "description": "The translation \"Նոր է սենյակում\" (Nor e senyakum) literally translates to 'It is new in the room' or 'New is in the room'.  It doesn't accurately convey the meaning of 'New in room' which implies recent additions or items. A more accurate translation would be something like 'Արդեն սենյակում' (Arden senyakum) which means 'Already in room' suggesting recent addition, or 'Սենյակում նոր ավելացված' (Senyakum nor avelatsod) - 'New additions to the room'.",
-          "suggestion": "Consider 'Արդեն սենյակում' (Arden senyakum) or 'Սենյակում նոր ավելացված' (Senyakum nor avelatsod)"
+          "description": "The translation 'Նոր է սենյակում' literally translates to 'New is in the room'. While understandable, it's not the most natural or idiomatic way to express 'New in room' in Armenian. A more accurate and natural translation would be something like 'սենյակում նոր' (senyakum nor) or 'նոր սենյակում' (nor senyakum).",
+          "suggestion": "Consider 'սենյակում նոր' (senyakum nor) or 'նոր սենյակում' (nor senyakum)"
         }
       ],
       "approved_at": null
@@ -118,8 +114,8 @@
       "ai_spell_check_issues": [
         {
           "type": "incorrect_translation",
-          "description": "The translation \"ルームに新しい項目\" (Room ni atarashii koumoku) doesn't accurately convey the meaning of \"New in room\". \"新しい項目\" (atarashii koumoku) means 'new items' or 'new entries,' which is more specific than the English phrase.",
-          "suggestion": "ルームの新着情報 (Room no shinchaku jouhou) - meaning 'New information in room' or just 新着 (shinchaku) - 'new arrivals/updates'"
+          "description": "The translation 'ルームに新しい項目' while technically understandable, doesn't accurately convey the meaning of 'New in room'. It translates to 'New items in room'. 'New in room' implies newly added content or features within a room, not necessarily physical items.",
+          "suggestion": "ルームの新機能 (Ruumu no shin kinou) - 'New features in room', or ルームの更新 (Ruumu no koushin) - 'Updates in room' would be more appropriate. Alternatively, ルームの新着 (Ruumu no shinchaku) - 'New additions in room' could work depending on context."
         }
       ],
       "approved_at": null
@@ -130,13 +126,8 @@
       "ai_spell_check_issues": [
         {
           "type": "incorrect_translation",
-          "description": "The translation \"룸의 새 항목\" is too literal and doesn't flow naturally in Korean. \"New in room\" usually implies newly added items or features. A better translation would convey that meaning.",
-          "suggestion": "새로 추가된 항목 (Sae-ro chu-ga-doen hang-eum)"
-        },
-        {
-          "type": "incorrect_translation",
-          "description": "While technically correct, \"룸의 새 항목\" sounds unnatural and lacks the nuance of 'new' implying recent addition or introduction.",
-          "suggestion": "새로운 룸 기능 (Sae-ro-un rum gyeong-neung)"
+          "description": "The translation \"룸의 새 항목\" is a literal translation that doesn't convey the intended meaning of \"New in room.\" It translates to 'New items in the room.'  A more natural and contextually accurate translation might be something like \"새로운 기능\" (New features) or \"새로운 추가 사항\" (New additions), depending on what 'New in room' refers to. Without more context, it's difficult to provide the perfect translation.",
+          "suggestion": "Consider translating to \"새로운 기능\" (New features) or \"새로운 추가 사항\" (New additions) depending on context."
         }
       ],
       "approved_at": null
@@ -153,8 +144,8 @@
       "ai_spell_check_issues": [
         {
           "type": "incorrect_translation",
-          "description": "While \"Jauns telpā\" is technically correct, it doesn't fully capture the nuance of \"New in room.\" It translates to 'New in the room'. A more natural and idiomatic translation would convey the sense of 'What's new in the room' or 'New additions to the room'.",
-          "suggestion": "Consider alternatives like \"Kas jauns telpā\" or \"Jauni pievienojumi telpā\" depending on the intended context."
+          "description": "The translation 'Jauns telpā' is technically correct but lacks the nuance of 'New in room'. It literally translates to 'New in space' which isn't quite the intended meaning. A more suitable translation might convey the sense of 'New arrivals in the room' or 'Recently added to the room'.",
+          "suggestion": "Consider alternatives like 'Jauni ienākuši telpā' (New arrivals in the room) or 'Pievienots telpā' (Added to the room)."
         }
       ],
       "approved_at": null
@@ -189,8 +180,8 @@
       "ai_spell_check_issues": [
         {
           "type": "incorrect_translation",
-          "description": "The translation 'Nou în sala' is too literal. A more natural Romanian translation would be 'Noi în cameră' or 'Ce e nou în cameră'.",
-          "suggestion": "Consider 'Noi în cameră' or 'Ce e nou în cameră'."
+          "description": "While \"Nou în sala\" is a literal translation, a more natural and idiomatic Romanian translation for \"New in room\" would be \"Ce e nou în cameră\" or \"Noutăți în cameră\". \"Sala\" implies a large room or hall, whereas \"cameră\" is more commonly used for a standard room.",
+          "suggestion": "Consider translating as \"Ce e nou în cameră\" or \"Noutăți în cameră\"."
         }
       ],
       "approved_at": null
@@ -207,8 +198,8 @@
       "ai_spell_check_issues": [
         {
           "type": "incorrect_translation",
-          "description": "The translation 'කාමරයට නවතම' while containing correct Sinhala words, doesn't accurately convey the meaning of 'New in room'. 'කාමරයට' (kaamarayaata) means 'to the room' and 'නවතම' (navathama) means 'newest'. A more accurate translation would capture the sense of something being 'newly arrived' or 'new additions' to the room.",
-          "suggestion": "කාමරයට අලුත් (kaamarayaata aluth) - which translates to 'new to the room' or  කාමරයට නව්‍ය (kaamarayaata navya) - which conveys 'new' or 'innovative' in the room depending on the intended nuance."
+          "description": "The translation 'කාමරයට නවතම' (kaamarayaata navatama) is not the most natural or accurate translation of 'New in room'. While it literally means 'Newest to the room', it doesn't convey the intended meaning of recently added or appearing in the room.",
+          "suggestion": "A more accurate translation would be something like 'නව ඇතුළත්' (nava athulaath - new addition/inclusion) or 'මුතුවූවකි' (muthuwuwaki - newly arrived)."
         }
       ],
       "approved_at": null
@@ -231,8 +222,8 @@
       "ai_spell_check_issues": [
         {
           "type": "incorrect_translation",
-          "description": "The translation 'Нови у соби' is not the best equivalent of 'New in room'. While it's understandable, a more natural and accurate translation would be 'Ново у соби' or 'Ново у просторији'. The preposition 'у' is more suitable when referring to a room or space.",
-          "suggestion": "Ново у соби"
+          "description": "The translation 'Нови у соби' is not the most natural or accurate translation of 'New in room'. While literally 'New in room', a more common and idiomatic translation would be 'Ново у просторији' or 'Ново у соби'.",
+          "suggestion": "Ново у просторији"
         }
       ],
       "approved_at": null
@@ -249,8 +240,8 @@
       "ai_spell_check_issues": [
         {
           "type": "incorrect_translation",
-          "description": "The Turkish translation \"Odada yeni\" while technically correct, doesn't fully convey the intended meaning of \"New in room.\" It sounds slightly awkward and could be improved for better flow and naturalness.",
-          "suggestion": "Yeni gelen oda"
+          "description": "The translation \"Odada yeni\" while technically correct, doesn't fully capture the nuance of \"New in room.\" It's a literal translation, but \"New in room\" often refers to items or features newly present in a room. A better translation might convey that sense of novelty or addition.",
+          "suggestion": "Yeni eklenenler odada"
         }
       ],
       "approved_at": null
@@ -273,8 +264,8 @@
       "ai_spell_check_issues": [
         {
           "type": "incorrect_translation",
-          "description": "The translation \"房间中新建\" does not accurately convey the meaning of \"New in room\". It literally translates to \"Newly built in room\", implying a construction activity, not just new items or features.",
-          "suggestion": "Consider translations like \"房间内新增\" (New additions in room), \"房间新内容\" (New content in room), or \"房间新功能\" (New features in room) depending on the context."
+          "description": "The translation '房间中新建' doesn't accurately convey the meaning of 'New in room'. It implies something is being newly created *within* the room, not simply that something is new to the room's contents.",
+          "suggestion": "房间新增 (Fángjiān xīn zēng) - which means 'Newly added to room' or 房间内新增 (Fángjiān nèi xīn zēng) - 'Newly added inside the room'"
         }
       ],
       "approved_at": null
