--- conflicted
+++ resolved
@@ -54,38 +54,10 @@
   const viewHelper = new ViewHelper({
     defaultProps: defaultProps,
     detailsProps: {},
-<<<<<<< HEAD
     membersProps: {},
     historyProps: { selectedFolder },
     accountsProps: {},
     galleryProps: {},
-=======
-    membersProps: {
-      selectionParentRoom,
-      setSelectionParentRoom,
-      selfId: props.selfId,
-      isOwner: props.isOwner,
-      isAdmin: props.isAdmin,
-      getRoomMembers: props.getRoomMembers,
-      changeUserType: props.changeUserType,
-      setInvitePanelOptions: props.setInvitePanelOptions,
-      canInviteUserInRoom: props.canInviteUserInRoom,
-    },
-    historyProps: {
-      selectedFolder: selectedFolder,
-    },
-    accountsProps: {
-      selfId: props.selfId,
-      isOwner: props.isOwner,
-      isAdmin: props.isAdmin,
-      changeUserType: props.changeUserType,
-      canChangeUserType: props.canChangeUserType,
-    },
-    galleryProps: {
-      getIcon,
-      gallerySelected,
-    },
->>>>>>> 1a362181
   });
 
   const getView = () => {
@@ -179,7 +151,6 @@
   );
 };
 
-<<<<<<< HEAD
 export default inject(({ auth, selectedFolderStore }) => {
   const {
     selection,
@@ -208,7 +179,6 @@
     calculateSelection,
     normalizeSelection,
     isItemChanged,
-    selectionParentRoom,
     setSelectionParentRoom,
     roomsView,
     fileView,
@@ -222,137 +192,4 @@
 
     isRootFolder,
   };
-})(withRouter(observer(InfoPanelBodyContent)));
-=======
-export default inject(
-  ({
-    auth,
-    filesStore,
-    settingsStore,
-    filesActionsStore,
-    dialogsStore,
-    selectedFolderStore,
-    oformsStore,
-    contextOptionsStore,
-    peopleStore,
-    accessRightsStore,
-  }) => {
-    const { isOwner, isAdmin, id: selfId } = auth.userStore.user;
-    const { personal, culture } = auth.settingsStore;
-    const { getIcon, getFolderIcon } = settingsStore;
-    const { onSelectItem, openLocationAction } = filesActionsStore;
-    const { changeType: changeUserType } = peopleStore;
-    const { setSharingPanelVisible, setInvitePanelOptions } = dialogsStore;
-    const { isRootFolder } = selectedFolderStore;
-    const { gallerySelected } = oformsStore;
-    const {
-      getFilesContextOptions: getContextOptionActions,
-    } = contextOptionsStore;
-    const { canChangeUserType, canInviteUserInRoom } = accessRightsStore;
-
-    const {
-      selection,
-      setSelection,
-      updateSelection,
-      setUpdateSelection,
-      selectionParentRoom,
-      setSelectionParentRoom,
-      normalizeSelection,
-      roomsView,
-      fileView,
-      getItemIcon,
-      getIsFiles,
-      getIsRooms,
-      getIsAccounts,
-      getIsGallery,
-    } = auth.infoPanelStore;
-
-    const {
-      selection: filesStoreSelection,
-      getFilesContextOptions: getContextOptions,
-      setBufferSelection,
-      getFolderInfo,
-      getShareUsers,
-      getRoomMembers,
-      getHistory,
-      getRoomHistory,
-      getFileHistory,
-      createThumbnail,
-    } = filesStore;
-
-    const {
-      selection: peopleStoreSelection,
-      bufferSelection: peopleStoreBufferSelection,
-    } = peopleStore.selectionStore;
-    const { getUserContextOptions } = peopleStore.contextOptionsStore;
-
-    const selectedFiles =
-      filesStoreSelection?.length > 0 ? [...filesStoreSelection] : [];
-    const selectedUsers = peopleStoreSelection.length
-      ? [...peopleStoreSelection]
-      : peopleStoreBufferSelection
-      ? [peopleStoreBufferSelection]
-      : [];
-
-    const selectedItems = getIsAccounts() ? selectedUsers : selectedFiles;
-    const selectedFolder = {
-      ...selectedFolderStore,
-      isFolder: true,
-      isRoom: !!selectedFolderStore.roomType,
-    };
-
-    return {
-      selfId,
-      isOwner,
-      isAdmin,
-      personal,
-      culture,
-
-      selection,
-      setSelection,
-      updateSelection,
-      setUpdateSelection,
-      selectionParentRoom,
-      setSelectionParentRoom,
-      normalizeSelection,
-      roomsView,
-      fileView,
-      getItemIcon,
-      getIsFiles,
-      getIsRooms,
-      getIsAccounts,
-      getIsGallery,
-
-      selectedItems,
-      selectedFolder,
-      setBufferSelection,
-
-      getContextOptions,
-      getContextOptionActions,
-      getUserContextOptions,
-
-      getFolderInfo,
-      onSelectItem,
-      getShareUsers,
-      getRoomMembers,
-      changeUserType,
-      getHistory,
-      getRoomHistory,
-      getFileHistory,
-      setSharingPanelVisible,
-      setInvitePanelOptions,
-
-      getIcon,
-      getFolderIcon,
-      createThumbnail,
-      openLocationAction,
-
-      gallerySelected,
-
-      isRootFolder,
-      canChangeUserType,
-      canInviteUserInRoom,
-    };
-  }
-)(withRouter(observer(InfoPanelBodyContent)));
->>>>>>> 1a362181
+})(withRouter(observer(InfoPanelBodyContent)));