<<<<<<< HEAD
import React from "react";
=======
import React, { useContext } from "react";
>>>>>>> f67ddb56

import { Text } from "../text";

import {
  EmptyViewBody,
  EmptyViewHeader,
  EmptyViewWrapper,
  StyledLink,
} from "./EmptyView.styled";
<<<<<<< HEAD
import EmptyViewOption from "./EmptyView.option";
import type { EmptyViewProps } from "./EmptyView.types";
=======
import { EmptyViewItem } from "./EmptyView.item";
import type {
  EmptyViewLinkType,
  EmptyViewOptionsType,
  EmptyViewProps,
} from "./EmptyView.types";

import { ColorTheme, ThemeId } from "@docspace/shared/components/color-theme";
import { ThemeContext } from "styled-components";

const isEmptyLinkOptions = (
  options: EmptyViewOptionsType,
): options is EmptyViewLinkType => {
  return typeof options === "object" && "to" in options;
};
>>>>>>> f67ddb56

export const EmptyView = ({
  description,
  icon,
  options,
  title,
}: EmptyViewProps) => {
  const defaultTheme = useContext(ThemeContext);

  const currentColorScheme = defaultTheme?.currentColorScheme;

  return (
    <EmptyViewWrapper>
      <EmptyViewHeader>
        {icon}
        <Text
          as="h3"
          fontWeight="700"
          lineHeight="22px"
          className="ev-header"
          noSelect
        >
          {title}
        </Text>
        <Text as="p" fontSize="12px" className="ev-subheading" noSelect>
          {description}
        </Text>
      </EmptyViewHeader>
      {options && (
        <EmptyViewBody>
<<<<<<< HEAD
          {options.map((option) => (
            <EmptyViewOption key={option.key} option={option} />
          ))}
=======
          {isEmptyLinkOptions(options) ? (
            <StyledLink
              className="ev-link"
              to={options.to}
              state={options.state}
              onClick={options.onClick}
              $currentColorScheme={currentColorScheme}
            >
              {options.icon}
              <span>{options.description}</span>
            </StyledLink>
          ) : (
            options.map((option) => (
              <EmptyViewItem {...option} key={option.key} />
            ))
          )}
>>>>>>> f67ddb56
        </EmptyViewBody>
      )}
    </EmptyViewWrapper>
  );
};<|MERGE_RESOLUTION|>--- conflicted
+++ resolved
@@ -1,8 +1,28 @@
-<<<<<<< HEAD
-import React from "react";
-=======
-import React, { useContext } from "react";
->>>>>>> f67ddb56
+// (c) Copyright Ascensio System SIA 2009-2024
+//
+// This program is a free software product.
+// You can redistribute it and/or modify it under the terms
+// of the GNU Affero General Public License (AGPL) version 3 as published by the Free Software
+// Foundation. In accordance with Section 7(a) of the GNU AGPL its Section 15 shall be amended
+// to the effect that Ascensio System SIA expressly excludes the warranty of non-infringement of
+// any third-party rights.
+//
+// This program is distributed WITHOUT ANY WARRANTY, without even the implied warranty
+// of MERCHANTABILITY or FITNESS FOR A PARTICULAR  PURPOSE. For details, see
+// the GNU AGPL at: http://www.gnu.org/licenses/agpl-3.0.html
+//
+// You can contact Ascensio System SIA at Lubanas st. 125a-25, Riga, Latvia, EU, LV-1021.
+//
+// The  interactive user interfaces in modified source and object code versions of the Program must
+// display Appropriate Legal Notices, as required under Section 5 of the GNU AGPL version 3.
+//
+// Pursuant to Section 7(b) of the License you must retain the original Product logo when
+// distributing the program. Pursuant to Section 7(e) we decline to grant you any rights under
+// trademark law for use of our trademarks.
+//
+// All the Product's GUI elements, including illustrations and icon sets, as well as technical writing
+// content are licensed under the terms of the Creative Commons Attribution-ShareAlike 4.0
+// International. See the License terms at http://creativecommons.org/licenses/by-sa/4.0/legalcode
 
 import { Text } from "../text";
 
@@ -10,28 +30,9 @@
   EmptyViewBody,
   EmptyViewHeader,
   EmptyViewWrapper,
-  StyledLink,
 } from "./EmptyView.styled";
-<<<<<<< HEAD
 import EmptyViewOption from "./EmptyView.option";
 import type { EmptyViewProps } from "./EmptyView.types";
-=======
-import { EmptyViewItem } from "./EmptyView.item";
-import type {
-  EmptyViewLinkType,
-  EmptyViewOptionsType,
-  EmptyViewProps,
-} from "./EmptyView.types";
-
-import { ColorTheme, ThemeId } from "@docspace/shared/components/color-theme";
-import { ThemeContext } from "styled-components";
-
-const isEmptyLinkOptions = (
-  options: EmptyViewOptionsType,
-): options is EmptyViewLinkType => {
-  return typeof options === "object" && "to" in options;
-};
->>>>>>> f67ddb56
 
 export const EmptyView = ({
   description,
@@ -39,10 +40,6 @@
   options,
   title,
 }: EmptyViewProps) => {
-  const defaultTheme = useContext(ThemeContext);
-
-  const currentColorScheme = defaultTheme?.currentColorScheme;
-
   return (
     <EmptyViewWrapper>
       <EmptyViewHeader>
@@ -62,28 +59,9 @@
       </EmptyViewHeader>
       {options && (
         <EmptyViewBody>
-<<<<<<< HEAD
           {options.map((option) => (
             <EmptyViewOption key={option.key} option={option} />
           ))}
-=======
-          {isEmptyLinkOptions(options) ? (
-            <StyledLink
-              className="ev-link"
-              to={options.to}
-              state={options.state}
-              onClick={options.onClick}
-              $currentColorScheme={currentColorScheme}
-            >
-              {options.icon}
-              <span>{options.description}</span>
-            </StyledLink>
-          ) : (
-            options.map((option) => (
-              <EmptyViewItem {...option} key={option.key} />
-            ))
-          )}
->>>>>>> f67ddb56
         </EmptyViewBody>
       )}
     </EmptyViewWrapper>
