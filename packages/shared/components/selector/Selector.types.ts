--- conflicted
+++ resolved
@@ -378,12 +378,9 @@
     descriptionText?: string;
 
     withPadding?: boolean;
-<<<<<<< HEAD
     injectedElement?: React.ReactElement;
-=======
 
     isSSR?: boolean;
->>>>>>> 897b95db
   };
 
 export type BodyProps = TSelectorInfo & {
@@ -414,12 +411,9 @@
   withFooterCheckbox?: boolean;
   descriptionText?: string;
   withInfoBadge?: boolean;
-<<<<<<< HEAD
   injectedElement?: React.ReactElement;
-=======
 
   isSSR?: boolean;
->>>>>>> 897b95db
 };
 
 export type FooterProps = TSelectorFooterSubmitButton &
