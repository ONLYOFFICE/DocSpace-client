@import "../../styles/mixins";
@import "../../styles/common-icons-style.scss";
@import "../../styles/variables/colors";
@import "../../styles/variables/devices.scss";

:global(.rtl) {
  :local {
    .infoPanelToggleWrapper {
      :global {
        svg {
          transform: scaleX(-1);
        }
      }
    }

    .container {
      :global {
        .arrow-button {
          svg {
            transform: scaleX(-1);
          }
        }
      }
    }
  }
}

.controlButtonContainer {
  display: flex;
  align-items: center;
  gap: 16px;
  height: 32px;

  &[data-show-title="true"] {
    margin-inline-start: 16px;
  }

  @include tablet-and-below {
    flex-direction: row-reverse;
  }

  :global {
    .add-button {
      min-width: 17px;

      @include tablet-and-below {
        display: none;
      }
    }

    .add-drop-down {
      margin-top: 8px;
    }

    .option-button {
      position: relative;
      min-width: 17px;

      &::after,
      &::before {
        content: "";
        position: absolute;
        opacity: 0;
        transform: scale(0.8);
        pointer-events: none;
        transition:
          opacity 0.3s ease-in-out,
          transform 0.3s ease-in-out;
      }

      &::after {
        width: 25px;
        height: 24px;
        top: -5px;
        left: -6px;
        border: var(--navigation-guid-animation-border);
        border-radius: 6px;
      }

      &::before {
        width: 35px;
        height: 34px;
        top: -9px;
        left: -10px;
        border: var(--navigation-guid-animation-small-border);
        border-radius: 8px;
      }

      &.guid-animation-after {
        transition: all 0.3s ease-in-out;
        &::after {
          opacity: 1;
          transform: scale(1);
        }
      }

      &.guid-animation-before {
        transition: all 0.3s ease-in-out;

        svg {
          path {
            fill: var(--navigation-guid-animation-icon-color);
          }
        }
        &::before {
          opacity: 1;
          transform: scale(1);
        }
      }
    }

    .trash-button {
      margin-inline-end: 16px;
      min-width: 15px;
    }
  }
  &[data-is-frame="true"] {
    :global {
      .add-button {
        @include tablet-and-below {
          display: flex;
        }
      }
    }
  }
}

.heading {
  font-weight: 700;
  font-size: 18px !important;
  line-height: 24px;
  margin: 0;

  &.rootFolderTitle {
    color: var(--navigation-root-folder-title-color);
  }

  @include tablet-and-below {
    font-size: 21px !important;
    line-height: 28px;
  }

  @include mobile {
    font-size: 18px !important;
    line-height: 24px;
  }
}

.textContainer {
  display: flex;
  align-items: center;
  flex-direction: row;
  position: relative;

  &[data-root-folder="false"][data-root-folder-title="false"] {
    cursor: pointer;
  }

  &[data-root-folder-title="true"] {
    padding-inline-end: 3px;
  }

  &[data-root-folder-title="false"] {
    @include truncate;
  }
}

.titleBlockBadge {
  margin-inline-start: 8px;

  div {
    background-color: var(--navigation-header-icon-fill) !important;
  }

  &.rootFolderTitle {
    div {
      background-color: var(--navigation-root-folder-title-color) !important;
    }
  }
}

.expanderIcon {
  min-width: 8px !important;
  width: 8px !important;
  min-height: 18px !important;
  padding-block: 0;
  padding-inline: 4px 2px;

  path {
    fill: var(--navigation-expander-color);
  }

  &.rotated {
    padding-inline: 2px 4px;
    transform: rotate(-180deg);
  }
}

.arrowIcon {
  height: 12px;
  min-width: 12px;
  padding-inline-start: 6px;

  path {
    fill: var(--navigation-root-folder-title-color);
  }
}

.warningText {
  box-sizing: border-box;
  height: 32px;
  padding: 8px 12px;
  border-radius: 6px;
  display: grid;
  justify-content: flex-start;
  background: var(--section-header-trash-erasure-label-background);

  @include tablet-and-below {
    margin-bottom: 16px;
  }

  :global {
    .warning-text {
      color: var(--section-header-trash-erasure-label-text);
      font-weight: 400;
      font-size: 12px;
      line-height: 16px;
      width: 100%;

      @include truncate;
    }
  }
}

.tariffWrapper {
  display: flex;
  align-items: center;
  justify-content: flex-end;
  margin-inline-start: auto;

  @include tablet-and-below {
    flex-direction: row-reverse;
  }
}

.itemWrapper {
  svg {
    path:nth-child(2) {
      fill: var(--accent-main) !important;
    }
    circle {
      stroke: var(--accent-main) !important;
    }
  }
}

.item {
  height: auto;
  width: auto !important;
  position: relative;
  display: grid;
  grid-template-columns: 17px auto;
  cursor: pointer;
  margin-inline-start: 0;
  align-items: end;

  &[data-root="true"] {
    align-items: baseline;
  }

  @include tablet-and-below {
    &[data-with-logo="true"] {
      margin-inline-start: 44px;
    }
  }

  @include mobile {
    margin-inline-start: 0 !important;;
  }
}

.text {
  margin-inline-start: 10px;
  position: relative;
  bottom: -1px;

  &[data-root="true"] {
    bottom: 2px;
  }
}

.infoPanelToggleWrapper {
  align-self: center;
  margin-inline-start: 20px;
  margin-bottom: 1px;
  padding: 0;

  :global {
    .info-panel-toggle {
      margin-inline-end: 8px;
    }
  }

  &[data-visible="true"] {
    :global {
      .info-panel-toggle-bg {
        height: 30px;
        width: 30px;
        background: var(--background-and-substrate-color);
        border: 1px solid var(--background-and-substrate-color);
        border-radius: 50%;

        .info-panel-toggle {
          margin: auto;
          margin-top: 25%;
        }

        path {
          fill: var(--accent-main) !important;
        }

        &:hover {
          path {
            fill: var(--accent-main) !important;
          }
        }
      }
    }
  }

  @include tablet-and-below {
    display: none;
    margin-inline-start: 0;

    &[data-root-folder="true"] {
      margin-inline-start: auto;
    }
  }
}

.box {
  position: absolute;
  top: 0px;
  padding: 0 20px;
  padding-top: 18px;
  width: unset;
  z-index: 401;
  display: table;
  margin: auto;
  flex-direction: column;
  background: var(--navigation-background);
  box-shadow: var(--navigation-box-shadow);
  border-radius: 0px 0px 6px 6px;

  height: var(--drop-box-height, "fit-content");
  max-height: calc(100vh - 48px);

  inset-inline-start: -20px;

  &[data-with-logo="true"][data-is-frame="false"] {
    inset-inline-start: 207px;
  }

  :global {
    .title-container {
      display: grid;
      grid-template-columns: minmax(1px, max-content) auto;
    }

    .title-block-text {
      margin-top: 0px;

      @include tablet-and-below {
        margin: 0;
      }
    }
  }

  @include tablet-and-below {
    width: var(--drop-box-width);
    inset-inline-start: -16px !important;;
    padding: 0 16px;
    padding-top: 14px;
  }

  @include mobile {
    padding-top: 10px !important;
    inset-inline-start: 0 !important;;
  }
}

.container {
  display: grid;
  align-items: center;
  height: 100%;

  &[data-is-drop-box-component="false"][data-is-desktop="true"][data-is-public-room="false"] {
    width: 100%;
    max-width: 100%;
  }

  grid-template-columns: 49px auto 1fr;

  &[data-with-logo="true"][data-is-frame="false"] {
    grid-template-columns: auto 49px auto 1fr;
  }

  &[data-with-logo="true"][data-is-frame="true"] {
    grid-template-columns: auto auto auto 1fr;
  }

  @include tablet-and-below {
    &[data-with-logo="true"][data-is-frame="true"] {
      grid-template-columns: auto 49px auto 1fr;
    }
  }

  &[data-show-navigation-button="true"][data-is-frame="false"],
  &[data-show-navigation-button="true"][data-with-logo="false"] {
    grid-template-columns: 49px auto minmax(186px, 1fr);
  }

  /*   &[data-show-navigation-button="true"][data-is-frame="true"][data-with-logo="true"] {
    grid-template-columns: auto 49px auto minmax(186px, 1fr);
  } */

  &[data-is-root-folder="true"][data-with-logo="false"] {
    grid-template-columns: auto 1fr;
  }

  &[data-is-root-folder="true"][data-with-logo="true"][data-is-frame="false"] {
    grid-template-columns: auto auto 1fr;
  }

  &[data-is-desktop-client="true"][data-is-drop-box-component="true"] {
    max-height: 32px;
  }
  &[data-with-chat="true"] {
    grid-template-columns: 49px auto 1fr 1fr;
  }

  :global {
    .navigation-logo {
      display: flex;
      height: 24px;
      margin-inline-end: 16px;
      cursor: pointer;

      @include tablet-and-below {
        .logo-icon_svg {
          display: none;
        }
      }

      .header_separator {
        display: none;
        border-inline-start: 1px solid #{$light-gray-selected};
        margin-block: 0;
        margin-inline: 15px 0;
        height: 21px;
      }

      .header-burger {
        cursor: pointer;
        display: none;
        margin-top: -2px;

        img {
          height: 28px;
          width: 28px;
        }

        @include tablet-and-below {
          display: flex;
        }

        @include mobile {
          &[data-is-frame="false"] {
            display: none;
          }
        }
      }
    }

    .drop-box-logo {
      display: none;

      @include tablet-and-below {
        display: grid;
      }
    }

    .navigation-arrow-container {
      display: flex;
    }

    .arrow-button {
      padding-top: 2px;
      width: 17px;
      min-width: 17px;
    }

    .title-container {
      display: grid;
      grid-template-columns: minmax(1px, max-content) auto;
      @include truncate;

      .room-title {
        cursor: pointer;
        min-height: 33px;
        overflow: hidden;
      }
    }

    .badges-container {
      display: flex;
      align-items: center;
      gap: 8px;

      @include truncate;
    }

    .navigation-header-separator {
      display: block;
      padding-inline-start: 16px;
      border-inline-end: 1px solid var(--navigation-icon-stroke);
      height: 21px;
    }

    .headline-heading {
      display: flex;
      height: 32px;
      align-items: center;
    }

    .title-block {
      display: flex;
      align-items: center;
      flex-direction: row;
      position: relative;
      cursor: pointer;
      @include truncate;
      min-height: 33px;
      gap: 8px;

      @include mobile {
        min-height: auto;
      }

      .title-icon {
        min-width: 16px;
        min-height: 16px;
        width: 16px;
        height: 16px;
      }
    }
  }

  &[data-is-root-folder="true"] {
    :global {
      .navigation-logo {
        .header_separator {
          display: block;
        }
      }
    }
  }

  &[data-show-title="true"] {
    :global {
      .title-block {
        min-width: 43px;
      }
    }
  }

  @include tablet-and-below {
    width: 100%;

    grid-template-columns: 49px 1fr auto;

    &[data-is-root-folder="true"][data-with-logo="true"] {
      grid-template-columns: 59px 1fr auto;
    }

    &[data-is-root-folder="true"][data-with-logo="false"] {
      grid-template-columns: 1fr auto;
    }

    &[data-with-logo="true"] {
      grid-template-columns: 43px 49px 1fr auto;
    }

<<<<<<< HEAD
    // &[data-with-chat="true"] {
    //   grid-template-columns: 49px 1 1fr 1fr;
    // }
=======
    &[data-is-root-folder="false"][data-is-frame="true"][data-is-frame-logo="true"] {
      grid-template-columns: 49px 49px 1fr auto;
    }

    &[data-is-root-folder="true"][data-is-frame="true"][data-with-logo="true"] {
      grid-template-columns: 59px auto 1fr auto;
    }
>>>>>>> 408123d4
  }

  @include mobile {
    &[data-is-frame="false"] {
      :global {
        .navigation-logo,
        .navigation-header-separator {
          display: none;
        }
      }

      grid-template-columns: 29px auto 1fr !important;

      &[data-is-root-folder="true"] {
        grid-template-columns: auto 1fr !important;
      }
    }
  }
}

.chatButton {
  display: flex;
  flex-direction: row;
  align-items: center;
  gap: 10px;

  height: 32px;
  width: fit-content;
  min-width: fit-content;

  padding: 6px 10px;

  box-sizing: border-box;

  border-radius: 6px;

  cursor: pointer;

  &.chatButtonOpen {
    background-color: var(--chat-button-open-background-color);
  }

  .chatButtonText {
    background: linear-gradient(288.66deg, #4781d1 -8.09%, #664fea 93.69%);
    background-clip: text;
    -webkit-background-clip: text;
    -webkit-text-fill-color: transparent;
  }
}<|MERGE_RESOLUTION|>--- conflicted
+++ resolved
@@ -275,7 +275,7 @@
   }
 
   @include mobile {
-    margin-inline-start: 0 !important;;
+    margin-inline-start: 0 !important;
   }
 }
 
@@ -378,14 +378,14 @@
 
   @include tablet-and-below {
     width: var(--drop-box-width);
-    inset-inline-start: -16px !important;;
+    inset-inline-start: -16px !important;
     padding: 0 16px;
     padding-top: 14px;
   }
 
   @include mobile {
     padding-top: 10px !important;
-    inset-inline-start: 0 !important;;
+    inset-inline-start: 0 !important;
   }
 }
 
@@ -591,11 +591,10 @@
       grid-template-columns: 43px 49px 1fr auto;
     }
 
-<<<<<<< HEAD
     // &[data-with-chat="true"] {
     //   grid-template-columns: 49px 1 1fr 1fr;
     // }
-=======
+
     &[data-is-root-folder="false"][data-is-frame="true"][data-is-frame-logo="true"] {
       grid-template-columns: 49px 49px 1fr auto;
     }
@@ -603,7 +602,6 @@
     &[data-is-root-folder="true"][data-is-frame="true"][data-with-logo="true"] {
       grid-template-columns: 59px auto 1fr auto;
     }
->>>>>>> 408123d4
   }
 
   @include mobile {
