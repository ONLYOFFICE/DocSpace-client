import axios from "axios";
import { makeAutoObservable, runInAction } from "mobx";
import api from "@docspace/common/api";
import {
  FileType,
  FilterType,
  FolderType,
  FileStatus,
  RoomsType,
  RoomsTypeValues,
  RoomsProviderType,
} from "@docspace/common/constants";

import { combineUrl } from "@docspace/common/utils";
import { updateTempContent } from "@docspace/common/utils";
import { isMobile, isMobileOnly } from "react-device-detect";
import toastr from "@docspace/components/toast/toastr";
import config from "PACKAGE_FILE";
import { thumbnailStatuses } from "@docspace/client/src/helpers/filesConstants";
import { openDocEditor as openEditor } from "@docspace/client/src/helpers/filesUtils";
import { getDaysRemaining } from "@docspace/common/utils";
import { getCategoryUrl } from "SRC_DIR/helpers/utils";
import {
  getCategoryType,
  getCategoryTypeByFolderType,
} from "SRC_DIR/helpers/utils";
import { isDesktop } from "@docspace/components/utils/device";
import { getContextMenuKeysByType } from "SRC_DIR/helpers/plugins";
import { PluginContextMenuItemType } from "SRC_DIR/helpers/plugins/constants";
import debounce from "lodash.debounce";

const { FilesFilter, RoomsFilter } = api;
const storageViewAs = localStorage.getItem("viewAs");

let requestCounter = 0;

const NotFoundHttpCode = 404;
const ForbiddenHttpCode = 403;
const PaymentRequiredHttpCode = 402;
const UnauthorizedHttpCode = 401;

const THUMBNAILS_CACHE = 500;
let timerId;

class FilesStore {
  authStore;

  selectedFolderStore;
  treeFoldersStore;
  filesSettingsStore;
  thirdPartyStore;

  accessRightsStore;

  isLoaded = false;
  isLoading = false;

  viewAs =
    isMobile && storageViewAs !== "tile" ? "row" : storageViewAs || "table";

  dragging = false;
  privacyInstructions = "https://www.onlyoffice.com/private-rooms.aspx";

  isInit = false;
  isUpdatingRowItem = false;
  passwordEntryProcess = false;

  tooltipPageX = 0;
  tooltipPageY = 0;
  startDrag = false;

  firstLoad = true;
  alreadyFetchingRooms = false;

  files = [];
  folders = [];

  selection = [];
  bufferSelection = null;
  selected = "close";

  filter = FilesFilter.getDefault(); //TODO: FILTER
  roomsFilter = RoomsFilter.getDefault();

  categoryType = getCategoryType(window.location);

  loadTimeout = null;
  hotkeyCaret = null;
  hotkeyCaretStart = null;
  activeFiles = [];
  activeFolders = [];

  firstElemChecked = false;
  headerBorder = false;

  enabledHotkeys = true;

  createdItem = null;
  scrollToItem = null;

  roomCreated = false;

  isLoadingFilesFind = false;
  pageItemsLength = null;
  isHidePagination = false;
  trashIsEmpty = false;
  mainButtonMobileVisible = true;
  filesIsLoading = false;

  isEmptyPage = false;
  isLoadedFetchFiles = false;

  tempActionFilesIds = [];
  tempActionFoldersIds = [];
  operationAction = false;

  isErrorRoomNotAvailable = false;

  roomsController = null;
  filesController = null;

  clearSearch = false;

  isLoadedEmptyPage = false;
  isMuteCurrentRoomNotifications = false;
  isPreview = false;
  tempFilter = null;

  highlightFile = {};
  thumbnails = new Set();
  movingInProgress = false;

  constructor(
    authStore,
    selectedFolderStore,
    treeFoldersStore,
    filesSettingsStore,
    thirdPartyStore,
    accessRightsStore
  ) {
    const pathname = window.location.pathname.toLowerCase();
    this.isEditor = pathname.indexOf("doceditor") !== -1;

    makeAutoObservable(this);
    this.authStore = authStore;

    this.selectedFolderStore = selectedFolderStore;
    this.treeFoldersStore = treeFoldersStore;
    this.filesSettingsStore = filesSettingsStore;
    this.thirdPartyStore = thirdPartyStore;
    this.accessRightsStore = accessRightsStore;

    this.roomsController = new AbortController();
    this.filesController = new AbortController();
    const { socketHelper } = authStore.settingsStore;

    socketHelper.on("s:modify-folder", async (opt) => {
      console.log("[WS] s:modify-folder", opt);

      if (!(this.isLoading || this.operationAction))
        switch (opt?.cmd) {
          case "create":
            this.wsModifyFolderCreate(opt);
            break;
          case "update":
            this.wsModifyFolderUpdate(opt);
            break;
          case "delete":
            this.wsModifyFolderDelete(opt);
            break;
        }

      if (opt?.cmd === "create") {
        if (opt?.type === "file" && opt?.id)
          this.selectedFolderStore.filesCount++;
        if (opt?.type === "folder" && opt?.id)
          this.selectedFolderStore.foldersCount++;
        this.authStore.infoPanelStore.reloadSelection();
      } else if (opt?.cmd === "delete") {
        if (opt?.type === "file" && opt?.id)
          this.selectedFolderStore.filesCount--;
        if (opt?.type === "folder" && opt?.id)
          this.selectedFolderStore.foldersCount--;
        this.authStore.infoPanelStore.reloadSelection();
      }
    });

    socketHelper.on("refresh-folder", (id) => {
      if (!id || this.isLoading) return;

      //console.log(
      //  `selected folder id ${this.selectedFolderStore.id} an changed folder id ${id}`
      //);

      if (
        this.selectedFolderStore.id == id &&
        this.authStore.settingsStore.withPaging //TODO: no longer deletes the folder in other tabs
      ) {
        console.log("[WS] refresh-folder", id);
        this.fetchFiles(id, this.filter);
      }
    });

    socketHelper.on("s:markasnew-folder", ({ folderId, count }) => {
      console.log(`[WS] markasnew-folder ${folderId}:${count}`);

      const foundIndex =
        folderId && this.folders.findIndex((x) => x.id === folderId);
      if (foundIndex == -1) return;

      runInAction(() => {
        this.folders[foundIndex].new = count >= 0 ? count : 0;
        this.treeFoldersStore.fetchTreeFolders();
      });
    });

    socketHelper.on("s:markasnew-file", ({ fileId, count }) => {
      console.log(`[WS] markasnew-file ${fileId}:${count}`);

      const foundIndex = fileId && this.files.findIndex((x) => x.id === fileId);

      this.treeFoldersStore.fetchTreeFolders();
      if (foundIndex == -1) return;

      this.updateFileStatus(
        foundIndex,
        count > 0
          ? this.files[foundIndex].fileStatus | FileStatus.IsNew
          : this.files[foundIndex].fileStatus & ~FileStatus.IsNew
      );
    });

    //WAIT FOR RESPONSES OF EDITING FILE
    socketHelper.on("s:start-edit-file", (id) => {
      const foundIndex = this.files.findIndex((x) => x.id === id);
      if (foundIndex == -1) return;

      console.log(`[WS] s:start-edit-file`, id, this.files[foundIndex].title);

      this.updateSelectionStatus(
        id,
        this.files[foundIndex].fileStatus | FileStatus.IsEditing,
        true
      );

      this.updateFileStatus(
        foundIndex,
        this.files[foundIndex].fileStatus | FileStatus.IsEditing
      );
    });

    socketHelper.on("s:stop-edit-file", (id) => {
      const foundIndex = this.files.findIndex((x) => x.id === id);
      if (foundIndex == -1) return;

      console.log(`[WS] s:stop-edit-file`, id, this.files[foundIndex].title);

      this.updateSelectionStatus(
        id,
        this.files[foundIndex].fileStatus & ~FileStatus.IsEditing,
        false
      );

      this.updateFileStatus(
        foundIndex,
        this.files[foundIndex].fileStatus & ~FileStatus.IsEditing
      );

      this.getFileInfo(id);

      this.createThumbnail(this.files[foundIndex]);
    });
  }

  debounceRemoveFiles = debounce(() => {
    this.removeFiles(this.tempActionFilesIds);
  }, 1000);

  debounceRemoveFolders = debounce(() => {
    this.removeFiles(null, this.tempActionFoldersIds);
  }, 1000);

  wsModifyFolderCreate = async (opt) => {
    if (opt?.type === "file" && opt?.id) {
      const foundIndex = this.files.findIndex((x) => x.id === opt?.id);

      const file = JSON.parse(opt?.data);

      if (this.selectedFolderStore.id !== file.folderId) {
        const movedToIndex = this.getFolderIndex(file.folderId);
        if (movedToIndex > -1) this.folders[movedToIndex].filesCount++;
        return;
      }

      //To update a file version
      if (foundIndex > -1 && !this.authStore.settingsStore.withPaging) {
        this.getFileInfo(file.id);
        this.checkSelection(file);
      }

      if (foundIndex > -1) return;

      const fileInfo = await api.files.getFileInfo(file.id);

      if (this.files.findIndex((x) => x.id === opt?.id) > -1) return;
      console.log("[WS] create new file", fileInfo.id, fileInfo.title);

      const newFiles = [fileInfo, ...this.files];

      if (
        newFiles.length > this.filter.pageCount &&
        this.authStore.settingsStore.withPaging
      ) {
        newFiles.pop(); // Remove last
      }

      const newFilter = this.filter;
      newFilter.total += 1;

      runInAction(() => {
        this.setFilter(newFilter);
        this.setFiles(newFiles);
        this.treeFoldersStore.fetchTreeFolders();
      });
    } else if (opt?.type === "folder" && opt?.id) {
      const foundIndex = this.folders.findIndex((x) => x.id === opt?.id);

      if (foundIndex > -1) return;

      const folder = JSON.parse(opt?.data);

      if (this.selectedFolderStore.id !== folder.parentId) {
        const movedToIndex = this.getFolderIndex(folder.parentId);
        if (movedToIndex > -1) this.folders[movedToIndex].foldersCount++;
      }

      if (
        this.selectedFolderStore.id !== folder.parentId ||
        (folder.roomType &&
          folder.createdBy.id === this.authStore.userStore.user.id &&
          this.roomCreated)
      )
        return (this.roomCreated = false);

      const folderInfo = await api.files.getFolderInfo(folder.id);

      console.log("[WS] create new folder", folderInfo.id, folderInfo.title);

      const newFolders = [folderInfo, ...this.folders];

      if (
        newFolders.length > this.filter.pageCount &&
        this.authStore.settingsStore.withPaging
      ) {
        newFolders.pop(); // Remove last
      }

      const newFilter = this.filter;
      newFilter.total += 1;

      runInAction(() => {
        this.setFilter(newFilter);
        this.setFolders(newFolders);
      });
    }
  };

  wsModifyFolderUpdate = (opt) => {
    if (opt?.type === "file" && opt?.data) {
      const file = JSON.parse(opt?.data);
      if (!file || !file.id) return;

      this.getFileInfo(file.id); //this.setFile(file);
      console.log("[WS] update file", file.id, file.title);

      this.checkSelection(file);
    } else if (opt?.type === "folder" && opt?.data) {
      const folder = JSON.parse(opt?.data);
      if (!folder || !folder.id) return;

      api.files
        .getFolderInfo(folder.id)
        .then(() => this.setFolder(folderInfo))
        .catch(() => {
          // console.log("Folder deleted")
        });

      console.log("[WS] update folder", folder.id, folder.title);

      if (this.selection?.length) {
        const foundIndex = this.selection?.findIndex((x) => x.id === folder.id);
        if (foundIndex > -1) {
          runInAction(() => {
            this.selection[foundIndex] = folder;
          });
        }
      }

      if (this.bufferSelection) {
        const foundIndex = [this.bufferSelection].findIndex(
          (x) => x.id === folder.id
        );
        if (foundIndex > -1) {
          runInAction(() => {
            this.bufferSelection[foundIndex] = folder;
          });
        }
      }
    }
  };

  wsModifyFolderDelete = (opt) => {
    if (opt?.type === "file" && opt?.id) {
      const foundIndex = this.files.findIndex((x) => x.id === opt?.id);
      if (foundIndex == -1) return;

      console.log(
        "[WS] delete file",
        this.files[foundIndex].id,
        this.files[foundIndex].title
      );

      // this.setFiles(
      //   this.files.filter((_, index) => {
      //     return index !== foundIndex;
      //   })
      // );

      // const newFilter = this.filter.clone();
      // newFilter.total -= 1;
      // this.setFilter(newFilter);

      const tempActionFilesIds = JSON.parse(
        JSON.stringify(this.tempActionFilesIds)
      );
      tempActionFilesIds.push(this.files[foundIndex].id);

      this.setTempActionFilesIds(tempActionFilesIds);
      this.debounceRemoveFiles();

      // Hide pagination when deleting files
      runInAction(() => {
        this.isHidePagination = true;
      });

      runInAction(() => {
        if (
          this.files.length === 0 &&
          this.folders.length === 0 &&
          this.pageItemsLength > 1
        ) {
          this.isLoadingFilesFind = true;
        }
      });
    } else if (opt?.type === "folder" && opt?.id) {
      const foundIndex = this.folders.findIndex((x) => x.id === opt?.id);
      if (foundIndex == -1) return;

      console.log(
        "[WS] delete folder",
        this.folders[foundIndex].id,
        this.folders[foundIndex].title
      );

      const tempActionFoldersIds = JSON.parse(
        JSON.stringify(this.tempActionFoldersIds)
      );
      tempActionFoldersIds.push(this.folders[foundIndex].id);

      this.setTempActionFoldersIds(tempActionFoldersIds);
      this.debounceRemoveFolders();

      runInAction(() => {
        this.isHidePagination = true;
      });

      runInAction(() => {
        if (
          this.files.length === 0 &&
          this.folders.length === 0 &&
          this.pageItemsLength > 1
        ) {
          this.isLoadingFilesFind = true;
        }
      });
    }
  };

  setIsErrorRoomNotAvailable = (state) => {
    this.isErrorRoomNotAvailable = state;
  };

  setTempActionFilesIds = (tempActionFilesIds) => {
    this.tempActionFilesIds = tempActionFilesIds;
  };

  setTempActionFoldersIds = (tempActionFoldersIds) => {
    this.tempActionFoldersIds = tempActionFoldersIds;
  };

  setOperationAction = (operationAction) => {
    this.operationAction = operationAction;
  };

  setClearSearch = (clearSearch) => {
    this.clearSearch = clearSearch;
  };

  setIsPreview = (predicate) => {
    this.isPreview = predicate;
  };

  setTempFilter = (filser) => {
    this.tempFilter = filser;
  };

  setHighlightFile = (highlightFile) => {
    const { highlightFileId, isFileHasExst } = highlightFile;

    runInAction(() => {
      this.highlightFile = {
        id: highlightFileId,
        isExst: isFileHasExst,
      };
    });

    if (timerId) {
      clearTimeout(timerId);
      timerId = null;
    }

    if (Object.keys(highlightFile).length === 0) return;

    timerId = setTimeout(() => {
      runInAction(() => {
        this.highlightFile = {};
      });
    }, 1000);
  };

  checkSelection = (file) => {
    if (this.selection) {
      const foundIndex = this.selection?.findIndex((x) => x.id === file.id);
      if (foundIndex > -1) {
        runInAction(() => {
          this.selection[foundIndex] = file;
        });
      }
    }

    if (this.bufferSelection) {
      const foundIndex = [this.bufferSelection].findIndex(
        (x) => x.id === file.id
      );
      if (foundIndex > -1) {
        runInAction(() => {
          this.bufferSelection[foundIndex] = file;
        });
      }
    }
  };

  updateSelectionStatus = (id, status, isEditing) => {
    const index = this.selection.findIndex((x) => x.id === id);

    if (index !== -1) {
      this.selection[index].fileStatus = status;
      this.selection[index].isEditing = isEditing;
    }
  };

  addActiveItems = (files, folders) => {
    if (folders && folders.length) {
      if (!this.activeFolders.length) {
        this.setActiveFolders(folders);
      } else {
        folders.map((item) => this.activeFolders.push(item));
      }
    }

    if (files && files.length) {
      if (!this.activeFiles.length) {
        this.setActiveFiles(files);
      } else {
        files.map((item) => this.activeFiles.push(item));
      }
    }
  };

  clearFiles = (isEmpty) => {
    this.setIsEmptyPage(isEmpty);
    this.setFolders([]);
    this.setFiles([]);
    this.selectedFolderStore.setSelectedFolder(null);
  };

  setActiveFiles = (activeFiles) => {
    this.activeFiles = activeFiles;
  };

  setActiveFolders = (activeFolders) => {
    this.activeFolders = activeFolders;
  };

  setIsLoaded = (isLoaded) => {
    this.isLoaded = isLoaded;
  };

  setViewAs = (viewAs) => {
    this.viewAs = viewAs;
    localStorage.setItem("viewAs", viewAs);
    viewAs === "tile" && this.createThumbnails();
  };

  setPageItemsLength = (pageItemsLength) => {
    this.pageItemsLength = pageItemsLength;
  };

  setDragging = (dragging) => {
    this.dragging = dragging;
  };

  setIsLoading = (isLoading) => {
    this.isLoading = isLoading;
  };

  setTooltipPosition = (tooltipPageX, tooltipPageY) => {
    this.tooltipPageX = tooltipPageX;
    this.tooltipPageY = tooltipPageY;
  };

  setStartDrag = (startDrag) => {
    this.selection = this.selection.filter(
      (x) => !x.providerKey || x.id !== x.rootFolderId
    ); // removed root thirdparty folders
    this.startDrag = startDrag;
  };

  setIsEmptyPage = (isEmptyPage) => {
    this.isEmptyPage = isEmptyPage;
  };

  setIsLoadedEmptyPage = (isLoadedEmptyPage) => {
    this.isLoadedEmptyPage = isLoadedEmptyPage;
  };

  get tooltipOptions() {
    if (!this.dragging) return null;

    const selectionLength = this.selection.length;
    const elementTitle = selectionLength && this.selection[0].title;
    const singleElement = selectionLength === 1;
    const filesCount = singleElement ? elementTitle : selectionLength;
    const { isShareFolder, isCommonFolder } = this.treeFoldersStore;

    let operationName;

    if (this.authStore.isAdmin && isShareFolder) {
      operationName = "copy";
    } else if (!this.authStore.isAdmin && (isShareFolder || isCommonFolder)) {
      operationName = "copy";
    } else {
      operationName = "move";
    }

    return {
      filesCount,
      operationName,
    };
  }

  initFiles = () => {
    if (this.isInit) return;

    const { isAuthenticated, settingsStore } = this.authStore;
    const { getFilesSettings } = this.filesSettingsStore;

    const {
      getPortalCultures,
      getIsEncryptionSupport,
      getEncryptionKeys,
      //setModuleInfo,
      isDesktopClient,
    } = settingsStore;

    //setModuleInfo(config.homepage, config.id);

    const requests = [];

    updateTempContent();
    if (!isAuthenticated) {
      return this.setIsLoaded(true);
    } else {
      updateTempContent(isAuthenticated);
    }

    if (!this.isEditor) {
      requests.push(
        getPortalCultures(),
        this.treeFoldersStore.fetchTreeFolders().then((treeFolders) => {
          if (!treeFolders || !treeFolders.length) return;

          const trashFolder = treeFolders.find(
            (f) => f.rootFolderType == FolderType.TRASH
          );

          if (!trashFolder) return;

          const isEmpty = !trashFolder.foldersCount && !trashFolder.filesCount;

          this.setTrashIsEmpty(isEmpty);
        })
      );

      if (isDesktopClient) {
        requests.push(getIsEncryptionSupport(), getEncryptionKeys());
      }
    }
    requests.push(getFilesSettings());

    return Promise.all(requests).then(() => this.setIsInit(true));
  };

  setIsInit = (isInit) => {
    this.isInit = isInit;
  };

  reset = () => {
    this.isInit = false;
    this.isLoaded = false;
    this.isLoading = false;
    this.firstLoad = true;

    this.alreadyFetchingRooms = false;

    this.files = [];
    this.folders = [];

    this.selection = [];
    this.bufferSelection = null;
    this.selected = "close";
  };
  setFirstLoad = (firstLoad) => {
    this.firstLoad = firstLoad;
  };

  setFiles = (files) => {
    const { socketHelper } = this.authStore.settingsStore;
    if (files.length === 0 && this.files.length === 0) return;

    if (this.files?.length > 0) {
      socketHelper.emit({
        command: "unsubscribe",
        data: {
          roomParts: this.files.map((f) => `FILE-${f.id}`),
          individual: true,
        },
      });
    }

    this.files = files;

    if (this.files?.length > 0) {
      socketHelper.emit({
        command: "subscribe",
        data: {
          roomParts: this.files.map((f) => `FILE-${f.id}`),
          individual: true,
        },
      });

      // this.files?.forEach((file) =>
      //   console.log("[WS] subscribe to file's changes", file.id, file.title)
      // );
    }

    this.createThumbnails();
  };

  setFolders = (folders) => {
    const { socketHelper } = this.authStore.settingsStore;
    if (folders.length === 0 && this.folders.length === 0) return;

    if (this.folders?.length > 0) {
      socketHelper.emit({
        command: "unsubscribe",
        data: {
          roomParts: this.folders.map((f) => `DIR-${f.id}`),
          individual: true,
        },
      });
    }

    this.folders = folders;

    if (this.folders?.length > 0) {
      socketHelper.emit({
        command: "subscribe",
        data: {
          roomParts: this.folders.map((f) => `DIR-${f.id}`),
          individual: true,
        },
      });
    }
  };

  getFileIndex = (id) => {
    const index = this.files.findIndex((x) => x.id === id);
    return index;
  };

  updateFileStatus = (index, status) => {
    if (index < 0) return;

    this.files[index].fileStatus = status;
  };
  updateRoomMute = (index, status) => {
    if (index < 0) return;

    this.folders[index].mute = status;
  };
  setFile = (file) => {
    const index = this.files.findIndex((x) => x.id === file.id);
    if (index !== -1) {
      this.files[index] = file;
      this.createThumbnail(file);
    }
  };

  updateSelection = (id) => {
    const indexFileList = this.filesList.findIndex(
      (filelist) => filelist.id === id
    );
    const indexSelectedRoom = this.selection.findIndex(
      (room) => room.id === id
    );

    if (~indexFileList && ~indexSelectedRoom) {
      this.selection[indexSelectedRoom] = this.filesList[indexFileList];
    }
    if (this.bufferSelection) {
      this.bufferSelection = this.filesList.find(
        (file) => file.id === this.bufferSelection.id
      );
    }
  };

  getFolderIndex = (id) => {
    const index = this.folders.findIndex((x) => x.id === id);
    return index;
  };

  updateFolder = (index, folder) => {
    if (index !== -1) this.folders[index] = folder;

    this.updateSelection(folder.id);
  };

  setFolder = (folder) => {
    const index = this.getFolderIndex(folder.id);

    this.updateFolder(index, folder);
  };

  getFilesChecked = (file, selected) => {
    if (!file.parentId) {
      if (this.activeFiles.includes(file.id)) return false;
    } else {
      if (this.activeFolders.includes(file.id)) return false;
    }

    const type = file.fileType;
    const roomType = file.roomType;

    switch (selected) {
      case "all":
        return true;
      case FilterType.FoldersOnly.toString():
        return file.parentId;
      case FilterType.DocumentsOnly.toString():
        return type === FileType.Document;
      case FilterType.PresentationsOnly.toString():
        return type === FileType.Presentation;
      case FilterType.SpreadsheetsOnly.toString():
        return type === FileType.Spreadsheet;
      case FilterType.ImagesOnly.toString():
        return type === FileType.Image;
      case FilterType.MediaOnly.toString():
        return type === FileType.Video || type === FileType.Audio;
      case FilterType.ArchiveOnly.toString():
        return type === FileType.Archive;
      case FilterType.FilesOnly.toString():
        return type || !file.parentId;
      case `room-${RoomsType.FillingFormsRoom}`:
        return roomType === RoomsType.FillingFormsRoom;
      case `room-${RoomsType.CustomRoom}`:
        return roomType === RoomsType.CustomRoom;
      case `room-${RoomsType.EditingRoom}`:
        return roomType === RoomsType.EditingRoom;
      case `room-${RoomsType.ReviewRoom}`:
        return roomType === RoomsType.ReviewRoom;
      case `room-${RoomsType.ReadOnlyRoom}`:
        return roomType === RoomsType.ReadOnlyRoom;
      default:
        return false;
    }
  };

  getFilesBySelected = (files, selected) => {
    let newSelection = [];
    files.forEach((file) => {
      const checked = this.getFilesChecked(file, selected);

      if (checked) newSelection.push(file);
    });

    return newSelection;
  };

  setSelected = (selected, clearBuffer = true) => {
    if (selected === "close" || selected === "none") {
      clearBuffer && this.setBufferSelection(null);
      this.setHotkeyCaretStart(null);
      this.setHotkeyCaret(null);
    }

    this.selected = selected;
    const files = this.filesList;
    this.selection = this.getFilesBySelected(files, selected);
  };

  setHotkeyCaret = (hotkeyCaret) => {
    if (hotkeyCaret || this.hotkeyCaret) {
      this.hotkeyCaret = hotkeyCaret;
    }
  };

  setHotkeyCaretStart = (hotkeyCaretStart) => {
    this.hotkeyCaretStart = hotkeyCaretStart;
  };

  setSelection = (selection) => {
    this.selection = selection;
  };

  setSelections = (added, removed, clear = false) => {
    if (clear) {
      this.selection = [];
    }

    let newSelections = JSON.parse(JSON.stringify(this.selection));

    for (let item of added) {
      if (!item) return;

      const value =
        this.viewAs === "tile"
          ? item.getAttribute("value")
          : item.getElementsByClassName("files-item")
          ? item.getElementsByClassName("files-item")[0]?.getAttribute("value")
          : null;

      if (!value) return;
      const splitValue = value && value.split("_");

      const fileType = splitValue[0];
      const id = splitValue.slice(1, -3).join("_");

      if (fileType === "file") {
        const isFound =
          this.selection.findIndex((f) => f.id == id && !f.isFolder) === -1;

        if (this.activeFiles.findIndex((f) => f == id) === -1) {
          isFound &&
            newSelections.push(
              this.filesList.find((f) => f.id == id && !f.isFolder)
            );
        }
      } else if (this.activeFolders.findIndex((f) => f == id) === -1) {
        const isFound =
          this.selection.findIndex((f) => f.id == id && f.isFolder) === -1;

        const selectableFolder = this.filesList.find(
          (f) => f.id == id && f.isFolder
        );
        selectableFolder.isFolder = true;

        isFound && newSelections.push(selectableFolder);
      }
    }

    for (let item of removed) {
      if (!item) return;

      const value =
        this.viewAs === "tile"
          ? item.getAttribute("value")
          : item.getElementsByClassName("files-item")
          ? item.getElementsByClassName("files-item")[0]?.getAttribute("value")
          : null;

      const splitValue = value && value.split("_");

      const fileType = splitValue[0];
      const id = splitValue.slice(1, -3).join("_");

      if (fileType === "file") {
        if (this.activeFiles.findIndex((f) => f == id) === -1) {
          newSelections = newSelections.filter(
            (f) => !(f.id == id && !f.isFolder)
          );
        }
      } else if (this.activeFolders.findIndex((f) => f == id) === -1) {
        newSelections = newSelections.filter(
          (f) => !(f.id == id && f.isFolder)
        );
      }
    }

    this.setSelection(newSelections);
  };

  setBufferSelection = (bufferSelection) => {
    this.bufferSelection = bufferSelection;
  };

  setIsLoadedFetchFiles = (isLoadedFetchFiles) => {
    this.isLoadedFetchFiles = isLoadedFetchFiles;
  };

  //TODO: FILTER
  setFilesFilter = (filter) => {
    const key = `UserFilter=${this.authStore.userStore.user.id}`;
    const value = `${filter.sortBy},${filter.pageCount},${filter.sortOrder}`;
    localStorage.setItem(key, value);

    // this.setFilterUrl(filter);
    this.filter = filter;

    runInAction(() => {
      if (filter && this.isHidePagination) {
        this.isHidePagination = false;
      }
    });

    runInAction(() => {
      if (filter && this.isLoadingFilesFind) {
        this.isLoadingFilesFind = false;
      }
    });
  };

  resetUrl = () => {
    this.setFilesFilter(this.tempFilter);
  };

  setRoomsFilter = (filter) => {
    const key = `UserRoomsFilter=${this.authStore.userStore.user.id}`;
    const value = `${filter.sortBy},${filter.pageCount},${filter.sortOrder}`;
    localStorage.setItem(key, value);

    if (!this.authStore.settingsStore.withPaging) filter.pageCount = 100;

    // this.setFilterUrl(filter, true);
    this.roomsFilter = filter;

    runInAction(() => {
      if (filter && this.isHidePagination) {
        this.isHidePagination = false;
      }
    });

    runInAction(() => {
      if (filter && this.isLoadingFilesFind) {
        this.isLoadingFilesFind = false;
      }
    });
  };

  setFilter = (filter) => {
    if (!this.authStore.settingsStore.withPaging) filter.pageCount = 100;
    this.filter = filter;
  };

  setFilesOwner = (folderIds, fileIds, ownerId) => {
    return api.files.setFileOwner(folderIds, fileIds, ownerId);
  };

  setFilterUrl = (filter) => {
    const filterParamsStr = filter.toUrlParams();

    const url = getCategoryUrl(this.categoryType, filter.folder);

    const pathname = `${url}?${filterParamsStr}`;

    const currentUrl = window.location.href.replace(window.location.origin, "");
    const newUrl = combineUrl(
      window.DocSpaceConfig?.proxy?.url,
      config.homepage,
      pathname
    );

    if (newUrl === currentUrl) return;

<<<<<<< HEAD
    // window.DocSpace.navigate(newUrl, {
    //   state: {
    //     fromAccounts:
    //       window.DocSpace.location.pathname.includes("accounts/filter"),
    //     fromSettings: window.DocSpace.location.pathname.includes("settings"),
    //   },
    // });
=======
    window.DocSpace.navigate(newUrl, {
      state: {
        fromAccounts:
          window.DocSpace.location.pathname.includes("accounts/filter"),
        fromSettings: window.DocSpace.location.pathname.includes("settings"),
      },
      replace: !location.search,
    });
>>>>>>> 94305a00
  };

  isEmptyLastPageAfterOperation = (newSelection) => {
    const { isRoomsFolder, isArchiveFolder } = this.treeFoldersStore;

    const selection =
      newSelection || this.selection?.length || [this.bufferSelection].length;

    const filter =
      isRoomsFolder || isArchiveFolder ? this.roomsFilter : this.filter;

    return (
      selection &&
      filter.page > 0 &&
      !filter.hasNext() &&
      selection === this.files.length + this.folders.length
    );
  };

  resetFilterPage = () => {
    const { isRoomsFolder, isArchiveFolder } = this.treeFoldersStore;

    let newFilter;

    newFilter =
      isRoomsFolder || isArchiveFolder
        ? this.roomsFilter.clone()
        : this.filter.clone();

    newFilter.page--;

    return newFilter;
  };

  refreshFiles = async () => {
    const res = await this.fetchFiles(this.selectedFolderStore.id, this.filter);
    return res;
  };

  fetchFiles = (
    folderId,
    filter,
    clearFilter = true,
    withSubfolders = false,
    clearSelection = true
  ) => {
    const { setSelectedNode } = this.treeFoldersStore;
    if (this.isLoading) {
      this.roomsController.abort();
      this.roomsController = new AbortController();
    }

    const filterData = filter ? filter.clone() : FilesFilter.getDefault();
    filterData.folder = folderId;

    if (folderId === "@my" && this.authStore.userStore.user.isVisitor)
      return window.DocSpace.navigate(
        `rooms/shared/filter?${RoomsFilter.getDefault().toUrlParams()}`
      );

    this.setIsErrorRoomNotAvailable(false);
    this.setIsLoadedFetchFiles(false);

    const filterStorageItem =
      this.authStore.userStore.user?.id &&
      localStorage.getItem(`UserFilter=${this.authStore.userStore.user.id}`);

    if (filterStorageItem && !filter) {
      const splitFilter = filterStorageItem.split(",");

      filterData.sortBy = splitFilter[0];
      filterData.pageCount = +splitFilter[1];
      filterData.sortOrder = splitFilter[2];
    }

    if (!this.authStore.settingsStore.withPaging) {
      filterData.page = 0;
      filterData.pageCount = 100;
    }

    setSelectedNode([folderId + ""]);

    return api.files
      .getFolder(folderId, filterData, this.filesController.signal)
      .then(async (data) => {
        filterData.total = data.total;

        if (data.total > 0) {
          const lastPage = filterData.getLastPage();

          if (filterData.page > lastPage) {
            filterData.page = lastPage;

            return this.fetchFiles(
              folderId,
              filterData,
              clearFilter,
              withSubfolders
            );
          }
        }

        runInAction(() => {
          this.categoryType = getCategoryTypeByFolderType(
            data.current.rootFolderType,
            data.current.parentId
          );
        });

        if (this.isPreview) {
          //save filter for after closing preview change url
          this.setTempFilter(filterData);
        } else {
          this.setFilesFilter(filterData); //TODO: FILTER
        }

        const isPrivacyFolder =
          data.current.rootFolderType === FolderType.Privacy;

        runInAction(() => {
          const isEmptyList = [...data.folders, ...data.files].length === 0;

          if (filter && isEmptyList) {
            const {
              authorType,
              roomId,
              search,
              withSubfolders,
              filterType,
              searchInContent,
            } = filter;
            const isFiltered =
              authorType ||
              roomId ||
              search ||
              !withSubfolders ||
              filterType ||
              searchInContent;

            if (isFiltered) {
              this.setIsEmptyPage(false);
            } else {
              this.setIsEmptyPage(isEmptyList);
            }
          } else {
            this.setIsEmptyPage(isEmptyList);
          }
          this.setFolders(isPrivacyFolder && isMobile ? [] : data.folders);
          this.setFiles(isPrivacyFolder && isMobile ? [] : data.files);
        });

        if (clearFilter) {
          if (clearSelection) {
            this.setSelected("close");
          }
        }

        const navigationPath = await Promise.all(
          data.pathParts.map(async (folder) => {
            const { Rooms, Archive } = FolderType;

            let folderId = folder;

            if (
              data.current.providerKey &&
              data.current.rootFolderType === Rooms &&
              this.treeFoldersStore.myRoomsId
            ) {
              folderId = this.treeFoldersStore.myRoomsId;
            }

            const folderInfo =
              data.current.id === folderId
                ? data.current
                : await api.files.getFolderInfo(folderId);

            const {
              id,
              title,
              roomType,
              rootFolderId,
              rootFolderType,
              parentId,
              mute,
            } = folderInfo;

            const isRootRoom =
              rootFolderId === id &&
              (rootFolderType === Rooms || rootFolderType === Archive);

            if (parentId === rootFolderId) {
              runInAction(() => {
                this.isMuteCurrentRoomNotifications = mute;
              });
            }

            return {
              id: folderId,
              title,
              isRoom: !!roomType,
              isRootRoom,
            };
          })
        ).then((res) => {
          return res
            .filter((item, index) => index !== res.length - 1)
            .reverse();
        });

        this.selectedFolderStore.setSelectedFolder({
          folders: data.folders,
          ...data.current,
          pathParts: data.pathParts,
          navigationPath: navigationPath,
          ...{ new: data.new },
        });

        const selectedFolder = {
          selectedFolder: { ...this.selectedFolderStore },
        };

        if (this.createdItem) {
          const newItem = this.filesList.find(
            (item) => item.id === this.createdItem.id
          );

          if (newItem) {
            this.setBufferSelection(newItem);
            this.setScrollToItem({
              id: newItem.id,
              type: this.createdItem.type,
            });
          }

          this.setCreatedItem(null);
        }

        return Promise.resolve(selectedFolder);
      })
      .catch((err) => {
        console.error(err);

        if (err?.response?.status === 402)
          this.authStore.currentTariffStatusStore.setPortalTariff();

        if (requestCounter > 0) return;

        requestCounter++;
        const isUserError = [
          NotFoundHttpCode,
          ForbiddenHttpCode,
          PaymentRequiredHttpCode,
          UnauthorizedHttpCode,
        ].includes(err?.response?.status);

        if (isUserError) {
          runInAction(() => {
            this.isErrorRoomNotAvailable = true;
          });
        } else {
          if (axios.isCancel(err)) {
            console.log("Request canceled", err.message);
          } else {
            toastr.error(err);
          }
        }
      })
      .finally(() => {
        this.setIsLoadedFetchFiles(true);

        if (window?.DocSpace?.location?.state?.highlightFileId) {
          this.setHighlightFile({
            highlightFileId: window.DocSpace.location.state.highlightFileId,
            isFileHasExst: window.DocSpace.location.state.isFileHasExst,
          });
        }
      });
  };

  fetchRooms = (
    folderId,
    filter,
    clearFilter = true,
    withSubfolders = false,
    clearSelection = true
  ) => {
    const { setSelectedNode, roomsFolderId } = this.treeFoldersStore;

    if (this.isLoading) {
      this.filesController.abort();
      this.filesController = new AbortController();
    }

    const filterData = !!filter ? filter.clone() : RoomsFilter.getDefault();

    const filterStorageItem = localStorage.getItem(
      `UserRoomsFilter=${this.authStore.userStore.user.id}`
    );

    if (filterStorageItem && !filter) {
      const splitFilter = filterStorageItem.split(",");

      filterData.sortBy = splitFilter[0];
      filterData.pageCount = +splitFilter[1];
      filterData.sortOrder = splitFilter[2];
    }

    if (!this.authStore.settingsStore.withPaging) {
      filterData.page = 0;
      filterData.pageCount = 100;
    }

    if (folderId) setSelectedNode([folderId + ""]);

    const request = () =>
      api.rooms
        .getRooms(filterData, this.roomsController.signal)
        .then(async (data) => {
          if (!folderId) setSelectedNode([data.current.id + ""]);

          filterData.total = data.total;

          if (data.total > 0) {
            const lastPage = filterData.getLastPage();

            if (filterData.page > lastPage) {
              filterData.page = lastPage;

              return this.fetchRooms(folderId, filterData);
            }
          }

          runInAction(() => {
            this.categoryType = getCategoryTypeByFolderType(
              data.current.rootFolderType,
              data.current.parentId
            );
          });

          this.setRoomsFilter(filterData);

          runInAction(() => {
            const isEmptyList = data.folders.length === 0;
            if (filter && isEmptyList) {
              const {
                subjectId,
                filterValue,
                type,
                withSubfolders: withRoomsSubfolders,
                searchInContent: searchInContentRooms,
                tags,
                withoutTags,
              } = filter;

              const isFiltered =
                subjectId ||
                filterValue ||
                type ||
                withRoomsSubfolders ||
                searchInContentRooms ||
                tags ||
                withoutTags;

              if (isFiltered) {
                this.setIsEmptyPage(false);
              } else {
                this.setIsEmptyPage(isEmptyList);
              }
            } else {
              this.setIsEmptyPage(isEmptyList);
            }

            this.setFolders(data.folders);
            this.setFiles([]);
          });

          if (clearFilter) {
            if (clearSelection) {
              this.setSelected("close");
            }
          }

          this.selectedFolderStore.setSelectedFolder({
            folders: data.folders,
            ...data.current,
            pathParts: data.pathParts,
            navigationPath: [],
            ...{ new: data.new },
          });

          const selectedFolder = {
            selectedFolder: { ...this.selectedFolderStore },
          };

          if (this.createdItem) {
            const newItem = this.filesList.find(
              (item) => item.id === this.createdItem.id
            );

            if (newItem) {
              this.setBufferSelection(newItem);
              this.setScrollToItem({
                id: newItem.id,
                type: this.createdItem.type,
              });
            }

            this.setCreatedItem(null);
          }
          this.setIsErrorRoomNotAvailable(false);
          return Promise.resolve(selectedFolder);
        })
        .catch((err) => {
          if (err?.response?.status === 402)
            this.authStore.currentTariffStatusStore.setPortalTariff();

          if (axios.isCancel(err)) {
            console.log("Request canceled", err.message);
          } else {
            toastr.error(err);
          }
        });

    return request();
  };

  setAlreadyFetchingRooms = (alreadyFetchingRooms) => {
    this.alreadyFetchingRooms = alreadyFetchingRooms;
  };

  isFileSelected = (fileId, parentId) => {
    const item = this.selection.find(
      (x) => x.id === fileId && x.parentId === parentId
    );

    return item !== undefined;
  };

  selectFile = (file) => {
    const { id, parentId } = file;
    const isFileSelected = this.isFileSelected(id, parentId);
    if (!isFileSelected) this.selection.push(file);
  };

  deselectFile = (file) => {
    const { id, parentId } = file;
    const isFileSelected = this.isFileSelected(id, parentId);
    if (isFileSelected) {
      let selectionIndex = this.selection.findIndex(
        (x) => x.parentId === parentId && x.id === id
      );

      if (selectionIndex !== -1) {
        this.selection = this.selection.filter(
          (x, index) => index !== selectionIndex
        );
      }
    }
  };

  removeOptions = (options, toRemoveArray) =>
    options.filter((o) => !toRemoveArray.includes(o));

  removeSeparator = (options) => {
    const newOptions = options.map((o, index) => {
      if (index === 0 && o.includes("separator")) {
        return false;
      }

      if (index === options.length - 1 && o.includes("separator")) {
        return false;
      }

      if (
        o?.includes("separator") &&
        options[index + 1].includes("separator")
      ) {
        return false;
      }

      return o;
    });

    return newOptions.filter((o) => o);
  };

  getFilesContextOptions = (item) => {
    const isFile = !!item.fileExst || item.contentLength;
    const isRoom = !!item.roomType;
    const isFavorite =
      (item.fileStatus & FileStatus.IsFavorite) === FileStatus.IsFavorite;

    const isThirdPartyItem = !!item.providerKey;
    const hasNew =
      item.new > 0 || (item.fileStatus & FileStatus.IsNew) === FileStatus.IsNew;
    const canConvert = this.filesSettingsStore.extsConvertible[item.fileExst];
    const isEncrypted = item.encrypted;
    const isDocuSign = false; //TODO: need this prop;
    const isEditing = false; // (item.fileStatus & FileStatus.IsEditing) === FileStatus.IsEditing;

    const { isRecycleBinFolder, isMy, isArchiveFolder } = this.treeFoldersStore;

    const { enablePlugins } = this.authStore.settingsStore;

    const isThirdPartyFolder =
      item.providerKey && item.id === item.rootFolderId;

    const isMyFolder = isMy(item.rootFolderType);

    const { isDesktopClient } = this.authStore.settingsStore;

    const pluginAllKeys =
      enablePlugins && getContextMenuKeysByType(PluginContextMenuItemType.All);

    const canRenameItem = item.security?.Rename;

    const canMove = this.accessRightsStore.canMoveItems({
      ...item,
      ...{ editing: isEditing },
    });

    const canDelete = !isEditing && item.security?.Delete;

    const canCopy = item.security?.Copy;
    const canDuplicate = item.security?.Duplicate;

    if (isFile) {
      const shouldFillForm = item.viewAccessability.WebRestrictedEditing;
      const canLockFile = item.security?.Lock;
      const canChangeVersionFileHistory =
        !isEditing && item.security?.EditHistory;

      const canViewVersionFileHistory = item.security?.ReadHistory;
      const canFillForm = item.security?.FillForms;

      const canEditFile = item.security.Edit && item.viewAccessability.WebEdit;
      const canOpenPlayer =
        item.viewAccessability.ImageView || item.viewAccessability.MediaView;
      const canViewFile = item.viewAccessability.WebView;

      const isMasterForm = item.fileExst === ".docxf";

      let fileOptions = [
        //"open",
        "select",
        "fill-form",
        "edit",
        "preview",
        "view",
        "make-form",
        "separator0",
        "link-for-room-members",
        // "sharing-settings",
        // "external-link",
        "owner-change",
        // "link-for-portal-users",
        "send-by-email",
        "docu-sign",
        "version", //category
        "finalize-version",
        "show-version-history",
        "show-info",
        "block-unblock-version", //need split
        "separator1",
        "open-location",
        "mark-read",
        // "mark-as-favorite",
        // "remove-from-favorites",
        "download",
        "download-as",
        "convert",
        "move", //category
        "move-to",
        "copy-to",
        "copy",
        "restore",
        "rename",
        "separator2",
        // "unsubscribe",
        "delete",
      ];

      if (!canLockFile) {
        fileOptions = this.removeOptions(fileOptions, [
          "block-unblock-version",
        ]);
      }

      if (!canChangeVersionFileHistory) {
        fileOptions = this.removeOptions(fileOptions, ["finalize-version"]);
      }

      if (!canViewVersionFileHistory) {
        fileOptions = this.removeOptions(fileOptions, ["show-version-history"]);
      }

      if (!canChangeVersionFileHistory && !canViewVersionFileHistory) {
        fileOptions = this.removeOptions(fileOptions, ["version"]);
        if (item.rootFolderType === FolderType.Archive) {
          fileOptions = this.removeOptions(fileOptions, ["separator0"]);
        }
      }

      if (!canRenameItem) {
        fileOptions = this.removeOptions(fileOptions, ["rename"]);
      }

      if (canOpenPlayer || !canEditFile) {
        fileOptions = this.removeOptions(fileOptions, ["edit"]);
      }

      if (!(shouldFillForm && canFillForm)) {
        fileOptions = this.removeOptions(fileOptions, ["fill-form"]);
      }

      if (!canDelete) {
        fileOptions = this.removeOptions(fileOptions, ["delete"]);
      }

      if (!canMove) {
        fileOptions = this.removeOptions(fileOptions, ["move-to"]);
      }

      if (!canCopy) {
        fileOptions = this.removeOptions(fileOptions, ["copy-to"]);
      }

      if (!canDuplicate) {
        fileOptions = this.removeOptions(fileOptions, ["copy"]);
      }
      if (!canMove && !canCopy && !canDuplicate) {
        fileOptions = this.removeOptions(fileOptions, ["move"]);
      }

      if (!(isMasterForm && canDuplicate))
        fileOptions = this.removeOptions(fileOptions, ["make-form"]);

      if (item.rootFolderType === FolderType.Archive) {
        fileOptions = this.removeOptions(fileOptions, [
          "mark-read",
          "mark-as-favorite",
          "remove-from-favorites",
        ]);
      }

      if (!canConvert) {
        fileOptions = this.removeOptions(fileOptions, ["download-as"]);
      }

      if (!canConvert || isEncrypted) {
        fileOptions = this.removeOptions(fileOptions, ["convert"]);
      }

      if (!canViewFile || isRecycleBinFolder) {
        fileOptions = this.removeOptions(fileOptions, ["preview"]);
      }

      if (!canOpenPlayer || isRecycleBinFolder) {
        fileOptions = this.removeOptions(fileOptions, ["view"]);
      }

      if (!isDocuSign) {
        fileOptions = this.removeOptions(fileOptions, ["docu-sign"]);
      }

      if (
        isEditing ||
        item.rootFolderType === FolderType.Archive
        // ||
        // (isFavoritesFolder && !isFavorite) ||
        // isFavoritesFolder ||
        // isRecentFolder
      )
        fileOptions = this.removeOptions(fileOptions, ["separator2"]);

      // if (isFavorite) {
      //   fileOptions = this.removeOptions(fileOptions, ["mark-as-favorite"]);
      // } else {
      //   fileOptions = this.removeOptions(fileOptions, [
      //     "remove-from-favorites",
      //   ]);

      //   if (isFavoritesFolder) {
      //     fileOptions = this.removeOptions(fileOptions, ["mark-as-favorite"]);
      //   }
      // }

      if (isEncrypted) {
        fileOptions = this.removeOptions(fileOptions, [
          "open",
          "link-for-room-members",
          // "link-for-portal-users",
          // "external-link",
          "send-by-email",
          "mark-as-favorite",
        ]);
      }

      // if (isFavoritesFolder || isRecentFolder) {
      //   fileOptions = this.removeOptions(fileOptions, [
      //     //"unsubscribe",
      //   ]);
      // }

      if (!isRecycleBinFolder)
        fileOptions = this.removeOptions(fileOptions, ["restore"]);

      if (enablePlugins && !isRecycleBinFolder) {
        const pluginFilesKeys = getContextMenuKeysByType(
          PluginContextMenuItemType.Files
        );

        pluginAllKeys && pluginAllKeys.forEach((key) => fileOptions.push(key));
        pluginFilesKeys &&
          pluginFilesKeys.forEach((key) => fileOptions.push(key));
      }

      if (!this.canShareOwnerChange(item)) {
        fileOptions = this.removeOptions(fileOptions, ["owner-change"]);
      }

      if (isThirdPartyItem) {
        fileOptions = this.removeOptions(fileOptions, ["owner-change"]);
      }

      if (!hasNew) {
        fileOptions = this.removeOptions(fileOptions, ["mark-read"]);
      }

      if (
        !(
          // isRecentFolder ||
          // isFavoritesFolder ||
          (isMyFolder && (this.filterType || this.filterSearch))
        )
      ) {
        fileOptions = this.removeOptions(fileOptions, ["open-location"]);
      }

      if (isMyFolder || isRecycleBinFolder) {
        fileOptions = this.removeOptions(fileOptions, [
          "link-for-room-members",
        ]);
      }

      // if (isPrivacyFolder) {
      //   fileOptions = this.removeOptions(fileOptions, [
      //     "preview",
      //     "view",
      //     "separator0",
      //     "download-as",
      //   ]);

      //   // if (!isDesktopClient) {
      //   //   fileOptions = this.removeOptions(fileOptions, ["sharing-settings"]);
      //   // }
      // }

      fileOptions = this.removeSeparator(fileOptions);

      return fileOptions;
    } else if (isRoom) {
      const canInviteUserInRoom = item.security?.EditAccess;
      const canRemoveRoom = item.security?.Delete;

      const canArchiveRoom = item.security?.Move;
      const canPinRoom = item.security?.Pin;

      const canEditRoom = item.security?.EditRoom;

      const canViewRoomInfo = item.security?.Read;
      const canMuteRoom = item.security?.Mute;

      let roomOptions = [
        "select",
        "open",
        "separator0",
        "link-for-room-members",
        "reconnect-storage",
        "edit-room",
        "invite-users-to-room",
        "room-info",
        "pin-room",
        "unpin-room",
        "mute-room",
        "unmute-room",
        "separator1",
        "archive-room",
        "unarchive-room",
        "delete",
      ];

      if (!canEditRoom) {
        roomOptions = this.removeOptions(roomOptions, [
          "edit-room",
          "reconnect-storage",
        ]);
      }

      if (!canInviteUserInRoom) {
        roomOptions = this.removeOptions(roomOptions, ["invite-users-to-room"]);
      }

      if (!canArchiveRoom) {
        roomOptions = this.removeOptions(roomOptions, [
          "archive-room",
          "unarchive-room",
        ]);
      }

      if (!canRemoveRoom) {
        roomOptions = this.removeOptions(roomOptions, ["delete"]);
      }

      if (!canArchiveRoom && !canRemoveRoom) {
        roomOptions = this.removeOptions(roomOptions, ["separator1"]);
      }

      if (!item.providerKey) {
        roomOptions = this.removeOptions(roomOptions, ["reconnect-storage"]);
      }

      if (!canPinRoom) {
        roomOptions = this.removeOptions(roomOptions, [
          "unpin-room",
          "pin-room",
        ]);
      } else {
        item.pinned
          ? (roomOptions = this.removeOptions(roomOptions, ["pin-room"]))
          : (roomOptions = this.removeOptions(roomOptions, ["unpin-room"]));
      }

      if (!canMuteRoom) {
        roomOptions = this.removeOptions(roomOptions, [
          "unmute-room",
          "mute-room",
        ]);
      } else {
        item.mute
          ? (roomOptions = this.removeOptions(roomOptions, ["mute-room"]))
          : (roomOptions = this.removeOptions(roomOptions, ["unmute-room"]));
      }

      if (!canViewRoomInfo) {
        roomOptions = this.removeOptions(roomOptions, ["room-info"]);
      }

      if (isArchiveFolder || item.rootFolderType === FolderType.Archive) {
        roomOptions = this.removeOptions(roomOptions, ["archive-room"]);
      } else {
        roomOptions = this.removeOptions(roomOptions, ["unarchive-room"]);

        if (enablePlugins) {
          const pluginRoomsKeys = getContextMenuKeysByType(
            PluginContextMenuItemType.Rooms
          );

          pluginAllKeys &&
            pluginAllKeys.forEach((key) => roomOptions.push(key));
          pluginRoomsKeys &&
            pluginRoomsKeys.forEach((key) => roomOptions.push(key));
        }
      }

      roomOptions = this.removeSeparator(roomOptions);

      return roomOptions;
    } else {
      let folderOptions = [
        "select",
        "open",
        // "separator0",
        // "sharing-settings",
        "link-for-room-members",
        "owner-change",
        "show-info",
        // "link-for-portal-users",
        "separator1",
        "open-location",
        "download",
        "move", //category
        "move-to",
        "copy-to",
        "mark-read",
        "restore",
        "rename",
        // "change-thirdparty-info",
        "separator2",
        // "unsubscribe",
        "delete",
      ];

      if (!canRenameItem) {
        folderOptions = this.removeOptions(folderOptions, ["rename"]);
      }

      if (!canDelete) {
        folderOptions = this.removeOptions(folderOptions, ["delete"]);
      }
      if (!canMove) {
        folderOptions = this.removeOptions(folderOptions, ["move-to"]);
      }

      if (!canCopy) {
        folderOptions = this.removeOptions(folderOptions, ["copy-to"]);
      }

      if (!canDuplicate) {
        folderOptions = this.removeOptions(folderOptions, ["copy"]);
      }

      if (!canMove && !canCopy && !canDuplicate) {
        folderOptions = this.removeOptions(folderOptions, ["move"]);
      }

      // if (item.rootFolderType === FolderType.Archive) {
      //   folderOptions = this.removeOptions(folderOptions, [
      //     "change-thirdparty-info",
      //     "separator2",
      //   ]);
      // }

      // if (isPrivacyFolder) {
      //   folderOptions = this.removeOptions(folderOptions, [
      //     // "sharing-settings",
      //   ]);
      // }

      if (isRecycleBinFolder) {
        folderOptions = this.removeOptions(folderOptions, [
          "open",
          "link-for-room-members",
          // "link-for-portal-users",
          // "sharing-settings",
          "mark-read",
          "separator0",
          "separator1",
        ]);
      } else {
        folderOptions = this.removeOptions(folderOptions, ["restore"]);

        if (enablePlugins) {
          const pluginFoldersKeys = getContextMenuKeysByType(
            PluginContextMenuItemType.Folders
          );

          pluginAllKeys &&
            pluginAllKeys.forEach((key) => folderOptions.push(key));
          pluginFoldersKeys &&
            pluginFoldersKeys.forEach((key) => folderOptions.push(key));
        }
      }

      if (!this.canShareOwnerChange(item)) {
        folderOptions = this.removeOptions(folderOptions, ["owner-change"]);
      }

      if (!hasNew) {
        folderOptions = this.removeOptions(folderOptions, ["mark-read"]);
      }

      if (isThirdPartyFolder && isDesktopClient)
        folderOptions = this.removeOptions(folderOptions, ["separator2"]);

      // if (!isThirdPartyFolder)
      //   folderOptions = this.removeOptions(folderOptions, [
      //     "change-thirdparty-info",
      //   ]);

      // if (isThirdPartyItem) {
      //   folderOptions = this.removeOptions(folderOptions, ["owner-change"]);

      //   if (isShareFolder) {
      //     folderOptions = this.removeOptions(folderOptions, [
      //       "change-thirdparty-info",
      //     ]);
      //   } else {
      //     if (isDesktopClient) {
      //       folderOptions = this.removeOptions(folderOptions, [
      //         "change-thirdparty-info",
      //       ]);
      //     }

      //     folderOptions = this.removeOptions(folderOptions, ["remove"]);

      //     if (!item) {
      //       //For damaged items
      //       folderOptions = this.removeOptions(folderOptions, [
      //         "open",
      //         "download",
      //       ]);
      //     }
      //   }
      // } else {
      //   folderOptions = this.removeOptions(folderOptions, [
      //     "change-thirdparty-info",
      //   ]);
      // }

      if (!(isMyFolder && (this.filterType || this.filterSearch))) {
        folderOptions = this.removeOptions(folderOptions, ["open-location"]);
      }

      if (isMyFolder) {
        folderOptions = this.removeOptions(folderOptions, [
          "link-for-room-members",
        ]);
      }

      folderOptions = this.removeSeparator(folderOptions);

      return folderOptions;
    }
  };

  addFileToRecentlyViewed = (fileId) => {
    if (this.treeFoldersStore.isPrivacyFolder) return Promise.resolve();
    return api.files.addFileToRecentlyViewed(fileId);
  };

  createFile = (folderId, title, templateId, formId) => {
    return api.files
      .createFile(folderId, title, templateId, formId)
      .then((file) => {
        return Promise.resolve(file);
      });
  };

  createFolder(parentFolderId, title) {
    return api.files.createFolder(parentFolderId, title);
  }

  createRoom = (roomParams) => {
    this.roomCreated = true;
    return api.rooms.createRoom(roomParams);
  };

  createRoomInThirdpary(thirpartyFolderId, roomParams) {
    return api.rooms.createRoomInThirdpary(thirpartyFolderId, roomParams);
  }

  editRoom(id, roomParams) {
    return api.rooms.editRoom(id, roomParams);
  }

  addTagsToRoom(id, tagArray) {
    return api.rooms.addTagsToRoom(id, tagArray);
  }

  removeTagsFromRoom(id, tagArray) {
    return api.rooms.removeTagsFromRoom(id, tagArray);
  }

  calculateRoomLogoParams(img, x, y, zoom) {
    let imgWidth, imgHeight, dimensions;
    if (img.width > img.height) {
      imgWidth = Math.min(1280, img.width);
      imgHeight = Math.round(img.height / (img.width / imgWidth));
      dimensions = Math.round(imgHeight / zoom);
    } else {
      imgHeight = Math.min(1280, img.height);
      imgWidth = Math.round(img.width / (img.height / imgHeight));
      dimensions = Math.round(imgWidth / zoom);
    }

    const croppedX = Math.round(x * imgWidth - dimensions / 2);
    const croppedY = Math.round(y * imgHeight - dimensions / 2);

    return {
      x: croppedX,
      y: croppedY,
      width: dimensions,
      height: dimensions,
    };
  }

  uploadRoomLogo(formData) {
    return api.rooms.uploadRoomLogo(formData);
  }

  addLogoToRoom(id, icon) {
    return api.rooms.addLogoToRoom(id, icon);
  }

  removeLogoFromRoom(id) {
    return api.rooms.removeLogoFromRoom(id);
  }

  getRoomMembers(id) {
    return api.rooms.getRoomMembers(id);
  }

  updateRoomMemberRole(id, data) {
    return api.rooms.updateRoomMemberRole(id, data);
  }

  getHistory(module, id) {
    return api.rooms.getHistory(module, id);
  }

  getRoomHistory(id) {
    return api.rooms.getRoomHistory(id);
  }

  getFileHistory(id) {
    return api.rooms.getFileHistory(id);
  }

  // updateFolderBadge = (id, count) => {
  //   const folder = this.folders.find((x) => x.id === id);
  //   if (folder) folder.new -= count;
  // };

  // updateFileBadge = (id) => {
  //   const file = this.files.find((x) => x.id === id);
  //   if (file) file.fileStatus = file.fileStatus & ~FileStatus.IsEditing;
  // };

  // updateFilesBadge = () => {
  //   for (let file of this.files) {
  //     file.fileStatus = file.fileStatus & ~FileStatus.IsEditing;
  //   }
  // };

  // updateFoldersBadge = () => {
  //   for (let folder of this.folders) {
  //     folder.new = 0;
  //   }
  // };

  updateRoomPin = (item) => {
    const idx = this.folders.findIndex((folder) => folder.id === item);

    if (idx === -1) return;
    this.folders[idx].pinned = !this.folders[idx].pinned;
  };

  scrollToTop = () => {
    if (this.authStore.settingsStore.withPaging) return;

    const scrollElm = isMobileOnly
      ? document.querySelector("#customScrollBar > .scroll-body")
      : document.querySelector("#sectionScroll > .scroll-body");

    scrollElm && scrollElm.scrollTo(0, 0);
  };

  addItem = (item, isFolder) => {
    const { socketHelper } = this.authStore.settingsStore;

    if (isFolder) {
      const foundIndex = this.folders.findIndex((x) => x.id === item?.id);
      if (foundIndex > -1) return;

      this.folders.unshift(item);

      console.log("[WS] subscribe to folder changes", item.id, item.title);

      socketHelper.emit({
        command: "subscribe",
        data: {
          roomParts: `DIR-${item.id}`,
          individual: true,
        },
      });
    } else {
      const foundIndex = this.files.findIndex((x) => x.id === item?.id);
      if (foundIndex > -1) return;

      console.log("[WS] subscribe to file changes", item.id, item.title);

      socketHelper.emit({
        command: "subscribe",
        data: { roomParts: `FILE-${item.id}`, individual: true },
      });

      this.files.unshift(item);
    }
    const { isRoomsFolder, isArchiveFolder } = this.treeFoldersStore;

    const isRooms = isRoomsFolder || isArchiveFolder;

    const filter = isRooms ? this.roomsFilter.clone() : this.filter.clone();

    filter.total += 1;

    if (isRooms) this.setRoomsFilter(filter);
    else this.setFilter(filter);

    this.scrollToTop();
  };

  removeFiles = (fileIds, folderIds, showToast) => {
    const newFilter = this.filter.clone();
    const deleteCount = (fileIds?.length ?? 0) + (folderIds?.length ?? 0);

    if (newFilter.total <= newFilter.pageCount) {
      const files = fileIds
        ? this.files.filter((x) => !fileIds.includes(x.id))
        : this.files;
      const folders = folderIds
        ? this.folders.filter((x) => !folderIds.includes(x.id))
        : this.folders;

      newFilter.total -= deleteCount;

      runInAction(() => {
        this.setFilter(newFilter);
        this.setFiles(files);
        this.setFolders(folders);
        this.setTempActionFilesIds([]);
      });

      return;
    }

    newFilter.startIndex =
      (newFilter.page + 1) * newFilter.pageCount - deleteCount;
    newFilter.pageCount = deleteCount;

    api.files
      .getFolder(newFilter.folder, newFilter)
      .then((res) => {
        const files = fileIds
          ? this.files.filter((x) => !fileIds.includes(x.id))
          : this.files;
        const folders = folderIds
          ? this.folders.filter((x) => !folderIds.includes(x.id))
          : this.folders;

        const newFiles = [...files, ...res.files];
        const newFolders = [...folders, ...res.folders];

        const filter = this.filter.clone();
        filter.total = res.total;

        runInAction(() => {
          this.setFilter(filter);
          this.setFiles(newFiles);
          this.setFolders(newFolders);
        });

        showToast && showToast();
      })
      .catch((err) => {
        toastr.error(err);
        console.log("Need page reload");
      })
      .finally(() => {
        this.setOperationAction(false);
        this.setTempActionFilesIds([]);
      });
  };

  updateFile = (fileId, title) => {
    return api.files
      .updateFile(fileId, title)
      .then((file) => this.setFile(file));
  };

  renameFolder = (folderId, title) => {
    return api.files.renameFolder(folderId, title).then((folder) => {
      this.setFolder(folder);
    });
  };

  getFilesCount = () => {
    const { filesCount, foldersCount } = this.selectedFolderStore;
    return filesCount + this.folders ? this.folders.length : foldersCount;
  };

  getServiceFilesCount = () => {
    const filesLength = this.files ? this.files.length : 0;
    const foldersLength = this.folders ? this.folders.length : 0;
    return filesLength + foldersLength;
  };

  canShareOwnerChange = (item) => {
    const userId =
      this.authStore.userStore.user && this.authStore.userStore.user.id;

    if (item.providerKey || !this.hasCommonFolder) {
      return false;
    } else if (this.authStore.isAdmin) {
      return true;
    } else if (item.createdBy.id === userId) {
      return true;
    } else {
      return false;
    }
  };

  get canShare() {
    const folderType = this.selectedFolderStore.rootFolderType;
    const isVisitor =
      (this.authStore.userStore.user &&
        this.authStore.userStore.user.isVisitor) ||
      false;

    if (isVisitor) {
      return false;
    }

    switch (folderType) {
      case FolderType.USER:
        return true;
      case FolderType.SHARE:
        return true;
      case FolderType.COMMON:
        return this.authStore.isAdmin;
      case FolderType.TRASH:
        return false;
      case FolderType.Favorites:
        return true; // false;
      case FolderType.Recent:
        return true; //false;
      case FolderType.Privacy:
        return true;
      default:
        return false;
    }
  }

  get currentFilesCount() {
    const serviceFilesCount = this.getServiceFilesCount();
    const filesCount = this.getFilesCount();
    return this.selectedFolderStore.providerItem
      ? serviceFilesCount
      : filesCount;
  }

  get iconOfDraggedFile() {
    const { getIcon } = this.filesSettingsStore;

    if (this.selection.length === 1) {
      return getIcon(
        24,
        this.selection[0].fileExst,
        this.selection[0].providerKey
      );
    }
    return null;
  }

  get isHeaderVisible() {
    return this.selection.length > 0;
  }

  get isHeaderIndeterminate() {
    const items = [...this.files, ...this.folders];
    return this.isHeaderVisible && this.selection.length
      ? this.selection.length < items.length
      : false;
  }

  get isHeaderChecked() {
    const items = [...this.files, ...this.folders];
    return this.isHeaderVisible && this.selection.length === items.length;
  }

  get hasCommonFolder() {
    return (
      this.treeFoldersStore.commonFolder &&
      this.selectedFolderStore.pathParts &&
      this.treeFoldersStore.commonFolder.id ===
        this.selectedFolderStore.pathParts[0]
    );
  }

  setFirsElemChecked = (checked) => {
    this.firstElemChecked = checked;
  };

  setHeaderBorder = (headerBorder) => {
    this.headerBorder = headerBorder;
  };

  get canCreate() {
    switch (this.selectedFolderStore.rootFolderType) {
      case FolderType.USER:
      case FolderType.Rooms:
        return true;
      case FolderType.SHARE:
        const canCreateInSharedFolder = this.selectedFolderStore.access === 1;
        return (
          !this.selectedFolderStore.isRootFolder && canCreateInSharedFolder
        );
      case FolderType.Privacy:
        return (
          this.authStore.settingsStore.isDesktopClient &&
          this.authStore.settingsStore.isEncryptionSupport
        );
      case FolderType.COMMON:
        return this.authStore.isAdmin;
      case FolderType.Archive:
      case FolderType.TRASH:
      default:
        return false;
    }
  }

  onCreateAddTempItem = (items) => {
    const { getFileIcon, getFolderIcon } = this.filesSettingsStore;
    const { extension, title } = this.fileActionStore;

    if (items.length && items[0].id === -1) return; //TODO: if change media collection from state remove this;

    const iconSize = this.viewAs === "table" ? 24 : 32;
    const icon = extension
      ? getFileIcon(`.${extension}`, iconSize)
      : getFolderIcon(null, iconSize);

    items.unshift({
      id: -1,
      title: title,
      parentId: this.selectedFolderStore.id,
      fileExst: extension,
      icon,
    });
  };

  get filterType() {
    return this.filter.filterType;
  }

  get filterSearch() {
    return this.filter.search;
  }

  getItemUrl = (id, isFolder, needConvert, canOpenPlayer) => {
    const proxyURL =
      window.DocSpaceConfig?.proxy?.url || window.location.origin;

    const url = getCategoryUrl(this.categoryType, id);

    if (canOpenPlayer) {
      return combineUrl(proxyURL, config.homepage, `${url}/#preview/${id}`);
    }

    if (isFolder) {
      const folderUrl = isFolder
        ? combineUrl(proxyURL, config.homepage, `${url}?folder=${id}`)
        : null;

      return folderUrl;
    } else {
      const url = combineUrl(
        proxyURL,
        config.homepage,
        `/doceditor?fileId=${id}${needConvert ? "&action=view" : ""}`
      );

      return url;
    }
  };

  get filesList() {
    const { getIcon } = this.filesSettingsStore;
    //return [...this.folders, ...this.files];

    const newFolders = [...this.folders];

    newFolders.sort((a, b) => {
      const firstValue = a.roomType ? 1 : 0;
      const secondValue = b.roomType ? 1 : 0;

      return secondValue - firstValue;
    });

    const items = [...newFolders, ...this.files];

    if (items.length > 0 && this.isEmptyPage) {
      this.setIsEmptyPage(false);
    }

    const newItem = items.map((item) => {
      const {
        access,
        autoDelete,
        originTitle,
        comment,
        contentLength,
        created,
        createdBy,
        encrypted,
        fileExst,
        filesCount,
        fileStatus,
        fileType,
        folderId,
        foldersCount,
        id,
        logo,
        locked,
        originId,
        originFolderId,
        originRoomId,
        originRoomTitle,
        parentId,
        pureContentLength,
        rootFolderType,
        rootFolderId,
        shared,
        title,
        updated,
        updatedBy,
        version,
        versionGroup,
        viewUrl,
        webUrl,
        providerKey,
        thumbnailUrl,
        thumbnailStatus,
        canShare,
        canEdit,
        roomType,
        isArchive,
        tags,
        pinned,
        security,
        viewAccessability,
        mute,
      } = item;

      const thirdPartyIcon = this.thirdPartyStore.getThirdPartyIcon(
        item.providerKey,
        "small"
      );

      const providerType =
        RoomsProviderType[
          Object.keys(RoomsProviderType).find((key) => key === item.providerKey)
        ];

      const canOpenPlayer =
        item.viewAccessability?.ImageView || item.viewAccessability?.MediaView;

      const previewUrl = canOpenPlayer
        ? this.getItemUrl(id, false, needConvert, canOpenPlayer)
        : null;
      const contextOptions = this.getFilesContextOptions(item);
      const isThirdPartyFolder = providerKey && id === rootFolderId;

      const iconSize = this.viewAs === "table" ? 24 : 32;

      let isFolder = false;
      this.folders.map((x) => {
        if (x.id === item.id && x.parentId === item.parentId) isFolder = true;
      });

      const { isRecycleBinFolder } = this.treeFoldersStore;

      const folderUrl = isFolder && this.getItemUrl(id, isFolder, false, false);

      const needConvert = item.viewAccessability?.Convert;
      const isEditing =
        (item.fileStatus & FileStatus.IsEditing) === FileStatus.IsEditing;

      const docUrl =
        !canOpenPlayer && !isFolder && this.getItemUrl(id, false, needConvert);

      const href = isRecycleBinFolder
        ? null
        : previewUrl
        ? previewUrl
        : !isFolder
        ? docUrl
        : folderUrl;

      const isRoom = !!roomType;

      const icon =
        isRoom && logo?.medium
          ? logo?.medium
          : getIcon(
              iconSize,
              fileExst,
              providerKey,
              contentLength,
              roomType,
              isArchive
            );

      const defaultRoomIcon = isRoom
        ? getIcon(
            iconSize,
            fileExst,
            providerKey,
            contentLength,
            roomType,
            isArchive
          )
        : undefined;

      return {
        access,
        daysRemaining: autoDelete && getDaysRemaining(autoDelete),
        originTitle,
        //checked,
        comment,
        contentLength,
        contextOptions,
        created,
        createdBy,
        encrypted,
        fileExst,
        filesCount,
        fileStatus,
        fileType,
        folderId,
        foldersCount,
        icon,
        defaultRoomIcon,
        id,
        isFolder,
        logo,
        locked,
        new: item.new,
        mute,
        parentId,
        pureContentLength,
        rootFolderType,
        rootFolderId,
        //selectedItem,
        shared,
        title,
        updated,
        updatedBy,
        version,
        versionGroup,
        viewUrl,
        webUrl,
        providerKey,
        canOpenPlayer,
        //canShare,
        canShare,
        canEdit,
        thumbnailUrl,
        thumbnailStatus,
        originId,
        originFolderId,
        originRoomId,
        originRoomTitle,
        previewUrl,
        folderUrl,
        href,
        isThirdPartyFolder,
        isEditing,
        roomType,
        isRoom,
        isArchive,
        tags,
        pinned,
        thirdPartyIcon,
        providerType,
        security,
        viewAccessability,
      };
    });

    return newItem;
  }

  get cbMenuItems() {
    const {
      isDocument,
      isPresentation,
      isSpreadsheet,
      isArchive,
    } = this.filesSettingsStore;

    let cbMenu = ["all"];
    const filesItems = [...this.files, ...this.folders];

    if (this.folders.length) {
      for (const item of this.folders) {
        if (item.roomType && RoomsTypeValues[item.roomType]) {
          cbMenu.push(`room-${RoomsTypeValues[item.roomType]}`);
        } else {
          cbMenu.push(FilterType.FoldersOnly);
        }
      }
    }

    for (let item of filesItems) {
      if (isDocument(item.fileExst)) cbMenu.push(FilterType.DocumentsOnly);
      else if (isPresentation(item.fileExst))
        cbMenu.push(FilterType.PresentationsOnly);
      else if (isSpreadsheet(item.fileExst))
        cbMenu.push(FilterType.SpreadsheetsOnly);
      else if (item.viewAccessability?.ImageView)
        cbMenu.push(FilterType.ImagesOnly);
      else if (item.viewAccessability?.MediaView)
        cbMenu.push(FilterType.MediaOnly);
      else if (isArchive(item.fileExst)) cbMenu.push(FilterType.ArchiveOnly);
    }

    const hasFiles = cbMenu.some(
      (elem) =>
        elem !== "all" &&
        elem !== `room-${FilterType.FoldersOnly}` &&
        elem !== `room-${RoomsType.FillingFormsRoom}` &&
        elem !== `room-${RoomsType.CustomRoom}` &&
        elem !== `room-${RoomsType.EditingRoom}` &&
        elem !== `room-${RoomsType.ReviewRoom}` &&
        elem !== `room-${RoomsType.ReadOnlyRoom}`
    );

    if (hasFiles) cbMenu.push(FilterType.FilesOnly);

    cbMenu = cbMenu.filter((item, index) => cbMenu.indexOf(item) === index);

    return cbMenu;
  }

  getCheckboxItemLabel = (t, key) => {
    switch (key) {
      case "all":
        return t("All");
      case FilterType.FoldersOnly:
        return t("Translations:Folders");
      case FilterType.DocumentsOnly:
        return t("Common:Documents");
      case FilterType.PresentationsOnly:
        return t("Translations:Presentations");
      case FilterType.SpreadsheetsOnly:
        return t("Translations:Spreadsheets");
      case FilterType.ImagesOnly:
        return t("Images");
      case FilterType.MediaOnly:
        return t("Media");
      case FilterType.ArchiveOnly:
        return t("Archives");
      case FilterType.FilesOnly:
        return t("AllFiles");
      case `room-${RoomsType.FillingFormsRoom}`:
        return t("FillingFormRooms");
      case `room-${RoomsType.CustomRoom}`:
        return t("CustomRooms");
      case `room-${RoomsType.EditingRoom}`:
        return t("CollaborationRooms");
      case `room-${RoomsType.ReviewRoom}`:
        return t("Common:Review");
      case `room-${RoomsType.ReadOnlyRoom}`:
        return t("ViewOnlyRooms");

      default:
        return "";
    }
  };

  getCheckboxItemId = (key) => {
    switch (key) {
      case "all":
        return "selected-all";
      case FilterType.FoldersOnly:
        return "selected-only-folders";
      case FilterType.DocumentsOnly:
        return "selected-only-documents";
      case FilterType.PresentationsOnly:
        return "selected-only-presentations";
      case FilterType.SpreadsheetsOnly:
        return "selected-only-spreadsheets";
      case FilterType.ImagesOnly:
        return "selected-only-images";
      case FilterType.MediaOnly:
        return "selected-only-media";
      case FilterType.ArchiveOnly:
        return "selected-only-archives";
      case FilterType.FilesOnly:
        return "selected-only-files";
      case `room-${RoomsType.FillingFormsRoom}`:
        return "selected-only-filling-form-rooms";
      case `room-${RoomsType.CustomRoom}`:
        return "selected-only-custom-room";
      case `room-${RoomsType.EditingRoom}`:
        return "selected-only-collaboration-rooms";
      case `room-${RoomsType.ReviewRoom}`:
        return "selected-only-review-rooms";
      case `room-${RoomsType.ReadOnlyRoom}`:
        return "selected-only-view-rooms";

      default:
        return "";
    }
  };

  get sortedFiles() {
    const {
      extsConvertible,
      isSpreadsheet,
      isPresentation,
      isDocument,
      isMasterFormExtension,
    } = this.filesSettingsStore;

    let sortedFiles = {
      documents: [],
      spreadsheets: [],
      presentations: [],
      masterForms: [],
      other: [],
    };

    let selection = this.selection.length
      ? this.selection
      : this.bufferSelection
      ? [this.bufferSelection]
      : [];

    selection = JSON.parse(JSON.stringify(selection));

    for (let item of selection) {
      item.checked = true;
      item.format = null;

      const canConvert = extsConvertible[item.fileExst];

      if (item.fileExst && canConvert) {
        if (isSpreadsheet(item.fileExst)) {
          sortedFiles.spreadsheets.push(item);
        } else if (isPresentation(item.fileExst)) {
          sortedFiles.presentations.push(item);
        } else if (isMasterFormExtension(item.fileExst)) {
          sortedFiles.masterForms.push(item);
        } else if (isDocument(item.fileExst)) {
          sortedFiles.documents.push(item);
        } else {
          sortedFiles.other.push(item);
        }
      } else {
        sortedFiles.other.push(item);
      }
    }

    return sortedFiles;
  }

  get userAccess() {
    switch (this.selectedFolderStore.rootFolderType) {
      case FolderType.USER:
        return true;
      case FolderType.SHARE:
        return false;
      case FolderType.COMMON:
        return (
          this.authStore.isAdmin ||
          this.selection.some((x) => x.access === 0 || x.access === 1)
        );
      case FolderType.Privacy:
        return true;
      case FolderType.TRASH:
        return true;
      default:
        return false;
    }
  }

  get isAccessedSelected() {
    return (
      this.selection.length &&
      this.selection.every((x) => x.access === 1 || x.access === 0)
    );
  }

  // get isThirdPartyRootSelection() {
  //   const withProvider = this.selection.find((x) => x.providerKey);
  //   return withProvider && withProvider.rootFolderId === withProvider.id;
  // }

  get isThirdPartySelection() {
    const withProvider = this.selection.find((x) => x.providerKey);
    return !!withProvider;
  }

  get canConvertSelected() {
    const { extsConvertible } = this.filesSettingsStore;

    const selection = this.selection.length
      ? this.selection
      : this.bufferSelection
      ? [this.bufferSelection]
      : [];

    return selection.some((selected) => {
      if (selected.isFolder === true || !selected.fileExst) return false;
      const array = extsConvertible[selected.fileExst];
      return array;
    });
  }

  get isViewedSelected() {
    return this.selection.some((selected) => {
      if (selected.isFolder === true || !selected.fileExst) return false;
      return selected.viewAccessability?.WebView;
    });
  }

  get isMediaSelected() {
    return this.selection.some((selected) => {
      if (selected.isFolder === true || !selected.fileExst) return false;
      return (
        selected.viewAccessability?.ImageView ||
        selected.viewAccessability?.MediaView
      );
    });
  }

  get selectionTitle() {
    if (this.selection.length === 0) {
      if (this.bufferSelection) {
        return this.bufferSelection.title;
      }
      return null;
    }
    return this.selection.find((el) => el.title).title;
  }

  get hasSelection() {
    return !!this.selection.length;
  }

  get isEmptyFilesList() {
    const filesList = [...this.files, ...this.folders];
    return filesList.length <= 0;
  }

  get hasNew() {
    const newFiles = [...this.files, ...this.folders].filter(
      (item) => (item.fileStatus & FileStatus.IsNew) === FileStatus.IsNew
    );
    return newFiles.length > 0;
  }

  get allFilesIsEditing() {
    const hasFolders = this.selection.find(
      (x) => !x.fileExst || !x.contentLength
    );
    if (!hasFolders) {
      return this.selection.every((x) => x.isEditing);
    }
    return false;
  }

  getOptions = (selection, externalAccess = false) => {
    if (selection[0].encrypted) {
      return ["FullAccess", "DenyAccess"];
    }

    let AccessOptions = [];

    AccessOptions.push("ReadOnly", "DenyAccess");

    const webEdit = selection.find((x) => x.viewAccessability?.WebEdit);

    const webComment = selection.find((x) => x.viewAccessability?.WebComment);

    const webReview = selection.find((x) => x.viewAccessability?.WebReview);

    const formFillingDocs = selection.find(
      (x) => x.viewAccessability?.WebRestrictedEditing
    );

    const webFilter = selection.find(
      (x) => x.viewAccessability?.WebCustomFilterEditing
    );

    const webNeedConvert = selection.find((x) => x.viewAccessability?.Convert);

    if ((webEdit && !webNeedConvert) || !externalAccess)
      AccessOptions.push("FullAccess");

    if (webComment) AccessOptions.push("Comment");
    if (webReview) AccessOptions.push("Review");
    if (formFillingDocs && !externalAccess) AccessOptions.push("FormFilling");
    if (webFilter) AccessOptions.push("FilterEditing");

    return AccessOptions;
  };

  getAccessOption = (selection) => {
    return this.getOptions(selection);
  };

  getExternalAccessOption = (selection) => {
    return this.getOptions(selection, true);
  };

  getShareUsers(folderIds, fileIds) {
    return api.files.getShareFiles(fileIds, folderIds);
  }

  setShareFiles = (
    folderIds,
    fileIds,
    share,
    notify,
    sharingMessage,
    externalAccess,
    ownerId
  ) => {
    let externalAccessRequest = [];
    if (fileIds.length === 1 && externalAccess !== null) {
      externalAccessRequest = fileIds.map((id) =>
        api.files.setExternalAccess(id, externalAccess)
      );
    }

    const ownerChangeRequest = ownerId
      ? [this.setFilesOwner(folderIds, fileIds, ownerId)]
      : [];

    const shareRequest = !!share.length
      ? [
          api.files.setShareFiles(
            fileIds,
            folderIds,
            share,
            notify,
            sharingMessage
          ),
        ]
      : [];

    const requests = [
      ...ownerChangeRequest,
      ...shareRequest,
      ...externalAccessRequest,
    ];

    return Promise.all(requests);
  };

  markItemAsFavorite = (id) => api.files.markAsFavorite(id);

  removeItemFromFavorite = (id) => api.files.removeFromFavorite(id);

  fetchFavoritesFolder = async (folderId) => {
    const favoritesFolder = await api.files.getFolder(folderId);
    this.setFolders(favoritesFolder.folders);
    this.setFiles(favoritesFolder.files);

    this.selectedFolderStore.setSelectedFolder({
      folders: favoritesFolder.folders,
      ...favoritesFolder.current,
      pathParts: favoritesFolder.pathParts,
    });
  };

  pinRoom = (id) => api.rooms.pinRoom(id);

  unpinRoom = (id) => api.rooms.unpinRoom(id);

  getFileInfo = async (id) => {
    const fileInfo = await api.files.getFileInfo(id);
    this.setFile(fileInfo);
    return fileInfo;
  };

  getFolderInfo = async (id) => {
    const folderInfo = await api.files.getFolderInfo(id);
    this.setFolder(folderInfo);
    return folderInfo;
  };

  openDocEditor = (
    id,
    providerKey = null,
    tab = null,
    url = null,
    preview = false
  ) => {
    const foundIndex = this.files.findIndex((x) => x.id === id);
    if (
      foundIndex !== -1 &&
      !preview &&
      this.files[foundIndex].rootFolderType !== FolderType.Archive
    ) {
      const newStatus =
        this.files[foundIndex].fileStatus | FileStatus.IsEditing;

      this.updateSelectionStatus(id, newStatus, true);
      this.updateFileStatus(foundIndex, newStatus);
    }

    const isPrivacy = this.treeFoldersStore.isPrivacyFolder;
    return openEditor(id, providerKey, tab, url, isPrivacy);
  };

  createThumbnails = async () => {
    if (this.viewAs !== "tile" || !this.files) return;

    const newFiles = this.files.filter((f) => {
      return (
        typeof f.id !== "string" &&
        f?.thumbnailStatus === thumbnailStatuses.WAITING &&
        !this.thumbnails.has(`${f.id}|${f.versionGroup}`)
      );
    });

    if (!newFiles.length) return;

    if (this.thumbnails.size > THUMBNAILS_CACHE) this.thumbnails.clear();

    newFiles.forEach((f) => this.thumbnails.add(`${f.id}|${f.versionGroup}`));

    console.log("thumbnails", this.thumbnails);

    const fileIds = newFiles.map((f) => f.id);

    const res = await api.files.createThumbnails(fileIds);

    return res;
  };

  createThumbnail = async (file) => {
    if (
      this.viewAs !== "tile" ||
      !file ||
      !file.id ||
      typeof file.id === "string" ||
      file.thumbnailStatus !== thumbnailStatuses.WAITING ||
      this.thumbnails.has(`${file.id}|${file.versionGroup}`)
    ) {
      return;
    }

    if (this.thumbnails.size > THUMBNAILS_CACHE) this.thumbnails.clear();

    this.thumbnails.add(`${file.id}|${file.versionGroup}`);

    console.log("thumbnails", this.thumbnails);

    const res = await api.files.createThumbnails([file.id]);

    return res;
  };

  setIsUpdatingRowItem = (updating) => {
    this.isUpdatingRowItem = updating;
  };

  setPasswordEntryProcess = (process) => {
    this.passwordEntryProcess = process;
  };

  setEnabledHotkeys = (enabledHotkeys) => {
    this.enabledHotkeys = enabledHotkeys;
  };

  setCreatedItem = (createdItem) => {
    this.createdItem = createdItem;

    // const { socketHelper } = this.authStore.settingsStore;
    // if (createdItem?.type == "file") {
    //   console.log(
    //     "[WS] subscribe to file's changes",
    //     createdItem.id,
    //     createdItem.title
    //   );

    //   socketHelper.emit({
    //     command: "subscribe",
    //     data: { roomParts: `FILE-${createdItem.id}`, individual: true },
    //   });
    // }
  };

  setScrollToItem = (item) => {
    this.scrollToItem = item;
  };

  getIsEmptyTrash = async () => {
    const res = await api.files.getTrashFolderList();
    const items = [...res.files, ...res.folders];
    this.setTrashIsEmpty(items.length === 0 ? true : false);
  };

  setTrashIsEmpty = (isEmpty) => {
    this.trashIsEmpty = isEmpty;
  };

  setMovingInProgress = (movingInProgress) => {
    this.movingInProgress = movingInProgress;
  };

  setMainButtonMobileVisible = (visible) => {
    this.mainButtonMobileVisible = visible;
  };

  get roomsFilterTotal() {
    return this.roomsFilter.total;
  }

  get filterTotal() {
    return this.filter.total;
  }

  get hasMoreFiles() {
    const { isRoomsFolder, isArchiveFolder } = this.treeFoldersStore;

    const isRooms = isRoomsFolder || isArchiveFolder;
    const filterTotal = isRooms ? this.roomsFilter.total : this.filter.total;

    if (this.isLoading) return false;
    return this.filesList.length < filterTotal;
  }

  setFilesIsLoading = (filesIsLoading) => {
    this.filesIsLoading = filesIsLoading;
  };

  fetchMoreFiles = async () => {
    if (!this.hasMoreFiles || this.filesIsLoading || this.isLoading) return;

    const { isRoomsFolder, isArchiveFolder } = this.treeFoldersStore;

    const isRooms = isRoomsFolder || isArchiveFolder;

    this.setFilesIsLoading(true);
    // console.log("fetchMoreFiles");

    const newFilter = isRooms ? this.roomsFilter.clone() : this.filter.clone();
    newFilter.page += 1;
    if (isRooms) this.setRoomsFilter(newFilter);
    else this.setFilter(newFilter);

    const newFiles = isRooms
      ? await api.rooms.getRooms(newFilter)
      : await api.files.getFolder(newFilter.folder, newFilter);

    runInAction(() => {
      this.setFiles([...this.files, ...newFiles.files]);
      this.setFolders([...this.folders, ...newFiles.folders]);
      this.setFilesIsLoading(false);
    });
  };

  //Duplicate of countTilesInRow, used to update the number of tiles in a row after the window is resized.
  getCountTilesInRow = () => {
    const isDesktopView = isDesktop();
    const tileGap = isDesktopView ? 16 : 14;
    const minTileWidth = 216 + tileGap;
    const sectionPadding = isDesktopView ? 24 : 16;

    const body = document.getElementById("section");
    const sectionWidth = body ? body.offsetWidth - sectionPadding : 0;

    return Math.floor(sectionWidth / minTileWidth);
  };

  setInvitationLinks = async (roomId, linkId, title, access) => {
    return await api.rooms.setInvitationLinks(roomId, linkId, title, access);
  };

  resendEmailInvitations = async (id, usersIds) => {
    return await api.rooms.resendEmailInvitations(id, usersIds);
  };

  getRoomSecurityInfo = async (id) => {
    return await api.rooms.getRoomSecurityInfo(id);
  };

  setRoomSecurity = async (id, data) => {
    return await api.rooms.setRoomSecurity(id, data);
  };

  withCtrlSelect = (item) => {
    this.setHotkeyCaret(item);
    this.setHotkeyCaretStart(item);

    const fileIndex = this.selection.findIndex(
      (f) => f.id === item.id && f.isFolder === item.isFolder
    );
    if (fileIndex === -1) {
      this.setSelection([...this.selection, item]);
    } else {
      this.deselectFile(item);
    }
  };

  withShiftSelect = (item) => {
    const caretStart = this.hotkeyCaretStart
      ? this.hotkeyCaretStart
      : this.filesList[0];
    const caret = this.hotkeyCaret ? this.hotkeyCaret : caretStart;

    if (!caret || !caretStart) return;

    const startCaretIndex = this.filesList.findIndex(
      (f) => f.id === caretStart.id && f.isFolder === caretStart.isFolder
    );

    const caretIndex = this.filesList.findIndex(
      (f) => f.id === caret.id && f.isFolder === caret.isFolder
    );

    const itemIndex = this.filesList.findIndex(
      (f) => f.id === item.id && f.isFolder === item.isFolder
    );

    const isMoveDown = caretIndex < itemIndex;

    let newSelection = JSON.parse(JSON.stringify(this.selection));
    let index = caretIndex;
    const newItemIndex = isMoveDown ? itemIndex + 1 : itemIndex - 1;

    while (index !== newItemIndex) {
      const filesItem = this.filesList[index];

      const selectionIndex = newSelection.findIndex(
        (f) => f.id === filesItem.id && f.isFolder === filesItem.isFolder
      );
      if (selectionIndex === -1) {
        newSelection.push(filesItem);
      } else {
        newSelection = newSelection.filter(
          (_, fIndex) => selectionIndex !== fIndex
        );
        newSelection.push(filesItem);
      }

      if (isMoveDown) {
        index++;
      } else {
        index--;
      }
    }

    const lastSelection = this.selection[this.selection.length - 1];
    const indexOfLast = this.filesList.findIndex(
      (f) =>
        f.id === lastSelection?.id && f.isFolder === lastSelection?.isFolder
    );

    newSelection = newSelection.filter((f) => {
      const listIndex = this.filesList.findIndex(
        (x) => x.id === f.id && x.isFolder === f.isFolder
      );

      if (isMoveDown) {
        const isSelect = listIndex < indexOfLast;
        if (isSelect) return true;

        if (listIndex >= startCaretIndex) {
          return true;
        } else {
          return listIndex >= itemIndex;
        }
      } else {
        const isSelect = listIndex > indexOfLast;
        if (isSelect) return true;

        if (listIndex <= startCaretIndex) {
          return true;
        } else {
          return listIndex <= itemIndex;
        }
      }
    });

    this.setSelection(newSelection);
    this.setHotkeyCaret(item);
  };

  get disableDrag() {
    const {
      isRecycleBinFolder,
      isRoomsFolder,
      isArchiveFolder,
      isFavoritesFolder,
      isRecentFolder,
    } = this.treeFoldersStore;

    return (
      isRecycleBinFolder ||
      isRoomsFolder ||
      isArchiveFolder ||
      isFavoritesFolder ||
      isRecentFolder
    );
  }

  get roomsForRestore() {
    return this.folders.filter((f) => f.security.Move);
  }

  get roomsForDelete() {
    return this.folders.filter((f) => f.security.Delete);
  }

  get isFiltered() {
    const { isRoomsFolder, isArchiveFolder } = this.treeFoldersStore;

    const {
      subjectId,
      filterValue,
      type,
      withSubfolders: withRoomsSubfolders,
      searchInContent: searchInContentRooms,
      tags,
      withoutTags,
    } = this.roomsFilter;

    const {
      authorType,
      roomId,
      search,
      withSubfolders,
      filterType,
      searchInContent,
    } = this.filter;

    const isFiltered =
      isRoomsFolder || isArchiveFolder
        ? filterValue ||
          type ||
          withRoomsSubfolders ||
          searchInContentRooms ||
          subjectId ||
          tags ||
          withoutTags
        : authorType ||
          roomId ||
          search ||
          !withSubfolders ||
          filterType ||
          searchInContent;

    return isFiltered;
  }
}

export default FilesStore;<|MERGE_RESOLUTION|>--- conflicted
+++ resolved
@@ -1102,24 +1102,14 @@
 
     if (newUrl === currentUrl) return;
 
-<<<<<<< HEAD
     // window.DocSpace.navigate(newUrl, {
     //   state: {
     //     fromAccounts:
     //       window.DocSpace.location.pathname.includes("accounts/filter"),
     //     fromSettings: window.DocSpace.location.pathname.includes("settings"),
     //   },
+    //   replace: !location.search,
     // });
-=======
-    window.DocSpace.navigate(newUrl, {
-      state: {
-        fromAccounts:
-          window.DocSpace.location.pathname.includes("accounts/filter"),
-        fromSettings: window.DocSpace.location.pathname.includes("settings"),
-      },
-      replace: !location.search,
-    });
->>>>>>> 94305a00
   };
 
   isEmptyLastPageAfterOperation = (newSelection) => {
@@ -2785,12 +2775,8 @@
   }
 
   get cbMenuItems() {
-    const {
-      isDocument,
-      isPresentation,
-      isSpreadsheet,
-      isArchive,
-    } = this.filesSettingsStore;
+    const { isDocument, isPresentation, isSpreadsheet, isArchive } =
+      this.filesSettingsStore;
 
     let cbMenu = ["all"];
     const filesItems = [...this.files, ...this.folders];
