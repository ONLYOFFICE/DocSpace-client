﻿// (c) Copyright Ascensio System SIA 2009-2024
//
// This program is a free software product.
// You can redistribute it and/or modify it under the terms
// of the GNU Affero General Public License (AGPL) version 3 as published by the Free Software
// Foundation. In accordance with Section 7(a) of the GNU AGPL its Section 15 shall be amended
// to the effect that Ascensio System SIA expressly excludes the warranty of non-infringement of
// any third-party rights.
//
// This program is distributed WITHOUT ANY WARRANTY, without even the implied warranty
// of MERCHANTABILITY or FITNESS FOR A PARTICULAR  PURPOSE. For details, see
// the GNU AGPL at: http://www.gnu.org/licenses/agpl-3.0.html
//
// You can contact Ascensio System SIA at Lubanas st. 125a-25, Riga, Latvia, EU, LV-1021.
//
// The  interactive user interfaces in modified source and object code versions of the Program must
// display Appropriate Legal Notices, as required under Section 5 of the GNU AGPL version 3.
//
// Pursuant to Section 7(b) of the License you must retain the original Product logo when
// distributing the program. Pursuant to Section 7(e) we decline to grant you any rights under
// trademark law for use of our trademarks.
//
// All the Product's GUI elements, including illustrations and icon sets, as well as technical writing
// content are licensed under the terms of the Creative Commons Attribution-ShareAlike 4.0
// International. See the License terms at http://creativecommons.org/licenses/by-sa/4.0/legalcode

import ClearTrashReactSvgUrl from "PUBLIC_DIR/images/clear.trash.react.svg?url";
import ReconnectSvgUrl from "PUBLIC_DIR/images/reconnect.svg?url";
import SettingsReactSvgUrl from "PUBLIC_DIR/images/catalog.settings.react.svg?url";
import CopyToReactSvgUrl from "PUBLIC_DIR/images/copyTo.react.svg?url";
import DownloadReactSvgUrl from "PUBLIC_DIR/images/download.react.svg?url";
import MoveReactSvgUrl from "PUBLIC_DIR/images/move.react.svg?url";
import RenameReactSvgUrl from "PUBLIC_DIR/images/rename.react.svg?url";
import ShareReactSvgUrl from "PUBLIC_DIR/images/share.react.svg?url";
import InvitationLinkReactSvgUrl from "PUBLIC_DIR/images/invitation.link.react.svg?url";
import InfoOutlineReactSvgUrl from "PUBLIC_DIR/images/info.outline.react.svg?url";
import PersonReactSvgUrl from "PUBLIC_DIR/images/person.react.svg?url";

import RoomArchiveSvgUrl from "PUBLIC_DIR/images/room.archive.svg?url";
import CopyReactSvgUrl from "PUBLIC_DIR/images/copy.react.svg?url";
import CatalogTrashReactSvgUrl from "PUBLIC_DIR/images/catalog.trash.react.svg?url";

import PublicRoomIconUrl from "PUBLIC_DIR/images/public-room.react.svg?url";
<<<<<<< HEAD
import PluginMoreReactSvgUrl from "PUBLIC_DIR/images/plugin.more.react.svg?url";
import LifetimeRoomIconUrl from "PUBLIC_DIR/images/lifetime-room.react.svg?url";
=======

import LeaveRoomSvgUrl from "PUBLIC_DIR/images/logout.react.svg?url";
import CatalogRoomsReactSvgUrl from "PUBLIC_DIR/images/catalog.rooms.react.svg?url";
import TabletLinkReactSvgUrl from "PUBLIC_DIR/images/tablet-link.reat.svg?url";
>>>>>>> a3c9c55a

import React from "react";
import { inject, observer } from "mobx-react";
import { withTranslation } from "react-i18next";
import styled, { css } from "styled-components";
import copy from "copy-to-clipboard";
import { useNavigate, useLocation, useParams } from "react-router-dom";

import { SectionHeaderSkeleton } from "@docspace/shared/skeletons/sections";
import Navigation from "@docspace/shared/components/navigation";
import FilesFilter from "@docspace/shared/api/files/filter";

import { DropDownItem } from "@docspace/shared/components/drop-down-item";
import { tablet, mobile, Consumer, getLogoUrl } from "@docspace/shared/utils";

import { toastr } from "@docspace/shared/components/toast";
import { TableGroupMenu } from "@docspace/shared/components/table";
import {
  Events,
  RoomsType,
  DeviceType,
  FolderType,
  ShareAccessRights,
  FilesSelectorFilterTypes,
  WhiteLabelLogoType,
} from "@docspace/shared/enums";

import { copyShareLink } from "@docspace/shared/utils/copy";

import { CategoryType } from "SRC_DIR/helpers/constants";
import {
  getCategoryTypeByFolderType,
  getCategoryUrl,
} from "SRC_DIR/helpers/utils";
import TariffBar from "SRC_DIR/components/TariffBar";

const StyledContainer = styled.div`
  width: 100%;
  min-height: 33px;

  .table-container_group-menu {
    ${(props) =>
      props.theme.interfaceDirection === "rtl"
        ? css`
            margin: 0 -20px 0 0;
          `
        : css`
            margin: 0 0 0 -20px;
          `}
    -webkit-tap-highlight-color: rgba(0, 0, 0, 0);

    width: calc(100% + 40px);
    height: 68px;

    @media ${tablet} {
      height: 61px;
      ${(props) =>
        props.theme.interfaceDirection === "rtl"
          ? css`
              margin: 0 -16px 0 0;
            `
          : css`
              margin: 0 0 0 -16px;
            `}
      width: calc(100% + 32px);
    }

    @media ${mobile} {
      height: 52px !important;

      ${(props) =>
        props.theme.interfaceDirection === "rtl"
          ? css`
              margin: 0 -16px 0 0;
            `
          : css`
              margin: 0 0 0 -16px;
            `}
      width: calc(100% + 32px);
    }
  }

  .header-container {
    min-height: 33px;
    align-items: center;

    @media ${tablet} {
      height: 61px;
    }

    @media ${mobile} {
      height: 53px;
    }

    .navigation_button {
      display: block;
      margin: 0 16px;
      overflow: visible;
      min-width: 50px;

      .button-content {
        white-space: nowrap;
        overflow: hidden;
        text-overflow: ellipsis;

        display: block;
        padding-top: 3px;
      }

      @media ${tablet} {
        display: ${({ isInfoPanelVisible }) =>
          isInfoPanelVisible ? "none" : "block"};
      }

      @media ${mobile} {
        display: none;
      }
    }

    .title-icon {
      svg {
        path {
          fill: ${(props) => props.theme.backgroundColor};
        }
        rect {
          stroke: ${(props) => props.theme.backgroundColor};
        }
      }
    }
  }

  ${(props) =>
    props.isVirtualDataRoomType &&
    css`
      .title-icon {
        svg {
          path {
            fill: ${({ theme }) =>
              theme.navigation.lifetimeIconFill} !important;
            stroke: ${({ theme }) =>
              theme.navigation.lifetimeIconStroke} !important;
          }
        }
      }
    `}
`;

const SectionHeaderContent = (props) => {
  const {
    currentFolderId,
    currentGroup,
    insideGroupTempTitle,
    getGroupContextOptions,
    t,
    isRoomsFolder,
    security,
    setIsFolderActions,
    setBufferSelection,
    setMoveToPanelVisible,
    tReady,
    isInfoPanelVisible,
    isRootFolder,
    title,
    showHeaderLoader,
    isDesktop,
    isTabletView,
    navigationPath,
    getHeaderMenu,
    isRecycleBinFolder,
    isArchiveFolder,
    isEmptyFilesList,
    isHeaderVisible,
    isHeaderChecked,
    isHeaderIndeterminate,
    showText,

    isEmptyArchive,

    isRoom,
    isGroupMenuBlocked,

    onClickBack,
    activeFiles,
    activeFolders,
    selectedFolder,
    setCopyPanelVisible,
    setSharingPanelVisible,
    deleteAction,
    confirmDelete,
    setDeleteDialogVisible,
    isThirdPartySelection,

    getFolderInfo,

    setEmptyTrashDialogVisible,
    setRestoreAllPanelVisible,
    isGracePeriod,
    setInviteUsersWarningDialogVisible,
    setRestoreAllArchive,
    setRestoreRoomDialogVisible,
    onCopyLink,
    setShareFolderDialogVisible,

    setSelected,
    cbMenuItems,
    getCheckboxItemLabel,
    getCheckboxItemId,
    setSelectedNode,
    setIsLoading,

    moveToRoomsPage,
    setIsInfoPanelVisible,

    getAccountsHeaderMenu,
    isAccountsHeaderVisible,
    isGroupsHeaderVisible,
    isGroupsHeaderIndeterminate,
    isGroupsHeaderChecked,
    isAccountsHeaderIndeterminate,
    isAccountsHeaderChecked,
    accountsCbMenuItems,
    getAccountsMenuItemId,
    getAccountsCheckboxItemLabel,
    setAccountsSelected,
    setGroupsSelected,
    isRoomAdmin,
    isCollaborator,
    isEmptyPage,

    isLoading,

    emptyTrashInProgress,
    categoryType,
    isPublicRoom,
    isFormRoomType,
    theme,
    downloadAction,
    isPublicRoomType,
    isVirtualDataRoomType,
    isCustomRoomType,
    primaryLink,
    getPrimaryLink,
    setExternalLink,
    moveToPublicRoom,
    currentDeviceType,
    isFrame,
    showTitle,
    hideInfoPanel,
    onClickArchive,
    setLeaveRoomDialogVisible,
    inRoom,
    onClickCreateRoom,
    onCreateAndCopySharedLink,
    showNavigationButton,
    setSelectFileFormRoomDialogVisible,
    deleteRooms,
    setSelection,
    startUpload,
    getFolderModel,
    onCreateRoom,
  } = props;

  const navigate = useNavigate();
  const location = useLocation();
  const { groupId } = useParams();

  const isInsideGroup = !!groupId;

  const isAccountsPage = location.pathname.includes("/accounts");
  const isGroupsPage =
    location.pathname.includes("/accounts/groups") && !isInsideGroup;

  const isSettingsPage = location.pathname.includes("/settings");

  const onFileChange = React.useCallback(
    (e) => {
      startUpload(e.target.files, null, t);
    },
    [startUpload, t],
  );

  const onInputClick = React.useCallback((e) => (e.target.value = null), []);

  const createLinkForPortalUsers = () => {
    copy(
      `${window.location.origin}/filter?folder=${currentFolderId}`, //TODO: Change url by category
    );

    toastr.success(t("Translations:LinkCopySuccess"));
  };

  const onMoveAction = () => {
    setIsFolderActions(true);
    setBufferSelection(selectedFolder);
    return setMoveToPanelVisible(true);
  };

  const onCopyAction = () => {
    setIsFolderActions(true);
    setBufferSelection(selectedFolder);
    return setCopyPanelVisible(true);
  };

  const onDownloadAction = () => {
    downloadAction(t("Translations:ArchivingData"), selectedFolder, [
      currentFolderId,
    ]).catch((err) => toastr.error(err));
  };

  const onClickArchiveAction = (e) => {
    setBufferSelection(selectedFolder);
    onClickArchive(e);
  };

  const onLeaveRoom = () => {
    setLeaveRoomDialogVisible(true);
  };

  const renameAction = () => {
    const event = new Event(Events.RENAME);

    event.item = selectedFolder;

    window.dispatchEvent(event);
  };

  const onOpenSharingPanel = () => {
    setBufferSelection(selectedFolder);
    setIsFolderActions(true);
    return setSharingPanelVisible(true);
  };

  const onClickShare = () => {
    setShareFolderDialogVisible(true);
  };

  const onDeleteAction = () => {
    setIsFolderActions(true);

    if (confirmDelete || isThirdPartySelection) {
      getFolderInfo(currentFolderId).then((data) => {
        setBufferSelection(data);
        setDeleteDialogVisible(true);
      });
    } else {
      const translations = {
        deleteOperation: t("Translations:DeleteOperation"),
        deleteFromTrash: t("Translations:DeleteFromTrash"),
        deleteSelectedElem: t("Translations:DeleteSelectedElem"),
        FolderRemoved: t("Files:FolderRemoved"),
      };

      deleteAction(translations, [selectedFolder], true).catch((err) =>
        toastr.error(err),
      );
    }
  };

  const onEmptyTrashAction = () => {
    const isExistActiveItems = [...activeFiles, ...activeFolders].length > 0;

    if (isExistActiveItems || emptyTrashInProgress) return;

    setEmptyTrashDialogVisible(true);
  };

  const onRestoreAllAction = () => {
    setRestoreAllPanelVisible;
    const isExistActiveItems = [...activeFiles, ...activeFolders].length > 0;

    if (isExistActiveItems) return;

    setRestoreAllPanelVisible(true);
  };

  const onRestoreAllArchiveAction = () => {
    const isExistActiveItems = [...activeFiles, ...activeFolders].length > 0;

    if (isExistActiveItems) return;

    if (isGracePeriod) {
      setInviteUsersWarningDialogVisible(true);
      return;
    }

    setRestoreAllArchive(true);
    setRestoreRoomDialogVisible(true);
  };

  const onShowInfo = () => {
    const { setIsInfoPanelVisible } = props;
    setIsInfoPanelVisible(true);
  };

  const onToggleInfoPanel = () => {
    setIsInfoPanelVisible(!isInfoPanelVisible);
  };

  const onCopyLinkAction = () => {
    onCopyLink && onCopyLink({ ...selectedFolder, isFolder: true }, t);
  };

  const onDownloadAll = () => {
    onDownloadAction();
  };

  const onShareRoom = () => {
    copy(window.location.href);
    toastr.success(t("Translations:LinkCopySuccess"));
  };

  const onDeleteRoomInArchive = () => {
    setSelection([selectedFolder]);
    deleteRooms(t);
  };

  const getContextOptionsFolder = () => {
    const {
      t,
      isRoom,
      isRecycleBinFolder,
      isArchiveFolder,
      isPersonalRoom,

      selectedFolder,

      onClickEditRoom,
      onClickInviteUsers,
      onShowInfoPanel,
      onClickReconnectStorage,

      canRestoreAll,
      canDeleteAll,

      security,
      haveLinksRight,
      isPublicRoomType,
      isPublicRoom,
      isFrame,
    } = props;

    const isArchive = selectedFolder.rootFolderType === FolderType.Archive;

    if (isPublicRoom) {
      return [
        {
          key: "public-room_share",
          label: t("Files:CopyLink"),
          icon: TabletLinkReactSvgUrl,
          onClick: onShareRoom,
          disabled: isFrame,
        },
        {
          key: "public-room_edit",
          label: t("Common:Download"),
          icon: DownloadReactSvgUrl,
          onClick: onDownloadAll,
          disabled: !security?.Download,
        },
      ];
    }

    const isDisabled = isRecycleBinFolder || isRoom;

    if (isArchiveFolder) {
      return [
        {
          id: "header_option_empty-archive",
          key: "empty-archive",
          label: t("ArchiveAction"),
          onClick: onEmptyTrashAction,
          disabled: !canDeleteAll,
          icon: ClearTrashReactSvgUrl,
        },
        {
          id: "header_option_restore-all",
          key: "restore-all",
          label: t("RestoreAll"),
          onClick: onRestoreAllArchiveAction,
          disabled: !canRestoreAll,
          icon: MoveReactSvgUrl,
        },
      ];
    }

    if (isInsideGroup) {
      return getGroupContextOptions(t, currentGroup, false, true);
    }

    return [
      {
        id: "header_option_sharing-settings",
        key: "sharing-settings",
        label: t("Common:Share"),
        onClick: onClickShare,
        disabled: !selectedFolder.security?.CreateRoomFrom,
        icon: ShareReactSvgUrl,
      },
      {
        id: "header_option_link-portal-users",
        key: "link-portal-users",
        label: t("LinkForPortalUsers"),
        onClick: createLinkForPortalUsers,
        disabled: true,
        icon: InvitationLinkReactSvgUrl,
      },
      {
        id: "header_option_link-for-room-members",
        key: "link-for-room-members",
        label: t("Files:CopyLink"),
        onClick: onCopyLinkAction,
        disabled:
          isRecycleBinFolder ||
          isPersonalRoom ||
          ((isPublicRoomType || isCustomRoomType) &&
            haveLinksRight &&
            !isArchive),
        icon: InvitationLinkReactSvgUrl,
      },
      {
        id: "header_option_empty-trash",
        key: "empty-trash",
        label: t("RecycleBinAction"),
        onClick: onEmptyTrashAction,
        disabled: !isRecycleBinFolder,
        icon: ClearTrashReactSvgUrl,
      },
      {
        id: "header_option_restore-all",
        key: "restore-all",
        label: t("RestoreAll"),
        onClick: onRestoreAllAction,
        disabled: !isRecycleBinFolder,
        icon: MoveReactSvgUrl,
      },
      {
        id: "header_option_show-info",
        key: "show-info",
        label: t("Common:Info"),
        onClick: onShowInfo,
        disabled: isDisabled,
        icon: InfoOutlineReactSvgUrl,
      },
      {
        id: "header_option_reconnect-storage",
        key: "reconnect-storage",
        label: t("Common:ReconnectStorage"),
        icon: ReconnectSvgUrl,
        onClick: () => onClickReconnectStorage(selectedFolder, t),
        disabled: !security?.EditRoom || !security?.Reconnect,
      },
      {
        id: "header_option_edit-room",
        key: "edit-room",
        label: t("EditRoom"),
        icon: SettingsReactSvgUrl,
        onClick: () => onClickEditRoom(selectedFolder),
        disabled: !isRoom || !security?.EditRoom,
      },
      {
        id: "header_option_copy-external-link",
        key: "copy-external-link",
        label: t("Files:CopySharedLink"),
        icon: CopyToReactSvgUrl,
        onClick: async () => {
          if (primaryLink) {
            copyShareLink(primaryLink.sharedTo.shareLink);
            toastr.success(t("Translations:LinkCopySuccess"));
          } else {
            const link = await getPrimaryLink(currentFolderId);
            if (link) {
              copyShareLink(link.sharedTo.shareLink);
              toastr.success(t("Files:LinkSuccessfullyCreatedAndCopied"));
              setExternalLink(link);
            }
          }
        },
        disabled:
          (!isPublicRoomType && !isCustomRoomType) ||
          !haveLinksRight ||
          isArchive,
      },
      {
        id: "header_option_invite-users-to-room",
        key: "invite-users-to-room",
        label: t("Common:InviteUsers"),
        icon: PersonReactSvgUrl,
        onClick: () =>
          onClickInviteUsers(selectedFolder.id, selectedFolder.roomType),
        disabled: !isRoom || !security?.EditAccess,
      },
      {
        id: "header_option_room-info",
        key: "room-info",
        label: t("Common:Info"),
        icon: InfoOutlineReactSvgUrl,
        onClick: onToggleInfoPanel,
        disabled: !isRoom,
      },
      {
        id: "header_option_separator-2",
        key: "separator-2",
        isSeparator: true,
        disabled: isRecycleBinFolder,
      },
      {
        id: "header_option_archive-room",
        key: "archive-room",
        label: t("MoveToArchive"),
        icon: RoomArchiveSvgUrl,
        onClick: onClickArchiveAction,
        disabled: !isRoom || !security?.Move || isArchive,
        "data-action": "archive",
        action: "archive",
      },
      {
        id: "option_create-room",
        label: t("Files:CreateRoom"),
        key: "create-room",
        icon: CatalogRoomsReactSvgUrl,
        onClick: () => {
          onClickCreateRoom({ title: selectedFolder.title, isFolder: true });
        },
        disabled: !selectedFolder.security?.CreateRoomFrom,
      },
      {
        id: "option_leave-room",
        key: "leave-room",
        label: t("LeaveTheRoom"),
        icon: LeaveRoomSvgUrl,
        onClick: onLeaveRoom,
        disabled: isArchive || !inRoom || isPublicRoom,
      },
      {
        id: "header_option_download",
        key: "download",
        label: t("Common:Download"),
        onClick: onDownloadAction,
        disabled: !security?.Download,
        icon: DownloadReactSvgUrl,
      },
      {
        id: "header_option_unarchive-room",
        key: "unarchive-room",
        label: t("Common:Restore"),
        onClick: onClickArchiveAction,
        disabled: !isArchive || !isRoom,
        icon: MoveReactSvgUrl,
      },
      {
        id: "header_option_move-to",
        key: "move-to",
        label: t("Common:MoveTo"),
        onClick: onMoveAction,
        disabled: isDisabled || !security?.MoveTo,
        icon: MoveReactSvgUrl,
      },
      {
        id: "header_option_copy",
        key: "copy",
        label: t("Common:Copy"),
        onClick: onCopyAction,
        disabled:
          isDisabled || (isArchive ? !security?.Copy : !security?.CopyTo),

        icon: CopyReactSvgUrl,
      },
      {
        id: "header_option_rename",
        key: "rename",
        label: t("Common:Rename"),
        onClick: renameAction,
        disabled: isDisabled || !security?.Rename,
        icon: RenameReactSvgUrl,
      },
      {
        id: "header_option_separator-3",
        key: "separator-3",
        isSeparator: true,
        disabled: isDisabled || !security?.Delete,
      },
      {
        id: "header_option_delete",
        key: "delete",
        label: t("Common:Delete"),
        onClick: isArchive ? onDeleteRoomInArchive : onDeleteAction,
        disabled: isArchive ? !isRoom : isDisabled || !security?.Delete,
        icon: CatalogTrashReactSvgUrl,
      },
    ];
  };

  const onSelect = (e) => {
    const key = e.currentTarget.dataset.key;

    isAccountsPage ? setAccountsSelected(key) : setSelected(key);
  };

  const onClose = () => {
    setSelected("close");
  };

  const getMenuItems = () => {
    const checkboxOptions = isAccountsPage ? (
      <>
        {accountsCbMenuItems.map((key) => {
          const label = getAccountsCheckboxItemLabel(t, key);
          const id = getAccountsMenuItemId(key);
          return (
            <DropDownItem
              id={id}
              key={key}
              label={label}
              data-key={key}
              onClick={onSelect}
            />
          );
        })}
      </>
    ) : (
      <>
        {cbMenuItems.map((key) => {
          const label = getCheckboxItemLabel(t, key);
          const id = getCheckboxItemId(key);
          return (
            <DropDownItem
              id={id}
              key={key}
              label={label}
              data-key={key}
              onClick={onSelect}
            />
          );
        })}
      </>
    );

    return checkboxOptions;
  };

  const onChange = (checked) => {
    isAccountsPage
      ? !isGroupsPage
        ? setAccountsSelected(checked ? "all" : "none")
        : setGroupsSelected(checked ? "all" : "none")
      : setSelected(checked ? "all" : "none");
  };

  const onClickFolder = (id, isRootRoom) => {
    if (isPublicRoom) {
      return moveToPublicRoom(id);
    }

    if (isRootRoom) {
      return moveToRoomsPage();
    }

    setSelectedNode(id);

    const rootFolderType = selectedFolder.rootFolderType;

    const path = getCategoryUrl(
      getCategoryTypeByFolderType(rootFolderType, id),
      id,
    );

    const filter = FilesFilter.getDefault();

    filter.folder = id;

    const itemIdx = selectedFolder.navigationPath.findIndex((v) => v.id === id);

    const state = {
      title: selectedFolder.navigationPath[itemIdx]?.title || "",
      isRoot: itemIdx === selectedFolder.navigationPath.length - 1,
      isRoom: selectedFolder.navigationPath[itemIdx]?.isRoom || false,
      rootFolderType: rootFolderType,
      isPublicRoomType: selectedFolder.navigationPath[itemIdx]?.isRoom
        ? selectedFolder.navigationPath[itemIdx]?.roomType ===
          RoomsType.PublicRoom
        : false,
      rootRoomTitle:
        selectedFolder.navigationPath.length > 1 &&
        selectedFolder.navigationPath[1]?.isRoom
          ? selectedFolder.navigationPath[1].title
          : "",
    };

    setSelected("none");
    setIsLoading(true);

    window.DocSpace.navigate(`${path}?${filter.toUrlParams()}`, { state });
  };

  const getContextOptionsPlus = () => {
    return getFolderModel(t);
  };

  const onNavigationButtonClick = () => {
    onCreateAndCopySharedLink(selectedFolder, t);
  };

  const headerMenu = isAccountsPage
    ? getAccountsHeaderMenu(t, isGroupsPage)
    : getHeaderMenu(t);

  const menuItems = getMenuItems();

  let tableGroupMenuVisible = headerMenu.length;
  const tableGroupMenuProps = {
    checkboxOptions: menuItems,
    onChange,
    headerMenu,
    isInfoPanelVisible,
    toggleInfoPanel: onToggleInfoPanel,
    isMobileView: currentDeviceType === DeviceType.mobile,
  };

  if (isAccountsPage && !(isGroupsPage && isRoomAdmin)) {
    tableGroupMenuVisible =
      (!isGroupsPage ? isAccountsHeaderVisible : isGroupsHeaderVisible) &&
      tableGroupMenuVisible &&
      headerMenu.some((x) => !x.disabled);
    tableGroupMenuProps.isChecked = !isGroupsPage
      ? isAccountsHeaderChecked
      : isGroupsHeaderChecked;
    tableGroupMenuProps.isIndeterminate = !isGroupsPage
      ? isAccountsHeaderIndeterminate
      : isGroupsHeaderIndeterminate;
    tableGroupMenuProps.withoutInfoPanelToggler = false;
  } else {
    tableGroupMenuVisible = isHeaderVisible && tableGroupMenuVisible;
    tableGroupMenuProps.isChecked = isHeaderChecked;
    tableGroupMenuProps.isIndeterminate = isHeaderIndeterminate;
    tableGroupMenuProps.isBlocked = isGroupMenuBlocked;
    tableGroupMenuProps.withoutInfoPanelToggler = isPublicRoom;
  }

  const stateTitle = location?.state?.title;
  const stateCanCreate = location?.state?.canCreate;
  const stateIsRoot = location?.state?.isRoot;
  const stateIsRoom = location?.state?.isRoom;
  const stateRootRoomTitle = location?.state?.rootRoomTitle;
  const stateIsPublicRoomType = location?.state?.isPublicRoomType;

  const isRoot =
    isLoading && typeof stateIsRoot === "boolean"
      ? stateIsRoot
      : isRootFolder || isAccountsPage || isSettingsPage;

  const getInsideGroupTitle = () => {
    return isLoading || !currentGroup?.name
      ? insideGroupTempTitle
      : currentGroup?.name;
  };

  const currentTitle = isSettingsPage
    ? t("Common:Settings")
    : isAccountsPage
      ? isInsideGroup
        ? getInsideGroupTitle()
        : t("Common:Accounts")
      : isLoading && stateTitle
        ? stateTitle
        : title;

  const currentCanCreate =
    isLoading && location?.state?.hasOwnProperty("canCreate")
      ? stateCanCreate
      : security?.Create;

  const currentRootRoomTitle =
    isLoading && stateRootRoomTitle
      ? stateRootRoomTitle
      : navigationPath?.length > 1 &&
        navigationPath[navigationPath?.length - 2].title;

  const accountsNavigationPath = isInsideGroup && [
    {
      id: 0,
      title: t("Common:Accounts"),
      isRoom: false,
      isRootRoom: true,
    },
  ];

  const currentIsPublicRoomType =
    isLoading && typeof stateIsPublicRoomType === "boolean"
      ? stateIsPublicRoomType
      : isPublicRoomType;

  const isCurrentRoom =
    isLoading && typeof stateIsRoom === "boolean" ? stateIsRoom : isRoom;

  if (showHeaderLoader) return <SectionHeaderSkeleton />;

  const insideTheRoom =
    (categoryType === CategoryType.SharedRoom ||
      categoryType === CategoryType.Archive) &&
    !isCurrentRoom;

  const logo = getLogoUrl(WhiteLabelLogoType.LightSmall, !theme.isBase);
  const burgerLogo = getLogoUrl(WhiteLabelLogoType.LeftMenu, !theme.isBase);

  const navigationButtonLabel = showNavigationButton
    ? t("Files:ShareRoom")
    : null;

  const titleIcon =
    (isPublicRoomType && !isPublicRoom && PublicRoomIconUrl) ||
    (isVirtualDataRoomType && LifetimeRoomIconUrl);

  const titleIconTooltip = t("Files:RoomFilesLifetime", { days: 12 }); // TODO: days

  return (
    <Consumer key="header">
      {(context) => (
<<<<<<< HEAD
        <StyledContainer
          isRecycleBinFolder={isRecycleBinFolder}
          hideContextMenuInsideArchiveRoom={hideContextMenuInsideArchiveRoom}
          isVirtualDataRoomType={isVirtualDataRoomType}
        >
=======
        <StyledContainer isRecycleBinFolder={isRecycleBinFolder}>
>>>>>>> a3c9c55a
          {tableGroupMenuVisible ? (
            <TableGroupMenu {...tableGroupMenuProps} withComboBox />
          ) : (
            <div className="header-container">
              <Navigation
                sectionWidth={context.sectionWidth}
                showText={showText}
                isRootFolder={isRoot && !isInsideGroup}
                canCreate={
                  (currentCanCreate || isAccountsPage) &&
                  !isSettingsPage &&
                  !isPublicRoom &&
                  !isInsideGroup
                }
                rootRoomTitle={currentRootRoomTitle}
                title={currentTitle}
                isDesktop={isDesktop}
                isTabletView={isTabletView}
                tReady={tReady}
                menuItems={menuItems}
                navigationItems={
                  !isInsideGroup ? navigationPath : accountsNavigationPath
                }
                getContextOptionsPlus={getContextOptionsPlus}
                getContextOptionsFolder={getContextOptionsFolder}
                onClose={onClose}
                onClickFolder={onClickFolder}
                isTrashFolder={isRecycleBinFolder}
                isEmptyFilesList={
                  isArchiveFolder ? isEmptyArchive : isEmptyFilesList
                }
                clearTrash={onEmptyTrashAction}
                onBackToParentFolder={onClickBack}
                toggleInfoPanel={onToggleInfoPanel}
                isInfoPanelVisible={isInfoPanelVisible}
                titles={{
                  trash: t("EmptyRecycleBin"),
                  trashWarning: t("TrashErasureWarning"),
                  actions: isRoomsFolder
                    ? t("Files:NewRoom")
                    : t("Common:Actions"),
                  contextMenu: t("Translations:TitleShowFolderActions"),
                  infoPanel: t("Common:InfoPanel"),
                }}
                withMenu={!isRoomsFolder}
                onPlusClick={onCreateRoom}
                isEmptyPage={isEmptyPage}
                isRoom={isCurrentRoom || isAccountsPage}
                hideInfoPanel={hideInfoPanel || isSettingsPage || isPublicRoom}
                withLogo={isPublicRoom && logo}
                burgerLogo={isPublicRoom && burgerLogo}
                isPublicRoom={isPublicRoom}
<<<<<<< HEAD
                titleIcon={titleIcon}
                titleIconTooltip={titleIconTooltip}
                showRootFolderTitle={insideTheRoom}
=======
                titleIcon={
                  currentIsPublicRoomType && !isPublicRoom && PublicRoomIconUrl
                }
                showRootFolderTitle={insideTheRoom || isInsideGroup}
>>>>>>> a3c9c55a
                currentDeviceType={currentDeviceType}
                isFrame={isFrame}
                showTitle={isFrame ? showTitle : true}
                navigationButtonLabel={navigationButtonLabel}
                onNavigationButtonClick={onNavigationButtonClick}
                tariffBar={<TariffBar />}
                showNavigationButton={!!showNavigationButton}
              />
            </div>
          )}
          {isFrame && (
            <>
              <input
                id="customFileInput"
                className="custom-file-input"
                multiple
                type="file"
                style={{ display: "none" }}
                onChange={onFileChange}
                onClick={onInputClick}
              />
              <input
                id="customFolderInput"
                className="custom-file-input"
                webkitdirectory=""
                mozdirectory=""
                type="file"
                style={{ display: "none" }}
                onChange={onFileChange}
                onClick={onInputClick}
              />
            </>
          )}
        </StyledContainer>
      )}
    </Consumer>
  );
};

export default inject(
  ({
    filesStore,
    peopleStore,
    dialogsStore,
    selectedFolderStore,
    treeFoldersStore,
    filesActionsStore,
    filesSettingsStore,
    clientLoadingStore,
    publicRoomStore,
    contextOptionsStore,
    infoPanelStore,
    userStore,
    currentTariffStatusStore,
    settingsStore,
    uploadDataStore,
  }) => {
    const { startUpload } = uploadDataStore;
    const isRoomAdmin = userStore.user?.isRoomAdmin;
    const isCollaborator = userStore.user?.isCollaborator;

    const {
      setSelected,

      isHeaderVisible,
      isHeaderIndeterminate,
      isHeaderChecked,
      isThirdPartySelection,
      cbMenuItems,
      getCheckboxItemLabel,
      getCheckboxItemId,
      isEmptyFilesList,
      getFolderInfo,
      setBufferSelection,

      activeFiles,
      activeFolders,

      roomsForRestore,
      roomsForDelete,

      isEmptyPage,

      categoryType,
      getPrimaryLink,
      setSelection,
    } = filesStore;

    const {
      setIsSectionFilterLoading,
      showHeaderLoader,

      isLoading,
    } = clientLoadingStore;

    const setIsLoading = (param) => {
      setIsSectionFilterLoading(param);
    };

    const {
      setSharingPanelVisible,
      setMoveToPanelVisible,
      setCopyPanelVisible,
      setDeleteDialogVisible,
      setEmptyTrashDialogVisible,
      setIsFolderActions,
      setRestoreAllPanelVisible,
      setRestoreRoomDialogVisible,
      setRestoreAllArchive,
      setInviteUsersWarningDialogVisible,
      setLeaveRoomDialogVisible,
      setSelectFileFormRoomDialogVisible,
      setShareFolderDialogVisible,
    } = dialogsStore;

    const {
      isRecycleBinFolder,
      isRoomsFolder,
      isArchiveFolder,
      isPersonalRoom,
      isArchiveFolderRoot,
    } = treeFoldersStore;

    const {
      deleteAction,
      downloadAction,
      getHeaderMenu,
      isGroupMenuBlocked,
      moveToRoomsPage,
      onClickBack,
      emptyTrashInProgress,
      moveToPublicRoom,
      onClickCreateRoom,
      deleteRooms,
    } = filesActionsStore;

    const { setIsVisible, isVisible } = infoPanelStore;

    const {
      title,
      id,
      roomType,
      pathParts,
      navigationPath,
      security,
      inRoom,
      access,
      canCopyPublicLink,
      rootFolderType,
      parentRoomType,
      isFolder,
    } = selectedFolderStore;

    const selectedFolder = selectedFolderStore.getSelectedFolder();
    const {
      currentGroup,
      getGroupContextOptions,
      setSelected: setGroupsSelected,
      insideGroupTempTitle,
    } = peopleStore.groupsStore;

    const { theme, frameConfig, isFrame, currentDeviceType } = settingsStore;
    const { isGracePeriod } = currentTariffStatusStore;

    const isRoom = !!roomType;
    const isPublicRoomType = roomType === RoomsType.PublicRoom;
    const isVirtualDataRoomType = roomType === RoomsType.VirtualDataRoom;
    const isCustomRoomType = roomType === RoomsType.CustomRoom;
    const isFormRoomType =
      roomType === RoomsType.FormRoom ||
      (parentRoomType === FolderType.FormRoom && isFolder);

    const {
      onClickEditRoom,
      onClickInviteUsers,
      onShowInfoPanel,
      onClickArchive,
      onClickReconnectStorage,
      onCopyLink,
      onCreateAndCopySharedLink,
      getFolderModel,
      onCreateRoom,
    } = contextOptionsStore;

    const canRestoreAll = isArchiveFolder && roomsForRestore.length > 0;

    const canDeleteAll = isArchiveFolder && roomsForDelete.length > 0;

    const isEmptyArchive = !canRestoreAll && !canDeleteAll;

    const {
      selectionStore,
      headerMenuStore,
      getHeaderMenu: getAccountsHeaderMenu,
    } = peopleStore;

    const {
      isHeaderVisible: isAccountsHeaderVisible,
      isGroupsHeaderVisible,
      isGroupsHeaderIndeterminate,
      isGroupsHeaderChecked,
      isHeaderIndeterminate: isAccountsHeaderIndeterminate,
      isHeaderChecked: isAccountsHeaderChecked,
      cbMenuItems: accountsCbMenuItems,
      getMenuItemId: getAccountsMenuItemId,
      getCheckboxItemLabel: getAccountsCheckboxItemLabel,
    } = headerMenuStore;

    const { setSelected: setAccountsSelected } = selectionStore;
    const { isPublicRoom, primaryLink, setExternalLink } = publicRoomStore;

    let folderPath = navigationPath;

    if (isFrame && !!pathParts) {
      folderPath = navigationPath.filter((item) => !item.isRootRoom);
    }

    const isRoot =
      isFrame && frameConfig?.id
        ? pathParts?.length === 1 || pathParts?.length === 2
        : pathParts?.length === 1;

    const haveLinksRight =
      access === ShareAccessRights.RoomManager ||
      access === ShareAccessRights.None;

    const isArchive = rootFolderType === FolderType.Archive;

    const showNavigationButton = isLoading
      ? false
      : !isPublicRoom &&
        !isArchive &&
        canCopyPublicLink &&
        (isPublicRoomType || isCustomRoomType) &&
        primaryLink;

    return {
      isGracePeriod,
      setInviteUsersWarningDialogVisible,
      showText: settingsStore.showText,
      isDesktop: settingsStore.isDesktopClient,
      showHeaderLoader,
      isLoading,
      isRootFolder: isPublicRoom && !folderPath?.length ? true : isRoot,
      isPersonalRoom,
      title,
      isRoom,
      currentFolderId: id,

      navigationPath: folderPath,

      setIsInfoPanelVisible: setIsVisible,
      isInfoPanelVisible: isVisible,
      isHeaderVisible,
      isHeaderIndeterminate,
      isHeaderChecked,
      isThirdPartySelection,
      isTabletView: settingsStore.isTabletView,
      confirmDelete: filesSettingsStore.confirmDelete,
      cbMenuItems,
      setSelectedNode: treeFoldersStore.setSelectedNode,
      getFolderInfo,

      setSelected,
      security,
      canCopyPublicLink,

      setSharingPanelVisible,
      setMoveToPanelVisible,
      setCopyPanelVisible,
      setBufferSelection,
      setIsFolderActions,
      deleteAction,
      setDeleteDialogVisible,
      downloadAction,
      getHeaderMenu,
      getCheckboxItemLabel,
      getCheckboxItemId,

      isRecycleBinFolder,
      setEmptyTrashDialogVisible,
      isEmptyFilesList,
      isEmptyArchive,
      isArchiveFolder,

      setIsLoading,

      activeFiles,
      activeFolders,

      isRoomsFolder,

      setRestoreAllPanelVisible,

      setRestoreRoomDialogVisible,
      setRestoreAllArchive,

      selectedFolder,

      onClickEditRoom,
      onClickCreateRoom,
      onClickInviteUsers,
      onShowInfoPanel,
      onClickArchive,
      onCopyLink,

      isEmptyArchive,
      canRestoreAll,
      canDeleteAll,
      isGroupMenuBlocked,

      moveToRoomsPage,
      onClickBack,
      isPublicRoomType,
      isVirtualDataRoomType,
      isCustomRoomType,
      isFormRoomType,
      isPublicRoom,
      primaryLink,
      getPrimaryLink,
      setExternalLink,

      moveToPublicRoom,

      getAccountsHeaderMenu,
      isAccountsHeaderVisible,
      isGroupsHeaderVisible,
      isGroupsHeaderIndeterminate,
      isGroupsHeaderChecked,
      setGroupsSelected,
      isAccountsHeaderIndeterminate,
      isAccountsHeaderChecked,
      accountsCbMenuItems,
      getAccountsMenuItemId,
      getAccountsCheckboxItemLabel,
      setAccountsSelected,
      isRoomAdmin,
      isCollaborator,
      isEmptyPage,
      emptyTrashInProgress,
      categoryType,
      theme,
      isFrame,
      showTitle: frameConfig?.showTitle,
      hideInfoPanel: isFrame && !frameConfig?.infoPanelVisible,
      currentDeviceType,
      setLeaveRoomDialogVisible,
      inRoom,
      insideGroupTempTitle,
      currentGroup,
      getGroupContextOptions,
      onCreateAndCopySharedLink,
      showNavigationButton,
      haveLinksRight,
      setSelectFileFormRoomDialogVisible,
      deleteRooms,
      setSelection,
      setShareFolderDialogVisible,
      startUpload,
      onClickReconnectStorage,
      getFolderModel,
      onCreateRoom,
    };
  },
)(
  withTranslation([
    "Files",
    "Common",
    "Translations",
    "InfoPanel",
    "SharingPanel",
    "Article",
    "People",
    "PeopleTranslations",
    "ChangeUserTypeDialog",
  ])(observer(SectionHeaderContent)),
);<|MERGE_RESOLUTION|>--- conflicted
+++ resolved
@@ -41,15 +41,11 @@
 import CatalogTrashReactSvgUrl from "PUBLIC_DIR/images/catalog.trash.react.svg?url";
 
 import PublicRoomIconUrl from "PUBLIC_DIR/images/public-room.react.svg?url";
-<<<<<<< HEAD
-import PluginMoreReactSvgUrl from "PUBLIC_DIR/images/plugin.more.react.svg?url";
 import LifetimeRoomIconUrl from "PUBLIC_DIR/images/lifetime-room.react.svg?url";
-=======
 
 import LeaveRoomSvgUrl from "PUBLIC_DIR/images/logout.react.svg?url";
 import CatalogRoomsReactSvgUrl from "PUBLIC_DIR/images/catalog.rooms.react.svg?url";
 import TabletLinkReactSvgUrl from "PUBLIC_DIR/images/tablet-link.reat.svg?url";
->>>>>>> a3c9c55a
 
 import React from "react";
 import { inject, observer } from "mobx-react";
@@ -954,28 +950,23 @@
   const logo = getLogoUrl(WhiteLabelLogoType.LightSmall, !theme.isBase);
   const burgerLogo = getLogoUrl(WhiteLabelLogoType.LeftMenu, !theme.isBase);
 
+  const titleIcon =
+    (isPublicRoomType && !isPublicRoom && PublicRoomIconUrl) ||
+    (isVirtualDataRoomType && LifetimeRoomIconUrl);
+
+  const titleIconTooltip = t("Files:RoomFilesLifetime", { days: 12 }); // TODO: days
+
   const navigationButtonLabel = showNavigationButton
     ? t("Files:ShareRoom")
     : null;
 
-  const titleIcon =
-    (isPublicRoomType && !isPublicRoom && PublicRoomIconUrl) ||
-    (isVirtualDataRoomType && LifetimeRoomIconUrl);
-
-  const titleIconTooltip = t("Files:RoomFilesLifetime", { days: 12 }); // TODO: days
-
   return (
     <Consumer key="header">
       {(context) => (
-<<<<<<< HEAD
         <StyledContainer
           isRecycleBinFolder={isRecycleBinFolder}
-          hideContextMenuInsideArchiveRoom={hideContextMenuInsideArchiveRoom}
           isVirtualDataRoomType={isVirtualDataRoomType}
         >
-=======
-        <StyledContainer isRecycleBinFolder={isRecycleBinFolder}>
->>>>>>> a3c9c55a
           {tableGroupMenuVisible ? (
             <TableGroupMenu {...tableGroupMenuProps} withComboBox />
           ) : (
@@ -1028,16 +1019,9 @@
                 withLogo={isPublicRoom && logo}
                 burgerLogo={isPublicRoom && burgerLogo}
                 isPublicRoom={isPublicRoom}
-<<<<<<< HEAD
                 titleIcon={titleIcon}
                 titleIconTooltip={titleIconTooltip}
-                showRootFolderTitle={insideTheRoom}
-=======
-                titleIcon={
-                  currentIsPublicRoomType && !isPublicRoom && PublicRoomIconUrl
-                }
                 showRootFolderTitle={insideTheRoom || isInsideGroup}
->>>>>>> a3c9c55a
                 currentDeviceType={currentDeviceType}
                 isFrame={isFrame}
                 showTitle={isFrame ? showTitle : true}
