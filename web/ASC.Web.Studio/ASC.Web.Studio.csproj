﻿<Project Sdk="Microsoft.NET.Sdk.Web">

  <PropertyGroup>
    <TargetFramework>netcoreapp3.1</TargetFramework>
    <TypeScriptCompileBlocked>true</TypeScriptCompileBlocked>
    <TypeScriptToolsVersion>Latest</TypeScriptToolsVersion>
    <IsPackable>false</IsPackable>
    <DefaultItemExcludes>$(DefaultItemExcludes);</DefaultItemExcludes>
    <AddRazorSupportForMvc>true</AddRazorSupportForMvc>
  </PropertyGroup>

  <PropertyGroup Condition="'$(Configuration)|$(Platform)'=='Release|AnyCPU'">
    <DebugType>none</DebugType>
    <DebugSymbols>false</DebugSymbols>
  </PropertyGroup>
<<<<<<< HEAD
  
  <ItemGroup>
    <PackageReference Include="Microsoft.AspNetCore.Mvc.NewtonsoftJson" Version="3.1.5" />
    <PackageReference Include="Microsoft.EntityFrameworkCore.Tools" Version="3.1.7">
      <PrivateAssets>all</PrivateAssets>
      <IncludeAssets>runtime; build; native; contentfiles; analyzers; buildtransitive</IncludeAssets>
    </PackageReference>
  </ItemGroup>
=======
>>>>>>> 58126fd9

  <ItemGroup>
    <ProjectReference Include="..\..\common\ASC.Api.Core\ASC.Api.Core.csproj" />
    <ProjectReference Include="..\..\common\ASC.Data.Storage\ASC.Data.Storage.csproj" />
    <ProjectReference Include="..\ASC.Web.Core\ASC.Web.Core.csproj" />
  </ItemGroup>

</Project><|MERGE_RESOLUTION|>--- conflicted
+++ resolved
@@ -9,26 +9,22 @@
     <AddRazorSupportForMvc>true</AddRazorSupportForMvc>
   </PropertyGroup>
 
-  <PropertyGroup Condition="'$(Configuration)|$(Platform)'=='Release|AnyCPU'">
-    <DebugType>none</DebugType>
-    <DebugSymbols>false</DebugSymbols>
+  <PropertyGroup Condition="'$(Configuration)|$(Platform)'=='Release|AnyCPU'">
+    <DebugType>none</DebugType>
+    <DebugSymbols>false</DebugSymbols>
   </PropertyGroup>
-<<<<<<< HEAD
   
   <ItemGroup>
-    <PackageReference Include="Microsoft.AspNetCore.Mvc.NewtonsoftJson" Version="3.1.5" />
     <PackageReference Include="Microsoft.EntityFrameworkCore.Tools" Version="3.1.7">
       <PrivateAssets>all</PrivateAssets>
       <IncludeAssets>runtime; build; native; contentfiles; analyzers; buildtransitive</IncludeAssets>
     </PackageReference>
   </ItemGroup>
-=======
->>>>>>> 58126fd9
 
-  <ItemGroup>
-    <ProjectReference Include="..\..\common\ASC.Api.Core\ASC.Api.Core.csproj" />
-    <ProjectReference Include="..\..\common\ASC.Data.Storage\ASC.Data.Storage.csproj" />
-    <ProjectReference Include="..\ASC.Web.Core\ASC.Web.Core.csproj" />
+  <ItemGroup>
+    <ProjectReference Include="..\..\common\ASC.Api.Core\ASC.Api.Core.csproj" />
+    <ProjectReference Include="..\..\common\ASC.Data.Storage\ASC.Data.Storage.csproj" />
+    <ProjectReference Include="..\ASC.Web.Core\ASC.Web.Core.csproj" />
   </ItemGroup>
 
 </Project>