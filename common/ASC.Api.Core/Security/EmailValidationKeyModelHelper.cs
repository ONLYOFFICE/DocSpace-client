--- conflicted
+++ resolved
@@ -87,9 +87,6 @@
         request.TryGetValue("uid", out var userIdKey);
         Guid.TryParse(userIdKey, out var userId);
 
-        request.TryGetValue("target", out var targetKey);
-        Guid.TryParse(targetKey, out var target);
-
         return new EmailValidationKeyModel
         {
             Email = _email,
@@ -97,17 +94,12 @@
             Key = key,
             Type = cType,
             UiD = userId,
-            Target = target,
         };
     }
 
     public ValidationResult Validate(EmailValidationKeyModel inDto)
     {
-<<<<<<< HEAD
-        var (key, emplType, email, uiD, type, target) = inDto;
-=======
-        var (key, emplType, email, uiD, type, roomAccess, roomId) = inDto;
->>>>>>> 1539ad40
+        var (key, emplType, email, uiD, type) = inDto;
 
         ValidationResult checkKeyResult;
 
@@ -118,23 +110,11 @@
                 break;
 
             case ConfirmType.LinkInvite:
-<<<<<<< HEAD
                 checkKeyResult = _docSpaceLinkHelper.Validate(key, email);
 
                 if (checkKeyResult == ValidationResult.Invalid)
                 {
                     checkKeyResult = _provider.ValidateEmailKey(type.ToString() + (int)emplType, key, _provider.ValidEmailKeyInterval);
-=======
-                if (roomAccess != default && !string.IsNullOrEmpty(roomId))
-                {
-                    checkKeyResult = _provider.ValidateEmailKey(email + type + ((int)emplType + (int)roomAccess + roomId), key, _provider.ValidEmailKeyInterval);
-                    if (checkKeyResult == ValidationResult.Ok &&
-                        !_roomLinksService.VisitProcess(roomId, email, key, _provider.ValidVisitLinkInterval))
-                    {
-                        checkKeyResult = ValidationResult.Expired;
-                    }
-                    break;
->>>>>>> 1539ad40
                 }
                 break;
 
