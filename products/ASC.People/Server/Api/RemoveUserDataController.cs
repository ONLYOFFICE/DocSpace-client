--- conflicted
+++ resolved
@@ -73,14 +73,9 @@
     {
         await _permissionContext.DemandPermissionsAsync(Constants.Action_EditUser);
 
-<<<<<<< HEAD
         var progressItem = _queueWorkerRemove.GetProgressItemStatus(Tenant.Id, userId);
 
         return TaskProgressResponseDto.Get(progressItem);
-    }
-
-=======
-        return _queueWorkerRemove.GetProgressItemStatus(Tenant.Id, userId);
     }
 
     /// <summary>
@@ -93,7 +88,6 @@
     /// <returns type="System.Object, System">Information message</returns>
     /// <path>api/2.0/people/self/delete</path>
     /// <httpMethod>PUT</httpMethod>
->>>>>>> a493b539
     [HttpPut("self/delete")]
     public async Task<object> SendInstructionsToDeleteAsync()
     {
@@ -136,14 +130,9 @@
             throw new ArgumentException("Can not delete user with id = " + inDto.UserId);
         }
 
-<<<<<<< HEAD
         var progressItem = _queueWorkerRemove.Start(Tenant.Id, user, _securityContext.CurrentAccount.ID, true, true);
 
         return TaskProgressResponseDto.Get(progressItem);
-    }
-
-=======
-        return _queueWorkerRemove.Start(Tenant.Id, user, _securityContext.CurrentAccount.ID, true);
     }
 
     /// <summary>
@@ -155,7 +144,6 @@
     /// <path>api/2.0/people/remove/terminate</path>
     /// <httpMethod>PUT</httpMethod>
     /// <returns></returns>
->>>>>>> a493b539
     [HttpPut("remove/terminate")]
     public async Task TerminateRemoveAsync(TerminateRequestDto inDto)
     {
