// (c) Copyright Ascensio System SIA 2010-2022
//
// This program is a free software product.
// You can redistribute it and/or modify it under the terms
// of the GNU Affero General Public License (AGPL) version 3 as published by the Free Software
// Foundation. In accordance with Section 7(a) of the GNU AGPL its Section 15 shall be amended
// to the effect that Ascensio System SIA expressly excludes the warranty of non-infringement of
// any third-party rights.
//
// This program is distributed WITHOUT ANY WARRANTY, without even the implied warranty
// of MERCHANTABILITY or FITNESS FOR A PARTICULAR  PURPOSE. For details, see
// the GNU AGPL at: http://www.gnu.org/licenses/agpl-3.0.html
//
// You can contact Ascensio System SIA at Lubanas st. 125a-25, Riga, Latvia, EU, LV-1021.
//
// The  interactive user interfaces in modified source and object code versions of the Program must
// display Appropriate Legal Notices, as required under Section 5 of the GNU AGPL version 3.
//
// Pursuant to Section 7(b) of the License you must retain the original Product logo when
// distributing the program. Pursuant to Section 7(e) we decline to grant you any rights under
// trademark law for use of our trademarks.
//
// All the Product's GUI elements, including illustrations and icon sets, as well as technical writing
// content are licensed under the terms of the Creative Commons Attribution-ShareAlike 4.0
// International. See the License terms at http://creativecommons.org/licenses/by-sa/4.0/legalcode

namespace ASC.Core.Users;

/// <summary>
/// </summary>
[Serializable]
public sealed class UserInfo : IDirectRecipient, ICloneable, IMapFrom<User>
{
    public UserInfo()
    {
        Status = EmployeeStatus.Active;
        ActivationStatus = EmployeeActivationStatus.NotActivated;
        LastModified = DateTime.UtcNow;
    }

    /// <summary>ID</summary>
    /// <type>System.Guid, System</type>
    public Guid Id { get; set; }

    /// <summary>First name</summary>
    /// <type>System.String, System</type>
    public string FirstName { get; set; }

    /// <summary>Last name</summary>
    /// <type>System.String, System</type>
    public string LastName { get; set; }

    /// <summary>Username</summary>
    /// <type>System.String, System</type>
    public string UserName { get; set; }

    /// <summary>Birthday</summary>
    /// <type>System.Nullable{System.DateTime}, System</type>
    public DateTime? BirthDate { get; set; }

    /// <summary>Sex (male or female)</summary>
    /// <type>System.Nullable{System.Boolean}, System</type>
    public bool? Sex { get; set; }

    /// <summary>Status</summary>
    /// <type>ASC.Core.Users.EmployeeStatus, ASC.Core.Common</type>
    public EmployeeStatus Status { get; set; }

    /// <summary>Activation status</summary>
    /// <type>ASC.Core.Users.EmployeeActivationStatus, ASC.Core.Common</type>
    public EmployeeActivationStatus ActivationStatus { get; set; }

    /// <summary>The date and time when the user account was terminated</summary>
    /// <type>System.Nullable{System.DateTime}, System</type>
    public DateTime? TerminatedDate { get; set; }

    /// <summary>Title</summary>
    /// <type>System.String, System</type>
    public string Title { get; set; }

    /// <summary>Registration date</summary>
    /// <type>System.Nullable{System.DateTime}, System</type>
    public DateTime? WorkFromDate { get; set; }

    /// <summary>Email</summary>
    /// <type>System.String, System</type>
    public string Email { get; set; }

    private string _contacts;

    /// <summary>List of contacts in the string format</summary>
    /// <type>System.String, System</type>
    public string Contacts
    {
        get => _contacts;
        set
        {
            _contacts = value;
            ContactsFromString(_contacts);
        }
    }

    /// <summary>List of contacts</summary>
    /// <type>System.Collections.Generic.List{System.String}, System.Collections.Generic</type>
    public List<string> ContactsList { get; set; }

    /// <summary>Location</summary>
    /// <type>System.String, System</type>
    public string Location { get; set; }

    /// <summary>Notes</summary>
    /// <type>System.String, System</type>
    public string Notes { get; set; }

    /// <summary>Specifies if the user account was removed or not</summary>
    /// <type>System.Boolean, System</type>
    public bool Removed { get; set; }

    /// <summary>Last modified date</summary>
    /// <type>System.DateTime, System</type>
    public DateTime LastModified { get; set; }
<<<<<<< HEAD
    public int TenantId { get; set; }
=======

    /// <summary>Tenant</summary>
    /// <type>System.Int32, System</type>
    public int Tenant { get; set; }

    /// <summary>Spceifies if the user is active or not</summary>
    /// <type>System.Boolean, System</type>
>>>>>>> df20e9e6
    public bool IsActive => ActivationStatus.HasFlag(EmployeeActivationStatus.Activated);

    /// <summary>Language</summary>
    /// <type>System.String, System</type>
    public string CultureName { get; set; }

    /// <summary>Mobile phone</summary>
    /// <type>System.String, System</type>
    public string MobilePhone { get; set; }

    /// <summary>Mobile phone activation status</summary>
    /// <type>ASC.Core.Users.MobilePhoneActivationStatus, ASC.Core.Common</type>
    public MobilePhoneActivationStatus MobilePhoneActivationStatus { get; set; }

    /// <summary>LDAP user identificator</summary>
    /// <type>System.String, System</type>
    public string Sid { get; set; } // LDAP user identificator

    /// <summary>LDAP user quota attribute</summary>
    /// <type>System.Int64, System</type>
    public long LdapQouta { get; set; } // LDAP user quota attribute

    /// <summary>SSO SAML user identificator</summary>
    /// <type>System.String, System</type>
    public string SsoNameId { get; set; } // SSO SAML user identificator

    /// <summary>SSO SAML user session identificator</summary>
    /// <type>System.String, System</type>
    public string SsoSessionId { get; set; } // SSO SAML user session identificator

    /// <summary>Creation date</summary>
    /// <type>System.DateTime, System</type>
    public DateTime CreateDate { get; set; }

    public override string ToString()
    {
        return $"{FirstName} {LastName}".Trim();
    }

    public override int GetHashCode()
    {
        return Id.GetHashCode();
    }

    public override bool Equals(object obj)
    {
        return obj is UserInfo ui && Id.Equals(ui.Id);
    }

    public bool Equals(UserInfo obj)
    {
        return obj != null && Id.Equals(obj.Id);
    }

    public CultureInfo GetCulture()
    {
        return string.IsNullOrEmpty(CultureName) ? CultureInfo.CurrentCulture : CultureInfo.GetCultureInfo(CultureName);
    }

    string[] IDirectRecipient.Addresses => !string.IsNullOrEmpty(Email) ? new[] { Email } : Array.Empty<string>();
    public bool CheckActivation => !IsActive; /*if user already active we don't need activation*/
    string IRecipient.ID => Id.ToString();
    string IRecipient.Name => ToString();

    public object Clone()
    {
        return MemberwiseClone();
    }


    internal string ContactsToString()
    {
        if (ContactsList == null || ContactsList.Count == 0)
        {
            return null;
        }

        var sBuilder = new StringBuilder();
        foreach (var contact in ContactsList)
        {
            sBuilder.Append($"{contact}|");
        }

        return sBuilder.ToString();
    }

    internal UserInfo ContactsFromString(string contacts)
    {
        if (string.IsNullOrEmpty(contacts))
        {
            return this;
        }

        if (ContactsList == null)
        {
            ContactsList = new List<string>();
        }
        else
        {
            ContactsList.Clear();
        }

        ContactsList.AddRange(contacts.Split(new[] { '|' }, StringSplitOptions.RemoveEmptyEntries));

        return this;
    }
}<|MERGE_RESOLUTION|>--- conflicted
+++ resolved
@@ -1,239 +1,235 @@
-// (c) Copyright Ascensio System SIA 2010-2022
-//
-// This program is a free software product.
-// You can redistribute it and/or modify it under the terms
-// of the GNU Affero General Public License (AGPL) version 3 as published by the Free Software
-// Foundation. In accordance with Section 7(a) of the GNU AGPL its Section 15 shall be amended
-// to the effect that Ascensio System SIA expressly excludes the warranty of non-infringement of
-// any third-party rights.
-//
-// This program is distributed WITHOUT ANY WARRANTY, without even the implied warranty
-// of MERCHANTABILITY or FITNESS FOR A PARTICULAR  PURPOSE. For details, see
-// the GNU AGPL at: http://www.gnu.org/licenses/agpl-3.0.html
-//
-// You can contact Ascensio System SIA at Lubanas st. 125a-25, Riga, Latvia, EU, LV-1021.
-//
-// The  interactive user interfaces in modified source and object code versions of the Program must
-// display Appropriate Legal Notices, as required under Section 5 of the GNU AGPL version 3.
-//
-// Pursuant to Section 7(b) of the License you must retain the original Product logo when
-// distributing the program. Pursuant to Section 7(e) we decline to grant you any rights under
-// trademark law for use of our trademarks.
-//
-// All the Product's GUI elements, including illustrations and icon sets, as well as technical writing
-// content are licensed under the terms of the Creative Commons Attribution-ShareAlike 4.0
-// International. See the License terms at http://creativecommons.org/licenses/by-sa/4.0/legalcode
-
-namespace ASC.Core.Users;
-
-/// <summary>
-/// </summary>
-[Serializable]
-public sealed class UserInfo : IDirectRecipient, ICloneable, IMapFrom<User>
-{
-    public UserInfo()
-    {
-        Status = EmployeeStatus.Active;
-        ActivationStatus = EmployeeActivationStatus.NotActivated;
-        LastModified = DateTime.UtcNow;
-    }
-
-    /// <summary>ID</summary>
-    /// <type>System.Guid, System</type>
-    public Guid Id { get; set; }
-
-    /// <summary>First name</summary>
-    /// <type>System.String, System</type>
-    public string FirstName { get; set; }
-
-    /// <summary>Last name</summary>
-    /// <type>System.String, System</type>
-    public string LastName { get; set; }
-
-    /// <summary>Username</summary>
-    /// <type>System.String, System</type>
-    public string UserName { get; set; }
-
-    /// <summary>Birthday</summary>
-    /// <type>System.Nullable{System.DateTime}, System</type>
-    public DateTime? BirthDate { get; set; }
-
-    /// <summary>Sex (male or female)</summary>
-    /// <type>System.Nullable{System.Boolean}, System</type>
-    public bool? Sex { get; set; }
-
-    /// <summary>Status</summary>
-    /// <type>ASC.Core.Users.EmployeeStatus, ASC.Core.Common</type>
-    public EmployeeStatus Status { get; set; }
-
-    /// <summary>Activation status</summary>
-    /// <type>ASC.Core.Users.EmployeeActivationStatus, ASC.Core.Common</type>
-    public EmployeeActivationStatus ActivationStatus { get; set; }
-
-    /// <summary>The date and time when the user account was terminated</summary>
-    /// <type>System.Nullable{System.DateTime}, System</type>
-    public DateTime? TerminatedDate { get; set; }
-
-    /// <summary>Title</summary>
-    /// <type>System.String, System</type>
-    public string Title { get; set; }
-
-    /// <summary>Registration date</summary>
-    /// <type>System.Nullable{System.DateTime}, System</type>
-    public DateTime? WorkFromDate { get; set; }
-
-    /// <summary>Email</summary>
-    /// <type>System.String, System</type>
-    public string Email { get; set; }
-
-    private string _contacts;
-
-    /// <summary>List of contacts in the string format</summary>
-    /// <type>System.String, System</type>
-    public string Contacts
-    {
-        get => _contacts;
-        set
-        {
-            _contacts = value;
-            ContactsFromString(_contacts);
-        }
-    }
-
-    /// <summary>List of contacts</summary>
-    /// <type>System.Collections.Generic.List{System.String}, System.Collections.Generic</type>
-    public List<string> ContactsList { get; set; }
-
-    /// <summary>Location</summary>
-    /// <type>System.String, System</type>
-    public string Location { get; set; }
-
-    /// <summary>Notes</summary>
-    /// <type>System.String, System</type>
-    public string Notes { get; set; }
-
-    /// <summary>Specifies if the user account was removed or not</summary>
-    /// <type>System.Boolean, System</type>
-    public bool Removed { get; set; }
-
-    /// <summary>Last modified date</summary>
-    /// <type>System.DateTime, System</type>
-    public DateTime LastModified { get; set; }
-<<<<<<< HEAD
-    public int TenantId { get; set; }
-=======
-
-    /// <summary>Tenant</summary>
-    /// <type>System.Int32, System</type>
-    public int Tenant { get; set; }
-
-    /// <summary>Spceifies if the user is active or not</summary>
-    /// <type>System.Boolean, System</type>
->>>>>>> df20e9e6
-    public bool IsActive => ActivationStatus.HasFlag(EmployeeActivationStatus.Activated);
-
-    /// <summary>Language</summary>
-    /// <type>System.String, System</type>
-    public string CultureName { get; set; }
-
-    /// <summary>Mobile phone</summary>
-    /// <type>System.String, System</type>
-    public string MobilePhone { get; set; }
-
-    /// <summary>Mobile phone activation status</summary>
-    /// <type>ASC.Core.Users.MobilePhoneActivationStatus, ASC.Core.Common</type>
-    public MobilePhoneActivationStatus MobilePhoneActivationStatus { get; set; }
-
-    /// <summary>LDAP user identificator</summary>
-    /// <type>System.String, System</type>
-    public string Sid { get; set; } // LDAP user identificator
-
-    /// <summary>LDAP user quota attribute</summary>
-    /// <type>System.Int64, System</type>
-    public long LdapQouta { get; set; } // LDAP user quota attribute
-
-    /// <summary>SSO SAML user identificator</summary>
-    /// <type>System.String, System</type>
-    public string SsoNameId { get; set; } // SSO SAML user identificator
-
-    /// <summary>SSO SAML user session identificator</summary>
-    /// <type>System.String, System</type>
-    public string SsoSessionId { get; set; } // SSO SAML user session identificator
-
-    /// <summary>Creation date</summary>
-    /// <type>System.DateTime, System</type>
-    public DateTime CreateDate { get; set; }
-
-    public override string ToString()
-    {
-        return $"{FirstName} {LastName}".Trim();
-    }
-
-    public override int GetHashCode()
-    {
-        return Id.GetHashCode();
-    }
-
-    public override bool Equals(object obj)
-    {
-        return obj is UserInfo ui && Id.Equals(ui.Id);
-    }
-
-    public bool Equals(UserInfo obj)
-    {
-        return obj != null && Id.Equals(obj.Id);
-    }
-
-    public CultureInfo GetCulture()
-    {
-        return string.IsNullOrEmpty(CultureName) ? CultureInfo.CurrentCulture : CultureInfo.GetCultureInfo(CultureName);
-    }
-
-    string[] IDirectRecipient.Addresses => !string.IsNullOrEmpty(Email) ? new[] { Email } : Array.Empty<string>();
-    public bool CheckActivation => !IsActive; /*if user already active we don't need activation*/
-    string IRecipient.ID => Id.ToString();
-    string IRecipient.Name => ToString();
-
-    public object Clone()
-    {
-        return MemberwiseClone();
-    }
-
-
-    internal string ContactsToString()
-    {
-        if (ContactsList == null || ContactsList.Count == 0)
-        {
-            return null;
-        }
-
-        var sBuilder = new StringBuilder();
-        foreach (var contact in ContactsList)
-        {
-            sBuilder.Append($"{contact}|");
-        }
-
-        return sBuilder.ToString();
-    }
-
-    internal UserInfo ContactsFromString(string contacts)
-    {
-        if (string.IsNullOrEmpty(contacts))
-        {
-            return this;
-        }
-
-        if (ContactsList == null)
-        {
-            ContactsList = new List<string>();
-        }
-        else
-        {
-            ContactsList.Clear();
-        }
-
-        ContactsList.AddRange(contacts.Split(new[] { '|' }, StringSplitOptions.RemoveEmptyEntries));
-
-        return this;
-    }
+// (c) Copyright Ascensio System SIA 2010-2022
+//
+// This program is a free software product.
+// You can redistribute it and/or modify it under the terms
+// of the GNU Affero General Public License (AGPL) version 3 as published by the Free Software
+// Foundation. In accordance with Section 7(a) of the GNU AGPL its Section 15 shall be amended
+// to the effect that Ascensio System SIA expressly excludes the warranty of non-infringement of
+// any third-party rights.
+//
+// This program is distributed WITHOUT ANY WARRANTY, without even the implied warranty
+// of MERCHANTABILITY or FITNESS FOR A PARTICULAR  PURPOSE. For details, see
+// the GNU AGPL at: http://www.gnu.org/licenses/agpl-3.0.html
+//
+// You can contact Ascensio System SIA at Lubanas st. 125a-25, Riga, Latvia, EU, LV-1021.
+//
+// The  interactive user interfaces in modified source and object code versions of the Program must
+// display Appropriate Legal Notices, as required under Section 5 of the GNU AGPL version 3.
+//
+// Pursuant to Section 7(b) of the License you must retain the original Product logo when
+// distributing the program. Pursuant to Section 7(e) we decline to grant you any rights under
+// trademark law for use of our trademarks.
+//
+// All the Product's GUI elements, including illustrations and icon sets, as well as technical writing
+// content are licensed under the terms of the Creative Commons Attribution-ShareAlike 4.0
+// International. See the License terms at http://creativecommons.org/licenses/by-sa/4.0/legalcode
+
+namespace ASC.Core.Users;
+
+/// <summary>
+/// </summary>
+[Serializable]
+public sealed class UserInfo : IDirectRecipient, ICloneable, IMapFrom<User>
+{
+    public UserInfo()
+    {
+        Status = EmployeeStatus.Active;
+        ActivationStatus = EmployeeActivationStatus.NotActivated;
+        LastModified = DateTime.UtcNow;
+    }
+
+    /// <summary>ID</summary>
+    /// <type>System.Guid, System</type>
+    public Guid Id { get; set; }
+
+    /// <summary>First name</summary>
+    /// <type>System.String, System</type>
+    public string FirstName { get; set; }
+
+    /// <summary>Last name</summary>
+    /// <type>System.String, System</type>
+    public string LastName { get; set; }
+
+    /// <summary>Username</summary>
+    /// <type>System.String, System</type>
+    public string UserName { get; set; }
+
+    /// <summary>Birthday</summary>
+    /// <type>System.Nullable{System.DateTime}, System</type>
+    public DateTime? BirthDate { get; set; }
+
+    /// <summary>Sex (male or female)</summary>
+    /// <type>System.Nullable{System.Boolean}, System</type>
+    public bool? Sex { get; set; }
+
+    /// <summary>Status</summary>
+    /// <type>ASC.Core.Users.EmployeeStatus, ASC.Core.Common</type>
+    public EmployeeStatus Status { get; set; }
+
+    /// <summary>Activation status</summary>
+    /// <type>ASC.Core.Users.EmployeeActivationStatus, ASC.Core.Common</type>
+    public EmployeeActivationStatus ActivationStatus { get; set; }
+
+    /// <summary>The date and time when the user account was terminated</summary>
+    /// <type>System.Nullable{System.DateTime}, System</type>
+    public DateTime? TerminatedDate { get; set; }
+
+    /// <summary>Title</summary>
+    /// <type>System.String, System</type>
+    public string Title { get; set; }
+
+    /// <summary>Registration date</summary>
+    /// <type>System.Nullable{System.DateTime}, System</type>
+    public DateTime? WorkFromDate { get; set; }
+
+    /// <summary>Email</summary>
+    /// <type>System.String, System</type>
+    public string Email { get; set; }
+
+    private string _contacts;
+
+    /// <summary>List of contacts in the string format</summary>
+    /// <type>System.String, System</type>
+    public string Contacts
+    {
+        get => _contacts;
+        set
+        {
+            _contacts = value;
+            ContactsFromString(_contacts);
+        }
+    }
+
+    /// <summary>List of contacts</summary>
+    /// <type>System.Collections.Generic.List{System.String}, System.Collections.Generic</type>
+    public List<string> ContactsList { get; set; }
+
+    /// <summary>Location</summary>
+    /// <type>System.String, System</type>
+    public string Location { get; set; }
+
+    /// <summary>Notes</summary>
+    /// <type>System.String, System</type>
+    public string Notes { get; set; }
+
+    /// <summary>Specifies if the user account was removed or not</summary>
+    /// <type>System.Boolean, System</type>
+    public bool Removed { get; set; }
+
+    /// <summary>Last modified date</summary>
+    /// <type>System.DateTime, System</type>
+    public DateTime LastModified { get; set; }
+
+    /// <summary>Tenant ID</summary>
+    /// <type>System.Int32, System</type>
+    public int TenantId { get; set; }
+
+    /// <summary>Spceifies if the user is active or not</summary>
+    /// <type>System.Boolean, System</type>
+    public bool IsActive => ActivationStatus.HasFlag(EmployeeActivationStatus.Activated);
+
+    /// <summary>Language</summary>
+    /// <type>System.String, System</type>
+    public string CultureName { get; set; }
+
+    /// <summary>Mobile phone</summary>
+    /// <type>System.String, System</type>
+    public string MobilePhone { get; set; }
+
+    /// <summary>Mobile phone activation status</summary>
+    /// <type>ASC.Core.Users.MobilePhoneActivationStatus, ASC.Core.Common</type>
+    public MobilePhoneActivationStatus MobilePhoneActivationStatus { get; set; }
+
+    /// <summary>LDAP user identificator</summary>
+    /// <type>System.String, System</type>
+    public string Sid { get; set; } // LDAP user identificator
+
+    /// <summary>LDAP user quota attribute</summary>
+    /// <type>System.Int64, System</type>
+    public long LdapQouta { get; set; } // LDAP user quota attribute
+
+    /// <summary>SSO SAML user identificator</summary>
+    /// <type>System.String, System</type>
+    public string SsoNameId { get; set; } // SSO SAML user identificator
+
+    /// <summary>SSO SAML user session identificator</summary>
+    /// <type>System.String, System</type>
+    public string SsoSessionId { get; set; } // SSO SAML user session identificator
+
+    /// <summary>Creation date</summary>
+    /// <type>System.DateTime, System</type>
+    public DateTime CreateDate { get; set; }
+
+    public override string ToString()
+    {
+        return $"{FirstName} {LastName}".Trim();
+    }
+
+    public override int GetHashCode()
+    {
+        return Id.GetHashCode();
+    }
+
+    public override bool Equals(object obj)
+    {
+        return obj is UserInfo ui && Id.Equals(ui.Id);
+    }
+
+    public bool Equals(UserInfo obj)
+    {
+        return obj != null && Id.Equals(obj.Id);
+    }
+
+    public CultureInfo GetCulture()
+    {
+        return string.IsNullOrEmpty(CultureName) ? CultureInfo.CurrentCulture : CultureInfo.GetCultureInfo(CultureName);
+    }
+
+    string[] IDirectRecipient.Addresses => !string.IsNullOrEmpty(Email) ? new[] { Email } : Array.Empty<string>();
+    public bool CheckActivation => !IsActive; /*if user already active we don't need activation*/
+    string IRecipient.ID => Id.ToString();
+    string IRecipient.Name => ToString();
+
+    public object Clone()
+    {
+        return MemberwiseClone();
+    }
+
+
+    internal string ContactsToString()
+    {
+        if (ContactsList == null || ContactsList.Count == 0)
+        {
+            return null;
+        }
+
+        var sBuilder = new StringBuilder();
+        foreach (var contact in ContactsList)
+        {
+            sBuilder.Append($"{contact}|");
+        }
+
+        return sBuilder.ToString();
+    }
+
+    internal UserInfo ContactsFromString(string contacts)
+    {
+        if (string.IsNullOrEmpty(contacts))
+        {
+            return this;
+        }
+
+        if (ContactsList == null)
+        {
+            ContactsList = new List<string>();
+        }
+        else
+        {
+            ContactsList.Clear();
+        }
+
+        ContactsList.AddRange(contacts.Split(new[] { '|' }, StringSplitOptions.RemoveEmptyEntries));
+
+        return this;
+    }
 }