--- conflicted
+++ resolved
@@ -1,10 +1,7 @@
 {
-<<<<<<< HEAD
+  "DeleteGroupUsersSuccessMessage": "Lietotāji ir veiksmīgi izdzēsti.",
   "DeleteMyDocumentsUser": "Visi šī lietotāja personiskie faili un mapes sadaļā Mani dokumenti tiks neatgriezeniski izdzēsti.",
   "DeleteReassignDescriptionUser": "{{warningMessageMyDocuments}} Šī lietotāja izveidotās telpas un šajās telpās glabātie dokumenti tiks automātiski piešķirti administratoram, kurš izdzēsīs: <strong>{{userPerformedDeletion}} ({{userYou}})</strong>. Manuāli atkārtoti piešķiriet datus, lai atkārtotai piešķiršanai izvēlētos citu mērķa lietotāju.",
-=======
-  "DeleteGroupUsersSuccessMessage": "Lietotāji ir veiksmīgi izdzēsti.",
->>>>>>> 7657988e
   "DeleteUser": "Dzēst lietotāju",
   "DeleteUserMessage": "{{userCaption}} <strong>{{user}}</strong> tiks izdzēsts. Šo darbību nevar atsaukt.",
   "ReassignDataToAnotherUser": "Atkārtoti piešķirt datus citam lietotājam",
