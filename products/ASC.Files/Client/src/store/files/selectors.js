import { find, filter } from "lodash";
import { constants, store } from "asc-web-common";
import { createSelector } from "reselect";

const { FileType, FilterType, FolderType } = constants;
const { isAdmin, isVisitor } = store.auth.selectors;

const presentInArray = (array, search) => {
  const result = array.findIndex((item) => item === search);
  return result === -1 ? false : true;
};

export const getMediaViewerImageFormats = (state) => {
  return state.files.mediaViewerFormats.images;
};

export const getMediaViewerMediaFormats = (state) => {
  return state.files.mediaViewerFormats.media;
};

export const getEditedFormats = (state) => {
  return state.files.docservice.editedDocs;
};

export const getCommentedFormats = (state) => {
  return state.files.docservice.commentedDocs;
};

export const getReviewedFormats = (state) => {
  return state.files.docservice.reviewedDocs;
};

export const getWebFilterFormats = (state) => {
  return state.files.docservice.customfilterDocs;
};

export const getFormFillingFormats = (state) => {
  return state.files.docservice.formfillingDocs;
};

export const getConvertedFormats = (state) => {
  return state.files.docservice.convertDocs;
};

export const getArchiveFormats = (state) => {
  return state.files.formats.archive;
};

export const getImageFormats = (state) => {
  return state.files.formats.image;
};

export const getSoundFormats = (state) => {
  return state.files.formats.sound;
};

export const getVideoFormats = (state) => {
  return state.files.formats.video;
};

export const getHtmlFormats = (state) => {
  return state.files.formats.html;
};

export const getEbookFormats = (state) => {
  return state.files.formats.ebook;
};

export const getDocumentFormats = (state) => {
  return state.files.formats.document;
};

export const getPresentationFormats = (state) => {
  return state.files.formats.presentation;
};

export const getSpreadsheetFormats = (state) => {
  return state.files.formats.spreadsheet;
};

export const canWebEdit = (extension) => {
  return createSelector(getEditedFormats, (formats) => {
    return presentInArray(formats, extension);
  });
};

export const canWebComment = (extension) => {
  return createSelector(getCommentedFormats, (formats) => {
    return presentInArray(formats, extension);
  });
};

export const canWebReview = (extension) => {
  return createSelector(getReviewedFormats, (formats) => {
    return presentInArray(formats, extension);
  });
};

export const canWebFilterEditing = (extension) => {
  return createSelector(getWebFilterFormats, (formats) => {
    return presentInArray(formats, extension);
  });
};
export const canFormFillingDocs = (extension) => {
  return createSelector(getFormFillingFormats, (formats) => {
    return presentInArray(formats, extension);
  });
};

export const canConvert = (extension) => {
  return createSelector(getConvertedFormats, (formats) => {
    return presentInArray(formats, extension);
  });
};

export const isArchive = (extension) => {
  return createSelector(getArchiveFormats, (formats) => {
    return presentInArray(formats, extension);
  });
};

export const isImage = (extension) => {
  return createSelector(getImageFormats, (formats) => {
    return presentInArray(formats, extension);
  });
};

export const isSound = (extension) => {
  return createSelector(getSoundFormats, (formats) => {
    return presentInArray(formats, extension);
  });
};

export const isVideo = (extension) => {
  return createSelector(getMediaViewerMediaFormats, (formats) => {
    return presentInArray(formats, extension);
  });
};

export const isHtml = (extension) => {
  return createSelector(getHtmlFormats, (formats) => {
    return presentInArray(formats, extension);
  });
};

export const isEbook = (extension) => {
  return createSelector(getEbookFormats, (formats) => {
    return presentInArray(formats, extension);
  });
};

export const isDocument = (extension) => {
  return createSelector(getDocumentFormats, (formats) => {
    return presentInArray(formats, extension);
  });
};

export const isPresentation = (extension) => {
  return createSelector(getPresentationFormats, (formats) => {
    return presentInArray(formats, extension);
  });
};

export const isSpreadsheet = (extension) => {
  return createSelector(getSpreadsheetFormats, (formats) => {
    return presentInArray(formats, extension);
  });
};

export function getSelectedFile(selection, fileId, parentId) {
  return find(selection, function (obj) {
    return obj.id === fileId && obj.parentId === parentId;
  });
}

export function isFileSelected(selection, fileId, parentId) {
  return getSelectedFile(selection, fileId, parentId) !== undefined;
}

export function skipFile(selection, fileId) {
  return filter(selection, function (obj) {
    return obj.id !== fileId;
  });
}

export function getFilesBySelected(files, selected) {
  let newSelection = [];
  files.forEach((file) => {
    const checked = getFilesChecked(file, selected);

    if (checked) newSelection.push(file);
  });

  return newSelection;
}

const getFilesChecked = (file, selected) => {
  const type = file.fileType;
  switch (selected) {
    case "all":
      return true;
    case FilterType.FoldersOnly.toString():
      return file.parentId;
    case FilterType.DocumentsOnly.toString():
      return type === FileType.Document;
    case FilterType.PresentationsOnly.toString():
      return type === FileType.Presentation;
    case FilterType.SpreadsheetsOnly.toString():
      return type === FileType.Spreadsheet;
    case FilterType.ImagesOnly.toString():
      return type === FileType.Image;
    case FilterType.MediaOnly.toString():
      return type === FileType.Video || type === FileType.Audio;
    case FilterType.ArchiveOnly.toString():
      return type === FileType.Archive;
    case FilterType.FilesOnly.toString():
      return type || !file.parentId;
    default:
      return false;
  }
};

export const getTitleWithoutExst = (item) => {
  return item.fileExst
    ? item.title.split(".").slice(0, -1).join(".")
    : item.title;
};

export const createTreeFolders = (pathParts, filterData) => {
  let treeFolders = [];
  if (pathParts.length > 0) {
    for (let item of pathParts) {
      treeFolders.push(item.toString());
    }
  }
  if (treeFolders.length > 0) {
    treeFolders = treeFolders.concat(
      filterData.treeFolders.filter((x) => !treeFolders.includes(x))
    );
  }
  return treeFolders;
};

const renameTreeFolder = (folders, newItems, currentFolder) => {
  const newItem = folders.find((x) => x.id === currentFolder.id);
  const oldItemIndex = newItems.folders.findIndex(
    (x) => x.id === currentFolder.id
  );
  newItem.folders = newItems.folders[oldItemIndex].folders;
  newItems.folders[oldItemIndex] = newItem;

  return;
};

const removeTreeFolder = (folders, newItems, foldersCount) => {
  const newFolders = JSON.parse(JSON.stringify(newItems.folders));
  for (let folder of newFolders) {
    let currentFolder;
    if (folders) {
      currentFolder = folders.find((x) => x.id === folder.id);
    }

    if (!currentFolder) {
      const arrayFolders = newItems.folders.filter((x) => x.id !== folder.id);
      newItems.folders = arrayFolders;
      newItems.foldersCount = foldersCount;
    }
  }
};

const addTreeFolder = (folders, newItems, foldersCount) => {
  let array;
  let newItemFolders = newItems.folders ? newItems.folders : [];
  for (let folder of folders) {
    let currentFolder;
    if (newItemFolders) {
      currentFolder = newItemFolders.find((x) => x.id === folder.id);
    }

    if (folders.length < 1 || !currentFolder) {
      array = [...newItemFolders, ...[folder]].sort((prev, next) =>
        prev.title.toLowerCase() < next.title.toLowerCase() ? -1 : 1
      );
      newItems.folders = array;
      newItemFolders = array;
      newItems.foldersCount = foldersCount;
    }
  }
};

export const loopTreeFolders = (
  path,
  item,
  folders,
  foldersCount,
  currentFolder
) => {
  const newPath = path;
  while (path.length !== 0) {
    const newItems = item.find((x) => x.id === path[0]);
    if (!newItems) {
      return;
    }
    newPath.shift();
    if (path.length === 0) {
      let foldersLength = newItems.folders ? newItems.folders.length : 0;
      if (folders.length > foldersLength) {
        addTreeFolder(folders, newItems, foldersCount);
      } else if (folders.length < foldersLength) {
        removeTreeFolder(folders, newItems, foldersCount);
      } else if (
        folders.length > 0 &&
        newItems.folders.length > 0 &&
        currentFolder
      ) {
        renameTreeFolder(folders, newItems, currentFolder);
      } else {
        return;
      }
      return;
    }
    loopTreeFolders(
      newPath,
      newItems.folders,
      folders,
      foldersCount,
      currentFolder
    );
  }
};

export const getSelectedFolder = (state) => {
  return state.files.selectedFolder;
};

export const getSelectedFolderId = (state) => {
  return state.files.selectedFolder.id;
};

export const getSelectedFolderParentId = (state) => {
  return state.files.selectedFolder.parentId;
};

export const getSelectedFolderProviderItem = (state) => {
  return state.files.selectedFolder.providerItem;
};

export const getSelectedFolderNew = (state) => {
  return state.files.selectedFolder.new;
};

export const getSelectedFolderTitle = (state) => {
  return state.files.selectedFolder.title;
};

export const getPathParts = (state) => {
  return state.files.selectedFolder.pathParts;
};

export const getSelectedFolderRootFolderType = (state) => {
  return state.files.selectedFolder.rootFolderType;
};

const getSelectedFolderAccess = (state) => {
  return state.files.selectedFolder.access;
};

export const getIsRootFolder = (state) => {
  return state.files.selectedFolder.parentId === 0;
};

export const getRootFolderId = (state) => {
  if (state.files.selectedFolder.rootFolderType)
    return state.files.selectedFolder.rootFolderType;
};

export const isRootFolder = createSelector(getPathParts, (pathParts) => {
  return pathParts && pathParts.length <= 1;
});

export const canCreate = createSelector(
  getSelectedFolderRootFolderType,
  isAdmin,
  isRootFolder,
  getSelectedFolderAccess,
  (folderType, isAdmin, isRootFolder, access) => {
    switch (folderType) {
      case FolderType.USER:
        return true;
      case FolderType.SHARE:
        const canCreateInSharedFolder = access === 1;
        return !isRootFolder && canCreateInSharedFolder;
      case FolderType.COMMON:
        return isAdmin;
      case FolderType.TRASH:
      default:
        return false;
    }
  }
);

export const isCanBeDeleted = createSelector(
  getSelectedFolderRootFolderType,
  isAdmin,
  (folderType, isAdmin) => {
    switch (folderType) {
      case FolderType.USER:
        return true;
      case FolderType.SHARE:
        return false;
      case FolderType.COMMON:
        return isAdmin;
      case FolderType.TRASH:
        return true;
      default:
        return false;
    }
  }
);

//TODO: Get the whole list of extensions
export const getAccessOption = (state, selection) => {
  return getOptions(state, selection);
};

export const getExternalAccessOption = (state, selection) => {
  return getOptions(state, selection, true);
};

const getOptions = (state, selection, externalAccess = false) => {
  const webEdit = selection.find((x) => canWebEdit(x.fileExst)(state));
  const webComment = selection.find((x) => canWebComment(x.fileExst)(state));
  const webReview = selection.find((x) => canWebReview(x.fileExst)(state));
  const formFillingDocs = selection.find((x) =>
    canFormFillingDocs(x.fileExst)(state)
  );
  const webFilter = selection.find((x) =>
    canWebFilterEditing(x.fileExst)(state)
  );

  let AccessOptions = [];

  if (webEdit || !externalAccess) AccessOptions.push("FullAccess");

  AccessOptions.push("ReadOnly", "DenyAccess");

  if (webComment) AccessOptions.push("Comment");
  if (webReview) AccessOptions.push("Review");
  if (formFillingDocs) AccessOptions.push("FormFilling");
  if (webFilter) AccessOptions.push("FilterEditing");
  return AccessOptions;
};

export const getFolderIcon = (providerKey, size = 32) => {
  const folderPath = `images/icons/${size}`;

  switch (providerKey) {
    case "Box":
    case "BoxNet":
      return `${folderPath}/folder/box.svg`;
    case "DropBox":
    case "DropboxV2":
      return `${folderPath}/folder/dropbox.svg`;
    case "Google":
    case "GoogleDrive":
      return `${folderPath}/folder/google.svg`;
    case "OneDrive":
      return `${folderPath}/folder/onedrive.svg`;
    case "SharePoint":
      return `${folderPath}/folder/sharepoint.svg`;
    case "Yandex":
      return `${folderPath}/folder/yandex.svg`;
    case "kDrive":
      return `${folderPath}/folder/kdrive.svg`;
    case "WebDav":
      return `${folderPath}/folder/webdav.svg`;
    default:
      return `${folderPath}/folder.svg`;
  }
};

export const getFileIcon = (
  extension,
  size = 32,
  archive = false,
  image = false,
  sound = false,
  html = false
) => {
  const folderPath = `images/icons/${size}`;

  if (archive) return `${folderPath}/file_arcive.svg`;

  if (image) return `${folderPath}/image.svg`;

  if (sound) return `${folderPath}/sound.svg`;

  if (html) return `${folderPath}/html.svg`;

  switch (extension) {
    case ".avi":
      return `${folderPath}/avi.svg`;
    case ".csv":
      return `${folderPath}/csv.svg`;
    case ".djvu":
      return `${folderPath}/djvu.svg`;
    case ".doc":
      return `${folderPath}/doc.svg`;
    case ".docx":
      return `${folderPath}/docx.svg`;
    case ".dvd":
      return `${folderPath}/dvd.svg`;
    case ".epub":
      return `${folderPath}/epub.svg`;
    case ".pb2":
      return `${folderPath}/fb2.svg`;
    case ".flv":
      return `${folderPath}/flv.svg`;
    case ".iaf":
      return `${folderPath}/iaf.svg`;
    case ".m2ts":
      return `${folderPath}/m2ts.svg`;
    case ".mht":
      return `${folderPath}/mht.svg`;
    case ".mkv":
      return `${folderPath}/mkv.svg`;
    case ".mov":
      return `${folderPath}/mov.svg`;
    case ".mp4":
      return `${folderPath}/mp4.svg`;
    case ".mpg":
      return `${folderPath}/mpg.svg`;
    case ".odp":
      return `${folderPath}/odp.svg`;
    case ".ods":
      return `${folderPath}/ods.svg`;
    case ".odt":
      return `${folderPath}/odt.svg`;
    case ".pdf":
      return `${folderPath}/pdf.svg`;
    case ".pps":
      return `${folderPath}/pps.svg`;
    case ".ppsx":
      return `${folderPath}/ppsx.svg`;
    case ".ppt":
      return `${folderPath}/ppt.svg`;
    case ".pptx":
      return `${folderPath}/pptx.svg`;
    case ".rtf":
      return `${folderPath}/rtf.svg`;
    case ".svg":
      return `${folderPath}/svg.svg`;
    case ".txt":
      return `${folderPath}/txt.svg`;
    case ".webm":
      return `${folderPath}/webm.svg`;
    case ".xls":
      return `${folderPath}/xls.svg`;
    case ".xlsx":
      return `${folderPath}/xlsx.svg`;
    case ".xps":
      return `${folderPath}/xps.svg`;
    case ".xml":
      return `${folderPath}/xml.svg`;
    default:
      return `${folderPath}/file.svg`;
  }
};

export const getFileAction = (state) => {
  return state.files.fileAction;
};

export const getFiles = (state) => {
  return state.files.files;
};

export const getFolders = (state) => {
  return state.files.folders;
};

export const getFilter = (state) => {
  return state.files.filter;
};

export const getNewRowItems = (state) => {
  return state.files.newRowItems;
};

export const getSelected = (state) => {
  return state.files.selected;
};

const getSelectionSelector = (state) => {
  return state.files.selection;
};

export const getSelection = createSelector(
  getSelectionSelector,
  (selection) => {
    return selection;
  }
);

export const getSelectionLength = (state) => {
  return state.files.selection.length;
};

export const getSelectionTitle = createSelector(getSelection, (selection) => {
  if (selection.length === 0) return null;
  return selection.find((el) => el.title).title;
});

export const getViewAs = (state) => {
  return state.files.viewAs;
};

export const getTreeFolders = (state) => {
  return state.files.treeFolders;
};

export const getServiceFilesCount = (state) => {
  const { files, folders } = state.files;
  const filesLength = files ? files.length : 0;
  const foldersLength = folders ? folders.length : 0;
  return filesLength + foldersLength;
};

export const getFilesCount = (state) => {
  const { filesCount, foldersCount } = state.files.selectedFolder;
  return filesCount + foldersCount;
};

export const getCurrentFilesCount = createSelector(
  getSelectedFolderProviderItem,
  getFilesCount,
  getServiceFilesCount,
  (providerItem, filesCount, serviceFilesCount) => {
    return providerItem ? serviceFilesCount : filesCount;
  }
);

export const getDragItem = (state) => {
  return state.files.dragItem;
};

export const getMediaViewerVisibility = (state) => {
  return state.files.mediaViewerData.visible;
};

export const getMediaViewerId = (state) => {
  return state.files.mediaViewerData.id;
};

export const getDragging = (state) => {
  return state.files.dragging;
};

export const getIsLoading = (state) => {
  return state.files.isLoading;
};

export const getFirstLoad = (state) => {
  return state.files.firstLoad;
};

export const isMediaOrImage = (fileExst) => {
  return createSelector(
    [getMediaViewerImageFormats, getMediaViewerMediaFormats],
    (media, images) => {
      if (media.includes(fileExst) || images.includes(fileExst)) {
        return true;
      }
      return false;
    }
  );
};

const getFilesContextOptions = (
  item,
  isRecycleBin,
  isRecent,
<<<<<<< HEAD
  canOpenPlayer,
  isRootFolder
=======
  isFavorites,
  isVisitor,
  canOpenPlayer
>>>>>>> 20900eeb
) => {
  const options = [];

  const isFile = !!item.fileExst;
  const isFavorite = item.fileStatus === 32;
<<<<<<< HEAD
  const isThirdPartyFolder = item.providerKey && isRootFolder;
=======
  const isFullAccess = item.access < 2;
>>>>>>> 20900eeb

  if (item.id <= 0) return [];

  if (isRecycleBin) {
    options.push("download");
    options.push("download-as");
    options.push("restore");
    options.push("separator0");
    options.push("delete");
  } else {
    if (!isFile) {
      options.push("open");
      options.push("separator0");
    }

    if (!(isRecent || isFavorites || isVisitor)) {
      options.push("sharing-settings");
    }

    if (isFile && !isVisitor) {
      options.push("send-by-email");
    }

    options.push("link-for-portal-users");

    if (!isVisitor) {
      options.push("separator1");
    }

    if (isFile) {
<<<<<<< HEAD
      if (!item.providerKey && !canOpenPlayer) {
        options.push("show-version-history");
        options.push("finalize-version");
        options.push("block-unblock-version");
        options.push("separator1");
      }

      if (isRecent) {
        options.push("open-location");
      }

      if (!isFavorite) {
        options.push("mark-as-favorite");
=======
      options.push("show-version-history");
      if (!isVisitor) {
        if (isFullAccess) {
          options.push("finalize-version");
          options.push("block-unblock-version");
        }
        options.push("separator2");

        if (isRecent) {
          options.push("open-location");
        }
        if (!isFavorite) {
          options.push("mark-as-favorite");
        }
      } else {
        options.push("separator3");
>>>>>>> 20900eeb
      }

      if (canOpenPlayer) {
        options.push("view");
      } else {
        options.push("edit");
        options.push("preview");
      }

      options.push("download");
    }
<<<<<<< HEAD
    !isThirdPartyFolder && options.push("move");
    options.push("copy");
=======

    if (!isVisitor) {
      options.push("move");
      options.push("copy");
>>>>>>> 20900eeb

      if (isFile) {
        options.push("duplicate");
      }

<<<<<<< HEAD
    options.push("rename");

    isThirdPartyFolder && options.push("change-thirdparty-info");

    options.push("separator3");
    options.push("delete");
=======
      options.push("rename");
      options.push("delete");
    } else {
      options.push("copy");
    }
>>>>>>> 20900eeb
  }

  if (isFavorite && !isRecycleBin) {
    options.push("remove-from-favorites");
  }

  return options;
};

export const getItemsList = createSelector(
  [getFolders, getFiles],
  (folders, files) => {
    const items =
      folders && files
        ? [...folders, ...files]
        : folders
        ? folders
        : files
        ? files
        : [];
    return items;
  }
);

const getMyFolder = createSelector(getTreeFolders, (treeFolders) => {
  return treeFolders.find((x) => x.rootFolderName === "@my");
});

const getShareFolder = createSelector(getTreeFolders, (treeFolders) => {
  return treeFolders.find((x) => x.rootFolderName === "@share");
});

const getCommonFolder = createSelector(getTreeFolders, (treeFolders) => {
  return treeFolders.find((x) => x.rootFolderName === "@common");
});

const getRecycleBinFolder = createSelector(getTreeFolders, (treeFolders) => {
  return treeFolders.find((x) => x.rootFolderName === "@trash");
});

const getFavoritesFolder = createSelector(getTreeFolders, (treeFolders) => {
  return treeFolders.find((x) => x.rootFolderName === "@favorites");
});

const getRecentFolder = createSelector(getTreeFolders, (treeFolders) => {
  return treeFolders.find((x) => x.rootFolderName === "@recent");
});

export const getMyFolderId = createSelector(getMyFolder, (myFolder) => {
  if (myFolder) return myFolder.id;
});

export const getShareFolderId = createSelector(
  getShareFolder,
  (shareFolder) => {
    if (shareFolder) return shareFolder.id;
  }
);

export const getCommonFolderId = createSelector(
  getCommonFolder,
  (commonFolder) => {
    if (commonFolder) return commonFolder.id;
  }
);

export const getRecycleBinFolderId = createSelector(
  getRecycleBinFolder,
  (recycleBinFolder) => {
    if (recycleBinFolder) return recycleBinFolder.id;
  }
);

export const getFavoritesFolderId = createSelector(
  getFavoritesFolder,
  (favoritesFolder) => {
    if (favoritesFolder) return favoritesFolder.id;
  }
);

export const getRecentFolderId = createSelector(
  getRecentFolder,
  (recentFolder) => {
    if (recentFolder) return recentFolder.id;
  }
);

export const getIsMyFolder = createSelector(
  getMyFolder,
  getSelectedFolderId,
  (myFolder, id) => {
    return myFolder && myFolder.id === id;
  }
);

export const getIsShareFolder = createSelector(
  getShareFolder,
  getSelectedFolderId,
  (shareFolder, id) => {
    return shareFolder && shareFolder.id === id;
  }
);

export const getIsCommonFolder = createSelector(
  getCommonFolder,
  getSelectedFolderId,
  (commonFolder, id) => {
    return commonFolder && commonFolder.id === id;
  }
);

export const getIsRecycleBinFolder = createSelector(
  getRecycleBinFolder,
  getSelectedFolderId,
  (recycleBinFolder, id) => {
    return recycleBinFolder && recycleBinFolder.id === id;
  }
);

export const getIsFavoritesFolder = createSelector(
  getFavoritesFolder,
  getSelectedFolderId,
  (favoritesFolder, id) => {
    return favoritesFolder && favoritesFolder.id === id;
  }
);

export const getIsRecentFolder = createSelector(
  getRecentFolder,
  getSelectedFolderId,
  (recentFolder, id) => {
    return recentFolder && recentFolder.id === id;
  }
);

export const getPrivacyFolder = createSelector(
  getTreeFolders,
  (treeFolders) => {
    return treeFolders.find((x) => x.rootFolderType === FolderType.Privacy);
  }
);

export const getIsPrivacyFolder = createSelector(
  getPrivacyFolder,
  getSelectedFolderRootFolderType,
  (privacyFolder, id) => {
    return privacyFolder && privacyFolder.rootFolderType === id;
  }
);

export const getFileActionId = (state) => {
  return state.files.fileAction.id;
};

export const getFilesList = (state) => {
  return createSelector(
    [
      getItemsList,
      getSelection,
      getIsRecycleBinFolder,
      getIsRecentFolder,
      getIsFavoritesFolder,
      getFileActionId,
<<<<<<< HEAD
      isRootFolder,
    ],
    (items, selection, isRecycleBin, isRecent, actionId, isRootFolder) => {
=======
      isVisitor,
    ],
    (
      items,
      selection,
      isRecycleBin,
      isRecent,
      isFavorites,
      actionId,
      isVisitor
    ) => {
>>>>>>> 20900eeb
      return items.map((item) => {
        const {
          access,
          comment,
          contentLength,
          created,
          createdBy,
          fileExst,
          filesCount,
          fileStatus,
          fileType,
          folderId,
          foldersCount,
          id,
          locked,
          parentId,
          pureContentLength,
          rootFolderType,
          shared,
          title,
          updated,
          updatedBy,
          version,
          versionGroup,
          viewUrl,
          webUrl,
          providerKey,
        } = item;

        const canOpenPlayer = isMediaOrImage(item.fileExst)(state);
        const contextOptions = getFilesContextOptions(
          item,
          isRecycleBin,
          isRecent,
<<<<<<< HEAD
          canOpenPlayer,
          isRootFolder
=======
          isFavorites,
          isVisitor,
          canOpenPlayer
>>>>>>> 20900eeb
        );
        const checked = isFileSelected(selection, id, parentId);

        const selectedItem = selection.find(
          (x) => x.id === id && x.fileExst === fileExst
        );

        const isFolder = selectedItem ? false : fileExst ? false : true;

        const draggable =
          selectedItem && !isRecycleBin && selectedItem.id !== actionId;

        let value = fileExst ? `file_${id}` : `folder_${id}`;

        const isCanWebEdit = canWebEdit(item.fileExst)(state);

        const icon = getIcon(state, 24, fileExst, providerKey);

        const canShare = !(
          isRecycleBin ||
          isFavorites ||
          isRecent ||
          isVisitor
        );

        value += draggable ? "_draggable" : "";

        return {
          access,
          checked,
          comment,
          contentLength,
          contextOptions,
          created,
          createdBy,
          fileExst,
          filesCount,
          fileStatus,
          fileType,
          folderId,
          foldersCount,
          icon,
          id,
          isFolder,
          locked,
          new: item.new,
          parentId,
          pureContentLength,
          rootFolderType,
          selectedItem,
          shared,
          title,
          updated,
          updatedBy,
          value,
          version,
          versionGroup,
          viewUrl,
          webUrl,
          providerKey,
          draggable,
          canOpenPlayer,
          canWebEdit: isCanWebEdit,
          canShare,
        };
      });
    }
  );
};

export const getSelectedTreeNode = createSelector(getSelectedFolderId, (id) => {
  if (id) return [id.toString()];
});

export const getConvertDialogVisible = (state) => {
  return state.files.convertDialogVisible;
};

export const getPrimaryProgressData = (state) => {
  return state.files.primaryProgressData;
};

export const getSecondaryProgressData = (state) => {
  return state.files.secondaryProgressData;
};

export const getUpdateTree = (state) => {
  return state.files.updateTree;
};

export const getSettingsSelectedTreeNode = (state) => {
  return state.files.selectedTreeNode;
};

export const getSettingsTreeStoreOriginalFiles = (state) => {
  return state.files.settingsTree.storeOriginalFiles;
};

export const getSettingsTreeConfirmDelete = (state) => {
  return state.files.settingsTree.confirmDelete;
};

export const getSettingsTreeUpdateIfExist = (state) => {
  return state.files.settingsTree.updateIfExist;
};

export const getSettingsTreeForceSave = (state) => {
  return state.files.settingsTree.forceSave;
};

export const getSettingsTreeStoreForceSave = (state) => {
  return state.files.settingsTree.storeForceSave;
};

export const getSettingsTreeEnableThirdParty = (state) => {
  return state.files.settingsTree.enableThirdParty;
};

export const getExpandedSetting = (state) => {
  return state.files.settingsTree.expandedSetting;
};

export const getEnableThirdParty = (state) => {
  return state.files.settingsTree.enableThirdParty;
};

export const getFilterSelectedItem = (state) => {
  return state.files.filter.selectedItem;
};

export const getPrivacyInstructionsLink = (state) => {
  return state.files.privacyInstructions;
};

export const getIsVerHistoryPanel = (state) => {
  return state.files.versionHistory.isVisible;
};

export const getVerHistoryFileId = (state) => {
  return state.files.versionHistory.fileId;
};

export const getFileVersions = (state) => {
  return state.files.versionHistory.versions;
};

export const getHeaderVisible = createSelector(
  getSelectionLength,
  getSelected,
  (selectionLength, selected) => {
    return selectionLength > 0 || selected !== "close";
  }
);

export const getHeaderIndeterminate = createSelector(
  getHeaderVisible,
  getSelectionLength,
  getItemsList,
  (headerVisible, selectionLength, items) => {
    return headerVisible && selectionLength
      ? selectionLength < items.length
      : false;
  }
);

export const getHeaderChecked = createSelector(
  getHeaderVisible,
  getSelectionLength,
  getItemsList,
  (headerVisible, selectionLength, items) => {
    return headerVisible && selectionLength === items.length;
  }
);

export const getDraggableItems = createSelector(
  getSelection,
  getDragging,
  (selection, dragging) => {
    if (dragging) {
      return selection;
    } else {
      return false;
    }
  }
);

const getSettingsTreeSelector = (state) => {
  return state.files.settingsTree;
};

export const getSettingsTree = createSelector(
  getSettingsTreeSelector,
  (settingsTree) => {
    if (Object.keys(settingsTree).length !== 0) {
      return settingsTree;
    }
    return {};
  }
);

export const getTooltipLabel = createSelector(
  getSelectionLength,
  isAdmin,
  getIsShareFolder,
  getIsCommonFolder,
  getSelection,
  getDragging,
  (selectionLength, isAdmin, isShare, isCommon, selection, dragging) => {
    if (!dragging) return null;

    const elementTitle = selectionLength && selection[0].title;
    const singleElement = selectionLength === 1;
    const filesCount = singleElement ? elementTitle : selectionLength;

    let operationName;

    if (isAdmin && isShare) {
      operationName = "copy";
    } else if (!isAdmin && (isShare || isCommon)) {
      operationName = "copy";
    } else {
      operationName = "move";
    }

    return operationName === "copy"
      ? singleElement
        ? { label: "TooltipElementCopyMessage", filesCount }
        : { label: "TooltipElementsCopyMessage", filesCount }
      : singleElement
      ? { label: "TooltipElementMoveMessage", filesCount }
      : { label: "TooltipElementsMoveMessage", filesCount };
  }
);

export const getOnlyFoldersSelected = createSelector(
  getSelection,
  (selection) => {
    return selection.every((selected) => selected.isFolder === true);
  }
);

export const getWebEditSelected = createSelector(
  getSelection,
  getEditedFormats,
  (selection, editedFormats) => {
    return selection.some((selected) => {
      if (selected.isFolder === true || !selected.fileExst) return false;
      return editedFormats.find((format) => selected.fileExst === format);
    });
  }
);

export const getAccessedSelected = createSelector(
  getSelection,
  getSelectionLength,
  (selection, selectionLength) => {
    return (
      selectionLength &&
      selection.every((x) => x.access === 1 || x.access === 0)
    );
  }
);

export const getOperationsFolders = createSelector(
  getTreeFolders,
  (treeFolders) => {
    return treeFolders.filter(
      (folder) =>
        (folder.rootFolderType === FolderType.USER ||
          folder.rootFolderType === FolderType.COMMON ||
          folder.rootFolderType === FolderType.Projects) &&
        folder
    );
  }
);
const getIcon = (state, size = 24, fileExst = null, providerKey = null) => {
  if (fileExst) {
    const isArchiveItem = isArchive(fileExst)(state);
    const isImageItem = isImage(fileExst)(state);
    const isSoundItem = isSound(fileExst)(state);
    const isHtmlItem = isHtml(fileExst)(state);

    const icon = getFileIcon(
      fileExst,
      size,
      isArchiveItem,
      isImageItem,
      isSoundItem,
      isHtmlItem
    );

    return icon;
  } else {
    return getFolderIcon(providerKey, size);
  }
};

export const getIconOfDraggedFile = (state) => {
  return createSelector(getSelection, (selection) => {
    if (selection.length === 1) {
      const icon = getIcon(
        state,
        24,
        selection[0].fileExst,
        selection[0].providerKey
      );

      return icon;
    }
    return;
  });
};

export const getSharePanelVisible = (state) => {
  return state.files.sharingPanelVisible;
};

<<<<<<< HEAD
export const getThirdPartyCapabilities = (state) => {
  return state.files.capabilities;
};

export const getThirdPartyProviders = (state) => {
  return state.files.providers;
};

export const getGoogleConnect = createSelector(
  getThirdPartyCapabilities,
  (capabilities) => {
    return capabilities.find((x) => x[0] === "GoogleDrive");
  }
);

export const getBoxConnect = createSelector(
  getThirdPartyCapabilities,
  (capabilities) => {
    return capabilities.find((x) => x[0] === "Box");
  }
);

export const getDropboxConnect = createSelector(
  getThirdPartyCapabilities,
  (capabilities) => {
    return capabilities.find((x) => x[0] === "DropboxV2");
  }
);
export const getOneDriveConnect = createSelector(
  getThirdPartyCapabilities,
  (capabilities) => {
    return capabilities.find((x) => x[0] === "OneDrive");
  }
);

export const getSharePointConnect = createSelector(
  getThirdPartyCapabilities,
  (capabilities) => {
    return capabilities.find((x) => x[0] === "SharePoint");
  }
);

export const getkDriveConnect = createSelector(
  getThirdPartyCapabilities,
  (capabilities) => {
    return capabilities.find((x) => x[0] === "kDrive");
  }
);

export const getYandexConnect = createSelector(
  getThirdPartyCapabilities,
  (capabilities) => {
    return capabilities.find((x) => x[0] === "Yandex");
  }
);

export const getWebDavConnect = createSelector(
  getThirdPartyCapabilities,
  (capabilities) => {
    return capabilities.find((x) => x[0] === "WebDav");
  }
);

// TODO: remove WebDav get NextCloud
export const getNextCloudConnect = createSelector(
  getThirdPartyCapabilities,
  (capabilities) => {
    return capabilities.find((x) => x[0] === "WebDav");
    //return capabilities.find((x) => x[0] === "NextCloud");
  }
);
// TODO:remove WebDav get OwnCloud
export const getOwnCloudConnect = createSelector(
  getThirdPartyCapabilities,
  (capabilities) => {
    return capabilities.find((x) => x[0] === "WebDav");
    //return capabilities.find((x) => x[0] === "OwnCloud");
  }
);

export const getConnectItem = (state) => {
  return state.files.connectItem;
};

export const getShowThirdPartyPanel = (state) => {
  return state.files.showThirdPartyPanel;
};

export const getIsThirdPartySelection = createSelector(
  getSelectionSelector,
  isRootFolder,
  (selection, isRootItem) =>
    selection &&
    selection.length === 1 &&
    isRootItem &&
    !!selection[0].providerKey
);
=======
export const isSecondaryProgressFinished = createSelector(
  getSecondaryProgressData,
  (data) => {
    return data && data.percent === 100;
  }
);

export const getSortedFiles = (state) => {
  const formatKeys = Object.freeze({
    OriginalFormat: 0,
  });

  const items = getSelection(state);

  let sortedFiles = {
    documents: [],
    spreadsheets: [],
    presentations: [],
    other: [],
  };

  for (let item of items) {
    item.checked = true;
    item.format = formatKeys.OriginalFormat;

    if (item.fileExst) {
      if (isSpreadsheet(item.fileExst)(state)) {
        sortedFiles.spreadsheets.push(item);
      } else if (isPresentation(item.fileExst)(state)) {
        sortedFiles.presentations.push(item);
      } else if (item.fileExst !== ".pdf" && canWebEdit(item.fileExst)(state)) {
        sortedFiles.documents.push(item);
      } else {
        sortedFiles.other.push(item);
      }
    } else {
      sortedFiles.other.push(item);
    }
  }

  return sortedFiles;
};
>>>>>>> 20900eeb
<|MERGE_RESOLUTION|>--- conflicted
+++ resolved
@@ -680,24 +680,17 @@
   item,
   isRecycleBin,
   isRecent,
-<<<<<<< HEAD
+  isFavorites,
+  isVisitor,
   canOpenPlayer,
   isRootFolder
-=======
-  isFavorites,
-  isVisitor,
-  canOpenPlayer
->>>>>>> 20900eeb
 ) => {
   const options = [];
 
   const isFile = !!item.fileExst;
   const isFavorite = item.fileStatus === 32;
-<<<<<<< HEAD
+  const isFullAccess = item.access < 2;
   const isThirdPartyFolder = item.providerKey && isRootFolder;
-=======
-  const isFullAccess = item.access < 2;
->>>>>>> 20900eeb
 
   if (item.id <= 0) return [];
 
@@ -728,24 +721,9 @@
     }
 
     if (isFile) {
-<<<<<<< HEAD
-      if (!item.providerKey && !canOpenPlayer) {
-        options.push("show-version-history");
-        options.push("finalize-version");
-        options.push("block-unblock-version");
-        options.push("separator1");
-      }
-
-      if (isRecent) {
-        options.push("open-location");
-      }
-
-      if (!isFavorite) {
-        options.push("mark-as-favorite");
-=======
       options.push("show-version-history");
       if (!isVisitor) {
-        if (isFullAccess) {
+        if (isFullAccess && !item.providerKey && !canOpenPlayer) {
           options.push("finalize-version");
           options.push("block-unblock-version");
         }
@@ -759,7 +737,6 @@
         }
       } else {
         options.push("separator3");
->>>>>>> 20900eeb
       }
 
       if (canOpenPlayer) {
@@ -771,34 +748,22 @@
 
       options.push("download");
     }
-<<<<<<< HEAD
-    !isThirdPartyFolder && options.push("move");
-    options.push("copy");
-=======
 
     if (!isVisitor) {
-      options.push("move");
+      !isThirdPartyFolder && options.push("move");
       options.push("copy");
->>>>>>> 20900eeb
 
       if (isFile) {
         options.push("duplicate");
       }
 
-<<<<<<< HEAD
-    options.push("rename");
-
-    isThirdPartyFolder && options.push("change-thirdparty-info");
-
-    options.push("separator3");
-    options.push("delete");
-=======
       options.push("rename");
+      isThirdPartyFolder && options.push("change-thirdparty-info");
+      options.push("separator3");
       options.push("delete");
     } else {
       options.push("copy");
     }
->>>>>>> 20900eeb
   }
 
   if (isFavorite && !isRecycleBin) {
@@ -962,12 +927,8 @@
       getIsRecentFolder,
       getIsFavoritesFolder,
       getFileActionId,
-<<<<<<< HEAD
+      isVisitor,
       isRootFolder,
-    ],
-    (items, selection, isRecycleBin, isRecent, actionId, isRootFolder) => {
-=======
-      isVisitor,
     ],
     (
       items,
@@ -976,9 +937,9 @@
       isRecent,
       isFavorites,
       actionId,
-      isVisitor
+      isVisitor,
+      isRootFolder
     ) => {
->>>>>>> 20900eeb
       return items.map((item) => {
         const {
           access,
@@ -1013,14 +974,10 @@
           item,
           isRecycleBin,
           isRecent,
-<<<<<<< HEAD
+          isFavorites,
+          isVisitor,
           canOpenPlayer,
           isRootFolder
-=======
-          isFavorites,
-          isVisitor,
-          canOpenPlayer
->>>>>>> 20900eeb
         );
         const checked = isFileSelected(selection, id, parentId);
 
@@ -1338,7 +1295,6 @@
   return state.files.sharingPanelVisible;
 };
 
-<<<<<<< HEAD
 export const getThirdPartyCapabilities = (state) => {
   return state.files.capabilities;
 };
@@ -1436,7 +1392,7 @@
     isRootItem &&
     !!selection[0].providerKey
 );
-=======
+
 export const isSecondaryProgressFinished = createSelector(
   getSecondaryProgressData,
   (data) => {
@@ -1478,5 +1434,4 @@
   }
 
   return sortedFiles;
-};
->>>>>>> 20900eeb
+};