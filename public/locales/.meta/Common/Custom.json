--- conflicted
+++ resolved
@@ -3,11 +3,7 @@
   "content": "Custom",
   "content_en_sha1_hash": "081ae3fdc403609cf6e760849ebb14117b7a50cb",
   "created_at": "2025-05-19T21:30:44.262Z",
-<<<<<<< HEAD
-  "updated_at": "2025-06-02T10:20:51.333Z",
-=======
   "updated_at": "2025-05-28T09:30:02.495Z",
->>>>>>> 398dda3c
   "comment": {
     "text": "This translation key is used for \"Custom\" labels and descriptions in the Portal Settings page, particularly in the categories and developer tools sections. It appears as a title or heading, indicating custom themes or settings. Translators should provide an equivalent label that accurately reflects the UI context.",
     "is_auto": true,
@@ -40,11 +36,7 @@
     },
     {
       "file_path": "/packages/shared/components/share/Share.helpers.tsx",
-<<<<<<< HEAD
-      "line_number": 101,
-=======
       "line_number": 102,
->>>>>>> 398dda3c
       "context": "icon: AccessEditReactSvgUrl,\n },\n available.CustomFilter && {\n access: ShareAccessRights.CustomFilter,\n key: \"custom-filter\",\n label: t(\"Common:CustomFilter\"),\n icon: CustomFilterReactSvgUrl,\n },\n available.Review && {\n access: ShareAccessRights.Review,\n key: \"review\",",
       "module": "/packages/shared"
     }
@@ -92,8 +84,8 @@
       "ai_spell_check_issues": [
         {
           "type": "incorrect_translation",
-          "description": "The Greek translation \"Προσαρμοσμένα\" (Prosarmosmena) translates more closely to \"Customized\" or \"Adapted\" rather than the English \"Custom\". While related, it's not a direct equivalent. A more accurate translation, depending on the specific context, might be \"Εξατομικευμένα\" (Exatomikeymena) or simply \"Προσαρμοσμένα\" if describing a specific set of customizations.",
-          "suggestion": "Consider alternatives like \"Εξατομικευμένα\" or re-evaluate context to see if 'Προσαρμοσμένα' is sufficiently accurate."
+          "description": "The Greek translation \"Προσαρμοσμένα\" (Prosarmozmena) translates more closely to 'Customized' or 'Adapted' rather than simply 'Custom'. While related, it doesn't perfectly capture the meaning of 'Custom'.",
+          "suggestion": "Consider alternatives like \"Εξατομικευμένο\" (Exatomikeymeno) which translates to 'Personalized' or 'Custom', or a more literal translation depending on the context."
         }
       ],
       "approved_at": null
@@ -116,8 +108,8 @@
       "ai_spell_check_issues": [
         {
           "type": "incorrect_translation",
-          "description": "The French translation \"Personnalisées\" is a plural form, while the English term \"Custom\" in this context (likely referring to a single custom option or feature) should ideally be the singular form.",
-          "suggestion": "Personnalisée"
+          "description": "The translation \"Personnalisées\" is acceptable, but \"Personnalisé\" (singular) might be more appropriate depending on the context. \"Personnalisées\" implies a plural meaning, while \"Custom\" can often refer to a single customized item.",
+          "suggestion": "Consider 'Personnalisé' if the context suggests a single custom item."
         }
       ],
       "approved_at": null
@@ -128,8 +120,8 @@
       "ai_spell_check_issues": [
         {
           "type": "incorrect_translation",
-          "description": "The Armenian translation \"Հարմարեցնել\" (Harmartsnel) translates to 'to customize' or 'to adapt'. While 'custom' can involve adaptation, it's more directly related to something being made or designed to a specific need. A more direct translation of 'Custom' might be something like 'Տարանցված' (Tarantzvad) or 'Պատվերով' (Patverov), though these aren't perfect.",
-          "suggestion": "Consider alternative translations like 'Տարանցված' (Tarantzvad) or 'Պատվերով' (Patverov) to more closely reflect the meaning of 'Custom'."
+          "description": "The Armenian translation \"Հարմարեցնել\" (Harmartsetnel) translates to 'to adapt' or 'to customize', but it's a verb. \"Custom\" is an adjective or noun and requires a different translation to accurately convey its meaning.",
+          "suggestion": "Consider using a noun like \"Մարմնավորում\" (Marmnavorum - embodiment/customization) or \"Անհատականություն\" (Anhatakanut'yun - individuality/customization) depending on the context."
         }
       ],
       "approved_at": null
@@ -194,8 +186,8 @@
       "ai_spell_check_issues": [
         {
           "type": "incorrect_translation",
-          "description": "While \"Particularizat\" can mean \"customized\" or \"specialized,\" it doesn't directly translate the meaning of \"Custom\" in this context, which often refers to something unique or tailored. A more accurate translation might be \"Personalizat\" or \"Modificat\".",
-          "suggestion": "Consider \"Personalizat\" or \"Modificat\"."
+          "description": "While 'Particularizat' can sometimes be appropriate, it doesn't accurately convey the meaning of 'Custom' in most contexts. 'Custom' often refers to personalized, bespoke, or tailored options. 'Particularizat' implies something that has been categorized or made specific.",
+          "suggestion": "Consider alternatives like 'Personalizat', 'Modificat', 'Individualizat', or 'Specializat', depending on the intended context."
         }
       ],
       "approved_at": null
@@ -230,8 +222,8 @@
       "ai_spell_check_issues": [
         {
           "type": "incorrect_translation",
-          "description": "The Serbian (Cyrillic) translation 'Прилагођени' while meaning 'customized' or 'adjusted', is not the most common or direct translation of 'Custom' in this context. 'Прилагођени' implies something has been altered or adapted. A more direct and often preferred translation would be 'Примерни'.",
-          "suggestion": "Примерни"
+          "description": "The Serbian (Cyrillic) translation 'Прилагођени' while technically meaning 'adapted' or 'adjusted', isn't the most accurate or natural translation of 'Custom'. It implies a modification rather than something created or designed specifically.",
+          "suggestion": "Consider 'Примерски' (Primerski) which directly translates to 'custom' or 'bespoke', or 'Направљен по мери' (Napračen po meri) which means 'made to measure'."
         }
       ],
       "approved_at": null
@@ -242,8 +234,8 @@
       "ai_spell_check_issues": [
         {
           "type": "incorrect_translation",
-          "description": "The Serbian (Latin) translation \"Prilagođeni\" while technically meaning 'adapted' or 'adjusted', isn't the most direct or natural translation of 'Custom' in this context. 'Custom' often implies something made or designed for a specific purpose. A more appropriate translation might be 'Posebno' or 'Individualno', depending on the specific nuance intended.",
-          "suggestion": "Consider 'Posebno' or 'Individualno' for a more accurate translation."
+          "description": "While 'Prilagođeni' can be a valid translation for 'Custom,' it implies 'adjusted' or 'adapted'. 'Custom' often refers to something made or designed specifically, and a more accurate translation might be 'Posebno izrađeni' (specially made) or 'Individualni' (individual).",
+          "suggestion": "Consider 'Posebno izrađeni' or 'Individualni' for a more precise translation of 'Custom'."
         }
       ],
       "approved_at": null
@@ -260,8 +252,8 @@
       "ai_spell_check_issues": [
         {
           "type": "incorrect_translation",
-          "description": "While \"Налаштовуваний\" is a valid Ukrainian word, it doesn't perfectly capture the meaning of \"Custom\" in this context. \"Custom\" often refers to a personalized or unique setting or option. \"Налаштовуваний\" leans more towards something that *can* be adjusted, rather than something already personalized. Other options like \"Кастомний\" (a transliteration) or \"Спеціальний\" (special) might be more appropriate depending on the specific context.",
-          "suggestion": "Consider alternatives such as \"Кастомний\" or \"Спеціальний\" depending on the context."
+          "description": "While \"Налаштовуваний\" is a possible translation for \"Custom,\" it's quite formal and potentially less suitable depending on the context. A more common and often better translation, especially for UI elements, would be \"Власноруч\" or \"Змінюваний\".  \"Налаштовуваний\" implies a complex, detailed customization process.",
+          "suggestion": "Consider \"Власноруч\" or \"Змінюваний\" depending on the specific context."
         }
       ],
       "approved_at": null
