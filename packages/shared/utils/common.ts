// (c) Copyright Ascensio System SIA 2009-2025
//
// This program is a free software product.
// You can redistribute it and/or modify it under the terms
// of the GNU Affero General Public License (AGPL) version 3 as published by the Free Software
// Foundation. In accordance with Section 7(a) of the GNU AGPL its Section 15 shall be amended
// to the effect that Ascensio System SIA expressly excludes the warranty of non-infringement of
// any third-party rights.
//
// This program is distributed WITHOUT ANY WARRANTY, without even the implied warranty
// of MERCHANTABILITY or FITNESS FOR A PARTICULAR  PURPOSE. For details, see
// the GNU AGPL at: http://www.gnu.org/licenses/agpl-3.0.html
//
// You can contact Ascensio System SIA at Lubanas st. 125a-25, Riga, Latvia, EU, LV-1021.
//
// The  interactive user interfaces in modified source and object code versions of the Program must
// display Appropriate Legal Notices, as required under Section 5 of the GNU AGPL version 3.
//
// Pursuant to Section 7(b) of the License you must retain the original Product logo when
// distributing the program. Pursuant to Section 7(e) we decline to grant you any rights under
// trademark law for use of our trademarks.
//
// All the Product's GUI elements, including illustrations and icon sets, as well as technical writing
// content are licensed under the terms of the Creative Commons Attribution-ShareAlike 4.0
// International. See the License terms at http://creativecommons.org/licenses/by-sa/4.0/legalcode

/* eslint-disable no-console */
/* eslint-disable no-multi-str */
/* eslint-disable no-plusplus */

import type { Location } from "@remix-run/router";
import find from "lodash/find";
import moment from "moment-timezone";
import { findWindows } from "windows-iana";
import { isMobile } from "react-device-detect";
import { I18nextProviderProps } from "react-i18next";
import sjcl from "sjcl";
import resizeImage from "resize-image";

import LoginPageSvgUrl from "PUBLIC_DIR/images/logo/loginpage.svg?url";
import DarkLoginPageSvgUrl from "PUBLIC_DIR/images/logo/dark_loginpage.svg?url";
import LeftMenuSvgUrl from "PUBLIC_DIR/images/logo/leftmenu.svg?url";
import DocseditorSvgUrl from "PUBLIC_DIR/images/logo/docseditor.svg?url";
import LightSmallSvgUrl from "PUBLIC_DIR/images/logo/lightsmall.svg?url";
import DocsEditoRembedSvgUrl from "PUBLIC_DIR/images/logo/docseditorembed.svg?url";
import DarkLightSmallSvgUrl from "PUBLIC_DIR/images/logo/dark_lightsmall.svg?url";
import FaviconIco from "PUBLIC_DIR/images/logo/favicon.ico";

import BackgroundPatternReactSvgUrl from "PUBLIC_DIR/images/background.pattern.react.svg?url";
import BackgroundPatternOrangeReactSvgUrl from "PUBLIC_DIR/images/background.pattern.orange.react.svg?url";
import BackgroundPatternGreenReactSvgUrl from "PUBLIC_DIR/images/background.pattern.green.react.svg?url";
import BackgroundPatternRedReactSvgUrl from "PUBLIC_DIR/images/background.pattern.red.react.svg?url";
import BackgroundPatternPurpleReactSvgUrl from "PUBLIC_DIR/images/background.pattern.purple.react.svg?url";
import BackgroundPatternLightBlueReactSvgUrl from "PUBLIC_DIR/images/background.pattern.lightBlue.react.svg?url";
import BackgroundPatternBlackReactSvgUrl from "PUBLIC_DIR/images/background.pattern.black.react.svg?url";

import { AvatarRole } from "../components/avatar/Avatar.enums";

import { flagsIcons } from "./image-flags";

import { parseAddress } from "./email";

import {
  FolderType,
  RoomsType,
  ThemeKeys,
  ErrorKeys,
  WhiteLabelLogoType,
  EmployeeType,
  UrlActionType,
} from "../enums";
import {
  COOKIE_EXPIRATION_YEAR,
  LANGUAGE,
  PUBLIC_MEDIA_VIEW_URL,
  RTL_LANGUAGES,
} from "../constants";

import { TI18n, TTranslation } from "../types";
import { TUser } from "../api/people/types";
import { TFolder, TFile, TGetFolder } from "../api/files/types";
import { TRoom } from "../api/rooms/types";
import { TPasswordHash, TTimeZone } from "../api/settings/types";
import TopLoaderService from "../components/top-loading-indicator";

import { Encoder } from "./encoder";
import { combineUrl } from "./combineUrl";
import { getCookie, setCookie } from "./cookie";
import { checkIsSSR } from "./device";
import { hasOwnProperty } from "./object";
import { TFrameConfig } from "../types/Frame";

export const desktopConstants = Object.freeze({
  domain: !checkIsSSR() && window.location.origin,
  provider: "onlyoffice",
  cryptoEngineId: "{FFF0E1EB-13DB-4678-B67D-FF0A41DBBCEF}",
});

let timer: null | ReturnType<typeof setTimeout> = null;
type I18n = I18nextProviderProps["i18n"];

export function changeLanguage(i18n: TI18n, currentLng = getCookie(LANGUAGE)) {
  return currentLng
    ? i18n.language !== currentLng
      ? i18n.changeLanguage(currentLng)
      : Promise.resolve((...args: string[]) => i18n.t(...args))
    : i18n.changeLanguage("en");
}

export function createPasswordHash(
  password: string,
  hashSettings?: TPasswordHash,
) {
  if (
    !password ||
    !hashSettings ||
    typeof password !== "string" ||
    typeof hashSettings !== "object" ||
    !hasOwnProperty(hashSettings, "salt") ||
    !hasOwnProperty(hashSettings, "size") ||
    !hasOwnProperty(hashSettings, "iterations") ||
    typeof hashSettings.size !== "number" ||
    typeof hashSettings.iterations !== "number" ||
    typeof hashSettings.salt !== "string"
  )
    throw new Error("Invalid params.");

  const { size, iterations, salt } = hashSettings;

  let bits = sjcl.misc.pbkdf2(password, salt, iterations);
  bits = bits.slice(0, size / 32);
  const hash = sjcl.codec.hex.fromBits(bits);

  return hash;
}

export const isPublicRoom = () => {
  return (
    window.location.pathname === "/rooms/share" ||
    window.location.pathname.includes(PUBLIC_MEDIA_VIEW_URL)
  );
};

export const isPublicPreview = () => {
  return window.location.pathname.includes("/share/preview/");
};

export const parseDomain = (
  domain: string,
  setError: Function,
  t: (key: string) => string,
) => {
  const parsedDomain = parseAddress(`test@${domain}`);

  if (parsedDomain?.parseErrors && parsedDomain?.parseErrors.length > 0) {
    const translatedErrors = parsedDomain.parseErrors.map((error) => {
      switch (error.errorKey) {
        case ErrorKeys.LocalDomain:
          return t("Common:LocalDomain");
        case ErrorKeys.IncorrectDomain:
        case ErrorKeys.IncorrectEmail:
          return t("Common:IncorrectDomain");
        case ErrorKeys.DomainIpAddress:
          return t("Common:DomainIpAddress");
        case ErrorKeys.PunycodeDomain:
          return t("Common:PunycodeDomain");
        case ErrorKeys.PunycodeLocalPart:
          return t("Common:PunycodeLocalPart");
        case ErrorKeys.IncorrectLocalPart:
          return t("Common:IncorrectLocalPart");
        case ErrorKeys.SpacesInLocalPart:
          return t("Common:SpacesInLocalPart");
        case ErrorKeys.MaxLengthExceeded:
          return t("Common:MaxLengthExceeded");
        default:
          return t("Common:IncorrectDomain");
      }
    });

    setError(translatedErrors);
  }

  return parsedDomain.isValid();
};

export const validatePortalName = (
  value: string,
  nameValidator: { minLength: number; maxLength: number; regex: RegExp },
  setError: Function,
  t: TTranslation,
) => {
  const validName = new RegExp(nameValidator.regex);
  switch (true) {
    case value === "":
      return setError(t("Settings:PortalNameEmpty"));
    case value.length < nameValidator.minLength ||
      value.length > nameValidator.maxLength:
      return setError(
        t("Settings:PortalNameLength", {
          minLength: nameValidator.minLength.toString(),
          maxLength: nameValidator.maxLength.toString(),
        }),
      );
    case !validName.test(value):
      return setError(t("Settings:PortalNameIncorrect"));

    default:
      setError(null);
  }
  return validName.test(value);
};

export const getShowText = () => {
  const showArticle = localStorage.getItem("showArticle");

  if (showArticle) {
    return JSON.parse(showArticle) === "true";
  }

  return false;
};

export const isManagement = () => {
  return window.location.pathname.includes("management");
};

export function updateTempContent(isAuth = false) {
  if (isAuth) {
    const el = document.getElementById("burger-loader-svg");
    if (el) {
      el.style.display = "block";
    }

    const el1 = document.getElementById("logo-loader-svg");
    if (el1) {
      el1.style.display = "block";
    }

    const el2 = document.getElementById("avatar-loader-svg");
    if (el2) {
      el2.style.display = "block";
    }
  } else {
    const tempElm = document.getElementById("temp-content");
    if (tempElm) {
      tempElm.outerHTML = "";
    }
  }
}

export function hideLoader() {
  if (isMobile) return;
  if (timer) {
    clearTimeout(timer);
    timer = null;
  }
  TopLoaderService.end();
}

export function showLoader() {
  if (isMobile) return;

  hideLoader();
  TopLoaderService.cancel();
  // timer = setTimeout(() => {
  TopLoaderService.start();
  // }, 500);
}

export function showProgress() {
  if (isMobile) return;
  TopLoaderService.cancel();
  TopLoaderService.start();
}

export function isMe(user: TUser, userName: string) {
  return (
    user && user.id && (userName === "@self" || user.userName === userName)
  );
}

export function isAdmin(currentUser: TUser) {
  return (
    currentUser.isAdmin ||
    currentUser.isOwner ||
    (currentUser.listAdminModules && currentUser.listAdminModules?.length > 0)
  );
}

export const getUserAvatarRoleByType = (type: EmployeeType) => {
  switch (type) {
    case EmployeeType.Owner:
      return AvatarRole.owner;
    case EmployeeType.Admin:
      return AvatarRole.admin;
    case EmployeeType.RoomAdmin:
      return AvatarRole.manager;

    default:
      return AvatarRole.user;
  }
};

export const getUserType = (user: TUser) => {
  if (user.isOwner) return EmployeeType.Owner;
  if (isAdmin(user)) return EmployeeType.Admin;
  if (user.isRoomAdmin) return EmployeeType.RoomAdmin;
  if (user.isCollaborator) return EmployeeType.User;
  if (user.isVisitor) return EmployeeType.Guest;
  return EmployeeType.Guest;
};

export const getUserTypeTranslation = (type: EmployeeType, t: TTranslation) => {
  switch (type) {
    case EmployeeType.Owner:
      return t("Common:Owner");
    case EmployeeType.Admin:
      return t("Common:PortalAdmin", {
        productName: t("Common:ProductName"),
      });
    case EmployeeType.RoomAdmin:
      return t("Common:RoomAdmin");
    case EmployeeType.User:
      return t("Common:User");
    case EmployeeType.Guest:
    default:
      return t("Common:Guest");
  }
};

export function clickBackdrop() {
  const elms = document.getElementsByClassName(
    "backdrop-active",
  ) as HTMLCollectionOf<HTMLDivElement>;

  if (elms && elms.length > 0) {
    elms[0].click();
  }
}

export function objectToGetParams(object: {}) {
  const params = Object.entries(object)
    .filter(([, value]) => value !== undefined && value !== null)
    .map(
      ([key, value]) =>
        `${encodeURIComponent(key)}=${encodeURIComponent(String(value))}`,
    );

  return params.length > 0 ? `?${params.join("&")}` : "";
}

export function toCommunityHostname(hostname: string) {
  let communityHostname;
  try {
    communityHostname =
      hostname.indexOf("m.") > -1
        ? hostname.substring(2, hostname.length)
        : hostname;
  } catch (e) {
    console.error(e);
    communityHostname = hostname;
  }

  return communityHostname;
}

export function getProviderTranslation(
  provider: string,
  t: (key: string) => string,
  linked = false,
  signUp = false,
) {
  const capitalizeProvider =
    provider.charAt(0).toUpperCase() + provider.slice(1);
  if (linked) {
    return `${t("Common:Disconnect")} ${capitalizeProvider}`;
  }

  switch (provider) {
    case "apple":
      return signUp ? t("Common:SignUpWithApple") : t("Common:SignInWithApple");
    case "google":
      return signUp
        ? t("Common:SignUpWithGoogle")
        : t("Common:SignInWithGoogle");
    case "facebook":
      return signUp
        ? t("Common:SignUpWithFacebook")
        : t("Common:SignInWithFacebook");
    case "twitter":
      return signUp
        ? t("Common:SignUpWithTwitter")
        : t("Common:SignInWithTwitter");
    case "linkedin":
      return signUp
        ? t("Common:SignUpWithLinkedIn")
        : t("Common:SignInWithLinkedIn");
    case "microsoft":
      return signUp
        ? t("Common:SignUpWithMicrosoft")
        : t("Common:SignInWithMicrosoft");
    case "sso":
      return signUp ? t("Common:SignUpWithSso") : t("Common:SignInWithSso");
    case "zoom":
      return signUp ? t("Common:SignUpWithZoom") : t("Common:SignInWithZoom");
    default:
      return "";
  }
}
export function getProviderLabel(provider: string, t: (key: string) => string) {
  switch (provider) {
    case "apple":
      return t("Common:ProviderApple");
    case "google":
      return t("Common:ProviderGoogle");
    case "facebook":
      return t("Common:ProviderFacebook");
    case "twitter":
      return t("Common:ProviderTwitter");
    case "linkedin":
      return t("Common:ProviderLinkedIn");
    case "microsoft":
      return t("Common:ProviderMicrosoft");
    case "sso":
      return t("Common:SSO");
    case "zoom":
      return t("Common:ProviderZoom");
    case "sso-full":
      return t("Common:ProviderSsoSetting");
    default:
      return "";
  }
}

export const getLifetimePeriodTranslation = (
  period: number,
  t: TTranslation,
) => {
  switch (period) {
    case 0:
      return t("Common:Days").toLowerCase();
    case 1:
      return t("Common:Months").toLowerCase();
    case 2:
      return t("Common:Years").toLowerCase();

    default:
      return t("Common:Days").toLowerCase();
  }
};

export const isLanguageRtl = (lng: string) => {
  if (!lng) return;

  const splittedLng = lng.split("-");
  return RTL_LANGUAGES.includes(splittedLng[0]);
};

export const getDirectionByLanguage = (lng: string) => {
  return isLanguageRtl(lng) ? "rtl" : "ltr";
};

// temporary function needed to replace rtl language in Editor to ltr
export const getLtrLanguageForEditor = (
  userLng: string | undefined,
  portalLng: string,
  isEditor: boolean = false,
): string => {
  let isEditorPath;
  if (typeof window !== "undefined") {
    isEditorPath = window?.location.pathname.indexOf("doceditor") !== -1;
  }
  const isUserLngRtl = isLanguageRtl(userLng || "en");
  // const isPortalLngRtl = isLanguageRtl(portalLng);

  if (userLng === undefined && portalLng) return portalLng;

  if ((!isEditor && !isEditorPath) || (userLng && !isUserLngRtl))
    return userLng || "en";

  return "en";
};

export function loadScript(
  url: string,
  id: string,
  onLoad: (e: Event) => void,
  onError: OnErrorEventHandler,
) {
  try {
    const script = document.createElement("script");
    script.setAttribute("type", "text/javascript");
    script.setAttribute("id", id);

    if (onLoad) script.onload = onLoad;
    if (onError) script.onerror = onError;

    script.src = url;
    script.async = true;

    document.body.appendChild(script);
  } catch (e) {
    console.error(e);
  }
}

export function isRetina() {
  if (window.devicePixelRatio > 1) return true;

  const mediaQuery =
    "(-webkit-min-device-pixel-ratio: 1.5),\
      (min--moz-device-pixel-ratio: 1.5),\
      (-o-min-device-pixel-ratio: 3/2),\
      (min-resolution: 1.5dppx),\
      (min-device-pixel-ratio: 1.5)";

  if (window.matchMedia && window.matchMedia(mediaQuery).matches) return true;
  return false;
}

export function convertLanguage(key: string) {
  switch (key) {
    case "en":
      return "en-GB";
    case "ru-RU":
      return "ru";
    case "de-DE":
      return "de";
    case "it-IT":
      return "it";
    case "fr-FR":
      return "fr";
    default:
      return key;
  }
}

export function convertToLanguage(key: string) {
  if (!key) return;

  const splittedKey = key.split("-");

  if (splittedKey.length > 1) return splittedKey[0];

  return key;
}

export function sleep(ms: number) {
  return new Promise((resolve) => {
    setTimeout(resolve, ms);
  });
}

export function isElementInViewport(el: HTMLElement) {
  if (!el) return;

  const rect = el.getBoundingClientRect();

  return (
    rect.top >= 0 &&
    rect.left >= 0 &&
    rect.bottom <=
      (window.innerHeight || document.documentElement.clientHeight) &&
    rect.right <= (window.innerWidth || document.documentElement.clientWidth)
  );
}

export function assign(
  objParam: { [key: string]: {} },
  keyPath: string[],
  value: {},
) {
  let obj = objParam;
  const lastKeyIndex = keyPath.length - 1;
  for (let i = 0; i < lastKeyIndex; ++i) {
    const key = keyPath[i];
    if (!(key in obj)) {
      obj[key] = {};
    }
    obj = obj[key];
  }
  obj[keyPath[lastKeyIndex]] = value;
}

export function getOAuthToken(
  tokenGetterWin: Window | string | null,
): Promise<string> {
  return new Promise((resolve, reject) => {
    localStorage.removeItem("code");
    const interval: ReturnType<typeof setInterval> = setInterval(() => {
      try {
        const code = localStorage.getItem("code");
        if (typeof tokenGetterWin !== "string") {
          if (code) {
            localStorage.removeItem("code");
            clearInterval(interval);
            resolve(code);
          } else if (tokenGetterWin && tokenGetterWin.closed) {
            clearInterval(interval);
            reject();
          }
        }
      } catch (e) {
        clearInterval(interval);
        reject(e);
      }
    }, 500);
  });
}

export function getLoginLink(token: string, code: string) {
  return combineUrl(
    window.ClientConfig?.proxy?.url,
    `/login.ashx?p=${token}&code=${code}`,
  );
}

const FRAME_NAME = "frameDocSpace";

const getFrameId = () => {
  return window.self.name.replace(`${FRAME_NAME}__#`, "");
};

export const frameCallbackData = (methodReturnData: unknown) => {
  window.parent.postMessage(
    JSON.stringify({
      type: "onMethodReturn",
      frameId: getFrameId(),
      methodReturnData,
    }),
    "*",
  );
};

export const frameCallEvent = (eventReturnData: unknown) => {
  window.parent.postMessage(
    JSON.stringify({
      type: "onEventReturn",
      frameId: getFrameId(),
      eventReturnData,
    }),
    "*",
  );
};

export const frameCallCommand = (
  commandName: string,
  commandData?: unknown,
) => {
  window.parent.postMessage(
    JSON.stringify({
      type: "onCallCommand",
      frameId: getFrameId(),
      commandName,
      commandData,
    }),
    "*",
  );
};

// Done in a similar way to server code
// https://github.com/ONLYOFFICE/DocSpace-server/blob/master/common/ASC.Common/Utils/CommonFileSizeComment.cs
export const getPowerFromBytes = (bytes: number, maxPower = 6) => {
  const power = Math.floor(Math.log(bytes) / Math.log(1024));
  return power <= maxPower ? power : maxPower;
};

export const getSizeFromBytes = (bytes: number, power: number) => {
  const size = bytes / 1024 ** power;
  const truncateToTwo = Math.trunc(size * 100) / 100;

  return truncateToTwo;
};

export const getConvertedSize = (t: (key: string) => string, bytes: number) => {
  let power = 0;
  let resultSize = bytes;

  const sizeNames = [
    t("Common:Bytes"),
    t("Common:Kilobyte"),
    t("Common:Megabyte"),
    t("Common:Gigabyte"),
    t("Common:Terabyte"),
    t("Common:Petabyte"),
    t("Common:Exabyte"),
  ];

  if (bytes <= 0) return `${`0 ${t("Common:Bytes")}`}`;

  if (bytes >= 1024) {
    power = getPowerFromBytes(bytes, sizeNames.length - 1);
    resultSize = getSizeFromBytes(bytes, power);
  }

  return `${resultSize} ${sizeNames[power]}`;
};

//

export const getConvertedQuota = (
  t: (key: string) => string,
  bytes: number,
) => {
  if (bytes === -1) return t("Common:Unlimited");
  return getConvertedSize(t, bytes);
};

export const getSpaceQuotaAsText = (
  t: (key: string) => string,
  usedSpace: number,
  quotaLimit: number,
  isDefaultQuotaSet: boolean,
) => {
  const usedValue = getConvertedQuota(t, usedSpace);

  if (!isDefaultQuotaSet) return usedValue;

  if (!quotaLimit) return usedValue;

  const quotaValue = getConvertedQuota(t, quotaLimit);

  return `${usedValue} / ${quotaValue}`;
};

export const conversionToBytes = (size: number, power: number) => {
  const value = Math.ceil(size * 1024 ** power);

  return value.toString();
};

export const getBgPattern = (colorSchemeId: number | undefined) => {
  switch (colorSchemeId) {
    case 1:
      return `url('${BackgroundPatternReactSvgUrl}')`;
    case 2:
      return `url('${BackgroundPatternOrangeReactSvgUrl}')`;
    case 3:
      return `url('${BackgroundPatternGreenReactSvgUrl}')`;
    case 4:
      return `url('${BackgroundPatternRedReactSvgUrl}')`;
    case 5:
      return `url('${BackgroundPatternPurpleReactSvgUrl}')`;
    case 6:
      return `url('${BackgroundPatternLightBlueReactSvgUrl}')`;
    case 7:
      return `url('${BackgroundPatternBlackReactSvgUrl}')`;
    default:
      return `url('${BackgroundPatternReactSvgUrl}')`;
  }
};

export const getDaysLeft = (date: Date) => {
  return moment(date).startOf("day").diff(moment().startOf("day"), "days");
};

export const getDaysRemaining = (autoDelete: Date) => {
  const daysRemaining = getDaysLeft(autoDelete);

  if (daysRemaining <= 0) return "<1";
  return `${daysRemaining}`;
};

export const getFileExtension = (fileTitleParam: string) => {
  let fileTitle = fileTitleParam;
  if (!fileTitle) {
    return "";
  }
  fileTitle = fileTitle.trim();
  const posExt = fileTitle.lastIndexOf(".");
  return posExt >= 0 ? fileTitle.substring(posExt).trim().toLowerCase() : "";
};

export const sortInDisplayOrder = (folders: TGetFolder[]) => {
  const sorted = [];

  const myFolder = find(
    folders,
    (folder) => folder.current.rootFolderType === FolderType.USER,
  );
  if (myFolder) sorted.push(myFolder);

  const shareRoom = find(
    folders,
    (folder) => folder.current.rootFolderType === FolderType.Rooms,
  );
  if (shareRoom) sorted.push(shareRoom);

  const archiveRoom = find(
    folders,
    (folder) => folder.current.rootFolderType === FolderType.Archive,
  );
  if (archiveRoom) sorted.push(archiveRoom);

  const shareFolder = find(
    folders,
    (folder) => folder.current.rootFolderType === FolderType.SHARE,
  );
  if (shareFolder) sorted.push(shareFolder);

  const favoritesFolder = find(
    folders,
    (folder) => folder.current.rootFolderType === FolderType.Favorites,
  );
  if (favoritesFolder) sorted.push(favoritesFolder);

  const recentFolder = find(
    folders,
    (folder) => folder.current.rootFolderType === FolderType.Recent,
  );
  if (recentFolder) sorted.push(recentFolder);

  const privateFolder = find(
    folders,
    (folder) => folder.current.rootFolderType === FolderType.Privacy,
  );
  if (privateFolder) sorted.push(privateFolder);

  const commonFolder = find(
    folders,
    (folder) => folder.current.rootFolderType === FolderType.COMMON,
  );
  if (commonFolder) sorted.push(commonFolder);

  const projectsFolder = find(
    folders,
    (folder) => folder.current.rootFolderType === FolderType.Projects,
  );
  if (projectsFolder) sorted.push(projectsFolder);

  const trashFolder = find(
    folders,
    (folder) => folder.current.rootFolderType === FolderType.TRASH,
  );
  if (trashFolder) sorted.push(trashFolder);

  return sorted;
};

export const getFolderClassNameByType = (folderType: FolderType) => {
  switch (folderType) {
    case FolderType.USER:
      return "tree-node-my";
    case FolderType.SHARE:
      return "tree-node-share";
    case FolderType.COMMON:
      return "tree-node-common";
    case FolderType.Projects:
      return "tree-node-projects";
    case FolderType.Favorites:
      return "tree-node-favorites";
    case FolderType.Recent:
      return "tree-node-recent";
    case FolderType.Privacy:
      return "tree-node-privacy";
    case FolderType.TRASH:
      return "tree-node-trash";
    default:
      return "";
  }
};

export const decodeDisplayName = <T extends TFile | TFolder | TRoom>(
  items: T[],
) => {
  return items.map((item) => {
    if (!item) return item;

    if ("updatedBy" in item) {
      const updatedBy = item.updatedBy as {};
      if (
        updatedBy &&
        "displayName" in updatedBy &&
        updatedBy.displayName &&
        typeof updatedBy.displayName === "string"
      )
        updatedBy.displayName = Encoder.htmlDecode(updatedBy.displayName);
    }

    if ("createdBy" in item) {
      const createdBy = item.createdBy as {};
      if (
        createdBy &&
        "displayName" in createdBy &&
        createdBy.displayName &&
        typeof createdBy.displayName === "string"
      )
        createdBy.displayName = Encoder.htmlDecode(createdBy.displayName);
    }

    return item;
  });
};

export const checkFilterInstance = (
  filterObject: {},
  certainClass: { prototype: {} },
) => {
  const isInstance =
    filterObject.constructor.name === certainClass.prototype.constructor.name;

  if (!isInstance)
    throw new Error(
      `Filter ${filterObject.constructor.name} isn't an instance of   ${certainClass.prototype.constructor.name}`,
    );

  return isInstance;
};

export const toUrlParams = (
  obj: { [key: string]: unknown },
  skipNull: boolean,
) => {
  let str = "";

  Object.keys(obj).forEach((key) => {
    if (skipNull && !obj[key]) return;

    if (str !== "") {
      str += "&";
    }

    const item = obj[key];

    // added for double employeetype or room type
    if (Array.isArray(item) && (key === "employeetypes" || key === "type")) {
      for (let i = 0; i < item.length; i += 1) {
        str += `${key}=${encodeURIComponent(item[i])}`;
        if (i !== item.length - 1) {
          str += "&";
        }
      }
    } else if (typeof item === "object") {
      str += `${key}=${encodeURIComponent(JSON.stringify(item))}`;
    } else if (
      typeof item === "string" ||
      typeof item === "number" ||
      typeof item === "boolean"
    ) {
      str += `${key}=${encodeURIComponent(item)}`;
    }
  });

  return str;
};

const groupParamsByKey = (params: URLSearchParams) =>
  Array.from(params.entries()).reduce(
    (accumulator: { [key: string]: string | string[] }, [key, value]) => {
      if (accumulator[key]) {
        accumulator[key] = Array.isArray(accumulator[key])
          ? [...accumulator[key], value]
          : [accumulator[key], value];
      } else {
        accumulator[key] = value;
      }
      return accumulator;
    },
    {},
  );

export const parseURL = (searchUrl: string) => {
  const params = new URLSearchParams(searchUrl);
  const entries: { [key: string]: string | string[] } =
    groupParamsByKey(params);
  return entries;
};

export function getObjectByLocation(location: Location) {
  if (!location.search || !location.search.length) return null;

  try {
    const searchUrl = location.search.substring(1);
    const params = parseURL(searchUrl);
    return params;
  } catch (e) {
    console.error(e);
    return {};
  }
}

export function tryParse(str: string) {
  try {
    if (!str) return undefined;

    return JSON.parse(str);
  } catch (e) {
    console.error(e);
    return undefined;
  }
}

export function tryParseArray(str: string) {
  try {
    const res = tryParse(str);

    if (!Array.isArray(res)) return undefined;

    return res;
  } catch (e) {
    console.error(e);
    return undefined;
  }
}

export const RoomsTypeValues = Object.values(RoomsType).filter(
  (item): item is number => typeof item === "number",
);

export const RoomsTypes = RoomsTypeValues.reduce<Record<number, number>>(
  (acc, current) => {
    if (typeof current === "string") return { ...acc };
    return { ...acc, [current]: current };
  },
  {},
);

export const getSystemTheme = () => {
  if (typeof window !== "undefined") {
    const isDesktopClient = window?.AscDesktopEditor !== undefined;
    const desktopClientTheme = window?.RendererProcessVariable?.theme;
    const isDark =
      desktopClientTheme?.id === "theme-dark" ||
      desktopClientTheme?.id === "theme-contrast-dark" ||
      (desktopClientTheme?.id === "theme-system" &&
        desktopClientTheme?.system === "dark");

    return isDesktopClient
      ? isDark
        ? ThemeKeys.DarkStr
        : ThemeKeys.BaseStr
      : window.matchMedia &&
          window.matchMedia("(prefers-color-scheme: dark)").matches
        ? ThemeKeys.DarkStr
        : ThemeKeys.BaseStr;
  }

  return ThemeKeys.BaseStr;
};

export const getEditorTheme = (theme?: ThemeKeys) => {
  const systemTheme =
    getSystemTheme() === ThemeKeys.DarkStr ? "default-dark" : "default-light";

  switch (theme) {
    case ThemeKeys.BaseStr:
      return "default-light";
    case ThemeKeys.DarkStr:
      return "default-dark";
    case ThemeKeys.SystemStr:
      return systemTheme;
    default:
      return systemTheme;
  }
};

const languages: string[] = ["ar-SA"];
export const isBetaLanguage = (language: string): boolean => {
  return languages.includes(language);
};

export const getLogoFromPath = (path: string) => {
  if (!path || path.indexOf("images/logo/") === -1) return path;

  const name = path.split("/").pop();

  switch (name) {
    case "aboutpage.svg":
    case "loginpage.svg":
      return LoginPageSvgUrl;
    case "dark_loginpage.svg":
      return DarkLoginPageSvgUrl;
    case "leftmenu.svg":
    case "dark_leftmenu.svg":
      return LeftMenuSvgUrl;
    case "dark_aboutpage.svg":
    case "dark_lightsmall.svg":
      return DarkLightSmallSvgUrl;
    case "docseditor.svg":
      return DocseditorSvgUrl;
    case "lightsmall.svg":
      return LightSmallSvgUrl;
    case "docseditorembed.svg":
      return DocsEditoRembedSvgUrl;
    case "favicon.ico":
      return FaviconIco;
    default:
      break;
  }

  return path;
};

export type FolderTypeValueOf = (typeof FolderType)[keyof typeof FolderType];

export const getIconPathByFolderType = (
  folderType?: FolderTypeValueOf,
): string => {
  const defaultPath = "folder.svg";

  const folderIconPath: Partial<Record<FolderTypeValueOf, string>> = {
    [FolderType.Done]: "folderComplete.svg",
    [FolderType.InProgress]: "folderInProgress.svg",
    [FolderType.DEFAULT]: defaultPath,
  };

  return folderIconPath[folderType ?? FolderType.DEFAULT] ?? defaultPath;
};

export const insertTagManager = (id: string) => {
  const script = document.createElement("script");
  script.innerHTML = `(function(w,d,s,l,i){w[l]=w[l]||[];w[l].push({'gtm.start':
  new Date().getTime(),event:'gtm.js'});var f=d.getElementsByTagName(s)[0],
  j=d.createElement(s),dl=l!='dataLayer'?'&l='+l:'';j.async=true;j.src=
  'https://www.googletagmanager.com/gtm.js?id='+i+dl;f.parentNode.insertBefore(j,f);
  })(window,document,'script','dataLayer','${id}');`;

  const noScript = document.createElement("noscript");
  noScript.innerHTML = `<iframe src="https://www.googletagmanager.com/ns.html?id=${id}"
  height="0" width="0" style="display:none;visibility:hidden"></iframe>`;

  document.head.insertBefore(script, document.head.childNodes[0]);
  document.body.insertBefore(noScript, document.body.childNodes[0]);
};

export const insertDataLayer = (id: string) => {
  window.dataLayer = window.dataLayer || [];
  window.dataLayer.push({ user_id: id });
};

export const mapCulturesToArray = (
  culturesArg: string[],
  isBetaBadge: boolean = true,
  i18nArg?: I18n,
) => {
  let t = null;

  if (i18nArg) {
    t = i18nArg.getFixedT(null, "Common");
  }

  return culturesArg.map((culture, index) => {
    let iconName = culture;

    switch (culture) {
      case "sr-Cyrl-RS":
      case "sr-Latn-RS":
        iconName = "sr";
        break;
      default:
        break;
    }

    const icon = flagsIcons?.get(`${iconName}.react.svg`);

    const cultureObj = t
      ? {
          key: culture,
          label: t(`Culture_${culture}`),
          icon,
          ...(isBetaBadge && { isBeta: isBetaLanguage(culture) }),
          index,
        }
      : {
          key: culture,
          icon,
          index,
        };

    return cultureObj;
  });
};

export const mapTimezonesToArray = (
  timezones: TTimeZone[],
): {
  key: string | number;
  label: string;
}[] => {
  return timezones.map((timezone) => {
    return { key: timezone.id, label: timezone.displayName };
  });
};

export const getUserTimezone = (): string => {
  return Intl.DateTimeFormat().resolvedOptions().timeZone || "UTC";
};

export const getSelectZone = (
  zones: {
    key: string | number;
    label: string;
  }[],
  userTimezone: string,
) => {
  const defaultTimezone = "UTC";
  const isWindowsZones = zones[0].key === "Dateline Standard Time"; // TODO: get from server

  if (isWindowsZones) {
    const windowsZoneKey = findWindows(userTimezone);
    return (
      zones.filter((zone) => zone.key === windowsZoneKey[0]) ||
      zones.filter((zone) => zone.key === defaultTimezone)
    );
  }
  return (
    zones.filter((zone) => zone.key === userTimezone) ||
    zones.filter((zone) => zone.key === defaultTimezone)
  );
};

export function getLogoUrl(
  logoType: WhiteLabelLogoType,
  dark: boolean = false,
  def: boolean = false,
  culture?: string,
) {
  return `/logo.ashx?logotype=${logoType}&dark=${dark}&default=${def}${culture ? `&culture=${culture}` : ""}`;
}

export const getUserTypeName = (
  isOwner: boolean,
  isPortalAdmin: boolean,
  isRoomAdmin: boolean,
  isCollaborator: boolean,
  t: TTranslation,
) => {
  if (isOwner) return t("Common:Owner");

  if (isPortalAdmin)
    return t("Common:PortalAdmin", { productName: t("Common:ProductName") });

  if (isRoomAdmin) return t("Common:RoomAdmin");

  if (isCollaborator) return t("Common:User");

  return t("Common:Guest");
};

export const getUserTypeDescription = (
  isPortalAdmin: boolean,
  isRoomAdmin: boolean,
  isCollaborator: boolean,
  t: TTranslation,
) => {
  if (isPortalAdmin)
    return t("Common:RolePortalAdminDescription", {
      productName: t("Common:ProductName"),
    });

  if (isRoomAdmin) return t("Common:RoleRoomAdminDescription");

  if (isCollaborator) return t("Common:RoleNewUserDescription");

  return t("Translations:RoleGuestDescriprion");
};
export function setLanguageForUnauthorized(culture: string) {
  setCookie(LANGUAGE, culture, {
    "max-age": COOKIE_EXPIRATION_YEAR,
  });

  if (!window) return;

  const url = new URL(window.location.href);
  const prevCulture = url.searchParams.get("culture");

  if (prevCulture) {
    const newUrl = window.location.href.replace(`&culture=${prevCulture}`, ``);

    window.history.pushState("", "", newUrl);
  }

  window.location.reload();
}

export const imageProcessing = async (file: File, maxSize?: number) => {
  const ONE_MEGABYTE = 1024 * 1024;
  const COMPRESSION_RATIO = 2;
  const NO_COMPRESSION_RATIO = 1;

  const maxImageSize = maxSize ?? ONE_MEGABYTE;
  const imageBitMap = await createImageBitmap(file);

  const { width } = imageBitMap;
  const { height } = imageBitMap;

  // @ts-expect-error imageBitMap
  const canvas = resizeImage.resize2Canvas(imageBitMap, width, height);

  async function resizeRecursiveAsync(
    img: { width: number; height: number },
    compressionRatio = COMPRESSION_RATIO,
    depth = 0,
  ): Promise<unknown> {
    const data = resizeImage.resize(
      // @ts-expect-error canvas
      canvas,
      img.width / compressionRatio,
      img.height / compressionRatio,
      resizeImage.JPEG,
    );

    const newFile = await fetch(data)
      .then((res) => res.blob())
      .then((blob) => {
        const f = new File([blob], "File name", {
          type: "image/jpg",
        });
        return f;
      });

    // const stepMessage = `Step ${depth + 1}`;
    // const sizeMessage = `size = ${file.size} bytes`;
    // const compressionRatioMessage = `compressionRatio = ${compressionRatio}`;

    // console.log(`${stepMessage} ${sizeMessage} ${compressionRatioMessage}`);

    if (newFile.size < maxImageSize) {
      return newFile;
    }

    if (depth > 5) {
      // console.log("start");
      throw new Error("recursion depth exceeded");
    }

    return new Promise((resolve) => {
      // eslint-disable-next-line no-promise-executor-return
      return resolve(newFile);
    }).then(() => resizeRecursiveAsync(img, compressionRatio + 1, depth + 1));
  }

  return resizeRecursiveAsync(
    { width, height },
    file.size > maxImageSize ? COMPRESSION_RATIO : NO_COMPRESSION_RATIO,
  );
};

export const getBackupProgressInfo = (
  opt: {
    progress: number;
    isCompleted?: boolean;
    link?: string;
    error?: string;
  },
  t: TTranslation,
  setBackupProgress: (progress: number) => void,
  setLink: (link: string) => void,
) => {
  const { isCompleted, link, error, progress } = opt;
  setBackupProgress(progress);

  if (isCompleted) {
    if (error) {
      setBackupProgress(100);
      return { error };
    }

    if (link && link.slice(0, 1) === "/") {
      setLink(link);
    }

    return { success: t("Settings:BackupCreatedSuccess") };
  }
};

<<<<<<< HEAD
type OpenUrlParams = {
  url: string;
  action: UrlActionType;
  replace?: boolean;
  isFrame?: boolean;
  frameConfig?: TFrameConfig | null;
};

export const openUrl = ({
  url,
  action,
  replace,
  isFrame,
  frameConfig,
}: OpenUrlParams) => {
  if (action === UrlActionType.Download) {
    return isFrame &&
      frameConfig?.downloadToEvent &&
      frameConfig?.events?.onDownload
      ? frameCallEvent({ event: "onDownload", data: url })
      : replace
        ? (window.location.href = url)
        : window.open(url, "_self");
  }
=======
export const getSdkScriptUrl = (version: string) => {
  return typeof window !== "undefined"
    ? `${window.location.origin}/static/scripts/sdk/${version}/api.js`
    : "";
>>>>>>> c1e93479
};<|MERGE_RESOLUTION|>--- conflicted
+++ resolved
@@ -1364,7 +1364,6 @@
   }
 };
 
-<<<<<<< HEAD
 type OpenUrlParams = {
   url: string;
   action: UrlActionType;
@@ -1389,10 +1388,10 @@
         ? (window.location.href = url)
         : window.open(url, "_self");
   }
-=======
+};
+
 export const getSdkScriptUrl = (version: string) => {
   return typeof window !== "undefined"
     ? `${window.location.origin}/static/scripts/sdk/${version}/api.js`
     : "";
->>>>>>> c1e93479
 };