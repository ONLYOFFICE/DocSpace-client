import React, { useState, useEffect } from "react";
import { inject, observer } from "mobx-react";
import { withTranslation } from "react-i18next";
import toastr from "@docspace/components/toast/toastr";

import Loaders from "@docspace/common/components/Loaders";

import { StyledUserList, StyledUserTypeHeader } from "../../styles/members";

import { ShareAccessRights } from "@docspace/common/constants";

import IconButton from "@docspace/components/icon-button";
import Text from "@docspace/components/text";
import User from "./User";
import { getAccessOptions } from "@docspace/client/src/components/panels/InvitePanel/utils";
import MembersHelper from "../../helpers/MembersHelper";

const Members = ({
  t,
  selfId,
  isOwner,
  isAdmin,

  selection,

  selectionParentRoom,
  setSelectionParentRoom,

  getRoomMembers,
  updateRoomMemberRole,

  setInvitePanelOptions,
<<<<<<< HEAD
  changeUserType,
=======
  canInviteUserInRoom,
>>>>>>> 1a362181
}) => {
  const membersHelper = new MembersHelper({ t });

  const [members, setMembers] = useState(null);
  const [showLoader, setShowLoader] = useState(false);

  const isDisabledInvite = !canInviteUserInRoom({ access: selection.access });
  const fetchMembers = async (roomId) => {
    let timerId;
    if (members) timerId = setTimeout(() => setShowLoader(true), 1000);
    let data = await getRoomMembers(roomId);
    data = data.filter((m) => m.sharedTo.email || m.sharedTo.displayName);
    clearTimeout(timerId);

    let inRoomMembers = [];
    let expectedMembers = [];
    data.map((fetchedMember) => {
      const member = {
        access: fetchedMember.access,
        ...fetchedMember.sharedTo,
      };
      if (member.activationStatus !== 2) inRoomMembers.push(member);
      else expectedMembers.push(member);
    });

    setShowLoader(false);
    return {
      inRoom: inRoomMembers,
      expected: expectedMembers,
    };
  };

  useEffect(async () => {
    if (!selectionParentRoom) return;

    if (selectionParentRoom.members) {
      setMembers(selectionParentRoom.members);
      return;
    }

    const fetchedMembers = await fetchMembers(selectionParentRoom.id);
    setSelectionParentRoom({
      ...selectionParentRoom,
      members: fetchedMembers,
    });
  }, [selectionParentRoom]);

  useEffect(async () => {
    if (!selection.isRoom) return;
    if (selectionParentRoom && selectionParentRoom.id === selection.id) return;

    const fetchedMembers = await fetchMembers(selection.id);
    setSelectionParentRoom({
      ...selection,
      members: fetchedMembers,
    });
  }, [selection]);

<<<<<<< HEAD
  const onClickInviteUsers = () => {
    const parentRoomId = selectionParentRoom.id;

=======
  const onAddUsers = () => {
    if (isDisabledInvite) return;
>>>>>>> 1a362181
    setInvitePanelOptions({
      visible: true,
      roomId: parentRoomId,
      hideSelector: false,
      defaultAccess: ShareAccessRights.ReadOnly,
    });
  };

  const onRepeatInvitation = () => {
    toastr.warning("Work in progress");
  };

  if (showLoader) return <Loaders.InfoPanelViewLoader view="members" />;
  if (!selectionParentRoom || !members) return null;

  const [currentMember] = members.inRoom.filter(
    (member) => member.id === selfId
  );

  return (
    <>
      <StyledUserTypeHeader>
        <Text className="title">
          {t("UsersInRoom")} : {members.inRoom.length}
        </Text>
        <IconButton
          className={"icon"}
          title={t("Common:AddUsers")}
          iconName="/static/images/person+.react.svg"
          isFill={true}
          onClick={onClickInviteUsers}
          size={16}
          isDisabled={isDisabledInvite}
        />
      </StyledUserTypeHeader>

      <StyledUserList>
        {Object.values(members.inRoom).map((user) => (
          <User
            key={user.id}
            t={t}
            user={user}
            membersHelper={membersHelper}
            currentMember={currentMember}
            updateRoomMemberRole={updateRoomMemberRole}
            roomId={selectionParentRoom.id}
            roomType={selectionParentRoom.roomType}
          />
        ))}
      </StyledUserList>

      {!!members.expected.length && (
        <StyledUserTypeHeader isExpect>
          <Text className="title">{t("ExpectPeople")}</Text>
          {/* <IconButton
            className={"icon"}
            title={t("Repeat invitation")}
            iconName="/static/images/e-mail+.react.svg"
            isFill={true}
            onClick={onRepeatInvitation}
            size={16}
          /> */}
        </StyledUserTypeHeader>
      )}

      <StyledUserList>
        {Object.values(members.expected).map((user) => (
          <User
            isExpect
            key={user.id}
            t={t}
            user={user}
            membersHelper={membersHelper}
            currentMember={currentMember}
            updateRoomMemberRole={updateRoomMemberRole}
            roomId={selectionParentRoom.id}
            roomType={selectionParentRoom.roomType}
          />
        ))}
      </StyledUserList>
    </>
  );
};

export default inject(({ auth, filesStore, peopleStore, dialogsStore }) => {
  const { selectionParentRoom, setSelectionParentRoom } = auth.infoPanelStore;
  const { getRoomMembers, updateRoomMemberRole } = filesStore;
  const { isOwner, isAdmin, id: selfId } = auth.userStore.user;
  const { setInvitePanelOptions } = dialogsStore;
  const { changeType: changeUserType } = peopleStore;

  return {
    selectionParentRoom,
    setSelectionParentRoom,

    getRoomMembers,
    updateRoomMemberRole,

    isOwner,
    isAdmin,
    selfId,

    setInvitePanelOptions,
    changeUserType,
  };
})(
  withTranslation([
    "InfoPanel",
    "Common",
    "Translations",
    "People",
    "PeopleTranslations",
    "Settings",
  ])(observer(Members))
);<|MERGE_RESOLUTION|>--- conflicted
+++ resolved
@@ -30,11 +30,8 @@
   updateRoomMemberRole,
 
   setInvitePanelOptions,
-<<<<<<< HEAD
   changeUserType,
-=======
   canInviteUserInRoom,
->>>>>>> 1a362181
 }) => {
   const membersHelper = new MembersHelper({ t });
 
@@ -93,14 +90,9 @@
     });
   }, [selection]);
 
-<<<<<<< HEAD
   const onClickInviteUsers = () => {
     const parentRoomId = selectionParentRoom.id;
 
-=======
-  const onAddUsers = () => {
-    if (isDisabledInvite) return;
->>>>>>> 1a362181
     setInvitePanelOptions({
       visible: true,
       roomId: parentRoomId,
@@ -185,28 +177,32 @@
   );
 };
 
-export default inject(({ auth, filesStore, peopleStore, dialogsStore }) => {
-  const { selectionParentRoom, setSelectionParentRoom } = auth.infoPanelStore;
-  const { getRoomMembers, updateRoomMemberRole } = filesStore;
-  const { isOwner, isAdmin, id: selfId } = auth.userStore.user;
-  const { setInvitePanelOptions } = dialogsStore;
-  const { changeType: changeUserType } = peopleStore;
-
-  return {
-    selectionParentRoom,
-    setSelectionParentRoom,
-
-    getRoomMembers,
-    updateRoomMemberRole,
-
-    isOwner,
-    isAdmin,
-    selfId,
-
-    setInvitePanelOptions,
-    changeUserType,
-  };
-})(
+export default inject(
+  ({ auth, filesStore, peopleStore, dialogsStore, accessRightsStore }) => {
+    const { selectionParentRoom, setSelectionParentRoom } = auth.infoPanelStore;
+    const { getRoomMembers, updateRoomMemberRole } = filesStore;
+    const { isOwner, isAdmin, id: selfId } = auth.userStore.user;
+    const { setInvitePanelOptions } = dialogsStore;
+    const { changeType: changeUserType } = peopleStore;
+    const { canInviteUserInRoom } = accessRightsStore;
+
+    return {
+      selectionParentRoom,
+      setSelectionParentRoom,
+
+      getRoomMembers,
+      updateRoomMemberRole,
+
+      isOwner,
+      isAdmin,
+      selfId,
+
+      setInvitePanelOptions,
+      changeUserType,
+      canInviteUserInRoom,
+    };
+  }
+)(
   withTranslation([
     "InfoPanel",
     "Common",
