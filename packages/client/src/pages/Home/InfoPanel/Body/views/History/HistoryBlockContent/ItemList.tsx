--- conflicted
+++ resolved
@@ -41,12 +41,8 @@
   StyledHistoryBlockFilesList,
 } from "../../../styles/history";
 
-<<<<<<< HEAD
-import { ActionByTarget } from "../FeedInfo";
+import { ActionByTarget, FeedAction } from "../FeedInfo";
 import { Feed } from "./HistoryBlockContent.types";
-=======
-import { ActionByTarget, FeedAction } from "../FeedInfo";
->>>>>>> 7fe70039
 
 const EXPANSION_THRESHOLD = 3;
 
@@ -79,10 +75,10 @@
 }: HistoryItemListProps) => {
   const totalItems = feed.related.length + 1;
   const isExpandable = totalItems > EXPANSION_THRESHOLD;
+  const [isExpanded, setIsExpanded] = useState(!isExpandable);
+
   const isStartedFilling = actionType === FeedAction.StartedFilling;
   const isSubmitted = actionType === FeedAction.Submitted;
-
-  const [isExpanded, setIsExpanded] = useState(!isExpandable);
 
   const onExpand = () => setIsExpanded(true);
 
@@ -105,7 +101,8 @@
     fileExst: getFileExtension(feed.data.oldTitle),
   };
 
-<<<<<<< HEAD
+  const isDisabledOpenLocationButton = !(isStartedFilling || isSubmitted);
+
   const handleOpenFile = (item) => {
     return (
       !isFolder &&
@@ -118,9 +115,6 @@
       )
     );
   };
-=======
-  const isDisabledOpenLocationButton = !(isStartedFilling || isSubmitted);
->>>>>>> 7fe70039
 
   return (
     <StyledHistoryBlockFilesList>
@@ -156,38 +150,18 @@
                   ) : (
                     <span className="name">{item.fileExst}</span>
                   )}
-<<<<<<< HEAD
                 </div>
               </div>
-=======
-                </>
-              ) : (
-                <span className="name">{item.fileExst}</span>
+              {isDisabledOpenLocationButton && (
+                <IconButton
+                  className="location-btn"
+                  iconName={FolderLocationReactSvgUrl}
+                  size={16}
+                  isFill
+                  onClick={() => checkAndOpenLocationAction!(item, actionType)}
+                  title={t("Files:OpenLocation")}
+                />
               )}
-            </div>
-            {isDisabledOpenLocationButton && (
-              <IconButton
-                className="location-btn"
-                iconName={FolderLocationReactSvgUrl}
-                size={16}
-                isFill
-                onClick={() => checkAndOpenLocationAction!(item, actionType)}
-                title={t("Files:OpenLocation")}
-              />
-            )}
-          </StyledHistoryBlockFile>
-        );
-      })}
->>>>>>> 7fe70039
-
-              <IconButton
-                className="location-btn"
-                iconName={FolderLocationReactSvgUrl}
-                size={16}
-                isFill
-                onClick={() => checkAndOpenLocationAction!(item, actionType)}
-                title={t("Files:OpenLocation")}
-              />
             </StyledHistoryBlockFile>
 
             {actionType === "rename" && oldItem && (
