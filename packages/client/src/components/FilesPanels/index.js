--- conflicted
+++ resolved
@@ -353,14 +353,11 @@
       />
     ),
     pdfFormEditVisible && <PDFFormEditingDialog key="pdf-form-edit-dialog" />,
-<<<<<<< HEAD
-
-    userSessionsPanelVisible && <UserSessionsPanel key="user-sessions-panel" />,
-=======
     sharePDFForm.visible && (
       <SharePDFFormDialog key="share-pdf-form-dialog" {...sharePDFForm} />
     ),
->>>>>>> 0c33e945
+
+    userSessionsPanelVisible && <UserSessionsPanel key="user-sessions-panel" />,
   ];
 };
 
