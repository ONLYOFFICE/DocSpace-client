--- conflicted
+++ resolved
@@ -140,17 +140,9 @@
       (props.isInterrupted && globalColors.mainRed)};
 
     .status-text {
-<<<<<<< HEAD
-      ${(props) =>
-        props.theme.interfaceDirection === "rtl"
-          ? `margin-right: 15px;`
-          : `margin-left: 15px;`}
+      margin-inline-start: 15px;
       color: ${(props) =>
         props.theme.isBase ? globalColors.lightGrayDark : "#FFFFFF99"};
-=======
-      margin-inline-start: 15px;
-      color: ${(props) => (props.theme.isBase ? "#657077" : "#FFFFFF99")};
->>>>>>> c89d0a63
     }
 
     .status-date {
@@ -159,17 +151,9 @@
     }
 
     .filled-status-text {
-<<<<<<< HEAD
-      ${(props) =>
-        props.theme.interfaceDirection === "rtl"
-          ? `margin-right: 15px;`
-          : `margin-left: 15px;`}
+      margin-inline-start: 15px;
       color: ${(props) =>
         props.isDone ? globalColors.lightBlueMain : globalColors.lightGrayDark};
-=======
-      margin-inline-start: 15px;
-      color: ${(props) => (props.isDone ? "#4781D1" : "#657077")};
->>>>>>> c89d0a63
     }
   }
 `;
