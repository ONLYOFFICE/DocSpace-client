--- conflicted
+++ resolved
@@ -3,11 +3,7 @@
   "content": "Room admin",
   "content_en_sha1_hash": "50dcd25d31ede11f1a215aad608488dd7f404e89",
   "created_at": "2025-05-19T21:30:48.170Z",
-<<<<<<< HEAD
-  "updated_at": "2025-10-03T10:07:11.701Z",
-=======
   "updated_at": "2025-10-13T13:22:35.786Z",
->>>>>>> 93ebd7b5
   "comment": {
     "text": "This translation key is used as a label for a dropdown button that displays \"Room admin\" in the PortalSettings page. It is also used in a payment form to display the term \"AdministratorDescription\". The text appears in a dialog and a payment container, indicating its use in UI elements related to user management and payment processing.",
     "is_auto": true,
@@ -16,7 +12,7 @@
   "usage": [
     {
       "file_path": "/packages/client/src/pages/PortalSettings/categories/data-import/components/SelectUsersTypeStep/AccountsTable/index.tsx",
-      "line_number": 69,
+      "line_number": 68,
       "context": "};\n \n const typeOptions = [\n {\n key: UserTypes.RoomAdmin,\n label: t(\"Common:RoomAdmin\"),\n onClick: setTypeRoomAdmin,\n },\n {\n key: UserTypes.User,\n label: t(`Common:User`),",
       "module": "/packages/client"
     },
