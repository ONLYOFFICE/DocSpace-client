--- conflicted
+++ resolved
@@ -3,11 +3,7 @@
   "content": "Third-party storage",
   "content_en_sha1_hash": "f9863ef0415f207037f70275c921c5f88e760b2e",
   "created_at": "2025-05-19T21:30:49.279Z",
-<<<<<<< HEAD
-  "updated_at": "2025-10-03T10:07:11.465Z",
-=======
   "updated_at": "2025-10-03T13:19:30.435Z",
->>>>>>> 4e3ade75
   "comment": {
     "text": "This translation key is used to display a label for \"Third-party storage\" in various UI components, such as radio buttons and toggle parameters, indicating a storage option for files. It appears in dialog windows and page settings for data management and backup features.",
     "is_auto": true,
