--- conflicted
+++ resolved
@@ -12,10 +12,7 @@
 import Loader from "@appserver/components/loader";
 import { Base } from "@appserver/components/themes";
 import Tags from "@appserver/common/components/Tags";
-<<<<<<< HEAD
-=======
 import Tag from "@appserver/components/tag";
->>>>>>> 55505a43
 
 const svgLoader = () => <div style={{ width: "96px" }} />;
 
@@ -587,16 +584,20 @@
                     ref={this.cm}
                     header={contextMenuHeader}
                     withBackdrop={true}
-<<<<<<< HEAD
+                    isRoom={isRoom}
                   />
                 </StyledOptionButton>
               </div>
               <div className="room-tile_bottom-content">
-                <Tags
-                  columnCount={columnCount}
-                  onSelectTag={selectTag}
-                  tags={item.tags}
-                />
+                {item.tags.length > 0 ? (
+                  <Tags
+                    columnCount={columnCount}
+                    onSelectTag={selectTag}
+                    tags={item.tags}
+                  />
+                ) : (
+                  <Tag label={t("NoTag")} onClick={selectTag} />
+                )}
               </div>
             </>
           ) : (
@@ -655,80 +656,6 @@
                   header={contextMenuHeader}
                   withBackdrop={true}
                 />
-=======
-                    isRoom={isRoom}
-                  />
-                </StyledOptionButton>
-              </div>
-              <div className="room-tile_bottom-content">
-                {item.tags.length > 0 ? (
-                  <Tags
-                    columnCount={columnCount}
-                    onSelectTag={selectTag}
-                    tags={item.tags}
-                  />
-                ) : (
-                  <Tag label={t("NoTag")} onClick={selectTag} />
-                )}
-              </div>
-            </>
-          ) : (
-            <>
-              {renderElement && !(!fileExst && id === -1) && !isEdit && (
-                <>
-                  {!inProgress ? (
-                    <div className="file-icon_container">
-                      <StyledElement
-                        className="file-icon"
-                        isRoom={isRoom}
-                        onClick={this.onFileIconClick}
-                      >
-                        {element}
-                      </StyledElement>
-
-                      <Checkbox
-                        className="checkbox file-checkbox"
-                        isChecked={checked}
-                        isIndeterminate={indeterminate}
-                        onChange={this.changeCheckbox}
-                      />
-                    </div>
-                  ) : (
-                    <Loader
-                      className="tile-folder-loader"
-                      type="oval"
-                      size="16px"
-                    />
-                  )}
-                </>
-              )}
-              <StyledContent
-                isFolder={(isFolder && !fileExst) || (!fileExst && id === -1)}
-              >
-                {FilesTileContent}
-                {badges}
-              </StyledContent>
-              <StyledOptionButton spacerWidth={contextButtonSpacerWidth}>
-                {renderContext ? (
-                  <ContextMenuButton
-                    className="expandButton"
-                    directionX="right"
-                    getData={getOptions}
-                    isNew={true}
-                    onClick={onContextMenu}
-                    title={title}
-                  />
-                ) : (
-                  <div className="expandButton" />
-                )}
-                <ContextMenu
-                  onHide={hideContextMenu}
-                  getContextModel={getContextModel}
-                  ref={this.cm}
-                  header={contextMenuHeader}
-                  withBackdrop={true}
-                />
->>>>>>> 55505a43
               </StyledOptionButton>
             </>
           )
