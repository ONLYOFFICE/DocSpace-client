--- conflicted
+++ resolved
@@ -562,10 +562,6 @@
         ? getAccountsTitle()
         : title;
 
-<<<<<<< HEAD
-  const currentCanCreate =
-    isAIRoom && !isKnowledgeTab ? false : security?.Create;
-=======
   const titleIcon = getTitleIcon();
 
   const contextMenuHeader = React.useMemo(() => {
@@ -620,8 +616,8 @@
     selectedFolder?.type,
   ]);
 
-  const currentCanCreate = security?.Create;
->>>>>>> 528b682c
+  const currentCanCreate =
+    isAIRoom && !isKnowledgeTab ? false : security?.Create;
 
   const currentRootRoomTitle =
     navigationPath &&
@@ -1188,12 +1184,7 @@
       setChangePasswordVisible,
       setChangeAvatarVisible,
       setChangeNameVisible,
-<<<<<<< HEAD
-=======
       getIcon: filesStore.filesSettingsStore.getIcon,
-
-      contactsTab,
->>>>>>> 528b682c
     };
   },
 )(
