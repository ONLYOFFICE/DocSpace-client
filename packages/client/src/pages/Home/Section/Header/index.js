--- conflicted
+++ resolved
@@ -85,13 +85,10 @@
   DeviceType,
   FolderType,
   ShareAccessRights,
-<<<<<<< HEAD
   FilesSelectorFilterTypes,
-=======
   WhiteLabelLogoType,
->>>>>>> bce70efe
 } from "@docspace/shared/enums";
-import { getLogoFromPath } from "@docspace/shared/utils";
+
 import { copyShareLink } from "@docspace/shared/utils/copy";
 
 import { CategoryType } from "SRC_DIR/helpers/constants";
@@ -312,12 +309,9 @@
     onClickCreateRoom,
     onCreateAndCopySharedLink,
     showNavigationButton,
-<<<<<<< HEAD
     setSelectFileFormRoomDialogVisible,
-=======
     deleteRooms,
     setSelection,
->>>>>>> bce70efe
   } = props;
 
   const navigate = useNavigate();
@@ -1522,11 +1516,8 @@
       setInvitePanelOptions,
       setInviteUsersWarningDialogVisible,
       setLeaveRoomDialogVisible,
-<<<<<<< HEAD
       setSelectFileFormRoomDialogVisible,
-=======
       setShareFolderDialogVisible,
->>>>>>> bce70efe
     } = dialogsStore;
 
     const {
@@ -1779,13 +1770,10 @@
       onCreateAndCopySharedLink,
       showNavigationButton,
       haveLinksRight,
-<<<<<<< HEAD
       setSelectFileFormRoomDialogVisible,
-=======
       deleteRooms,
       setSelection,
       setShareFolderDialogVisible,
->>>>>>> bce70efe
     };
   },
 )(
