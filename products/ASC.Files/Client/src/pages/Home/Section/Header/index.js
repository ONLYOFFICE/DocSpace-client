import React from 'react';
import copy from 'copy-to-clipboard';
import styled, { css } from 'styled-components';
import { withRouter } from 'react-router';
import toastr from 'studio/toastr';
import Loaders from '@appserver/common/components/Loaders';
import Headline from '@appserver/common/components/Headline';
import { FilterType, FileAction } from '@appserver/common/constants';
import { withTranslation } from 'react-i18next';
import { isMobile } from 'react-device-detect';
import ContextMenuButton from '@appserver/components/context-menu-button';
import DropDownItem from '@appserver/components/drop-down-item';
import IconButton from '@appserver/components/icon-button';
import { tablet, desktop } from '@appserver/components/utils/device';
import { Consumer } from '@appserver/components/utils/context';
import { inject, observer } from 'mobx-react';
import TableGroupMenu from '@appserver/components/table-container/TableGroupMenu';

const StyledContainer = styled.div`
  .table-container_group-menu {
    ${(props) =>
      props.viewAs === 'table'
        ? css`
            margin: 0px -20px;
            width: calc(100% + 44px);
          `
        : css`
            margin: 0px -24px;
            width: calc(100% + 48px);
          `}

    @media ${tablet} {
      margin: 0 -16px;
      width: calc(100% + 32px);
    }
  }

  .header-container {
    position: relative;
    ${(props) =>
      props.title &&
      css`
        display: grid;
        grid-template-columns: ${(props) =>
          props.isRootFolder
            ? 'auto auto 1fr'
            : props.canCreate
            ? 'auto auto auto auto 1fr'
            : 'auto auto auto 1fr'};

        @media ${tablet} {
          grid-template-columns: ${(props) =>
            props.isRootFolder
              ? '1fr auto'
              : props.canCreate
              ? 'auto 1fr auto auto'
              : 'auto 1fr auto'};
          ${(props) => !props.isLoading && 'top: 7px;'}
        }
      `}
    align-items: center;
    max-width: calc(100vw - 32px);

    @media ${tablet} {
      .headline-header {
        margin-left: -1px;
      }
    }
    .arrow-button {
      margin-right: 15px;
      min-width: 17px;

      @media ${tablet} {
        padding: 8px 0 8px 8px;
        margin-left: -8px;
        margin-right: 16px;
      }
    }

    .add-button {
      margin-bottom: -1px;
      margin-left: 16px;

      @media ${tablet} {
        margin-left: auto;

        & > div:first-child {
          padding: 8px 8px 8px 8px;
          margin-right: -8px;
        }
      }
    }

    .option-button {
      margin-bottom: -1px;

      @media (min-width: 1024px) {
        margin-left: 8px;
      }

      @media ${tablet} {
        & > div:first-child {
          padding: 8px 8px 8px 8px;
          margin-right: -8px;
        }
      }
    }

    .trash-button {
      margin-bottom: -1px;

      @media (min-width: 1024px) {
        margin-left: 8px;
  }

      @media ${tablet} {
        & > div:first-child {
          margin-right: -8px;
        }
      }
    }
  }

  .group-button-menu-container {
    margin: 0 -16px;
    -webkit-tap-highlight-color: rgba(0, 0, 0, 0);

    ${isMobile &&
    css`
      position: sticky;
    `}

    ${(props) =>
      !props.isTabletView
        ? props.width &&
          isMobile &&
          css`
            width: ${props.width + 40 + 'px'};
          `
        : props.width &&
          isMobile &&
          css`
            width: ${props.width + 32 + 'px'};
          `}

    @media ${tablet} {
      padding-bottom: 0;
      ${!isMobile &&
      css`
        height: 56px;
      `}
      & > div:first-child {
        ${(props) =>
          !isMobile &&
          props.width &&
          css`
            width: ${props.width + 16 + 'px'};
          `}

        position: absolute;
        ${(props) =>
          !props.isDesktop &&
          css`
            top: 48px;
          `}
        z-index: 180;
      }
    }

    @media ${desktop} {
      margin: 0 -24px;
    }
  }
`;

class SectionHeaderContent extends React.Component {
  constructor(props) {
    super(props);
  }

  onCreate = (format) => {
    this.props.setAction({
      type: FileAction.Create,
      extension: format,
      id: -1,
    });
  };

  createDocument = () => this.onCreate('docx');

  createSpreadsheet = () => this.onCreate('xlsx');

  createPresentation = () => this.onCreate('pptx');

  createForm = () => this.onCreate("docxf");

  createFormFromFile = () => {
    const { setSelectFileDialogVisible } = this.props;
    setSelectFileDialogVisible(true);
  };

  createFolder = () => this.onCreate();

  uploadToFolder = () => console.log('Upload To Folder click');

  getContextOptionsPlus = () => {
    const { t, isPrivacyFolder } = this.props;

    return [
      {
        key: 'new-document',
        label: t('NewDocument'),
        onClick: this.createDocument,
      },
      {
        key: 'new-spreadsheet',
        label: t('NewSpreadsheet'),
        onClick: this.createSpreadsheet,
      },
      {
        key: 'new-presentation',
        label: t('NewPresentation'),
        onClick: this.createPresentation,
      },
      {
<<<<<<< HEAD
        key: 'new-folder',
        label: t('NewFolder'),
=======
        label: t("Translations:NewForm"),
        onClick: this.createForm,
      },
      {
        label: t("Translations:NewFormFile"),
        onClick: this.createFormFromFile,
        disabled: isPrivacyFolder,
      },
      {
        key: "new-folder",
        label: t("NewFolder"),
>>>>>>> 9d43cb07
        onClick: this.createFolder,
      },
      { key: 'separator', isSeparator: true },
      {
        key: 'make-invitation-link',
        label: t('UploadToFolder'),
        onClick: this.uploadToFolder,
        disabled: true,
      },
    ];
  };

  createLinkForPortalUsers = () => {
    const { currentFolderId } = this.props;
    const { t } = this.props;

    copy(`${window.location.origin}/products/files/filter?folder=${currentFolderId}`);

    toastr.success(t('Translations:LinkCopySuccess'));
  };

  onMoveAction = () => {
    this.props.setIsFolderActions(true);
    this.props.setBufferSelection(this.props.currentFolderId);
    return this.props.setMoveToPanelVisible(true);
  };
  onCopyAction = () => {
    this.props.setIsFolderActions(true);
    this.props.setBufferSelection(this.props.currentFolderId);
    return this.props.setCopyPanelVisible(true);
  };
  downloadAction = () => {
    this.props.setBufferSelection(this.props.currentFolderId);
    this.props.setIsFolderActions(true);
    this.props
      .downloadAction(this.props.t('Translations:ArchivingData'), [this.props.currentFolderId])
      .catch((err) => toastr.error(err));
  };

  renameAction = () => console.log('renameAction click');
  onOpenSharingPanel = () => {
    this.props.setBufferSelection(this.props.currentFolderId);
    this.props.setIsFolderActions(true);
    return this.props.setSharingPanelVisible(true);
  };

  onDeleteAction = () => {
    const {
      t,
      deleteAction,
      confirmDelete,
      setDeleteDialogVisible,
      isThirdPartySelection,
      currentFolderId,
      getFolderInfo,
      setBufferSelection,
    } = this.props;

    this.props.setIsFolderActions(true);

    if (confirmDelete || isThirdPartySelection) {
      getFolderInfo(currentFolderId).then((data) => {
        setBufferSelection(data);
        setDeleteDialogVisible(true);
      });
    } else {
      const translations = {
        deleteOperation: t('Translations:DeleteOperation'),
        deleteFromTrash: t('Translations:DeleteFromTrash'),
        deleteSelectedElem: t('Translations:DeleteSelectedElem'),
      };

      deleteAction(translations, [currentFolderId], true).catch((err) => toastr.error(err));
    }
  };

  onEmptyTrashAction = () => this.props.setEmptyTrashDialogVisible(true);

  getContextOptionsFolder = () => {
    const { t, personal } = this.props;

    return [
      {
        key: 'sharing-settings',
        label: t('SharingSettings'),
        onClick: this.onOpenSharingPanel,
        disabled: personal ? true : false,
      },
      {
        key: 'link-portal-users',
        label: t('LinkForPortalUsers'),
        onClick: this.createLinkForPortalUsers,
        disabled: personal ? true : false,
      },
      { key: 'separator-2', isSeparator: true },
      {
        key: 'move-to',
        label: t('MoveTo'),
        onClick: this.onMoveAction,
        disabled: false,
      },
      {
        key: 'copy',
        label: t('Translations:Copy'),
        onClick: this.onCopyAction,
        disabled: false,
      },
      {
        key: 'download',
        label: t('Common:Download'),
        onClick: this.downloadAction,
        disabled: false,
      },
      {
        key: 'rename',
        label: t('Rename'),
        onClick: this.renameAction,
        disabled: true,
      },
      {
        key: 'delete',
        label: t('Common:Delete'),
        onClick: this.onDeleteAction,
        disabled: false,
      },
    ];
  };

  onBackToParentFolder = () => {
    const { setIsLoading, parentId, filter, fetchFiles } = this.props;
    setIsLoading(true);
    fetchFiles(parentId, null, true, false).finally(() => setIsLoading(false));
  };

  onSelect = (e) => {
    const key = e.currentTarget.dataset.key;
    this.props.setSelected(key);
  };

  onClose = () => {
    this.props.setSelected('close');
  };

  getMenuItems = () => {
    const { t, cbMenuItems, getCheckboxItemLabel } = this.props;

    const checkboxOptions = (
      <>
        {cbMenuItems.map((key) => {
          const label = getCheckboxItemLabel(t, key);
          return <DropDownItem key={key} label={label} data-key={key} onClick={this.onSelect} />;
        })}
      </>
    );

    return checkboxOptions;
  };

  onChange = (checked) => {
    this.props.setSelected(checked ? 'all' : 'none');
  };

  render() {
    //console.log("Body header render");

    const {
      t,
      tReady,
      isHeaderVisible,
      isHeaderChecked,
      isHeaderIndeterminate,
      isRootFolder,
      title,
      canCreate,
      isDesktop,
      isTabletView,
      personal,
      getHeaderMenu,
      viewAs,
      isRecycleBinFolder,
      isEmptyFilesList,
    } = this.props;

    const menuItems = this.getMenuItems();
    const isLoading = !title || !tReady;
    const headerMenu = getHeaderMenu(t);

    return (
      <Consumer>
        {(context) => (
          <StyledContainer
            width={context.sectionWidth}
            isRootFolder={isRootFolder}
            canCreate={canCreate}
            title={title}
            isDesktop={isDesktop}
            isTabletView={isTabletView}
            isLoading={isLoading}
            viewAs={viewAs}>
            {isHeaderVisible ? (
              <TableGroupMenu
                checkboxOptions={menuItems}
                onChange={this.onChange}
                isChecked={isHeaderChecked}
                isIndeterminate={isHeaderIndeterminate}
                headerMenu={headerMenu}
              />
            ) : (
              <div className="header-container">
                {isLoading ? (
                  <Loaders.SectionHeader />
                ) : (
                  <>
                    {!isRootFolder && (
                      <IconButton
                        iconName="/static/images/arrow.path.react.svg"
                        size="17"
                        isFill={true}
                        onClick={this.onBackToParentFolder}
                        className="arrow-button"
                      />
                    )}
                    <Headline className="headline-header" type="content" truncate={true}>
                      {title}
                    </Headline>
                    {!isRootFolder && canCreate ? (
                      <>
                        <ContextMenuButton
                          className="add-button"
                          directionX="right"
                          iconName="images/header.plus.svg"
                          size={17}
                          isFill
                          getData={this.getContextOptionsPlus}
                          isDisabled={false}
                        />

                        <ContextMenuButton
                          className="option-button"
                          directionX="right"
                          iconName="images/vertical-dots.react.svg"
                          size={17}
                          isFill
                          getData={this.getContextOptionsFolder}
                          isDisabled={false}
                        />
                      </>
                    ) : (
                      canCreate && (
                        <ContextMenuButton
                          className="add-button"
                          directionX="right"
                          iconName="images/header.plus.svg"
                          size={17}
                          isFill
                          getData={this.getContextOptionsPlus}
                          isDisabled={false}
                        />
                      )
                    )}
                    {isRecycleBinFolder && !isEmptyFilesList && (
                      <span title={t("EmptyRecycleBin")}>
                        <IconButton
                          iconName="images/clear.active.react.svg"
                          size="15"
                          color="#A3A9AE"
                          hoverColor="#657077"
                          isFill={true}
                          onClick={this.onEmptyTrashAction}
                          className="trash-button"
                        />
                      </span>
                    )}
                  </>
                )}
              </div>
            )}
          </StyledContainer>
        )}
      </Consumer>
    );
  }
}

export default inject(
<<<<<<< HEAD
  ({ auth, filesStore, dialogsStore, selectedFolderStore, filesActionsStore, settingsStore }) => {
=======
  ({
    auth,
    filesStore,
    dialogsStore,
    selectedFolderStore,
    filesActionsStore,
    settingsStore,
    treeFoldersStore,
  }) => {
>>>>>>> 9d43cb07
    const {
      setSelected,
      setSelection,
      fileActionStore,
      fetchFiles,
      filter,
      canCreate,
      isHeaderVisible,
      isHeaderIndeterminate,
      isHeaderChecked,
      isThirdPartySelection,
      setIsLoading,
      cbMenuItems,
      getCheckboxItemLabel,
      isEmptyFilesList,      getFolderInfo,
      setBufferSelection,
      viewAs,
    } = filesStore;
    const { setAction } = fileActionStore;
    const {
      setSharingPanelVisible,
      setMoveToPanelVisible,
      setCopyPanelVisible,
      setDeleteDialogVisible,
      setEmptyTrashDialogVisible,
      setSelectFileDialogVisible,
      setIsFolderActions,
    } = dialogsStore;

    const { isRecycleBinFolder, isPrivacyFolder } = treeFoldersStore;
    const { deleteAction, downloadAction, getHeaderMenu } = filesActionsStore;

    return {
      isDesktop: auth.settingsStore.isDesktopClient,
      isRootFolder: selectedFolderStore.parentId === 0,
      title: selectedFolderStore.title,
      parentId: selectedFolderStore.parentId,
      currentFolderId: selectedFolderStore.id,
      filter,
      canCreate,
      isHeaderVisible,
      isHeaderIndeterminate,
      isHeaderChecked,
      isThirdPartySelection,
      isTabletView: auth.settingsStore.isTabletView,
      confirmDelete: settingsStore.confirmDelete,
      personal: auth.settingsStore.personal,
      cbMenuItems,
      getFolderInfo,

      setSelected,
      setSelection,
      setAction,
      setIsLoading,
      fetchFiles,
      setSharingPanelVisible,
      setMoveToPanelVisible,
      setCopyPanelVisible,
      setBufferSelection,
      setIsFolderActions,
      deleteAction,
      setDeleteDialogVisible,
      downloadAction,
      getHeaderMenu,
      getCheckboxItemLabel,
<<<<<<< HEAD
      viewAs,
    };
  },
)(withTranslation(['Home', 'Common', 'Translations'])(withRouter(observer(SectionHeaderContent))));
=======
      setSelectFileDialogVisible,

      isRecycleBinFolder,
      setEmptyTrashDialogVisible,
      isEmptyFilesList,
      isPrivacyFolder,
      viewAs,    };
  }
)(
  withTranslation(["Home", "Common", "Translations"])(
    withRouter(observer(SectionHeaderContent))
  )
);
>>>>>>> 9d43cb07
<|MERGE_RESOLUTION|>--- conflicted
+++ resolved
@@ -111,7 +111,7 @@
 
       @media (min-width: 1024px) {
         margin-left: 8px;
-  }
+      }
 
       @media ${tablet} {
         & > div:first-child {
@@ -192,7 +192,7 @@
 
   createPresentation = () => this.onCreate('pptx');
 
-  createForm = () => this.onCreate("docxf");
+  createForm = () => this.onCreate('docxf');
 
   createFormFromFile = () => {
     const { setSelectFileDialogVisible } = this.props;
@@ -223,22 +223,17 @@
         onClick: this.createPresentation,
       },
       {
-<<<<<<< HEAD
+        label: t('Translations:NewForm'),
+        onClick: this.createForm,
+      },
+      {
+        label: t('Translations:NewFormFile'),
+        onClick: this.createFormFromFile,
+        disabled: isPrivacyFolder,
+      },
+      {
         key: 'new-folder',
         label: t('NewFolder'),
-=======
-        label: t("Translations:NewForm"),
-        onClick: this.createForm,
-      },
-      {
-        label: t("Translations:NewFormFile"),
-        onClick: this.createFormFromFile,
-        disabled: isPrivacyFolder,
-      },
-      {
-        key: "new-folder",
-        label: t("NewFolder"),
->>>>>>> 9d43cb07
         onClick: this.createFolder,
       },
       { key: 'separator', isSeparator: true },
@@ -500,7 +495,7 @@
                       )
                     )}
                     {isRecycleBinFolder && !isEmptyFilesList && (
-                      <span title={t("EmptyRecycleBin")}>
+                      <span title={t('EmptyRecycleBin')}>
                         <IconButton
                           iconName="images/clear.active.react.svg"
                           size="15"
@@ -524,9 +519,6 @@
 }
 
 export default inject(
-<<<<<<< HEAD
-  ({ auth, filesStore, dialogsStore, selectedFolderStore, filesActionsStore, settingsStore }) => {
-=======
   ({
     auth,
     filesStore,
@@ -536,7 +528,6 @@
     settingsStore,
     treeFoldersStore,
   }) => {
->>>>>>> 9d43cb07
     const {
       setSelected,
       setSelection,
@@ -551,7 +542,8 @@
       setIsLoading,
       cbMenuItems,
       getCheckboxItemLabel,
-      isEmptyFilesList,      getFolderInfo,
+      isEmptyFilesList,
+      getFolderInfo,
       setBufferSelection,
       viewAs,
     } = filesStore;
@@ -602,23 +594,13 @@
       downloadAction,
       getHeaderMenu,
       getCheckboxItemLabel,
-<<<<<<< HEAD
-      viewAs,
-    };
-  },
-)(withTranslation(['Home', 'Common', 'Translations'])(withRouter(observer(SectionHeaderContent))));
-=======
       setSelectFileDialogVisible,
 
       isRecycleBinFolder,
       setEmptyTrashDialogVisible,
       isEmptyFilesList,
       isPrivacyFolder,
-      viewAs,    };
-  }
-)(
-  withTranslation(["Home", "Common", "Translations"])(
-    withRouter(observer(SectionHeaderContent))
-  )
-);
->>>>>>> 9d43cb07
+      viewAs,
+    };
+  },
+)(withTranslation(['Home', 'Common', 'Translations'])(withRouter(observer(SectionHeaderContent))));