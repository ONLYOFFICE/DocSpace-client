// (c) Copyright Ascensio System SIA 2009-2025
//
// This program is a free software product.
// You can redistribute it and/or modify it under the terms
// of the GNU Affero General Public License (AGPL) version 3 as published by the Free Software
// Foundation. In accordance with Section 7(a) of the GNU AGPL its Section 15 shall be amended
// to the effect that Ascensio System SIA expressly excludes the warranty of non-infringement of
// any third-party rights.
//
// This program is distributed WITHOUT ANY WARRANTY, without even the implied warranty
// of MERCHANTABILITY or FITNESS FOR A PARTICULAR  PURPOSE. For details, see
// the GNU AGPL at: http://www.gnu.org/licenses/agpl-3.0.html
//
// You can contact Ascensio System SIA at Lubanas st. 125a-25, Riga, Latvia, EU, LV-1021.
//
// The  interactive user interfaces in modified source and object code versions of the Program must
// display Appropriate Legal Notices, as required under Section 5 of the GNU AGPL version 3.
//
// Pursuant to Section 7(b) of the License you must retain the original Product logo when
// distributing the program. Pursuant to Section 7(e) we decline to grant you any rights under
// trademark law for use of our trademarks.
//
// All the Product's GUI elements, including illustrations and icon sets, as well as technical writing
// content are licensed under the terms of the Creative Commons Attribution-ShareAlike 4.0
// International. See the License terms at http://creativecommons.org/licenses/by-sa/4.0/legalcode

import DeleteReactSvgUrl from "PUBLIC_DIR/images/delete.react.svg?url";
import ArrowPathReactSvgUrl from "PUBLIC_DIR/images/arrow.path.react.svg?url";
import ActionsHeaderTouchReactSvgUrl from "PUBLIC_DIR/images/actions.header.touch.react.svg?url";
import React from "react";
import { inject, observer } from "mobx-react";
import styled, { useTheme } from "styled-components";
import { useNavigate, useLocation } from "react-router-dom";
import { withTranslation } from "react-i18next";
import { Heading } from "@docspace/shared/components/heading";
import { IconButton } from "@docspace/shared/components/icon-button";
import { TableGroupMenu } from "@docspace/shared/components/table";
import { DropDownItem } from "@docspace/shared/components/drop-down-item";
import { mobile, tablet, desktop, isMobile } from "@docspace/shared/utils";
import withLoading from "SRC_DIR/HOCs/withLoading";
import { Badge } from "@docspace/shared/components/badge";
import { globalColors } from "@docspace/shared/themes";
import TariffBar from "SRC_DIR/components/TariffBar";
import { IMPORT_HEADER_CONST } from "SRC_DIR/pages/PortalSettings/utils/settingsTree";
import {
  getKeyByLink,
  settingsTree,
  getTKeyByKey,
  checkPropertyByLink,
} from "../../../utils";
import LoaderSectionHeader from "../loaderSectionHeader";

export const HeaderContainer = styled.div`
  position: relative;
  display: flex;
  align-items: center;
  max-width: calc(100vw - 32px);
  .settings-section_header {
    display: flex;
    align-items: center;
    .settings-section_badge {
      margin-inline-start: 8px;
      cursor: auto;
    }

    .header {
      text-overflow: ellipsis;
      white-space: nowrap;
      overflow: hidden;
      color: ${(props) => props.theme.client.settings.headerTitleColor};
    }
  }
  .action-wrapper {
    flex-grow: 1;

    .action-button {
      margin-inline-start: auto;
    }
  }

  .arrow-button {
    flex-shrink: 0;
    margin-inline-end: 12px;

    svg {
      ${({ theme }) =>
        theme.interfaceDirection === "rtl" && "transform: scaleX(-1);"}
    }
  }

  @media ${tablet} {
    h1 {
      line-height: 61px;
      font-size: 21px;
    }
  }

  @media ${desktop} {
    h1 {
      font-size: 18px;
      line-height: 59px !important;
    }
  }

  @media ${mobile} {
    h1 {
      line-height: 53px;
      font-size: 18px;
    }
  }

  .tariff-bar {
    margin-inline-start: auto;
  }
`;

export const StyledContainer = styled.div`
  .table-container_group-menu {
    margin-block: 0;
    margin-inline: -20px 0;
    -webkit-tap-highlight-color: ${globalColors.tapHighlight};

    width: calc(100% + 40px);
    height: 68px;

    @media ${tablet} {
      height: 61px;
      margin-block: 0;
      margin-inline: -16px 0;
      width: calc(100% + 32px);
    }

    @media ${mobile} {
      height: 52px !important;
      margin-block: 0;
      margin-inline: -16px 0;
      width: calc(100% + 32px);
    }
  }
`;

const SectionHeaderContent = (props) => {
  const {
    isCustomizationAvailable,
    isRestoreAndAutoBackupAvailable,
    tReady,
    setIsLoadedSectionHeader,
    isSSOAvailable,
    workspace,
    standalone,
    getHeaderMenuItems,
    setSelections,
    selectorIsOpen,
    toggleSelector,
    removeAdmins,
  } = props;

  const navigate = useNavigate();
  const location = useLocation();
  const theme = useTheme();

  const isOAuth = location.pathname.includes("oauth");

  const [state, setState] = React.useState({
    header: "",
    isCategoryOrHeader: false,
    showSelector: false,
    isHeaderVisible: false,
  });

  const getArrayOfParams = () => {
    const path = location.pathname;
    const arrayPath = path.split("/");
    const arrayOfParams = arrayPath.filter((param) => {
      return param && param !== "filter" && param !== "portal-settings";
    });

    return arrayOfParams;
  };

  const isAvailableSettings = (key) => {
    switch (key) {
      case "DNSSettings":
        return isCustomizationAvailable;
      case "RestoreBackup":
        return isRestoreAndAutoBackupAvailable;
      case "BrandName":
        return isCustomizationAvailable || standalone;
      case "WhiteLabel":
        return isCustomizationAvailable || standalone;
      case "CompanyInfoSettings":
        return isCustomizationAvailable || standalone;
      case "AdditionalResources":
        return isCustomizationAvailable || standalone;
      case "SingleSignOn:ServiceProviderSettings":
      case "SingleSignOn:SpMetadata":
        return isSSOAvailable;
      default:
        return true;
    }
  };

  React.useEffect(() => {
    if (tReady) setIsLoadedSectionHeader(true);

    const arrayOfParams = getArrayOfParams();

    const key = getKeyByLink(arrayOfParams, settingsTree);

    const keysCollection = key.split("-");

    const currKey = keysCollection.length >= 3 ? key : keysCollection[0];

    // console.log(settingsTree, currKey);

    const header = getTKeyByKey(currKey, settingsTree);
    const isCategory = checkPropertyByLink(
      arrayOfParams,
      settingsTree,
      "isCategory",
    );
    const isHeader = checkPropertyByLink(
      arrayOfParams,
      settingsTree,
      "isHeader",
    );
    const isCategoryOrHeader = isCategory || isHeader;

    const isNeedPaidIcon = !isAvailableSettings(header);

    state.isNeedPaidIcon !== isNeedPaidIcon &&
      setState((val) => ({ ...val, isNeedPaidIcon }));

    header !== state.header && setState((val) => ({ ...val, header }));

    isCategoryOrHeader !== state.isCategoryOrHeader &&
      setState((val) => ({ ...val, isCategoryOrHeader }));
  }, [
    tReady,
    setIsLoadedSectionHeader,
    getArrayOfParams,
    isAvailableSettings,
    state.isNeedPaidIcon,
    state.header,
    state.isCategoryOrHeader,
    location.pathname,
  ]);

  const onBackToParent = () => {
<<<<<<< HEAD
    const newArrayOfParams = getArrayOfParams();
    const filteredParams = newArrayOfParams.filter(
      (param) => param !== "developer-tools",
    );
    const newPath = filteredParams[0];
    navigate(newPath);
=======
    navigate(-1);
>>>>>>> 6e598865
  };

  const onToggleSelector = (isOpen = !selectorIsOpen) => {
    toggleSelector(isOpen);
  };

  const onCheck = (checked) => {
    if (isOAuth) {
      setSelections(checked);
      return;
    }

    const { setSelected } = props;
    setSelected(checked ? "all" : "close");
  };

  const onSelectAll = () => {
    const { setSelected } = props;
    setSelected("all");
  };

  const onClick = () => {
    if (!removeAdmins) return;
    removeAdmins();
  };

  const {
    t,
    isLoadedSectionHeader,

    isHeaderIndeterminate,
    isHeaderChecked,
    isHeaderVisible,
    selection,
    addUsers,
    logoText,
  } = props;

  const { header, isCategoryOrHeader, isNeedPaidIcon } = state;
  const arrayOfParams = getArrayOfParams();

  const menuItems = (
    <DropDownItem
      key="all"
      label={t("Common:SelectAll")}
      data-index={1}
      onClick={onSelectAll}
    />
  );

  const headerMenu = isOAuth
    ? getHeaderMenuItems(t, true)
    : [
        {
          label: t("Common:Delete"),
          disabled: !selection || !selection.length > 0,
          onClick,
          iconUrl: DeleteReactSvgUrl,
        },
      ];

  const translatedHeader =
    header === IMPORT_HEADER_CONST
      ? workspace === "GoogleWorkspace"
        ? t("ImportFromGoogle")
        : workspace === "Nextcloud"
          ? t("ImportFromNextcloud")
          : workspace === "Workspace"
            ? t("ImportFromPortal", {
                organizationName: logoText,
              })
            : t("DataImport")
      : t(header, {
          organizationName: logoText,
          license: t("Common:EnterpriseLicense"),
        });

  // console.log(translatedHeader, header);

  return (
    <StyledContainer isHeaderVisible={isHeaderVisible}>
      {isHeaderVisible ? (
        <TableGroupMenu
          checkboxOptions={menuItems}
          onChange={onCheck}
          isChecked={isHeaderChecked}
          isIndeterminate={isHeaderIndeterminate}
          headerMenu={headerMenu}
          withComboBox={false}
          withoutInfoPanelToggler
          isMobileView={false}
        />
      ) : !isLoadedSectionHeader ? (
        <LoaderSectionHeader />
      ) : (
        <HeaderContainer>
          {!isCategoryOrHeader &&
          arrayOfParams[0] &&
          (isMobile() ||
            window.location.href.indexOf("/javascript-sdk/") > -1) ? (
            <IconButton
              iconName={ArrowPathReactSvgUrl}
              size="17"
              isFill
              onClick={onBackToParent}
              className="arrow-button"
            />
          ) : null}
          <Heading type="content" truncate>
            <div className="settings-section_header">
              <div className="header">{translatedHeader}</div>
              {isNeedPaidIcon ? (
                <Badge
                  backgroundColor={
                    theme.isBase
                      ? globalColors.favoritesStatus
                      : globalColors.favoriteStatusDark
                  }
                  label={t("Common:Paid")}
                  fontWeight="700"
                  className="settings-section_badge"
                  isPaidBadge
                />
              ) : (
                ""
              )}
            </div>
          </Heading>
          {arrayOfParams[0] !== "payments" ? (
            <div className="tariff-bar">
              <TariffBar />
            </div>
          ) : null}

          {addUsers ? (
            <div className="action-wrapper">
              <IconButton
                iconName={ActionsHeaderTouchReactSvgUrl}
                size="17"
                isFill
                onClick={onToggleSelector}
                className="action-button"
              />
            </div>
          ) : null}
        </HeaderContainer>
      )}
    </StyledContainer>
  );
};

export default inject(
  ({
    currentQuotaStore,
    setup,
    common,
    importAccountsStore,
    settingsStore,
    oauthStore,
  }) => {
    const {
      isCustomizationAvailable,
      isRestoreAndAutoBackupAvailable,
      isSSOAvailable,
    } = currentQuotaStore;
    const { addUsers, removeAdmins } = setup.headerAction;
    const { toggleSelector } = setup;
    const {
      selected,
      setSelected,
      isHeaderIndeterminate,
      isHeaderChecked,
      isHeaderVisible,
      deselectUser,
      selectAll,
      selection,
    } = setup.selectionStore;
    const { admins, selectorIsOpen } = setup.security.accessRight;
    const { isLoadedSectionHeader, setIsLoadedSectionHeader } = common;

    const { workspace } = importAccountsStore;
    const { standalone, logoText } = settingsStore;

    const { getHeaderMenuItems } = oauthStore;
    return {
      addUsers,
      removeAdmins,
      selected,
      setSelected,
      admins,
      isHeaderIndeterminate:
        isHeaderIndeterminate || oauthStore.isHeaderIndeterminate,
      isHeaderChecked: isHeaderChecked || oauthStore.isHeaderChecked,
      isHeaderVisible: isHeaderVisible || oauthStore.isHeaderVisible,
      deselectUser,
      selectAll,
      toggleSelector,
      selectorIsOpen,
      selection,
      isLoadedSectionHeader,
      setIsLoadedSectionHeader,
      isCustomizationAvailable,
      isRestoreAndAutoBackupAvailable,
      isSSOAvailable,
      workspace,
      standalone,
      getHeaderMenuItems,
      setSelections: oauthStore.setSelections,
      logoText,
    };
  },
)(
  withLoading(
    withTranslation([
      "Settings",
      "SingleSignOn",
      "Common",
      "JavascriptSdk",
      "OAuth",
    ])(observer(SectionHeaderContent)),
  ),
);<|MERGE_RESOLUTION|>--- conflicted
+++ resolved
@@ -247,16 +247,7 @@
   ]);
 
   const onBackToParent = () => {
-<<<<<<< HEAD
-    const newArrayOfParams = getArrayOfParams();
-    const filteredParams = newArrayOfParams.filter(
-      (param) => param !== "developer-tools",
-    );
-    const newPath = filteredParams[0];
-    navigate(newPath);
-=======
     navigate(-1);
->>>>>>> 6e598865
   };
 
   const onToggleSelector = (isOpen = !selectorIsOpen) => {
