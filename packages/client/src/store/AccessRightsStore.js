--- conflicted
+++ resolved
@@ -58,15 +58,9 @@
     const isMyProfile = user.id === currentUserInList.id;
     const isOwnerRoleRoom =
       currentUserInList.access === ShareAccessRights.FullAccess;
-<<<<<<< HEAD
 
     if (isMyProfile || isOwnerRoleRoom) return false;
 
-=======
-
-    if (isMyProfile || isOwnerRoleRoom) return false;
-
->>>>>>> 8a2920f3
     if (rootFolderType === FolderType.Archive)
       return getArchiveRoomRoleActions(access).deleteUsers;
 
