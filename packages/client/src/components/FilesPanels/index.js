// (c) Copyright Ascensio System SIA 2009-2025
//
// This program is a free software product.
// You can redistribute it and/or modify it under the terms
// of the GNU Affero General Public License (AGPL) version 3 as published by the Free Software
// Foundation. In accordance with Section 7(a) of the GNU AGPL its Section 15 shall be amended
// to the effect that Ascensio System SIA expressly excludes the warranty of non-infringement of
// any third-party rights.
//
// This program is distributed WITHOUT ANY WARRANTY, without even the implied warranty
// of MERCHANTABILITY or FITNESS FOR A PARTICULAR  PURPOSE. For details, see
// the GNU AGPL at: http://www.gnu.org/licenses/agpl-3.0.html
//
// You can contact Ascensio System SIA at Lubanas st. 125a-25, Riga, Latvia, EU, LV-1021.
//
// The  interactive user interfaces in modified source and object code versions of the Program must
// display Appropriate Legal Notices, as required under Section 5 of the GNU AGPL version 3.
//
// Pursuant to Section 7(b) of the License you must retain the original Product logo when
// distributing the program. Pursuant to Section 7(e) we decline to grant you any rights under
// trademark law for use of our trademarks.
//
// All the Product's GUI elements, including illustrations and icon sets, as well as technical writing
// content are licensed under the terms of the Creative Commons Attribution-ShareAlike 4.0
// International. See the License terms at http://creativecommons.org/licenses/by-sa/4.0/legalcode

import React, { useMemo, useState, useCallback, useEffect } from "react";

import { useTranslation } from "react-i18next";
import { inject, observer } from "mobx-react";

import {
  Events,
  FilesSelectorFilterTypes,
  FilterType,
} from "@docspace/shared/enums";

import { StopFillingDialog } from "@docspace/shared/dialogs/stop-filling";
import { Guidance } from "@docspace/shared/components/guidance";
import { getFormFillingTipsStorageName } from "@docspace/shared/utils";

import {
  UploadPanel,
  VersionHistoryPanel,
  HotkeysPanel,
  InvitePanel,
  EditLinkPanel,
  EmbeddingPanel,
  ConversionPanel,
  ShareFormPanel,
} from "../panels";
import {
  ConnectDialog,
  EmptyTrashDialog,
  DeleteDialog,
  DownloadDialog,
  ConflictResolveDialog,
  ConvertDialog,
  InviteQuotaWarningDialog,
  CreateRoomConfirmDialog,
  SubmitToFormGallery,
  EditGroupMembersDialog,
  ChangeQuotaDialog,
  DeleteLinkDialog,
  MoveToPublicRoom,
  SettingsPluginDialog,
  PluginDialog,
  DeletePluginDialog,
  ShareFolderDialog,
  RoomLogoCoverDialog,
  FormFillingTipsDialog,
  DeleteVersionDialog,
  CancelOperationDialog,
  ReducedRightsDialog,
  SocialAuthWelcomeDialog,
  ConnectAccountDialog,
  DisconnectAccountDialog,
} from "../dialogs";
import ConvertPasswordDialog from "../dialogs/ConvertPasswordDialog";
import ArchiveDialog from "../dialogs/ArchiveDialog";
import RestoreRoomDialog from "../dialogs/RestoreRoomDialog";
import PreparationPortalDialog from "../dialogs/PreparationPortalDialog";
import CreateRoomTemplateDialog from "../dialogs/CreateRoomTemplate/CreateRoomTemplate";
import FilesSelector from "../FilesSelector";

import LeaveRoomDialog from "../dialogs/LeaveRoomDialog";
import ChangeRoomOwnerPanel from "../panels/ChangeRoomOwnerPanel";
import ReorderIndexDialog from "../dialogs/ReorderIndexDialog";
import LifetimeDialog from "../dialogs/LifetimeDialog";
import { SharePDFFormDialog } from "../dialogs/SharePDFFormDialog";
import { FillPDFDialog } from "../dialogs/FillPDFDialog";
import { PasswordEntryDialog } from "../dialogs/PasswordEntryDialog";
import CloseEditIndexDialog from "../dialogs/CloseEditIndexDialog";
import FillingStatusPanel from "../panels/FillingStatusPanel";
import TemplateAccessSettingsPanel from "../panels/TemplateAccessSettingsPanel";
import RemoveUserConfirmationDialog from "../dialogs/RemoveUserConfirmationDialog";
import AssignRoles from "../dialogs/AssignRoles";
import ShareSelector from "../ShareSelector";

const Panels = (props) => {
  const {
    uploadPanelVisible,
    copyPanelVisible,
    moveToPanelVisible,
    restorePanelVisible,
    connectDialogVisible,
    versionHistoryPanelVisible,
    deleteDialogVisible,
    lifetimeDialogVisible,
    downloadDialogVisible,
    emptyTrashDialogVisible,
    conflictResolveDialogVisible,
    convertDialogVisible,
    createMasterForm,
    selectFileDialogVisible,
    setSelectFileDialogVisible,
    selectFileFormRoomDialogVisible,
    selectFileFormRoomFilterParam,
    setSelectFileFormRoomDialogVisible,
    copyFromTemplateForm,
    hotkeyPanelVisible,
    invitePanelVisible,
    convertPasswordDialogVisible,
    createRoomConfirmDialogVisible,
    confirmDialogIsLoading,
    restoreAllPanelVisible,
    archiveDialogVisible,
    inviteQuotaWarningDialogVisible,
    preparationPortalDialogVisible,
    restoreRoomDialogVisible,
    submitToGalleryDialogVisible,
    editGroupMembersDialogVisible,
    changeQuotaDialogVisible,
    editLinkPanelIsVisible,
    deleteLinkDialogVisible,
    embeddingPanelData,
    moveToPublicRoomVisible,
    settingsPluginDialogVisible,
    pluginDialogVisible,
    leaveRoomDialogVisible,
    changeRoomOwnerIsVisible,
    deletePluginDialogVisible,
    shareFolderDialogVisible,
    selectFileFormRoomOpenRoot,
    reorderDialogVisible,
    fillPDFDialogData,
    createRoomTemplateDialogVisible,
    templateAccessSettingsVisible,

    setQuotaWarningDialogVisible,
    resetQuotaItem,
    isShowWarningDialog,
    roomLogoCoverDialogVisible,
    welcomeFormFillingTipsVisible,
    passwordEntryDialogDate,
    closeEditIndexDialogVisible,
    conversionVisible,
    deleteVersionDialogVisible,

    setStopFillingDialogVisible,
    stopFillingDialogData,
    operationCancelVisible,
    setFormFillingTipsDialog,
    formFillingTipsVisible,
    viewAs,
    userId,
    getRefElement,
    config,
    isShareFormData,
    reducedRightsVisible,
    removeUserConfirmation,
    assignRolesDialogVisible,
    socialAuthWelcomeDialogVisible,
    connectAccountDialogVisible,
    disconnectAccountDialogVisible,
  } = props;

  const [sharePDFForm, setSharePDFForm] = useState({
    visible: false,
    data: null,
    onClose: null,
  });

  const onCloseStopFillingDialog = () => {
    setStopFillingDialogVisible(false);
  };

  const { t } = useTranslation(["Translations", "Common", "PDFFormDialog"]);

  const onClose = () => {
    setSelectFileDialogVisible(false);
  };

  const onCloseFileFormRoomDialog = () => {
    setSelectFileFormRoomDialogVisible(false);
  };

  const descriptionTextFileFormRoomDialog = useMemo(() => {
    const text = {
      [FilesSelectorFilterTypes.DOCX]: t("Common:SelectDOCXFormat"),
      // [FilesSelectorFilterTypes.DOCXF]: t("Common:SelectDOCXFFormat"),
      [FilesSelectorFilterTypes.PDF]: t("Common:SelectPDFFormat"),
      [FilterType.PDFForm]: t("Common:SelectPDFFormat"),
    };

    return text[selectFileFormRoomFilterParam];
  }, [selectFileFormRoomFilterParam, t]);

  const handleSharePDFForm = useCallback(
    /**
     * @param {CustomEvent} event
     */
    (event) => {
      const { file } = event.detail;

      setSharePDFForm({
        visible: true,
        file,
        onClose: () => {
          setSharePDFForm({ visible: false, onClose: null, file: null });
        },
      });
    },
    [],
  );

  useEffect(() => {
    window.addEventListener(Events.Share_PDF_Form, handleSharePDFForm);

    return () => {
      window.removeEventListener(Events.Share_PDF_Form, handleSharePDFForm);
    };
  }, [handleSharePDFForm]);

  useEffect(() => {
    if (isShowWarningDialog) {
      setQuotaWarningDialogVisible(true);

      resetQuotaItem();
    }
    return () => {
      resetQuotaItem();
    };
  }, [isShowWarningDialog]);

  const onCloseGuidance = () => {
    setFormFillingTipsDialog(false);
    window.localStorage.setItem(getFormFillingTipsStorageName(userId), "true");
  };

  return [
    settingsPluginDialogVisible && (
      <SettingsPluginDialog
        isVisible={settingsPluginDialogVisible}
        key="settings-plugin-dialog"
      />
    ),
    deletePluginDialogVisible && (
      <DeletePluginDialog
        isVisible={deletePluginDialogVisible}
        key="delete-plugin-dialog"
      />
    ),
    pluginDialogVisible && (
      <PluginDialog isVisible={pluginDialogVisible} key="plugin-dialog" />
    ),
    uploadPanelVisible && <UploadPanel key="upload-panel" />,
    conversionVisible && <ConversionPanel key="conversion-panel" />,
    (moveToPanelVisible ||
      copyPanelVisible ||
      restorePanelVisible ||
      restoreAllPanelVisible) && (
      <FilesSelector
        key="files-selector"
        isMove={moveToPanelVisible}
        isCopy={copyPanelVisible}
        isRestore={restorePanelVisible}
        isRestoreAll={restoreAllPanelVisible}
      />
    ),
    connectDialogVisible && <ConnectDialog key="connect-dialog" />,
    versionHistoryPanelVisible && (
      <VersionHistoryPanel key="version-history-panel" />
    ),
    deleteDialogVisible && <DeleteDialog key="delete-dialog" />,
    lifetimeDialogVisible && <LifetimeDialog key="delete-dialog" />,
    emptyTrashDialogVisible && <EmptyTrashDialog key="empty-trash-dialog" />,
    downloadDialogVisible && <DownloadDialog key="download-dialog" />,

    conflictResolveDialogVisible && (
      <ConflictResolveDialog key="conflict-resolve-dialog" />
    ),
    convertDialogVisible && <ConvertDialog key="convert-dialog" />,

    // createRoomDialogVisible && <CreateRoomDialog key="create-room-dialog" />,
    (createRoomConfirmDialogVisible || confirmDialogIsLoading) && (
      <CreateRoomConfirmDialog key="create-room-confirm-dialog" />
    ),
    selectFileDialogVisible && (
      <FilesSelector
        key="select-file-dialog"
        filterParam={FilesSelectorFilterTypes.DOCX}
        isPanelVisible={selectFileDialogVisible}
        onSelectFile={createMasterForm}
        onClose={onClose}
        withRecentTreeFolder
        withFavoritesTreeFolder
      />
    ),

    selectFileFormRoomDialogVisible && (
      <FilesSelector
        isFormRoom
        isPanelVisible
        key="select-file-form-room-dialog"
        onClose={onCloseFileFormRoomDialog}
        openRoot={selectFileFormRoomOpenRoot}
        onSelectFile={(file) => copyFromTemplateForm(file, t)}
        filterParam={selectFileFormRoomFilterParam}
        descriptionText={descriptionTextFileFormRoomDialog}
        withRecentTreeFolder
        withFavoritesTreeFolder
      />
    ),

    hotkeyPanelVisible && <HotkeysPanel key="hotkey-panel" />,
    invitePanelVisible && <InvitePanel key="invite-panel" />,
    convertPasswordDialogVisible && (
      <ConvertPasswordDialog key="convert-password-dialog" />
    ),
    archiveDialogVisible && <ArchiveDialog key="archive-dialog" />,
    restoreRoomDialogVisible && <RestoreRoomDialog key="archive-dialog" />,
    inviteQuotaWarningDialogVisible && (
      <InviteQuotaWarningDialog key="invite-users-warning-dialog" />
    ),
    preparationPortalDialogVisible && (
      <PreparationPortalDialog key="preparation-portal-dialog" />
    ),
    submitToGalleryDialogVisible && (
      <SubmitToFormGallery key="submit-to-form-gallery-dialog" />
    ),
    editGroupMembersDialogVisible && (
      <EditGroupMembersDialog key="edit-group-members-dialog" />
    ),
    changeQuotaDialogVisible && <ChangeQuotaDialog key="change-quota-dialog" />,
    editLinkPanelIsVisible && <EditLinkPanel key="edit-link-panel" />,

    deleteLinkDialogVisible && <DeleteLinkDialog key="delete-link-dialog" />,
    embeddingPanelData.visible && <EmbeddingPanel key="embedding-panel" />,
    moveToPublicRoomVisible && (
      <MoveToPublicRoom key="move-to-public-room-panel" />
    ),

    leaveRoomDialogVisible && <LeaveRoomDialog key="leave-room-dialog" />,
    changeRoomOwnerIsVisible && (
      <ChangeRoomOwnerPanel key="change-room-owner" />
    ),
    shareFolderDialogVisible && <ShareFolderDialog key="share-folder-dialog" />,
    reorderDialogVisible && <ReorderIndexDialog key="reorder-index-dialog" />,
    createRoomTemplateDialogVisible && (
      <CreateRoomTemplateDialog key="create-room-template-dialog" />
    ),
    templateAccessSettingsVisible && (
      <TemplateAccessSettingsPanel key="template-access-settings" />
    ),
    sharePDFForm.visible && (
      <SharePDFFormDialog key="share-pdf-form-dialog" {...sharePDFForm} />
    ),
    fillPDFDialogData.visible && (
      <FillPDFDialog key="fill-pdf-form-dialog" {...fillPDFDialogData} />
    ),
    roomLogoCoverDialogVisible && (
      <RoomLogoCoverDialog key="room-logo-cover-dialog" />
    ),
    passwordEntryDialogDate.visible && (
      <PasswordEntryDialog
        key="password-entry-dialog"
        item={passwordEntryDialogDate.item}
        isDownload={passwordEntryDialogDate.isDownload}
      />
    ),
    closeEditIndexDialogVisible && (
      <CloseEditIndexDialog key="close-edit-index-dialog-dialog" />
    ),
    <FillingStatusPanel key="filling-status-panel" />,
    deleteVersionDialogVisible && (
      <DeleteVersionDialog key="delete-version-dialog" />
    ),

    stopFillingDialogData.visible && (
      <StopFillingDialog
        key="stop-filling-dialog"
        visible={stopFillingDialogData.visible}
        formId={stopFillingDialogData.formId}
        onClose={onCloseStopFillingDialog}
      />
    ),
    operationCancelVisible && (
      <CancelOperationDialog key="cancel-operation-dialog" />
    ),
    welcomeFormFillingTipsVisible ? (
      <FormFillingTipsDialog key="form-filling_tips_dialog" />
    ) : null,

    formFillingTipsVisible ? (
      <Guidance
        viewAs={viewAs}
        onClose={onCloseGuidance}
        getRefElement={getRefElement}
        config={config}
      />
    ) : null,

    isShareFormData.visible && (
      <ShareFormPanel key="share-form-dialog" {...isShareFormData} />
    ),
    reducedRightsVisible ? (
      <ReducedRightsDialog key="reduced-rights-dialog" />
    ) : null,

    removeUserConfirmation && (
      <RemoveUserConfirmationDialog key="remove-user-confirmation-dialog" />
    ),
    assignRolesDialogVisible && <AssignRoles key="assign-roles-dialog" />,
    socialAuthWelcomeDialogVisible && (
      <SocialAuthWelcomeDialog key="joining-space-dialog" />
    ),
<<<<<<< HEAD
    <ShareSelector key="share-selector" />,
=======
    connectAccountDialogVisible && (
      <ConnectAccountDialog key="connect-account-dialog" />
    ),
    disconnectAccountDialogVisible && (
      <DisconnectAccountDialog key="disconnect-account-dialog" />
    ),
>>>>>>> ad09f323
  ];
};

export default inject(
  ({
    settingsStore,
    dialogsStore,
    uploadDataStore,
    versionHistoryStore,
    backup,
    createEditRoomStore,
    pluginStore,
    currentQuotaStore,
    filesActionsStore,
    filesStore,
    userStore,
    guidanceStore,
  }) => {
    const {
      copyPanelVisible,
      moveToPanelVisible,
      restorePanelVisible,
      connectDialogVisible,
      deleteDialogVisible,
      lifetimeDialogVisible,
      downloadDialogVisible,
      emptyTrashDialogVisible,
      conflictResolveDialogVisible,
      convertDialogVisible,
      createRoomDialogVisible,
      createRoomConfirmDialogVisible,
      convertPasswordDialogVisible,
      connectItem, // TODO:
      restoreAllPanelVisible,
      archiveDialogVisible,
      restoreRoomDialogVisible,
      welcomeFormFillingTipsVisible,

      createMasterForm,
      selectFileDialogVisible,
      setSelectFileDialogVisible,
      selectFileFormRoomDialogVisible,
      selectFileFormRoomFilterParam,
      setSelectFileFormRoomDialogVisible,
      invitePanelOptions,
      inviteQuotaWarningDialogVisible,
      changeQuotaDialogVisible,
      submitToGalleryDialogVisible,
      editGroupMembersDialogVisible,
      editLinkPanelIsVisible,
      deleteLinkDialogVisible,
      embeddingPanelData,
      moveToPublicRoomVisible,
      leaveRoomDialogVisible,
      changeRoomOwnerIsVisible,
      shareFolderDialogVisible,
      selectFileFormRoomOpenRoot,
      reorderDialogVisible,
      fillPDFDialogData,
      roomLogoCoverDialogVisible,
      createRoomTemplateDialogVisible,
      templateAccessSettingsVisible,

      setQuotaWarningDialogVisible,
      setIsNewRoomByCurrentUser,
      setIsNewUserByCurrentUser,
      isNewUserByCurrentUser,
      isNewRoomByCurrentUser,
      passwordEntryDialogDate,
      closeEditIndexDialogVisible,

      setStopFillingDialogVisible,
      stopFillingDialogData,
      operationCancelVisible,

      setFormFillingTipsDialog,
      formFillingTipsVisible,
      isShareFormData,
      reducedRightsData,
      removeUserConfirmation,
      assignRolesDialogData,
      socialAuthWelcomeDialogVisible,
      connectAccountDialogVisible,
      disconnectAccountDialogVisible,
    } = dialogsStore;

    const { viewAs } = filesStore;

    const { preparationPortalDialogVisible } = backup;
    const { copyFromTemplateForm } = filesActionsStore;

    const { uploadPanelVisible, conversionVisible } = uploadDataStore;
    const {
      isVisible: versionHistoryPanelVisible,
      deleteVersionDialogVisible,
    } = versionHistoryStore;
    const { hotkeyPanelVisible } = settingsStore;
    const { confirmDialogIsLoading } = createEditRoomStore;
    const { isRoomsTariffAlmostLimit, isUserTariffAlmostLimit } =
      currentQuotaStore;

    const {
      settingsPluginDialogVisible,
      deletePluginDialogVisible,
      pluginDialogVisible,
    } = pluginStore;

    const { getRefElement, config } = guidanceStore;

    const isAccounts = window.location.href.indexOf("accounts/people") !== -1;
    const resetQuotaItem = () => {
      if (isNewUserByCurrentUser) setIsNewUserByCurrentUser(false);
      if (isNewRoomByCurrentUser) setIsNewRoomByCurrentUser(false);
    };

    const closeItems = JSON.parse(localStorage.getItem("warning-dialog")) || [];

    const isShowWarningDialog = isAccounts
      ? isUserTariffAlmostLimit &&
        !closeItems.includes("user-quota") &&
        isNewUserByCurrentUser
      : isRoomsTariffAlmostLimit &&
        !closeItems.includes("room-quota") &&
        isNewRoomByCurrentUser;

    return {
      preparationPortalDialogVisible,
      uploadPanelVisible,
      copyPanelVisible,
      moveToPanelVisible,
      restorePanelVisible,
      connectDialogVisible: connectDialogVisible || !!connectItem, // TODO:
      versionHistoryPanelVisible,
      deleteDialogVisible,
      lifetimeDialogVisible,
      downloadDialogVisible,
      emptyTrashDialogVisible,
      conflictResolveDialogVisible,
      convertDialogVisible,
      createRoomDialogVisible,
      createRoomConfirmDialogVisible,
      convertPasswordDialogVisible,
      selectFileDialogVisible,
      createMasterForm,
      setSelectFileDialogVisible,
      selectFileFormRoomDialogVisible,
      selectFileFormRoomFilterParam,
      setSelectFileFormRoomDialogVisible,
      copyFromTemplateForm,
      hotkeyPanelVisible,
      restoreAllPanelVisible,
      invitePanelVisible: invitePanelOptions.visible,
      archiveDialogVisible,
      inviteQuotaWarningDialogVisible,
      confirmDialogIsLoading,
      restoreRoomDialogVisible,
      submitToGalleryDialogVisible,
      editGroupMembersDialogVisible,
      changeQuotaDialogVisible,
      editLinkPanelIsVisible,
      deleteLinkDialogVisible,
      embeddingPanelData,
      moveToPublicRoomVisible,
      settingsPluginDialogVisible,
      pluginDialogVisible,
      leaveRoomDialogVisible,
      changeRoomOwnerIsVisible,
      deletePluginDialogVisible,
      shareFolderDialogVisible,
      selectFileFormRoomOpenRoot,
      reorderDialogVisible,
      fillPDFDialogData,
      roomLogoCoverDialogVisible,
      createRoomTemplateDialogVisible,
      templateAccessSettingsVisible,

      setQuotaWarningDialogVisible,
      welcomeFormFillingTipsVisible,
      resetQuotaItem,
      isShowWarningDialog,
      passwordEntryDialogDate,
      closeEditIndexDialogVisible,
      conversionVisible,
      deleteVersionDialogVisible,

      setStopFillingDialogVisible,
      stopFillingDialogData,
      operationCancelVisible,
      setFormFillingTipsDialog,
      formFillingTipsVisible,
      viewAs,
      userId: userStore?.user?.id,
      getRefElement,
      config,
      isShareFormData,
      reducedRightsVisible: reducedRightsData.visible,
      removeUserConfirmation: removeUserConfirmation.visible,
      assignRolesDialogVisible: assignRolesDialogData.visible,
      socialAuthWelcomeDialogVisible,
      connectAccountDialogVisible,
      disconnectAccountDialogVisible,
    };
  },
)(observer(Panels));<|MERGE_RESOLUTION|>--- conflicted
+++ resolved
@@ -425,16 +425,13 @@
     socialAuthWelcomeDialogVisible && (
       <SocialAuthWelcomeDialog key="joining-space-dialog" />
     ),
-<<<<<<< HEAD
     <ShareSelector key="share-selector" />,
-=======
     connectAccountDialogVisible && (
       <ConnectAccountDialog key="connect-account-dialog" />
     ),
     disconnectAccountDialogVisible && (
       <DisconnectAccountDialog key="disconnect-account-dialog" />
     ),
->>>>>>> ad09f323
   ];
 };
 
