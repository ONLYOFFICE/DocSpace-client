--- conflicted
+++ resolved
@@ -1,16 +1,9 @@
 {
   "key_path": "TotalPricePerMonth",
-<<<<<<< HEAD
-  "content": "<1>{{currencySymbol}}</1><2>{{price}}</2><3>/month</3>",
-  "content_en_sha1_hash": "cd8ed69da29703ec2b41ce8082d8f8086ac948dc",
-  "created_at": "2025-05-19T21:30:53.737Z",
-  "updated_at": "2025-06-08T12:02:32.816Z",
-=======
   "content": "<2>{{price}}</2><3>/month</3>",
   "content_en_sha1_hash": "e486027516f6eec5c7aa3055b03fe7bed316b290",
   "created_at": "2025-06-26T08:14:49.128Z",
   "updated_at": "2025-06-26T19:00:43.324Z",
->>>>>>> 0de93b01
   "comment": {
     "text": "This translation key is used to display a formatted price per month. It appears as part of a payment component in a UI element and should be translated into various languages accordingly.",
     "is_auto": true,
@@ -184,33 +177,13 @@
     "sr-Cyrl-RS": {
       "ai_translated": false,
       "ai_model": null,
-<<<<<<< HEAD
-      "ai_spell_check_issues": [
-        {
-          "type": "incorrect_translation",
-          "description": "The word \"month\" (English) is translated as \"месец\" in Serbian (Cyrillic). This is a correct translation.",
-          "suggestion": null
-        }
-      ],
-=======
-      "ai_spell_check_issues": [],
->>>>>>> 0de93b01
+      "ai_spell_check_issues": [],
       "approved_at": null
     },
     "sr-Latn-RS": {
       "ai_translated": false,
       "ai_model": null,
-<<<<<<< HEAD
-      "ai_spell_check_issues": [
-        {
-          "type": "incorrect_translation",
-          "description": "The English word 'month' is translated as 'mesec' in Serbian (Latin). While 'mesec' is correct for 'month', it's crucial to ensure consistency in the broader context. It is possible 'mjesec' is more common in certain regions or dialects, but 'mesec' appears more standard.",
-          "suggestion": "Verify if 'mjesec' or 'mesec' is the preferred term in the target audience's context."
-        }
-      ],
-=======
-      "ai_spell_check_issues": [],
->>>>>>> 0de93b01
+      "ai_spell_check_issues": [],
       "approved_at": null
     },
     "tr": {
@@ -222,17 +195,7 @@
     "uk-UA": {
       "ai_translated": false,
       "ai_model": null,
-<<<<<<< HEAD
-      "ai_spell_check_issues": [
-        {
-          "type": "formatting",
-          "description": "The order of elements is incorrect. The English version places the currency symbol first, while the Ukrainian version places the price first. This change could impact the user experience and may not accurately represent the intended meaning.",
-          "suggestion": "Consider maintaining the original order (currency symbol, price) for consistency with the English version, or thoroughly assess the impact of the change on the Ukrainian user experience. If the change is intentional, document the reasoning."
-        }
-      ],
-=======
-      "ai_spell_check_issues": [],
->>>>>>> 0de93b01
+      "ai_spell_check_issues": [],
       "approved_at": null
     },
     "vi": {
