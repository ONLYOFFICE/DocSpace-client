﻿import FavoritesReactSvgUrl from "PUBLIC_DIR/images/favorites.react.svg?url";
import InfoOutlineReactSvgUrl from "PUBLIC_DIR/images/info.outline.react.svg?url";
import CopyToReactSvgUrl from "PUBLIC_DIR/images/copyTo.react.svg?url";
import DownloadReactSvgUrl from "PUBLIC_DIR/images/download.react.svg?url";
import DownloadAsReactSvgUrl from "PUBLIC_DIR/images/downloadAs.react.svg?url";
import MoveReactSvgUrl from "PUBLIC_DIR/images/move.react.svg?url";
import PinReactSvgUrl from "PUBLIC_DIR/images/pin.react.svg?url";
import UnpinReactSvgUrl from "PUBLIC_DIR/images/unpin.react.svg?url";
import RoomArchiveSvgUrl from "PUBLIC_DIR/images/room.archive.svg?url";
import DeleteReactSvgUrl from "PUBLIC_DIR/images/delete.react.svg?url";
import CatalogRoomsReactSvgUrl from "PUBLIC_DIR/images/catalog.rooms.react.svg?url";
import {
  checkFileConflicts,
  deleteFile,
  deleteFolder,
  downloadFiles,
  emptyTrash,
  finalizeVersion,
  lockFile,
  markAsRead,
  removeFiles,
  removeShareFiles,
  createFolder,
  moveToFolder,
  getFolder,
  deleteFilesFromRecent,
} from "@docspace/shared/api/files";
import {
  ConflictResolveType,
  FileAction,
  FileStatus,
  FolderType,
  RoomsType,
  ShareAccessRights,
} from "@docspace/shared/enums";
import { makeAutoObservable } from "mobx";

import { toastr } from "@docspace/shared/components/toast";
import { TIMEOUT } from "@docspace/client/src/helpers/filesConstants";
import { checkProtocol } from "../helpers/files-helpers";
import { combineUrl } from "@docspace/shared/utils/combineUrl";
import config from "PACKAGE_FILE";
import { isDesktop } from "@docspace/shared/utils";
import { getCategoryType } from "SRC_DIR/helpers/utils";
import { muteRoomNotification } from "@docspace/shared/api/settings";
import { CategoryType } from "SRC_DIR/helpers/constants";
import RoomsFilter from "@docspace/shared/api/rooms/filter";
import AccountsFilter from "@docspace/shared/api/people/filter";
import { RoomSearchArea } from "@docspace/shared/enums";
import { getObjectByLocation } from "@docspace/shared/utils/common";
import { Events } from "@docspace/shared/enums";
import uniqueid from "lodash/uniqueId";
import FilesFilter from "@docspace/shared/api/files/filter";
import {
  getCategoryTypeByFolderType,
  getCategoryUrl,
} from "SRC_DIR/helpers/utils";
import { MEDIA_VIEW_URL } from "@docspace/shared/constants";

class FilesActionStore {
  settingsStore;
  uploadDataStore;
  treeFoldersStore;
  filesStore;
  selectedFolderStore;
  filesSettingsStore;
  dialogsStore;
  mediaViewerDataStore;
  accessRightsStore;
  clientLoadingStore;
  publicRoomStore;
  infoPanelStore;
  userStore = null;
  currentTariffStatusStore = null;

  isBulkDownload = false;
  isLoadedSearchFiles = false;
  isGroupMenuBlocked = false;
  emptyTrashInProgress = false;
  processCreatingRoomFromData = false;

  constructor(
    settingsStore,
    uploadDataStore,
    treeFoldersStore,
    filesStore,
    selectedFolderStore,
    filesSettingsStore,
    dialogsStore,
    mediaViewerDataStore,
    accessRightsStore,
    clientLoadingStore,
    publicRoomStore,
    pluginStore,
    infoPanelStore,
    userStore,
    currentTariffStatusStore
  ) {
    makeAutoObservable(this);
    this.settingsStore = settingsStore;
    this.uploadDataStore = uploadDataStore;
    this.treeFoldersStore = treeFoldersStore;
    this.filesStore = filesStore;
    this.selectedFolderStore = selectedFolderStore;
    this.filesSettingsStore = filesSettingsStore;
    this.dialogsStore = dialogsStore;
    this.mediaViewerDataStore = mediaViewerDataStore;
    this.accessRightsStore = accessRightsStore;
    this.clientLoadingStore = clientLoadingStore;
    this.publicRoomStore = publicRoomStore;
    this.pluginStore = pluginStore;
    this.infoPanelStore = infoPanelStore;
    this.userStore = userStore;
    this.currentTariffStatusStore = currentTariffStatusStore;
  }

  setIsBulkDownload = (isBulkDownload) => {
    this.isBulkDownload = isBulkDownload;
  };

  isMediaOpen = () => {
    const { visible, setMediaViewerData, playlist } = this.mediaViewerDataStore;
    if (visible && playlist.length === 1) {
      setMediaViewerData({ visible: false, id: null });
    }
  };

  updateCurrentFolder = (fileIds, folderIds, clearSelection, operationId) => {
    const { clearSecondaryProgressData } =
      this.uploadDataStore.secondaryProgressDataStore;

    const {
      fetchFiles,
      fetchRooms,
      filter,
      roomsFilter,

      isEmptyLastPageAfterOperation,
      resetFilterPage,
    } = this.filesStore;

    const { isRoomsFolder, isArchiveFolder, isArchiveFolderRoot } =
      this.treeFoldersStore;

    let newFilter;

    const selectionFilesLength =
      fileIds && folderIds
        ? fileIds.length + folderIds.length
        : fileIds?.length || folderIds?.length;

    if (
      selectionFilesLength &&
      isEmptyLastPageAfterOperation(selectionFilesLength)
    ) {
      newFilter = resetFilterPage();
    }

    let updatedFolder = this.selectedFolderStore.id;

    if (this.dialogsStore.isFolderActions) {
      updatedFolder = this.selectedFolderStore.parentId;
    }

    if (isRoomsFolder || isArchiveFolder || isArchiveFolderRoot) {
      fetchRooms(
        updatedFolder,
        newFilter ? newFilter : roomsFilter.clone(),
        undefined,
        undefined,
        undefined,
        true
      ).finally(() => {
        this.dialogsStore.setIsFolderActions(false);
        return setTimeout(
          () => clearSecondaryProgressData(operationId),
          TIMEOUT
        );
      });
    } else {
      fetchFiles(
        updatedFolder,
        newFilter ? newFilter : filter,
        true,
        true,
        clearSelection
      ).finally(() => {
        this.dialogsStore.setIsFolderActions(false);
        return setTimeout(
          () => clearSecondaryProgressData(operationId),
          TIMEOUT
        );
      });
    }
  };

  convertToTree = (folders) => {
    let result = [];
    let level = { result };
    try {
      folders.forEach((folder) => {
        folder.path
          .split("/")
          .filter((name) => name !== "")
          .reduce((r, name, i, a) => {
            if (!r[name]) {
              r[name] = { result: [] };
              r.result.push({ name, children: r[name].result });
            }

            return r[name];
          }, level);
      });
    } catch (e) {
      console.error("convertToTree", e);
    }
    return result;
  };

  createFolderTree = async (treeList, parentFolderId) => {
    if (!treeList || !treeList.length) return;

    for (let i = 0; i < treeList.length; i++) {
      const treeNode = treeList[i];

      // console.log(
      //   `createFolderTree parent id = ${parentFolderId} name '${treeNode.name}': `,
      //   treeNode.children
      // );

      const folder = await createFolder(parentFolderId, treeNode.name);
      const parentId = folder.id;

      if (treeNode.children.length == 0) continue;

      await this.createFolderTree(treeNode.children, parentId);
    }
  };

  uploadEmptyFolders = async (emptyFolders, folderId) => {
    //console.log("uploadEmptyFolders", emptyFolders, folderId);

    const { secondaryProgressDataStore } = this.uploadDataStore;
    const { setSecondaryProgressBarData, clearSecondaryProgressData } =
      secondaryProgressDataStore;

    const operationId = uniqueid("operation_");

    const toFolderId = folderId ? folderId : this.selectedFolderStore.id;

    setSecondaryProgressBarData({
      icon: "file",
      visible: true,
      percent: 0,
      label: "",
      alert: false,
      operationId,
    });

    const tree = this.convertToTree(emptyFolders);
    await this.createFolderTree(tree, toFolderId);

    this.updateCurrentFolder(null, [folderId], null, operationId);

    setTimeout(() => clearSecondaryProgressData(operationId), TIMEOUT);
  };

  updateFilesAfterDelete = (operationId) => {
    const { setSelected } = this.filesStore;
    const { clearSecondaryProgressData } =
      this.uploadDataStore.secondaryProgressDataStore;

    setSelected("close");

    this.dialogsStore.setIsFolderActions(false);
    setTimeout(() => clearSecondaryProgressData(operationId), TIMEOUT);
  };

  deleteAction = async (
    translations,
    newSelection = null,
    withoutDialog = false
  ) => {
    const { isRecycleBinFolder, isPrivacyFolder, recycleBinFolderId } =
      this.treeFoldersStore;
    const {
      addActiveItems,
      getIsEmptyTrash,
      bufferSelection,
      activeFiles,
      activeFolders,
    } = this.filesStore;
    const { secondaryProgressDataStore, clearActiveOperations } =
      this.uploadDataStore;
    const { setSecondaryProgressBarData, clearSecondaryProgressData } =
      secondaryProgressDataStore;
    const { withPaging } = this.settingsStore;

    let selection = newSelection
      ? newSelection
      : this.filesStore.selection.length
        ? this.filesStore.selection
        : [bufferSelection];

    selection = selection.filter((item) => item.security.Delete);

    const isThirdPartyFile = selection.some((f) => f.providerKey);

    const currentFolderId = this.selectedFolderStore.id;

    const operationId = uniqueid("operation_");

    const deleteAfter = false; //Delete after finished TODO: get from settings
    const immediately = isRecycleBinFolder || isPrivacyFolder ? true : false; //Don't move to the Recycle Bin

    let folderIds = [];
    let fileIds = [];

    let i = 0;
    while (selection.length !== i) {
      if (selection[i].fileExst || selection[i].contentLength) {
        // try to fix with one check later (see onDeleteMediaFile)
        const isActiveFile = activeFiles.find(
          (elem) => elem.id === selection[i].id
        );
        !isActiveFile && fileIds.push(selection[i].id);
      } else {
        // try to fix with one check later (see onDeleteMediaFile)
        const isActiveFolder = activeFolders.find(
          (elem) => elem.id === selection[i].id
        );
        !isActiveFolder && folderIds.push(selection[i].id);
      }
      i++;
    }

    if (!folderIds.length && !fileIds.length) return;
    const filesCount = folderIds.length + fileIds.length;

    setSecondaryProgressBarData({
      icon: "trash",
      visible: true,
      percent: 0,
      label: translations.deleteOperation,
      alert: false,
      filesCount,
      operationId,
    });

    const destFolderId = immediately ? null : recycleBinFolderId;

    addActiveItems(fileIds, null, destFolderId);
    addActiveItems(null, folderIds, destFolderId);

    if (folderIds.length || fileIds.length) {
      this.isMediaOpen();

      try {
        this.filesStore.setOperationAction(true);
        this.setGroupMenuBlocked(true);
        await removeFiles(folderIds, fileIds, deleteAfter, immediately)
          .then(async (res) => {
            if (res[0]?.error) return Promise.reject(res[0].error);
            const data = res[0] ? res[0] : null;
            const pbData = {
              icon: "trash",
              label: translations.deleteOperation,
              operationId,
            };
            await this.uploadDataStore.loopFilesOperations(data, pbData);

            const showToast = () => {
              if (isRecycleBinFolder) {
                return toastr.success(translations.deleteFromTrash);
              }

              if (selection.length > 1 || isThirdPartyFile) {
                return toastr.success(translations.deleteSelectedElem);
              }
              if (selection[0].fileExst) {
                return toastr.success(translations.FileRemoved);
              }
              return toastr.success(translations.FolderRemoved);
            };

            if (withPaging || this.dialogsStore.isFolderActions) {
              this.updateCurrentFolder(fileIds, folderIds, false, operationId);
              showToast();
            } else {
              this.updateFilesAfterDelete(operationId);

              this.filesStore.removeFiles(
                fileIds,
                folderIds,
                showToast,
                destFolderId
              );

              this.uploadDataStore.removeFiles(fileIds);
            }

            if (currentFolderId) {
              const { socketHelper } = this.settingsStore;

              socketHelper.emit({
                command: "refresh-folder",
                data: currentFolderId,
              });
            }
          })
          .finally(() => {
            clearActiveOperations(fileIds, folderIds);
            getIsEmptyTrash();
          });
      } catch (err) {
        clearActiveOperations(fileIds, folderIds);
        setSecondaryProgressBarData({
          visible: true,
          alert: true,
          operationId,
        });
        setTimeout(() => clearSecondaryProgressData(operationId), TIMEOUT);
        return toastr.error(err.message ? err.message : err);
      } finally {
        this.filesStore.setOperationAction(false);
        this.setGroupMenuBlocked(false);
      }
    }
  };

  emptyTrash = async (translations) => {
    const {
      secondaryProgressDataStore,
      loopFilesOperations,
      clearActiveOperations,
    } = this.uploadDataStore;
    const { setSecondaryProgressBarData, clearSecondaryProgressData } =
      secondaryProgressDataStore;
    const { isRecycleBinFolder } = this.treeFoldersStore;
    const { addActiveItems, files, folders, getIsEmptyTrash } = this.filesStore;

    const fileIds = files.map((f) => f.id);
    const folderIds = folders.map((f) => f.id);

    if (isRecycleBinFolder) {
      addActiveItems(fileIds, folderIds);
    }

    const operationId = uniqueid("operation_");

    this.emptyTrashInProgress = true;

    setSecondaryProgressBarData({
      icon: "trash",
      visible: true,
      percent: 0,
      label: translations.deleteOperation,
      alert: false,
      operationId,
    });

    try {
      await emptyTrash().then(async (res) => {
        if (res[0]?.error) return Promise.reject(res[0].error);
        const data = res[0] ? res[0] : null;
        const pbData = {
          icon: "trash",
          label: translations.deleteOperation,
          operationId,
        };
        await loopFilesOperations(data, pbData);
        toastr.success(translations.successOperation);
        this.updateCurrentFolder(fileIds, folderIds, null, operationId);
        getIsEmptyTrash();
        clearActiveOperations(fileIds, folderIds);
      });
    } catch (err) {
      clearActiveOperations(fileIds, folderIds);
      setSecondaryProgressBarData({
        visible: true,
        alert: true,
        operationId,
      });
      setTimeout(() => clearSecondaryProgressData(operationId), TIMEOUT);
      return toastr.error(err.message ? err.message : err);
    } finally {
      this.emptyTrashInProgress = false;
    }
  };

  emptyArchive = async (translations) => {
    const {
      secondaryProgressDataStore,
      loopFilesOperations,
      clearActiveOperations,
    } = this.uploadDataStore;
    const { setSecondaryProgressBarData, clearSecondaryProgressData } =
      secondaryProgressDataStore;
    const { isArchiveFolder } = this.treeFoldersStore;
    const { addActiveItems, roomsForDelete } = this.filesStore;

    const folderIds = roomsForDelete.map((f) => f.id);
    if (isArchiveFolder) addActiveItems(null, folderIds);

    const operationId = uniqueid("operation_");

    setSecondaryProgressBarData({
      icon: "trash",
      visible: true,
      percent: 0,
      label: translations.deleteOperation,
      alert: false,
      operationId,
    });

    try {
      await removeFiles(folderIds, [], true, true).then(async (res) => {
        if (res[0]?.error) return Promise.reject(res[0].error);
        const data = res[0] ? res[0] : null;
        const pbData = {
          icon: "trash",
          label: translations.deleteOperation,
          operationId,
        };
        await loopFilesOperations(data, pbData);
        toastr.success(translations.successOperation);
        this.updateCurrentFolder(null, folderIds, null, operationId);
        // getIsEmptyTrash();
        clearActiveOperations(null, folderIds);
      });
    } catch (err) {
      clearActiveOperations(null, folderIds);
      setSecondaryProgressBarData({
        visible: true,
        alert: true,
        operationId,
      });
      setTimeout(() => clearSecondaryProgressData(operationId), TIMEOUT);

      return toastr.error(err.message ? err.message : err);
    }
  };

  downloadFiles = async (fileConvertIds, folderIds, translations) => {
    const { clearActiveOperations, secondaryProgressDataStore } =
      this.uploadDataStore;
    const { setSecondaryProgressBarData, clearSecondaryProgressData } =
      secondaryProgressDataStore;

    const { addActiveItems } = this.filesStore;
    const { label } = translations;

    if (this.isBulkDownload) {
      //toastr.error(); TODO: new add cancel download operation and new translation "ErrorMassage_SecondDownload"
      return;
    }

    this.setIsBulkDownload(true);

    const operationId = uniqueid("operation_");

    setSecondaryProgressBarData({
      icon: "file",
      visible: true,
      percent: 0,
      label,
      alert: false,
      operationId,
      isDownload: true,
    });

    const fileIds = fileConvertIds.map((f) => f.key || f);
    addActiveItems(fileIds, folderIds);

    const shareKey = this.publicRoomStore.publicRoomKey;

    try {
      await downloadFiles(fileConvertIds, folderIds, shareKey).then(
        async (res) => {
          const data = res[0] ? res[0] : null;
          const pbData = {
            icon: "file",
            label,
            operationId,
          };

          const item =
            data?.finished && data?.url
              ? data
              : await this.uploadDataStore.loopFilesOperations(
                  data,
                  pbData,
                  true
                );

          clearActiveOperations(fileIds, folderIds);
          this.setIsBulkDownload(false);

          if (item.url) {
            window.location.href = item.url;
          } else {
            setSecondaryProgressBarData({
              visible: true,
              alert: true,
              operationId,
            });
          }

          setTimeout(() => clearSecondaryProgressData(operationId), TIMEOUT);
          !item.url && toastr.error(translations.error, null, 0, true);
        }
      );
    } catch (err) {
      this.setIsBulkDownload(false);
      clearActiveOperations(fileIds, folderIds);
      setSecondaryProgressBarData({
        visible: true,
        alert: true,
        operationId,
      });
      setTimeout(() => clearSecondaryProgressData(operationId), TIMEOUT);
      return toastr.error(err.message ? err.message : err);
    }
  };

  downloadAction = (label, item, folderId) => {
    const { bufferSelection } = this.filesStore;

    const selection = item
      ? [item]
      : this.filesStore.selection.length
        ? this.filesStore.selection
        : bufferSelection
          ? [bufferSelection]
          : null;

    if (!selection.length) return;

    let fileIds = [];
    let folderIds = [];
    const items = [];

    if (selection.length === 1 && selection[0].fileExst && !folderId) {
      window.open(selection[0].viewUrl, "_self");
      return Promise.resolve();
    }

    for (let item of selection) {
      if (item.fileExst) {
        fileIds.push(item.id);
        items.push({ id: item.id, fileExst: item.fileExst });
      } else {
        folderIds.push(item.id);
        items.push({ id: item.id });
      }
    }

    this.setGroupMenuBlocked(true);
    return this.downloadFiles(fileIds, folderIds, label).finally(() =>
      this.setGroupMenuBlocked(false)
    );
  };

  completeAction = async (selectedItem, type, isFolder = false) => {
    switch (type) {
      case FileAction.Create:
        this.filesStore.addItem(selectedItem, isFolder);
        break;
      case FileAction.Rename:
        this.onSelectItem(
          {
            id: selectedItem.id,
            isFolder: selectedItem.isFolder,
          },
          false,
          false
        );
        break;
      default:
        break;
    }
  };

  onSelectItem = (
    { id, isFolder },
    withSelect = true,
    isContextItem = true,
    isSingleMenu = false
  ) => {
    const {
      setBufferSelection,
      setSelected,
      selection,
      setSelection,
      setHotkeyCaretStart,
      setHotkeyCaret,
      setEnabledHotkeys,
      filesList,
    } = this.filesStore;

    if (!id) return;

    const item = filesList.find(
      (elm) => elm.id === id && elm.isFolder === isFolder
    );

    if (item) {
      const isSelected =
        selection.findIndex((f) => f.id === id && f.isFolder === isFolder) !==
        -1;

      if (withSelect) {
        //TODO: fix double event on context-menu click
        if (isSelected && selection.length === 1 && !isContextItem) {
          setSelected("none");
        } else {
          setSelection([item]);
          setHotkeyCaret(null);
          setHotkeyCaretStart(item);
        }
      } else if (
        isSelected &&
        selection.length > 1 &&
        !isContextItem &&
        !isSingleMenu
      ) {
        setHotkeyCaret(null);
        setHotkeyCaretStart(item);
      } else {
        setSelected("none");
        setBufferSelection(item);
      }

      isContextItem && setEnabledHotkeys(false);
    }
  };

  deleteItemAction = async (
    itemId,
    translations,
    isFile,
    isThirdParty,
    isRoom
  ) => {
    const { secondaryProgressDataStore, clearActiveOperations } =
      this.uploadDataStore;
    const { setSecondaryProgressBarData, clearSecondaryProgressData } =
      secondaryProgressDataStore;
    if (
      this.filesSettingsStore.confirmDelete ||
      this.treeFoldersStore.isPrivacyFolder ||
      isThirdParty ||
      isRoom
    ) {
      this.dialogsStore.setIsRoomDelete(isRoom);
      this.dialogsStore.setDeleteDialogVisible(true);
    } else {
      const operationId = uniqueid("operation_");

      setSecondaryProgressBarData({
        icon: "trash",
        visible: true,
        percent: 0,
        label: translations?.deleteOperation,
        alert: false,
        operationId,
      });

      const id = Array.isArray(itemId) ? itemId : [itemId];

      try {
        await this.deleteItemOperation(
          isFile,
          itemId,
          translations,
          isRoom,
          operationId
        );
      } catch (err) {
        setSecondaryProgressBarData({
          visible: true,
          alert: true,
          operationId,
        });
        setTimeout(() => clearSecondaryProgressData(operationId), TIMEOUT);
        return toastr.error(err.message ? err.message : err);
      } finally {
        setTimeout(
          () => clearActiveOperations(isFile && id, !isFile && id),
          TIMEOUT
        );
      }
    }
  };

  deleteItemOperation = (isFile, itemId, translations, isRoom, operationId) => {
    const { addActiveItems, getIsEmptyTrash } = this.filesStore;
    const { withPaging } = this.settingsStore;
    const { isRecycleBinFolder, recycleBinFolderId } = this.treeFoldersStore;

    const pbData = {
      icon: "trash",
      label: translations?.deleteOperation,
      operationId,
    };

    this.filesStore.setOperationAction(true);

    const destFolderId = isRecycleBinFolder ? null : recycleBinFolderId;

    if (isFile) {
      addActiveItems([itemId], null, destFolderId);
      this.isMediaOpen();
      return deleteFile(itemId)
        .then(async (res) => {
          if (res[0]?.error) return Promise.reject(res[0].error);
          const data = res[0] ? res[0] : null;
          await this.uploadDataStore.loopFilesOperations(data, pbData);

          if (withPaging) {
            this.updateCurrentFolder([itemId], null, null, operationId);
            toastr.success(translations.successRemoveFile);
          } else {
            this.updateFilesAfterDelete(operationId);
            this.filesStore.removeFiles(
              [itemId],
              null,
              () => toastr.success(translations.successRemoveFile),
              destFolderId
            );
          }
        })
        .finally(() => this.filesStore.setOperationAction(false));
    } else if (isRoom) {
      const items = Array.isArray(itemId) ? itemId : [itemId];
      addActiveItems(null, items);

      this.setGroupMenuBlocked(true);
      return removeFiles(items, [], false, true)
        .then(async (res) => {
          if (res[0]?.error) return Promise.reject(res[0].error);
          const data = res[0] ? res[0] : null;
          await this.uploadDataStore.loopFilesOperations(data, pbData);
          this.updateCurrentFolder(null, [itemId], null, operationId);
        })
        .then(() =>
          toastr.success(
            items.length > 1
              ? translations?.successRemoveRooms
              : translations?.successRemoveRoom
          )
        )
        .finally(() => {
          this.setGroupMenuBlocked(false);
        });
    } else {
      addActiveItems(null, [itemId], destFolderId);
      return deleteFolder(itemId)
        .then(async (res) => {
          if (res[0]?.error) return Promise.reject(res[0].error);
          const data = res[0] ? res[0] : null;
          await this.uploadDataStore.loopFilesOperations(data, pbData);

          if (withPaging) {
            this.updateCurrentFolder(null, [itemId], null, operationId);
            toastr.success(translations.successRemoveFolder);
          } else {
            this.updateFilesAfterDelete(operationId);
            this.filesStore.removeFiles(
              null,
              [itemId],
              () => toastr.success(translations.successRemoveFolder),
              destFolderId
            );
          }

          getIsEmptyTrash();
        })
        .finally(() => this.filesStore.setOperationAction(false));
    }
  };

  unsubscribeAction = async (fileIds, folderIds) => {
    const { setUnsubscribe } = this.dialogsStore;
    const { filter, fetchFiles } = this.filesStore;

    // return removeShareFiles(fileIds, folderIds)
    //   .then(() => setUnsubscribe(false))
    //   .then(() => fetchFiles(this.selectedFolderStore.id, filter, true, true));
  };

  lockFileAction = async (id, locked) => {
    let timer = null;
    const { setFile } = this.filesStore;
    try {
      timer = setTimeout(() => {
        this.filesStore.setActiveFiles([id]);
      }, 200);
      await lockFile(id, locked).then((res) => {
        setFile(res), this.filesStore.setActiveFiles([]);
      });
    } catch (err) {
      toastr.error(err);
    } finally {
      clearTimeout(timer);
    }
  };

  finalizeVersionAction = async (id) => {
    let timer = null;
    const { setFile } = this.filesStore;
    try {
      timer = setTimeout(() => {
        this.filesStore.setActiveFiles([id]);
      }, 200);
      await finalizeVersion(id, 0, false).then((res) => {
        if (res && res[0]) {
          setFile(res[0]);
          this.filesStore.setActiveFiles([]);
        }
      });
    } catch (err) {
      toastr.error(err);
    } finally {
      clearTimeout(timer);
    }
  };

  duplicateAction = (item, label) => {
    const { setSecondaryProgressBarData, filesCount } =
      this.uploadDataStore.secondaryProgressDataStore;

    this.setSelectedItems();

    //TODO: duplicate for folders?
    const folderIds = [];
    const fileIds = [];
    item.fileExst ? fileIds.push(item.id) : folderIds.push(item.id);
    const conflictResolveType = ConflictResolveType.Duplicate;
    const deleteAfter = false; //TODO: get from settings
    const operationId = uniqueid("operation_");

    setSecondaryProgressBarData({
      icon: "duplicate",
      visible: true,
      percent: 0,
      label,
      alert: false,
      filesCount: filesCount + fileIds.length,
      operationId,
    });

    this.filesStore.addActiveItems(fileIds, folderIds);

    return this.uploadDataStore.copyToAction(
      this.selectedFolderStore.id,
      folderIds,
      fileIds,
      conflictResolveType,
      deleteAfter,
      operationId
    );
  };

  getFilesInfo = (items) => {
    const requests = [];
    let i = items.length;
    while (i !== 0) {
      requests.push(this.filesStore.getFileInfo(items[i - 1]));
      i--;
    }
    return Promise.all(requests);
  };

  setFavoriteAction = (action, id) => {
    const {
      markItemAsFavorite,
      removeItemFromFavorite,
      fetchFavoritesFolder,
      setSelected,
    } = this.filesStore;

    const items = Array.isArray(id) ? id : [id];

    switch (action) {
      case "mark":
        return markItemAsFavorite(items)
          .then(() => {
            return this.getFilesInfo(items);
          })
          .then(() => setSelected("close"));

      case "remove":
        return removeItemFromFavorite(items)
          .then(() => {
            return this.treeFoldersStore.isFavoritesFolder
              ? fetchFavoritesFolder(this.selectedFolderStore.id)
              : this.getFilesInfo(items);
          })
          .then(() => setSelected("close"));
      default:
        return;
    }
  };

  setPinAction = (action, id, t) => {
    const { pinRoom, unpinRoom, updateRoomPin, setSelected } = this.filesStore;

    const { infoPanelSelection, setInfoPanelSelection } = this.infoPanelStore;

    const items = Array.isArray(id) ? id : [id];

    const actions = [];
    const operationId = uniqueid("operation_");

    switch (action) {
      case "pin":
        items.forEach((item) => {
          updateRoomPin(item);
          actions.push(pinRoom(item));
        });

        return Promise.all(actions)
          .then(() => {
            this.updateCurrentFolder(null, items, null, operationId);
            if (infoPanelSelection) {
              setInfoPanelSelection({ ...infoPanelSelection, pinned: true });
            }
          })
          .then(() => setSelected("close"))
          .then(() =>
            toastr.success(
              items.length > 1
                ? t("RoomsPinned", { count: items.length })
                : t("RoomPinned")
            )
          )
          .catch((error) => console.log(error));
      case "unpin":
        items.forEach((item) => {
          updateRoomPin(item);
          actions.push(unpinRoom(item));
        });
        return Promise.all(actions)
          .then(() => {
            this.updateCurrentFolder(null, items, null, operationId);
            if (selection) {
              setInfoPanelSelection({ ...selection, pinned: false });
            }
          })
          .then(() => setSelected("close"))
          .then(() => {
            toastr.success(
              items.length > 1
                ? t("RoomsUnpinned", { count: items.length })
                : t("RoomUnpinned")
            );
          })
          .catch((error) => console.log(error));
      default:
        return;
    }
  };

  setMuteAction = (action, item, t) => {
    const { id, new: newCount, rootFolderId } = item;
    const { treeFolders } = this.treeFoldersStore;
    const { folders, updateRoomMute } = this.filesStore;

    const muteStatus = action === "mute";

    const folderIndex = id && folders.findIndex((x) => x.id == id);
    if (folderIndex) updateRoomMute(folderIndex, muteStatus);

    const treeIndex = treeFolders.findIndex((x) => x.id == rootFolderId);
    const count = treeFolders[treeIndex].newItems;
    if (treeIndex) {
      if (muteStatus) {
        treeFolders[treeIndex].newItems = newCount >= 0 ? count - newCount : 0;
      } else treeFolders[treeIndex].newItems = count + newCount;
    }

    const operationId = uniqueid("operation_");

    muteRoomNotification(id, muteStatus)
      .then(() =>
        toastr.success(
          muteStatus
            ? t("RoomNotificationsDisabled")
            : t("RoomNotificationsEnabled")
        )
      )
      .catch((e) => toastr.error(e))
      .finally(() => {
        Promise.all([
          this.updateCurrentFolder(null, [id], null, operationId),
          this.treeFoldersStore.fetchTreeFolders(),
        ]);
      });
  };

  setArchiveAction = async (action, folders, t) => {
    const { addActiveItems, setSelected } = this.filesStore;

    const { setSelectedFolder } = this.selectedFolderStore;

    const { roomsFolder, isRoomsFolder, archiveRoomsId, myRoomsId } =
      this.treeFoldersStore;

    const { secondaryProgressDataStore, clearActiveOperations } =
      this.uploadDataStore;

    const { setSecondaryProgressBarData, clearSecondaryProgressData } =
      secondaryProgressDataStore;

    if (!myRoomsId || !archiveRoomsId) {
      console.error("Default categories not found");
      return;
    }

    const operationId = uniqueid("operation_");

    const items = Array.isArray(folders)
      ? folders.map((x) => (x?.id ? x.id : x))
      : [folders.id];

    setSecondaryProgressBarData({
      icon: "move",
      visible: true,
      percent: 0,
      label: "Archive room",
      alert: false,
      operationId,
    });

    const destFolder = action === "archive" ? archiveRoomsId : myRoomsId;

    addActiveItems(null, items, destFolder);

    switch (action) {
      case "archive":
        this.setGroupMenuBlocked(true);
        return moveToFolder(archiveRoomsId, items)
          .then(async (res) => {
            const lastResult = res && res[res.length - 1];

            if (lastResult?.error) return Promise.reject(lastResult.error);

            const pbData = {
              icon: "move",
              label: "Archive rooms operation",
              operationId,
            };
            const data = lastResult || null;

            console.log(pbData.label, { data, res });

            const operationData =
              await this.uploadDataStore.loopFilesOperations(data, pbData);

            if (
              !operationData ||
              operationData.error ||
              !operationData.finished
            ) {
              return Promise.reject(
                operationData?.error ? operationData.error : ""
              );
            }

            if (!isRoomsFolder) {
              setSelectedFolder(roomsFolder);
            }

            this.updateCurrentFolder(null, null, null, operationId);
          })

          .then(() => {
            const successTranslation =
              folders.length !== 1 && Array.isArray(folders)
                ? t("ArchivedRoomsAction")
                : Array.isArray(folders)
                  ? t("ArchivedRoomAction", { name: folders[0].title })
                  : t("ArchivedRoomAction", { name: folders.title });

            toastr.success(successTranslation);
          })
          .then(() => {
            const clearBuffer =
              !this.dialogsStore.archiveDialogVisible &&
              !this.dialogsStore.restoreRoomDialogVisible;
            setSelected("close", clearBuffer);
          })
          .catch((err) => {
            clearActiveOperations(null, items);
            setSecondaryProgressBarData({
              icon: "move",
              visible: true,
              alert: true,
              operationId,
            });
            setTimeout(() => clearSecondaryProgressData(operationId), TIMEOUT);
            return toastr.error(err.message ? err.message : err);
          })
          .finally(() => {
            clearActiveOperations(null, items);
            this.setGroupMenuBlocked(false);
          });
      case "unarchive":
        this.setGroupMenuBlocked(true);
        return moveToFolder(myRoomsId, items)
          .then(async (res) => {
            const lastResult = res && res[res.length - 1];

            if (lastResult?.error) return Promise.reject(lastResult.error);

            const pbData = {
              icon: "move",
              label: "Restore rooms from archive operation",
              operationId,
            };
            const data = lastResult || null;

            console.log(pbData.label, { data, res });

            await this.uploadDataStore.loopFilesOperations(data, pbData);

            this.updateCurrentFolder(null, [items], null, operationId);
          })

          .then(() => {
            const successTranslation =
              folders.length !== 1 && Array.isArray(folders)
                ? t("UnarchivedRoomsAction")
                : Array.isArray(folders)
                  ? t("UnarchivedRoomAction", { name: folders[0].title })
                  : t("UnarchivedRoomAction", { name: folders.title });

            toastr.success(successTranslation);
          })
          .then(() => setSelected("close"))
          .catch((err) => {
            clearActiveOperations(null, items);
            setSecondaryProgressBarData({
              visible: true,
              alert: true,
              operationId,
            });
            setTimeout(() => clearSecondaryProgressData(operationId), TIMEOUT);
            return toastr.error(err.message ? err.message : err);
          })
          .finally(() => {
            clearActiveOperations(null, items);
            this.setGroupMenuBlocked(false);
          });
      default:
        return;
    }
  };

  selectTag = (tag) => {
    const { roomsFilter } = this.filesStore;

    const { setIsSectionBodyLoading } = this.clientLoadingStore;

    const setIsLoading = (param) => {
      setIsSectionBodyLoading(param);
    };

    const newFilter = roomsFilter.clone();

    if (tag !== "no-tag") {
      const tags = newFilter.tags ? [...newFilter.tags] : [];

      if (tags.length > 0) {
        const idx = tags.findIndex((item) => item === tag);

        if (idx > -1) {
          //TODO: remove tag here if already selected
          return;
        }
      }
      tags.push(tag);

      newFilter.tags = [...tags];
      newFilter.withoutTags = false;
    } else {
      newFilter.withoutTags = true;
    }

    setIsLoading(true);
    window.DocSpace.navigate(
      `${window.DocSpace.location.pathname}?${newFilter.toUrlParams()}`
    );
  };

  selectOption = ({ option, value }) => {
    const { roomsFilter } = this.filesStore;

    const { setIsSectionBodyLoading } = this.clientLoadingStore;

    const setIsLoading = (param) => {
      setIsSectionBodyLoading(param);
    };

    const newFilter = roomsFilter.clone();
    const tags = newFilter.tags ? [...newFilter.tags] : [];
    newFilter.tags = [...tags];

    if (option === "defaultTypeRoom") {
      newFilter.type = value;
    }

    if (option === "typeProvider") {
      newFilter.provider = value;
    }

    setIsLoading(true);
    window.DocSpace.navigate(
      `${window.DocSpace.location.pathname}?${newFilter.toUrlParams()}`
    );
  };

  selectRowAction = (checked, file) => {
    const {
      // selected,
      // setSelected,
      selectFile,
      deselectFile,
      setBufferSelection,
      setHotkeyCaret,
      setHotkeyCaretStart,
    } = this.filesStore;
    //selected === "close" && setSelected("none");
    setBufferSelection(null);
    setHotkeyCaret(null);
    setHotkeyCaretStart(file);

    if (checked) {
      selectFile(file);
    } else {
      deselectFile(file);
    }
  };

  openLocationAction = async (item) => {
    if (this.publicRoomStore.isPublicRoom)
      return this.moveToPublicRoom(item.id);

    const { setIsSectionFilterLoading } = this.clientLoadingStore;

    const { id, isRoom, title, rootFolderType } = item;
    const categoryType = getCategoryTypeByFolderType(rootFolderType, id);

    const state = { title, rootFolderType, isRoot: false, isRoom };
    const filter = FilesFilter.getDefault();

    filter.folder = id;

    const url = getCategoryUrl(categoryType, id);

    window.DocSpace.navigate(`${url}?${filter.toUrlParams()}`, { state });
  };

  checkAndOpenLocationAction = async (item) => {
    const { categoryType } = this.filesStore;
    const { myRoomsId, myFolderId, archiveRoomsId, recycleBinFolderId } =
      this.treeFoldersStore;
    const { rootFolderType } = this.selectedFolderStore;
    const { setIsSectionFilterLoading } = this.clientLoadingStore;

    const setIsLoading = (param) => {
      setIsSectionFilterLoading(param);
    };

    const { ExtraLocationTitle, ExtraLocation, fileExst } = item;

    const isRoot =
      ExtraLocation === myRoomsId ||
      ExtraLocation === myFolderId ||
      ExtraLocation === archiveRoomsId ||
      ExtraLocation === recycleBinFolderId;

    const state = {
      title: ExtraLocationTitle,

      isRoot,
      fileExst,
      highlightFileId: item.id,
      isFileHasExst: !item.fileExst,
      rootFolderType,
    };

    const url = getCategoryUrl(categoryType, ExtraLocation);

    const newFilter = FilesFilter.getDefault();

    newFilter.search = item.title;
    newFilter.folder = ExtraLocation;

    setIsLoading(
      window.DocSpace.location.search !== `?${newFilter.toUrlParams()}` ||
        url !== window.DocSpace.location.pathname
    );

    if (!isDesktop()) this.infoPanelStore.setIsVisible(false);

    window.DocSpace.navigate(`${url}?${newFilter.toUrlParams()}`, { state });
  };

  setThirdpartyInfo = (providerKey) => {
    const { setConnectDialogVisible, setConnectItem } = this.dialogsStore;
    const { providers, capabilities } = this.filesSettingsStore.thirdPartyStore;
    const provider = providers.find((x) => x.provider_key === providerKey);
    const capabilityItem = capabilities.find((x) => x[0] === providerKey);
    const capability = {
      title: capabilityItem ? capabilityItem[0] : provider.customer_title,
      link: capabilityItem ? capabilityItem[1] : " ",
    };

    setConnectDialogVisible(true);
    setConnectItem({ ...provider, ...capability });
  };

  // setNewBadgeCount = (item) => {
  //   const { getRootFolder, updateRootBadge } = this.treeFoldersStore;
  //   const { updateFileBadge, updateFolderBadge } = this.filesStore;
  //   const { rootFolderType, fileExst, id } = item;

  //   const count = item.new ? item.new : 1;
  //   const rootFolder = getRootFolder(rootFolderType);
  //   updateRootBadge(rootFolder.id, count);

  //   if (fileExst) updateFileBadge(id);
  //   else updateFolderBadge(id, item.new);
  // };

  markAsRead = (folderIds, fileIds, item) => {
    const { setSecondaryProgressBarData, clearSecondaryProgressData } =
      this.uploadDataStore.secondaryProgressDataStore;

    const operationId = uniqueid("operation_");

    setSecondaryProgressBarData({
      icon: "file",
      label: "", //TODO: add translation if need "MarkAsRead": "Mark all as read",
      percent: 0,
      visible: true,
      operationId,
    });

    return markAsRead(folderIds, fileIds)
      .then(async (res) => {
        const data = res[0] ? res[0] : null;
        const pbData = { icon: "file", operationId };
        await this.uploadDataStore.loopFilesOperations(data, pbData);
      })
      .then(() => {
        if (!item) return;

        //this.setNewBadgeCount(item);

        const { getFileIndex, updateFileStatus } = this.filesStore;

        const index = getFileIndex(item.id);
        updateFileStatus(index, item.fileStatus & ~FileStatus.IsNew);
      })
      .catch((err) => toastr.error(err))
      .finally(() =>
        setTimeout(() => clearSecondaryProgressData(operationId), TIMEOUT)
      );
  };

  moveDragItems = (destFolderId, folderTitle, translations) => {
    const folderIds = [];
    const fileIds = [];
    const deleteAfter = false;

    const { bufferSelection } = this.filesStore;
    const { isRootFolder } = this.selectedFolderStore;

    let selection = bufferSelection
      ? [bufferSelection]
      : this.filesStore.selection;

    selection = selection.filter(
      (el) => !el.isFolder || el.id !== destFolderId
    );

    const isCopy = selection.findIndex((f) => f.security.Move) === -1;

    const operationData = {
      destFolderId,
      folderIds,
      fileIds,
      deleteAfter,
      translations,
      folderTitle,
      isCopy,
    };

    for (let item of selection) {
      if (!item.isFolder) {
        fileIds.push(item.id);
      } else {
        if (item.providerKey && isRootFolder) continue;
        folderIds.push(item.id);
      }
    }

    if (!folderIds.length && !fileIds.length) return;
    this.checkOperationConflict(operationData);
  };

  checkFileConflicts = (destFolderId, folderIds, fileIds) => {
    this.filesStore.addActiveItems(fileIds, null, destFolderId);
    this.filesStore.addActiveItems(null, folderIds, destFolderId);
    return checkFileConflicts(destFolderId, folderIds, fileIds);
  };

  setConflictDialogData = (conflicts, operationData) => {
    this.dialogsStore.setConflictResolveDialogItems(conflicts);
    this.dialogsStore.setConflictResolveDialogData(operationData);
    this.dialogsStore.setConflictResolveDialogVisible(true);
  };

  setSelectedItems = (title, length) => {
    const selectionLength = length ? length : this.filesStore.selection.length;
    const selectionTitle = title ? title : this.filesStore.selectionTitle;

    if (selectionLength !== undefined && selectionTitle) {
      this.uploadDataStore.secondaryProgressDataStore.setItemsSelectionLength(
        selectionLength
      );
      this.uploadDataStore.secondaryProgressDataStore.setItemsSelectionTitle(
        selectionTitle
      );
    }
  };

  checkOperationConflict = async (operationData) => {
    const { destFolderId, folderIds, fileIds } = operationData;
    const { setBufferSelection } = this.filesStore;

    this.setSelectedItems();

    this.filesStore.setSelected("none");
    let conflicts;

    try {
      conflicts = await this.checkFileConflicts(
        destFolderId,
        folderIds,
        fileIds
      );
    } catch (err) {
      setBufferSelection(null);
      return toastr.error(err.message ? err.message : err);
    }

    if (conflicts.length) {
      this.setConflictDialogData(conflicts, operationData);
    } else {
      try {
        await this.uploadDataStore.itemOperationToFolder(operationData);
      } catch (err) {
        setBufferSelection(null);
        return toastr.error(err.message ? err.message : err);
      }
    }
  };

  isAvailableOption = (option) => {
    const { canConvertSelected, hasSelection, allFilesIsEditing, selection } =
      this.filesStore;

    const { rootFolderType } = this.selectedFolderStore;
    const canDownload = selection.every((s) => s.security?.Download);

    switch (option) {
      case "copy":
        const canCopy = selection.every((s) => s.security?.Copy);

        return hasSelection && canCopy;
      case "showInfo":
      case "download":
        return hasSelection && canDownload;
      case "downloadAs":
        return canDownload && canConvertSelected;
      case "moveTo":
        const canMove = selection.every((s) => s.security?.Move);

        return (
          hasSelection &&
          !allFilesIsEditing &&
          canMove &&
          rootFolderType !== FolderType.TRASH
        );

      case "archive":
        const canArchive = selection.every((s) => s.security?.Move);

        return canArchive;
      case "unarchive":
        const canUnArchive = selection.some((s) => s.security?.Move);

        return canUnArchive;
      case "delete-room":
        const canRemove = selection.some((s) => s.security?.Delete);

        return canRemove;
      case "delete":
        const canDelete = selection.every((s) => s.security?.Delete);

        return !allFilesIsEditing && canDelete && hasSelection;
      case "create-room":
<<<<<<< HEAD
        const { isCollaborator } = this.userStore.user;
=======
        const { isCollaborator } = this.authStore?.userStore?.user || { isCollaborator: false };
>>>>>>> e20ae17a

        const canCreateRoom =
          !isCollaborator && rootFolderType === FolderType.USER;

        return canCreateRoom;
    }
  };

  convertToArray = (itemsCollection) => {
    const result = Array.from(itemsCollection.values()).filter((item) => {
      return item != null;
    });

    itemsCollection.clear();

    return result;
  };

  pinRooms = (t) => {
    const { selection } = this.filesStore;

    const items = [];

    selection.forEach((item) => {
      if (!item.pinned) items.push(item.id);
    });

    this.setPinAction("pin", items, t);
  };

  unpinRooms = (t) => {
    const { selection } = this.filesStore;

    const items = [];

    selection.forEach((item) => {
      if (item.pinned) items.push(item.id);
    });

    this.setPinAction("unpin", items, t);
  };

  archiveRooms = (action) => {
    const {
      setArchiveDialogVisible,
      setInviteUsersWarningDialogVisible,
      setRestoreRoomDialogVisible,
    } = this.dialogsStore;
    const { isGracePeriod } = this.currentTariffStatusStore;

    if (action === "unarchive" && isGracePeriod) {
      setInviteUsersWarningDialogVisible(true);
      return;
    }

    if (action === "archive") {
      setArchiveDialogVisible(true);
    } else {
      setRestoreRoomDialogVisible(true);
    }
  };

  deleteRooms = (t) => {
    const { selection } = this.filesStore;

    const items = [];

    selection.forEach((item) => {
      items.push(item.id);
    });

    const translations = {
      deleteOperation: t("Translations:DeleteOperation"),
      successRemoveFile: t("Files:FileRemoved"),
      successRemoveFolder: t("Files:FolderRemoved"),
      successRemoveRoom: t("Files:RoomRemoved"),
      successRemoveRooms: t("Files:RoomsRemoved"),
    };

    this.deleteItemAction(items, translations, null, null, true);
  };

  deleteRoomsAction = async (itemId, translations) => {
    const { secondaryProgressDataStore, clearActiveOperations } =
      this.uploadDataStore;

    const { setSecondaryProgressBarData, clearSecondaryProgressData } =
      secondaryProgressDataStore;

    const operationId = uniqueid("operation_");

    setSecondaryProgressBarData({
      icon: "trash",
      visible: true,
      percent: 0,
      label: translations?.deleteOperation,
      alert: false,
      operationId,
    });

    const id = Array.isArray(itemId) ? itemId : [itemId];

    try {
      this.setGroupMenuBlocked(true);
      await this.deleteItemOperation(
        false,
        itemId,
        translations,
        true,
        operationId
      );
    } catch (err) {
      console.log(err);

      setSecondaryProgressBarData({
        visible: true,
        alert: true,
        operationId,
      });
      setTimeout(() => clearSecondaryProgressData(operationId), TIMEOUT);
      return toastr.error(err.message ? err.message : err);
    } finally {
      this.setGroupMenuBlocked(false);
      setTimeout(() => clearActiveOperations(null, id), TIMEOUT);
    }
  };

  onShowInfoPanel = () => {
    const { selection } = this.filesStore;
    const { setInfoPanelSelection, setIsVisible } = this.infoPanelStore;

    setInfoPanelSelection([selection]);
    setIsVisible(true);
  };

  setProcessCreatingRoomFromData = (processCreatingRoomFromData) => {
    this.processCreatingRoomFromData = processCreatingRoomFromData;
  };

  onClickCreateRoom = () => {
    this.setProcessCreatingRoomFromData(true);
    const event = new Event(Events.ROOM_CREATE);
    window.dispatchEvent(event);
  };

  getOption = (option, t) => {
    const {
      setSharingPanelVisible,
      setDownloadDialogVisible,
      setMoveToPanelVisible,
      setCopyPanelVisible,
      setDeleteDialogVisible,
    } = this.dialogsStore;

    switch (option) {
      case "show-info":
        if (isDesktop()) return null;
        else
          return {
            id: "menu-show-info",
            key: "show-info",
            label: t("Common:Info"),
            iconUrl: InfoOutlineReactSvgUrl,
            onClick: this.onShowInfoPanel,
          };
      case "copy":
        if (!this.isAvailableOption("copy")) return null;
        else
          return {
            id: "menu-copy",
            label: t("Common:Copy"),
            onClick: () => setCopyPanelVisible(true),
            iconUrl: CopyToReactSvgUrl,
          };

      case "create-room":
        if (!this.isAvailableOption("create-room")) return null;
        else
          return {
            id: "menu-create-room",
            label: t("Files:CreateRoom"),
            onClick: this.onClickCreateRoom,
            iconUrl: CatalogRoomsReactSvgUrl,
          };

      case "download":
        if (!this.isAvailableOption("download")) return null;
        else
          return {
            id: "menu-download",
            label: t("Common:Download"),
            onClick: () =>
              this.downloadAction(t("Translations:ArchivingData")).catch(
                (err) => toastr.error(err)
              ),
            iconUrl: DownloadReactSvgUrl,
          };

      case "downloadAs":
        if (!this.isAvailableOption("downloadAs")) return null;
        else
          return {
            id: "menu-download-as",
            label: t("Translations:DownloadAs"),
            onClick: () => setDownloadDialogVisible(true),
            iconUrl: DownloadAsReactSvgUrl,
          };

      case "moveTo":
        if (!this.isAvailableOption("moveTo")) return null;
        else
          return {
            id: "menu-move-to",
            label: t("Common:MoveTo"),
            onClick: () => setMoveToPanelVisible(true),
            iconUrl: MoveReactSvgUrl,
          };
      case "pin":
        return {
          id: "menu-pin",
          key: "pin",
          label: t("Pin"),
          iconUrl: PinReactSvgUrl,
          onClick: () => this.pinRooms(t),
          disabled: false,
        };
      case "unpin":
        return {
          id: "menu-unpin",
          key: "unpin",
          label: t("Unpin"),
          iconUrl: UnpinReactSvgUrl,
          onClick: () => this.unpinRooms(t),
          disabled: false,
        };
      case "archive":
        if (!this.isAvailableOption("archive")) return null;
        else
          return {
            id: "menu-archive",
            key: "archive",
            label: t("MoveToArchive"),
            iconUrl: RoomArchiveSvgUrl,
            onClick: () => this.archiveRooms("archive"),
            disabled: false,
          };
      case "unarchive":
        if (!this.isAvailableOption("unarchive")) return null;
        else
          return {
            id: "menu-unarchive",
            key: "unarchive",
            label: t("Common:Restore"),
            iconUrl: MoveReactSvgUrl,
            onClick: () => this.archiveRooms("unarchive"),
            disabled: false,
          };
      case "delete-room":
        if (!this.isAvailableOption("delete-room")) return null;
        else
          return {
            id: "menu-delete-room",
            label: t("Common:Delete"),
            onClick: () => this.deleteRooms(t),
            iconUrl: DeleteReactSvgUrl,
          };

      case "delete":
        if (!this.isAvailableOption("delete")) return null;
        else
          return {
            id: "menu-delete",
            label: t("Common:Delete"),
            onClick: () => {
              if (this.filesSettingsStore.confirmDelete) {
                setDeleteDialogVisible(true);
              } else {
                const translations = {
                  deleteOperation: t("Translations:DeleteOperation"),
                  deleteFromTrash: t("Translations:DeleteFromTrash"),
                  deleteSelectedElem: t("Translations:DeleteSelectedElem"),
                  FileRemoved: t("Files:FileRemoved"),
                  FolderRemoved: t("Files:FolderRemoved"),
                };

                this.deleteAction(translations).catch((err) =>
                  toastr.error(err)
                );
              }
            },
            iconUrl: DeleteReactSvgUrl,
          };
    }
  };

  getRoomsFolderOptions = (itemsCollection, t) => {
    let pinName = "unpin";
    const { selection } = this.filesStore;

    selection.forEach((item) => {
      if (!item.pinned) pinName = "pin";
    });

    const pin = this.getOption(pinName, t);
    const archive = this.getOption("archive", t);

    itemsCollection.set(pinName, pin).set("archive", archive);
    return this.convertToArray(itemsCollection);
  };

  getArchiveRoomsFolderOptions = (itemsCollection, t) => {
    const archive = this.getOption("unarchive", t);
    const deleteOption = this.getOption("delete-room", t);
    const showOption = this.getOption("show-info", t);

    itemsCollection
      .set("unarchive", archive)
      .set("show-info", showOption)
      .set("delete", deleteOption);

    return this.convertToArray(itemsCollection);
  };

  getAnotherFolderOptions = (itemsCollection, t) => {
    const createRoom = this.getOption("create-room", t);
    const download = this.getOption("download", t);
    const downloadAs = this.getOption("downloadAs", t);
    const moveTo = this.getOption("moveTo", t);
    const copy = this.getOption("copy", t);
    const deleteOption = this.getOption("delete", t);
    const showInfo = this.getOption("showInfo", t);

    itemsCollection
      .set("createRoom", createRoom)
      .set("download", download)
      .set("downloadAs", downloadAs)
      .set("moveTo", moveTo)
      .set("copy", copy)
      .set("delete", deleteOption)
      .set("showInfo", showInfo);

    return this.convertToArray(itemsCollection);
  };

  getRecentFolderOptions = (itemsCollection, t) => {
    const download = this.getOption("download", t);
    const downloadAs = this.getOption("downloadAs", t);
    const copy = this.getOption("copy", t);
    const showInfo = this.getOption("showInfo", t);

    itemsCollection

      .set("download", download)
      .set("downloadAs", downloadAs)
      .set("copy", copy)
      .set("showInfo", showInfo);

    return this.convertToArray(itemsCollection);
  };

  getShareFolderOptions = (itemsCollection, t) => {
    const { setDeleteDialogVisible, setUnsubscribe } = this.dialogsStore;

    const download = this.getOption("download", t);
    const downloadAs = this.getOption("downloadAs", t);
    const copy = this.getOption("copy", t);
    const showInfo = this.getOption("showInfo", t);

    itemsCollection

      .set("download", download)
      .set("downloadAs", downloadAs)
      .set("copy", copy)
      .set("delete", {
        label: t("RemoveFromList"),
        onClick: () => {
          setUnsubscribe(true);
          setDeleteDialogVisible(true);
        },
      })
      .set("showInfo", showInfo);

    return this.convertToArray(itemsCollection);
  };

  getPrivacyFolderOption = (itemsCollection, t) => {
    const moveTo = this.getOption("moveTo", t);
    const deleteOption = this.getOption("delete", t);
    const download = this.getOption("download", t);
    const showInfo = this.getOption("showInfo", t);

    itemsCollection
      .set("download", download)
      .set("moveTo", moveTo)

      .set("delete", deleteOption)
      .set("showInfo", showInfo);

    return this.convertToArray(itemsCollection);
  };

  getFavoritesFolderOptions = (itemsCollection, t) => {
    const { selection } = this.filesStore;
    const download = this.getOption("download", t);
    const downloadAs = this.getOption("downloadAs", t);
    const copy = this.getOption("copy", t);
    const showInfo = this.getOption("showInfo", t);

    itemsCollection
      .set("download", download)
      .set("downloadAs", downloadAs)
      .set("copy", copy)
      .set("delete", {
        label: t("RemoveFromFavorites"),
        alt: t("RemoveFromFavorites"),
        iconUrl: FavoritesReactSvgUrl,
        onClick: () => {
          const items = selection.map((item) => item.id);
          this.setFavoriteAction("remove", items)
            .then(() => toastr.success(t("RemovedFromFavorites")))
            .catch((err) => toastr.error(err));
        },
      })
      .set("showInfo", showInfo);

    return this.convertToArray(itemsCollection);
  };

  getRecycleBinFolderOptions = (itemsCollection, t) => {
    const { setRestorePanelVisible } = this.dialogsStore;

    const download = this.getOption("download", t);
    const downloadAs = this.getOption("downloadAs", t);
    const deleteOption = this.getOption("delete", t);
    const showInfo = this.getOption("showInfo", t);

    itemsCollection
      .set("download", download)
      .set("downloadAs", downloadAs)
      .set("restore", {
        id: "menu-restore",
        label: t("Common:Restore"),
        onClick: () => setRestorePanelVisible(true),
        iconUrl: MoveReactSvgUrl,
      })
      .set("delete", deleteOption)
      .set("showInfo", showInfo);

    return this.convertToArray(itemsCollection);
  };

  getHeaderMenu = (t) => {
    const {
      isFavoritesFolder,
      isRecentFolder,
      isRecycleBinFolder,
      isPrivacyFolder,
      isShareFolder,
      isRoomsFolder,
      isArchiveFolder,
    } = this.treeFoldersStore;

    let itemsCollection = new Map();

    if (isRecycleBinFolder)
      return this.getRecycleBinFolderOptions(itemsCollection, t);

    if (isFavoritesFolder)
      return this.getFavoritesFolderOptions(itemsCollection, t);

    if (isPrivacyFolder) return this.getPrivacyFolderOption(itemsCollection, t);

    if (isShareFolder) return this.getShareFolderOptions(itemsCollection, t);

    if (isRecentFolder) return this.getRecentFolderOptions(itemsCollection, t);

    if (isArchiveFolder)
      return this.getArchiveRoomsFolderOptions(itemsCollection, t);

    if (isRoomsFolder) return this.getRoomsFolderOptions(itemsCollection, t);

    return this.getAnotherFolderOptions(itemsCollection, t);
  };

  onMarkAsRead = (item) => this.markAsRead([], [`${item.id}`], item);

  openFileAction = (item) => {
    const { openDocEditor, isPrivacyFolder, setSelection } = this.filesStore;
    const { currentDeviceType } = this.settingsStore;
    const { fileItemsList } = this.pluginStore;
    const { enablePlugins } = this.settingsStore;

    const { isLoading, setIsSectionFilterLoading } = this.clientLoadingStore;
    const { isRecycleBinFolder, isRecentTab } = this.treeFoldersStore;
    const { setMediaViewerData } = this.mediaViewerDataStore;
    const { setConvertDialogVisible, setConvertItem } = this.dialogsStore;

    const { roomType, title: currentTitle } = this.selectedFolderStore;

    if (this.publicRoomStore.isPublicRoom && item.isFolder) {
      setSelection([]);
      return this.moveToPublicRoom(item.id);
    }

    const setIsLoading = (param) => {
      setIsSectionFilterLoading(param);
    };

    const isMediaOrImage =
      item.viewAccessibility?.ImageView || item.viewAccessibility?.MediaView;
    const canConvert =
      item.viewAccessibility?.MustConvert && item.security?.Convert;
    const canWebEdit = item.viewAccessibility?.WebEdit;
    const canViewedDocs = item.viewAccessibility?.WebView;

    const {
      id,
      viewUrl,
      providerKey,
      fileStatus,
      encrypted,
      isFolder,
      webUrl,
    } = item;
    if (encrypted && isPrivacyFolder) return checkProtocol(item.id, true);

    if (isRecycleBinFolder || isLoading) return;

    if (isFolder) {
      const { isRoom, rootFolderType, title, roomType: itemRoomType } = item;

      setIsLoading(true);

      const path = getCategoryUrl(
        getCategoryTypeByFolderType(rootFolderType, id),
        id
      );

      const filter = FilesFilter.getDefault();
      filter.folder = id;

      const state = {
        title,
        isRoot: false,
        rootFolderType,
        isRoom,
        rootRoomTitle: !!roomType ? currentTitle : "",
        isPublicRoomType: itemRoomType === RoomsType.PublicRoom || false,
      };

      setSelection([]);

      window.DocSpace.navigate(`${path}?${filter.toUrlParams()}`, { state });
    } else {
      if (canConvert) {
        setConvertItem({ ...item, isOpen: true });
        setConvertDialogVisible(true);
        return;
      }

      if ((fileStatus & FileStatus.IsNew) === FileStatus.IsNew)
        this.onMarkAsRead(item);

      if (canWebEdit || canViewedDocs) {
        let tab =
          !this.settingsStore.isDesktopClient &&
          window.DocSpaceConfig?.editor?.openOnNewPage &&
          !isFolder
            ? window.open(
                combineUrl(
                  window.DocSpaceConfig?.proxy?.url,
                  config.homepage,
                  `/doceditor?fileId=${id}`
                ),
                "_blank"
              )
            : null;

        const isPreview = item.isForm
          ? !item.security.FillForms
          : !item.security.Edit;

        const shareWebUrl = new URL(webUrl);
        const shareKey = isRecentTab
          ? getObjectByLocation(shareWebUrl)?.share
          : "";

        return openDocEditor(id, providerKey, tab, null, isPreview, shareKey);
      }

      if (isMediaOrImage) {
        // localStorage.setItem("isFirstUrl", window.location.href);

        this.mediaViewerDataStore.saveFirstUrl(
          `${window.DocSpace.location.pathname}${window.DocSpace.location.search}`
        );
        setMediaViewerData({ visible: true, id });

        const url = combineUrl(MEDIA_VIEW_URL, id);

        if (this.publicRoomStore.isPublicRoom) return;

        window.DocSpace.navigate(url);
        return;
      }

      if (fileItemsList && enablePlugins) {
        let currPluginItem = null;

        fileItemsList.forEach((i) => {
          if (i.key === item.fileExst) currPluginItem = i.value;
        });

        if (currPluginItem) {
          const correctDevice = currPluginItem.devices
            ? currPluginItem.devices.includes(currentDeviceType)
            : true;
          if (correctDevice) return currPluginItem.onClick(item);
        }
      }

      return window.open(viewUrl, "_self");
    }
  };

  onClickBack = () => {
    const { roomType, ...rest } = this.selectedFolderStore;
    const { setSelectedNode } = this.treeFoldersStore;
    const { clearFiles, setBufferSelection } = this.filesStore;

    setBufferSelection(null);

    const categoryType = getCategoryType(window.DocSpace.location);

    const isRoom = !!roomType;

    const urlFilter = getObjectByLocation(window.DocSpace.location);

    const isArchivedRoom = !!(CategoryType.Archive && urlFilter?.folder);

    if (this.publicRoomStore.isPublicRoom) {
      return this.backToParentFolder();
    }

    if (categoryType === CategoryType.SharedRoom || isArchivedRoom) {
      if (isRoom) {
        return this.moveToRoomsPage();
      }

      return this.backToParentFolder();
    }

    if (
      categoryType === CategoryType.Shared ||
      categoryType === CategoryType.Archive
    ) {
      return this.moveToRoomsPage();
    }

    if (
      categoryType === CategoryType.Personal ||
      categoryType === CategoryType.Trash
    ) {
      return this.backToParentFolder();
    }

    if (categoryType === CategoryType.Settings) {
      clearFiles();

      const path = getCategoryUrl(CategoryType.Settings);

      setSelectedNode(["common"]);

      return window.DocSpace.navigate(path, { replace: true });
    }

    if (categoryType === CategoryType.Accounts) {
      const accountsFilter = AccountsFilter.getDefault();
      const params = accountsFilter.toUrlParams();
      const path = getCategoryUrl(CategoryType.Accounts);

      clearFiles();

      setSelectedNode(["accounts", "filter"]);

      return window.DocSpace.navigate(`${path}?${params}`, { replace: true });
    }
  };

  moveToRoomsPage = () => {
    const categoryType = getCategoryType(window.DocSpace.location);

    const filter = RoomsFilter.getDefault();

    const correctCategoryType =
      categoryType === CategoryType.SharedRoom
        ? CategoryType.Shared
        : CategoryType.ArchivedRoom === categoryType
          ? CategoryType.Archive
          : categoryType;

    const path = getCategoryUrl(correctCategoryType);

    const state = {
      title:
        (this.selectedFolderStore?.navigationPath &&
          this.selectedFolderStore?.navigationPath[
            this.selectedFolderStore?.navigationPath?.length - 1
          ]?.title) ||
        "",
      isRoot: true,
      isPublicRoomType: false,
      rootFolderType: this.selectedFolderStore.rootFolderType,
    };

    if (categoryType == CategoryType.Archive) {
      filter.searchArea = RoomSearchArea.Archive;
    }

    window.DocSpace.navigate(`${path}?${filter.toUrlParams()}`, {
      state,
      replace: true,
    });
  };

  moveToPublicRoom = (folderId) => {
    const { navigationPath, rootFolderType } = this.selectedFolderStore;
    const { publicRoomKey } = this.publicRoomStore;
    const { setIsSectionFilterLoading } = this.clientLoadingStore;

    const id = folderId ? folderId : this.selectedFolderStore.parentId;
    const path = getCategoryUrl(CategoryType.PublicRoom);
    const filter = FilesFilter.getDefault();
    filter.folder = id;

    const state = {
      title: navigationPath[0]?.title || "",
      isRoot: navigationPath.length === 1,
      rootFolderType: rootFolderType,
    };

    setIsSectionFilterLoading(true);
    window.DocSpace.navigate(
      `${path}?key=${publicRoomKey}&${filter.toUrlParams()}`,
      { state }
    );
  };

  backToParentFolder = () => {
    if (this.publicRoomStore.isPublicRoom) return this.moveToPublicRoom();

    const id = this.selectedFolderStore.parentId;

    const { navigationPath, rootFolderType } = this.selectedFolderStore;

    const filter = FilesFilter.getDefault();

    filter.folder = id;

    const categoryType = getCategoryType(window.DocSpace.location);
    const path = getCategoryUrl(categoryType, id);

    const isRoot = navigationPath.length === 1;

    const state = {
      title: (navigationPath && navigationPath[0]?.title) || "",
      isRoom: navigationPath[0]?.isRoom,
      isRoot,
      rootFolderType: rootFolderType,
      isPublicRoomType: navigationPath[0]?.isRoom
        ? navigationPath[0]?.roomType === RoomsType.PublicRoom
        : false,
      rootRoomTitle: "",
    };

    window.DocSpace.navigate(`${path}?${filter.toUrlParams()}`, {
      state,
      replace: true,
    });
  };

  setGroupMenuBlocked = (blocked) => {
    this.isGroupMenuBlocked = blocked;
  };

  preparingDataForCopyingToRoom = async (destFolderId, selections, t) => {
    let fileIds = [];
    let folderIds = [];

    if (!selections.length) return;
    const oneFolder = selections.length === 1 && selections[0].isFolder;

    if (oneFolder) {
      folderIds = [selections[0].id];

      try {
        const selectedFolder = await getFolder(selections[0].id);
        const { folders, files, total } = selectedFolder;

        if (total === 0) {
          this.filesStore.setSelection([]);
          this.filesStore.setBufferSelection(null);
          return;
        }

        const title = !!folders.length ? folders[0].title : files[0].title;
        this.setSelectedItems(title, total);
      } catch (err) {
        toastr.error(err);
      }
    }

    !oneFolder &&
      selections.map((item) => {
        if (item.fileExst || item.contentLength) fileIds.push(item.id);
        else folderIds.push(item.id);
      });

    !oneFolder && this.setSelectedItems(selections[0].title, selections.length);
    this.filesStore.setSelection([]);
    this.filesStore.setBufferSelection(null);

    const operationData = {
      destFolderId,
      folderIds: folderIds,
      fileIds,
      deleteAfter: false,
      isCopy: true,
      translations: {
        copy: t("Common:CopyOperation"),
      },
      content: oneFolder,
    };

    this.uploadDataStore.itemOperationToFolder(operationData);
  };

  onLeaveRoom = (t, isOwner = false) => {
    const {
      updateRoomMemberRole,
      removeFiles,
      folders,
      setFolders,
      selection,
      bufferSelection,
    } = this.filesStore;
    const { user } = this.userStore;

    const roomId = selection.length
      ? selection[0].id
      : bufferSelection
        ? bufferSelection.id
        : this.selectedFolderStore.id;

    const isAdmin = user.isOwner || user.isAdmin;
    const isRoot = this.selectedFolderStore.isRootFolder;

    return updateRoomMemberRole(roomId, {
      invitations: [{ id: user?.id, access: ShareAccessRights.None }],
    }).then(() => {
      if (!isAdmin) {
        if (!isRoot) {
          const filter = RoomsFilter.getDefault();
          window.DocSpace.navigate(
            `rooms/shared/filter?${filter.toUrlParams()}`
          );
        } else {
          removeFiles(null, [roomId]);
        }
      } else {
        if (!isRoot) {
          this.selectedFolderStore.setInRoom(false);
        } else {
          const newFolders = folders;
          const folderIndex = newFolders.findIndex((r) => r.id === roomId);
          if (folderIndex > -1) {
            newFolders[folderIndex].inRoom = false;
            setFolders(newFolders);
          }
        }
      }

      isOwner
        ? toastr.success(t("Files:LeftAndAppointNewOwner"))
        : toastr.success(t("Files:YouLeftTheRoom"));
    });
  };

  changeRoomOwner = (t, userId, isLeaveChecked = false) => {
    const { setRoomOwner, setFolder, setSelected, selection, bufferSelection } =
      this.filesStore;
    const { isRootFolder, setCreatedBy, id, setInRoom } =
      this.selectedFolderStore;

    const roomId = selection.length
      ? selection[0].id
      : bufferSelection
        ? bufferSelection.id
        : id;

    return setRoomOwner(userId, [roomId])
      .then(async (res) => {
        if (isRootFolder) {
          setFolder(res[0]);
        } else {
          setCreatedBy(res[0].createdBy);

          const isMe = userId === this.userStore.user.id;
          if (isMe) setInRoom(true);
        }

        if (isLeaveChecked) await this.onLeaveRoom(t);
        else toastr.success(t("Files:AppointNewOwner"));
      })
      .finally(() => {
        setSelected("none");
      });
  };

  removeFilesFromRecent = async (fileIds) => {
    const { refreshFiles } = this.filesStore;

    await deleteFilesFromRecent(fileIds);
    await refreshFiles();
  };
}

export default FilesActionStore;<|MERGE_RESOLUTION|>--- conflicted
+++ resolved
@@ -1614,11 +1614,9 @@
 
         return !allFilesIsEditing && canDelete && hasSelection;
       case "create-room":
-<<<<<<< HEAD
-        const { isCollaborator } = this.userStore.user;
-=======
-        const { isCollaborator } = this.authStore?.userStore?.user || { isCollaborator: false };
->>>>>>> e20ae17a
+        const { isCollaborator } = this.userStore?.user || {
+          isCollaborator: false,
+        };
 
         const canCreateRoom =
           !isCollaborator && rootFolderType === FolderType.USER;
