--- conflicted
+++ resolved
@@ -9,47 +9,14 @@
   DropDown,
   DropDownItem,
   Textarea,
-<<<<<<< HEAD
 } from "@appserver/components";
-import { connect } from "react-redux";
 import { withRouter } from "react-router";
 import { withTranslation, Trans } from "react-i18next";
 import {
-  utils as commonUtils,
+import {
   constants,
   toastr,
-  store,
 } from "@appserver/common";
-import {
-  getShareUsers,
-  setShareFiles,
-  setSharingPanelVisible,
-  setIsLoading,
-  setFiles,
-  setFolders,
-  selectUploadedFile,
-  updateUploadedItem,
-} from "../../../store/files/actions";
-import {
-  getAccessOption,
-  getExternalAccessOption,
-  getSelection,
-  getSharePanelVisible,
-  getCanShareOwnerChange,
-  getIsLoading,
-  getFiles,
-  getFolders,
-  getIsPrivacyFolder,
-  getUploadPanelVisible,
-  getUploadSelection,
-} from "../../../store/files/selectors";
-=======
-} from "asc-web-components";
-import { withRouter } from "react-router";
-import { withTranslation, Trans } from "react-i18next";
-import { constants, toastr } from "asc-web-common";
-
->>>>>>> a586f8fe
 import {
   StyledAsidePanel,
   StyledContent,
@@ -650,7 +617,7 @@
       updateUploadedItem,
     } = uploadDataStore;
 
-    return {
+  return {
       isMyId: auth.userStore.user.id,
       groupsCaption: customNames.groupsCaption,
       isDesktop: isDesktopClient,
@@ -661,19 +628,19 @@
       isLoading,
       isPrivacy: isPrivacyFolder,
       sharingPanelVisible,
-      uploadSelection,
+    uploadSelection,
       canShareOwnerChange,
 
       setIsLoading,
       setSharingPanelVisible,
       selectUploadedFile,
       updateUploadedItem,
-      replaceFileStream,
+  replaceFileStream,
       setEncryptionAccess,
       getAccessOption,
       getExternalAccessOption,
-      setFiles,
-      setFolders,
+  setFiles,
+  setFolders,
       getShareUsers,
       setShareFiles,
     };
