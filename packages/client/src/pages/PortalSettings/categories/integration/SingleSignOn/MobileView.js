// (c) Copyright Ascensio System SIA 2009-2024
//
// This program is a free software product.
// You can redistribute it and/or modify it under the terms
// of the GNU Affero General Public License (AGPL) version 3 as published by the Free Software
// Foundation. In accordance with Section 7(a) of the GNU AGPL its Section 15 shall be amended
// to the effect that Ascensio System SIA expressly excludes the warranty of non-infringement of
// any third-party rights.
//
// This program is distributed WITHOUT ANY WARRANTY, without even the implied warranty
// of MERCHANTABILITY or FITNESS FOR A PARTICULAR  PURPOSE. For details, see
// the GNU AGPL at: http://www.gnu.org/licenses/agpl-3.0.html
//
// You can contact Ascensio System SIA at Lubanas st. 125a-25, Riga, Latvia, EU, LV-1021.
//
// The  interactive user interfaces in modified source and object code versions of the Program must
// display Appropriate Legal Notices, as required under Section 5 of the GNU AGPL version 3.
//
// Pursuant to Section 7(b) of the License you must retain the original Product logo when
// distributing the program. Pursuant to Section 7(e) we decline to grant you any rights under
// trademark law for use of our trademarks.
//
// All the Product's GUI elements, including illustrations and icon sets, as well as technical writing
// content are licensed under the terms of the Creative Commons Attribution-ShareAlike 4.0
// International. See the License terms at http://creativecommons.org/licenses/by-sa/4.0/legalcode

import styled from "styled-components";
import { useTranslation } from "react-i18next";
import { useNavigate } from "react-router-dom";
<<<<<<< HEAD
=======

import { PORTAL } from "@docspace/shared/constants";

>>>>>>> 2a00dde5
import MobileCategoryWrapper from "../../../components/MobileCategoryWrapper";

const StyledWrapper = styled.div`
  margin-top: 24px;
  display: flex;
  flex-direction: column;
  gap: 20px;
`;

const MobileView = ({ isSSOAvailable }) => {
  const { t } = useTranslation(["SingleSignOn", "Settings"]);
  const navigate = useNavigate();

  const onClickLink = (e) => {
    e.preventDefault();
    navigate(e.target.pathname);
  };

  return (
    <StyledWrapper>
      <MobileCategoryWrapper
        title={t("ServiceProviderSettings")}
        subtitle={t("ServiceProviderSettingsDescription")}
        url="/portal-settings/integration/sso/settings"
        withPaidBadge={!isSSOAvailable}
        badgeLabel={t("Common:Paid")}
        onClickLink={onClickLink}
      />
      <MobileCategoryWrapper
        title={t("SpMetadata")}
<<<<<<< HEAD
        subtitle={t("SpMetadataDescription")}
        url="/portal-settings/integration/sso/metadata"
=======
        subtitle={t("SpMetadataDescription", { portalName: PORTAL })}
        url="/portal-settings/integration/single-sign-on/sp-metadata"
>>>>>>> 2a00dde5
        withPaidBadge={!isSSOAvailable}
        badgeLabel={t("Common:Paid")}
        onClickLink={onClickLink}
      />
    </StyledWrapper>
  );
};

export default MobileView;<|MERGE_RESOLUTION|>--- conflicted
+++ resolved
@@ -27,12 +27,9 @@
 import styled from "styled-components";
 import { useTranslation } from "react-i18next";
 import { useNavigate } from "react-router-dom";
-<<<<<<< HEAD
-=======
 
 import { PORTAL } from "@docspace/shared/constants";
 
->>>>>>> 2a00dde5
 import MobileCategoryWrapper from "../../../components/MobileCategoryWrapper";
 
 const StyledWrapper = styled.div`
@@ -63,13 +60,8 @@
       />
       <MobileCategoryWrapper
         title={t("SpMetadata")}
-<<<<<<< HEAD
-        subtitle={t("SpMetadataDescription")}
+        subtitle={t("SpMetadataDescription", { portalName: PORTAL })}
         url="/portal-settings/integration/sso/metadata"
-=======
-        subtitle={t("SpMetadataDescription", { portalName: PORTAL })}
-        url="/portal-settings/integration/single-sign-on/sp-metadata"
->>>>>>> 2a00dde5
         withPaidBadge={!isSSOAvailable}
         badgeLabel={t("Common:Paid")}
         onClickLink={onClickLink}
