﻿import HelpReactSvgUrl from "PUBLIC_DIR/images/help.react.svg?url";
import React, { useEffect, useState, useRef } from "react";
import styled, { css } from "styled-components";
import { withRouter } from "react-router";
import { useTranslation, Trans } from "react-i18next";
import PropTypes from "prop-types";
import Loaders from "@docspace/common/components/Loaders";
import { setDocumentTitle } from "@docspace/client/src/helpers/filesUtils";
import { inject, observer } from "mobx-react";
import Text from "@docspace/components/text";
import CurrentTariffContainer from "./CurrentTariffContainer";
import PriceCalculation from "./PriceCalculation";
import BenefitsContainer from "./BenefitsContainer";
import { size, desktop } from "@docspace/components/utils/device";
import ContactContainer from "./ContactContainer";
import toastr from "@docspace/components/toast/toastr";
import moment from "moment";
import { HelpButton } from "@docspace/components";
import PayerInformationContainer from "./PayerInformationContainer";
import { TariffState } from "@docspace/common/constants";
import { getUserByEmail } from "@docspace/common/api/people";
import { Consumer } from "@docspace/components/utils/context";

const StyledBody = styled.div`
  max-width: 660px;

  .payment-info_suggestion,
  .payment-info_grace-period {
    margin-bottom: 12px;
  }

  .payment-info {
    display: grid;
    grid-template-columns: repeat(2, minmax(100px, 320px));
    grid-gap: 20px;
    margin-bottom: 20px;

    @media (max-width: ${size.smallTablet + 40}px) {
      grid-template-columns: 1fr;

      grid-template-rows: ${(props) =>
        props.isHideBenefitsInfo ? "1fr" : "1fr max-content"};

      .price-calculation-container,
      .benefits-container {
        max-width: 600px;
      }
      .select-users-count-container {
        max-width: 520px;
      }
    }

    ${(props) =>
      props.isChangeView &&
      css`
        grid-template-columns: 1fr;
        grid-template-rows: ${(props) =>
          props.isHideBenefitsInfo ? "1fr" : "1fr max-content"};

        .price-calculation-container,
        .benefits-container {
          -webkit-transition: all 0.8s ease;
          transition: all 0.4s ease;
          max-width: 600px;
        }
        .select-users-count-container {
          -webkit-transition: all 0.8s ease;
          transition: all 0.4s ease;
          max-width: 520px;
        }

        @media ${desktop} {
          grid-template-columns: repeat(2, minmax(100px, 320px));
        }
      `}
  }
  .payment-info_wrapper {
    display: flex;
    margin-bottom: 18px;
    margin-top: 11px;
    div {
      margin: auto 0;
    }
    .payment-info_managers-price {
      margin-right: 6px;
    }
  }
`;

let paymentTerm,
  isValidDelayDueDate,
  fromDate,
  byDate,
  delayDaysCount,
  payerInfo = null,
  isAlreadyPaid = false;
const PaymentsPage = ({
  setPortalPaymentQuotas,
  language,
  isFreeTariff,
  isGracePeriod,
  theme,
  setPaymentAccount,
  isNotPaidPeriod,
  getSettingsPayment,
  setRangeBound,
  payerEmail,
  user,
  isPaidPeriod,
  currencySymbol,
  startValue,
  dueDate,
  delayDueDate,
  setReplacingValuesInTranslation,
  currentTariffPlanTitle,
  tariffPlanTitle,
  expandArticle,
  setPortalQuota,
  currentPortalQuota,
  portalTariffStatus,
  portalPaymentQuotas,
}) => {
  const { t, ready } = useTranslation(["Payments", "Common", "Settings"]);

  const [isInitialLoading, setIsInitialLoading] = useState(true);

  useEffect(() => {
    setDocumentTitle(t("Settings:Payments"));
  }, [ready]);

  const gracePeriodDays = () => {
    const fromDateMoment = moment(dueDate);
    const byDateMoment = moment(delayDueDate);

    fromDate = fromDateMoment.format("LL");
    byDate = byDateMoment.format("LL");

    delayDaysCount = fromDateMoment.to(byDateMoment, true);
  };

  const setPortalDates = () => {
    paymentTerm = moment(
      isGracePeriod || isNotPaidPeriod ? delayDueDate : dueDate
    ).format("LL");
    const paymentTermYear = moment(delayDueDate).year();

    isValidDelayDueDate = paymentTermYear !== 9999;

    isGracePeriod && gracePeriodDays();
  };

  useEffect(() => {
    moment.locale(language);
  }, []);

  useEffect(() => {
    if (ready && Object.keys(portalPaymentQuotas).length !== 0)
      setReplacingValuesInTranslation(t);
  }, [ready, portalPaymentQuotas.title]);

  useEffect(() => {
    (async () => {
      if (
        Object.keys(currentPortalQuota).length === 0 ||
        Object.keys(portalTariffStatus).length === 0
      )
        return;

      isAlreadyPaid = payerEmail.length !== 0 || !isFreeTariff;

      const requests = [getSettingsPayment(), setPortalQuota()];

      if (!currencySymbol && !startValue)
        requests.push(setPortalPaymentQuotas());

      if (isAlreadyPaid) requests.push(setPaymentAccount());

      try {
        await Promise.all(requests);
        setRangeBound();
        setPortalDates();
      } catch (error) {
        toastr.error(error);
      }

      try {
        if (isAlreadyPaid) payerInfo = await getUserByEmail(payerEmail);
      } catch (e) {
        console.error(e);
      }

      setIsInitialLoading(false);
    })();
  }, [currentPortalQuota.title, portalTariffStatus.state]);

  const renderTooltip = () => {
    return (
      <>
        <HelpButton
<<<<<<< HEAD
          iconName={HelpReactSvgUrl}
=======
          offsetRight={0}
          iconName={"/static/images/help.react.svg"}
>>>>>>> ca85dd68
          tooltipContent={
            <>
              <Text isBold>{t("ManagerTypesDescription")}</Text>
              <br />
              <Text isBold>{t("Common:DocSpaceAdmin")}</Text>
              <Text>{t("AdministratorDescription")}</Text>
              <br />
              <Text isBold>{t("Common:RoomAdmin")}</Text>
              <Text>{t("RoomManagerDescription")}</Text>
            </>
          }
        />
      </>
    );
  };

  const currentPlanTitle = () => {
    if (isPaidPeriod || isGracePeriod) {
      return (
        <Text noSelect fontSize="16px" isBold>
          <Trans t={t} i18nKey="BusinessTitle" ns="Payments">
            {{ planName: currentTariffPlanTitle }}
          </Trans>
        </Text>
      );
    }

    return (
      <Text noSelect fontSize="16px" isBold>
        <Trans t={t} i18nKey="StartupTitle" ns="Payments">
          {{ planName: currentTariffPlanTitle }}
        </Trans>
      </Text>
    );
  };

  const expiredTitleSubscriptionWarning = () => {
    return (
      <Text
        noSelect
        fontSize="16px"
        isBold
        color={theme.client.settings.payment.warningColor}
      >
        <Trans t={t} i18nKey="BusinessExpired" ns="Payments">
          {{ date: paymentTerm }} {{ planName: tariffPlanTitle }}
        </Trans>
      </Text>
    );
  };

  const planSuggestion = () => {
    if (isFreeTariff) {
      return (
        <Text
          noSelect
          fontSize="16px"
          isBold
          className={"payment-info_suggestion"}
        >
          <Trans t={t} i18nKey="StartupSuggestion" ns="Payments">
            {{ planName: tariffPlanTitle }}
          </Trans>
        </Text>
      );
    }

    if (isPaidPeriod) {
      return (
        <Text
          noSelect
          fontSize="16px"
          isBold
          className={"payment-info_suggestion"}
        >
          <Trans t={t} i18nKey="BusinessSuggestion" ns="Payments">
            {{ planName: tariffPlanTitle }}
          </Trans>
        </Text>
      );
    }

    if (isNotPaidPeriod) {
      return (
        <Text
          noSelect
          fontSize="16px"
          isBold
          className={"payment-info_suggestion"}
        >
          <Trans t={t} i18nKey="RenewSubscription" ns="Payments">
            {{ planName: tariffPlanTitle }}
          </Trans>
        </Text>
      );
    }

    if (isGracePeriod) {
      return (
        <Text
          noSelect
          fontSize="16px"
          isBold
          className={"payment-info_grace-period"}
          color={theme.client.settings.payment.warningColor}
        >
          <Trans t={t} i18nKey="DelayedPayment" ns="Payments">
            {{ date: paymentTerm }} {{ planName: currentTariffPlanTitle }}
          </Trans>
        </Text>
      );
    }

    return;
  };

  const isPayer = user.email === payerEmail;

  const isFreeAfterPaidPeriod = isFreeTariff && payerEmail.length !== 0;

  const isHideBenefitsInfo =
    isGracePeriod || isNotPaidPeriod || isFreeAfterPaidPeriod;

  return isInitialLoading || !ready ? (
    <Loaders.PaymentsLoader />
  ) : (
    <Consumer>
      {(context) => (
        <StyledBody
          theme={theme}
          isChangeView={
            context.sectionWidth < size.smallTablet && expandArticle
          }
          isHideBenefitsInfo={isHideBenefitsInfo}
        >
          {isNotPaidPeriod && isValidDelayDueDate
            ? expiredTitleSubscriptionWarning()
            : currentPlanTitle()}

          {isAlreadyPaid && (
            <PayerInformationContainer
              payerInfo={payerInfo}
              isPayer={isPayer}
              payerEmail={payerEmail}
            />
          )}

          <CurrentTariffContainer />

          {planSuggestion()}

          {isGracePeriod && (
            <Text noSelect fontSize={"14px"} lineHeight={"16px"}>
              <Trans t={t} i18nKey="GracePeriodActivatedInfo" ns="Payments">
                Grace period activated
                <strong>
                  from {{ fromDate }} to {{ byDate }}
                </strong>
                ({{ delayDaysCount }})
              </Trans>{" "}
              <Text as="span" fontSize="14px" lineHeight="16px">
                {t("GracePeriodActivatedDescription")}
              </Text>
            </Text>
          )}

          {isPaidPeriod && !isFreeTariff && (
            <Text
              noSelect
              fontSize={"14px"}
              lineHeight={"16px"}
              className="payment-info_managers-price"
            >
              <Trans t={t} i18nKey="BusinessFinalDateInfo" ns="Payments">
                {{ finalDate: paymentTerm }}
              </Trans>
            </Text>
          )}

          <div className="payment-info_wrapper">
            <Text
              noSelect
              fontWeight={600}
              fontSize={"14px"}
              className="payment-info_managers-price"
            >
              <Trans t={t} i18nKey="PerUserMonth" ns="Payments">
                From {{ currencySymbol }}
                {{ price: startValue }} per admin/month
              </Trans>
            </Text>

            {renderTooltip()}
          </div>
          <div className="payment-info">
            <PriceCalculation
              t={t}
              isPayer={isPayer}
              isAlreadyPaid={isAlreadyPaid}
              isFreeAfterPaidPeriod={isFreeAfterPaidPeriod}
            />

            {isHideBenefitsInfo ? <></> : <BenefitsContainer t={t} />}
          </div>
          <ContactContainer t={t} />
        </StyledBody>
      )}
    </Consumer>
  );
};

PaymentsPage.propTypes = {
  isLoaded: PropTypes.bool,
};

export default inject(({ auth, payments }) => {
  const {
    language,
    currentQuotaStore,
    paymentQuotasStore,
    currentTariffStatusStore,
    userStore,
    settingsStore,
  } = auth;
  const { showText: expandArticle } = settingsStore;

  const {
    isFreeTariff,
    currentTariffPlanTitle,
    setPortalQuota,
    currentPortalQuota,
  } = currentQuotaStore;
  const {
    isNotPaidPeriod,
    isPaidPeriod,
    isGracePeriod,
    customerId,
    dueDate,
    delayDueDate,
    portalTariffStatus,
  } = currentTariffStatusStore;

  const {
    setPortalPaymentQuotas,
    planCost,
    setReplacingValuesInTranslation,
    tariffPlanTitle,
    portalPaymentQuotas,
  } = paymentQuotasStore;
  const { organizationName, theme } = auth.settingsStore;

  const {
    tariffsInfo,
    setPaymentAccount,
    getSettingsPayment,
    setRangeBound,
  } = payments;

  const { user } = userStore;

  return {
    expandArticle,
    isFreeTariff,
    tariffPlanTitle,
    language,
    organizationName,
    tariffsInfo,
    isGracePeriod,
    theme,
    setPaymentAccount,
    currencySymbol: planCost.currencySymbol,
    startValue: planCost.value,
    isNotPaidPeriod,
    getSettingsPayment,
    setRangeBound,
    payerEmail: customerId,
    user,
    isPaidPeriod,
    setPortalPaymentQuotas,
    dueDate,
    delayDueDate,
    setReplacingValuesInTranslation,
    currentTariffPlanTitle,
    setPortalQuota,
    currentPortalQuota,
    portalTariffStatus,
    portalPaymentQuotas,
  };
})(withRouter(observer(PaymentsPage)));<|MERGE_RESOLUTION|>--- conflicted
+++ resolved
@@ -197,12 +197,8 @@
     return (
       <>
         <HelpButton
-<<<<<<< HEAD
+          offsetRight={0}
           iconName={HelpReactSvgUrl}
-=======
-          offsetRight={0}
-          iconName={"/static/images/help.react.svg"}
->>>>>>> ca85dd68
           tooltipContent={
             <>
               <Text isBold>{t("ManagerTypesDescription")}</Text>
