--- conflicted
+++ resolved
@@ -181,58 +181,6 @@
   return window.location.pathname.includes("management");
 };
 
-<<<<<<< HEAD
-=======
-export function updateTempContent(isAuth = false) {
-  if (isAuth) {
-    const el = document.getElementById("burger-loader-svg");
-    if (el) {
-      el.style.display = "block";
-    }
-
-    const el1 = document.getElementById("logo-loader-svg");
-    if (el1) {
-      el1.style.display = "block";
-    }
-
-    const el2 = document.getElementById("avatar-loader-svg");
-    if (el2) {
-      el2.style.display = "block";
-    }
-  } else {
-    const tempElm = document.getElementById("temp-content");
-    if (tempElm) {
-      tempElm.outerHTML = "";
-    }
-  }
-}
-
-export function hideLoader() {
-  if (isMobile) return;
-  if (timer) {
-    clearTimeout(timer);
-    timer = null;
-  }
-  TopLoaderService.end();
-}
-
-export function showLoader() {
-  if (isMobile) return;
-
-  hideLoader();
-  TopLoaderService.cancel();
-  // timer = setTimeout(() => {
-  TopLoaderService.start();
-  // }, 500);
-}
-
-export function showProgress() {
-  if (isMobile) return;
-  TopLoaderService.cancel();
-  TopLoaderService.start();
-}
-
->>>>>>> 01208999
 export function isMe(user: TUser, userName: string) {
   return (
     user && user.id && (userName === "@self" || user.userName === userName)
