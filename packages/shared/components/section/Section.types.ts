// (c) Copyright Ascensio System SIA 2009-2024
//
// This program is a free software product.
// You can redistribute it and/or modify it under the terms
// of the GNU Affero General Public License (AGPL) version 3 as published by the Free Software
// Foundation. In accordance with Section 7(a) of the GNU AGPL its Section 15 shall be amended
// to the effect that Ascensio System SIA expressly excludes the warranty of non-infringement of
// any third-party rights.
//
// This program is distributed WITHOUT ANY WARRANTY, without even the implied warranty
// of MERCHANTABILITY or FITNESS FOR A PARTICULAR  PURPOSE. For details, see
// the GNU AGPL at: http://www.gnu.org/licenses/agpl-3.0.html
//
// You can contact Ascensio System SIA at Lubanas st. 125a-25, Riga, Latvia, EU, LV-1021.
//
// The  interactive user interfaces in modified source and object code versions of the Program must
// display Appropriate Legal Notices, as required under Section 5 of the GNU AGPL version 3.
//
// Pursuant to Section 7(b) of the License you must retain the original Product logo when
// distributing the program. Pursuant to Section 7(e) we decline to grant you any rights under
// trademark law for use of our trademarks.
//
// All the Product's GUI elements, including illustrations and icon sets, as well as technical writing
// content are licensed under the terms of the Creative Commons Attribution-ShareAlike 4.0
// International. See the License terms at http://creativecommons.org/licenses/by-sa/4.0/legalcode

import { DeviceType } from "../../enums";
import { TViewAs } from "../../types";

import { FloatingButtonIcons } from "../floating-button";
import { ContextMenuModel } from "../context-menu";

export interface SubInfoPanelHeaderProps {
  children: React.JSX.Element | null;
}

export interface SubInfoPanelBodyProps {
  children: React.JSX.Element | null;
  isInfoPanelScrollLocked?: boolean;
}

export interface InfoPanelProps {
  children: React.ReactNode;
  isVisible?: boolean;
  isMobileHidden?: boolean;
  setIsVisible?: (value: boolean) => void;
  canDisplay?: boolean;
  anotherDialogOpen?: boolean;
  viewAs?: TViewAs;
  currentDeviceType?: DeviceType;
}

export interface SectionBodyContentProps {
  children: React.ReactNode;
}

export type TOnDrop = (acceptedFiles: File[]) => void;

export interface SectionBodyProps {
  withScroll: boolean;
  autoFocus: boolean;
  onDrop?: TOnDrop;
  uploadFiles?: boolean;
  children: React.ReactNode;
  viewAs?: TViewAs;
  settingsStudio: boolean;
  isFormGallery?: boolean;
  isDesktop?: boolean;
  isIndexEditingMode?: boolean;
  currentDeviceType?: DeviceType;
  getContextModel?: () => ContextMenuModel[];
}

export interface SectionContainerProps {
  showTwoProgress?: boolean;
  isSectionHeaderAvailable: boolean;
  isInfoPanelVisible?: boolean;
  viewAs?: TViewAs;
  children: React.ReactNode;
  withBodyScroll: boolean;
  currentDeviceType?: DeviceType;
}

export interface SectionFilterProps {
  children: React.ReactNode;
  className?: string;
  viewAs?: TViewAs;
}

export interface SectionFooterProps {
  children: React.ReactNode;
}

export interface SectionHeaderProps {
  className: string;
  isFormGallery?: boolean;
  children: React.ReactNode;
}

export interface SectionWarningProps {
  children: React.ReactNode;
}

export interface SectionPagingProps {
  children: React.ReactNode;
}

export interface SectionSubmenuProps {
  children: React.ReactNode;
}

export interface SectionProps {
  children: React.JSX.Element[];
  withBodyScroll?: boolean;
  showPrimaryProgressBar?: boolean;
  primaryProgressBarValue?: number;
  showPrimaryButtonAlert?: boolean;
  progressBarDropDownContent?: React.ReactNode;
  primaryProgressBarIcon?: FloatingButtonIcons;
  showSecondaryProgressBar?: boolean;
  secondaryProgressBarValue?: number;
  secondaryProgressBarIcon?: FloatingButtonIcons;
  showSecondaryButtonAlert?: boolean;
  onDrop?: TOnDrop;
  uploadFiles?: boolean;
  viewAs?: TViewAs;
  onOpenUploadPanel?: () => void;
  isTabletView?: boolean;
  isHeaderVisible?: boolean;
  isInfoPanelAvailable?: boolean;
  settingsStudio?: boolean;
  isEmptyPage?: boolean;
  maintenanceExist?: boolean;
  snackbarExist?: boolean;
  showText?: boolean;
  clearUploadedFilesHistory?: () => void;
  isInfoPanelScrollLocked?: boolean;
  isTrashFolder?: boolean;
  isFormGallery?: boolean;
  currentDeviceType?: DeviceType;
  isInfoPanelVisible?: boolean;
  setIsInfoPanelVisible?: (value: boolean) => void;
  isMobileHidden?: boolean;
  canDisplay?: boolean;
  anotherDialogOpen?: boolean;
  isDesktop?: boolean;
  getContextModel?: () => ContextMenuModel[];
<<<<<<< HEAD
  isIndexEditingMode?: boolean;
=======
}

export interface SectionContextMenuProps {
  getContextModel: () => ContextMenuModel[];
>>>>>>> 94e07e5b
}<|MERGE_RESOLUTION|>--- conflicted
+++ resolved
@@ -145,12 +145,9 @@
   anotherDialogOpen?: boolean;
   isDesktop?: boolean;
   getContextModel?: () => ContextMenuModel[];
-<<<<<<< HEAD
   isIndexEditingMode?: boolean;
-=======
 }
 
 export interface SectionContextMenuProps {
   getContextModel: () => ContextMenuModel[];
->>>>>>> 94e07e5b
 }