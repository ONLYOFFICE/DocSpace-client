// (c) Copyright Ascensio System SIA 2009-2024
//
// This program is a free software product.
// You can redistribute it and/or modify it under the terms
// of the GNU Affero General Public License (AGPL) version 3 as published by the Free Software
// Foundation. In accordance with Section 7(a) of the GNU AGPL its Section 15 shall be amended
// to the effect that Ascensio System SIA expressly excludes the warranty of non-infringement of
// any third-party rights.
//
// This program is distributed WITHOUT ANY WARRANTY, without even the implied warranty
// of MERCHANTABILITY or FITNESS FOR A PARTICULAR  PURPOSE. For details, see
// the GNU AGPL at: http://www.gnu.org/licenses/agpl-3.0.html
//
// You can contact Ascensio System SIA at Lubanas st. 125a-25, Riga, Latvia, EU, LV-1021.
//
// The  interactive user interfaces in modified source and object code versions of the Program must
// display Appropriate Legal Notices, as required under Section 5 of the GNU AGPL version 3.
//
// Pursuant to Section 7(b) of the License you must retain the original Product logo when
// distributing the program. Pursuant to Section 7(e) we decline to grant you any rights under
// trademark law for use of our trademarks.
//
// All the Product's GUI elements, including illustrations and icon sets, as well as technical writing
// content are licensed under the terms of the Creative Commons Attribution-ShareAlike 4.0
// International. See the License terms at http://creativecommons.org/licenses/by-sa/4.0/legalcode

import { FilterGroups } from "../../enums";

type TLabel = string | React.ReactNode;

export interface SelectedItemProps {
  /** Selected item text */
  label: TLabel;
  /** Sets the 'width: fit-content' property */
  isInline?: boolean;
  /** Sets a callback function that is triggered when the cross icon is clicked */
  onClose: (
    propKey: string,
    label: TLabel,
    group?: string | FilterGroups,
    e?: React.MouseEvent,
  ) => void;
  /** Sets a callback function that is triggered when the selected item is clicked */
  onClick?: (
    propKey: string,
    label: TLabel,
    group?: string | FilterGroups,
    e?: React.MouseEvent<HTMLDivElement>,
  ) => void;
  /** Sets the button to present a disabled state */
  isDisabled?: boolean;
  /** Accepts class  */
  className?: string;
  /** Accepts id */
  id?: string;
  /** Accepts css style */
  style?: React.CSSProperties;
  /** Accepts key to remove item */
  propKey: string;
  /** Accepts group key to remove item */
  group?: string;
  /** Passes ref to component */
  forwardedRef?: React.RefObject<HTMLDivElement>;
  classNameCloseButton?: string;
<<<<<<< HEAD
  hideCross?: boolean;
=======
  title?: string;
>>>>>>> d90ad9d9
}<|MERGE_RESOLUTION|>--- conflicted
+++ resolved
@@ -62,9 +62,6 @@
   /** Passes ref to component */
   forwardedRef?: React.RefObject<HTMLDivElement>;
   classNameCloseButton?: string;
-<<<<<<< HEAD
   hideCross?: boolean;
-=======
   title?: string;
->>>>>>> d90ad9d9
 }