--- conflicted
+++ resolved
@@ -490,14 +490,9 @@
     clientLoadingStore,
     infoPanelStore,
   }) => {
-<<<<<<< HEAD
+    const { isVisible: infoPanelVisible } = infoPanelStore;
     const { currentQuotaStore } = auth;
     const { isDefaultRoomsQuotaSet, showStorageInfo } = currentQuotaStore;
-
-    const { isVisible: infoPanelVisible } = auth.infoPanelStore;
-=======
-    const { isVisible: infoPanelVisible } = infoPanelStore;
->>>>>>> cef218c4
 
     const {
       isHeaderChecked,
