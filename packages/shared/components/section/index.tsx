// (c) Copyright Ascensio System SIA 2009-2025
//
// This program is a free software product.
// You can redistribute it and/or modify it under the terms
// of the GNU Affero General Public License (AGPL) version 3 as published by the Free Software
// Foundation. In accordance with Section 7(a) of the GNU AGPL its Section 15 shall be amended
// to the effect that Ascensio System SIA expressly excludes the warranty of non-infringement of
// any third-party rights.
//
// This program is distributed WITHOUT ANY WARRANTY, without even the implied warranty
// of MERCHANTABILITY or FITNESS FOR A PARTICULAR  PURPOSE. For details, see
// the GNU AGPL at: http://www.gnu.org/licenses/agpl-3.0.html
//
// You can contact Ascensio System SIA at Lubanas st. 125a-25, Riga, Latvia, EU, LV-1021.
//
// The  interactive user interfaces in modified source and object code versions of the Program must
// display Appropriate Legal Notices, as required under Section 5 of the GNU AGPL version 3.
//
// Pursuant to Section 7(b) of the License you must retain the original Product logo when
// distributing the program. Pursuant to Section 7(e) we decline to grant you any rights under
// trademark law for use of our trademarks.
//
// All the Product's GUI elements, including illustrations and icon sets, as well as technical writing
// content are licensed under the terms of the Creative Commons Attribution-ShareAlike 4.0
// International. See the License terms at http://creativecommons.org/licenses/by-sa/4.0/legalcode

"use client";

/* eslint-disable @typescript-eslint/no-unused-vars */
import React, { useEffect, useMemo } from "react";

import { Provider } from "../../utils";
import { DeviceType } from "../../enums";

import { FloatingButton } from "../floating-button";

import SectionContainer from "./sub-components/SectionContainer";
import SubSectionHeader from "./sub-components/SectionHeader";
import SubSectionFilter from "./sub-components/SectionFilter";
import SubSectionBody from "./sub-components/SectionBody";
import SubSectionBodyContent from "./sub-components/SectionBodyContent";
import InfoPanel from "./sub-components/InfoPanel";
import SubInfoPanelBody from "./sub-components/InfoPanelBody";
import SubInfoPanelHeader from "./sub-components/InfoPanelHeader";
import SubSectionFooter from "./sub-components/SectionFooter";
import SubSectionWarning from "./sub-components/SectionWarning";
import SubSectionSubmenu from "./sub-components/SectionSubmenu";

import { SectionProps } from "./Section.types";
import {
  SECTION_BODY_NAME,
  SECTION_FILTER_NAME,
  SECTION_FOOTER_NAME,
  SECTION_HEADER_NAME,
  SECTION_INFO_PANEL_BODY_NAME,
  SECTION_INFO_PANEL_HEADER_NAME,
  SECTION_WARNING_NAME,
  SECTION_SUBMENU_NAME,
} from "./Section.constants";
import { parseChildren } from "./Section.utils";

import { ChatWidget } from "./sub-components/ChatWidget";
import OperationsProgressButton from "../operations-progress-button";

export type { SectionProps };

const SectionHeader = ({ children }: { children: React.ReactNode }) => null;
SectionHeader.displayName = SECTION_HEADER_NAME;

const SectionFilter = ({ children }: { children?: React.ReactNode }) => null;
SectionFilter.displayName = SECTION_FILTER_NAME;

const SectionBody = ({ children }: { children: React.ReactNode }) => null;
SectionBody.displayName = SECTION_BODY_NAME;

const SectionFooter = ({ children }: { children: React.ReactNode }) => null;
SectionFooter.displayName = SECTION_FOOTER_NAME;

const InfoPanelBody = ({ children }: { children: React.ReactNode }) => null;
InfoPanelBody.displayName = SECTION_INFO_PANEL_BODY_NAME;

const InfoPanelHeader = ({ children }: { children: React.ReactNode }) => null;
InfoPanelHeader.displayName = SECTION_INFO_PANEL_HEADER_NAME;

const SectionWarning = ({ children }: { children: React.ReactNode }) => null;
SectionWarning.displayName = SECTION_WARNING_NAME;

const SectionSubmenu = ({ children }: { children: React.ReactNode }) => null;
SectionSubmenu.displayName = SECTION_SUBMENU_NAME;

const Section = (props: SectionProps) => {
  const {
    onDrop,
    uploadFiles,
    viewAs,
    withBodyScroll = true,
    children,
    onOpenUploadPanel,
    isInfoPanelAvailable = true,
    settingsStudio = false,
    isInfoPanelScrollLocked,
    isFormGallery,
    currentDeviceType,

    isInfoPanelVisible,
    setIsInfoPanelVisible,
    isMobileHidden,
    canDisplay,
    anotherDialogOpen,
    getContextModel,
    isIndexEditingMode,

    pathname,
    secondaryOperationsCompleted,
    secondaryActiveOperations = [],
    clearSecondaryProgressData,
    primaryOperationsArray = [],
    clearPrimaryProgressData,
    primaryOperationsCompleted,
    cancelUpload,
    secondaryOperationsAlert,
    mainButtonVisible,

    primaryOperationsAlert,
    needErrorChecking,
<<<<<<< HEAD
    chatFiles,

    aiChatIsVisible,
    setAiChatIsVisible,
    mainBarVisible,

    getIcon,
    displayFileExtension,
    aiChatID,
    aiSelectedFolder,
    aiUserId,
    vectorizedFiles,
    user,
=======
    withTabs,
>>>>>>> a2282d61
  } = props;

  const [sectionSize, setSectionSize] = React.useState<{
    width?: number;
    height?: number;
  }>({});

  const containerRef = React.useRef<null | HTMLDivElement>(null);
  const timerRef = React.useRef<null | ReturnType<typeof setTimeout>>(null);

  const [
    sectionHeaderContent,
    sectionFilterContent,
    sectionBodyContent,
    sectionFooterContent,
    sectionWarningContent,
    infoPanelBodyContent,
    infoPanelHeaderContent,
    sectionSubmenuContent,
  ]: (React.JSX.Element | null)[] = parseChildren(children);

  const isSectionHeaderAvailable = !!sectionHeaderContent;
  const isSectionFilterAvailable = !!sectionFilterContent;
  const isSectionSubmenuAvailable = !!sectionSubmenuContent;
  const isSectionBodyAvailable =
    !!sectionBodyContent || isSectionFilterAvailable;
  const isSectionAvailable =
    isSectionHeaderAvailable ||
    isSectionFilterAvailable ||
    isSectionBodyAvailable;

  useEffect(() => {
    if (!containerRef.current) return;

    const computedStyles = window.getComputedStyle(containerRef.current, null);
    const width = +computedStyles.getPropertyValue("width").replace("px", "");
    const height = +computedStyles.getPropertyValue("height").replace("px", "");

    setSectionSize(() => ({ width, height }));
  }, [isInfoPanelVisible]);

  const onResize = React.useCallback(() => {
    if (timerRef.current) clearTimeout(timerRef.current);

    timerRef.current = setTimeout(() => {
      if (!containerRef.current) return;

      const computedStyles = window.getComputedStyle(
        containerRef.current,
        null,
      );
      const width = +computedStyles.getPropertyValue("width").replace("px", "");
      const height = +computedStyles
        .getPropertyValue("height")
        .replace("px", "");

      setSectionSize(() => ({ width, height }));
    }, 100);
  }, []);

  React.useEffect(() => {
    const elem = containerRef.current;

    window.addEventListener("resize", onResize);

    const ro = new ResizeObserver(onResize);

    if (elem) ro.observe(elem);
    return () => {
      if (elem) ro.unobserve(elem);
      window.removeEventListener("resize", onResize);
    };
  }, [onResize]);

  const providerValue = useMemo(
    () => ({
      sectionWidth: sectionSize.width,
      sectionHeight: sectionSize.height,
    }),
    [sectionSize.width, sectionSize.height],
  );

  const isShowOperationButton =
    secondaryActiveOperations?.length || primaryOperationsArray?.length;

  const isCompletedOperations = () => {
    if (
      secondaryActiveOperations?.length > 0 &&
      primaryOperationsArray?.length > 0 &&
      secondaryActiveOperations.length + primaryOperationsArray.length > 1
    )
      return secondaryOperationsCompleted && primaryOperationsCompleted;

    if (secondaryActiveOperations?.length > 0)
      return secondaryOperationsCompleted;

    return primaryOperationsCompleted;
  };

  const showCancelButton =
    primaryOperationsArray.length > 0 &&
    !primaryOperationsCompleted &&
    primaryOperationsArray.some((op) => op.operation === "upload");

  return (
    isSectionAvailable && (
      <Provider value={providerValue}>
        <SectionContainer
          viewAs={viewAs}
          ref={containerRef}
          isSectionHeaderAvailable={isSectionHeaderAvailable}
          isInfoPanelVisible={isInfoPanelVisible}
          withBodyScroll={withBodyScroll}
          currentDeviceType={currentDeviceType}
        >
          {currentDeviceType !== DeviceType.mobile ? (
            <div className="section-sticky-container">
              {isSectionHeaderAvailable ? (
                <SubSectionHeader
                  className="section-header_header"
                  isFormGallery={isFormGallery}
                >
                  {sectionHeaderContent}
                </SubSectionHeader>
              ) : null}

              {isSectionSubmenuAvailable ? (
                <SubSectionSubmenu>{sectionSubmenuContent}</SubSectionSubmenu>
              ) : null}

              {isSectionFilterAvailable &&
              currentDeviceType === DeviceType.desktop ? (
                <SubSectionFilter className="section-header_filter">
                  {sectionFilterContent}
                </SubSectionFilter>
              ) : null}
            </div>
          ) : null}

          {isSectionBodyAvailable ? (
            <SubSectionBody
              onDrop={onDrop}
              uploadFiles={uploadFiles}
              withScroll={withBodyScroll}
              autoFocus={currentDeviceType === DeviceType.desktop}
              viewAs={viewAs}
              settingsStudio={settingsStudio}
              isFormGallery={isFormGallery}
              currentDeviceType={currentDeviceType}
              getContextModel={getContextModel}
              isIndexEditingMode={isIndexEditingMode}
              pathname={pathname}
            >
              {isSectionHeaderAvailable &&
              currentDeviceType === DeviceType.mobile ? (
                <SubSectionHeader
                  className="section-body_header"
                  isFormGallery={isFormGallery}
                >
                  {sectionHeaderContent}
                </SubSectionHeader>
              ) : null}
              {currentDeviceType !== DeviceType.desktop ? (
                <SubSectionWarning>{sectionWarningContent}</SubSectionWarning>
              ) : null}
              {isSectionSubmenuAvailable &&
              currentDeviceType === DeviceType.mobile ? (
                <SubSectionSubmenu>{sectionSubmenuContent}</SubSectionSubmenu>
              ) : null}
              {isSectionFilterAvailable &&
              currentDeviceType !== DeviceType.desktop ? (
                <SubSectionFilter
                  withTabs={withTabs}
                  className="section-body_filter"
                >
                  {sectionFilterContent}
                </SubSectionFilter>
              ) : null}
              <SubSectionBodyContent>
                {sectionBodyContent}
              </SubSectionBodyContent>
              <SubSectionFooter>{sectionFooterContent}</SubSectionFooter>
            </SubSectionBody>
          ) : null}

          {isShowOperationButton ? (
            <OperationsProgressButton
              clearOperationsData={clearSecondaryProgressData}
              operations={secondaryActiveOperations}
              operationsCompleted={isCompletedOperations()}
              clearPanelOperationsData={clearPrimaryProgressData}
              operationsAlert={
                primaryOperationsAlert || secondaryOperationsAlert
              }
              needErrorChecking={needErrorChecking}
              panelOperations={primaryOperationsArray}
              cancelUpload={cancelUpload}
              onOpenPanel={onOpenUploadPanel}
              mainButtonVisible={mainButtonVisible}
              showCancelButton={showCancelButton}
              isInfoPanelVisible={isInfoPanelVisible || aiChatIsVisible}
            />
          ) : null}
        </SectionContainer>

        <ChatWidget
          viewAs={viewAs!}
          isVisible={aiChatIsVisible!}
          setIsVisible={setAiChatIsVisible!}
          anotherDialogOpen={anotherDialogOpen!}
          currentDeviceType={currentDeviceType!}
          getIcon={getIcon!}
          displayFileExtension={displayFileExtension!}
          aiChatID={aiChatID!}
          aiSelectedFolder={aiSelectedFolder!}
          aiUserId={aiUserId!}
          vectorizedFiles={vectorizedFiles!}
          user={user!}
        />

        {isInfoPanelAvailable ? (
          <InfoPanel
            isVisible={isInfoPanelVisible}
            setIsVisible={setIsInfoPanelVisible}
            isMobileHidden={isMobileHidden}
            canDisplay={canDisplay}
            anotherDialogOpen={anotherDialogOpen}
            viewAs={viewAs}
            currentDeviceType={currentDeviceType}
          >
            <SubInfoPanelHeader>{infoPanelHeaderContent}</SubInfoPanelHeader>
            <SubInfoPanelBody isInfoPanelScrollLocked={isInfoPanelScrollLocked}>
              {infoPanelBodyContent}
            </SubInfoPanelBody>
          </InfoPanel>
        ) : null}
      </Provider>
    )
  );
};

Section.SectionHeader = SectionHeader;
Section.SectionFilter = SectionFilter;
Section.SectionBody = SectionBody;
Section.SectionFooter = SectionFooter;
Section.InfoPanelBody = InfoPanelBody;
Section.InfoPanelHeader = InfoPanelHeader;
Section.SectionWarning = SectionWarning;
Section.SectionSubmenu = SectionSubmenu;

export default Section;<|MERGE_RESOLUTION|>--- conflicted
+++ resolved
@@ -123,7 +123,6 @@
 
     primaryOperationsAlert,
     needErrorChecking,
-<<<<<<< HEAD
     chatFiles,
 
     aiChatIsVisible,
@@ -137,9 +136,7 @@
     aiUserId,
     vectorizedFiles,
     user,
-=======
     withTabs,
->>>>>>> a2282d61
   } = props;
 
   const [sectionSize, setSectionSize] = React.useState<{
