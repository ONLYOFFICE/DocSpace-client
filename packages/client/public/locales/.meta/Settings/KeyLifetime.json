{
  "key_path": "KeyLifetime",
  "content": "Key lifetime",
  "content_en_sha1_hash": "4542cdd571d747286d9eef72438ab8529c366c75",
  "created_at": "2025-05-19T21:30:51.751Z",
<<<<<<< HEAD
  "updated_at": "2025-05-26T07:57:32.557Z",
=======
  "updated_at": "2025-06-24T16:31:24.421Z",
>>>>>>> 0de93b01
  "comment": {
    "text": "The translation key \"KeyLifetime\" is used to display the lifetime of an API key. It appears in a dialog when creating or editing an API key, providing users with information about the key's validity period.",
    "is_auto": true,
    "updated_at": "2025-05-20T09:45:02.330Z"
  },
  "usage": [
    {
      "file_path": "/packages/client/src/pages/PortalSettings/categories/developer-tools/ApiKeys/sub-components/CreateApiKeyDialog/index.tsx",
      "line_number": 445,
      "context": "</div>\n {!isEdit ? (\n <div className=\"api-key_name\">\n <div className=\"api-key_lifetime\">\n <Text fontSize=\"13px\" fontWeight={600}>\n {t(\"Settings:KeyLifetime\")}\n </Text>\n <ToggleButton\n className=\"api-key_toggle\"\n isChecked={lifetimeIsChecked}\n onChange={() => setLifetimeIsChecked(!lifetimeIsChecked)}",
      "module": "/packages/client"
    }
  ],
  "languages": {
    "en": {
      "ai_translated": false,
      "ai_model": null,
      "ai_spell_check_issues": [],
      "approved_at": null
    },
    "ar-SA": {
      "ai_translated": false,
      "ai_model": null,
      "ai_spell_check_issues": [],
      "approved_at": null
    },
    "az": {
      "ai_translated": false,
      "ai_model": null,
      "ai_spell_check_issues": [
        {
          "type": "incorrect_translation",
          "description": "While 'Açarın istifadə müddəti' is understandable, it's a more literal translation of 'usage period' rather than the more idiomatic 'key lifetime' in this context.  'Açarın ömrü' would be a closer equivalent to 'key lifetime'.",
          "suggestion": "Açarın ömrü"
        }
      ],
      "approved_at": null
    },
    "bg": {
      "ai_translated": false,
      "ai_model": null,
      "ai_spell_check_issues": [],
      "approved_at": null
    },
    "cs": {
      "ai_translated": false,
      "ai_model": null,
      "ai_spell_check_issues": [],
      "approved_at": null
    },
    "de": {
      "ai_translated": false,
      "ai_model": null,
      "ai_spell_check_issues": [],
      "approved_at": null
    },
    "el-GR": {
      "ai_translated": false,
      "ai_model": null,
      "ai_spell_check_issues": [],
      "approved_at": null
    },
    "es": {
      "ai_translated": false,
      "ai_model": null,
      "ai_spell_check_issues": [],
      "approved_at": null
    },
    "fi": {
      "ai_translated": false,
      "ai_model": null,
      "ai_spell_check_issues": [],
      "approved_at": null
    },
    "fr": {
      "ai_translated": false,
      "ai_model": null,
      "ai_spell_check_issues": [],
      "approved_at": null
    },
    "hy-AM": {
      "ai_translated": false,
      "ai_model": null,
      "ai_spell_check_issues": [],
      "approved_at": null
    },
    "it": {
      "ai_translated": false,
      "ai_model": null,
      "ai_spell_check_issues": [],
      "approved_at": null
    },
    "ja-JP": {
      "ai_translated": false,
      "ai_model": null,
      "ai_spell_check_issues": [],
      "approved_at": null
    },
    "ko-KR": {
      "ai_translated": false,
      "ai_model": null,
      "ai_spell_check_issues": [],
      "approved_at": null
    },
    "lo-LA": {
      "ai_translated": false,
      "ai_model": null,
      "ai_spell_check_issues": [
        {
          "type": "incorrect_translation",
          "description": "The Lao translation \"ຊີວິດການຂອງຄີ\" is a literal translation that doesn't quite convey the intended meaning of \"Key lifetime.\" It translates to something like \"life of a key.\" A more natural and accurate translation would be something like \"ໄລຍະເວລາຄີ\" or \"ເວລາໃຊ້ຄີ\".",
          "suggestion": "ໄລຍະເວລາຄີ"
        }
      ],
      "approved_at": null
    },
    "lv": {
      "ai_translated": false,
      "ai_model": null,
      "ai_spell_check_issues": [
        {
          "type": "incorrect_translation",
          "description": "The translation 'Atslēgas lietderīgās lietošanas laiks' is overly verbose and doesn't directly convey the meaning of 'Key lifetime'. While technically correct, it's not the most natural or concise way to express it in Latvian.",
          "suggestion": "Atslēgas ilgums"
        },
        {
          "type": "incorrect_translation",
          "description": "The term 'lietderīgās lietošanas' is unnecessarily complex. A simpler and more common term would be better suited for technical context.",
          "suggestion": "Atslēgas darbības laiks"
        }
      ],
      "approved_at": null
    },
    "nl": {
      "ai_translated": false,
      "ai_model": null,
      "ai_spell_check_issues": [
        {
          "type": "incorrect_translation",
          "description": "While \"Levensduur key\" is understandable, a more natural Dutch translation for \"Key lifetime\" would be \"Sleutelduur\" or \"Levensduur van de sleutel\". \"Levensduur key\" sounds somewhat literal and less idiomatic.",
          "suggestion": "Sleutelduur"
        }
      ],
      "approved_at": null
    },
    "pl": {
      "ai_translated": false,
      "ai_model": null,
      "ai_spell_check_issues": [],
      "approved_at": null
    },
    "pt": {
      "ai_translated": false,
      "ai_model": null,
      "ai_spell_check_issues": [
        {
          "type": "incorrect_translation",
          "description": "While \"Vida útil chave\" is understandable, it's not the most natural or accurate translation of \"Key lifetime.\" \"Key lifetime\" refers to the duration a cryptographic key is valid or usable. A better translation would convey this meaning.",
          "suggestion": "Tempo de vida da chave"
        }
      ],
      "approved_at": null
    },
    "pt-BR": {
      "ai_translated": false,
      "ai_model": null,
      "ai_spell_check_issues": [],
      "approved_at": null
    },
    "ro": {
      "ai_translated": false,
      "ai_model": null,
      "ai_spell_check_issues": [],
      "approved_at": null
    },
    "ru": {
      "ai_translated": false,
      "ai_model": null,
      "ai_spell_check_issues": [],
      "approved_at": null
    },
    "si": {
      "ai_translated": false,
      "ai_model": null,
      "ai_spell_check_issues": [
        {
          "type": "incorrect_translation",
          "description": "The Sinhala translation \"ඉතිරි කාලය\" translates to \"remaining time\" or \"residual time,\" which is not an accurate translation of \"Key lifetime\". \"Key lifetime\" refers to the duration a cryptographic key is valid for.",
          "suggestion": "A more accurate translation would be something like \"ධරණ කාලය\" (darana kalaaya) which means \"valid duration\" or \"duration of validity\" or \"අවුල කාලය\" (awula kalaaya) which means \"expiry time\"."
        }
      ],
      "approved_at": null
    },
    "sk": {
      "ai_translated": false,
      "ai_model": null,
      "ai_spell_check_issues": [],
      "approved_at": null
    },
    "sl": {
      "ai_translated": false,
      "ai_model": null,
      "ai_spell_check_issues": [],
      "approved_at": null
    },
    "sr-Cyrl-RS": {
      "ai_translated": false,
      "ai_model": null,
      "ai_spell_check_issues": [
        {
          "type": "incorrect_translation",
          "description": "While \"Век трајања кључа\" is understandable, a more accurate and natural translation of \"Key lifetime\" would be \"Рок важења кључа\" or \"Трајање кључа\". \"Век\" generally refers to a century or age, not a duration.",
          "suggestion": "Рок важења кључа"
        }
      ],
      "approved_at": null
    },
    "sr-Latn-RS": {
      "ai_translated": false,
      "ai_model": null,
      "ai_spell_check_issues": [],
      "approved_at": null
    },
    "tr": {
      "ai_translated": false,
      "ai_model": null,
      "ai_spell_check_issues": [],
      "approved_at": null
    },
    "uk-UA": {
      "ai_translated": false,
      "ai_model": null,
      "ai_spell_check_issues": [],
      "approved_at": null
    },
    "vi": {
      "ai_translated": false,
      "ai_model": null,
      "ai_spell_check_issues": [],
      "approved_at": null
    },
    "zh-CN": {
      "ai_translated": false,
      "ai_model": null,
      "ai_spell_check_issues": [],
      "approved_at": null
    }
  }
}<|MERGE_RESOLUTION|>--- conflicted
+++ resolved
@@ -3,11 +3,7 @@
   "content": "Key lifetime",
   "content_en_sha1_hash": "4542cdd571d747286d9eef72438ab8529c366c75",
   "created_at": "2025-05-19T21:30:51.751Z",
-<<<<<<< HEAD
-  "updated_at": "2025-05-26T07:57:32.557Z",
-=======
   "updated_at": "2025-06-24T16:31:24.421Z",
->>>>>>> 0de93b01
   "comment": {
     "text": "The translation key \"KeyLifetime\" is used to display the lifetime of an API key. It appears in a dialog when creating or editing an API key, providing users with information about the key's validity period.",
     "is_auto": true,
@@ -40,8 +36,8 @@
       "ai_spell_check_issues": [
         {
           "type": "incorrect_translation",
-          "description": "While 'Açarın istifadə müddəti' is understandable, it's a more literal translation of 'usage period' rather than the more idiomatic 'key lifetime' in this context.  'Açarın ömrü' would be a closer equivalent to 'key lifetime'.",
-          "suggestion": "Açarın ömrü"
+          "description": "While 'Açarın istifadə müddəti' is a literal translation, 'Key lifetime' generally refers to the duration for which a cryptographic key is valid or usable. A more accurate translation focusing on validity/expiry would be preferable.",
+          "suggestion": "Açarın etibarlılıq müddəti"
         }
       ],
       "approved_at": null
@@ -91,7 +87,13 @@
     "hy-AM": {
       "ai_translated": false,
       "ai_model": null,
-      "ai_spell_check_issues": [],
+      "ai_spell_check_issues": [
+        {
+          "type": "incorrect_translation",
+          "description": "While \"Բանալու ժամկետ\" (Banalu jamket) is a literal translation of \"Key lifetime\", it might sound slightly awkward in Armenian. A more natural phrasing would convey the intended meaning of how long a key is valid.",
+          "suggestion": "Consider alternatives like \"Աջակալման ժամանակաշրջան\" (Ajakalman zamanakert, meaning 'Validity period') or \"Ժամանակահատվածը\" (Zamanakhatverdy, meaning 'Duration'). The best choice depends on the specific context of the setting."
+        }
+      ],
       "approved_at": null
     },
     "it": {
@@ -118,8 +120,8 @@
       "ai_spell_check_issues": [
         {
           "type": "incorrect_translation",
-          "description": "The Lao translation \"ຊີວິດການຂອງຄີ\" is a literal translation that doesn't quite convey the intended meaning of \"Key lifetime.\" It translates to something like \"life of a key.\" A more natural and accurate translation would be something like \"ໄລຍະເວລາຄີ\" or \"ເວລາໃຊ້ຄີ\".",
-          "suggestion": "ໄລຍະເວລາຄີ"
+          "description": "The Lao translation 'ຊີວິດການຂອງຄີ' literally translates to 'life of key' which isn't an accurate translation of 'Key lifetime'. It lacks the sense of duration.",
+          "suggestion": "ອາຍຸການຂອງຄີ (Ayu kan khong khi) - which translates to 'Key Age' or 'Key Duration'"
         }
       ],
       "approved_at": null
@@ -130,13 +132,8 @@
       "ai_spell_check_issues": [
         {
           "type": "incorrect_translation",
-          "description": "The translation 'Atslēgas lietderīgās lietošanas laiks' is overly verbose and doesn't directly convey the meaning of 'Key lifetime'. While technically correct, it's not the most natural or concise way to express it in Latvian.",
-          "suggestion": "Atslēgas ilgums"
-        },
-        {
-          "type": "incorrect_translation",
-          "description": "The term 'lietderīgās lietošanas' is unnecessarily complex. A simpler and more common term would be better suited for technical context.",
-          "suggestion": "Atslēgas darbības laiks"
+          "description": "The Latvian translation \"Atslēgas lietderīgās lietošanas laiks\" is a literal translation and not idiomatic for 'Key lifetime'. It's overly verbose and doesn't convey the intended meaning accurately.  'Key lifetime' typically refers to the duration a cryptographic key is valid for.",
+          "suggestion": "Consider a more concise and accurate translation such as \"Atslēgas derīguma termiņš\" or \"Atslēgas darbības laiks\"."
         }
       ],
       "approved_at": null
@@ -147,7 +144,7 @@
       "ai_spell_check_issues": [
         {
           "type": "incorrect_translation",
-          "description": "While \"Levensduur key\" is understandable, a more natural Dutch translation for \"Key lifetime\" would be \"Sleutelduur\" or \"Levensduur van de sleutel\". \"Levensduur key\" sounds somewhat literal and less idiomatic.",
+          "description": "While \"Levensduur key\" is understandable, a more natural Dutch translation of \"Key lifetime\" would be \"Sleutelduur\" or \"Levensduur van de sleutel\". \"Levensduur key\" sounds somewhat literal and slightly awkward.",
           "suggestion": "Sleutelduur"
         }
       ],
@@ -165,7 +162,7 @@
       "ai_spell_check_issues": [
         {
           "type": "incorrect_translation",
-          "description": "While \"Vida útil chave\" is understandable, it's not the most natural or accurate translation of \"Key lifetime.\" \"Key lifetime\" refers to the duration a cryptographic key is valid or usable. A better translation would convey this meaning.",
+          "description": "The translation 'Vida útil chave' is not the most natural or accurate translation of 'Key lifetime'. While technically correct, it's a literal translation that sounds awkward in Portuguese. A more common and idiomatic translation would be 'Tempo de vida da chave' or 'Validade da chave'.",
           "suggestion": "Tempo de vida da chave"
         }
       ],
@@ -195,8 +192,8 @@
       "ai_spell_check_issues": [
         {
           "type": "incorrect_translation",
-          "description": "The Sinhala translation \"ඉතිරි කාලය\" translates to \"remaining time\" or \"residual time,\" which is not an accurate translation of \"Key lifetime\". \"Key lifetime\" refers to the duration a cryptographic key is valid for.",
-          "suggestion": "A more accurate translation would be something like \"ධරණ කාලය\" (darana kalaaya) which means \"valid duration\" or \"duration of validity\" or \"අවුල කාලය\" (awula kalaaya) which means \"expiry time\"."
+          "description": "The Sinhala translation \"ඉතිරි කාලය\" (ithiri kaalaya) translates to 'remaining time' or 'residual time', not 'key lifetime'.  'Key lifetime' refers to the duration a cryptographic key is valid for.",
+          "suggestion": "A more accurate translation would be something like \"දුරkeys කාලසීමාව\" (dur keys kaalasimaava) which means 'key duration' or \"විධාන කලමණාපන కాలము\" (vidhdha kalama napana kalamu) which means 'key validity period'."
         }
       ],
       "approved_at": null
@@ -219,8 +216,8 @@
       "ai_spell_check_issues": [
         {
           "type": "incorrect_translation",
-          "description": "While \"Век трајања кључа\" is understandable, a more accurate and natural translation of \"Key lifetime\" would be \"Рок важења кључа\" or \"Трајање кључа\". \"Век\" generally refers to a century or age, not a duration.",
-          "suggestion": "Рок важења кључа"
+          "description": "While 'Век трајања кључа' is understandable, a more accurate and commonly used translation for 'Key lifetime' in a technical context would be 'Валабилитет кључа' or 'Рок важења кључа'. 'Век' typically refers to an era or century, not a duration of time in a technical sense.",
+          "suggestion": "Валабилитет кључа"
         }
       ],
       "approved_at": null
@@ -246,7 +243,13 @@
     "vi": {
       "ai_translated": false,
       "ai_model": null,
-      "ai_spell_check_issues": [],
+      "ai_spell_check_issues": [
+        {
+          "type": "incorrect_translation",
+          "description": "While \"Thời gian tồn tại của khóa\" is understandable, a more natural and common translation for \"Key lifetime\" in a technical context would be \"Thời hạn sử dụng khóa\" or \"Thời lượng tồn tại của khóa\". \"Thời gian tồn tại của khóa\" sounds slightly awkward.",
+          "suggestion": "Thời hạn sử dụng khóa"
+        }
+      ],
       "approved_at": null
     },
     "zh-CN": {
