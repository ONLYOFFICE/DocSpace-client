--- conflicted
+++ resolved
@@ -307,13 +307,8 @@
           let stateCopy = Object.assign({}, this.state);
           stateCopy.visibleAvatarEditor = false;
           stateCopy.avatar.tmpFile = '';
-<<<<<<< HEAD
           stateCopy.profile.avatarMax = response.max + '?_=' + Math.floor(Math.random() * Math.floor(10000));
-          toastr.success("Success");
-=======
-          stateCopy.profile.avatarMax = response.max + '?_='+Math.floor(Math.random() * Math.floor(10000));
           toastr.success(this.props.t("ChangesSavedSuccessfully"));
->>>>>>> 6b884e42
           this.setState(stateCopy);
         })
         .catch((error) => toastr.error(error));
