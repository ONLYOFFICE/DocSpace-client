// (c) Copyright Ascensio System SIA 2009-2024
//
// This program is a free software product.
// You can redistribute it and/or modify it under the terms
// of the GNU Affero General Public License (AGPL) version 3 as published by the Free Software
// Foundation. In accordance with Section 7(a) of the GNU AGPL its Section 15 shall be amended
// to the effect that Ascensio System SIA expressly excludes the warranty of non-infringement of
// any third-party rights.
//
// This program is distributed WITHOUT ANY WARRANTY, without even the implied warranty
// of MERCHANTABILITY or FITNESS FOR A PARTICULAR  PURPOSE. For details, see
// the GNU AGPL at: http://www.gnu.org/licenses/agpl-3.0.html
//
// You can contact Ascensio System SIA at Lubanas st. 125a-25, Riga, Latvia, EU, LV-1021.
//
// The  interactive user interfaces in modified source and object code versions of the Program must
// display Appropriate Legal Notices, as required under Section 5 of the GNU AGPL version 3.
//
// Pursuant to Section 7(b) of the License you must retain the original Product logo when
// distributing the program. Pursuant to Section 7(e) we decline to grant you any rights under
// trademark law for use of our trademarks.
//
// All the Product's GUI elements, including illustrations and icon sets, as well as technical writing
// content are licensed under the terms of the Creative Commons Attribution-ShareAlike 4.0
// International. See the License terms at http://creativecommons.org/licenses/by-sa/4.0/legalcode

import { useTranslation } from "react-i18next";

import PlusIcon from "PUBLIC_DIR/images/plus.react.svg?url";
import UniverseIcon from "PUBLIC_DIR/images/universe.react.svg?url";
import PeopleIcon from "PUBLIC_DIR/images/people.react.svg?url";
import CopyIcon from "PUBLIC_DIR/images/copy.react.svg?url";
import LockedReactSvg from "PUBLIC_DIR/images/icons/12/locked.react.svg";

import { RowSkeleton } from "../../../skeletons/share";
import { TFileLink } from "../../../api/files/types";
import { copyShareLink } from "../../../utils/copy";
import { Avatar, AvatarRole, AvatarSize } from "../../avatar";
import { Link } from "../../link";
import { ComboBox, ComboBoxSize, TOption } from "../../combobox";
import { IconButton } from "../../icon-button";
import { toastr } from "../../toast";
import { Loader, LoaderTypes } from "../../loader";
import { Text } from "../../text";

import { StyledLinkRow, StyledSquare } from "../Share.styled";
import {
  getShareOptions,
  getAccessOptions,
  getRoomAccessOptions,
} from "../Share.helpers";
import { LinkRowProps } from "../Share.types";

import ExpiredComboBox from "./ExpiredComboBox";

import { AccessRightSelect } from "../../access-right-select";
import { ContextMenuButton } from "../../context-menu-button";

const LinkRow = ({
  onAddClick,
  links,
  changeShareOption,
  changeAccessOption,
  changeExpirationOption,
  availableExternalRights,
  loadingLinks,
  isRoomsLink,
  isPrimaryLink,
  isArchiveFolder,
  getData,
  onOpenContextMenu,
  onCloseContextMenu,
  onAccessRightsSelect,
}: LinkRowProps) => {
  const { t } = useTranslation(["Common", "Translations"]);

  const shareOptions = getShareOptions(t) as TOption[];
  const accessOptions = availableExternalRights
    ? getAccessOptions(t, availableExternalRights)
    : [];

  const roomAccessOptions = isRoomsLink ? getRoomAccessOptions(t) : [];

  const onCopyLink = (link: TFileLink) => {
    copyShareLink(link.sharedTo.shareLink);
    toastr.success(t("Common:LinkSuccessfullyCopied"));
  };

  return !links?.length ? (
    <StyledLinkRow onClick={onAddClick}>
      <StyledSquare>
        <IconButton size={12} iconName={PlusIcon} isDisabled />
      </StyledSquare>
      <Link className="create-and-copy_link" noHover fontWeight={600}>
        {t("Common:CreateAndCopy")}
      </Link>
    </StyledLinkRow>
  ) : (
    links.map((link, index) => {
      if (("isLoaded" in link && link.isLoaded) || "isLoaded" in link)
        return <RowSkeleton key="loading-link" />;

      const shareOption = shareOptions.find(
        (option) => option.internal === link.sharedTo.internal,
      );
      const accessOption = accessOptions.find(
        (option) =>
          option && "access" in option && option.access === link.access,
      );

      const roomSelectedOptions = roomAccessOptions.find(
        (option) =>
          option && "access" in option && option.access === link.access,
      );

      const avatar = shareOption?.key === "anyone" ? UniverseIcon : PeopleIcon;

      const isExpiredLink = link.sharedTo.isExpired;
      const isLocked = !!link.sharedTo.password;
      const linkTitle = link.sharedTo.title;

      const isLoaded = loadingLinks.includes(link.sharedTo.id);

      return (
        <StyledLinkRow
          isExpired={isExpiredLink}
          key={`share-link-row-${index * 5}`}
          isDisabled={isArchiveFolder}
        >
          {isLoaded ? (
            <Loader className="loader" size="20px" type={LoaderTypes.track} />
          ) : (
            <Avatar
              size={AvatarSize.min}
              role={AvatarRole.user}
              source={avatar}
              roleIcon={isLocked ? <LockedReactSvg /> : undefined}
            />
          )}
          <div className="link-options">
            {isRoomsLink ? (
              <Text className="link-options_title" truncate>
                {linkTitle}
              </Text>
            ) : !isExpiredLink ? (
              <ComboBox
                className="internal-combobox"
                directionY="both"
                options={shareOptions}
                selectedOption={shareOption ?? ({} as TOption)}
                onSelect={(item) => changeShareOption(item, link)}
                scaled={false}
                scaledOptions={false}
                showDisabledItems
                size={ComboBoxSize.content}
                fillIcon={false}
                modernView
                isDisabled={isLoaded}
              />
            ) : (
              <Text className="link-options_title">{shareOption?.label}</Text>
            )}
            {!isPrimaryLink && (
              <ExpiredComboBox
                link={link}
                accessOptions={accessOptions}
                changeExpirationOption={changeExpirationOption}
                isDisabled={isLoaded || isArchiveFolder}
                isRoomsLink={isRoomsLink}
                changeAccessOption={changeAccessOption}
              />
            )}
          </div>
          <div className="link-actions">
<<<<<<< HEAD
            {!isArchiveFolder && (
              <IconButton
                size={16}
                className="link-row_copy-icon"
                iconName={CopyIcon}
                onClick={() => onCopyLink(link)}
                title={t("Common:CreateAndCopy")}
                isDisabled={isExpiredLink || isLoaded}
              />
            )}
            {isRoomsLink ? (
              <>
                <AccessRightSelect
                  selectedOption={roomSelectedOptions ?? ({} as TOption)}
                  onSelect={onAccessRightsSelect}
                  accessOptions={roomAccessOptions}
                  noBorder
                  directionX="right"
                  directionY="bottom"
                  type="onlyIcon"
                  manualWidth="300px"
                  isDisabled={isExpiredLink || isLoaded || isArchiveFolder}
                />
                {!isArchiveFolder && (
                  <ContextMenuButton
                    getData={getData}
                    title={t("Files:ShowLinkActions")}
                    directionY="both"
                    onClick={onOpenContextMenu}
                    onClose={onCloseContextMenu}
                    isDisabled={isExpiredLink || isLoaded}
                  />
                )}
              </>
            ) : (
              <ComboBox
                directionY="both"
                options={accessOptions}
                selectedOption={accessOption ?? ({} as TOption)}
                onSelect={(item) => changeAccessOption(item, link)}
                scaled={false}
                scaledOptions={false}
                showDisabledItems
                size={ComboBoxSize.content}
                fillIcon
                modernView
                type="onlyIcon"
                isDisabled={isExpiredLink || isLoaded}
                manualWidth="fit-content"
              />
            )}
=======
            <IconButton
              size={16}
              iconName={CopyIcon}
              onClick={() => onCopyLink(link)}
              title={t("Common:CreateAndCopy")}
              isDisabled={isExpiredLink || isLoaded}
            />
            <ComboBox
              directionY="both"
              options={accessOptions}
              selectedOption={accessOption ?? ({} as TOption)}
              onSelect={(item) => changeAccessOption(item, link)}
              scaled={false}
              scaledOptions={false}
              showDisabledItems
              size={ComboBoxSize.content}
              fillIcon
              modernView
              type="onlyIcon"
              isDisabled={isExpiredLink || isLoaded}
              manualWidth="fit-content"
              withBackdrop={false}
            />
>>>>>>> 20284f04
          </div>
        </StyledLinkRow>
      );
    })
  );
};

export default LinkRow;<|MERGE_RESOLUTION|>--- conflicted
+++ resolved
@@ -172,11 +172,9 @@
             )}
           </div>
           <div className="link-actions">
-<<<<<<< HEAD
             {!isArchiveFolder && (
               <IconButton
                 size={16}
-                className="link-row_copy-icon"
                 iconName={CopyIcon}
                 onClick={() => onCopyLink(link)}
                 title={t("Common:CreateAndCopy")}
@@ -222,33 +220,9 @@
                 type="onlyIcon"
                 isDisabled={isExpiredLink || isLoaded}
                 manualWidth="fit-content"
-              />
-            )}
-=======
-            <IconButton
-              size={16}
-              iconName={CopyIcon}
-              onClick={() => onCopyLink(link)}
-              title={t("Common:CreateAndCopy")}
-              isDisabled={isExpiredLink || isLoaded}
-            />
-            <ComboBox
-              directionY="both"
-              options={accessOptions}
-              selectedOption={accessOption ?? ({} as TOption)}
-              onSelect={(item) => changeAccessOption(item, link)}
-              scaled={false}
-              scaledOptions={false}
-              showDisabledItems
-              size={ComboBoxSize.content}
-              fillIcon
-              modernView
-              type="onlyIcon"
-              isDisabled={isExpiredLink || isLoaded}
-              manualWidth="fit-content"
-              withBackdrop={false}
-            />
->>>>>>> 20284f04
+                withBackdrop={false}
+              />
+            )}
           </div>
         </StyledLinkRow>
       );
