import React, { Component } from "react";
import styled, { css } from "styled-components";
import Row from "@appserver/components/row";
import Text from "@appserver/components/text";
import Link from "@appserver/components/link";
import LoadingButton from "./SubComponents/LoadingButton";
import { inject, observer } from "mobx-react";
import { withTranslation } from "react-i18next";
import SimulatePassword from "../../../components/SimulatePassword";
import ErrorFileUpload from "./SubComponents/ErrorFileUpload.js";
import ActionsUploadedFile from "./SubComponents/ActionsUploadedFile";
import { isMobile } from "react-device-detect";
import NoUserSelect from "@appserver/components/utils/commonStyles";
import Button from "@appserver/components/button";
import globalColors from "@appserver/components/utils/globalColors";

const buttonColor = globalColors.blueDisabled;

const StyledFileRow = styled(Row)`
  width: calc(100% - 16px);
  box-sizing: border-box;
  padding-left: 16px;
  max-width: 484px;

  .row_context-menu-wrapper {
    width: auto;
    display: none;
  }
  ::after {
    max-width: 468px;
    width: calc(100% - 16px);
  }

  ${!isMobile && "min-height: 40px;"}

  height: 100%;

  .styled-element,
  .row_content {
    ${(props) =>
      props.showPasswordInput &&
      css`
        margin-top: ${isMobile ? "-44px" : "-48px"};
      `}
  }

  .upload-panel_file-name {
    max-width: 412px;
    overflow: hidden;
    text-overflow: ellipsis;
    align-items: center;
    display: flex;
  }

  .enter-password {
    white-space: nowrap;
    max-width: 97px;
    overflow: hidden;
    ${NoUserSelect}
  }
  .password-input {
    position: absolute;
    top: 44px;
    left: 16px;
    max-width: 470px;
    width: calc(100% - 16px);
    display: flex;
  }

  #conversion-button {
    margin-left: 8px;

    width: 100%;
    max-width: 78px;
  }
  .row_content > a,
  .row_content > p {
    margin: auto 0;
    line-height: 16px;
  }

  .upload_panel-icon {
    margin-left: auto;
    padding-left: 16px;
    line-height: 24px;
    display: flex;
    align-items: center;
    flex-direction: row-reverse;

    svg {
      width: 16px;
      height: 16px;
    }

    .enter-password {
      margin-right: 8px;
      text-decoration: underline dashed;
      cursor: pointer;
    }
  }

  .img_error {
    filter: grayscale(1);
  }

  .convert_icon {
    padding-right: 12px;
  }

  .upload-panel_file-row-link {
    ${(props) =>
      !props.isMediaActive &&
      css`
        cursor: default;
      `}
  }
`;
class FileRow extends Component {
  constructor(props) {
    super(props);

    this.state = {
      showPasswordInput: false,
      password: "",
      passwordValid: true,
    };

    this.onChangePassword = this.onChangePassword.bind(this);
  }

  onTextClick = () => {
    const { showPasswordInput } = this.state;
    const { updateRowsHeight, index } = this.props;

    const newState = !showPasswordInput;

<<<<<<< HEAD
const FileRow = (props) => {
  const {
    t,
    theme,
    item,
    uploaded,
    cancelCurrentUpload,
    cancelCurrentFileConversion,
    //onMediaClick,
    currentFileUploadProgress,
    fileIcon,
    isMedia,
    ext,
    name,
    isPersonal,
    setMediaViewerData,
    setUploadPanelVisible,
    isMediaActive,
    downloadInCurrentTab,
  } = props;

  const onCancelCurrentUpload = (e) => {
=======
    this.setState({ showPasswordInput: newState }, () => {
      updateRowsHeight && updateRowsHeight(index, newState);
    });
  };

  onCancelCurrentUpload = (e) => {
>>>>>>> b7b59072
    //console.log("cancel upload ", e);
    const { id, action, fileId } = e.currentTarget.dataset;
    const { cancelCurrentUpload, cancelCurrentFileConversion } = this.props;

    return action === "convert"
      ? cancelCurrentFileConversion(fileId)
      : cancelCurrentUpload(id);
  };

  onMediaClick = (id) => {
    const {
      setMediaViewerData,
      setUploadPanelVisible,
      isMediaActive,
    } = this.props;
    if (!isMediaActive) return;
    const item = { visible: true, id: id };
    setMediaViewerData(item);
    setUploadPanelVisible(false);
  };

<<<<<<< HEAD
  const onCancelClick = !item.inConversion
    ? { onClick: onCancelCurrentUpload }
    : {};

  return (
    <>
      <StyledFileRow
        className="download-row"
        key={item.uniqueId}
        checkbox={false}
        element={
          <img className={item.error && "img_error"} src={fileIcon} alt="" />
        }
        isMediaActive={isMediaActive}
      >
        <>
          {item.fileId ? (
            isMedia ? (
              <Link
                className="upload-panel_file-row-link"
                fontWeight="600"
                color={
                  item.error || !isMediaActive
                    ? theme.filesPanels.upload.color
                    : ""
                }
                truncate
                onClick={() => onMediaClick(item.fileId)}
              >
                {name}
              </Link>
            ) : (
              <Link
                fontWeight="600"
                color={item.error && theme.filesPanels.upload.color}
                truncate
                href={item.fileInfo ? item.fileInfo.webUrl : ""}
                target={downloadInCurrentTab ? "_self" : "_blank"}
              >
                {name}
              </Link>
            )
          ) : (
            <Text
              fontWeight="600"
              color={item.error && theme.filesPanels.upload.color}
              truncate
            >
              {name}
            </Text>
          )}
          {ext ? (
            <Text fontWeight="600" color={theme.filesPanels.upload.color}>
              {ext}
            </Text>
          ) : (
            <></>
          )}
          {item.fileId && !item.error ? (
            <>
              {item.action === "upload" && !isPersonal && (
                <ShareButton uniqueId={item.uniqueId} />
              )}
              {item.action === "convert" && (
                <div
                  className="upload_panel-icon"
                  data-id={item.uniqueId}
                  data-file-id={item.fileId}
                  data-action={item.action}
                  {...onCancelClick}
                >
                  <LoadingButton
                    isConversion
                    inConversion={item.inConversion}
                    percent={item.convertProgress}
                  />
                  <IconButton
                    iconName="/static/images/refresh.react.svg"
                    className="convert_icon"
                    size="medium"
                    isfill={true}
                    // color={theme.filesPanels.upload.color}
                  />
=======
  hasError = () => {
    const { password } = this.state;
    const pass = password.trim();
    if (!pass) {
      this.setState({ passwordValid: false });
      return true;
    }

    return false;
  };

  onButtonClick = () => {
    const { password } = this.state;
    const { removeFileFromList, convertFile, item, uploadedFiles } = this.props;
    const { fileId, toFolderId, fileInfo } = item;

    if (this.hasError()) return;

    let index;

    uploadedFiles.reduce((acc, rec, id) => {
      if (rec.fileId === fileId) index = id;
    }, []);

    const newItem = {
      fileId,
      toFolderId,
      action: "convert",
      fileInfo,
      password,
      index,
    };

    this.onTextClick();
    removeFileFromList(fileId);
    convertFile(newItem);
  };

  onChangePassword(password) {
    this.setState({
      password,
      ...(!this.state.passwordValid && { passwordValid: true }),
    });
  }

  onKeyDown = (e) => {
    if (e.key === "Enter") {
      this.onButtonClick();
    }
  };
  render() {
    const {
      t,
      item,
      uploaded,
      //onMediaClick,
      currentFileUploadProgress,
      fileIcon,
      isMedia,
      ext,
      name,
      isPersonal,
      isMediaActive,
      downloadInCurrentTab,
    } = this.props;
    const { showPasswordInput, password, passwordValid } = this.state;

    const fileExtension = ext ? (
      <Text as="span" fontWeight="600" color="#A3A9AE">
        {ext}
      </Text>
    ) : (
      <></>
    );

    return (
      <>
        <StyledFileRow
          className="download-row"
          key={item.uniqueId}
          checkbox={false}
          element={
            <img className={item.error && "img_error"} src={fileIcon} alt="" />
          }
          isMediaActive={isMediaActive}
          showPasswordInput={showPasswordInput}
        >
          <>
            {item.fileId ? (
              isMedia ? (
                <Link
                  className="upload-panel_file-row-link"
                  fontWeight="600"
                  color={item.error || !isMediaActive ? "#A3A9AE" : ""}
                  truncate
                  onClick={() => this.onMediaClick(item.fileId)}
                >
                  {name}
                </Link>
              ) : (
                <div className="upload-panel_file-name">
                  <Link
                    fontWeight="600"
                    color={item.error && "#A3A9AE"}
                    truncate
                    href={item.fileInfo ? item.fileInfo.webUrl : ""}
                    target={downloadInCurrentTab ? "_self" : "_blank"}
                  >
                    {name}
                    {fileExtension}
                  </Link>
>>>>>>> b7b59072
                </div>
              )
            ) : (
              <div className="upload-panel_file-name">
                <Text fontWeight="600" color={item.error && "#A3A9AE"} truncate>
                  {name}
                  {fileExtension}
                </Text>
              </div>
            )}

            {item.fileId && !item.error ? (
              <ActionsUploadedFile
                item={item}
                isPersonal={isPersonal}
                onCancelCurrentUpload={this.onCancelCurrentUpload}
              />
<<<<<<< HEAD
              <Tooltip
                id="errorTooltip"
                offsetTop={0}
                getContent={(dataTip) => <Text fontSize="13px">{dataTip}</Text>}
                effect="float"
                place="left"
                maxWidth="250px"
                color={theme.filesPanels.upload.tooltipColor}
=======
            ) : item.error || (!item.fileId && uploaded) ? (
              <ErrorFileUpload
                t={t}
                item={item}
                onTextClick={this.onTextClick}
                showPasswordInput={showPasswordInput}
>>>>>>> b7b59072
              />
            ) : (
              <div
                className="upload_panel-icon"
                data-id={item.uniqueId}
                onClick={this.onCancelCurrentUpload}
              >
                <LoadingButton percent={currentFileUploadProgress} />
              </div>
            )}
            {showPasswordInput && (
              <div className="password-input">
                <SimulatePassword
                  onChange={this.onChangePassword}
                  onKeyDown={this.onKeyDown}
                  hasError={!passwordValid}
                />
                <Button
                  id="conversion-button"
                  className="conversion-password_button"
                  size={"medium"}
                  scale
                  primary
                  label={t("Ready")}
                  onClick={this.onButtonClick}
                  isDisabled={!password}
                />
              </div>
            )}
          </>
        </StyledFileRow>
      </>
    );
  }
}
export default inject(
  (
    { auth, uploadDataStore, mediaViewerDataStore, settingsStore },
    { item }
  ) => {
    let ext;
    let name;
    let splitted;
    if (item.file) {
      splitted = item.file.name.split(".");
      ext = splitted.length > 1 ? "." + splitted.pop() : "";
      name = splitted[0];
    } else {
      ext = item.fileInfo.fileExst;
      splitted = item.fileInfo.title.split(".");
      name = splitted[0];
    }
<<<<<<< HEAD

    const { personal, theme } = auth.settingsStore;
=======
    const { personal } = auth.settingsStore;
>>>>>>> b7b59072
    const {
      canViewedDocs,
      isMediaOrImage,
      getIconSrc,
      isArchive,
    } = settingsStore;
    const {
      uploaded,
      primaryProgressDataStore,
      cancelCurrentUpload,
      cancelCurrentFileConversion,
      setUploadPanelVisible,
      removeFileFromList,
      convertFile,
      files: uploadedFiles,
    } = uploadDataStore;
    const { playlist, setMediaViewerData } = mediaViewerDataStore;
    const { loadingFile: file } = primaryProgressDataStore;
    const isMedia = isMediaOrImage(ext);
    const isMediaActive =
      playlist.findIndex((el) => el.fileId === item.fileId) !== -1;

    const fileIcon = getIconSrc(ext, 24);

    const loadingFile = !file || !file.uniqueId ? null : file;

    const currentFileUploadProgress =
      file && loadingFile.uniqueId === item.uniqueId
        ? loadingFile.percent
        : null;

    const downloadInCurrentTab = isArchive(ext) || !canViewedDocs(ext);

    return {
      isPersonal: personal,
      theme,
      currentFileUploadProgress,
      uploaded,
      isMedia,
      fileIcon,
      ext,
      name,
      loadingFile,
      isMediaActive,
      downloadInCurrentTab,
      removeFileFromList,
      convertFile,
      uploadedFiles,

      cancelCurrentUpload,
      cancelCurrentFileConversion,
      setMediaViewerData,
      setUploadPanelVisible,
    };
  }
)(withTranslation("UploadPanel")(observer(FileRow)));<|MERGE_RESOLUTION|>--- conflicted
+++ resolved
@@ -134,37 +134,12 @@
 
     const newState = !showPasswordInput;
 
-<<<<<<< HEAD
-const FileRow = (props) => {
-  const {
-    t,
-    theme,
-    item,
-    uploaded,
-    cancelCurrentUpload,
-    cancelCurrentFileConversion,
-    //onMediaClick,
-    currentFileUploadProgress,
-    fileIcon,
-    isMedia,
-    ext,
-    name,
-    isPersonal,
-    setMediaViewerData,
-    setUploadPanelVisible,
-    isMediaActive,
-    downloadInCurrentTab,
-  } = props;
-
-  const onCancelCurrentUpload = (e) => {
-=======
     this.setState({ showPasswordInput: newState }, () => {
       updateRowsHeight && updateRowsHeight(index, newState);
     });
   };
 
   onCancelCurrentUpload = (e) => {
->>>>>>> b7b59072
     //console.log("cancel upload ", e);
     const { id, action, fileId } = e.currentTarget.dataset;
     const { cancelCurrentUpload, cancelCurrentFileConversion } = this.props;
@@ -186,91 +161,6 @@
     setUploadPanelVisible(false);
   };
 
-<<<<<<< HEAD
-  const onCancelClick = !item.inConversion
-    ? { onClick: onCancelCurrentUpload }
-    : {};
-
-  return (
-    <>
-      <StyledFileRow
-        className="download-row"
-        key={item.uniqueId}
-        checkbox={false}
-        element={
-          <img className={item.error && "img_error"} src={fileIcon} alt="" />
-        }
-        isMediaActive={isMediaActive}
-      >
-        <>
-          {item.fileId ? (
-            isMedia ? (
-              <Link
-                className="upload-panel_file-row-link"
-                fontWeight="600"
-                color={
-                  item.error || !isMediaActive
-                    ? theme.filesPanels.upload.color
-                    : ""
-                }
-                truncate
-                onClick={() => onMediaClick(item.fileId)}
-              >
-                {name}
-              </Link>
-            ) : (
-              <Link
-                fontWeight="600"
-                color={item.error && theme.filesPanels.upload.color}
-                truncate
-                href={item.fileInfo ? item.fileInfo.webUrl : ""}
-                target={downloadInCurrentTab ? "_self" : "_blank"}
-              >
-                {name}
-              </Link>
-            )
-          ) : (
-            <Text
-              fontWeight="600"
-              color={item.error && theme.filesPanels.upload.color}
-              truncate
-            >
-              {name}
-            </Text>
-          )}
-          {ext ? (
-            <Text fontWeight="600" color={theme.filesPanels.upload.color}>
-              {ext}
-            </Text>
-          ) : (
-            <></>
-          )}
-          {item.fileId && !item.error ? (
-            <>
-              {item.action === "upload" && !isPersonal && (
-                <ShareButton uniqueId={item.uniqueId} />
-              )}
-              {item.action === "convert" && (
-                <div
-                  className="upload_panel-icon"
-                  data-id={item.uniqueId}
-                  data-file-id={item.fileId}
-                  data-action={item.action}
-                  {...onCancelClick}
-                >
-                  <LoadingButton
-                    isConversion
-                    inConversion={item.inConversion}
-                    percent={item.convertProgress}
-                  />
-                  <IconButton
-                    iconName="/static/images/refresh.react.svg"
-                    className="convert_icon"
-                    size="medium"
-                    isfill={true}
-                    // color={theme.filesPanels.upload.color}
-                  />
-=======
   hasError = () => {
     const { password } = this.state;
     const pass = password.trim();
@@ -382,7 +272,6 @@
                     {name}
                     {fileExtension}
                   </Link>
->>>>>>> b7b59072
                 </div>
               )
             ) : (
@@ -400,23 +289,12 @@
                 isPersonal={isPersonal}
                 onCancelCurrentUpload={this.onCancelCurrentUpload}
               />
-<<<<<<< HEAD
-              <Tooltip
-                id="errorTooltip"
-                offsetTop={0}
-                getContent={(dataTip) => <Text fontSize="13px">{dataTip}</Text>}
-                effect="float"
-                place="left"
-                maxWidth="250px"
-                color={theme.filesPanels.upload.tooltipColor}
-=======
             ) : item.error || (!item.fileId && uploaded) ? (
               <ErrorFileUpload
                 t={t}
                 item={item}
                 onTextClick={this.onTextClick}
                 showPasswordInput={showPasswordInput}
->>>>>>> b7b59072
               />
             ) : (
               <div
@@ -469,12 +347,7 @@
       splitted = item.fileInfo.title.split(".");
       name = splitted[0];
     }
-<<<<<<< HEAD
-
     const { personal, theme } = auth.settingsStore;
-=======
-    const { personal } = auth.settingsStore;
->>>>>>> b7b59072
     const {
       canViewedDocs,
       isMediaOrImage,
