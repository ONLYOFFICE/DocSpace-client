--- conflicted
+++ resolved
@@ -6,17 +6,11 @@
 import RoomsFilter from "@docspace/shared/api/rooms/filter";
 import { getGroup } from "@docspace/shared/api/groups";
 import { getUserById } from "@docspace/shared/api/people";
-<<<<<<< HEAD
-
-import { Events, RoomSearchArea } from "@docspace/shared/enums";
-import { getObjectByLocation } from "@docspace/shared/utils/common";
-=======
 import { MEDIA_VIEW_URL } from "@docspace/shared/constants";
 
 import { Events, RoomSearchArea } from "@docspace/shared/enums";
 import { getObjectByLocation } from "@docspace/shared/utils/common";
 import { useParams } from "react-router-dom";
->>>>>>> 1b95b482
 
 import { getCategoryType, getCategoryUrl } from "SRC_DIR/helpers/utils";
 import { CategoryType } from "SRC_DIR/helpers/constants";
