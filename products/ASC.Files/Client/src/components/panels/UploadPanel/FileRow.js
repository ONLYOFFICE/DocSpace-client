--- conflicted
+++ resolved
@@ -44,30 +44,6 @@
   .convert_icon {
     padding-right: 12px;
   }
-<<<<<<< HEAD
-=======
-
-  .__react_component_tooltip.type-light {
-    background-color: #f8f7bf !important;
-    box-shadow: none;
-    -moz-box-shadow: none;
-    -webkit-box-shadow: none;
-  }
-  .__react_component_tooltip.place-left::after {
-    border-left: 6px solid #f8f7bf !important;
-  }
-
-  .__react_component_tooltip.place-right::after {
-    border-right: 6px solid #f8f7bf !important;
-  }
-
-  .__react_component_tooltip.place-top::after {
-    border-top: 6px solid #f8f7bf !important;
-  }
-
-  .__react_component_tooltip.place-bottom::after {
-    border-bottom: 6px solid #f8f7bf !important;
-  }
 
   .upload-panel_file-row-link {
     ${(props) =>
@@ -76,7 +52,6 @@
         cursor: default;
       `}
   }
->>>>>>> 8cc08045
 `;
 
 const FileRow = (props) => {
