--- conflicted
+++ resolved
@@ -430,14 +430,7 @@
     currentColorScheme = settingsStore.currentColorScheme || false;
   }
 
-<<<<<<< HEAD
-  return {
-    theme: settingsStore.theme,
-    currentColorScheme,
-  };
-=======
   return { theme: { ...theme, interfaceDirection }, currentColorScheme };
->>>>>>> 92d8e970
 })(observer(ThemeProvider));
 
 export default () => (
