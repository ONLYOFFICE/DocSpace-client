{
  "AccountLoginType": "Vrsta prijave v račun",
  "AddMembers": "Dodaj člane",
  "CreateGroup": "Ustvari skupino",
  "DeleteSelfProfile": "Izbriši profil",
  "DisabledEmployeeStatus": "Onemogočeno",
<<<<<<< HEAD
=======
  "DisableUserButton": "Onemogoči",
  "EditGroup": "Uredi skupino",
>>>>>>> ee84c163
  "EmailChangeButton": "Spremeni email",
  "EnableUserButton": "Omogoči",
  "IndividualRights": "Individualne pravice v sobi",
  "InviteLinkTitle": "Povezava do povabila",
  "LDAPLbl": "LDAP",
  "NameChangeButton": "Zamenjaj ime",
  "PasswordChangeButton": "Spremeni geslo",
  "PendingTitle": "V teku",
  "PeopleCount": "Osebe: {{count}}",
  "RemoveData": "Izbriši osebne podatke",
  "ResetAuth": "Ponastavi avtentikacijo",
  "SearchByGroupMembers": "Iskanje po članih skupine",
  "SendInviteAgain": "Ponovno pošlji vabilo",
  "StandardLogin": "Standardna prijava",
  "SuccessChangeUserStatus": "Status uporabnika je bil uspešno spremenjen",
  "SuccessDeleteGroup": "Skupina je bila uspešno izbrisana",
  "SuccessDeleteGroups": "Skupine so bile uspešno izbrisane",
  "SuccessDeletePersonalData": "Osebni podatki so bili uspešno izbrisani",
  "SuccessSentInvitation": "Vabilo je bilo uspešno poslano",
  "SuccessSentMultipleInvitatios": "Vabila so bila uspešno poslana",
  "WithoutGroup": "Brez skupine"
}<|MERGE_RESOLUTION|>--- conflicted
+++ resolved
@@ -4,11 +4,7 @@
   "CreateGroup": "Ustvari skupino",
   "DeleteSelfProfile": "Izbriši profil",
   "DisabledEmployeeStatus": "Onemogočeno",
-<<<<<<< HEAD
-=======
-  "DisableUserButton": "Onemogoči",
   "EditGroup": "Uredi skupino",
->>>>>>> ee84c163
   "EmailChangeButton": "Spremeni email",
   "EnableUserButton": "Omogoči",
   "IndividualRights": "Individualne pravice v sobi",
