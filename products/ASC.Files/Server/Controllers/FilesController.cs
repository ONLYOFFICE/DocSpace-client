/*
 *
 * (c) Copyright Ascensio System Limited 2010-2018
 *
 * This program is freeware. You can redistribute it and/or modify it under the terms of the GNU 
 * General Public License (GPL) version 3 as published by the Free Software Foundation (https://www.gnu.org/copyleft/gpl.html). 
 * In accordance with Section 7(a) of the GNU GPL its Section 15 shall be amended to the effect that 
 * Ascensio System SIA expressly excludes the warranty of non-infringement of any third-party rights.
 *
 * THIS PROGRAM IS DISTRIBUTED WITHOUT ANY WARRANTY; WITHOUT EVEN THE IMPLIED WARRANTY OF MERCHANTABILITY OR
 * FITNESS FOR A PARTICULAR PURPOSE. For more details, see GNU GPL at https://www.gnu.org/copyleft/gpl.html
 *
 * You can contact Ascensio System SIA by email at sales@onlyoffice.com
 *
 * The interactive user interfaces in modified source and object code versions of ONLYOFFICE must display 
 * Appropriate Legal Notices, as required under Section 5 of the GNU GPL version 3.
 *
 * Pursuant to Section 7 § 3(b) of the GNU GPL you must retain the original ONLYOFFICE logo which contains 
 * relevant author attributions when distributing the software. If the display of the logo in its graphic 
 * form is not reasonably feasible for technical reasons, you must include the words "Powered by ONLYOFFICE" 
 * in every copy of the program you distribute. 
 * Pursuant to Section 7 § 3(e) we decline to grant you any rights under trademark law for use of our trademarks.
 *
*/


using System;
using System.Collections.Generic;
using System.Globalization;
using System.IO;
using System.Linq;
using System.Text.Json;
using System.Text.Json.Serialization;
using System.Text.RegularExpressions;

using ASC.Api.Core;
using ASC.Api.Utils;
using ASC.Common;
using ASC.Core;
using ASC.Core.Common.Configuration;
using ASC.Core.Users;
using ASC.FederatedLogin.Helpers;
using ASC.FederatedLogin.LoginProviders;
using ASC.Files.Core;
using ASC.Files.Core.Model;
using ASC.Files.Helpers;
using ASC.Files.Model;
using ASC.MessagingSystem;
using ASC.Web.Api.Routing;
using ASC.Web.Core;
using ASC.Web.Core.Files;
using ASC.Web.Files.Classes;
using ASC.Web.Files.Configuration;
using ASC.Web.Files.Helpers;
using ASC.Web.Files.Services.DocumentService;
using ASC.Web.Files.Services.WCFService;
using ASC.Web.Files.Services.WCFService.FileOperations;
using ASC.Web.Files.Utils;
using ASC.Web.Studio.Utility;

using Microsoft.AspNetCore.Http;
using Microsoft.AspNetCore.Mvc;
using Microsoft.AspNetCore.Mvc.ActionConstraints;

using Newtonsoft.Json.Linq;

using FileShare = ASC.Files.Core.Security.FileShare;

namespace ASC.Api.Documents
{
    /// <summary>
    /// Provides access to documents
    /// </summary>
    [DefaultRoute]
    [ApiController]
    public class FilesController : ControllerBase
    {
        private readonly ApiContext ApiContext;
        private readonly FileStorageService<string> FileStorageService;

        private FilesControllerHelper<string> FilesControllerHelperString { get; }
        private FilesControllerHelper<int> FilesControllerHelperInt { get; }
        private FileStorageService<int> FileStorageServiceInt { get; }
        private GlobalFolderHelper GlobalFolderHelper { get; }
        private FilesSettingsHelper FilesSettingsHelper { get; }
        private FilesLinkUtility FilesLinkUtility { get; }
        private SecurityContext SecurityContext { get; }
        private FolderWrapperHelper FolderWrapperHelper { get; }
        private FileOperationWraperHelper FileOperationWraperHelper { get; }
        private EntryManager EntryManager { get; }
        private UserManager UserManager { get; }
        private WebItemSecurity WebItemSecurity { get; }
        private CoreBaseSettings CoreBaseSettings { get; }
        private ThirdpartyConfiguration ThirdpartyConfiguration { get; }
        private BoxLoginProvider BoxLoginProvider { get; }
        private DropboxLoginProvider DropboxLoginProvider { get; }
        private GoogleLoginProvider GoogleLoginProvider { get; }
        private OneDriveLoginProvider OneDriveLoginProvider { get; }
        private MessageService MessageService { get; }
        private CommonLinkUtility CommonLinkUtility { get; }
        private DocumentServiceConnector DocumentServiceConnector { get; }
        private FolderContentWrapperHelper FolderContentWrapperHelper { get; }
        private WordpressToken WordpressToken { get; }
        private WordpressHelper WordpressHelper { get; }
        private ConsumerFactory ConsumerFactory { get; }
        private EasyBibHelper EasyBibHelper { get; }
        private ProductEntryPoint ProductEntryPoint { get; }

        /// <summary>
        /// </summary>
        /// <param name="context"></param>
        /// <param name="fileStorageService"></param>
        public FilesController(
            ApiContext context,
            FilesControllerHelper<string> filesControllerHelperString,
            FilesControllerHelper<int> filesControllerHelperInt,
            FileStorageService<string> fileStorageService,
            FileStorageService<int> fileStorageServiceInt,
            GlobalFolderHelper globalFolderHelper,
            FilesSettingsHelper filesSettingsHelper,
            FilesLinkUtility filesLinkUtility,
            SecurityContext securityContext,
            FolderWrapperHelper folderWrapperHelper,
            FileOperationWraperHelper fileOperationWraperHelper,
            EntryManager entryManager,
            UserManager userManager,
            WebItemSecurity webItemSecurity,
            CoreBaseSettings coreBaseSettings,
            ThirdpartyConfiguration thirdpartyConfiguration,
            MessageService messageService,
            CommonLinkUtility commonLinkUtility,
            DocumentServiceConnector documentServiceConnector,
            FolderContentWrapperHelper folderContentWrapperHelper,
            WordpressToken wordpressToken,
            WordpressHelper wordpressHelper,
            ConsumerFactory consumerFactory,
            EasyBibHelper easyBibHelper,
            ProductEntryPoint productEntryPoint)
        {
            ApiContext = context;
            FilesControllerHelperString = filesControllerHelperString;
            FilesControllerHelperInt = filesControllerHelperInt;
            FileStorageService = fileStorageService;
            FileStorageServiceInt = fileStorageServiceInt;
            GlobalFolderHelper = globalFolderHelper;
            FilesSettingsHelper = filesSettingsHelper;
            FilesLinkUtility = filesLinkUtility;
            SecurityContext = securityContext;
            FolderWrapperHelper = folderWrapperHelper;
            FileOperationWraperHelper = fileOperationWraperHelper;
            EntryManager = entryManager;
            UserManager = userManager;
            WebItemSecurity = webItemSecurity;
            CoreBaseSettings = coreBaseSettings;
            ThirdpartyConfiguration = thirdpartyConfiguration;
            ConsumerFactory = consumerFactory;
            BoxLoginProvider = ConsumerFactory.Get<BoxLoginProvider>();
            DropboxLoginProvider = ConsumerFactory.Get<DropboxLoginProvider>();
            GoogleLoginProvider = ConsumerFactory.Get<GoogleLoginProvider>();
            OneDriveLoginProvider = ConsumerFactory.Get<OneDriveLoginProvider>();
            MessageService = messageService;
            CommonLinkUtility = commonLinkUtility;
            DocumentServiceConnector = documentServiceConnector;
            FolderContentWrapperHelper = folderContentWrapperHelper;
            WordpressToken = wordpressToken;
            WordpressHelper = wordpressHelper;
            EasyBibHelper = easyBibHelper;
            ProductEntryPoint = productEntryPoint;
        }

        [Read("info")]
        public Module GetModule()
        {
            ProductEntryPoint.Init();
            return new Module(ProductEntryPoint, true);
        }

        /// <summary>
        /// Returns the detailed list of files and folders located in the current user 'My Documents' section
        /// </summary>
        /// <short>
        /// My folder
        /// </short>
        /// <category>Folders</category>
        /// <returns>My folder contents</returns>
        [Read("@my")]
        public FolderContentWrapper<int> GetMyFolder(Guid userIdOrGroupId, FilterType filterType, bool withsubfolders)
        {
            return FilesControllerHelperInt.GetFolder(GlobalFolderHelper.FolderMy, userIdOrGroupId, filterType, withsubfolders);
        }

        /// <summary>
        /// Returns the detailed list of files and folders located in the current user 'Projects Documents' section
        /// </summary>
        /// <short>
        /// Projects folder
        /// </short>
        /// <category>Folders</category>
        /// <returns>Projects folder contents</returns>
        [Read("@projects")]
        public FolderContentWrapper<string> GetProjectsFolder(Guid userIdOrGroupId, FilterType filterType, bool withsubfolders)
        {
            return FilesControllerHelperString.GetFolder(GlobalFolderHelper.GetFolderProjects<string>(), userIdOrGroupId, filterType, withsubfolders);
        }


        /// <summary>
        /// Returns the detailed list of files and folders located in the 'Common Documents' section
        /// </summary>
        /// <short>
        /// Common folder
        /// </short>
        /// <category>Folders</category>
        /// <returns>Common folder contents</returns>
        [Read("@common")]
        public FolderContentWrapper<int> GetCommonFolder(Guid userIdOrGroupId, FilterType filterType, bool withsubfolders)
        {
            return FilesControllerHelperInt.GetFolder(GlobalFolderHelper.FolderCommon, userIdOrGroupId, filterType, withsubfolders);
        }

        /// <summary>
        /// Returns the detailed list of files and folders located in the 'Shared with Me' section
        /// </summary>
        /// <short>
        /// Shared folder
        /// </short>
        /// <category>Folders</category>
        /// <returns>Shared folder contents</returns>
        [Read("@share")]
        public FolderContentWrapper<int> GetShareFolder(Guid userIdOrGroupId, FilterType filterType, bool withsubfolders)
        {
            return FilesControllerHelperInt.GetFolder(GlobalFolderHelper.FolderShare, userIdOrGroupId, filterType, withsubfolders);
        }

        /// <summary>
        /// Returns the detailed list of recent files
        /// </summary>
        /// <short>Section Recent</short>
        /// <category>Folders</category>
        /// <returns>Recent contents</returns>
        [Read("@recent")]
        public FolderContentWrapper<int> GetRecentFolder(Guid userIdOrGroupId, FilterType filterType, bool withsubfolders)
        {
            return FilesControllerHelperInt.GetFolder(GlobalFolderHelper.FolderRecent, userIdOrGroupId, filterType, withsubfolders);
        }

        /// <summary>
        /// Returns the detailed list of favorites files
        /// </summary>
        /// <short>Section Favorite</short>
        /// <category>Folders</category>
        /// <returns>Favorites contents</returns>
        [Read("@favorites")]
        public FolderContentWrapper<int> GetFavoritesFolder(Guid userIdOrGroupId, FilterType filterType, bool withsubfolders)
        {
            return FilesControllerHelperInt.GetFolder(GlobalFolderHelper.FolderFavorites, userIdOrGroupId, filterType, withsubfolders);
        }

        /// <summary>
        /// Returns the detailed list of templates files
        /// </summary>
        /// <short>Section Template</short>
        /// <category>Folders</category>
        /// <returns>Templates contents</returns>
        [Read("@templates")]
        public FolderContentWrapper<int> GetTemplatesFolder(Guid userIdOrGroupId, FilterType filterType, bool withsubfolders)
        {
            return FilesControllerHelperInt.GetFolder(GlobalFolderHelper.FolderTemplates, userIdOrGroupId, filterType, withsubfolders);
        }

        /// <summary>
        /// Returns the detailed list of files and folders located in the 'Recycle Bin' section
        /// </summary>
        /// <short>
        /// Trash folder
        /// </short>
        /// <category>Folders</category>
        /// <returns>Trash folder contents</returns>
        [Read("@trash")]
        public FolderContentWrapper<int> GetTrashFolder(Guid userIdOrGroupId, FilterType filterType, bool withsubfolders)
        {
            return FilesControllerHelperInt.GetFolder(Convert.ToInt32(GlobalFolderHelper.FolderTrash), userIdOrGroupId, filterType, withsubfolders);
        }

        /// <summary>
        /// Returns the detailed list of files and folders located in the folder with the ID specified in the request
        /// </summary>
        /// <short>
        /// Folder by ID
        /// </short>
        /// <category>Folders</category>
        /// <param name="folderId">Folder ID</param>
        /// <param name="userIdOrGroupId" optional="true">User or group ID</param>
        /// <param name="filterType" optional="true" remark="Allowed values: None (0), FilesOnly (1), FoldersOnly (2), DocumentsOnly (3), PresentationsOnly (4), SpreadsheetsOnly (5) or ImagesOnly (7)">Filter type</param>
        /// <returns>Folder contents</returns>
        [Read("{folderId}", order: int.MaxValue, DisableFormat = true)]
        public FolderContentWrapper<string> GetFolder(string folderId, Guid userIdOrGroupId, FilterType filterType, bool withsubfolders)
        {
            return FilesControllerHelperString.GetFolder(folderId, userIdOrGroupId, filterType, withsubfolders).NotFoundIfNull();
        }

        [Read("{folderId:int}", order: int.MaxValue - 1)]
        public FolderContentWrapper<int> GetFolder(int folderId, Guid userIdOrGroupId, FilterType filterType, bool withsubfolders)
        {
            return FilesControllerHelperInt.GetFolder(folderId, userIdOrGroupId, filterType, withsubfolders);
        }

        [Read("{folderId}/news")]
        public List<FileEntryWrapper> GetNewItems(string folderId)
        {
            return FilesControllerHelperString.GetNewItems(folderId);
        }

        [Read("{folderId:int}/news")]
        public List<FileEntryWrapper> GetNewItems(int folderId)
        {
            return FilesControllerHelperInt.GetNewItems(folderId);
        }

        /// <summary>
        /// Uploads the file specified with single file upload or standart multipart/form-data method to 'My Documents' section
        /// </summary>
        /// <short>Upload to My</short>
        /// <category>Uploads</category>
        /// <remarks>
        /// <![CDATA[
        ///  Upload can be done in 2 different ways:
        ///  <ol>
        /// <li>Single file upload. You should set Content-Type &amp; Content-Disposition header to specify filename and content type, and send file in request body</li>
        /// <li>Using standart multipart/form-data method</li>
        /// </ol>]]>
        /// </remarks>
        /// <param name="file" visible="false">Request Input stream</param>
        /// <param name="contentType" visible="false">Content-Type Header</param>
        /// <param name="contentDisposition" visible="false">Content-Disposition Header</param>
        /// <param name="files" visible="false">List of files when posted as multipart/form-data</param>
        /// <returns>Uploaded file</returns>
        [Create("@my/upload")]
        public List<FileWrapper<int>> UploadFileToMy(UploadModel uploadModel)
        {
            uploadModel.CreateNewIfExist = false;
            return UploadFile(GlobalFolderHelper.FolderMy, uploadModel);
        }

        /// <summary>
        /// Uploads the file specified with single file upload or standart multipart/form-data method to 'Common Documents' section
        /// </summary>
        /// <short>Upload to Common</short>
        /// <category>Uploads</category>
        /// <remarks>
        /// <![CDATA[
        ///  Upload can be done in 2 different ways:
        ///  <ol>
        /// <li>Single file upload. You should set Content-Type &amp; Content-Disposition header to specify filename and content type, and send file in request body</li>
        /// <li>Using standart multipart/form-data method</li>
        /// </ol>]]>
        /// </remarks>
        /// <param name="file" visible="false">Request Input stream</param>
        /// <param name="contentType" visible="false">Content-Type Header</param>
        /// <param name="contentDisposition" visible="false">Content-Disposition Header</param>
        /// <param name="files" visible="false">List of files when posted as multipart/form-data</param>
        /// <returns>Uploaded file</returns>
        [Create("@common/upload")]
        public List<FileWrapper<int>> UploadFileToCommon(UploadModel uploadModel)
        {
            uploadModel.CreateNewIfExist = false;
            return UploadFile(GlobalFolderHelper.FolderCommon, uploadModel);
        }


        /// <summary>
        /// Uploads the file specified with single file upload or standart multipart/form-data method to the selected folder
        /// </summary>
        /// <short>Upload to folder</short>
        /// <category>Uploads</category>
        /// <remarks>
        /// <![CDATA[
        ///  Upload can be done in 2 different ways:
        ///  <ol>
        /// <li>Single file upload. You should set Content-Type &amp; Content-Disposition header to specify filename and content type, and send file in request body</li>
        /// <li>Using standart multipart/form-data method</li>
        /// </ol>]]>
        /// </remarks>
        /// <param name="folderId">Folder ID to upload to</param>
        /// <param name="file" visible="false">Request Input stream</param>
        /// <param name="contentType" visible="false">Content-Type Header</param>
        /// <param name="contentDisposition" visible="false">Content-Disposition Header</param>
        /// <param name="files" visible="false">List of files when posted as multipart/form-data</param>
        /// <param name="createNewIfExist" visible="false">Create New If Exist</param>
        /// <param name="storeOriginalFileFlag" visible="false">If True, upload documents in original formats as well</param>
        /// <param name="keepConvertStatus" visible="false">Keep status conversation after finishing</param>
        /// <returns>Uploaded file</returns>
        [Create("{folderId}/upload", DisableFormat = true)]
        public List<FileWrapper<string>> UploadFile(string folderId, UploadModel uploadModel)
        {
            return FilesControllerHelperString.UploadFile(folderId, uploadModel);
        }

        [Create("{folderId:int}/upload")]
        public List<FileWrapper<int>> UploadFile(int folderId, UploadModel uploadModel)
        {
            return FilesControllerHelperInt.UploadFile(folderId, uploadModel);
        }

        /// <summary>
        /// Uploads the file specified with single file upload to 'Common Documents' section
        /// </summary>
        /// <param name="file" visible="false">Request Input stream</param>
        /// <param name="title">Name of file which has to be uploaded</param>
        /// <param name="createNewIfExist" visible="false">Create New If Exist</param>
        /// <param name="keepConvertStatus" visible="false">Keep status conversation after finishing</param>
        /// <category>Uploads</category>
        /// <returns></returns>
        [Create("@my/insert")]
        public FileWrapper<int> InsertFileToMy(Stream file, string title, bool? createNewIfExist, bool keepConvertStatus = false)
        {
            return InsertFile(GlobalFolderHelper.FolderMy, file, title, createNewIfExist, keepConvertStatus);
        }

        /// <summary>
        /// Uploads the file specified with single file upload to 'Common Documents' section
        /// </summary>
        /// <param name="file" visible="false">Request Input stream</param>
        /// <param name="title">Name of file which has to be uploaded</param>
        /// <param name="createNewIfExist" visible="false">Create New If Exist</param>
        /// <param name="keepConvertStatus" visible="false">Keep status conversation after finishing</param>
        /// <category>Uploads</category>
        /// <returns></returns>
        [Create("@common/insert")]
        public FileWrapper<int> InsertFileToCommon(Stream file, string title, bool? createNewIfExist, bool keepConvertStatus = false)
        {
            return InsertFile(GlobalFolderHelper.FolderCommon, file, title, createNewIfExist, keepConvertStatus);
        }

        /// <summary>
        /// Uploads the file specified with single file upload
        /// </summary>
        /// <param name="folderId">Folder ID to upload to</param>
        /// <param name="file" visible="false">Request Input stream</param>
        /// <param name="title">Name of file which has to be uploaded</param>
        /// <param name="createNewIfExist" visible="false">Create New If Exist</param>
        /// <param name="keepConvertStatus" visible="false">Keep status conversation after finishing</param>
        /// <category>Uploads</category>
        /// <returns></returns>
        [Create("{folderId}/insert", DisableFormat = true)]
        public FileWrapper<string> InsertFile(string folderId, Stream file, string title, bool? createNewIfExist, bool keepConvertStatus = false)
        {
            return FilesControllerHelperString.InsertFile(folderId, file, title, createNewIfExist, keepConvertStatus);
        }

        [Create("{folderId:int}/insert")]
        public FileWrapper<int> InsertFile(int folderId, Stream file, string title, bool? createNewIfExist, bool keepConvertStatus = false)
        {
            return FilesControllerHelperInt.InsertFile(folderId, file, title, createNewIfExist, keepConvertStatus);
        }

        /// <summary>
        /// 
        /// </summary>
        /// <param name="file"></param>
        /// <param name="fileId"></param>
        /// <param name="encrypted"></param>
        /// <returns></returns>
        /// <visible>false</visible>
        [Update("{fileId}/update", DisableFormat = true)]
        public FileWrapper<string> UpdateFileStream(Stream file, string fileId, bool encrypted = false, bool forcesave = false)
        {
            return FilesControllerHelperString.UpdateFileStream(file, fileId, encrypted, forcesave);
        }

        [Update("{fileId:int}/update")]
        public FileWrapper<int> UpdateFileStream(Stream file, int fileId, bool encrypted = false, bool forcesave = false)
        {
            return FilesControllerHelperInt.UpdateFileStream(file, fileId, encrypted, forcesave);
        }


        /// <summary>
        /// 
        /// </summary>
        /// <param name="fileId">File ID</param>
        /// <param name="fileExtension"></param>
        /// <param name="downloadUri"></param>
        /// <param name="stream"></param>
        /// <param name="doc"></param>
        /// <param name="forcesave"></param>
        /// <category>Files</category>
        /// <returns></returns>
        [Update("file/{fileId}/saveediting", DisableFormat = true)]
        public FileWrapper<string> SaveEditing(string fileId, string fileExtension, string downloadUri, Stream stream, string doc, bool forcesave)
        {
            return FilesControllerHelperString.SaveEditing(fileId, fileExtension, downloadUri, stream, doc, forcesave);
        }

        [Update("file/{fileId:int}/saveediting")]
        public FileWrapper<int> SaveEditing(int fileId, string fileExtension, string downloadUri, Stream stream, string doc, bool forcesave)
        {
            return FilesControllerHelperInt.SaveEditing(fileId, fileExtension, downloadUri, stream, doc, forcesave);
        }

        /// <summary>
        /// 
        /// </summary>
        /// <param name="fileId">File ID</param>
        /// <param name="editingAlone"></param>
        /// <param name="doc"></param>
        /// <category>Files</category>
        /// <returns></returns>
        [Create("file/{fileId}/startedit", DisableFormat = true)]
        public string StartEdit(string fileId, bool editingAlone, string doc)
        {
            return FilesControllerHelperString.StartEdit(fileId, editingAlone, doc);
        }

        [Create("file/{fileId:int}/startedit")]
        public string StartEdit(int fileId, bool editingAlone, string doc)
        {
            return FilesControllerHelperInt.StartEdit(fileId, editingAlone, doc);
        }

        /// <summary>
        /// 
        /// </summary>
        /// <param name="fileId">File ID</param>
        /// <param name="tabId"></param>
        /// <param name="docKeyForTrack"></param>
        /// <param name="doc"></param>
        /// <param name="isFinish"></param>
        /// <category>Files</category>
        /// <returns></returns>
        [Read("file/{fileId}/trackeditfile", DisableFormat = true)]
        public KeyValuePair<bool, string> TrackEditFile(string fileId, Guid tabId, string docKeyForTrack, string doc, bool isFinish)
        {
            return FilesControllerHelperString.TrackEditFile(fileId, tabId, docKeyForTrack, doc, isFinish);
        }

        [Read("file/{fileId:int}/trackeditfile")]
        public KeyValuePair<bool, string> TrackEditFile(int fileId, Guid tabId, string docKeyForTrack, string doc, bool isFinish)
        {
            return FilesControllerHelperInt.TrackEditFile(fileId, tabId, docKeyForTrack, doc, isFinish);
        }

        /// <summary>
        /// 
        /// </summary>
        /// <param name="fileId">File ID</param>
        /// <param name="version"></param>
        /// <param name="doc"></param>
        /// <category>Files</category>
        /// <returns></returns>
        [Read("file/{fileId}/openedit", DisableFormat = true)]
        public Configuration<string> OpenEdit(string fileId, int version, string doc)
        {
            return FilesControllerHelperString.OpenEdit(fileId, version, doc);
        }

        [Read("file/{fileId:int}/openedit")]
        public Configuration<int> OpenEdit(int fileId, int version, string doc)
        {
            return FilesControllerHelperInt.OpenEdit(fileId, version, doc);
        }


        /// <summary>
        /// Creates session to upload large files in multiple chunks.
        /// </summary>
        /// <short>Chunked upload</short>
        /// <category>Uploads</category>
        /// <param name="folderId">Id of the folder in which file will be uploaded</param>
        /// <param name="fileName">Name of file which has to be uploaded</param>
        /// <param name="fileSize">Length in bytes of file which has to be uploaded</param>
        /// <param name="relativePath">Relative folder from folderId</param>
        /// <param name="encrypted" visible="false"></param>
        /// <remarks>
        /// <![CDATA[
        /// Each chunk can have different length but its important what length is multiple of <b>512</b> and greater or equal than <b>5 mb</b>. Last chunk can have any size.
        /// After initial request respond with status 200 OK you must obtain value of 'location' field from the response. Send all your chunks to that location.
        /// Each chunk must be sent in strict order in which chunks appears in file.
        /// After receiving each chunk if no errors occured server will respond with current information about upload session.
        /// When number of uploaded bytes equal to the number of bytes you send in initial request server will respond with 201 Created and will send you info about uploaded file.
        /// ]]>
        /// </remarks>
        /// <returns>
        /// <![CDATA[
        /// Information about created session. Which includes:
        /// <ul>
        /// <li><b>id:</b> unique id of this upload session</li>
        /// <li><b>created:</b> UTC time when session was created</li>
        /// <li><b>expired:</b> UTC time when session will be expired if no chunks will be sent until that time</li>
        /// <li><b>location:</b> URL to which you must send your next chunk</li>
        /// <li><b>bytes_uploaded:</b> If exists contains number of bytes uploaded for specific upload id</li>
        /// <li><b>bytes_total:</b> Number of bytes which has to be uploaded</li>
        /// </ul>
        /// ]]>
        /// </returns>
        [Create("{folderId}/upload/create_session", DisableFormat = true)]
        public object CreateUploadSession(string folderId, SessionModel sessionModel)
        {
            return FilesControllerHelperString.CreateUploadSession(folderId, sessionModel.FileName, sessionModel.FileSize, sessionModel.RelativePath, sessionModel.Encrypted);
        }

        [Create("{folderId:int}/upload/create_session")]
        public object CreateUploadSession(int folderId, SessionModel sessionModel)
        {
            return FilesControllerHelperInt.CreateUploadSession(folderId, sessionModel.FileName, sessionModel.FileSize, sessionModel.RelativePath, sessionModel.Encrypted);
        }

        /// <summary>
        /// Creates a text (.txt) file in 'My Documents' section with the title and contents sent in the request
        /// </summary>
        /// <short>Create txt in 'My'</short>
        /// <category>File Creation</category>
        /// <param name="title">File title</param>
        /// <param name="content">File contents</param>
        /// <returns>Folder contents</returns>
        [Create("@my/text")]
        public FileWrapper<int> CreateTextFileInMy(string title, string content)
        {
            return CreateTextFile(GlobalFolderHelper.FolderMy, title, content);
        }

        /// <summary>
        /// Creates a text (.txt) file in 'Common Documents' section with the title and contents sent in the request
        /// </summary>
        /// <short>Create txt in 'Common'</short>
        /// <category>File Creation</category>
        /// <param name="title">File title</param>
        /// <param name="content">File contents</param>
        /// <returns>Folder contents</returns>
        [Create("@common/text")]
        public FileWrapper<int> CreateTextFileInCommon(string title, string content)
        {
            return CreateTextFile(GlobalFolderHelper.FolderCommon, title, content);
        }

        /// <summary>
        /// Creates a text (.txt) file in the selected folder with the title and contents sent in the request
        /// </summary>
        /// <short>Create txt</short>
        /// <category>File Creation</category>
        /// <param name="folderId">Folder ID</param>
        /// <param name="title">File title</param>
        /// <param name="content">File contents</param>
        /// <returns>Folder contents</returns>
        [Create("{folderId}/text", DisableFormat = true)]
        public FileWrapper<string> CreateTextFile(string folderId, string title, string content)
        {
            return FilesControllerHelperString.CreateTextFile(folderId, title, content);
        }

        [Create("{folderId:int}/text")]
        public FileWrapper<int> CreateTextFile(int folderId, string title, string content)
        {
            return FilesControllerHelperInt.CreateTextFile(folderId, title, content);
        }

        /// <summary>
        /// Creates an html (.html) file in the selected folder with the title and contents sent in the request
        /// </summary>
        /// <short>Create html</short>
        /// <category>File Creation</category>
        /// <param name="folderId">Folder ID</param>
        /// <param name="title">File title</param>
        /// <param name="content">File contents</param>
        /// <returns>Folder contents</returns>
        [Create("{folderId}/html", DisableFormat = true)]
        public FileWrapper<string> CreateHtmlFile(string folderId, string title, string content)
        {
            return FilesControllerHelperString.CreateHtmlFile(folderId, title, content);
        }

        [Create("{folderId:int}/html")]
        public FileWrapper<int> CreateHtmlFile(int folderId, string title, string content)
        {
            return FilesControllerHelperInt.CreateHtmlFile(folderId, title, content);
        }

        /// <summary>
        /// Creates an html (.html) file in 'My Documents' section with the title and contents sent in the request
        /// </summary>
        /// <short>Create html in 'My'</short>
        /// <category>File Creation</category>
        /// <param name="title">File title</param>
        /// <param name="content">File contents</param>
        /// <returns>Folder contents</returns>
        [Create("@my/html")]
        public FileWrapper<int> CreateHtmlFileInMy(string title, string content)
        {
            return CreateHtmlFile(GlobalFolderHelper.FolderMy, title, content);
        }


        /// <summary>
        /// Creates an html (.html) file in 'Common Documents' section with the title and contents sent in the request
        /// </summary>
        /// <short>Create html in 'Common'</short>
        /// <category>File Creation</category>
        /// <param name="title">File title</param>
        /// <param name="content">File contents</param>
        /// <returns>Folder contents</returns>        
        [Create("@common/html")]
        public FileWrapper<int> CreateHtmlFileInCommon(string title, string content)
        {
            return CreateHtmlFile(GlobalFolderHelper.FolderCommon, title, content);
        }


        /// <summary>
        /// Creates a new folder with the title sent in the request. The ID of a parent folder can be also specified.
        /// </summary>
        /// <short>
        /// New folder
        /// </short>
        /// <category>Folders</category>
        /// <param name="folderId">Parent folder ID</param>
        /// <param name="title">Title of new folder</param>
        /// <returns>New folder contents</returns>
        [Create("folder/{folderId}", DisableFormat = true)]
        public FolderWrapper<string> CreateFolder(string folderId, CreateFolderModel folderModel)
        {
            return FilesControllerHelperString.CreateFolder(folderId, folderModel.Title);
        }

        [Create("folder/{folderId:int}")]
        public FolderWrapper<int> CreateFolder(int folderId, CreateFolderModel folderModel)
        {
            return FilesControllerHelperInt.CreateFolder(folderId, folderModel.Title);
        }


        /// <summary>
        /// Creates a new file in the 'My Documents' section with the title sent in the request
        /// </summary>
        /// <short>Create file</short>
        /// <category>File Creation</category>
        /// <param name="title" remark="Allowed values: the file must have one of the following extensions: DOCX, XLSX, PPTX">File title</param>
        /// <remarks>In case the extension for the file title differs from DOCX/XLSX/PPTX and belongs to one of the known text, spreadsheet or presentation formats, it will be changed to DOCX/XLSX/PPTX accordingly. If the file extension is not set or is unknown, the DOCX extension will be added to the file title.</remarks>
        /// <returns>New file info</returns>
        [Create("@my/file")]
        public FileWrapper<int> CreateFile(CreateFileModel model)
        {
<<<<<<< HEAD
            return CreateFile(GlobalFolderHelper.FolderMy, model);
=======
            return CreateFile(GlobalFolderHelper.FolderMy, title, 0);
>>>>>>> 9e83a391
        }

        /// <summary>
        /// Creates a new file in the specified folder with the title sent in the request
        /// </summary>
        /// <short>Create file</short>
        /// <category>File Creation</category>
        /// <param name="folderId">Folder ID</param>
        /// <param name="title" remark="Allowed values: the file must have one of the following extensions: DOCX, XLSX, PPTX">File title</param>
        /// <remarks>In case the extension for the file title differs from DOCX/XLSX/PPTX and belongs to one of the known text, spreadsheet or presentation formats, it will be changed to DOCX/XLSX/PPTX accordingly. If the file extension is not set or is unknown, the DOCX extension will be added to the file title.</remarks>
        /// <returns>New file info</returns>
        [Create("{folderId}/file", DisableFormat = true)]
<<<<<<< HEAD
        public FileWrapper<string> CreateFile(string folderId, CreateFileModel model)
        {
            return FilesControllerHelperString.CreateFile(folderId, model.Title);
        }

        [Create("{folderId:int}/file")]
        public FileWrapper<int> CreateFile(int folderId, CreateFileModel model)
        {
            return FilesControllerHelperInt.CreateFile(folderId, model.Title);
=======
        public FileWrapper<string> CreateFile(string folderId, string title, string templateId)
        {
            return FilesControllerHelperString.CreateFile(folderId, title, templateId);
        }

        [Create("{folderId:int}/file")]
        public FileWrapper<int> CreateFile(int folderId, string title, int templateId)
        {
            return FilesControllerHelperInt.CreateFile(folderId, title, templateId);
>>>>>>> 9e83a391
        }

        /// <summary>
        /// Renames the selected folder to the new title specified in the request
        /// </summary>
        /// <short>
        /// Rename folder
        /// </short>
        /// <category>Folders</category>
        /// <param name="folderId">Folder ID</param>
        /// <param name="title">New title</param>
        /// <returns>Folder contents</returns>
        [Update("folder/{folderId}", DisableFormat = true)]
        public FolderWrapper<string> RenameFolder(string folderId, CreateFolderModel folderModel)
        {
            return FilesControllerHelperString.RenameFolder(folderId, folderModel.Title);
        }

        [Update("folder/{folderId:int}")]
        public FolderWrapper<int> RenameFolder(int folderId, CreateFolderModel folderModel)
        {
            return FilesControllerHelperInt.RenameFolder(folderId, folderModel.Title);
        }

        /// <summary>
        /// Returns a detailed information about the folder with the ID specified in the request
        /// </summary>
        /// <short>Folder information</short>
        /// <category>Folders</category>
        /// <returns>Folder info</returns>
        [Read("folder/{folderId}", DisableFormat = true)]
        public FolderWrapper<string> GetFolderInfo(string folderId)
        {
            return FilesControllerHelperString.GetFolderInfo(folderId);
        }

        [Read("folder/{folderId:int}")]
        public FolderWrapper<int> GetFolderInfo(int folderId)
        {
            return FilesControllerHelperInt.GetFolderInfo(folderId);
        }

        /// <summary>
        /// Returns parent folders
        /// </summary>
        /// <param name="folderId"></param>
        /// <category>Folders</category>
        /// <returns>Parent folders</returns>
        [Read("folder/{folderId}/path", DisableFormat = true)]
        public IEnumerable<FolderWrapper<string>> GetFolderPath(string folderId)
        {
            return FilesControllerHelperString.GetFolderPath(folderId);
        }

        [Read("folder/{folderId:int}/path")]
        public IEnumerable<FolderWrapper<int>> GetFolderPath(int folderId)
        {
            return FilesControllerHelperInt.GetFolderPath(folderId);
        }

        /// <summary>
        /// Returns a detailed information about the file with the ID specified in the request
        /// </summary>
        /// <short>File information</short>
        /// <category>Files</category>
        /// <returns>File info</returns>
        [Read("file/{fileId}", DisableFormat = true)]
        public FileWrapper<string> GetFileInfo(string fileId, int version = -1)
        {
            return FilesControllerHelperString.GetFileInfo(fileId, version);
        }

        [Read("file/{fileId:int}", DisableFormat = true)]
        public FileWrapper<int> GetFileInfo(int fileId, int version = -1)
        {
            return FilesControllerHelperInt.GetFileInfo(fileId, version);
        }

        /// <summary>
        ///     Updates the information of the selected file with the parameters specified in the request
        /// </summary>
        /// <short>Update file info</short>
        /// <category>Files</category>
        /// <param name="fileId">File ID</param>
        /// <param name="title">New title</param>
        /// <param name="lastVersion">File last version number</param>
        /// <returns>File info</returns>
        [Update("file/{fileId}", DisableFormat = true)]
        public FileWrapper<string> UpdateFile(string fileId, UpdateFileModel model)
        {
            return FilesControllerHelperString.UpdateFile(fileId, model.Title, model.LastVersion);
        }

        [Update("file/{fileId:int}")]
        public FileWrapper<int> UpdateFile(int fileId, UpdateFileModel model)
        {
            return FilesControllerHelperInt.UpdateFile(fileId, model.Title, model.LastVersion);
        }

        /// <summary>
        /// Deletes the file with the ID specified in the request
        /// </summary>
        /// <short>Delete file</short>
        /// <category>Files</category>
        /// <param name="fileId">File ID</param>
        /// <param name="deleteAfter">Delete after finished</param>
        /// <param name="immediately">Don't move to the Recycle Bin</param>
        /// <returns>Operation result</returns>
        [Delete("file/{fileId}", DisableFormat = true)]
        public IEnumerable<FileOperationWraper> DeleteFile(string fileId, bool deleteAfter, bool immediately)
        {
            return FilesControllerHelperString.DeleteFile(fileId, deleteAfter, immediately);
        }

        [Delete("file/{fileId:int}")]
        public IEnumerable<FileOperationWraper> DeleteFile(int fileId, bool deleteAfter, bool immediately)
        {
            return FilesControllerHelperInt.DeleteFile(fileId, deleteAfter, immediately);
        }

        /// <summary>
        ///  Start conversion
        /// </summary>
        /// <short>Convert</short>
        /// <category>File operations</category>
        /// <param name="fileId"></param>
        /// <returns>Operation result</returns>
        [Update("file/{fileId}/checkconversion", DisableFormat = true)]
        public IEnumerable<ConversationResult<string>> StartConversion(string fileId)
        {
            return FilesControllerHelperString.StartConversion(fileId);
        }

        [Update("file/{fileId:int}/checkconversion")]
        public IEnumerable<ConversationResult<int>> StartConversion(int fileId)
        {
            return FilesControllerHelperInt.StartConversion(fileId);
        }

        /// <summary>
        ///  Check conversion status
        /// </summary>
        /// <short>Convert</short>
        /// <category>File operations</category>
        /// <param name="fileId"></param>
        /// <param name="start"></param>
        /// <returns>Operation result</returns>
        [Read("file/{fileId}/checkconversion", DisableFormat = true)]
        public IEnumerable<ConversationResult<string>> CheckConversion(string fileId, bool start)
        {
            return FilesControllerHelperString.CheckConversion(fileId, start);
        }

        [Read("file/{fileId:int}/checkconversion")]
        public IEnumerable<ConversationResult<int>> CheckConversion(int fileId, bool start)
        {
            return FilesControllerHelperInt.CheckConversion(fileId, start);
        }

        /// <summary>
        /// Deletes the folder with the ID specified in the request
        /// </summary>
        /// <short>Delete folder</short>
        /// <category>Folders</category>
        /// <param name="folderId">Folder ID</param>
        /// <param name="deleteAfter">Delete after finished</param>
        /// <param name="immediately">Don't move to the Recycle Bin</param>
        /// <returns>Operation result</returns>
        [Delete("folder/{folderId}", DisableFormat = true)]
        public IEnumerable<FileOperationWraper> DeleteFolder(string folderId, bool deleteAfter, bool immediately)
        {
            return FilesControllerHelperString.DeleteFolder(folderId, deleteAfter, immediately);
        }

        [Delete("folder/{folderId:int}")]
        public IEnumerable<FileOperationWraper> DeleteFolder(int folderId, bool deleteAfter, bool immediately)
        {
            return FilesControllerHelperInt.DeleteFolder(folderId, deleteAfter, immediately);
        }

        /// <summary>
        /// Checking for conflicts
        /// </summary>
        /// <category>File operations</category>
        /// <param name="destFolderId">Destination folder ID</param>
        /// <param name="folderIds">Folder ID list</param>
        /// <param name="fileIds">File ID list</param>
        /// <returns>Conflicts file ids</returns>
        [Read("fileops/move")]
        public IEnumerable<FileEntryWrapper> MoveOrCopyBatchCheck(BatchModel batchModel)
        {
            return FilesControllerHelperString.MoveOrCopyBatchCheck(batchModel);
        }

        /// <summary>
        ///   Moves all the selected files and folders to the folder with the ID specified in the request
        /// </summary>
        /// <short>Move to folder</short>
        /// <category>File operations</category>
        /// <param name="destFolderId">Destination folder ID</param>
        /// <param name="folderIds">Folder ID list</param>
        /// <param name="fileIds">File ID list</param>
        /// <param name="conflictResolveType">Overwriting behavior: skip(0), overwrite(1) or duplicate(2)</param>
        /// <param name="deleteAfter">Delete after finished</param>
        /// <returns>Operation result</returns>
        [Update("fileops/move")]
        public IEnumerable<FileOperationWraper> MoveBatchItems(BatchModel batchModel)
        {
            return FilesControllerHelperString.MoveBatchItems(batchModel);
        }

        /// <summary>
        ///   Copies all the selected files and folders to the folder with the ID specified in the request
        /// </summary>
        /// <short>Copy to folder</short>
        /// <category>File operations</category>
        /// <param name="destFolderId">Destination folder ID</param>
        /// <param name="folderIds">Folder ID list</param>
        /// <param name="fileIds">File ID list</param>
        /// <param name="conflictResolveType">Overwriting behavior: skip(0), overwrite(1) or duplicate(2)</param>
        /// <param name="deleteAfter">Delete after finished</param>
        /// <returns>Operation result</returns>
        [Update("fileops/copy")]
        public IEnumerable<FileOperationWraper> CopyBatchItems(BatchModel batchModel)
        {
            return FilesControllerHelperString.CopyBatchItems(batchModel);
        }

        /// <summary>
        ///   Marks all files and folders as read
        /// </summary>
        /// <short>Mark as read</short>
        /// <category>File operations</category>
        /// <returns>Operation result</returns>
        [Update("fileops/markasread")]
        public IEnumerable<FileOperationWraper> MarkAsRead(BaseBatchModel<JsonElement> model)
        {
            return FilesControllerHelperString.MarkAsRead(model);
        }

        /// <summary>
        ///  Finishes all the active file operations
        /// </summary>
        /// <short>Finish all</short>
        /// <category>File operations</category>
        /// <returns>Operation result</returns>
        [Update("fileops/terminate")]
        public IEnumerable<FileOperationWraper> TerminateTasks()
        {
            return FileStorageService.TerminateTasks().Select(FileOperationWraperHelper.Get);
        }


        /// <summary>
        ///  Returns the list of all active file operations
        /// </summary>
        /// <short>Get file operations list</short>
        /// <category>File operations</category>
        /// <returns>Operation result</returns>
        [Read("fileops")]
        public IEnumerable<FileOperationWraper> GetOperationStatuses()
        {
            return FileStorageService.GetTasksStatuses().Select(FileOperationWraperHelper.Get);
        }

        /// <summary>
        /// Start downlaod process of files and folders with ID
        /// </summary>
        /// <short>Finish file operations</short>
        /// <param name="fileConvertIds" visible="false">File ID list for download with convert to format</param>
        /// <param name="fileIds">File ID list</param>
        /// <param name="folderIds">Folder ID list</param>
        /// <category>File operations</category>
        /// <returns>Operation result</returns>
        [Update("fileops/bulkdownload")]
        public IEnumerable<FileOperationWraper> BulkDownload(DownloadModel model)
        {
            return FilesControllerHelperString.BulkDownload(model);
        }

        /// <summary>
        ///   Deletes the files and folders with the IDs specified in the request
        /// </summary>
        /// <param name="folderIds">Folder ID list</param>
        /// <param name="fileIds">File ID list</param>
        /// <param name="deleteAfter">Delete after finished</param>
        /// <param name="immediately">Don't move to the Recycle Bin</param>
        /// <short>Delete files and folders</short>
        /// <category>File operations</category>
        /// <returns>Operation result</returns>
        [Update("fileops/delete")]
        public IEnumerable<FileOperationWraper> DeleteBatchItems(DeleteBatchModel batch)
        {
            return FileStorageService.DeleteItems("delete", batch.FileIds.ToList(), batch.FolderIds.ToList(), false, batch.DeleteAfter, batch.Immediately)
                .Select(FileOperationWraperHelper.Get);
        }

        /// <summary>
        ///   Deletes all files and folders from the recycle bin
        /// </summary>
        /// <short>Clear recycle bin</short>
        /// <category>File operations</category>
        /// <returns>Operation result</returns>
        [Update("fileops/emptytrash")]
        public IEnumerable<FileOperationWraper> EmptyTrash()
        {
            return FilesControllerHelperInt.EmptyTrash();
        }

        /// <summary>
        /// Returns the detailed information about all the available file versions with the ID specified in the request
        /// </summary>
        /// <short>File versions</short>
        /// <category>Files</category>
        /// <param name="fileId">File ID</param>
        /// <returns>File information</returns>
        [Read("file/{fileId}/history", DisableFormat = true)]
        public IEnumerable<FileWrapper<string>> GetFileVersionInfo(string fileId)
        {
            return FilesControllerHelperString.GetFileVersionInfo(fileId);
        }

        [Read("file/{fileId:int}/history")]
        public IEnumerable<FileWrapper<int>> GetFileVersionInfo(int fileId)
        {
            return FilesControllerHelperInt.GetFileVersionInfo(fileId);
        }

        /// <summary>
        /// Change version history
        /// </summary>
        /// <param name="fileId">File ID</param>
        /// <param name="version">Version of history</param>
        /// <param name="continueVersion">Mark as version or revision</param>
        /// <category>Files</category>
        /// <returns></returns>
        [Update("file/{fileId}/history", DisableFormat = true)]
        public IEnumerable<FileWrapper<string>> ChangeHistory(string fileId, ChangeHistoryModel model)
        {
            return FilesControllerHelperString.ChangeHistory(fileId, model.Version, model.ContinueVersion);
        }

        [Update("file/{fileId:int}/history")]
        public IEnumerable<FileWrapper<int>> ChangeHistory(int fileId, ChangeHistoryModel model)
        {
            return FilesControllerHelperInt.ChangeHistory(fileId, model.Version, model.ContinueVersion);
        }

        [Update("file/{fileId}/lock", DisableFormat = true)]
        public FileWrapper<string> LockFile(string fileId, LockFileModel model)
        {
            return FilesControllerHelperString.LockFile(fileId, model.LockFile);
        }

        [Update("file/{fileId:int}/lock")]
        public FileWrapper<int> LockFile(int fileId, LockFileModel model)
        {
            return FilesControllerHelperInt.LockFile(fileId, model.LockFile);
        }

        [Update("file/{fileId}/comment", DisableFormat = true)]
        public object UpdateComment(string fileId, UpdateCommentModel model)
        {
            return FilesControllerHelperString.UpdateComment(fileId, model.Version, model.Comment);
        }

        [Update("file/{fileId:int}/comment")]
        public object UpdateComment(int fileId, UpdateCommentModel model)
        {
            return FilesControllerHelperInt.UpdateComment(fileId, model.Version, model.Comment);
        }

        /// <summary>
        /// Returns the detailed information about shared file with the ID specified in the request
        /// </summary>
        /// <short>File sharing</short>
        /// <category>Sharing</category>
        /// <param name="fileId">File ID</param>
        /// <returns>Shared file information</returns>
        [Read("file/{fileId}/share", DisableFormat = true)]
        public IEnumerable<FileShareWrapper> GetFileSecurityInfo(string fileId)
        {
            return FilesControllerHelperString.GetFileSecurityInfo(fileId);
        }

        [Read("file/{fileId:int}/share")]
        public IEnumerable<FileShareWrapper> GetFileSecurityInfo(int fileId)
        {
            return FilesControllerHelperInt.GetFileSecurityInfo(fileId);
        }

        /// <summary>
        /// Returns the detailed information about shared folder with the ID specified in the request
        /// </summary>
        /// <short>Folder sharing</short>
        /// <param name="folderId">Folder ID</param>
        /// <category>Sharing</category>
        /// <returns>Shared folder information</returns>
        [Read("folder/{folderId}/share", DisableFormat = true)]
        public IEnumerable<FileShareWrapper> GetFolderSecurityInfo(string folderId)
        {
            return FilesControllerHelperString.GetFolderSecurityInfo(folderId);
        }

        [Read("folder/{folderId:int}/share")]
        public IEnumerable<FileShareWrapper> GetFolderSecurityInfo(int folderId)
        {
            return FilesControllerHelperInt.GetFolderSecurityInfo(folderId);
        }

        /// <summary>
        /// Sets sharing settings for the file with the ID specified in the request
        /// </summary>
        /// <param name="fileId">File ID</param>
        /// <param name="share">Collection of sharing rights</param>
        /// <param name="notify">Should notify people</param>
        /// <param name="sharingMessage">Sharing message to send when notifying</param>
        /// <short>Share file</short>
        /// <category>Sharing</category>
        /// <remarks>
        /// Each of the FileShareParams must contain two parameters: 'ShareTo' - ID of the user with whom we want to share and 'Access' - access type which we want to grant to the user (Read, ReadWrite, etc) 
        /// </remarks>
        /// <returns>Shared file information</returns>
        [Update("file/{fileId}/share", DisableFormat = true)]
        public IEnumerable<FileShareWrapper> SetFileSecurityInfo(string fileId, SecurityInfoModel model)
        {
            return FilesControllerHelperString.SetFileSecurityInfo(fileId, model.Share, model.Notify, model.SharingMessage);
        }

        [Update("file/{fileId:int}/share")]
        public IEnumerable<FileShareWrapper> SetFileSecurityInfo(int fileId, SecurityInfoModel model)
        {
            return FilesControllerHelperInt.SetFileSecurityInfo(fileId, model.Share, model.Notify, model.SharingMessage);
        }

        /// <summary>
        /// Sets sharing settings for the folder with the ID specified in the request
        /// </summary>
        /// <short>Share folder</short>
        /// <param name="folderId">Folder ID</param>
        /// <param name="share">Collection of sharing rights</param>
        /// <param name="notify">Should notify people</param>
        /// <param name="sharingMessage">Sharing message to send when notifying</param>
        /// <remarks>
        /// Each of the FileShareParams must contain two parameters: 'ShareTo' - ID of the user with whom we want to share and 'Access' - access type which we want to grant to the user (Read, ReadWrite, etc) 
        /// </remarks>
        /// <category>Sharing</category>
        /// <returns>Shared folder information</returns>
        [Update("folder/{folderId}/share", DisableFormat = true)]
        public IEnumerable<FileShareWrapper> SetFolderSecurityInfo(string folderId, SecurityInfoModel model)
        {
            return FilesControllerHelperString.SetFolderSecurityInfo(folderId, model.Share, model.Notify, model.SharingMessage);
        }
        [Update("folder/{folderId:int}/share")]
        public IEnumerable<FileShareWrapper> SetFolderSecurityInfo(int folderId, SecurityInfoModel model)
        {
            return FilesControllerHelperInt.SetFolderSecurityInfo(folderId, model.Share, model.Notify, model.SharingMessage);
        }

        /// <summary>
        ///   Removes sharing rights for the group with the ID specified in the request
        /// </summary>
        /// <param name="folderIds">Folders ID</param>
        /// <param name="fileIds">Files ID</param>
        /// <short>Remove group sharing rights</short>
        /// <category>Sharing</category>
        /// <returns>Shared file information</returns>
        [Delete("share")]
        public bool RemoveSecurityInfo(BaseBatchModel<object> model)
        {
            FileStorageService.RemoveAce(model.FileIds.OfType<string>().ToList(), model.FolderIds.OfType<string>().ToList());
            FileStorageServiceInt.RemoveAce(model.FileIds.OfType<long>().Select(r => Convert.ToInt32(r)).ToList(), model.FolderIds.OfType<long>().Select(r => Convert.ToInt32(r)).ToList());
            return true;
        }

        /// <summary>
        ///   Returns the external link to the shared file with the ID specified in the request
        /// </summary>
        /// <summary>
        ///   File external link
        /// </summary>
        /// <param name="fileId">File ID</param>
        /// <param name="share">Access right</param>
        /// <category>Files</category>
        /// <returns>Shared file link</returns>
        [Update("{fileId}/sharedlink", DisableFormat = true)]
        public string GenerateSharedLink(string fileId, FileShare share)
        {
            return FilesControllerHelperString.GenerateSharedLink(fileId, share);
        }

        [Update("{fileId:int}/sharedlink")]
        public string GenerateSharedLink(int fileId, FileShare share)
        {
            return FilesControllerHelperInt.GenerateSharedLink(fileId, share);
        }

        /// <summary>
        ///   Get a list of available providers
        /// </summary>
        /// <category>Third-Party Integration</category>
        /// <returns>List of provider key</returns>
        /// <remarks>List of provider key: DropboxV2, Box, WebDav, Yandex, OneDrive, SharePoint, GoogleDrive</remarks>
        /// <returns></returns>
        [Read("thirdparty/capabilities")]
        public List<List<string>> Capabilities()
        {
            var result = new List<List<string>>();

            if (UserManager.GetUsers(SecurityContext.CurrentAccount.ID).IsVisitor(UserManager)
                    || (!FilesSettingsHelper.EnableThirdParty
                    && !CoreBaseSettings.Personal))
            {
                return result;
            }

            if (ThirdpartyConfiguration.SupportBoxInclusion)
            {
                result.Add(new List<string> { "Box", BoxLoginProvider.ClientID, BoxLoginProvider.RedirectUri });
            }
            if (ThirdpartyConfiguration.SupportDropboxInclusion)
            {
                result.Add(new List<string> { "DropboxV2", DropboxLoginProvider.ClientID, DropboxLoginProvider.RedirectUri });
            }
            if (ThirdpartyConfiguration.SupportGoogleDriveInclusion)
            {
                result.Add(new List<string> { "GoogleDrive", GoogleLoginProvider.ClientID, GoogleLoginProvider.RedirectUri });
            }
            if (ThirdpartyConfiguration.SupportOneDriveInclusion)
            {
                result.Add(new List<string> { "OneDrive", OneDriveLoginProvider.ClientID, OneDriveLoginProvider.RedirectUri });
            }
            if (ThirdpartyConfiguration.SupportSharePointInclusion)
            {
                result.Add(new List<string> { "SharePoint" });
            }
            if (ThirdpartyConfiguration.SupportkDriveInclusion)
            {
                result.Add(new List<string> { "kDrive" });
            }
            if (ThirdpartyConfiguration.SupportYandexInclusion)
            {
                result.Add(new List<string> { "Yandex" });
            }
            if (ThirdpartyConfiguration.SupportWebDavInclusion)
            {
                result.Add(new List<string> { "WebDav" });
            }

            //Obsolete BoxNet, DropBox, Google, SkyDrive,

            return result;
        }

        /// <summary>
        ///   Saves the third party file storage service account
        /// </summary>
        /// <short>Save third party account</short>
        /// <param name="url">Connection url for SharePoint</param>
        /// <param name="login">Login</param>
        /// <param name="password">Password</param>
        /// <param name="token">Authentication token</param>
        /// <param name="isCorporate"></param>
        /// <param name="customerTitle">Title</param>
        /// <param name="providerKey">Provider Key</param>
        /// <param name="providerId">Provider ID</param>
        /// <category>Third-Party Integration</category>
        /// <returns>Folder contents</returns>
        /// <remarks>List of provider key: DropboxV2, Box, WebDav, Yandex, OneDrive, SharePoint, GoogleDrive</remarks>
        /// <exception cref="ArgumentException"></exception>
        [Create("thirdparty")]
        public FolderWrapper<string> SaveThirdParty(
            string url,
            string login,
            string password,
            string token,
            bool isCorporate,
            string customerTitle,
            string providerKey,
            string providerId)
        {
            var thirdPartyParams = new ThirdPartyParams
            {
                AuthData = new AuthData(url, login, password, token),
                Corporate = isCorporate,
                CustomerTitle = customerTitle,
                ProviderId = providerId,
                ProviderKey = providerKey,
            };

            var folder = FileStorageService.SaveThirdParty(thirdPartyParams);

            return FolderWrapperHelper.Get(folder);
        }

        /// <summary>
        ///    Returns the list of all connected third party services
        /// </summary>
        /// <category>Third-Party Integration</category>
        /// <short>Get third party list</short>
        /// <returns>Connected providers</returns>
        [Read("thirdparty")]
        public IEnumerable<ThirdPartyParams> GetThirdPartyAccounts()
        {
            return FileStorageService.GetThirdParty();
        }

        /// <summary>
        ///    Returns the list of third party services connected in the 'Common Documents' section
        /// </summary>
        /// <category>Third-Party Integration</category>
        /// <short>Get third party folder</short>
        /// <returns>Connected providers folder</returns>
        [Read("thirdparty/common")]
        public IEnumerable<FolderWrapper<string>> GetCommonThirdPartyFolders()
        {
            var parent = FileStorageServiceInt.GetFolder(GlobalFolderHelper.FolderCommon);
            return EntryManager.GetThirpartyFolders(parent).Select(FolderWrapperHelper.Get).ToList();
        }

        /// <summary>
        ///   Removes the third party file storage service account with the ID specified in the request
        /// </summary>
        /// <param name="providerId">Provider ID. Provider id is part of folder id.
        /// Example, folder id is "sbox-123", then provider id is "123"
        /// </param>
        /// <short>Remove third party account</short>
        /// <category>Third-Party Integration</category>
        /// <returns>Folder id</returns>
        ///<exception cref="ArgumentException"></exception>
        [Delete("thirdparty/{providerId:int}")]
        public object DeleteThirdParty(int providerId)
        {
            return FileStorageService.DeleteThirdParty(providerId.ToString(CultureInfo.InvariantCulture));

        }

        ///// <summary>
        ///// 
        ///// </summary>
        ///// <param name="query"></param>
        ///// <returns></returns>
        //[Read(@"@search/{query}")]
        //public IEnumerable<FileEntryWrapper> Search(string query)
        //{
        //    var searcher = new SearchHandler();
        //    var files = searcher.SearchFiles(query).Select(r => (FileEntryWrapper)FileWrapperHelper.Get(r));
        //    var folders = searcher.SearchFolders(query).Select(f => (FileEntryWrapper)FolderWrapperHelper.Get(f));

        //    return files.Concat(folders);
        //}

        /// <summary>
        /// Adding files to favorite list
        /// </summary>
        /// <short>Favorite add</short>
        /// <category>Files</category>
        /// <param name="folderIds" visible="false"></param>
        /// <param name="fileIds">File IDs</param>
        /// <returns></returns>
        [Create("favorites")]
        public bool AddFavorites(BaseBatchModel<JsonElement> model)
        {
            FileStorageServiceInt.AddToFavorites(model.FolderIds.Where(r => r.ValueKind == JsonValueKind.Number).Select(r => r.GetInt32()), model.FileIds.Where(r => r.ValueKind == JsonValueKind.Number).Select(r => r.GetInt32()));
            FileStorageService.AddToFavorites(model.FolderIds.Where(r => r.ValueKind == JsonValueKind.String).Select(r => r.GetString()), model.FileIds.Where(r => r.ValueKind == JsonValueKind.String).Select(r => r.GetString()));
            return true;
        }

        /// <summary>
        /// Removing files from favorite list
        /// </summary>
        /// <short>Favorite delete</short>
        /// <category>Files</category>
        /// <param name="folderIds" visible="false"></param>
        /// <param name="fileIds">File IDs</param>
        /// <returns></returns>
        [Delete("favorites")]
        public bool DeleteFavorites(BaseBatchModel<JsonElement> model)
        {
            FileStorageServiceInt.DeleteFavorites(model.FolderIds.Where(r => r.ValueKind == JsonValueKind.Number).Select(r => r.GetInt32()), model.FileIds.Where(r => r.ValueKind == JsonValueKind.Number).Select(r => r.GetInt32()));
            FileStorageService.DeleteFavorites(model.FolderIds.Where(r => r.ValueKind == JsonValueKind.String).Select(r => r.GetString()), model.FileIds.Where(r => r.ValueKind == JsonValueKind.String).Select(r => r.GetString()));
            return true;
        }

        /// <summary>
        /// Adding files to template list
        /// </summary>
        /// <short>Template add</short>
        /// <category>Files</category>
        /// <param name="fileIds">File IDs</param>
        /// <returns></returns>
        [Create("templates")]
        public bool AddTemplates(IEnumerable<int> fileIds)
        {
            FileStorageServiceInt.AddToTemplates(fileIds);
            return true;
        }

        /// <summary>
        /// Removing files from template list
        /// </summary>
        /// <short>Template delete</short>
        /// <category>Files</category>
        /// <param name="fileIds">File IDs</param>
        /// <returns></returns>
        [Delete("templates")]
        public bool DeleteTemplates(IEnumerable<int> fileIds)
        {
            FileStorageServiceInt.DeleteTemplates(fileIds);
            return true;
        }

        /// <summary>
        /// 
        /// </summary>
        /// <param name="set"></param>
        /// <returns></returns>
        [Update(@"storeoriginal")]
        public bool StoreOriginal(SettingsModel model)
        {
            return FileStorageService.StoreOriginal(model.Set);
        }

        /// <summary>
        /// 
        /// </summary>
        /// <returns></returns>
        [Read(@"settings")]
        public object GetFilesSettings()
        {
            return new
            {
                FilesSettingsHelper.StoreOriginalFiles,
                FilesSettingsHelper.ConfirmDelete,
                FilesSettingsHelper.UpdateIfExist,
                FilesSettingsHelper.Forcesave,
                FilesSettingsHelper.StoreForcesave,
                FilesSettingsHelper.EnableThirdParty
            };
        }

        /// <summary>
        /// 
        /// </summary>
        /// <param name="save"></param>
        /// <visible>false</visible>
        /// <returns></returns>
        [Update(@"hideconfirmconvert")]
        public bool HideConfirmConvert(bool save)
        {
            return FileStorageService.HideConfirmConvert(save);
        }


        /// <summary>
        /// 
        /// </summary>
        /// <param name="set"></param>
        /// <returns></returns>
        [Update(@"updateifexist")]
        public bool UpdateIfExist(SettingsModel model)
        {
            return FileStorageService.UpdateIfExist(model.Set);
        }

        /// <summary>
        /// 
        /// </summary>
        /// <param name="set"></param>
        /// <returns></returns>
        [Update(@"changedeleteconfrim")]
        public bool ChangeDeleteConfrim(SettingsModel model)
        {
            return FileStorageService.ChangeDeleteConfrim(model.Set);
        }

        /// <summary>
        /// 
        /// </summary>
        /// <param name="set"></param>
        /// <returns></returns>
        [Update(@"storeforcesave")]
        public bool StoreForcesave(SettingsModel model)
        {
            return FileStorageService.StoreForcesave(model.Set);
        }

        /// <summary>
        /// 
        /// </summary>
        /// <param name="set"></param>
        /// <returns></returns>
        [Update(@"forcesave")]
        public bool Forcesave(SettingsModel model)
        {
            return FileStorageService.Forcesave(model.Set);
        }

        /// <summary>
        /// 
        /// </summary>
        /// <param name="set"></param>
        /// <returns></returns>
        [Update(@"thirdparty")]
        public bool ChangeAccessToThirdparty(SettingsModel model)
        {
            return FileStorageService.ChangeAccessToThirdparty(model.Set);
        }

        /// <summary>
        /// Display recent folder
        /// </summary>
        /// <param name="set"></param>
        /// <category>Settings</category>
        /// <returns></returns>
        [Update(@"displayRecent")]
        public bool DisplayRecent(bool set)
        {
            return FileStorageService.DisplayRecent(set);
        }

        /// <summary>
        /// Display favorite folder
        /// </summary>
        /// <param name="set"></param>
        /// <category>Settings</category>
        /// <returns></returns>
        [Update(@"settings/favorites")]
        public bool DisplayFavorite(bool set)
        {
            return FileStorageService.DisplayFavorite(set);
        }

        /// <summary>
        /// Display template folder
        /// </summary>
        /// <param name="set"></param>
        /// <category>Settings</category>
        /// <returns></returns>
        [Update(@"settings/templates")]
        public bool DisplayTemplates(bool set)
        {
            return FileStorageService.DisplayTemplates(set);
        }

        /// <summary>
        ///  Checking document service location
        /// </summary>
        /// <param name="docServiceUrl">Document editing service Domain</param>
        /// <param name="docServiceUrlInternal">Document command service Domain</param>
        /// <param name="docServiceUrlPortal">Community Server Address</param>
        /// <returns></returns>
        [Update("docservice")]
        public IEnumerable<string> CheckDocServiceUrl(string docServiceUrl, string docServiceUrlInternal, string docServiceUrlPortal)
        {
            FilesLinkUtility.DocServiceUrl = docServiceUrl;
            FilesLinkUtility.DocServiceUrlInternal = docServiceUrlInternal;
            FilesLinkUtility.DocServicePortalUrl = docServiceUrlPortal;

            MessageService.Send(MessageAction.DocumentServiceLocationSetting);

            var https = new Regex(@"^https://", RegexOptions.IgnoreCase);
            var http = new Regex(@"^http://", RegexOptions.IgnoreCase);
            if (https.IsMatch(CommonLinkUtility.GetFullAbsolutePath("")) && http.IsMatch(FilesLinkUtility.DocServiceUrl))
            {
                throw new Exception("Mixed Active Content is not allowed. HTTPS address for Document Server is required.");
            }

            DocumentServiceConnector.CheckDocServiceUrl();

            return new[]
                {
                    FilesLinkUtility.DocServiceUrl,
                    FilesLinkUtility.DocServiceUrlInternal,
                    FilesLinkUtility.DocServicePortalUrl
                };
        }

        /// <visible>false</visible>
        [Read("docservice")]
        public object GetDocServiceUrl(bool version)
        {
            var url = CommonLinkUtility.GetFullAbsolutePath(FilesLinkUtility.DocServiceApiUrl);
            if (!version)
            {
                return url;
            }

            var dsVersion = DocumentServiceConnector.GetVersion();

            return new
            {
                version = dsVersion,
                docServiceUrlApi = url,
            };
        }

        #region wordpress

        /// <visible>false</visible>
        [Read("wordpress-info")]
        public object GetWordpressInfo()
        {
            var token = WordpressToken.GetToken();
            if (token != null)
            {
                var meInfo = WordpressHelper.GetWordpressMeInfo(token.AccessToken);
                var blogId = JObject.Parse(meInfo).Value<string>("token_site_id");
                var wordpressUserName = JObject.Parse(meInfo).Value<string>("username");

                var blogInfo = RequestHelper.PerformRequest(WordpressLoginProvider.WordpressSites + blogId, "", "GET", "");
                var jsonBlogInfo = JObject.Parse(blogInfo);
                jsonBlogInfo.Add("username", wordpressUserName);

                blogInfo = jsonBlogInfo.ToString();
                return new
                {
                    success = true,
                    data = blogInfo
                };
            }
            return new
            {
                success = false
            };
        }

        /// <visible>false</visible>
        [Read("wordpress-delete")]
        public object DeleteWordpressInfo()
        {
            var token = WordpressToken.GetToken();
            if (token != null)
            {
                WordpressToken.DeleteToken(token);
                return new
                {
                    success = true
                };
            }
            return new
            {
                success = false
            };
        }

        /// <visible>false</visible>
        [Create("wordpress-save")]
        public object WordpressSave(string code)
        {
            if (code == "")
            {
                return new
                {
                    success = false
                };
            }
            try
            {
                var token = OAuth20TokenHelper.GetAccessToken<WordpressLoginProvider>(ConsumerFactory, code);
                WordpressToken.SaveToken(token);
                var meInfo = WordpressHelper.GetWordpressMeInfo(token.AccessToken);
                var blogId = JObject.Parse(meInfo).Value<string>("token_site_id");

                var wordpressUserName = JObject.Parse(meInfo).Value<string>("username");

                var blogInfo = RequestHelper.PerformRequest(WordpressLoginProvider.WordpressSites + blogId, "", "GET", "");
                var jsonBlogInfo = JObject.Parse(blogInfo);
                jsonBlogInfo.Add("username", wordpressUserName);

                blogInfo = jsonBlogInfo.ToString();
                return new
                {
                    success = true,
                    data = blogInfo
                };
            }
            catch (Exception)
            {
                return new
                {
                    success = false
                };
            }
        }

        /// <visible>false</visible>
        [Create("wordpress")]
        public bool CreateWordpressPost(string code, string title, string content, int status)
        {
            try
            {
                var token = WordpressToken.GetToken();
                var meInfo = WordpressHelper.GetWordpressMeInfo(token.AccessToken);
                var parser = JObject.Parse(meInfo);
                if (parser == null) return false;
                var blogId = parser.Value<string>("token_site_id");

                if (blogId != null)
                {
                    var createPost = WordpressHelper.CreateWordpressPost(title, content, status, blogId, token);
                    return createPost;
                }
                return false;
            }
            catch (Exception)
            {
                return false;
            }
        }

        #endregion

        #region easybib

        /// <visible>false</visible>
        [Read("easybib-citation-list")]
        public object GetEasybibCitationList(int source, string data)
        {
            try
            {
                var citationList = EasyBibHelper.GetEasyBibCitationsList(source, data);
                return new
                {
                    success = true,
                    citations = citationList
                };
            }
            catch (Exception)
            {
                return new
                {
                    success = false
                };
            }

        }

        /// <visible>false</visible>
        [Read("easybib-styles")]
        public object GetEasybibStyles()
        {
            try
            {
                var data = EasyBibHelper.GetEasyBibStyles();
                return new
                {
                    success = true,
                    styles = data
                };
            }
            catch (Exception)
            {
                return new
                {
                    success = false
                };
            }
        }

        /// <visible>false</visible>
        [Create("easybib-citation")]
        public object EasyBibCitationBook(string citationData)
        {
            try
            {
                var citat = EasyBibHelper.GetEasyBibCitation(citationData);
                if (citat != null)
                {
                    return new
                    {
                        success = true,
                        citation = citat
                    };
                }
                else
                {
                    return new
                    {
                        success = false
                    };
                }

            }
            catch (Exception)
            {
                return new
                {
                    success = false
                };
            }
        }

        #endregion

        /// <summary>
        /// Result of file conversation operation.
        /// </summary>
        public class ConversationResult<T>
        {
            /// <summary>
            /// Operation Id.
            /// </summary>
            public string Id { get; set; }

            /// <summary>
            /// Operation type.
            /// </summary>
            [JsonPropertyName("Operation")]
            public FileOperationType OperationType { get; set; }

            /// <summary>
            /// Operation progress.
            /// </summary>
            public int Progress { get; set; }

            /// <summary>
            /// Source files for operation.
            /// </summary>
            public string Source { get; set; }

            /// <summary>
            /// Result file of operation.
            /// </summary>
            [JsonPropertyName("result")]
            public FileWrapper<T> File { get; set; }

            /// <summary>
            /// Error during conversation.
            /// </summary>
            public string Error { get; set; }

            /// <summary>
            /// Is operation processed.
            /// </summary>
            public string Processed { get; set; }
        }
    }

    public static class DocumentsControllerExtention
    {
        public static DIHelper AddDocumentsControllerService(this DIHelper services)
        {
            return services.AddFilesControllerHelperService();
        }
    }

    public class BodySpecificAttribute : Attribute, IActionConstraint
    {
        public BodySpecificAttribute()
        {
        }

        public int Order
        {
            get
            {
                return 0;
            }
        }

        public bool Accept(ActionConstraintContext context)
        {
            var options = new JsonSerializerOptions
            {
                AllowTrailingCommas = true,
                PropertyNameCaseInsensitive = true
            };

            try
            {
                context.RouteContext.HttpContext.Request.EnableBuffering();
                _ = JsonSerializer.DeserializeAsync<BaseBatchModel<int>>(context.RouteContext.HttpContext.Request.Body, options).Result;
                return true;
            }
            catch
            {
                return false;
            }
            finally
            {
                context.RouteContext.HttpContext.Request.Body.Seek(0, SeekOrigin.Begin);
            }

        }
    }
}<|MERGE_RESOLUTION|>--- conflicted
+++ resolved
@@ -1,1966 +1,1950 @@
-/*
- *
- * (c) Copyright Ascensio System Limited 2010-2018
- *
- * This program is freeware. You can redistribute it and/or modify it under the terms of the GNU 
- * General Public License (GPL) version 3 as published by the Free Software Foundation (https://www.gnu.org/copyleft/gpl.html). 
- * In accordance with Section 7(a) of the GNU GPL its Section 15 shall be amended to the effect that 
- * Ascensio System SIA expressly excludes the warranty of non-infringement of any third-party rights.
- *
- * THIS PROGRAM IS DISTRIBUTED WITHOUT ANY WARRANTY; WITHOUT EVEN THE IMPLIED WARRANTY OF MERCHANTABILITY OR
- * FITNESS FOR A PARTICULAR PURPOSE. For more details, see GNU GPL at https://www.gnu.org/copyleft/gpl.html
- *
- * You can contact Ascensio System SIA by email at sales@onlyoffice.com
- *
- * The interactive user interfaces in modified source and object code versions of ONLYOFFICE must display 
- * Appropriate Legal Notices, as required under Section 5 of the GNU GPL version 3.
- *
- * Pursuant to Section 7 § 3(b) of the GNU GPL you must retain the original ONLYOFFICE logo which contains 
- * relevant author attributions when distributing the software. If the display of the logo in its graphic 
- * form is not reasonably feasible for technical reasons, you must include the words "Powered by ONLYOFFICE" 
- * in every copy of the program you distribute. 
- * Pursuant to Section 7 § 3(e) we decline to grant you any rights under trademark law for use of our trademarks.
- *
-*/
-
-
-using System;
-using System.Collections.Generic;
-using System.Globalization;
-using System.IO;
-using System.Linq;
-using System.Text.Json;
-using System.Text.Json.Serialization;
-using System.Text.RegularExpressions;
-
-using ASC.Api.Core;
-using ASC.Api.Utils;
-using ASC.Common;
-using ASC.Core;
-using ASC.Core.Common.Configuration;
-using ASC.Core.Users;
-using ASC.FederatedLogin.Helpers;
-using ASC.FederatedLogin.LoginProviders;
-using ASC.Files.Core;
-using ASC.Files.Core.Model;
-using ASC.Files.Helpers;
-using ASC.Files.Model;
-using ASC.MessagingSystem;
-using ASC.Web.Api.Routing;
-using ASC.Web.Core;
-using ASC.Web.Core.Files;
-using ASC.Web.Files.Classes;
-using ASC.Web.Files.Configuration;
-using ASC.Web.Files.Helpers;
-using ASC.Web.Files.Services.DocumentService;
-using ASC.Web.Files.Services.WCFService;
-using ASC.Web.Files.Services.WCFService.FileOperations;
-using ASC.Web.Files.Utils;
-using ASC.Web.Studio.Utility;
-
-using Microsoft.AspNetCore.Http;
-using Microsoft.AspNetCore.Mvc;
-using Microsoft.AspNetCore.Mvc.ActionConstraints;
-
-using Newtonsoft.Json.Linq;
-
-using FileShare = ASC.Files.Core.Security.FileShare;
-
-namespace ASC.Api.Documents
-{
-    /// <summary>
-    /// Provides access to documents
-    /// </summary>
-    [DefaultRoute]
-    [ApiController]
-    public class FilesController : ControllerBase
-    {
-        private readonly ApiContext ApiContext;
-        private readonly FileStorageService<string> FileStorageService;
-
-        private FilesControllerHelper<string> FilesControllerHelperString { get; }
-        private FilesControllerHelper<int> FilesControllerHelperInt { get; }
-        private FileStorageService<int> FileStorageServiceInt { get; }
-        private GlobalFolderHelper GlobalFolderHelper { get; }
-        private FilesSettingsHelper FilesSettingsHelper { get; }
-        private FilesLinkUtility FilesLinkUtility { get; }
-        private SecurityContext SecurityContext { get; }
-        private FolderWrapperHelper FolderWrapperHelper { get; }
-        private FileOperationWraperHelper FileOperationWraperHelper { get; }
-        private EntryManager EntryManager { get; }
-        private UserManager UserManager { get; }
-        private WebItemSecurity WebItemSecurity { get; }
-        private CoreBaseSettings CoreBaseSettings { get; }
-        private ThirdpartyConfiguration ThirdpartyConfiguration { get; }
-        private BoxLoginProvider BoxLoginProvider { get; }
-        private DropboxLoginProvider DropboxLoginProvider { get; }
-        private GoogleLoginProvider GoogleLoginProvider { get; }
-        private OneDriveLoginProvider OneDriveLoginProvider { get; }
-        private MessageService MessageService { get; }
-        private CommonLinkUtility CommonLinkUtility { get; }
-        private DocumentServiceConnector DocumentServiceConnector { get; }
-        private FolderContentWrapperHelper FolderContentWrapperHelper { get; }
-        private WordpressToken WordpressToken { get; }
-        private WordpressHelper WordpressHelper { get; }
-        private ConsumerFactory ConsumerFactory { get; }
-        private EasyBibHelper EasyBibHelper { get; }
-        private ProductEntryPoint ProductEntryPoint { get; }
-
-        /// <summary>
-        /// </summary>
-        /// <param name="context"></param>
-        /// <param name="fileStorageService"></param>
-        public FilesController(
-            ApiContext context,
-            FilesControllerHelper<string> filesControllerHelperString,
-            FilesControllerHelper<int> filesControllerHelperInt,
-            FileStorageService<string> fileStorageService,
-            FileStorageService<int> fileStorageServiceInt,
-            GlobalFolderHelper globalFolderHelper,
-            FilesSettingsHelper filesSettingsHelper,
-            FilesLinkUtility filesLinkUtility,
-            SecurityContext securityContext,
-            FolderWrapperHelper folderWrapperHelper,
-            FileOperationWraperHelper fileOperationWraperHelper,
-            EntryManager entryManager,
-            UserManager userManager,
-            WebItemSecurity webItemSecurity,
-            CoreBaseSettings coreBaseSettings,
-            ThirdpartyConfiguration thirdpartyConfiguration,
-            MessageService messageService,
-            CommonLinkUtility commonLinkUtility,
-            DocumentServiceConnector documentServiceConnector,
-            FolderContentWrapperHelper folderContentWrapperHelper,
-            WordpressToken wordpressToken,
-            WordpressHelper wordpressHelper,
-            ConsumerFactory consumerFactory,
-            EasyBibHelper easyBibHelper,
-            ProductEntryPoint productEntryPoint)
-        {
-            ApiContext = context;
-            FilesControllerHelperString = filesControllerHelperString;
-            FilesControllerHelperInt = filesControllerHelperInt;
-            FileStorageService = fileStorageService;
-            FileStorageServiceInt = fileStorageServiceInt;
-            GlobalFolderHelper = globalFolderHelper;
-            FilesSettingsHelper = filesSettingsHelper;
-            FilesLinkUtility = filesLinkUtility;
-            SecurityContext = securityContext;
-            FolderWrapperHelper = folderWrapperHelper;
-            FileOperationWraperHelper = fileOperationWraperHelper;
-            EntryManager = entryManager;
-            UserManager = userManager;
-            WebItemSecurity = webItemSecurity;
-            CoreBaseSettings = coreBaseSettings;
-            ThirdpartyConfiguration = thirdpartyConfiguration;
-            ConsumerFactory = consumerFactory;
-            BoxLoginProvider = ConsumerFactory.Get<BoxLoginProvider>();
-            DropboxLoginProvider = ConsumerFactory.Get<DropboxLoginProvider>();
-            GoogleLoginProvider = ConsumerFactory.Get<GoogleLoginProvider>();
-            OneDriveLoginProvider = ConsumerFactory.Get<OneDriveLoginProvider>();
-            MessageService = messageService;
-            CommonLinkUtility = commonLinkUtility;
-            DocumentServiceConnector = documentServiceConnector;
-            FolderContentWrapperHelper = folderContentWrapperHelper;
-            WordpressToken = wordpressToken;
-            WordpressHelper = wordpressHelper;
-            EasyBibHelper = easyBibHelper;
-            ProductEntryPoint = productEntryPoint;
-        }
-
-        [Read("info")]
-        public Module GetModule()
-        {
-            ProductEntryPoint.Init();
-            return new Module(ProductEntryPoint, true);
-        }
-
-        /// <summary>
-        /// Returns the detailed list of files and folders located in the current user 'My Documents' section
-        /// </summary>
-        /// <short>
-        /// My folder
-        /// </short>
-        /// <category>Folders</category>
-        /// <returns>My folder contents</returns>
-        [Read("@my")]
-        public FolderContentWrapper<int> GetMyFolder(Guid userIdOrGroupId, FilterType filterType, bool withsubfolders)
-        {
-            return FilesControllerHelperInt.GetFolder(GlobalFolderHelper.FolderMy, userIdOrGroupId, filterType, withsubfolders);
-        }
-
-        /// <summary>
-        /// Returns the detailed list of files and folders located in the current user 'Projects Documents' section
-        /// </summary>
-        /// <short>
-        /// Projects folder
-        /// </short>
-        /// <category>Folders</category>
-        /// <returns>Projects folder contents</returns>
-        [Read("@projects")]
-        public FolderContentWrapper<string> GetProjectsFolder(Guid userIdOrGroupId, FilterType filterType, bool withsubfolders)
-        {
-            return FilesControllerHelperString.GetFolder(GlobalFolderHelper.GetFolderProjects<string>(), userIdOrGroupId, filterType, withsubfolders);
-        }
-
-
-        /// <summary>
-        /// Returns the detailed list of files and folders located in the 'Common Documents' section
-        /// </summary>
-        /// <short>
-        /// Common folder
-        /// </short>
-        /// <category>Folders</category>
-        /// <returns>Common folder contents</returns>
-        [Read("@common")]
-        public FolderContentWrapper<int> GetCommonFolder(Guid userIdOrGroupId, FilterType filterType, bool withsubfolders)
-        {
-            return FilesControllerHelperInt.GetFolder(GlobalFolderHelper.FolderCommon, userIdOrGroupId, filterType, withsubfolders);
-        }
-
-        /// <summary>
-        /// Returns the detailed list of files and folders located in the 'Shared with Me' section
-        /// </summary>
-        /// <short>
-        /// Shared folder
-        /// </short>
-        /// <category>Folders</category>
-        /// <returns>Shared folder contents</returns>
-        [Read("@share")]
-        public FolderContentWrapper<int> GetShareFolder(Guid userIdOrGroupId, FilterType filterType, bool withsubfolders)
-        {
-            return FilesControllerHelperInt.GetFolder(GlobalFolderHelper.FolderShare, userIdOrGroupId, filterType, withsubfolders);
-        }
-
-        /// <summary>
-        /// Returns the detailed list of recent files
-        /// </summary>
-        /// <short>Section Recent</short>
-        /// <category>Folders</category>
-        /// <returns>Recent contents</returns>
-        [Read("@recent")]
-        public FolderContentWrapper<int> GetRecentFolder(Guid userIdOrGroupId, FilterType filterType, bool withsubfolders)
-        {
-            return FilesControllerHelperInt.GetFolder(GlobalFolderHelper.FolderRecent, userIdOrGroupId, filterType, withsubfolders);
-        }
-
-        /// <summary>
-        /// Returns the detailed list of favorites files
-        /// </summary>
-        /// <short>Section Favorite</short>
-        /// <category>Folders</category>
-        /// <returns>Favorites contents</returns>
-        [Read("@favorites")]
-        public FolderContentWrapper<int> GetFavoritesFolder(Guid userIdOrGroupId, FilterType filterType, bool withsubfolders)
-        {
-            return FilesControllerHelperInt.GetFolder(GlobalFolderHelper.FolderFavorites, userIdOrGroupId, filterType, withsubfolders);
-        }
-
-        /// <summary>
-        /// Returns the detailed list of templates files
-        /// </summary>
-        /// <short>Section Template</short>
-        /// <category>Folders</category>
-        /// <returns>Templates contents</returns>
-        [Read("@templates")]
-        public FolderContentWrapper<int> GetTemplatesFolder(Guid userIdOrGroupId, FilterType filterType, bool withsubfolders)
-        {
-            return FilesControllerHelperInt.GetFolder(GlobalFolderHelper.FolderTemplates, userIdOrGroupId, filterType, withsubfolders);
-        }
-
-        /// <summary>
-        /// Returns the detailed list of files and folders located in the 'Recycle Bin' section
-        /// </summary>
-        /// <short>
-        /// Trash folder
-        /// </short>
-        /// <category>Folders</category>
-        /// <returns>Trash folder contents</returns>
-        [Read("@trash")]
-        public FolderContentWrapper<int> GetTrashFolder(Guid userIdOrGroupId, FilterType filterType, bool withsubfolders)
-        {
-            return FilesControllerHelperInt.GetFolder(Convert.ToInt32(GlobalFolderHelper.FolderTrash), userIdOrGroupId, filterType, withsubfolders);
-        }
-
-        /// <summary>
-        /// Returns the detailed list of files and folders located in the folder with the ID specified in the request
-        /// </summary>
-        /// <short>
-        /// Folder by ID
-        /// </short>
-        /// <category>Folders</category>
-        /// <param name="folderId">Folder ID</param>
-        /// <param name="userIdOrGroupId" optional="true">User or group ID</param>
-        /// <param name="filterType" optional="true" remark="Allowed values: None (0), FilesOnly (1), FoldersOnly (2), DocumentsOnly (3), PresentationsOnly (4), SpreadsheetsOnly (5) or ImagesOnly (7)">Filter type</param>
-        /// <returns>Folder contents</returns>
-        [Read("{folderId}", order: int.MaxValue, DisableFormat = true)]
-        public FolderContentWrapper<string> GetFolder(string folderId, Guid userIdOrGroupId, FilterType filterType, bool withsubfolders)
-        {
-            return FilesControllerHelperString.GetFolder(folderId, userIdOrGroupId, filterType, withsubfolders).NotFoundIfNull();
-        }
-
-        [Read("{folderId:int}", order: int.MaxValue - 1)]
-        public FolderContentWrapper<int> GetFolder(int folderId, Guid userIdOrGroupId, FilterType filterType, bool withsubfolders)
-        {
-            return FilesControllerHelperInt.GetFolder(folderId, userIdOrGroupId, filterType, withsubfolders);
-        }
-
-        [Read("{folderId}/news")]
-        public List<FileEntryWrapper> GetNewItems(string folderId)
-        {
-            return FilesControllerHelperString.GetNewItems(folderId);
-        }
-
-        [Read("{folderId:int}/news")]
-        public List<FileEntryWrapper> GetNewItems(int folderId)
-        {
-            return FilesControllerHelperInt.GetNewItems(folderId);
-        }
-
-        /// <summary>
-        /// Uploads the file specified with single file upload or standart multipart/form-data method to 'My Documents' section
-        /// </summary>
-        /// <short>Upload to My</short>
-        /// <category>Uploads</category>
-        /// <remarks>
-        /// <![CDATA[
-        ///  Upload can be done in 2 different ways:
-        ///  <ol>
-        /// <li>Single file upload. You should set Content-Type &amp; Content-Disposition header to specify filename and content type, and send file in request body</li>
-        /// <li>Using standart multipart/form-data method</li>
-        /// </ol>]]>
-        /// </remarks>
-        /// <param name="file" visible="false">Request Input stream</param>
-        /// <param name="contentType" visible="false">Content-Type Header</param>
-        /// <param name="contentDisposition" visible="false">Content-Disposition Header</param>
-        /// <param name="files" visible="false">List of files when posted as multipart/form-data</param>
-        /// <returns>Uploaded file</returns>
-        [Create("@my/upload")]
-        public List<FileWrapper<int>> UploadFileToMy(UploadModel uploadModel)
-        {
-            uploadModel.CreateNewIfExist = false;
-            return UploadFile(GlobalFolderHelper.FolderMy, uploadModel);
-        }
-
-        /// <summary>
-        /// Uploads the file specified with single file upload or standart multipart/form-data method to 'Common Documents' section
-        /// </summary>
-        /// <short>Upload to Common</short>
-        /// <category>Uploads</category>
-        /// <remarks>
-        /// <![CDATA[
-        ///  Upload can be done in 2 different ways:
-        ///  <ol>
-        /// <li>Single file upload. You should set Content-Type &amp; Content-Disposition header to specify filename and content type, and send file in request body</li>
-        /// <li>Using standart multipart/form-data method</li>
-        /// </ol>]]>
-        /// </remarks>
-        /// <param name="file" visible="false">Request Input stream</param>
-        /// <param name="contentType" visible="false">Content-Type Header</param>
-        /// <param name="contentDisposition" visible="false">Content-Disposition Header</param>
-        /// <param name="files" visible="false">List of files when posted as multipart/form-data</param>
-        /// <returns>Uploaded file</returns>
-        [Create("@common/upload")]
-        public List<FileWrapper<int>> UploadFileToCommon(UploadModel uploadModel)
-        {
-            uploadModel.CreateNewIfExist = false;
-            return UploadFile(GlobalFolderHelper.FolderCommon, uploadModel);
-        }
-
-
-        /// <summary>
-        /// Uploads the file specified with single file upload or standart multipart/form-data method to the selected folder
-        /// </summary>
-        /// <short>Upload to folder</short>
-        /// <category>Uploads</category>
-        /// <remarks>
-        /// <![CDATA[
-        ///  Upload can be done in 2 different ways:
-        ///  <ol>
-        /// <li>Single file upload. You should set Content-Type &amp; Content-Disposition header to specify filename and content type, and send file in request body</li>
-        /// <li>Using standart multipart/form-data method</li>
-        /// </ol>]]>
-        /// </remarks>
-        /// <param name="folderId">Folder ID to upload to</param>
-        /// <param name="file" visible="false">Request Input stream</param>
-        /// <param name="contentType" visible="false">Content-Type Header</param>
-        /// <param name="contentDisposition" visible="false">Content-Disposition Header</param>
-        /// <param name="files" visible="false">List of files when posted as multipart/form-data</param>
-        /// <param name="createNewIfExist" visible="false">Create New If Exist</param>
-        /// <param name="storeOriginalFileFlag" visible="false">If True, upload documents in original formats as well</param>
-        /// <param name="keepConvertStatus" visible="false">Keep status conversation after finishing</param>
-        /// <returns>Uploaded file</returns>
-        [Create("{folderId}/upload", DisableFormat = true)]
-        public List<FileWrapper<string>> UploadFile(string folderId, UploadModel uploadModel)
-        {
-            return FilesControllerHelperString.UploadFile(folderId, uploadModel);
-        }
-
-        [Create("{folderId:int}/upload")]
-        public List<FileWrapper<int>> UploadFile(int folderId, UploadModel uploadModel)
-        {
-            return FilesControllerHelperInt.UploadFile(folderId, uploadModel);
-        }
-
-        /// <summary>
-        /// Uploads the file specified with single file upload to 'Common Documents' section
-        /// </summary>
-        /// <param name="file" visible="false">Request Input stream</param>
-        /// <param name="title">Name of file which has to be uploaded</param>
-        /// <param name="createNewIfExist" visible="false">Create New If Exist</param>
-        /// <param name="keepConvertStatus" visible="false">Keep status conversation after finishing</param>
-        /// <category>Uploads</category>
-        /// <returns></returns>
-        [Create("@my/insert")]
-        public FileWrapper<int> InsertFileToMy(Stream file, string title, bool? createNewIfExist, bool keepConvertStatus = false)
-        {
-            return InsertFile(GlobalFolderHelper.FolderMy, file, title, createNewIfExist, keepConvertStatus);
-        }
-
-        /// <summary>
-        /// Uploads the file specified with single file upload to 'Common Documents' section
-        /// </summary>
-        /// <param name="file" visible="false">Request Input stream</param>
-        /// <param name="title">Name of file which has to be uploaded</param>
-        /// <param name="createNewIfExist" visible="false">Create New If Exist</param>
-        /// <param name="keepConvertStatus" visible="false">Keep status conversation after finishing</param>
-        /// <category>Uploads</category>
-        /// <returns></returns>
-        [Create("@common/insert")]
-        public FileWrapper<int> InsertFileToCommon(Stream file, string title, bool? createNewIfExist, bool keepConvertStatus = false)
-        {
-            return InsertFile(GlobalFolderHelper.FolderCommon, file, title, createNewIfExist, keepConvertStatus);
-        }
-
-        /// <summary>
-        /// Uploads the file specified with single file upload
-        /// </summary>
-        /// <param name="folderId">Folder ID to upload to</param>
-        /// <param name="file" visible="false">Request Input stream</param>
-        /// <param name="title">Name of file which has to be uploaded</param>
-        /// <param name="createNewIfExist" visible="false">Create New If Exist</param>
-        /// <param name="keepConvertStatus" visible="false">Keep status conversation after finishing</param>
-        /// <category>Uploads</category>
-        /// <returns></returns>
-        [Create("{folderId}/insert", DisableFormat = true)]
-        public FileWrapper<string> InsertFile(string folderId, Stream file, string title, bool? createNewIfExist, bool keepConvertStatus = false)
-        {
-            return FilesControllerHelperString.InsertFile(folderId, file, title, createNewIfExist, keepConvertStatus);
-        }
-
-        [Create("{folderId:int}/insert")]
-        public FileWrapper<int> InsertFile(int folderId, Stream file, string title, bool? createNewIfExist, bool keepConvertStatus = false)
-        {
-            return FilesControllerHelperInt.InsertFile(folderId, file, title, createNewIfExist, keepConvertStatus);
-        }
-
-        /// <summary>
-        /// 
-        /// </summary>
-        /// <param name="file"></param>
-        /// <param name="fileId"></param>
-        /// <param name="encrypted"></param>
-        /// <returns></returns>
-        /// <visible>false</visible>
-        [Update("{fileId}/update", DisableFormat = true)]
-        public FileWrapper<string> UpdateFileStream(Stream file, string fileId, bool encrypted = false, bool forcesave = false)
-        {
-            return FilesControllerHelperString.UpdateFileStream(file, fileId, encrypted, forcesave);
-        }
-
-        [Update("{fileId:int}/update")]
-        public FileWrapper<int> UpdateFileStream(Stream file, int fileId, bool encrypted = false, bool forcesave = false)
-        {
-            return FilesControllerHelperInt.UpdateFileStream(file, fileId, encrypted, forcesave);
-        }
-
-
-        /// <summary>
-        /// 
-        /// </summary>
-        /// <param name="fileId">File ID</param>
-        /// <param name="fileExtension"></param>
-        /// <param name="downloadUri"></param>
-        /// <param name="stream"></param>
-        /// <param name="doc"></param>
-        /// <param name="forcesave"></param>
-        /// <category>Files</category>
-        /// <returns></returns>
-        [Update("file/{fileId}/saveediting", DisableFormat = true)]
-        public FileWrapper<string> SaveEditing(string fileId, string fileExtension, string downloadUri, Stream stream, string doc, bool forcesave)
-        {
-            return FilesControllerHelperString.SaveEditing(fileId, fileExtension, downloadUri, stream, doc, forcesave);
-        }
-
-        [Update("file/{fileId:int}/saveediting")]
-        public FileWrapper<int> SaveEditing(int fileId, string fileExtension, string downloadUri, Stream stream, string doc, bool forcesave)
-        {
-            return FilesControllerHelperInt.SaveEditing(fileId, fileExtension, downloadUri, stream, doc, forcesave);
-        }
-
-        /// <summary>
-        /// 
-        /// </summary>
-        /// <param name="fileId">File ID</param>
-        /// <param name="editingAlone"></param>
-        /// <param name="doc"></param>
-        /// <category>Files</category>
-        /// <returns></returns>
-        [Create("file/{fileId}/startedit", DisableFormat = true)]
-        public string StartEdit(string fileId, bool editingAlone, string doc)
-        {
-            return FilesControllerHelperString.StartEdit(fileId, editingAlone, doc);
-        }
-
-        [Create("file/{fileId:int}/startedit")]
-        public string StartEdit(int fileId, bool editingAlone, string doc)
-        {
-            return FilesControllerHelperInt.StartEdit(fileId, editingAlone, doc);
-        }
-
-        /// <summary>
-        /// 
-        /// </summary>
-        /// <param name="fileId">File ID</param>
-        /// <param name="tabId"></param>
-        /// <param name="docKeyForTrack"></param>
-        /// <param name="doc"></param>
-        /// <param name="isFinish"></param>
-        /// <category>Files</category>
-        /// <returns></returns>
-        [Read("file/{fileId}/trackeditfile", DisableFormat = true)]
-        public KeyValuePair<bool, string> TrackEditFile(string fileId, Guid tabId, string docKeyForTrack, string doc, bool isFinish)
-        {
-            return FilesControllerHelperString.TrackEditFile(fileId, tabId, docKeyForTrack, doc, isFinish);
-        }
-
-        [Read("file/{fileId:int}/trackeditfile")]
-        public KeyValuePair<bool, string> TrackEditFile(int fileId, Guid tabId, string docKeyForTrack, string doc, bool isFinish)
-        {
-            return FilesControllerHelperInt.TrackEditFile(fileId, tabId, docKeyForTrack, doc, isFinish);
-        }
-
-        /// <summary>
-        /// 
-        /// </summary>
-        /// <param name="fileId">File ID</param>
-        /// <param name="version"></param>
-        /// <param name="doc"></param>
-        /// <category>Files</category>
-        /// <returns></returns>
-        [Read("file/{fileId}/openedit", DisableFormat = true)]
-        public Configuration<string> OpenEdit(string fileId, int version, string doc)
-        {
-            return FilesControllerHelperString.OpenEdit(fileId, version, doc);
-        }
-
-        [Read("file/{fileId:int}/openedit")]
-        public Configuration<int> OpenEdit(int fileId, int version, string doc)
-        {
-            return FilesControllerHelperInt.OpenEdit(fileId, version, doc);
-        }
-
-
-        /// <summary>
-        /// Creates session to upload large files in multiple chunks.
-        /// </summary>
-        /// <short>Chunked upload</short>
-        /// <category>Uploads</category>
-        /// <param name="folderId">Id of the folder in which file will be uploaded</param>
-        /// <param name="fileName">Name of file which has to be uploaded</param>
-        /// <param name="fileSize">Length in bytes of file which has to be uploaded</param>
-        /// <param name="relativePath">Relative folder from folderId</param>
-        /// <param name="encrypted" visible="false"></param>
-        /// <remarks>
-        /// <![CDATA[
-        /// Each chunk can have different length but its important what length is multiple of <b>512</b> and greater or equal than <b>5 mb</b>. Last chunk can have any size.
-        /// After initial request respond with status 200 OK you must obtain value of 'location' field from the response. Send all your chunks to that location.
-        /// Each chunk must be sent in strict order in which chunks appears in file.
-        /// After receiving each chunk if no errors occured server will respond with current information about upload session.
-        /// When number of uploaded bytes equal to the number of bytes you send in initial request server will respond with 201 Created and will send you info about uploaded file.
-        /// ]]>
-        /// </remarks>
-        /// <returns>
-        /// <![CDATA[
-        /// Information about created session. Which includes:
-        /// <ul>
-        /// <li><b>id:</b> unique id of this upload session</li>
-        /// <li><b>created:</b> UTC time when session was created</li>
-        /// <li><b>expired:</b> UTC time when session will be expired if no chunks will be sent until that time</li>
-        /// <li><b>location:</b> URL to which you must send your next chunk</li>
-        /// <li><b>bytes_uploaded:</b> If exists contains number of bytes uploaded for specific upload id</li>
-        /// <li><b>bytes_total:</b> Number of bytes which has to be uploaded</li>
-        /// </ul>
-        /// ]]>
-        /// </returns>
-        [Create("{folderId}/upload/create_session", DisableFormat = true)]
-        public object CreateUploadSession(string folderId, SessionModel sessionModel)
-        {
-            return FilesControllerHelperString.CreateUploadSession(folderId, sessionModel.FileName, sessionModel.FileSize, sessionModel.RelativePath, sessionModel.Encrypted);
-        }
-
-        [Create("{folderId:int}/upload/create_session")]
-        public object CreateUploadSession(int folderId, SessionModel sessionModel)
-        {
-            return FilesControllerHelperInt.CreateUploadSession(folderId, sessionModel.FileName, sessionModel.FileSize, sessionModel.RelativePath, sessionModel.Encrypted);
-        }
-
-        /// <summary>
-        /// Creates a text (.txt) file in 'My Documents' section with the title and contents sent in the request
-        /// </summary>
-        /// <short>Create txt in 'My'</short>
-        /// <category>File Creation</category>
-        /// <param name="title">File title</param>
-        /// <param name="content">File contents</param>
-        /// <returns>Folder contents</returns>
-        [Create("@my/text")]
-        public FileWrapper<int> CreateTextFileInMy(string title, string content)
-        {
-            return CreateTextFile(GlobalFolderHelper.FolderMy, title, content);
-        }
-
-        /// <summary>
-        /// Creates a text (.txt) file in 'Common Documents' section with the title and contents sent in the request
-        /// </summary>
-        /// <short>Create txt in 'Common'</short>
-        /// <category>File Creation</category>
-        /// <param name="title">File title</param>
-        /// <param name="content">File contents</param>
-        /// <returns>Folder contents</returns>
-        [Create("@common/text")]
-        public FileWrapper<int> CreateTextFileInCommon(string title, string content)
-        {
-            return CreateTextFile(GlobalFolderHelper.FolderCommon, title, content);
-        }
-
-        /// <summary>
-        /// Creates a text (.txt) file in the selected folder with the title and contents sent in the request
-        /// </summary>
-        /// <short>Create txt</short>
-        /// <category>File Creation</category>
-        /// <param name="folderId">Folder ID</param>
-        /// <param name="title">File title</param>
-        /// <param name="content">File contents</param>
-        /// <returns>Folder contents</returns>
-        [Create("{folderId}/text", DisableFormat = true)]
-        public FileWrapper<string> CreateTextFile(string folderId, string title, string content)
-        {
-            return FilesControllerHelperString.CreateTextFile(folderId, title, content);
-        }
-
-        [Create("{folderId:int}/text")]
-        public FileWrapper<int> CreateTextFile(int folderId, string title, string content)
-        {
-            return FilesControllerHelperInt.CreateTextFile(folderId, title, content);
-        }
-
-        /// <summary>
-        /// Creates an html (.html) file in the selected folder with the title and contents sent in the request
-        /// </summary>
-        /// <short>Create html</short>
-        /// <category>File Creation</category>
-        /// <param name="folderId">Folder ID</param>
-        /// <param name="title">File title</param>
-        /// <param name="content">File contents</param>
-        /// <returns>Folder contents</returns>
-        [Create("{folderId}/html", DisableFormat = true)]
-        public FileWrapper<string> CreateHtmlFile(string folderId, string title, string content)
-        {
-            return FilesControllerHelperString.CreateHtmlFile(folderId, title, content);
-        }
-
-        [Create("{folderId:int}/html")]
-        public FileWrapper<int> CreateHtmlFile(int folderId, string title, string content)
-        {
-            return FilesControllerHelperInt.CreateHtmlFile(folderId, title, content);
-        }
-
-        /// <summary>
-        /// Creates an html (.html) file in 'My Documents' section with the title and contents sent in the request
-        /// </summary>
-        /// <short>Create html in 'My'</short>
-        /// <category>File Creation</category>
-        /// <param name="title">File title</param>
-        /// <param name="content">File contents</param>
-        /// <returns>Folder contents</returns>
-        [Create("@my/html")]
-        public FileWrapper<int> CreateHtmlFileInMy(string title, string content)
-        {
-            return CreateHtmlFile(GlobalFolderHelper.FolderMy, title, content);
-        }
-
-
-        /// <summary>
-        /// Creates an html (.html) file in 'Common Documents' section with the title and contents sent in the request
-        /// </summary>
-        /// <short>Create html in 'Common'</short>
-        /// <category>File Creation</category>
-        /// <param name="title">File title</param>
-        /// <param name="content">File contents</param>
-        /// <returns>Folder contents</returns>        
-        [Create("@common/html")]
-        public FileWrapper<int> CreateHtmlFileInCommon(string title, string content)
-        {
-            return CreateHtmlFile(GlobalFolderHelper.FolderCommon, title, content);
-        }
-
-
-        /// <summary>
-        /// Creates a new folder with the title sent in the request. The ID of a parent folder can be also specified.
-        /// </summary>
-        /// <short>
-        /// New folder
-        /// </short>
-        /// <category>Folders</category>
-        /// <param name="folderId">Parent folder ID</param>
-        /// <param name="title">Title of new folder</param>
-        /// <returns>New folder contents</returns>
-        [Create("folder/{folderId}", DisableFormat = true)]
-        public FolderWrapper<string> CreateFolder(string folderId, CreateFolderModel folderModel)
-        {
-            return FilesControllerHelperString.CreateFolder(folderId, folderModel.Title);
-        }
-
-        [Create("folder/{folderId:int}")]
-        public FolderWrapper<int> CreateFolder(int folderId, CreateFolderModel folderModel)
-        {
-            return FilesControllerHelperInt.CreateFolder(folderId, folderModel.Title);
-        }
-
-
-        /// <summary>
-        /// Creates a new file in the 'My Documents' section with the title sent in the request
-        /// </summary>
-        /// <short>Create file</short>
-        /// <category>File Creation</category>
-        /// <param name="title" remark="Allowed values: the file must have one of the following extensions: DOCX, XLSX, PPTX">File title</param>
-        /// <remarks>In case the extension for the file title differs from DOCX/XLSX/PPTX and belongs to one of the known text, spreadsheet or presentation formats, it will be changed to DOCX/XLSX/PPTX accordingly. If the file extension is not set or is unknown, the DOCX extension will be added to the file title.</remarks>
-        /// <returns>New file info</returns>
-        [Create("@my/file")]
-        public FileWrapper<int> CreateFile(CreateFileModel model)
-        {
-<<<<<<< HEAD
-            return CreateFile(GlobalFolderHelper.FolderMy, model);
-=======
-            return CreateFile(GlobalFolderHelper.FolderMy, title, 0);
->>>>>>> 9e83a391
-        }
-
-        /// <summary>
-        /// Creates a new file in the specified folder with the title sent in the request
-        /// </summary>
-        /// <short>Create file</short>
-        /// <category>File Creation</category>
-        /// <param name="folderId">Folder ID</param>
-        /// <param name="title" remark="Allowed values: the file must have one of the following extensions: DOCX, XLSX, PPTX">File title</param>
-        /// <remarks>In case the extension for the file title differs from DOCX/XLSX/PPTX and belongs to one of the known text, spreadsheet or presentation formats, it will be changed to DOCX/XLSX/PPTX accordingly. If the file extension is not set or is unknown, the DOCX extension will be added to the file title.</remarks>
-        /// <returns>New file info</returns>
-        [Create("{folderId}/file", DisableFormat = true)]
-<<<<<<< HEAD
-        public FileWrapper<string> CreateFile(string folderId, CreateFileModel model)
-        {
-            return FilesControllerHelperString.CreateFile(folderId, model.Title);
-        }
-
-        [Create("{folderId:int}/file")]
-        public FileWrapper<int> CreateFile(int folderId, CreateFileModel model)
-        {
-            return FilesControllerHelperInt.CreateFile(folderId, model.Title);
-=======
-        public FileWrapper<string> CreateFile(string folderId, string title, string templateId)
-        {
-            return FilesControllerHelperString.CreateFile(folderId, title, templateId);
-        }
-
-        [Create("{folderId:int}/file")]
-        public FileWrapper<int> CreateFile(int folderId, string title, int templateId)
-        {
-            return FilesControllerHelperInt.CreateFile(folderId, title, templateId);
->>>>>>> 9e83a391
-        }
-
-        /// <summary>
-        /// Renames the selected folder to the new title specified in the request
-        /// </summary>
-        /// <short>
-        /// Rename folder
-        /// </short>
-        /// <category>Folders</category>
-        /// <param name="folderId">Folder ID</param>
-        /// <param name="title">New title</param>
-        /// <returns>Folder contents</returns>
-        [Update("folder/{folderId}", DisableFormat = true)]
-        public FolderWrapper<string> RenameFolder(string folderId, CreateFolderModel folderModel)
-        {
-            return FilesControllerHelperString.RenameFolder(folderId, folderModel.Title);
-        }
-
-        [Update("folder/{folderId:int}")]
-        public FolderWrapper<int> RenameFolder(int folderId, CreateFolderModel folderModel)
-        {
-            return FilesControllerHelperInt.RenameFolder(folderId, folderModel.Title);
-        }
-
-        /// <summary>
-        /// Returns a detailed information about the folder with the ID specified in the request
-        /// </summary>
-        /// <short>Folder information</short>
-        /// <category>Folders</category>
-        /// <returns>Folder info</returns>
-        [Read("folder/{folderId}", DisableFormat = true)]
-        public FolderWrapper<string> GetFolderInfo(string folderId)
-        {
-            return FilesControllerHelperString.GetFolderInfo(folderId);
-        }
-
-        [Read("folder/{folderId:int}")]
-        public FolderWrapper<int> GetFolderInfo(int folderId)
-        {
-            return FilesControllerHelperInt.GetFolderInfo(folderId);
-        }
-
-        /// <summary>
-        /// Returns parent folders
-        /// </summary>
-        /// <param name="folderId"></param>
-        /// <category>Folders</category>
-        /// <returns>Parent folders</returns>
-        [Read("folder/{folderId}/path", DisableFormat = true)]
-        public IEnumerable<FolderWrapper<string>> GetFolderPath(string folderId)
-        {
-            return FilesControllerHelperString.GetFolderPath(folderId);
-        }
-
-        [Read("folder/{folderId:int}/path")]
-        public IEnumerable<FolderWrapper<int>> GetFolderPath(int folderId)
-        {
-            return FilesControllerHelperInt.GetFolderPath(folderId);
-        }
-
-        /// <summary>
-        /// Returns a detailed information about the file with the ID specified in the request
-        /// </summary>
-        /// <short>File information</short>
-        /// <category>Files</category>
-        /// <returns>File info</returns>
-        [Read("file/{fileId}", DisableFormat = true)]
-        public FileWrapper<string> GetFileInfo(string fileId, int version = -1)
-        {
-            return FilesControllerHelperString.GetFileInfo(fileId, version);
-        }
-
-        [Read("file/{fileId:int}", DisableFormat = true)]
-        public FileWrapper<int> GetFileInfo(int fileId, int version = -1)
-        {
-            return FilesControllerHelperInt.GetFileInfo(fileId, version);
-        }
-
-        /// <summary>
-        ///     Updates the information of the selected file with the parameters specified in the request
-        /// </summary>
-        /// <short>Update file info</short>
-        /// <category>Files</category>
-        /// <param name="fileId">File ID</param>
-        /// <param name="title">New title</param>
-        /// <param name="lastVersion">File last version number</param>
-        /// <returns>File info</returns>
-        [Update("file/{fileId}", DisableFormat = true)]
-        public FileWrapper<string> UpdateFile(string fileId, UpdateFileModel model)
-        {
-            return FilesControllerHelperString.UpdateFile(fileId, model.Title, model.LastVersion);
-        }
-
-        [Update("file/{fileId:int}")]
-        public FileWrapper<int> UpdateFile(int fileId, UpdateFileModel model)
-        {
-            return FilesControllerHelperInt.UpdateFile(fileId, model.Title, model.LastVersion);
-        }
-
-        /// <summary>
-        /// Deletes the file with the ID specified in the request
-        /// </summary>
-        /// <short>Delete file</short>
-        /// <category>Files</category>
-        /// <param name="fileId">File ID</param>
-        /// <param name="deleteAfter">Delete after finished</param>
-        /// <param name="immediately">Don't move to the Recycle Bin</param>
-        /// <returns>Operation result</returns>
-        [Delete("file/{fileId}", DisableFormat = true)]
-        public IEnumerable<FileOperationWraper> DeleteFile(string fileId, bool deleteAfter, bool immediately)
-        {
-            return FilesControllerHelperString.DeleteFile(fileId, deleteAfter, immediately);
-        }
-
-        [Delete("file/{fileId:int}")]
-        public IEnumerable<FileOperationWraper> DeleteFile(int fileId, bool deleteAfter, bool immediately)
-        {
-            return FilesControllerHelperInt.DeleteFile(fileId, deleteAfter, immediately);
-        }
-
-        /// <summary>
-        ///  Start conversion
-        /// </summary>
-        /// <short>Convert</short>
-        /// <category>File operations</category>
-        /// <param name="fileId"></param>
-        /// <returns>Operation result</returns>
-        [Update("file/{fileId}/checkconversion", DisableFormat = true)]
-        public IEnumerable<ConversationResult<string>> StartConversion(string fileId)
-        {
-            return FilesControllerHelperString.StartConversion(fileId);
-        }
-
-        [Update("file/{fileId:int}/checkconversion")]
-        public IEnumerable<ConversationResult<int>> StartConversion(int fileId)
-        {
-            return FilesControllerHelperInt.StartConversion(fileId);
-        }
-
-        /// <summary>
-        ///  Check conversion status
-        /// </summary>
-        /// <short>Convert</short>
-        /// <category>File operations</category>
-        /// <param name="fileId"></param>
-        /// <param name="start"></param>
-        /// <returns>Operation result</returns>
-        [Read("file/{fileId}/checkconversion", DisableFormat = true)]
-        public IEnumerable<ConversationResult<string>> CheckConversion(string fileId, bool start)
-        {
-            return FilesControllerHelperString.CheckConversion(fileId, start);
-        }
-
-        [Read("file/{fileId:int}/checkconversion")]
-        public IEnumerable<ConversationResult<int>> CheckConversion(int fileId, bool start)
-        {
-            return FilesControllerHelperInt.CheckConversion(fileId, start);
-        }
-
-        /// <summary>
-        /// Deletes the folder with the ID specified in the request
-        /// </summary>
-        /// <short>Delete folder</short>
-        /// <category>Folders</category>
-        /// <param name="folderId">Folder ID</param>
-        /// <param name="deleteAfter">Delete after finished</param>
-        /// <param name="immediately">Don't move to the Recycle Bin</param>
-        /// <returns>Operation result</returns>
-        [Delete("folder/{folderId}", DisableFormat = true)]
-        public IEnumerable<FileOperationWraper> DeleteFolder(string folderId, bool deleteAfter, bool immediately)
-        {
-            return FilesControllerHelperString.DeleteFolder(folderId, deleteAfter, immediately);
-        }
-
-        [Delete("folder/{folderId:int}")]
-        public IEnumerable<FileOperationWraper> DeleteFolder(int folderId, bool deleteAfter, bool immediately)
-        {
-            return FilesControllerHelperInt.DeleteFolder(folderId, deleteAfter, immediately);
-        }
-
-        /// <summary>
-        /// Checking for conflicts
-        /// </summary>
-        /// <category>File operations</category>
-        /// <param name="destFolderId">Destination folder ID</param>
-        /// <param name="folderIds">Folder ID list</param>
-        /// <param name="fileIds">File ID list</param>
-        /// <returns>Conflicts file ids</returns>
-        [Read("fileops/move")]
-        public IEnumerable<FileEntryWrapper> MoveOrCopyBatchCheck(BatchModel batchModel)
-        {
-            return FilesControllerHelperString.MoveOrCopyBatchCheck(batchModel);
-        }
-
-        /// <summary>
-        ///   Moves all the selected files and folders to the folder with the ID specified in the request
-        /// </summary>
-        /// <short>Move to folder</short>
-        /// <category>File operations</category>
-        /// <param name="destFolderId">Destination folder ID</param>
-        /// <param name="folderIds">Folder ID list</param>
-        /// <param name="fileIds">File ID list</param>
-        /// <param name="conflictResolveType">Overwriting behavior: skip(0), overwrite(1) or duplicate(2)</param>
-        /// <param name="deleteAfter">Delete after finished</param>
-        /// <returns>Operation result</returns>
-        [Update("fileops/move")]
-        public IEnumerable<FileOperationWraper> MoveBatchItems(BatchModel batchModel)
-        {
-            return FilesControllerHelperString.MoveBatchItems(batchModel);
-        }
-
-        /// <summary>
-        ///   Copies all the selected files and folders to the folder with the ID specified in the request
-        /// </summary>
-        /// <short>Copy to folder</short>
-        /// <category>File operations</category>
-        /// <param name="destFolderId">Destination folder ID</param>
-        /// <param name="folderIds">Folder ID list</param>
-        /// <param name="fileIds">File ID list</param>
-        /// <param name="conflictResolveType">Overwriting behavior: skip(0), overwrite(1) or duplicate(2)</param>
-        /// <param name="deleteAfter">Delete after finished</param>
-        /// <returns>Operation result</returns>
-        [Update("fileops/copy")]
-        public IEnumerable<FileOperationWraper> CopyBatchItems(BatchModel batchModel)
-        {
-            return FilesControllerHelperString.CopyBatchItems(batchModel);
-        }
-
-        /// <summary>
-        ///   Marks all files and folders as read
-        /// </summary>
-        /// <short>Mark as read</short>
-        /// <category>File operations</category>
-        /// <returns>Operation result</returns>
-        [Update("fileops/markasread")]
-        public IEnumerable<FileOperationWraper> MarkAsRead(BaseBatchModel<JsonElement> model)
-        {
-            return FilesControllerHelperString.MarkAsRead(model);
-        }
-
-        /// <summary>
-        ///  Finishes all the active file operations
-        /// </summary>
-        /// <short>Finish all</short>
-        /// <category>File operations</category>
-        /// <returns>Operation result</returns>
-        [Update("fileops/terminate")]
-        public IEnumerable<FileOperationWraper> TerminateTasks()
-        {
-            return FileStorageService.TerminateTasks().Select(FileOperationWraperHelper.Get);
-        }
-
-
-        /// <summary>
-        ///  Returns the list of all active file operations
-        /// </summary>
-        /// <short>Get file operations list</short>
-        /// <category>File operations</category>
-        /// <returns>Operation result</returns>
-        [Read("fileops")]
-        public IEnumerable<FileOperationWraper> GetOperationStatuses()
-        {
-            return FileStorageService.GetTasksStatuses().Select(FileOperationWraperHelper.Get);
-        }
-
-        /// <summary>
-        /// Start downlaod process of files and folders with ID
-        /// </summary>
-        /// <short>Finish file operations</short>
-        /// <param name="fileConvertIds" visible="false">File ID list for download with convert to format</param>
-        /// <param name="fileIds">File ID list</param>
-        /// <param name="folderIds">Folder ID list</param>
-        /// <category>File operations</category>
-        /// <returns>Operation result</returns>
-        [Update("fileops/bulkdownload")]
-        public IEnumerable<FileOperationWraper> BulkDownload(DownloadModel model)
-        {
-            return FilesControllerHelperString.BulkDownload(model);
-        }
-
-        /// <summary>
-        ///   Deletes the files and folders with the IDs specified in the request
-        /// </summary>
-        /// <param name="folderIds">Folder ID list</param>
-        /// <param name="fileIds">File ID list</param>
-        /// <param name="deleteAfter">Delete after finished</param>
-        /// <param name="immediately">Don't move to the Recycle Bin</param>
-        /// <short>Delete files and folders</short>
-        /// <category>File operations</category>
-        /// <returns>Operation result</returns>
-        [Update("fileops/delete")]
-        public IEnumerable<FileOperationWraper> DeleteBatchItems(DeleteBatchModel batch)
-        {
-            return FileStorageService.DeleteItems("delete", batch.FileIds.ToList(), batch.FolderIds.ToList(), false, batch.DeleteAfter, batch.Immediately)
-                .Select(FileOperationWraperHelper.Get);
-        }
-
-        /// <summary>
-        ///   Deletes all files and folders from the recycle bin
-        /// </summary>
-        /// <short>Clear recycle bin</short>
-        /// <category>File operations</category>
-        /// <returns>Operation result</returns>
-        [Update("fileops/emptytrash")]
-        public IEnumerable<FileOperationWraper> EmptyTrash()
-        {
-            return FilesControllerHelperInt.EmptyTrash();
-        }
-
-        /// <summary>
-        /// Returns the detailed information about all the available file versions with the ID specified in the request
-        /// </summary>
-        /// <short>File versions</short>
-        /// <category>Files</category>
-        /// <param name="fileId">File ID</param>
-        /// <returns>File information</returns>
-        [Read("file/{fileId}/history", DisableFormat = true)]
-        public IEnumerable<FileWrapper<string>> GetFileVersionInfo(string fileId)
-        {
-            return FilesControllerHelperString.GetFileVersionInfo(fileId);
-        }
-
-        [Read("file/{fileId:int}/history")]
-        public IEnumerable<FileWrapper<int>> GetFileVersionInfo(int fileId)
-        {
-            return FilesControllerHelperInt.GetFileVersionInfo(fileId);
-        }
-
-        /// <summary>
-        /// Change version history
-        /// </summary>
-        /// <param name="fileId">File ID</param>
-        /// <param name="version">Version of history</param>
-        /// <param name="continueVersion">Mark as version or revision</param>
-        /// <category>Files</category>
-        /// <returns></returns>
-        [Update("file/{fileId}/history", DisableFormat = true)]
-        public IEnumerable<FileWrapper<string>> ChangeHistory(string fileId, ChangeHistoryModel model)
-        {
-            return FilesControllerHelperString.ChangeHistory(fileId, model.Version, model.ContinueVersion);
-        }
-
-        [Update("file/{fileId:int}/history")]
-        public IEnumerable<FileWrapper<int>> ChangeHistory(int fileId, ChangeHistoryModel model)
-        {
-            return FilesControllerHelperInt.ChangeHistory(fileId, model.Version, model.ContinueVersion);
-        }
-
-        [Update("file/{fileId}/lock", DisableFormat = true)]
-        public FileWrapper<string> LockFile(string fileId, LockFileModel model)
-        {
-            return FilesControllerHelperString.LockFile(fileId, model.LockFile);
-        }
-
-        [Update("file/{fileId:int}/lock")]
-        public FileWrapper<int> LockFile(int fileId, LockFileModel model)
-        {
-            return FilesControllerHelperInt.LockFile(fileId, model.LockFile);
-        }
-
-        [Update("file/{fileId}/comment", DisableFormat = true)]
-        public object UpdateComment(string fileId, UpdateCommentModel model)
-        {
-            return FilesControllerHelperString.UpdateComment(fileId, model.Version, model.Comment);
-        }
-
-        [Update("file/{fileId:int}/comment")]
-        public object UpdateComment(int fileId, UpdateCommentModel model)
-        {
-            return FilesControllerHelperInt.UpdateComment(fileId, model.Version, model.Comment);
-        }
-
-        /// <summary>
-        /// Returns the detailed information about shared file with the ID specified in the request
-        /// </summary>
-        /// <short>File sharing</short>
-        /// <category>Sharing</category>
-        /// <param name="fileId">File ID</param>
-        /// <returns>Shared file information</returns>
-        [Read("file/{fileId}/share", DisableFormat = true)]
-        public IEnumerable<FileShareWrapper> GetFileSecurityInfo(string fileId)
-        {
-            return FilesControllerHelperString.GetFileSecurityInfo(fileId);
-        }
-
-        [Read("file/{fileId:int}/share")]
-        public IEnumerable<FileShareWrapper> GetFileSecurityInfo(int fileId)
-        {
-            return FilesControllerHelperInt.GetFileSecurityInfo(fileId);
-        }
-
-        /// <summary>
-        /// Returns the detailed information about shared folder with the ID specified in the request
-        /// </summary>
-        /// <short>Folder sharing</short>
-        /// <param name="folderId">Folder ID</param>
-        /// <category>Sharing</category>
-        /// <returns>Shared folder information</returns>
-        [Read("folder/{folderId}/share", DisableFormat = true)]
-        public IEnumerable<FileShareWrapper> GetFolderSecurityInfo(string folderId)
-        {
-            return FilesControllerHelperString.GetFolderSecurityInfo(folderId);
-        }
-
-        [Read("folder/{folderId:int}/share")]
-        public IEnumerable<FileShareWrapper> GetFolderSecurityInfo(int folderId)
-        {
-            return FilesControllerHelperInt.GetFolderSecurityInfo(folderId);
-        }
-
-        /// <summary>
-        /// Sets sharing settings for the file with the ID specified in the request
-        /// </summary>
-        /// <param name="fileId">File ID</param>
-        /// <param name="share">Collection of sharing rights</param>
-        /// <param name="notify">Should notify people</param>
-        /// <param name="sharingMessage">Sharing message to send when notifying</param>
-        /// <short>Share file</short>
-        /// <category>Sharing</category>
-        /// <remarks>
-        /// Each of the FileShareParams must contain two parameters: 'ShareTo' - ID of the user with whom we want to share and 'Access' - access type which we want to grant to the user (Read, ReadWrite, etc) 
-        /// </remarks>
-        /// <returns>Shared file information</returns>
-        [Update("file/{fileId}/share", DisableFormat = true)]
-        public IEnumerable<FileShareWrapper> SetFileSecurityInfo(string fileId, SecurityInfoModel model)
-        {
-            return FilesControllerHelperString.SetFileSecurityInfo(fileId, model.Share, model.Notify, model.SharingMessage);
-        }
-
-        [Update("file/{fileId:int}/share")]
-        public IEnumerable<FileShareWrapper> SetFileSecurityInfo(int fileId, SecurityInfoModel model)
-        {
-            return FilesControllerHelperInt.SetFileSecurityInfo(fileId, model.Share, model.Notify, model.SharingMessage);
-        }
-
-        /// <summary>
-        /// Sets sharing settings for the folder with the ID specified in the request
-        /// </summary>
-        /// <short>Share folder</short>
-        /// <param name="folderId">Folder ID</param>
-        /// <param name="share">Collection of sharing rights</param>
-        /// <param name="notify">Should notify people</param>
-        /// <param name="sharingMessage">Sharing message to send when notifying</param>
-        /// <remarks>
-        /// Each of the FileShareParams must contain two parameters: 'ShareTo' - ID of the user with whom we want to share and 'Access' - access type which we want to grant to the user (Read, ReadWrite, etc) 
-        /// </remarks>
-        /// <category>Sharing</category>
-        /// <returns>Shared folder information</returns>
-        [Update("folder/{folderId}/share", DisableFormat = true)]
-        public IEnumerable<FileShareWrapper> SetFolderSecurityInfo(string folderId, SecurityInfoModel model)
-        {
-            return FilesControllerHelperString.SetFolderSecurityInfo(folderId, model.Share, model.Notify, model.SharingMessage);
-        }
-        [Update("folder/{folderId:int}/share")]
-        public IEnumerable<FileShareWrapper> SetFolderSecurityInfo(int folderId, SecurityInfoModel model)
-        {
-            return FilesControllerHelperInt.SetFolderSecurityInfo(folderId, model.Share, model.Notify, model.SharingMessage);
-        }
-
-        /// <summary>
-        ///   Removes sharing rights for the group with the ID specified in the request
-        /// </summary>
-        /// <param name="folderIds">Folders ID</param>
-        /// <param name="fileIds">Files ID</param>
-        /// <short>Remove group sharing rights</short>
-        /// <category>Sharing</category>
-        /// <returns>Shared file information</returns>
-        [Delete("share")]
-        public bool RemoveSecurityInfo(BaseBatchModel<object> model)
-        {
-            FileStorageService.RemoveAce(model.FileIds.OfType<string>().ToList(), model.FolderIds.OfType<string>().ToList());
-            FileStorageServiceInt.RemoveAce(model.FileIds.OfType<long>().Select(r => Convert.ToInt32(r)).ToList(), model.FolderIds.OfType<long>().Select(r => Convert.ToInt32(r)).ToList());
-            return true;
-        }
-
-        /// <summary>
-        ///   Returns the external link to the shared file with the ID specified in the request
-        /// </summary>
-        /// <summary>
-        ///   File external link
-        /// </summary>
-        /// <param name="fileId">File ID</param>
-        /// <param name="share">Access right</param>
-        /// <category>Files</category>
-        /// <returns>Shared file link</returns>
-        [Update("{fileId}/sharedlink", DisableFormat = true)]
-        public string GenerateSharedLink(string fileId, FileShare share)
-        {
-            return FilesControllerHelperString.GenerateSharedLink(fileId, share);
-        }
-
-        [Update("{fileId:int}/sharedlink")]
-        public string GenerateSharedLink(int fileId, FileShare share)
-        {
-            return FilesControllerHelperInt.GenerateSharedLink(fileId, share);
-        }
-
-        /// <summary>
-        ///   Get a list of available providers
-        /// </summary>
-        /// <category>Third-Party Integration</category>
-        /// <returns>List of provider key</returns>
-        /// <remarks>List of provider key: DropboxV2, Box, WebDav, Yandex, OneDrive, SharePoint, GoogleDrive</remarks>
-        /// <returns></returns>
-        [Read("thirdparty/capabilities")]
-        public List<List<string>> Capabilities()
-        {
-            var result = new List<List<string>>();
-
-            if (UserManager.GetUsers(SecurityContext.CurrentAccount.ID).IsVisitor(UserManager)
-                    || (!FilesSettingsHelper.EnableThirdParty
-                    && !CoreBaseSettings.Personal))
-            {
-                return result;
-            }
-
-            if (ThirdpartyConfiguration.SupportBoxInclusion)
-            {
-                result.Add(new List<string> { "Box", BoxLoginProvider.ClientID, BoxLoginProvider.RedirectUri });
-            }
-            if (ThirdpartyConfiguration.SupportDropboxInclusion)
-            {
-                result.Add(new List<string> { "DropboxV2", DropboxLoginProvider.ClientID, DropboxLoginProvider.RedirectUri });
-            }
-            if (ThirdpartyConfiguration.SupportGoogleDriveInclusion)
-            {
-                result.Add(new List<string> { "GoogleDrive", GoogleLoginProvider.ClientID, GoogleLoginProvider.RedirectUri });
-            }
-            if (ThirdpartyConfiguration.SupportOneDriveInclusion)
-            {
-                result.Add(new List<string> { "OneDrive", OneDriveLoginProvider.ClientID, OneDriveLoginProvider.RedirectUri });
-            }
-            if (ThirdpartyConfiguration.SupportSharePointInclusion)
-            {
-                result.Add(new List<string> { "SharePoint" });
-            }
-            if (ThirdpartyConfiguration.SupportkDriveInclusion)
-            {
-                result.Add(new List<string> { "kDrive" });
-            }
-            if (ThirdpartyConfiguration.SupportYandexInclusion)
-            {
-                result.Add(new List<string> { "Yandex" });
-            }
-            if (ThirdpartyConfiguration.SupportWebDavInclusion)
-            {
-                result.Add(new List<string> { "WebDav" });
-            }
-
-            //Obsolete BoxNet, DropBox, Google, SkyDrive,
-
-            return result;
-        }
-
-        /// <summary>
-        ///   Saves the third party file storage service account
-        /// </summary>
-        /// <short>Save third party account</short>
-        /// <param name="url">Connection url for SharePoint</param>
-        /// <param name="login">Login</param>
-        /// <param name="password">Password</param>
-        /// <param name="token">Authentication token</param>
-        /// <param name="isCorporate"></param>
-        /// <param name="customerTitle">Title</param>
-        /// <param name="providerKey">Provider Key</param>
-        /// <param name="providerId">Provider ID</param>
-        /// <category>Third-Party Integration</category>
-        /// <returns>Folder contents</returns>
-        /// <remarks>List of provider key: DropboxV2, Box, WebDav, Yandex, OneDrive, SharePoint, GoogleDrive</remarks>
-        /// <exception cref="ArgumentException"></exception>
-        [Create("thirdparty")]
-        public FolderWrapper<string> SaveThirdParty(
-            string url,
-            string login,
-            string password,
-            string token,
-            bool isCorporate,
-            string customerTitle,
-            string providerKey,
-            string providerId)
-        {
-            var thirdPartyParams = new ThirdPartyParams
-            {
-                AuthData = new AuthData(url, login, password, token),
-                Corporate = isCorporate,
-                CustomerTitle = customerTitle,
-                ProviderId = providerId,
-                ProviderKey = providerKey,
-            };
-
-            var folder = FileStorageService.SaveThirdParty(thirdPartyParams);
-
-            return FolderWrapperHelper.Get(folder);
-        }
-
-        /// <summary>
-        ///    Returns the list of all connected third party services
-        /// </summary>
-        /// <category>Third-Party Integration</category>
-        /// <short>Get third party list</short>
-        /// <returns>Connected providers</returns>
-        [Read("thirdparty")]
-        public IEnumerable<ThirdPartyParams> GetThirdPartyAccounts()
-        {
-            return FileStorageService.GetThirdParty();
-        }
-
-        /// <summary>
-        ///    Returns the list of third party services connected in the 'Common Documents' section
-        /// </summary>
-        /// <category>Third-Party Integration</category>
-        /// <short>Get third party folder</short>
-        /// <returns>Connected providers folder</returns>
-        [Read("thirdparty/common")]
-        public IEnumerable<FolderWrapper<string>> GetCommonThirdPartyFolders()
-        {
-            var parent = FileStorageServiceInt.GetFolder(GlobalFolderHelper.FolderCommon);
-            return EntryManager.GetThirpartyFolders(parent).Select(FolderWrapperHelper.Get).ToList();
-        }
-
-        /// <summary>
-        ///   Removes the third party file storage service account with the ID specified in the request
-        /// </summary>
-        /// <param name="providerId">Provider ID. Provider id is part of folder id.
-        /// Example, folder id is "sbox-123", then provider id is "123"
-        /// </param>
-        /// <short>Remove third party account</short>
-        /// <category>Third-Party Integration</category>
-        /// <returns>Folder id</returns>
-        ///<exception cref="ArgumentException"></exception>
-        [Delete("thirdparty/{providerId:int}")]
-        public object DeleteThirdParty(int providerId)
-        {
-            return FileStorageService.DeleteThirdParty(providerId.ToString(CultureInfo.InvariantCulture));
-
-        }
-
-        ///// <summary>
-        ///// 
-        ///// </summary>
-        ///// <param name="query"></param>
-        ///// <returns></returns>
-        //[Read(@"@search/{query}")]
-        //public IEnumerable<FileEntryWrapper> Search(string query)
-        //{
-        //    var searcher = new SearchHandler();
-        //    var files = searcher.SearchFiles(query).Select(r => (FileEntryWrapper)FileWrapperHelper.Get(r));
-        //    var folders = searcher.SearchFolders(query).Select(f => (FileEntryWrapper)FolderWrapperHelper.Get(f));
-
-        //    return files.Concat(folders);
-        //}
-
-        /// <summary>
-        /// Adding files to favorite list
-        /// </summary>
-        /// <short>Favorite add</short>
-        /// <category>Files</category>
-        /// <param name="folderIds" visible="false"></param>
-        /// <param name="fileIds">File IDs</param>
-        /// <returns></returns>
-        [Create("favorites")]
-        public bool AddFavorites(BaseBatchModel<JsonElement> model)
-        {
-            FileStorageServiceInt.AddToFavorites(model.FolderIds.Where(r => r.ValueKind == JsonValueKind.Number).Select(r => r.GetInt32()), model.FileIds.Where(r => r.ValueKind == JsonValueKind.Number).Select(r => r.GetInt32()));
-            FileStorageService.AddToFavorites(model.FolderIds.Where(r => r.ValueKind == JsonValueKind.String).Select(r => r.GetString()), model.FileIds.Where(r => r.ValueKind == JsonValueKind.String).Select(r => r.GetString()));
-            return true;
-        }
-
-        /// <summary>
-        /// Removing files from favorite list
-        /// </summary>
-        /// <short>Favorite delete</short>
-        /// <category>Files</category>
-        /// <param name="folderIds" visible="false"></param>
-        /// <param name="fileIds">File IDs</param>
-        /// <returns></returns>
-        [Delete("favorites")]
-        public bool DeleteFavorites(BaseBatchModel<JsonElement> model)
-        {
-            FileStorageServiceInt.DeleteFavorites(model.FolderIds.Where(r => r.ValueKind == JsonValueKind.Number).Select(r => r.GetInt32()), model.FileIds.Where(r => r.ValueKind == JsonValueKind.Number).Select(r => r.GetInt32()));
-            FileStorageService.DeleteFavorites(model.FolderIds.Where(r => r.ValueKind == JsonValueKind.String).Select(r => r.GetString()), model.FileIds.Where(r => r.ValueKind == JsonValueKind.String).Select(r => r.GetString()));
-            return true;
-        }
-
-        /// <summary>
-        /// Adding files to template list
-        /// </summary>
-        /// <short>Template add</short>
-        /// <category>Files</category>
-        /// <param name="fileIds">File IDs</param>
-        /// <returns></returns>
-        [Create("templates")]
-        public bool AddTemplates(IEnumerable<int> fileIds)
-        {
-            FileStorageServiceInt.AddToTemplates(fileIds);
-            return true;
-        }
-
-        /// <summary>
-        /// Removing files from template list
-        /// </summary>
-        /// <short>Template delete</short>
-        /// <category>Files</category>
-        /// <param name="fileIds">File IDs</param>
-        /// <returns></returns>
-        [Delete("templates")]
-        public bool DeleteTemplates(IEnumerable<int> fileIds)
-        {
-            FileStorageServiceInt.DeleteTemplates(fileIds);
-            return true;
-        }
-
-        /// <summary>
-        /// 
-        /// </summary>
-        /// <param name="set"></param>
-        /// <returns></returns>
-        [Update(@"storeoriginal")]
-        public bool StoreOriginal(SettingsModel model)
-        {
-            return FileStorageService.StoreOriginal(model.Set);
-        }
-
-        /// <summary>
-        /// 
-        /// </summary>
-        /// <returns></returns>
-        [Read(@"settings")]
-        public object GetFilesSettings()
-        {
-            return new
-            {
-                FilesSettingsHelper.StoreOriginalFiles,
-                FilesSettingsHelper.ConfirmDelete,
-                FilesSettingsHelper.UpdateIfExist,
-                FilesSettingsHelper.Forcesave,
-                FilesSettingsHelper.StoreForcesave,
-                FilesSettingsHelper.EnableThirdParty
-            };
-        }
-
-        /// <summary>
-        /// 
-        /// </summary>
-        /// <param name="save"></param>
-        /// <visible>false</visible>
-        /// <returns></returns>
-        [Update(@"hideconfirmconvert")]
-        public bool HideConfirmConvert(bool save)
-        {
-            return FileStorageService.HideConfirmConvert(save);
-        }
-
-
-        /// <summary>
-        /// 
-        /// </summary>
-        /// <param name="set"></param>
-        /// <returns></returns>
-        [Update(@"updateifexist")]
-        public bool UpdateIfExist(SettingsModel model)
-        {
-            return FileStorageService.UpdateIfExist(model.Set);
-        }
-
-        /// <summary>
-        /// 
-        /// </summary>
-        /// <param name="set"></param>
-        /// <returns></returns>
-        [Update(@"changedeleteconfrim")]
-        public bool ChangeDeleteConfrim(SettingsModel model)
-        {
-            return FileStorageService.ChangeDeleteConfrim(model.Set);
-        }
-
-        /// <summary>
-        /// 
-        /// </summary>
-        /// <param name="set"></param>
-        /// <returns></returns>
-        [Update(@"storeforcesave")]
-        public bool StoreForcesave(SettingsModel model)
-        {
-            return FileStorageService.StoreForcesave(model.Set);
-        }
-
-        /// <summary>
-        /// 
-        /// </summary>
-        /// <param name="set"></param>
-        /// <returns></returns>
-        [Update(@"forcesave")]
-        public bool Forcesave(SettingsModel model)
-        {
-            return FileStorageService.Forcesave(model.Set);
-        }
-
-        /// <summary>
-        /// 
-        /// </summary>
-        /// <param name="set"></param>
-        /// <returns></returns>
-        [Update(@"thirdparty")]
-        public bool ChangeAccessToThirdparty(SettingsModel model)
-        {
-            return FileStorageService.ChangeAccessToThirdparty(model.Set);
-        }
-
-        /// <summary>
-        /// Display recent folder
-        /// </summary>
-        /// <param name="set"></param>
-        /// <category>Settings</category>
-        /// <returns></returns>
-        [Update(@"displayRecent")]
-        public bool DisplayRecent(bool set)
-        {
-            return FileStorageService.DisplayRecent(set);
-        }
-
-        /// <summary>
-        /// Display favorite folder
-        /// </summary>
-        /// <param name="set"></param>
-        /// <category>Settings</category>
-        /// <returns></returns>
-        [Update(@"settings/favorites")]
-        public bool DisplayFavorite(bool set)
-        {
-            return FileStorageService.DisplayFavorite(set);
-        }
-
-        /// <summary>
-        /// Display template folder
-        /// </summary>
-        /// <param name="set"></param>
-        /// <category>Settings</category>
-        /// <returns></returns>
-        [Update(@"settings/templates")]
-        public bool DisplayTemplates(bool set)
-        {
-            return FileStorageService.DisplayTemplates(set);
-        }
-
-        /// <summary>
-        ///  Checking document service location
-        /// </summary>
-        /// <param name="docServiceUrl">Document editing service Domain</param>
-        /// <param name="docServiceUrlInternal">Document command service Domain</param>
-        /// <param name="docServiceUrlPortal">Community Server Address</param>
-        /// <returns></returns>
-        [Update("docservice")]
-        public IEnumerable<string> CheckDocServiceUrl(string docServiceUrl, string docServiceUrlInternal, string docServiceUrlPortal)
-        {
-            FilesLinkUtility.DocServiceUrl = docServiceUrl;
-            FilesLinkUtility.DocServiceUrlInternal = docServiceUrlInternal;
-            FilesLinkUtility.DocServicePortalUrl = docServiceUrlPortal;
-
-            MessageService.Send(MessageAction.DocumentServiceLocationSetting);
-
-            var https = new Regex(@"^https://", RegexOptions.IgnoreCase);
-            var http = new Regex(@"^http://", RegexOptions.IgnoreCase);
-            if (https.IsMatch(CommonLinkUtility.GetFullAbsolutePath("")) && http.IsMatch(FilesLinkUtility.DocServiceUrl))
-            {
-                throw new Exception("Mixed Active Content is not allowed. HTTPS address for Document Server is required.");
-            }
-
-            DocumentServiceConnector.CheckDocServiceUrl();
-
-            return new[]
-                {
-                    FilesLinkUtility.DocServiceUrl,
-                    FilesLinkUtility.DocServiceUrlInternal,
-                    FilesLinkUtility.DocServicePortalUrl
-                };
-        }
-
-        /// <visible>false</visible>
-        [Read("docservice")]
-        public object GetDocServiceUrl(bool version)
-        {
-            var url = CommonLinkUtility.GetFullAbsolutePath(FilesLinkUtility.DocServiceApiUrl);
-            if (!version)
-            {
-                return url;
-            }
-
-            var dsVersion = DocumentServiceConnector.GetVersion();
-
-            return new
-            {
-                version = dsVersion,
-                docServiceUrlApi = url,
-            };
-        }
-
-        #region wordpress
-
-        /// <visible>false</visible>
-        [Read("wordpress-info")]
-        public object GetWordpressInfo()
-        {
-            var token = WordpressToken.GetToken();
-            if (token != null)
-            {
-                var meInfo = WordpressHelper.GetWordpressMeInfo(token.AccessToken);
-                var blogId = JObject.Parse(meInfo).Value<string>("token_site_id");
-                var wordpressUserName = JObject.Parse(meInfo).Value<string>("username");
-
-                var blogInfo = RequestHelper.PerformRequest(WordpressLoginProvider.WordpressSites + blogId, "", "GET", "");
-                var jsonBlogInfo = JObject.Parse(blogInfo);
-                jsonBlogInfo.Add("username", wordpressUserName);
-
-                blogInfo = jsonBlogInfo.ToString();
-                return new
-                {
-                    success = true,
-                    data = blogInfo
-                };
-            }
-            return new
-            {
-                success = false
-            };
-        }
-
-        /// <visible>false</visible>
-        [Read("wordpress-delete")]
-        public object DeleteWordpressInfo()
-        {
-            var token = WordpressToken.GetToken();
-            if (token != null)
-            {
-                WordpressToken.DeleteToken(token);
-                return new
-                {
-                    success = true
-                };
-            }
-            return new
-            {
-                success = false
-            };
-        }
-
-        /// <visible>false</visible>
-        [Create("wordpress-save")]
-        public object WordpressSave(string code)
-        {
-            if (code == "")
-            {
-                return new
-                {
-                    success = false
-                };
-            }
-            try
-            {
-                var token = OAuth20TokenHelper.GetAccessToken<WordpressLoginProvider>(ConsumerFactory, code);
-                WordpressToken.SaveToken(token);
-                var meInfo = WordpressHelper.GetWordpressMeInfo(token.AccessToken);
-                var blogId = JObject.Parse(meInfo).Value<string>("token_site_id");
-
-                var wordpressUserName = JObject.Parse(meInfo).Value<string>("username");
-
-                var blogInfo = RequestHelper.PerformRequest(WordpressLoginProvider.WordpressSites + blogId, "", "GET", "");
-                var jsonBlogInfo = JObject.Parse(blogInfo);
-                jsonBlogInfo.Add("username", wordpressUserName);
-
-                blogInfo = jsonBlogInfo.ToString();
-                return new
-                {
-                    success = true,
-                    data = blogInfo
-                };
-            }
-            catch (Exception)
-            {
-                return new
-                {
-                    success = false
-                };
-            }
-        }
-
-        /// <visible>false</visible>
-        [Create("wordpress")]
-        public bool CreateWordpressPost(string code, string title, string content, int status)
-        {
-            try
-            {
-                var token = WordpressToken.GetToken();
-                var meInfo = WordpressHelper.GetWordpressMeInfo(token.AccessToken);
-                var parser = JObject.Parse(meInfo);
-                if (parser == null) return false;
-                var blogId = parser.Value<string>("token_site_id");
-
-                if (blogId != null)
-                {
-                    var createPost = WordpressHelper.CreateWordpressPost(title, content, status, blogId, token);
-                    return createPost;
-                }
-                return false;
-            }
-            catch (Exception)
-            {
-                return false;
-            }
-        }
-
-        #endregion
-
-        #region easybib
-
-        /// <visible>false</visible>
-        [Read("easybib-citation-list")]
-        public object GetEasybibCitationList(int source, string data)
-        {
-            try
-            {
-                var citationList = EasyBibHelper.GetEasyBibCitationsList(source, data);
-                return new
-                {
-                    success = true,
-                    citations = citationList
-                };
-            }
-            catch (Exception)
-            {
-                return new
-                {
-                    success = false
-                };
-            }
-
-        }
-
-        /// <visible>false</visible>
-        [Read("easybib-styles")]
-        public object GetEasybibStyles()
-        {
-            try
-            {
-                var data = EasyBibHelper.GetEasyBibStyles();
-                return new
-                {
-                    success = true,
-                    styles = data
-                };
-            }
-            catch (Exception)
-            {
-                return new
-                {
-                    success = false
-                };
-            }
-        }
-
-        /// <visible>false</visible>
-        [Create("easybib-citation")]
-        public object EasyBibCitationBook(string citationData)
-        {
-            try
-            {
-                var citat = EasyBibHelper.GetEasyBibCitation(citationData);
-                if (citat != null)
-                {
-                    return new
-                    {
-                        success = true,
-                        citation = citat
-                    };
-                }
-                else
-                {
-                    return new
-                    {
-                        success = false
-                    };
-                }
-
-            }
-            catch (Exception)
-            {
-                return new
-                {
-                    success = false
-                };
-            }
-        }
-
-        #endregion
-
-        /// <summary>
-        /// Result of file conversation operation.
-        /// </summary>
-        public class ConversationResult<T>
-        {
-            /// <summary>
-            /// Operation Id.
-            /// </summary>
-            public string Id { get; set; }
-
-            /// <summary>
-            /// Operation type.
-            /// </summary>
-            [JsonPropertyName("Operation")]
-            public FileOperationType OperationType { get; set; }
-
-            /// <summary>
-            /// Operation progress.
-            /// </summary>
-            public int Progress { get; set; }
-
-            /// <summary>
-            /// Source files for operation.
-            /// </summary>
-            public string Source { get; set; }
-
-            /// <summary>
-            /// Result file of operation.
-            /// </summary>
-            [JsonPropertyName("result")]
-            public FileWrapper<T> File { get; set; }
-
-            /// <summary>
-            /// Error during conversation.
-            /// </summary>
-            public string Error { get; set; }
-
-            /// <summary>
-            /// Is operation processed.
-            /// </summary>
-            public string Processed { get; set; }
-        }
-    }
-
-    public static class DocumentsControllerExtention
-    {
-        public static DIHelper AddDocumentsControllerService(this DIHelper services)
-        {
-            return services.AddFilesControllerHelperService();
-        }
-    }
-
-    public class BodySpecificAttribute : Attribute, IActionConstraint
-    {
-        public BodySpecificAttribute()
-        {
-        }
-
-        public int Order
-        {
-            get
-            {
-                return 0;
-            }
-        }
-
-        public bool Accept(ActionConstraintContext context)
-        {
-            var options = new JsonSerializerOptions
-            {
-                AllowTrailingCommas = true,
-                PropertyNameCaseInsensitive = true
-            };
-
-            try
-            {
-                context.RouteContext.HttpContext.Request.EnableBuffering();
-                _ = JsonSerializer.DeserializeAsync<BaseBatchModel<int>>(context.RouteContext.HttpContext.Request.Body, options).Result;
-                return true;
-            }
-            catch
-            {
-                return false;
-            }
-            finally
-            {
-                context.RouteContext.HttpContext.Request.Body.Seek(0, SeekOrigin.Begin);
-            }
-
-        }
-    }
+/*
+ *
+ * (c) Copyright Ascensio System Limited 2010-2018
+ *
+ * This program is freeware. You can redistribute it and/or modify it under the terms of the GNU 
+ * General Public License (GPL) version 3 as published by the Free Software Foundation (https://www.gnu.org/copyleft/gpl.html). 
+ * In accordance with Section 7(a) of the GNU GPL its Section 15 shall be amended to the effect that 
+ * Ascensio System SIA expressly excludes the warranty of non-infringement of any third-party rights.
+ *
+ * THIS PROGRAM IS DISTRIBUTED WITHOUT ANY WARRANTY; WITHOUT EVEN THE IMPLIED WARRANTY OF MERCHANTABILITY OR
+ * FITNESS FOR A PARTICULAR PURPOSE. For more details, see GNU GPL at https://www.gnu.org/copyleft/gpl.html
+ *
+ * You can contact Ascensio System SIA by email at sales@onlyoffice.com
+ *
+ * The interactive user interfaces in modified source and object code versions of ONLYOFFICE must display 
+ * Appropriate Legal Notices, as required under Section 5 of the GNU GPL version 3.
+ *
+ * Pursuant to Section 7 § 3(b) of the GNU GPL you must retain the original ONLYOFFICE logo which contains 
+ * relevant author attributions when distributing the software. If the display of the logo in its graphic 
+ * form is not reasonably feasible for technical reasons, you must include the words "Powered by ONLYOFFICE" 
+ * in every copy of the program you distribute. 
+ * Pursuant to Section 7 § 3(e) we decline to grant you any rights under trademark law for use of our trademarks.
+ *
+*/
+
+
+using System;
+using System.Collections.Generic;
+using System.Globalization;
+using System.IO;
+using System.Linq;
+using System.Text.Json;
+using System.Text.Json.Serialization;
+using System.Text.RegularExpressions;
+
+using ASC.Api.Core;
+using ASC.Api.Utils;
+using ASC.Common;
+using ASC.Core;
+using ASC.Core.Common.Configuration;
+using ASC.Core.Users;
+using ASC.FederatedLogin.Helpers;
+using ASC.FederatedLogin.LoginProviders;
+using ASC.Files.Core;
+using ASC.Files.Core.Model;
+using ASC.Files.Helpers;
+using ASC.Files.Model;
+using ASC.MessagingSystem;
+using ASC.Web.Api.Routing;
+using ASC.Web.Core;
+using ASC.Web.Core.Files;
+using ASC.Web.Files.Classes;
+using ASC.Web.Files.Configuration;
+using ASC.Web.Files.Helpers;
+using ASC.Web.Files.Services.DocumentService;
+using ASC.Web.Files.Services.WCFService;
+using ASC.Web.Files.Services.WCFService.FileOperations;
+using ASC.Web.Files.Utils;
+using ASC.Web.Studio.Utility;
+
+using Microsoft.AspNetCore.Http;
+using Microsoft.AspNetCore.Mvc;
+using Microsoft.AspNetCore.Mvc.ActionConstraints;
+
+using Newtonsoft.Json.Linq;
+
+using FileShare = ASC.Files.Core.Security.FileShare;
+
+namespace ASC.Api.Documents
+{
+    /// <summary>
+    /// Provides access to documents
+    /// </summary>
+    [DefaultRoute]
+    [ApiController]
+    public class FilesController : ControllerBase
+    {
+        private readonly ApiContext ApiContext;
+        private readonly FileStorageService<string> FileStorageService;
+
+        private FilesControllerHelper<string> FilesControllerHelperString { get; }
+        private FilesControllerHelper<int> FilesControllerHelperInt { get; }
+        private FileStorageService<int> FileStorageServiceInt { get; }
+        private GlobalFolderHelper GlobalFolderHelper { get; }
+        private FilesSettingsHelper FilesSettingsHelper { get; }
+        private FilesLinkUtility FilesLinkUtility { get; }
+        private SecurityContext SecurityContext { get; }
+        private FolderWrapperHelper FolderWrapperHelper { get; }
+        private FileOperationWraperHelper FileOperationWraperHelper { get; }
+        private EntryManager EntryManager { get; }
+        private UserManager UserManager { get; }
+        private WebItemSecurity WebItemSecurity { get; }
+        private CoreBaseSettings CoreBaseSettings { get; }
+        private ThirdpartyConfiguration ThirdpartyConfiguration { get; }
+        private BoxLoginProvider BoxLoginProvider { get; }
+        private DropboxLoginProvider DropboxLoginProvider { get; }
+        private GoogleLoginProvider GoogleLoginProvider { get; }
+        private OneDriveLoginProvider OneDriveLoginProvider { get; }
+        private MessageService MessageService { get; }
+        private CommonLinkUtility CommonLinkUtility { get; }
+        private DocumentServiceConnector DocumentServiceConnector { get; }
+        private FolderContentWrapperHelper FolderContentWrapperHelper { get; }
+        private WordpressToken WordpressToken { get; }
+        private WordpressHelper WordpressHelper { get; }
+        private ConsumerFactory ConsumerFactory { get; }
+        private EasyBibHelper EasyBibHelper { get; }
+        private ProductEntryPoint ProductEntryPoint { get; }
+
+        /// <summary>
+        /// </summary>
+        /// <param name="context"></param>
+        /// <param name="fileStorageService"></param>
+        public FilesController(
+            ApiContext context,
+            FilesControllerHelper<string> filesControllerHelperString,
+            FilesControllerHelper<int> filesControllerHelperInt,
+            FileStorageService<string> fileStorageService,
+            FileStorageService<int> fileStorageServiceInt,
+            GlobalFolderHelper globalFolderHelper,
+            FilesSettingsHelper filesSettingsHelper,
+            FilesLinkUtility filesLinkUtility,
+            SecurityContext securityContext,
+            FolderWrapperHelper folderWrapperHelper,
+            FileOperationWraperHelper fileOperationWraperHelper,
+            EntryManager entryManager,
+            UserManager userManager,
+            WebItemSecurity webItemSecurity,
+            CoreBaseSettings coreBaseSettings,
+            ThirdpartyConfiguration thirdpartyConfiguration,
+            MessageService messageService,
+            CommonLinkUtility commonLinkUtility,
+            DocumentServiceConnector documentServiceConnector,
+            FolderContentWrapperHelper folderContentWrapperHelper,
+            WordpressToken wordpressToken,
+            WordpressHelper wordpressHelper,
+            ConsumerFactory consumerFactory,
+            EasyBibHelper easyBibHelper,
+            ProductEntryPoint productEntryPoint)
+        {
+            ApiContext = context;
+            FilesControllerHelperString = filesControllerHelperString;
+            FilesControllerHelperInt = filesControllerHelperInt;
+            FileStorageService = fileStorageService;
+            FileStorageServiceInt = fileStorageServiceInt;
+            GlobalFolderHelper = globalFolderHelper;
+            FilesSettingsHelper = filesSettingsHelper;
+            FilesLinkUtility = filesLinkUtility;
+            SecurityContext = securityContext;
+            FolderWrapperHelper = folderWrapperHelper;
+            FileOperationWraperHelper = fileOperationWraperHelper;
+            EntryManager = entryManager;
+            UserManager = userManager;
+            WebItemSecurity = webItemSecurity;
+            CoreBaseSettings = coreBaseSettings;
+            ThirdpartyConfiguration = thirdpartyConfiguration;
+            ConsumerFactory = consumerFactory;
+            BoxLoginProvider = ConsumerFactory.Get<BoxLoginProvider>();
+            DropboxLoginProvider = ConsumerFactory.Get<DropboxLoginProvider>();
+            GoogleLoginProvider = ConsumerFactory.Get<GoogleLoginProvider>();
+            OneDriveLoginProvider = ConsumerFactory.Get<OneDriveLoginProvider>();
+            MessageService = messageService;
+            CommonLinkUtility = commonLinkUtility;
+            DocumentServiceConnector = documentServiceConnector;
+            FolderContentWrapperHelper = folderContentWrapperHelper;
+            WordpressToken = wordpressToken;
+            WordpressHelper = wordpressHelper;
+            EasyBibHelper = easyBibHelper;
+            ProductEntryPoint = productEntryPoint;
+        }
+
+        [Read("info")]
+        public Module GetModule()
+        {
+            ProductEntryPoint.Init();
+            return new Module(ProductEntryPoint, true);
+        }
+
+        /// <summary>
+        /// Returns the detailed list of files and folders located in the current user 'My Documents' section
+        /// </summary>
+        /// <short>
+        /// My folder
+        /// </short>
+        /// <category>Folders</category>
+        /// <returns>My folder contents</returns>
+        [Read("@my")]
+        public FolderContentWrapper<int> GetMyFolder(Guid userIdOrGroupId, FilterType filterType, bool withsubfolders)
+        {
+            return FilesControllerHelperInt.GetFolder(GlobalFolderHelper.FolderMy, userIdOrGroupId, filterType, withsubfolders);
+        }
+
+        /// <summary>
+        /// Returns the detailed list of files and folders located in the current user 'Projects Documents' section
+        /// </summary>
+        /// <short>
+        /// Projects folder
+        /// </short>
+        /// <category>Folders</category>
+        /// <returns>Projects folder contents</returns>
+        [Read("@projects")]
+        public FolderContentWrapper<string> GetProjectsFolder(Guid userIdOrGroupId, FilterType filterType, bool withsubfolders)
+        {
+            return FilesControllerHelperString.GetFolder(GlobalFolderHelper.GetFolderProjects<string>(), userIdOrGroupId, filterType, withsubfolders);
+        }
+
+
+        /// <summary>
+        /// Returns the detailed list of files and folders located in the 'Common Documents' section
+        /// </summary>
+        /// <short>
+        /// Common folder
+        /// </short>
+        /// <category>Folders</category>
+        /// <returns>Common folder contents</returns>
+        [Read("@common")]
+        public FolderContentWrapper<int> GetCommonFolder(Guid userIdOrGroupId, FilterType filterType, bool withsubfolders)
+        {
+            return FilesControllerHelperInt.GetFolder(GlobalFolderHelper.FolderCommon, userIdOrGroupId, filterType, withsubfolders);
+        }
+
+        /// <summary>
+        /// Returns the detailed list of files and folders located in the 'Shared with Me' section
+        /// </summary>
+        /// <short>
+        /// Shared folder
+        /// </short>
+        /// <category>Folders</category>
+        /// <returns>Shared folder contents</returns>
+        [Read("@share")]
+        public FolderContentWrapper<int> GetShareFolder(Guid userIdOrGroupId, FilterType filterType, bool withsubfolders)
+        {
+            return FilesControllerHelperInt.GetFolder(GlobalFolderHelper.FolderShare, userIdOrGroupId, filterType, withsubfolders);
+        }
+
+        /// <summary>
+        /// Returns the detailed list of recent files
+        /// </summary>
+        /// <short>Section Recent</short>
+        /// <category>Folders</category>
+        /// <returns>Recent contents</returns>
+        [Read("@recent")]
+        public FolderContentWrapper<int> GetRecentFolder(Guid userIdOrGroupId, FilterType filterType, bool withsubfolders)
+        {
+            return FilesControllerHelperInt.GetFolder(GlobalFolderHelper.FolderRecent, userIdOrGroupId, filterType, withsubfolders);
+        }
+
+        /// <summary>
+        /// Returns the detailed list of favorites files
+        /// </summary>
+        /// <short>Section Favorite</short>
+        /// <category>Folders</category>
+        /// <returns>Favorites contents</returns>
+        [Read("@favorites")]
+        public FolderContentWrapper<int> GetFavoritesFolder(Guid userIdOrGroupId, FilterType filterType, bool withsubfolders)
+        {
+            return FilesControllerHelperInt.GetFolder(GlobalFolderHelper.FolderFavorites, userIdOrGroupId, filterType, withsubfolders);
+        }
+
+        /// <summary>
+        /// Returns the detailed list of templates files
+        /// </summary>
+        /// <short>Section Template</short>
+        /// <category>Folders</category>
+        /// <returns>Templates contents</returns>
+        [Read("@templates")]
+        public FolderContentWrapper<int> GetTemplatesFolder(Guid userIdOrGroupId, FilterType filterType, bool withsubfolders)
+        {
+            return FilesControllerHelperInt.GetFolder(GlobalFolderHelper.FolderTemplates, userIdOrGroupId, filterType, withsubfolders);
+        }
+
+        /// <summary>
+        /// Returns the detailed list of files and folders located in the 'Recycle Bin' section
+        /// </summary>
+        /// <short>
+        /// Trash folder
+        /// </short>
+        /// <category>Folders</category>
+        /// <returns>Trash folder contents</returns>
+        [Read("@trash")]
+        public FolderContentWrapper<int> GetTrashFolder(Guid userIdOrGroupId, FilterType filterType, bool withsubfolders)
+        {
+            return FilesControllerHelperInt.GetFolder(Convert.ToInt32(GlobalFolderHelper.FolderTrash), userIdOrGroupId, filterType, withsubfolders);
+        }
+
+        /// <summary>
+        /// Returns the detailed list of files and folders located in the folder with the ID specified in the request
+        /// </summary>
+        /// <short>
+        /// Folder by ID
+        /// </short>
+        /// <category>Folders</category>
+        /// <param name="folderId">Folder ID</param>
+        /// <param name="userIdOrGroupId" optional="true">User or group ID</param>
+        /// <param name="filterType" optional="true" remark="Allowed values: None (0), FilesOnly (1), FoldersOnly (2), DocumentsOnly (3), PresentationsOnly (4), SpreadsheetsOnly (5) or ImagesOnly (7)">Filter type</param>
+        /// <returns>Folder contents</returns>
+        [Read("{folderId}", order: int.MaxValue, DisableFormat = true)]
+        public FolderContentWrapper<string> GetFolder(string folderId, Guid userIdOrGroupId, FilterType filterType, bool withsubfolders)
+        {
+            return FilesControllerHelperString.GetFolder(folderId, userIdOrGroupId, filterType, withsubfolders).NotFoundIfNull();
+        }
+
+        [Read("{folderId:int}", order: int.MaxValue - 1)]
+        public FolderContentWrapper<int> GetFolder(int folderId, Guid userIdOrGroupId, FilterType filterType, bool withsubfolders)
+        {
+            return FilesControllerHelperInt.GetFolder(folderId, userIdOrGroupId, filterType, withsubfolders);
+        }
+
+        [Read("{folderId}/news")]
+        public List<FileEntryWrapper> GetNewItems(string folderId)
+        {
+            return FilesControllerHelperString.GetNewItems(folderId);
+        }
+
+        [Read("{folderId:int}/news")]
+        public List<FileEntryWrapper> GetNewItems(int folderId)
+        {
+            return FilesControllerHelperInt.GetNewItems(folderId);
+        }
+
+        /// <summary>
+        /// Uploads the file specified with single file upload or standart multipart/form-data method to 'My Documents' section
+        /// </summary>
+        /// <short>Upload to My</short>
+        /// <category>Uploads</category>
+        /// <remarks>
+        /// <![CDATA[
+        ///  Upload can be done in 2 different ways:
+        ///  <ol>
+        /// <li>Single file upload. You should set Content-Type &amp; Content-Disposition header to specify filename and content type, and send file in request body</li>
+        /// <li>Using standart multipart/form-data method</li>
+        /// </ol>]]>
+        /// </remarks>
+        /// <param name="file" visible="false">Request Input stream</param>
+        /// <param name="contentType" visible="false">Content-Type Header</param>
+        /// <param name="contentDisposition" visible="false">Content-Disposition Header</param>
+        /// <param name="files" visible="false">List of files when posted as multipart/form-data</param>
+        /// <returns>Uploaded file</returns>
+        [Create("@my/upload")]
+        public List<FileWrapper<int>> UploadFileToMy(UploadModel uploadModel)
+        {
+            uploadModel.CreateNewIfExist = false;
+            return UploadFile(GlobalFolderHelper.FolderMy, uploadModel);
+        }
+
+        /// <summary>
+        /// Uploads the file specified with single file upload or standart multipart/form-data method to 'Common Documents' section
+        /// </summary>
+        /// <short>Upload to Common</short>
+        /// <category>Uploads</category>
+        /// <remarks>
+        /// <![CDATA[
+        ///  Upload can be done in 2 different ways:
+        ///  <ol>
+        /// <li>Single file upload. You should set Content-Type &amp; Content-Disposition header to specify filename and content type, and send file in request body</li>
+        /// <li>Using standart multipart/form-data method</li>
+        /// </ol>]]>
+        /// </remarks>
+        /// <param name="file" visible="false">Request Input stream</param>
+        /// <param name="contentType" visible="false">Content-Type Header</param>
+        /// <param name="contentDisposition" visible="false">Content-Disposition Header</param>
+        /// <param name="files" visible="false">List of files when posted as multipart/form-data</param>
+        /// <returns>Uploaded file</returns>
+        [Create("@common/upload")]
+        public List<FileWrapper<int>> UploadFileToCommon(UploadModel uploadModel)
+        {
+            uploadModel.CreateNewIfExist = false;
+            return UploadFile(GlobalFolderHelper.FolderCommon, uploadModel);
+        }
+
+
+        /// <summary>
+        /// Uploads the file specified with single file upload or standart multipart/form-data method to the selected folder
+        /// </summary>
+        /// <short>Upload to folder</short>
+        /// <category>Uploads</category>
+        /// <remarks>
+        /// <![CDATA[
+        ///  Upload can be done in 2 different ways:
+        ///  <ol>
+        /// <li>Single file upload. You should set Content-Type &amp; Content-Disposition header to specify filename and content type, and send file in request body</li>
+        /// <li>Using standart multipart/form-data method</li>
+        /// </ol>]]>
+        /// </remarks>
+        /// <param name="folderId">Folder ID to upload to</param>
+        /// <param name="file" visible="false">Request Input stream</param>
+        /// <param name="contentType" visible="false">Content-Type Header</param>
+        /// <param name="contentDisposition" visible="false">Content-Disposition Header</param>
+        /// <param name="files" visible="false">List of files when posted as multipart/form-data</param>
+        /// <param name="createNewIfExist" visible="false">Create New If Exist</param>
+        /// <param name="storeOriginalFileFlag" visible="false">If True, upload documents in original formats as well</param>
+        /// <param name="keepConvertStatus" visible="false">Keep status conversation after finishing</param>
+        /// <returns>Uploaded file</returns>
+        [Create("{folderId}/upload", DisableFormat = true)]
+        public List<FileWrapper<string>> UploadFile(string folderId, UploadModel uploadModel)
+        {
+            return FilesControllerHelperString.UploadFile(folderId, uploadModel);
+        }
+
+        [Create("{folderId:int}/upload")]
+        public List<FileWrapper<int>> UploadFile(int folderId, UploadModel uploadModel)
+        {
+            return FilesControllerHelperInt.UploadFile(folderId, uploadModel);
+        }
+
+        /// <summary>
+        /// Uploads the file specified with single file upload to 'Common Documents' section
+        /// </summary>
+        /// <param name="file" visible="false">Request Input stream</param>
+        /// <param name="title">Name of file which has to be uploaded</param>
+        /// <param name="createNewIfExist" visible="false">Create New If Exist</param>
+        /// <param name="keepConvertStatus" visible="false">Keep status conversation after finishing</param>
+        /// <category>Uploads</category>
+        /// <returns></returns>
+        [Create("@my/insert")]
+        public FileWrapper<int> InsertFileToMy(Stream file, string title, bool? createNewIfExist, bool keepConvertStatus = false)
+        {
+            return InsertFile(GlobalFolderHelper.FolderMy, file, title, createNewIfExist, keepConvertStatus);
+        }
+
+        /// <summary>
+        /// Uploads the file specified with single file upload to 'Common Documents' section
+        /// </summary>
+        /// <param name="file" visible="false">Request Input stream</param>
+        /// <param name="title">Name of file which has to be uploaded</param>
+        /// <param name="createNewIfExist" visible="false">Create New If Exist</param>
+        /// <param name="keepConvertStatus" visible="false">Keep status conversation after finishing</param>
+        /// <category>Uploads</category>
+        /// <returns></returns>
+        [Create("@common/insert")]
+        public FileWrapper<int> InsertFileToCommon(Stream file, string title, bool? createNewIfExist, bool keepConvertStatus = false)
+        {
+            return InsertFile(GlobalFolderHelper.FolderCommon, file, title, createNewIfExist, keepConvertStatus);
+        }
+
+        /// <summary>
+        /// Uploads the file specified with single file upload
+        /// </summary>
+        /// <param name="folderId">Folder ID to upload to</param>
+        /// <param name="file" visible="false">Request Input stream</param>
+        /// <param name="title">Name of file which has to be uploaded</param>
+        /// <param name="createNewIfExist" visible="false">Create New If Exist</param>
+        /// <param name="keepConvertStatus" visible="false">Keep status conversation after finishing</param>
+        /// <category>Uploads</category>
+        /// <returns></returns>
+        [Create("{folderId}/insert", DisableFormat = true)]
+        public FileWrapper<string> InsertFile(string folderId, Stream file, string title, bool? createNewIfExist, bool keepConvertStatus = false)
+        {
+            return FilesControllerHelperString.InsertFile(folderId, file, title, createNewIfExist, keepConvertStatus);
+        }
+
+        [Create("{folderId:int}/insert")]
+        public FileWrapper<int> InsertFile(int folderId, Stream file, string title, bool? createNewIfExist, bool keepConvertStatus = false)
+        {
+            return FilesControllerHelperInt.InsertFile(folderId, file, title, createNewIfExist, keepConvertStatus);
+        }
+
+        /// <summary>
+        /// 
+        /// </summary>
+        /// <param name="file"></param>
+        /// <param name="fileId"></param>
+        /// <param name="encrypted"></param>
+        /// <returns></returns>
+        /// <visible>false</visible>
+        [Update("{fileId}/update", DisableFormat = true)]
+        public FileWrapper<string> UpdateFileStream(Stream file, string fileId, bool encrypted = false, bool forcesave = false)
+        {
+            return FilesControllerHelperString.UpdateFileStream(file, fileId, encrypted, forcesave);
+        }
+
+        [Update("{fileId:int}/update")]
+        public FileWrapper<int> UpdateFileStream(Stream file, int fileId, bool encrypted = false, bool forcesave = false)
+        {
+            return FilesControllerHelperInt.UpdateFileStream(file, fileId, encrypted, forcesave);
+        }
+
+
+        /// <summary>
+        /// 
+        /// </summary>
+        /// <param name="fileId">File ID</param>
+        /// <param name="fileExtension"></param>
+        /// <param name="downloadUri"></param>
+        /// <param name="stream"></param>
+        /// <param name="doc"></param>
+        /// <param name="forcesave"></param>
+        /// <category>Files</category>
+        /// <returns></returns>
+        [Update("file/{fileId}/saveediting", DisableFormat = true)]
+        public FileWrapper<string> SaveEditing(string fileId, string fileExtension, string downloadUri, Stream stream, string doc, bool forcesave)
+        {
+            return FilesControllerHelperString.SaveEditing(fileId, fileExtension, downloadUri, stream, doc, forcesave);
+        }
+
+        [Update("file/{fileId:int}/saveediting")]
+        public FileWrapper<int> SaveEditing(int fileId, string fileExtension, string downloadUri, Stream stream, string doc, bool forcesave)
+        {
+            return FilesControllerHelperInt.SaveEditing(fileId, fileExtension, downloadUri, stream, doc, forcesave);
+        }
+
+        /// <summary>
+        /// 
+        /// </summary>
+        /// <param name="fileId">File ID</param>
+        /// <param name="editingAlone"></param>
+        /// <param name="doc"></param>
+        /// <category>Files</category>
+        /// <returns></returns>
+        [Create("file/{fileId}/startedit", DisableFormat = true)]
+        public string StartEdit(string fileId, bool editingAlone, string doc)
+        {
+            return FilesControllerHelperString.StartEdit(fileId, editingAlone, doc);
+        }
+
+        [Create("file/{fileId:int}/startedit")]
+        public string StartEdit(int fileId, bool editingAlone, string doc)
+        {
+            return FilesControllerHelperInt.StartEdit(fileId, editingAlone, doc);
+        }
+
+        /// <summary>
+        /// 
+        /// </summary>
+        /// <param name="fileId">File ID</param>
+        /// <param name="tabId"></param>
+        /// <param name="docKeyForTrack"></param>
+        /// <param name="doc"></param>
+        /// <param name="isFinish"></param>
+        /// <category>Files</category>
+        /// <returns></returns>
+        [Read("file/{fileId}/trackeditfile", DisableFormat = true)]
+        public KeyValuePair<bool, string> TrackEditFile(string fileId, Guid tabId, string docKeyForTrack, string doc, bool isFinish)
+        {
+            return FilesControllerHelperString.TrackEditFile(fileId, tabId, docKeyForTrack, doc, isFinish);
+        }
+
+        [Read("file/{fileId:int}/trackeditfile")]
+        public KeyValuePair<bool, string> TrackEditFile(int fileId, Guid tabId, string docKeyForTrack, string doc, bool isFinish)
+        {
+            return FilesControllerHelperInt.TrackEditFile(fileId, tabId, docKeyForTrack, doc, isFinish);
+        }
+
+        /// <summary>
+        /// 
+        /// </summary>
+        /// <param name="fileId">File ID</param>
+        /// <param name="version"></param>
+        /// <param name="doc"></param>
+        /// <category>Files</category>
+        /// <returns></returns>
+        [Read("file/{fileId}/openedit", DisableFormat = true)]
+        public Configuration<string> OpenEdit(string fileId, int version, string doc)
+        {
+            return FilesControllerHelperString.OpenEdit(fileId, version, doc);
+        }
+
+        [Read("file/{fileId:int}/openedit")]
+        public Configuration<int> OpenEdit(int fileId, int version, string doc)
+        {
+            return FilesControllerHelperInt.OpenEdit(fileId, version, doc);
+        }
+
+
+        /// <summary>
+        /// Creates session to upload large files in multiple chunks.
+        /// </summary>
+        /// <short>Chunked upload</short>
+        /// <category>Uploads</category>
+        /// <param name="folderId">Id of the folder in which file will be uploaded</param>
+        /// <param name="fileName">Name of file which has to be uploaded</param>
+        /// <param name="fileSize">Length in bytes of file which has to be uploaded</param>
+        /// <param name="relativePath">Relative folder from folderId</param>
+        /// <param name="encrypted" visible="false"></param>
+        /// <remarks>
+        /// <![CDATA[
+        /// Each chunk can have different length but its important what length is multiple of <b>512</b> and greater or equal than <b>5 mb</b>. Last chunk can have any size.
+        /// After initial request respond with status 200 OK you must obtain value of 'location' field from the response. Send all your chunks to that location.
+        /// Each chunk must be sent in strict order in which chunks appears in file.
+        /// After receiving each chunk if no errors occured server will respond with current information about upload session.
+        /// When number of uploaded bytes equal to the number of bytes you send in initial request server will respond with 201 Created and will send you info about uploaded file.
+        /// ]]>
+        /// </remarks>
+        /// <returns>
+        /// <![CDATA[
+        /// Information about created session. Which includes:
+        /// <ul>
+        /// <li><b>id:</b> unique id of this upload session</li>
+        /// <li><b>created:</b> UTC time when session was created</li>
+        /// <li><b>expired:</b> UTC time when session will be expired if no chunks will be sent until that time</li>
+        /// <li><b>location:</b> URL to which you must send your next chunk</li>
+        /// <li><b>bytes_uploaded:</b> If exists contains number of bytes uploaded for specific upload id</li>
+        /// <li><b>bytes_total:</b> Number of bytes which has to be uploaded</li>
+        /// </ul>
+        /// ]]>
+        /// </returns>
+        [Create("{folderId}/upload/create_session", DisableFormat = true)]
+        public object CreateUploadSession(string folderId, SessionModel sessionModel)
+        {
+            return FilesControllerHelperString.CreateUploadSession(folderId, sessionModel.FileName, sessionModel.FileSize, sessionModel.RelativePath, sessionModel.Encrypted);
+        }
+
+        [Create("{folderId:int}/upload/create_session")]
+        public object CreateUploadSession(int folderId, SessionModel sessionModel)
+        {
+            return FilesControllerHelperInt.CreateUploadSession(folderId, sessionModel.FileName, sessionModel.FileSize, sessionModel.RelativePath, sessionModel.Encrypted);
+        }
+
+        /// <summary>
+        /// Creates a text (.txt) file in 'My Documents' section with the title and contents sent in the request
+        /// </summary>
+        /// <short>Create txt in 'My'</short>
+        /// <category>File Creation</category>
+        /// <param name="title">File title</param>
+        /// <param name="content">File contents</param>
+        /// <returns>Folder contents</returns>
+        [Create("@my/text")]
+        public FileWrapper<int> CreateTextFileInMy(string title, string content)
+        {
+            return CreateTextFile(GlobalFolderHelper.FolderMy, title, content);
+        }
+
+        /// <summary>
+        /// Creates a text (.txt) file in 'Common Documents' section with the title and contents sent in the request
+        /// </summary>
+        /// <short>Create txt in 'Common'</short>
+        /// <category>File Creation</category>
+        /// <param name="title">File title</param>
+        /// <param name="content">File contents</param>
+        /// <returns>Folder contents</returns>
+        [Create("@common/text")]
+        public FileWrapper<int> CreateTextFileInCommon(string title, string content)
+        {
+            return CreateTextFile(GlobalFolderHelper.FolderCommon, title, content);
+        }
+
+        /// <summary>
+        /// Creates a text (.txt) file in the selected folder with the title and contents sent in the request
+        /// </summary>
+        /// <short>Create txt</short>
+        /// <category>File Creation</category>
+        /// <param name="folderId">Folder ID</param>
+        /// <param name="title">File title</param>
+        /// <param name="content">File contents</param>
+        /// <returns>Folder contents</returns>
+        [Create("{folderId}/text", DisableFormat = true)]
+        public FileWrapper<string> CreateTextFile(string folderId, string title, string content)
+        {
+            return FilesControllerHelperString.CreateTextFile(folderId, title, content);
+        }
+
+        [Create("{folderId:int}/text")]
+        public FileWrapper<int> CreateTextFile(int folderId, string title, string content)
+        {
+            return FilesControllerHelperInt.CreateTextFile(folderId, title, content);
+        }
+
+        /// <summary>
+        /// Creates an html (.html) file in the selected folder with the title and contents sent in the request
+        /// </summary>
+        /// <short>Create html</short>
+        /// <category>File Creation</category>
+        /// <param name="folderId">Folder ID</param>
+        /// <param name="title">File title</param>
+        /// <param name="content">File contents</param>
+        /// <returns>Folder contents</returns>
+        [Create("{folderId}/html", DisableFormat = true)]
+        public FileWrapper<string> CreateHtmlFile(string folderId, string title, string content)
+        {
+            return FilesControllerHelperString.CreateHtmlFile(folderId, title, content);
+        }
+
+        [Create("{folderId:int}/html")]
+        public FileWrapper<int> CreateHtmlFile(int folderId, string title, string content)
+        {
+            return FilesControllerHelperInt.CreateHtmlFile(folderId, title, content);
+        }
+
+        /// <summary>
+        /// Creates an html (.html) file in 'My Documents' section with the title and contents sent in the request
+        /// </summary>
+        /// <short>Create html in 'My'</short>
+        /// <category>File Creation</category>
+        /// <param name="title">File title</param>
+        /// <param name="content">File contents</param>
+        /// <returns>Folder contents</returns>
+        [Create("@my/html")]
+        public FileWrapper<int> CreateHtmlFileInMy(string title, string content)
+        {
+            return CreateHtmlFile(GlobalFolderHelper.FolderMy, title, content);
+        }
+
+
+        /// <summary>
+        /// Creates an html (.html) file in 'Common Documents' section with the title and contents sent in the request
+        /// </summary>
+        /// <short>Create html in 'Common'</short>
+        /// <category>File Creation</category>
+        /// <param name="title">File title</param>
+        /// <param name="content">File contents</param>
+        /// <returns>Folder contents</returns>        
+        [Create("@common/html")]
+        public FileWrapper<int> CreateHtmlFileInCommon(string title, string content)
+        {
+            return CreateHtmlFile(GlobalFolderHelper.FolderCommon, title, content);
+        }
+
+
+        /// <summary>
+        /// Creates a new folder with the title sent in the request. The ID of a parent folder can be also specified.
+        /// </summary>
+        /// <short>
+        /// New folder
+        /// </short>
+        /// <category>Folders</category>
+        /// <param name="folderId">Parent folder ID</param>
+        /// <param name="title">Title of new folder</param>
+        /// <returns>New folder contents</returns>
+        [Create("folder/{folderId}", DisableFormat = true)]
+        public FolderWrapper<string> CreateFolder(string folderId, CreateFolderModel folderModel)
+        {
+            return FilesControllerHelperString.CreateFolder(folderId, folderModel.Title);
+        }
+
+        [Create("folder/{folderId:int}")]
+        public FolderWrapper<int> CreateFolder(int folderId, CreateFolderModel folderModel)
+        {
+            return FilesControllerHelperInt.CreateFolder(folderId, folderModel.Title);
+        }
+
+
+        /// <summary>
+        /// Creates a new file in the 'My Documents' section with the title sent in the request
+        /// </summary>
+        /// <short>Create file</short>
+        /// <category>File Creation</category>
+        /// <param name="title" remark="Allowed values: the file must have one of the following extensions: DOCX, XLSX, PPTX">File title</param>
+        /// <remarks>In case the extension for the file title differs from DOCX/XLSX/PPTX and belongs to one of the known text, spreadsheet or presentation formats, it will be changed to DOCX/XLSX/PPTX accordingly. If the file extension is not set or is unknown, the DOCX extension will be added to the file title.</remarks>
+        /// <returns>New file info</returns>
+        [Create("@my/file")]
+        public FileWrapper<int> CreateFile(CreateFileModel<int> model)
+        {
+            return CreateFile(GlobalFolderHelper.FolderMy, model);
+        }
+
+        /// <summary>
+        /// Creates a new file in the specified folder with the title sent in the request
+        /// </summary>
+        /// <short>Create file</short>
+        /// <category>File Creation</category>
+        /// <param name="folderId">Folder ID</param>
+        /// <param name="title" remark="Allowed values: the file must have one of the following extensions: DOCX, XLSX, PPTX">File title</param>
+        /// <remarks>In case the extension for the file title differs from DOCX/XLSX/PPTX and belongs to one of the known text, spreadsheet or presentation formats, it will be changed to DOCX/XLSX/PPTX accordingly. If the file extension is not set or is unknown, the DOCX extension will be added to the file title.</remarks>
+        /// <returns>New file info</returns>
+        [Create("{folderId}/file", DisableFormat = true)]
+        public FileWrapper<string> CreateFile(string folderId, CreateFileModel<string> model)
+        {
+            return FilesControllerHelperString.CreateFile(folderId, model.Title, model.TemplateId);
+        }
+
+        [Create("{folderId:int}/file")]
+        public FileWrapper<int> CreateFile(int folderId, CreateFileModel<int> model)
+        {
+            return FilesControllerHelperInt.CreateFile(folderId, model.Title, model.TemplateId);
+        }
+
+        /// <summary>
+        /// Renames the selected folder to the new title specified in the request
+        /// </summary>
+        /// <short>
+        /// Rename folder
+        /// </short>
+        /// <category>Folders</category>
+        /// <param name="folderId">Folder ID</param>
+        /// <param name="title">New title</param>
+        /// <returns>Folder contents</returns>
+        [Update("folder/{folderId}", DisableFormat = true)]
+        public FolderWrapper<string> RenameFolder(string folderId, CreateFolderModel folderModel)
+        {
+            return FilesControllerHelperString.RenameFolder(folderId, folderModel.Title);
+        }
+
+        [Update("folder/{folderId:int}")]
+        public FolderWrapper<int> RenameFolder(int folderId, CreateFolderModel folderModel)
+        {
+            return FilesControllerHelperInt.RenameFolder(folderId, folderModel.Title);
+        }
+
+        /// <summary>
+        /// Returns a detailed information about the folder with the ID specified in the request
+        /// </summary>
+        /// <short>Folder information</short>
+        /// <category>Folders</category>
+        /// <returns>Folder info</returns>
+        [Read("folder/{folderId}", DisableFormat = true)]
+        public FolderWrapper<string> GetFolderInfo(string folderId)
+        {
+            return FilesControllerHelperString.GetFolderInfo(folderId);
+        }
+
+        [Read("folder/{folderId:int}")]
+        public FolderWrapper<int> GetFolderInfo(int folderId)
+        {
+            return FilesControllerHelperInt.GetFolderInfo(folderId);
+        }
+
+        /// <summary>
+        /// Returns parent folders
+        /// </summary>
+        /// <param name="folderId"></param>
+        /// <category>Folders</category>
+        /// <returns>Parent folders</returns>
+        [Read("folder/{folderId}/path", DisableFormat = true)]
+        public IEnumerable<FolderWrapper<string>> GetFolderPath(string folderId)
+        {
+            return FilesControllerHelperString.GetFolderPath(folderId);
+        }
+
+        [Read("folder/{folderId:int}/path")]
+        public IEnumerable<FolderWrapper<int>> GetFolderPath(int folderId)
+        {
+            return FilesControllerHelperInt.GetFolderPath(folderId);
+        }
+
+        /// <summary>
+        /// Returns a detailed information about the file with the ID specified in the request
+        /// </summary>
+        /// <short>File information</short>
+        /// <category>Files</category>
+        /// <returns>File info</returns>
+        [Read("file/{fileId}", DisableFormat = true)]
+        public FileWrapper<string> GetFileInfo(string fileId, int version = -1)
+        {
+            return FilesControllerHelperString.GetFileInfo(fileId, version);
+        }
+
+        [Read("file/{fileId:int}", DisableFormat = true)]
+        public FileWrapper<int> GetFileInfo(int fileId, int version = -1)
+        {
+            return FilesControllerHelperInt.GetFileInfo(fileId, version);
+        }
+
+        /// <summary>
+        ///     Updates the information of the selected file with the parameters specified in the request
+        /// </summary>
+        /// <short>Update file info</short>
+        /// <category>Files</category>
+        /// <param name="fileId">File ID</param>
+        /// <param name="title">New title</param>
+        /// <param name="lastVersion">File last version number</param>
+        /// <returns>File info</returns>
+        [Update("file/{fileId}", DisableFormat = true)]
+        public FileWrapper<string> UpdateFile(string fileId, UpdateFileModel model)
+        {
+            return FilesControllerHelperString.UpdateFile(fileId, model.Title, model.LastVersion);
+        }
+
+        [Update("file/{fileId:int}")]
+        public FileWrapper<int> UpdateFile(int fileId, UpdateFileModel model)
+        {
+            return FilesControllerHelperInt.UpdateFile(fileId, model.Title, model.LastVersion);
+        }
+
+        /// <summary>
+        /// Deletes the file with the ID specified in the request
+        /// </summary>
+        /// <short>Delete file</short>
+        /// <category>Files</category>
+        /// <param name="fileId">File ID</param>
+        /// <param name="deleteAfter">Delete after finished</param>
+        /// <param name="immediately">Don't move to the Recycle Bin</param>
+        /// <returns>Operation result</returns>
+        [Delete("file/{fileId}", DisableFormat = true)]
+        public IEnumerable<FileOperationWraper> DeleteFile(string fileId, bool deleteAfter, bool immediately)
+        {
+            return FilesControllerHelperString.DeleteFile(fileId, deleteAfter, immediately);
+        }
+
+        [Delete("file/{fileId:int}")]
+        public IEnumerable<FileOperationWraper> DeleteFile(int fileId, bool deleteAfter, bool immediately)
+        {
+            return FilesControllerHelperInt.DeleteFile(fileId, deleteAfter, immediately);
+        }
+
+        /// <summary>
+        ///  Start conversion
+        /// </summary>
+        /// <short>Convert</short>
+        /// <category>File operations</category>
+        /// <param name="fileId"></param>
+        /// <returns>Operation result</returns>
+        [Update("file/{fileId}/checkconversion", DisableFormat = true)]
+        public IEnumerable<ConversationResult<string>> StartConversion(string fileId)
+        {
+            return FilesControllerHelperString.StartConversion(fileId);
+        }
+
+        [Update("file/{fileId:int}/checkconversion")]
+        public IEnumerable<ConversationResult<int>> StartConversion(int fileId)
+        {
+            return FilesControllerHelperInt.StartConversion(fileId);
+        }
+
+        /// <summary>
+        ///  Check conversion status
+        /// </summary>
+        /// <short>Convert</short>
+        /// <category>File operations</category>
+        /// <param name="fileId"></param>
+        /// <param name="start"></param>
+        /// <returns>Operation result</returns>
+        [Read("file/{fileId}/checkconversion", DisableFormat = true)]
+        public IEnumerable<ConversationResult<string>> CheckConversion(string fileId, bool start)
+        {
+            return FilesControllerHelperString.CheckConversion(fileId, start);
+        }
+
+        [Read("file/{fileId:int}/checkconversion")]
+        public IEnumerable<ConversationResult<int>> CheckConversion(int fileId, bool start)
+        {
+            return FilesControllerHelperInt.CheckConversion(fileId, start);
+        }
+
+        /// <summary>
+        /// Deletes the folder with the ID specified in the request
+        /// </summary>
+        /// <short>Delete folder</short>
+        /// <category>Folders</category>
+        /// <param name="folderId">Folder ID</param>
+        /// <param name="deleteAfter">Delete after finished</param>
+        /// <param name="immediately">Don't move to the Recycle Bin</param>
+        /// <returns>Operation result</returns>
+        [Delete("folder/{folderId}", DisableFormat = true)]
+        public IEnumerable<FileOperationWraper> DeleteFolder(string folderId, bool deleteAfter, bool immediately)
+        {
+            return FilesControllerHelperString.DeleteFolder(folderId, deleteAfter, immediately);
+        }
+
+        [Delete("folder/{folderId:int}")]
+        public IEnumerable<FileOperationWraper> DeleteFolder(int folderId, bool deleteAfter, bool immediately)
+        {
+            return FilesControllerHelperInt.DeleteFolder(folderId, deleteAfter, immediately);
+        }
+
+        /// <summary>
+        /// Checking for conflicts
+        /// </summary>
+        /// <category>File operations</category>
+        /// <param name="destFolderId">Destination folder ID</param>
+        /// <param name="folderIds">Folder ID list</param>
+        /// <param name="fileIds">File ID list</param>
+        /// <returns>Conflicts file ids</returns>
+        [Read("fileops/move")]
+        public IEnumerable<FileEntryWrapper> MoveOrCopyBatchCheck(BatchModel batchModel)
+        {
+            return FilesControllerHelperString.MoveOrCopyBatchCheck(batchModel);
+        }
+
+        /// <summary>
+        ///   Moves all the selected files and folders to the folder with the ID specified in the request
+        /// </summary>
+        /// <short>Move to folder</short>
+        /// <category>File operations</category>
+        /// <param name="destFolderId">Destination folder ID</param>
+        /// <param name="folderIds">Folder ID list</param>
+        /// <param name="fileIds">File ID list</param>
+        /// <param name="conflictResolveType">Overwriting behavior: skip(0), overwrite(1) or duplicate(2)</param>
+        /// <param name="deleteAfter">Delete after finished</param>
+        /// <returns>Operation result</returns>
+        [Update("fileops/move")]
+        public IEnumerable<FileOperationWraper> MoveBatchItems(BatchModel batchModel)
+        {
+            return FilesControllerHelperString.MoveBatchItems(batchModel);
+        }
+
+        /// <summary>
+        ///   Copies all the selected files and folders to the folder with the ID specified in the request
+        /// </summary>
+        /// <short>Copy to folder</short>
+        /// <category>File operations</category>
+        /// <param name="destFolderId">Destination folder ID</param>
+        /// <param name="folderIds">Folder ID list</param>
+        /// <param name="fileIds">File ID list</param>
+        /// <param name="conflictResolveType">Overwriting behavior: skip(0), overwrite(1) or duplicate(2)</param>
+        /// <param name="deleteAfter">Delete after finished</param>
+        /// <returns>Operation result</returns>
+        [Update("fileops/copy")]
+        public IEnumerable<FileOperationWraper> CopyBatchItems(BatchModel batchModel)
+        {
+            return FilesControllerHelperString.CopyBatchItems(batchModel);
+        }
+
+        /// <summary>
+        ///   Marks all files and folders as read
+        /// </summary>
+        /// <short>Mark as read</short>
+        /// <category>File operations</category>
+        /// <returns>Operation result</returns>
+        [Update("fileops/markasread")]
+        public IEnumerable<FileOperationWraper> MarkAsRead(BaseBatchModel<JsonElement> model)
+        {
+            return FilesControllerHelperString.MarkAsRead(model);
+        }
+
+        /// <summary>
+        ///  Finishes all the active file operations
+        /// </summary>
+        /// <short>Finish all</short>
+        /// <category>File operations</category>
+        /// <returns>Operation result</returns>
+        [Update("fileops/terminate")]
+        public IEnumerable<FileOperationWraper> TerminateTasks()
+        {
+            return FileStorageService.TerminateTasks().Select(FileOperationWraperHelper.Get);
+        }
+
+
+        /// <summary>
+        ///  Returns the list of all active file operations
+        /// </summary>
+        /// <short>Get file operations list</short>
+        /// <category>File operations</category>
+        /// <returns>Operation result</returns>
+        [Read("fileops")]
+        public IEnumerable<FileOperationWraper> GetOperationStatuses()
+        {
+            return FileStorageService.GetTasksStatuses().Select(FileOperationWraperHelper.Get);
+        }
+
+        /// <summary>
+        /// Start downlaod process of files and folders with ID
+        /// </summary>
+        /// <short>Finish file operations</short>
+        /// <param name="fileConvertIds" visible="false">File ID list for download with convert to format</param>
+        /// <param name="fileIds">File ID list</param>
+        /// <param name="folderIds">Folder ID list</param>
+        /// <category>File operations</category>
+        /// <returns>Operation result</returns>
+        [Update("fileops/bulkdownload")]
+        public IEnumerable<FileOperationWraper> BulkDownload(DownloadModel model)
+        {
+            return FilesControllerHelperString.BulkDownload(model);
+        }
+
+        /// <summary>
+        ///   Deletes the files and folders with the IDs specified in the request
+        /// </summary>
+        /// <param name="folderIds">Folder ID list</param>
+        /// <param name="fileIds">File ID list</param>
+        /// <param name="deleteAfter">Delete after finished</param>
+        /// <param name="immediately">Don't move to the Recycle Bin</param>
+        /// <short>Delete files and folders</short>
+        /// <category>File operations</category>
+        /// <returns>Operation result</returns>
+        [Update("fileops/delete")]
+        public IEnumerable<FileOperationWraper> DeleteBatchItems(DeleteBatchModel batch)
+        {
+            return FileStorageService.DeleteItems("delete", batch.FileIds.ToList(), batch.FolderIds.ToList(), false, batch.DeleteAfter, batch.Immediately)
+                .Select(FileOperationWraperHelper.Get);
+        }
+
+        /// <summary>
+        ///   Deletes all files and folders from the recycle bin
+        /// </summary>
+        /// <short>Clear recycle bin</short>
+        /// <category>File operations</category>
+        /// <returns>Operation result</returns>
+        [Update("fileops/emptytrash")]
+        public IEnumerable<FileOperationWraper> EmptyTrash()
+        {
+            return FilesControllerHelperInt.EmptyTrash();
+        }
+
+        /// <summary>
+        /// Returns the detailed information about all the available file versions with the ID specified in the request
+        /// </summary>
+        /// <short>File versions</short>
+        /// <category>Files</category>
+        /// <param name="fileId">File ID</param>
+        /// <returns>File information</returns>
+        [Read("file/{fileId}/history", DisableFormat = true)]
+        public IEnumerable<FileWrapper<string>> GetFileVersionInfo(string fileId)
+        {
+            return FilesControllerHelperString.GetFileVersionInfo(fileId);
+        }
+
+        [Read("file/{fileId:int}/history")]
+        public IEnumerable<FileWrapper<int>> GetFileVersionInfo(int fileId)
+        {
+            return FilesControllerHelperInt.GetFileVersionInfo(fileId);
+        }
+
+        /// <summary>
+        /// Change version history
+        /// </summary>
+        /// <param name="fileId">File ID</param>
+        /// <param name="version">Version of history</param>
+        /// <param name="continueVersion">Mark as version or revision</param>
+        /// <category>Files</category>
+        /// <returns></returns>
+        [Update("file/{fileId}/history", DisableFormat = true)]
+        public IEnumerable<FileWrapper<string>> ChangeHistory(string fileId, ChangeHistoryModel model)
+        {
+            return FilesControllerHelperString.ChangeHistory(fileId, model.Version, model.ContinueVersion);
+        }
+
+        [Update("file/{fileId:int}/history")]
+        public IEnumerable<FileWrapper<int>> ChangeHistory(int fileId, ChangeHistoryModel model)
+        {
+            return FilesControllerHelperInt.ChangeHistory(fileId, model.Version, model.ContinueVersion);
+        }
+
+        [Update("file/{fileId}/lock", DisableFormat = true)]
+        public FileWrapper<string> LockFile(string fileId, LockFileModel model)
+        {
+            return FilesControllerHelperString.LockFile(fileId, model.LockFile);
+        }
+
+        [Update("file/{fileId:int}/lock")]
+        public FileWrapper<int> LockFile(int fileId, LockFileModel model)
+        {
+            return FilesControllerHelperInt.LockFile(fileId, model.LockFile);
+        }
+
+        [Update("file/{fileId}/comment", DisableFormat = true)]
+        public object UpdateComment(string fileId, UpdateCommentModel model)
+        {
+            return FilesControllerHelperString.UpdateComment(fileId, model.Version, model.Comment);
+        }
+
+        [Update("file/{fileId:int}/comment")]
+        public object UpdateComment(int fileId, UpdateCommentModel model)
+        {
+            return FilesControllerHelperInt.UpdateComment(fileId, model.Version, model.Comment);
+        }
+
+        /// <summary>
+        /// Returns the detailed information about shared file with the ID specified in the request
+        /// </summary>
+        /// <short>File sharing</short>
+        /// <category>Sharing</category>
+        /// <param name="fileId">File ID</param>
+        /// <returns>Shared file information</returns>
+        [Read("file/{fileId}/share", DisableFormat = true)]
+        public IEnumerable<FileShareWrapper> GetFileSecurityInfo(string fileId)
+        {
+            return FilesControllerHelperString.GetFileSecurityInfo(fileId);
+        }
+
+        [Read("file/{fileId:int}/share")]
+        public IEnumerable<FileShareWrapper> GetFileSecurityInfo(int fileId)
+        {
+            return FilesControllerHelperInt.GetFileSecurityInfo(fileId);
+        }
+
+        /// <summary>
+        /// Returns the detailed information about shared folder with the ID specified in the request
+        /// </summary>
+        /// <short>Folder sharing</short>
+        /// <param name="folderId">Folder ID</param>
+        /// <category>Sharing</category>
+        /// <returns>Shared folder information</returns>
+        [Read("folder/{folderId}/share", DisableFormat = true)]
+        public IEnumerable<FileShareWrapper> GetFolderSecurityInfo(string folderId)
+        {
+            return FilesControllerHelperString.GetFolderSecurityInfo(folderId);
+        }
+
+        [Read("folder/{folderId:int}/share")]
+        public IEnumerable<FileShareWrapper> GetFolderSecurityInfo(int folderId)
+        {
+            return FilesControllerHelperInt.GetFolderSecurityInfo(folderId);
+        }
+
+        /// <summary>
+        /// Sets sharing settings for the file with the ID specified in the request
+        /// </summary>
+        /// <param name="fileId">File ID</param>
+        /// <param name="share">Collection of sharing rights</param>
+        /// <param name="notify">Should notify people</param>
+        /// <param name="sharingMessage">Sharing message to send when notifying</param>
+        /// <short>Share file</short>
+        /// <category>Sharing</category>
+        /// <remarks>
+        /// Each of the FileShareParams must contain two parameters: 'ShareTo' - ID of the user with whom we want to share and 'Access' - access type which we want to grant to the user (Read, ReadWrite, etc) 
+        /// </remarks>
+        /// <returns>Shared file information</returns>
+        [Update("file/{fileId}/share", DisableFormat = true)]
+        public IEnumerable<FileShareWrapper> SetFileSecurityInfo(string fileId, SecurityInfoModel model)
+        {
+            return FilesControllerHelperString.SetFileSecurityInfo(fileId, model.Share, model.Notify, model.SharingMessage);
+        }
+
+        [Update("file/{fileId:int}/share")]
+        public IEnumerable<FileShareWrapper> SetFileSecurityInfo(int fileId, SecurityInfoModel model)
+        {
+            return FilesControllerHelperInt.SetFileSecurityInfo(fileId, model.Share, model.Notify, model.SharingMessage);
+        }
+
+        /// <summary>
+        /// Sets sharing settings for the folder with the ID specified in the request
+        /// </summary>
+        /// <short>Share folder</short>
+        /// <param name="folderId">Folder ID</param>
+        /// <param name="share">Collection of sharing rights</param>
+        /// <param name="notify">Should notify people</param>
+        /// <param name="sharingMessage">Sharing message to send when notifying</param>
+        /// <remarks>
+        /// Each of the FileShareParams must contain two parameters: 'ShareTo' - ID of the user with whom we want to share and 'Access' - access type which we want to grant to the user (Read, ReadWrite, etc) 
+        /// </remarks>
+        /// <category>Sharing</category>
+        /// <returns>Shared folder information</returns>
+        [Update("folder/{folderId}/share", DisableFormat = true)]
+        public IEnumerable<FileShareWrapper> SetFolderSecurityInfo(string folderId, SecurityInfoModel model)
+        {
+            return FilesControllerHelperString.SetFolderSecurityInfo(folderId, model.Share, model.Notify, model.SharingMessage);
+        }
+        [Update("folder/{folderId:int}/share")]
+        public IEnumerable<FileShareWrapper> SetFolderSecurityInfo(int folderId, SecurityInfoModel model)
+        {
+            return FilesControllerHelperInt.SetFolderSecurityInfo(folderId, model.Share, model.Notify, model.SharingMessage);
+        }
+
+        /// <summary>
+        ///   Removes sharing rights for the group with the ID specified in the request
+        /// </summary>
+        /// <param name="folderIds">Folders ID</param>
+        /// <param name="fileIds">Files ID</param>
+        /// <short>Remove group sharing rights</short>
+        /// <category>Sharing</category>
+        /// <returns>Shared file information</returns>
+        [Delete("share")]
+        public bool RemoveSecurityInfo(BaseBatchModel<object> model)
+        {
+            FileStorageService.RemoveAce(model.FileIds.OfType<string>().ToList(), model.FolderIds.OfType<string>().ToList());
+            FileStorageServiceInt.RemoveAce(model.FileIds.OfType<long>().Select(r => Convert.ToInt32(r)).ToList(), model.FolderIds.OfType<long>().Select(r => Convert.ToInt32(r)).ToList());
+            return true;
+        }
+
+        /// <summary>
+        ///   Returns the external link to the shared file with the ID specified in the request
+        /// </summary>
+        /// <summary>
+        ///   File external link
+        /// </summary>
+        /// <param name="fileId">File ID</param>
+        /// <param name="share">Access right</param>
+        /// <category>Files</category>
+        /// <returns>Shared file link</returns>
+        [Update("{fileId}/sharedlink", DisableFormat = true)]
+        public string GenerateSharedLink(string fileId, FileShare share)
+        {
+            return FilesControllerHelperString.GenerateSharedLink(fileId, share);
+        }
+
+        [Update("{fileId:int}/sharedlink")]
+        public string GenerateSharedLink(int fileId, FileShare share)
+        {
+            return FilesControllerHelperInt.GenerateSharedLink(fileId, share);
+        }
+
+        /// <summary>
+        ///   Get a list of available providers
+        /// </summary>
+        /// <category>Third-Party Integration</category>
+        /// <returns>List of provider key</returns>
+        /// <remarks>List of provider key: DropboxV2, Box, WebDav, Yandex, OneDrive, SharePoint, GoogleDrive</remarks>
+        /// <returns></returns>
+        [Read("thirdparty/capabilities")]
+        public List<List<string>> Capabilities()
+        {
+            var result = new List<List<string>>();
+
+            if (UserManager.GetUsers(SecurityContext.CurrentAccount.ID).IsVisitor(UserManager)
+                    || (!FilesSettingsHelper.EnableThirdParty
+                    && !CoreBaseSettings.Personal))
+            {
+                return result;
+            }
+
+            if (ThirdpartyConfiguration.SupportBoxInclusion)
+            {
+                result.Add(new List<string> { "Box", BoxLoginProvider.ClientID, BoxLoginProvider.RedirectUri });
+            }
+            if (ThirdpartyConfiguration.SupportDropboxInclusion)
+            {
+                result.Add(new List<string> { "DropboxV2", DropboxLoginProvider.ClientID, DropboxLoginProvider.RedirectUri });
+            }
+            if (ThirdpartyConfiguration.SupportGoogleDriveInclusion)
+            {
+                result.Add(new List<string> { "GoogleDrive", GoogleLoginProvider.ClientID, GoogleLoginProvider.RedirectUri });
+            }
+            if (ThirdpartyConfiguration.SupportOneDriveInclusion)
+            {
+                result.Add(new List<string> { "OneDrive", OneDriveLoginProvider.ClientID, OneDriveLoginProvider.RedirectUri });
+            }
+            if (ThirdpartyConfiguration.SupportSharePointInclusion)
+            {
+                result.Add(new List<string> { "SharePoint" });
+            }
+            if (ThirdpartyConfiguration.SupportkDriveInclusion)
+            {
+                result.Add(new List<string> { "kDrive" });
+            }
+            if (ThirdpartyConfiguration.SupportYandexInclusion)
+            {
+                result.Add(new List<string> { "Yandex" });
+            }
+            if (ThirdpartyConfiguration.SupportWebDavInclusion)
+            {
+                result.Add(new List<string> { "WebDav" });
+            }
+
+            //Obsolete BoxNet, DropBox, Google, SkyDrive,
+
+            return result;
+        }
+
+        /// <summary>
+        ///   Saves the third party file storage service account
+        /// </summary>
+        /// <short>Save third party account</short>
+        /// <param name="url">Connection url for SharePoint</param>
+        /// <param name="login">Login</param>
+        /// <param name="password">Password</param>
+        /// <param name="token">Authentication token</param>
+        /// <param name="isCorporate"></param>
+        /// <param name="customerTitle">Title</param>
+        /// <param name="providerKey">Provider Key</param>
+        /// <param name="providerId">Provider ID</param>
+        /// <category>Third-Party Integration</category>
+        /// <returns>Folder contents</returns>
+        /// <remarks>List of provider key: DropboxV2, Box, WebDav, Yandex, OneDrive, SharePoint, GoogleDrive</remarks>
+        /// <exception cref="ArgumentException"></exception>
+        [Create("thirdparty")]
+        public FolderWrapper<string> SaveThirdParty(
+            string url,
+            string login,
+            string password,
+            string token,
+            bool isCorporate,
+            string customerTitle,
+            string providerKey,
+            string providerId)
+        {
+            var thirdPartyParams = new ThirdPartyParams
+            {
+                AuthData = new AuthData(url, login, password, token),
+                Corporate = isCorporate,
+                CustomerTitle = customerTitle,
+                ProviderId = providerId,
+                ProviderKey = providerKey,
+            };
+
+            var folder = FileStorageService.SaveThirdParty(thirdPartyParams);
+
+            return FolderWrapperHelper.Get(folder);
+        }
+
+        /// <summary>
+        ///    Returns the list of all connected third party services
+        /// </summary>
+        /// <category>Third-Party Integration</category>
+        /// <short>Get third party list</short>
+        /// <returns>Connected providers</returns>
+        [Read("thirdparty")]
+        public IEnumerable<ThirdPartyParams> GetThirdPartyAccounts()
+        {
+            return FileStorageService.GetThirdParty();
+        }
+
+        /// <summary>
+        ///    Returns the list of third party services connected in the 'Common Documents' section
+        /// </summary>
+        /// <category>Third-Party Integration</category>
+        /// <short>Get third party folder</short>
+        /// <returns>Connected providers folder</returns>
+        [Read("thirdparty/common")]
+        public IEnumerable<FolderWrapper<string>> GetCommonThirdPartyFolders()
+        {
+            var parent = FileStorageServiceInt.GetFolder(GlobalFolderHelper.FolderCommon);
+            return EntryManager.GetThirpartyFolders(parent).Select(FolderWrapperHelper.Get).ToList();
+        }
+
+        /// <summary>
+        ///   Removes the third party file storage service account with the ID specified in the request
+        /// </summary>
+        /// <param name="providerId">Provider ID. Provider id is part of folder id.
+        /// Example, folder id is "sbox-123", then provider id is "123"
+        /// </param>
+        /// <short>Remove third party account</short>
+        /// <category>Third-Party Integration</category>
+        /// <returns>Folder id</returns>
+        ///<exception cref="ArgumentException"></exception>
+        [Delete("thirdparty/{providerId:int}")]
+        public object DeleteThirdParty(int providerId)
+        {
+            return FileStorageService.DeleteThirdParty(providerId.ToString(CultureInfo.InvariantCulture));
+
+        }
+
+        ///// <summary>
+        ///// 
+        ///// </summary>
+        ///// <param name="query"></param>
+        ///// <returns></returns>
+        //[Read(@"@search/{query}")]
+        //public IEnumerable<FileEntryWrapper> Search(string query)
+        //{
+        //    var searcher = new SearchHandler();
+        //    var files = searcher.SearchFiles(query).Select(r => (FileEntryWrapper)FileWrapperHelper.Get(r));
+        //    var folders = searcher.SearchFolders(query).Select(f => (FileEntryWrapper)FolderWrapperHelper.Get(f));
+
+        //    return files.Concat(folders);
+        //}
+
+        /// <summary>
+        /// Adding files to favorite list
+        /// </summary>
+        /// <short>Favorite add</short>
+        /// <category>Files</category>
+        /// <param name="folderIds" visible="false"></param>
+        /// <param name="fileIds">File IDs</param>
+        /// <returns></returns>
+        [Create("favorites")]
+        public bool AddFavorites(BaseBatchModel<JsonElement> model)
+        {
+            FileStorageServiceInt.AddToFavorites(model.FolderIds.Where(r => r.ValueKind == JsonValueKind.Number).Select(r => r.GetInt32()), model.FileIds.Where(r => r.ValueKind == JsonValueKind.Number).Select(r => r.GetInt32()));
+            FileStorageService.AddToFavorites(model.FolderIds.Where(r => r.ValueKind == JsonValueKind.String).Select(r => r.GetString()), model.FileIds.Where(r => r.ValueKind == JsonValueKind.String).Select(r => r.GetString()));
+            return true;
+        }
+
+        /// <summary>
+        /// Removing files from favorite list
+        /// </summary>
+        /// <short>Favorite delete</short>
+        /// <category>Files</category>
+        /// <param name="folderIds" visible="false"></param>
+        /// <param name="fileIds">File IDs</param>
+        /// <returns></returns>
+        [Delete("favorites")]
+        public bool DeleteFavorites(BaseBatchModel<JsonElement> model)
+        {
+            FileStorageServiceInt.DeleteFavorites(model.FolderIds.Where(r => r.ValueKind == JsonValueKind.Number).Select(r => r.GetInt32()), model.FileIds.Where(r => r.ValueKind == JsonValueKind.Number).Select(r => r.GetInt32()));
+            FileStorageService.DeleteFavorites(model.FolderIds.Where(r => r.ValueKind == JsonValueKind.String).Select(r => r.GetString()), model.FileIds.Where(r => r.ValueKind == JsonValueKind.String).Select(r => r.GetString()));
+            return true;
+        }
+
+        /// <summary>
+        /// Adding files to template list
+        /// </summary>
+        /// <short>Template add</short>
+        /// <category>Files</category>
+        /// <param name="fileIds">File IDs</param>
+        /// <returns></returns>
+        [Create("templates")]
+        public bool AddTemplates(IEnumerable<int> fileIds)
+        {
+            FileStorageServiceInt.AddToTemplates(fileIds);
+            return true;
+        }
+
+        /// <summary>
+        /// Removing files from template list
+        /// </summary>
+        /// <short>Template delete</short>
+        /// <category>Files</category>
+        /// <param name="fileIds">File IDs</param>
+        /// <returns></returns>
+        [Delete("templates")]
+        public bool DeleteTemplates(IEnumerable<int> fileIds)
+        {
+            FileStorageServiceInt.DeleteTemplates(fileIds);
+            return true;
+        }
+
+        /// <summary>
+        /// 
+        /// </summary>
+        /// <param name="set"></param>
+        /// <returns></returns>
+        [Update(@"storeoriginal")]
+        public bool StoreOriginal(SettingsModel model)
+        {
+            return FileStorageService.StoreOriginal(model.Set);
+        }
+
+        /// <summary>
+        /// 
+        /// </summary>
+        /// <returns></returns>
+        [Read(@"settings")]
+        public object GetFilesSettings()
+        {
+            return new
+            {
+                FilesSettingsHelper.StoreOriginalFiles,
+                FilesSettingsHelper.ConfirmDelete,
+                FilesSettingsHelper.UpdateIfExist,
+                FilesSettingsHelper.Forcesave,
+                FilesSettingsHelper.StoreForcesave,
+                FilesSettingsHelper.EnableThirdParty
+            };
+        }
+
+        /// <summary>
+        /// 
+        /// </summary>
+        /// <param name="save"></param>
+        /// <visible>false</visible>
+        /// <returns></returns>
+        [Update(@"hideconfirmconvert")]
+        public bool HideConfirmConvert(bool save)
+        {
+            return FileStorageService.HideConfirmConvert(save);
+        }
+
+
+        /// <summary>
+        /// 
+        /// </summary>
+        /// <param name="set"></param>
+        /// <returns></returns>
+        [Update(@"updateifexist")]
+        public bool UpdateIfExist(SettingsModel model)
+        {
+            return FileStorageService.UpdateIfExist(model.Set);
+        }
+
+        /// <summary>
+        /// 
+        /// </summary>
+        /// <param name="set"></param>
+        /// <returns></returns>
+        [Update(@"changedeleteconfrim")]
+        public bool ChangeDeleteConfrim(SettingsModel model)
+        {
+            return FileStorageService.ChangeDeleteConfrim(model.Set);
+        }
+
+        /// <summary>
+        /// 
+        /// </summary>
+        /// <param name="set"></param>
+        /// <returns></returns>
+        [Update(@"storeforcesave")]
+        public bool StoreForcesave(SettingsModel model)
+        {
+            return FileStorageService.StoreForcesave(model.Set);
+        }
+
+        /// <summary>
+        /// 
+        /// </summary>
+        /// <param name="set"></param>
+        /// <returns></returns>
+        [Update(@"forcesave")]
+        public bool Forcesave(SettingsModel model)
+        {
+            return FileStorageService.Forcesave(model.Set);
+        }
+
+        /// <summary>
+        /// 
+        /// </summary>
+        /// <param name="set"></param>
+        /// <returns></returns>
+        [Update(@"thirdparty")]
+        public bool ChangeAccessToThirdparty(SettingsModel model)
+        {
+            return FileStorageService.ChangeAccessToThirdparty(model.Set);
+        }
+
+        /// <summary>
+        /// Display recent folder
+        /// </summary>
+        /// <param name="set"></param>
+        /// <category>Settings</category>
+        /// <returns></returns>
+        [Update(@"displayRecent")]
+        public bool DisplayRecent(bool set)
+        {
+            return FileStorageService.DisplayRecent(set);
+        }
+
+        /// <summary>
+        /// Display favorite folder
+        /// </summary>
+        /// <param name="set"></param>
+        /// <category>Settings</category>
+        /// <returns></returns>
+        [Update(@"settings/favorites")]
+        public bool DisplayFavorite(bool set)
+        {
+            return FileStorageService.DisplayFavorite(set);
+        }
+
+        /// <summary>
+        /// Display template folder
+        /// </summary>
+        /// <param name="set"></param>
+        /// <category>Settings</category>
+        /// <returns></returns>
+        [Update(@"settings/templates")]
+        public bool DisplayTemplates(bool set)
+        {
+            return FileStorageService.DisplayTemplates(set);
+        }
+
+        /// <summary>
+        ///  Checking document service location
+        /// </summary>
+        /// <param name="docServiceUrl">Document editing service Domain</param>
+        /// <param name="docServiceUrlInternal">Document command service Domain</param>
+        /// <param name="docServiceUrlPortal">Community Server Address</param>
+        /// <returns></returns>
+        [Update("docservice")]
+        public IEnumerable<string> CheckDocServiceUrl(string docServiceUrl, string docServiceUrlInternal, string docServiceUrlPortal)
+        {
+            FilesLinkUtility.DocServiceUrl = docServiceUrl;
+            FilesLinkUtility.DocServiceUrlInternal = docServiceUrlInternal;
+            FilesLinkUtility.DocServicePortalUrl = docServiceUrlPortal;
+
+            MessageService.Send(MessageAction.DocumentServiceLocationSetting);
+
+            var https = new Regex(@"^https://", RegexOptions.IgnoreCase);
+            var http = new Regex(@"^http://", RegexOptions.IgnoreCase);
+            if (https.IsMatch(CommonLinkUtility.GetFullAbsolutePath("")) && http.IsMatch(FilesLinkUtility.DocServiceUrl))
+            {
+                throw new Exception("Mixed Active Content is not allowed. HTTPS address for Document Server is required.");
+            }
+
+            DocumentServiceConnector.CheckDocServiceUrl();
+
+            return new[]
+                {
+                    FilesLinkUtility.DocServiceUrl,
+                    FilesLinkUtility.DocServiceUrlInternal,
+                    FilesLinkUtility.DocServicePortalUrl
+                };
+        }
+
+        /// <visible>false</visible>
+        [Read("docservice")]
+        public object GetDocServiceUrl(bool version)
+        {
+            var url = CommonLinkUtility.GetFullAbsolutePath(FilesLinkUtility.DocServiceApiUrl);
+            if (!version)
+            {
+                return url;
+            }
+
+            var dsVersion = DocumentServiceConnector.GetVersion();
+
+            return new
+            {
+                version = dsVersion,
+                docServiceUrlApi = url,
+            };
+        }
+
+        #region wordpress
+
+        /// <visible>false</visible>
+        [Read("wordpress-info")]
+        public object GetWordpressInfo()
+        {
+            var token = WordpressToken.GetToken();
+            if (token != null)
+            {
+                var meInfo = WordpressHelper.GetWordpressMeInfo(token.AccessToken);
+                var blogId = JObject.Parse(meInfo).Value<string>("token_site_id");
+                var wordpressUserName = JObject.Parse(meInfo).Value<string>("username");
+
+                var blogInfo = RequestHelper.PerformRequest(WordpressLoginProvider.WordpressSites + blogId, "", "GET", "");
+                var jsonBlogInfo = JObject.Parse(blogInfo);
+                jsonBlogInfo.Add("username", wordpressUserName);
+
+                blogInfo = jsonBlogInfo.ToString();
+                return new
+                {
+                    success = true,
+                    data = blogInfo
+                };
+            }
+            return new
+            {
+                success = false
+            };
+        }
+
+        /// <visible>false</visible>
+        [Read("wordpress-delete")]
+        public object DeleteWordpressInfo()
+        {
+            var token = WordpressToken.GetToken();
+            if (token != null)
+            {
+                WordpressToken.DeleteToken(token);
+                return new
+                {
+                    success = true
+                };
+            }
+            return new
+            {
+                success = false
+            };
+        }
+
+        /// <visible>false</visible>
+        [Create("wordpress-save")]
+        public object WordpressSave(string code)
+        {
+            if (code == "")
+            {
+                return new
+                {
+                    success = false
+                };
+            }
+            try
+            {
+                var token = OAuth20TokenHelper.GetAccessToken<WordpressLoginProvider>(ConsumerFactory, code);
+                WordpressToken.SaveToken(token);
+                var meInfo = WordpressHelper.GetWordpressMeInfo(token.AccessToken);
+                var blogId = JObject.Parse(meInfo).Value<string>("token_site_id");
+
+                var wordpressUserName = JObject.Parse(meInfo).Value<string>("username");
+
+                var blogInfo = RequestHelper.PerformRequest(WordpressLoginProvider.WordpressSites + blogId, "", "GET", "");
+                var jsonBlogInfo = JObject.Parse(blogInfo);
+                jsonBlogInfo.Add("username", wordpressUserName);
+
+                blogInfo = jsonBlogInfo.ToString();
+                return new
+                {
+                    success = true,
+                    data = blogInfo
+                };
+            }
+            catch (Exception)
+            {
+                return new
+                {
+                    success = false
+                };
+            }
+        }
+
+        /// <visible>false</visible>
+        [Create("wordpress")]
+        public bool CreateWordpressPost(string code, string title, string content, int status)
+        {
+            try
+            {
+                var token = WordpressToken.GetToken();
+                var meInfo = WordpressHelper.GetWordpressMeInfo(token.AccessToken);
+                var parser = JObject.Parse(meInfo);
+                if (parser == null) return false;
+                var blogId = parser.Value<string>("token_site_id");
+
+                if (blogId != null)
+                {
+                    var createPost = WordpressHelper.CreateWordpressPost(title, content, status, blogId, token);
+                    return createPost;
+                }
+                return false;
+            }
+            catch (Exception)
+            {
+                return false;
+            }
+        }
+
+        #endregion
+
+        #region easybib
+
+        /// <visible>false</visible>
+        [Read("easybib-citation-list")]
+        public object GetEasybibCitationList(int source, string data)
+        {
+            try
+            {
+                var citationList = EasyBibHelper.GetEasyBibCitationsList(source, data);
+                return new
+                {
+                    success = true,
+                    citations = citationList
+                };
+            }
+            catch (Exception)
+            {
+                return new
+                {
+                    success = false
+                };
+            }
+
+        }
+
+        /// <visible>false</visible>
+        [Read("easybib-styles")]
+        public object GetEasybibStyles()
+        {
+            try
+            {
+                var data = EasyBibHelper.GetEasyBibStyles();
+                return new
+                {
+                    success = true,
+                    styles = data
+                };
+            }
+            catch (Exception)
+            {
+                return new
+                {
+                    success = false
+                };
+            }
+        }
+
+        /// <visible>false</visible>
+        [Create("easybib-citation")]
+        public object EasyBibCitationBook(string citationData)
+        {
+            try
+            {
+                var citat = EasyBibHelper.GetEasyBibCitation(citationData);
+                if (citat != null)
+                {
+                    return new
+                    {
+                        success = true,
+                        citation = citat
+                    };
+                }
+                else
+                {
+                    return new
+                    {
+                        success = false
+                    };
+                }
+
+            }
+            catch (Exception)
+            {
+                return new
+                {
+                    success = false
+                };
+            }
+        }
+
+        #endregion
+
+        /// <summary>
+        /// Result of file conversation operation.
+        /// </summary>
+        public class ConversationResult<T>
+        {
+            /// <summary>
+            /// Operation Id.
+            /// </summary>
+            public string Id { get; set; }
+
+            /// <summary>
+            /// Operation type.
+            /// </summary>
+            [JsonPropertyName("Operation")]
+            public FileOperationType OperationType { get; set; }
+
+            /// <summary>
+            /// Operation progress.
+            /// </summary>
+            public int Progress { get; set; }
+
+            /// <summary>
+            /// Source files for operation.
+            /// </summary>
+            public string Source { get; set; }
+
+            /// <summary>
+            /// Result file of operation.
+            /// </summary>
+            [JsonPropertyName("result")]
+            public FileWrapper<T> File { get; set; }
+
+            /// <summary>
+            /// Error during conversation.
+            /// </summary>
+            public string Error { get; set; }
+
+            /// <summary>
+            /// Is operation processed.
+            /// </summary>
+            public string Processed { get; set; }
+        }
+    }
+
+    public static class DocumentsControllerExtention
+    {
+        public static DIHelper AddDocumentsControllerService(this DIHelper services)
+        {
+            return services.AddFilesControllerHelperService();
+        }
+    }
+
+    public class BodySpecificAttribute : Attribute, IActionConstraint
+    {
+        public BodySpecificAttribute()
+        {
+        }
+
+        public int Order
+        {
+            get
+            {
+                return 0;
+            }
+        }
+
+        public bool Accept(ActionConstraintContext context)
+        {
+            var options = new JsonSerializerOptions
+            {
+                AllowTrailingCommas = true,
+                PropertyNameCaseInsensitive = true
+            };
+
+            try
+            {
+                context.RouteContext.HttpContext.Request.EnableBuffering();
+                _ = JsonSerializer.DeserializeAsync<BaseBatchModel<int>>(context.RouteContext.HttpContext.Request.Body, options).Result;
+                return true;
+            }
+            catch
+            {
+                return false;
+            }
+            finally
+            {
+                context.RouteContext.HttpContext.Request.Body.Seek(0, SeekOrigin.Begin);
+            }
+
+        }
+    }
 }