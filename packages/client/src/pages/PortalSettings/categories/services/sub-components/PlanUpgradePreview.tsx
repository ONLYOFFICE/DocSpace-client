--- conflicted
+++ resolved
@@ -102,12 +102,7 @@
           }
 
           const paymentAmount = currentWriteOff.amount;
-<<<<<<< HEAD
           setPartialUpgradeFee!(paymentAmount);
-=======
-
-          setPartialUpgradeFee(paymentAmount);
->>>>>>> 770f06ca
           setIsLoading(false);
           setIsWaitingCalculation(false);
         } catch (e) {
@@ -121,10 +116,6 @@
 
   useEffect(() => {
     return () => {
-<<<<<<< HEAD
-      setPartialUpgradeFee!(0);
-=======
->>>>>>> 770f06ca
       if (timeout) clearTimeout(timeout);
       setIsWaitingCalculation(false);
       timeout = null;
