import React from "react";
import PropTypes from "prop-types";
import styled, { css } from "styled-components";

import { isMobile, mobile } from "@docspace/components/utils/device";
import Backdrop from "@docspace/components/backdrop";
import Aside from "@docspace/components/aside";

import Header from "./sub-components/header";
import HeaderNav from "./sub-components/header-nav";
import HeaderUnAuth from "./sub-components/header-unauth";
import { I18nextProvider, withTranslation } from "react-i18next";
import { useNavigate, useLocation } from "react-router-dom";

import Loaders from "@docspace/common/components/Loaders";
import { LayoutContextConsumer } from "../Layout/context";

import { inject, observer } from "mobx-react";
import i18n from "./i18n";
import PreparationPortalDialog from "../dialogs/PreparationPortalDialog";
import { Base } from "@docspace/components/themes";
import { DeviceType } from "@docspace/common/constants";

const StyledContainer = styled.header`
  height: 48px;
  position: relative;
  align-items: center;
  background-color: ${(props) => props.theme.header.backgroundColor};

  ${(props) =>
    !props.isLoaded
      ? css`
          @media ${mobile} {
            width: 100vw; // fixes space between header loader and screen edge
          }
        `
      : css`
          @media ${mobile} {
            .navMenuHeader,
            .profileMenuIcon,
            .navMenuHeaderUnAuth {
              position: absolute;
              z-index: 160;
              top: 0;
              // top: ${(props) => (props.isVisible ? "0" : "-48px")};

              transition: top 0.3s cubic-bezier(0, 0, 0.8, 1);
              -moz-transition: top 0.3s cubic-bezier(0, 0, 0.8, 1);
              -ms-transition: top 0.3s cubic-bezier(0, 0, 0.8, 1);
              -webkit-transition: top 0.3s cubic-bezier(0, 0, 0.8, 1);
              -o-transition: top 0.3s cubic-bezier(0, 0, 0.8, 1);
            }

            width: 100vw;

            margin-bottom: 48px;
          }
        `}
`;

StyledContainer.defaultProps = { theme: Base };

const NavMenu = (props) => {
  const timeout = React.useRef(null);

  const navigate = useNavigate();
  const location = useLocation();

  const [isBackdropVisible, setIsBackdropVisible] = React.useState(
    props.isBackdropVisible
  );
  const [isNavOpened, setIsNavOpened] = React.useState(props.isNavHoverEnabled);
  const [isAsideVisible, setIsAsideVisible] = React.useState(props.isNavOpened);
  const [isNavHoverEnabled, setIsNavHoverEnabled] = React.useState(
    props.isAsideVisible
  );

  const backdropClick = () => {
    setIsBackdropVisible(false);
    setIsNavOpened(false);
    setIsAsideVisible(false);
    setIsNavHoverEnabled((val) => !val);
  };

  const showNav = () => {
    setIsBackdropVisible(true);
    setIsNavOpened(true);
    setIsAsideVisible(false);
    setIsNavHoverEnabled(false);
  };

  const clearNavTimeout = () => {
    if (timeout.current === null) return;
    clearTimeout(timeout.current);
    timeout.current = null;
  };

  const handleNavMouseEnter = () => {
    if (!isNavHoverEnabled) return;
    timeout.current = setTimeout(() => {
      setIsBackdropVisible(false);
      setIsNavOpened(true);
      setIsAsideVisible(false);
    }, 1000);
  };

  const handleNavMouseLeave = () => {
    if (!isNavHoverEnabled) return;
    clearNavTimeout();
    setIsBackdropVisible(false);
    setIsNavOpened(false);
    setIsAsideVisible(false);
  };

  const toggleAside = () => {
    clearNavTimeout();
    setIsBackdropVisible(true);
    setIsNavOpened(false);
    setIsAsideVisible(true);
    setIsNavHoverEnabled(false);
  };

  const {
    isAuthenticated,
    isLoaded,
    asideContent,

    isDesktop,
    isFrame,
    showHeader,
<<<<<<< HEAD

    hideProfileMenu,

    customHeader,
=======
    currentDeviceType,
>>>>>>> d59eb9a4
  } = props;

  const isAsideAvailable = !!asideContent;
  const hideHeader = isDesktop || (!showHeader && isFrame);

  if (currentDeviceType !== DeviceType.mobile || !isMobile()) return <></>;

  const isPreparationPortal = location.pathname === "/preparation-portal";
  return (
    <LayoutContextConsumer>
      {(value) => (
        <StyledContainer
          isLoaded={isLoaded}
          isVisible={value.isVisible}
          isDesktop={hideHeader}
        >
          <Backdrop
            visible={isBackdropVisible}
            onClick={backdropClick}
            withBackground={true}
            withBlur={true}
          />

          {!hideHeader &&
            (isLoaded && isAuthenticated ? (
              <>
                {!isPreparationPortal && (
                  <HeaderNav hideProfileMenu={hideProfileMenu} />
                )}
                <Header
                  customHeader={customHeader}
                  isPreparationPortal={isPreparationPortal}
                  isNavOpened={isNavOpened}
                  onClick={showNav}
                  onNavMouseEnter={handleNavMouseEnter}
                  onNavMouseLeave={handleNavMouseLeave}
                  toggleAside={toggleAside}
                  backdropClick={backdropClick}
                />
              </>
            ) : !isLoaded && isAuthenticated ? (
              <Loaders.Header />
            ) : (
              <HeaderUnAuth />
            ))}

          {isAsideAvailable && (
            <Aside visible={isAsideVisible} onClick={backdropClick}>
              {asideContent}
            </Aside>
          )}
        </StyledContainer>
      )}
    </LayoutContextConsumer>
  );
};

NavMenu.propTypes = {
  isBackdropVisible: PropTypes.bool,
  isNavHoverEnabled: PropTypes.bool,
  isNavOpened: PropTypes.bool,
  isAsideVisible: PropTypes.bool,
  isDesktop: PropTypes.bool,

  asideContent: PropTypes.oneOfType([
    PropTypes.arrayOf(PropTypes.node),
    PropTypes.node,
  ]),

  isAuthenticated: PropTypes.bool,
  isLoaded: PropTypes.bool,

  hideProfileMenu: PropTypes.bool,
};

NavMenu.defaultProps = {
  isBackdropVisible: false,
  isNavHoverEnabled: true,
  isNavOpened: false,
  isAsideVisible: false,
  isDesktop: false,
};

const NavMenuWrapper = inject(({ auth }) => {
  const { settingsStore, isAuthenticated, isLoaded, language } = auth;
  const {
    isDesktopClient: isDesktop,
    frameConfig,
    isFrame,
    currentDeviceType,
  } = settingsStore;

  return {
    isAuthenticated,
    isLoaded,
    isDesktop,
    language,

    showHeader: frameConfig?.showHeader,
    isFrame,
    currentDeviceType,
  };
})(observer(withTranslation(["NavMenu", "Common"])(NavMenu)));

export default ({ ...props }) => (
  <I18nextProvider i18n={i18n}>
    <NavMenuWrapper {...props} />
  </I18nextProvider>
);<|MERGE_RESOLUTION|>--- conflicted
+++ resolved
@@ -22,7 +22,6 @@
 import { DeviceType } from "@docspace/common/constants";
 
 const StyledContainer = styled.header`
-  height: 48px;
   position: relative;
   align-items: center;
   background-color: ${(props) => props.theme.header.backgroundColor};
@@ -128,14 +127,7 @@
     isDesktop,
     isFrame,
     showHeader,
-<<<<<<< HEAD
-
-    hideProfileMenu,
-
-    customHeader,
-=======
     currentDeviceType,
->>>>>>> d59eb9a4
   } = props;
 
   const isAsideAvailable = !!asideContent;
@@ -162,11 +154,8 @@
           {!hideHeader &&
             (isLoaded && isAuthenticated ? (
               <>
-                {!isPreparationPortal && (
-                  <HeaderNav hideProfileMenu={hideProfileMenu} />
-                )}
+                {!isPreparationPortal && <HeaderNav />}
                 <Header
-                  customHeader={customHeader}
                   isPreparationPortal={isPreparationPortal}
                   isNavOpened={isNavOpened}
                   onClick={showNav}
@@ -207,8 +196,6 @@
 
   isAuthenticated: PropTypes.bool,
   isLoaded: PropTypes.bool,
-
-  hideProfileMenu: PropTypes.bool,
 };
 
 NavMenu.defaultProps = {
@@ -240,8 +227,8 @@
   };
 })(observer(withTranslation(["NavMenu", "Common"])(NavMenu)));
 
-export default ({ ...props }) => (
+export default () => (
   <I18nextProvider i18n={i18n}>
-    <NavMenuWrapper {...props} />
+    <NavMenuWrapper />
   </I18nextProvider>
 );