<<<<<<< HEAD
import React, { useState, useEffect } from "react";
import MobileView from "./MobileView";
import DesktopView from "./DesktopView";
import { withRouter } from "react-router-dom";
import { size } from "@docspace/components/utils/device";

const Backup = (props) => {
  const [isMobileView, setIsMobileView] = useState(false);

  useEffect(() => {
    checkWidth();
    window.addEventListener("resize", checkWidth);
    return () => window.removeEventListener("resize", checkWidth);
  }, []);

  const checkWidth = () => {
    window.innerWidth <= size.smallTablet
      ? setIsMobileView(true)
      : setIsMobileView(false);
  };

  return isMobileView ? <MobileView {...props} /> : <DesktopView {...props} />;
=======
import React from "react";
import { withTranslation, Trans } from "react-i18next";
import Submenu from "@docspace/components/submenu";
import Link from "@docspace/components/link";
import HelpButton from "@docspace/components/help-button";
import { AppServerConfig } from "@docspace/common/constants";
import { combineUrl } from "@docspace/common/utils";
import { inject, observer } from "mobx-react";
import AutoBackup from "./auto-backup";
import ManualBackup from "./manual-backup";
import config from "PACKAGE_FILE";

const Backup = ({ helpUrlCreatingBackup, buttonSize, t, history }) => {
  const renderTooltip = (helpInfo) => {
    return (
      <>
        <HelpButton
          iconName={"/static/images/help.react.svg"}
          tooltipContent={
            <>
              <Trans t={t} i18nKey={`${helpInfo}`} ns="Settings">
                {helpInfo}
              </Trans>
              <div>
                <Link
                  as="a"
                  href={helpUrlCreatingBackup}
                  target="_blank"
                  color="#555F65"
                  isBold
                  isHovered
                >
                  {t("Common:LearnMore")}
                </Link>
              </div>
            </>
          }
        />
      </>
    );
  };

  const data = [
    {
      id: "data-backup",
      name: t("DataBackup"),
      content: (
        <ManualBackup buttonSize={buttonSize} renderTooltip={renderTooltip} />
      ),
    },
    {
      id: "auto-backup",
      name: t("AutoBackup"),
      content: (
        <AutoBackup buttonSize={buttonSize} renderTooltip={renderTooltip} />
      ),
    },
  ];

  const onSelect = (e) => {
    history.push(
      combineUrl(
        AppServerConfig.proxyURL,
        config.homepage,
        `/portal-settings/backup/${e.id}`
      )
    );
  };

  return (
    <Submenu data={data} startSelect={data[0]} onSelect={(e) => onSelect(e)} />
  );
>>>>>>> 85b3b3b5
};

export default inject(({ auth }) => {
  const { settingsStore } = auth;
  const { helpUrlCreatingBackup, isTabletView } = settingsStore;

  const buttonSize = isTabletView ? "normal" : "small";

  return {
    helpUrlCreatingBackup,
    buttonSize,
  };
})(observer(withTranslation(["Settings", "Common"])(Backup)));<|MERGE_RESOLUTION|>--- conflicted
+++ resolved
@@ -1,27 +1,3 @@
-<<<<<<< HEAD
-import React, { useState, useEffect } from "react";
-import MobileView from "./MobileView";
-import DesktopView from "./DesktopView";
-import { withRouter } from "react-router-dom";
-import { size } from "@docspace/components/utils/device";
-
-const Backup = (props) => {
-  const [isMobileView, setIsMobileView] = useState(false);
-
-  useEffect(() => {
-    checkWidth();
-    window.addEventListener("resize", checkWidth);
-    return () => window.removeEventListener("resize", checkWidth);
-  }, []);
-
-  const checkWidth = () => {
-    window.innerWidth <= size.smallTablet
-      ? setIsMobileView(true)
-      : setIsMobileView(false);
-  };
-
-  return isMobileView ? <MobileView {...props} /> : <DesktopView {...props} />;
-=======
 import React from "react";
 import { withTranslation, Trans } from "react-i18next";
 import Submenu from "@docspace/components/submenu";
@@ -94,7 +70,6 @@
   return (
     <Submenu data={data} startSelect={data[0]} onSelect={(e) => onSelect(e)} />
   );
->>>>>>> 85b3b3b5
 };
 
 export default inject(({ auth }) => {
