{
  "key_path": "ApplyButton",
  "content": "Apply",
  "content_en_sha1_hash": "cfea419c3b4e8b02ee586e70a28bf846e44cdda4",
  "created_at": "2025-05-19T21:30:43.032Z",
<<<<<<< HEAD
  "updated_at": "2025-06-30T12:20:31.260Z",
=======
  "updated_at": "2025-07-10T11:11:06.832Z",
>>>>>>> 4378f47c
  "comment": {
    "text": "The \"Apply\" translation key is used to display the label for an apply button that confirms changes or applies settings in a color selection dialog. It appears as part of a larger dialog component and is also referenced as the primary action button within another variant of the same dialog. This translation can be found on buttons with the id \"applyButtonLabel\" in various dialogs.",
    "is_auto": true,
    "updated_at": "2025-05-20T09:37:22.457Z"
  },
  "usage": [
    {
      "file_path": "/packages/client/src/components/dialogs/RoomLogoCoverDialog/index.tsx",
      "line_number": 310,
      "context": "<Button\n scale\n primary\n tabIndex={0}\n size={ButtonSize.normal}\n label={t(\"Common:ApplyButton\")}\n onClick={handleSubmit}\n />\n <Button\n scale\n tabIndex={0}",
      "module": "/packages/client"
    },
    {
      "file_path": "/packages/client/src/components/dialogs/RoomLogoCoverDialog/sub-components/SelectColor/SelectColor.tsx",
      "line_number": 165,
      "context": "onClose={() => setOpenColorPicker(false)}\n onApply={onApply}\n isPickerOnly\n handleChange={onApply}\n appliedColor={selectedColor!}\n applyButtonLabel={t(\"Common:ApplyButton\")}\n cancelButtonLabel={t(\"Common:CancelButton\")}\n />\n </ModalDialog.Body>\n </StyledModalDialog>\n ) : (",
      "module": "/packages/client"
    },
    {
      "file_path": "/packages/client/src/components/dialogs/RoomLogoCoverDialog/sub-components/SelectColor/SelectColor.tsx",
      "line_number": 165,
      "context": "onClose={() => setOpenColorPicker(false)}\n onApply={onApply}\n isPickerOnly\n handleChange={onApply}\n appliedColor={selectedColor!}\n applyButtonLabel={t(\"Common:ApplyButton\")}\n cancelButtonLabel={t(\"Common:CancelButton\")}\n />\n </ModalDialog.Body>\n </StyledModalDialog>\n ) : (",
      "module": "/packages/client"
    },
    {
      "file_path": "/packages/client/src/pages/Home/Section/Header/index.js",
      "line_number": 464,
      "context": "onClick: onIndexReorder,\n iconUrl: RoundedArrowSvgUrl,\n },\n {\n id: \"save-index\",\n label: t(\"Common:ApplyButton\"),\n onClick: onIndexApply,\n iconUrl: CheckIcon,\n },\n ]\n : isContactsPage",
      "module": "/packages/client"
    },
    {
      "file_path": "/packages/client/src/pages/PortalSettings/categories/common/appearance.js",
      "line_number": 597,
      "context": "<ColorPicker\n id=\"buttons-hex\"\n onClose={onCloseHexColorPickerButtons}\n onApply={onAppliedColorButtons}\n appliedColor={appliedColorButtons}\n applyButtonLabel={t(\"Common:ApplyButton\")}\n cancelButtonLabel={t(\"Common:CancelButton\")}\n hexCodeLabel={t(\"Settings:HexCode\")}\n />\n </StyledBodyContent>\n </ModalDialog.Body>",
      "module": "/packages/client"
    },
    {
      "file_path": "/packages/client/src/pages/PortalSettings/categories/common/appearance.js",
      "line_number": 597,
      "context": "<ColorPicker\n id=\"buttons-hex\"\n onClose={onCloseHexColorPickerButtons}\n onApply={onAppliedColorButtons}\n appliedColor={appliedColorButtons}\n applyButtonLabel={t(\"Common:ApplyButton\")}\n cancelButtonLabel={t(\"Common:CancelButton\")}\n hexCodeLabel={t(\"Settings:HexCode\")}\n />\n </StyledBodyContent>\n </ModalDialog.Body>",
      "module": "/packages/client"
    },
    {
      "file_path": "/packages/client/src/pages/PortalSettings/categories/common/appearance.js",
      "line_number": 597,
      "context": "<ColorPicker\n id=\"buttons-hex\"\n onClose={onCloseHexColorPickerButtons}\n onApply={onAppliedColorButtons}\n appliedColor={appliedColorButtons}\n applyButtonLabel={t(\"Common:ApplyButton\")}\n cancelButtonLabel={t(\"Common:CancelButton\")}\n hexCodeLabel={t(\"Settings:HexCode\")}\n />\n </StyledBodyContent>\n </ModalDialog.Body>",
      "module": "/packages/client"
    },
    {
      "file_path": "/packages/client/src/pages/PortalSettings/categories/common/appearance.js",
      "line_number": 597,
      "context": "<ColorPicker\n id=\"buttons-hex\"\n onClose={onCloseHexColorPickerButtons}\n onApply={onAppliedColorButtons}\n appliedColor={appliedColorButtons}\n applyButtonLabel={t(\"Common:ApplyButton\")}\n cancelButtonLabel={t(\"Common:CancelButton\")}\n hexCodeLabel={t(\"Settings:HexCode\")}\n />\n </StyledBodyContent>\n </ModalDialog.Body>",
      "module": "/packages/client"
    },
    {
      "file_path": "/packages/client/src/pages/PortalSettings/categories/developer-tools/Webhooks/WebhookHistory/sub-components/FilterDialog/index.js",
      "line_number": 158,
      "context": "{!areFiltersChanged ? (\n <ModalDialog.Footer>\n <Footer>\n <Button\n className=\"apply-button\"\n label={t(\"Common:ApplyButton\")}\n size=\"normal\"\n primary\n onClick={handleApplyFilters}\n isDisabled={filters.deliveryTo <= filters.deliveryFrom}\n />",
      "module": "/packages/client"
    },
    {
      "file_path": "/packages/client/src/pages/PortalSettings/categories/payments/Wallet/TransactionHistory.tsx",
      "line_number": 415,
      "context": "</ModalDialog.Body>\n <ModalDialog.Footer>\n <Button\n onClick={onApplyFilter}\n size={ButtonSize.medium}\n label={t(\"Common:ApplyButton\")}\n isDisabled={!isChanged}\n primary\n scale\n />\n <Button",
      "module": "/packages/client"
    },
    {
      "file_path": "/packages/shared/components/filter/sub-components/FilterBlock.tsx",
      "line_number": 611,
      "context": "<ModalDialog.Footer>\n <Button\n id=\"filter_apply-button\"\n size={ButtonSize.normal}\n primary\n label={t(\"Common:ApplyButton\")}\n scale\n onClick={onFilterAction}\n isDisabled={!showFooter}\n />\n <Button",
      "module": "/packages/shared"
    }
  ],
  "languages": {
    "en": {
      "ai_translated": false,
      "ai_model": null,
      "ai_spell_check_issues": [],
      "approved_at": null
    },
    "ar-SA": {
      "ai_translated": false,
      "ai_model": null,
      "ai_spell_check_issues": [],
      "approved_at": null
    },
    "az": {
      "ai_translated": false,
      "ai_model": null,
      "ai_spell_check_issues": [
        {
          "type": "incorrect_translation",
          "description": "The translation \"Tətbiq et\" literally means \"Apply it\". While it can be used in some contexts, for a generic \"Apply\" button, a more appropriate translation would be \"Müraciət et\" or \"Qoşul\" depending on the context of the button.",
          "suggestion": "Consider using \"Müraciət et\" or \"Qoşul\" for a more accurate translation of 'Apply'."
        }
      ],
      "approved_at": null
    },
    "bg": {
      "ai_translated": false,
      "ai_model": null,
      "ai_spell_check_issues": [],
      "approved_at": null
    },
    "cs": {
      "ai_translated": false,
      "ai_model": null,
      "ai_spell_check_issues": [
        {
          "type": "incorrect_translation",
          "description": "While \"Aplikovat\" is a valid Czech word, it's not the most natural or common translation of \"Apply\" in a user interface context (like a button). It's more formal and technical.",
          "suggestion": "Consider \"Použít\" or \"Zapsat\" as more suitable alternatives. \"Použít\" is generally a good choice for a button label meaning 'Apply', and 'Zapsat' is good if it specifically means 'Register' or 'Enrol'."
        }
      ],
      "approved_at": null
    },
    "de": {
      "ai_translated": false,
      "ai_model": null,
      "ai_spell_check_issues": [
        {
          "type": "incorrect_translation",
          "description": "The German translation \"Übernehmen\" does not accurately convey the meaning of \"Apply\" in the context of a button. It generally means \"to take over\" or \"to accept\", which is not the intended action of applying for something.",
          "suggestion": "Consider using a more appropriate translation such as \"Bewerben\" (to apply) or \"Anwenden\" (to apply/use), depending on the precise context of the button."
        }
      ],
      "approved_at": null
    },
    "el-GR": {
      "ai_translated": false,
      "ai_model": null,
      "ai_spell_check_issues": [],
      "approved_at": null
    },
    "es": {
      "ai_translated": false,
      "ai_model": null,
      "ai_spell_check_issues": [],
      "approved_at": null
    },
    "fi": {
      "ai_translated": false,
      "ai_model": null,
      "ai_spell_check_issues": [
        {
          "type": "incorrect_translation",
          "description": "The Finnish translation \"Käytä\" translates to 'Use' or 'Apply (as in apply something to something else)'. While it can sometimes be used in the context of applying for something, it's not the most natural or accurate translation of 'Apply' in a button context, which typically means 'Submit' or 'Request'.",
          "suggestion": "Hae"
        }
      ],
      "approved_at": null
    },
    "fr": {
      "ai_translated": false,
      "ai_model": null,
      "ai_spell_check_issues": [],
      "approved_at": null
    },
    "hy-AM": {
      "ai_translated": false,
      "ai_model": null,
      "ai_spell_check_issues": [],
      "approved_at": null
    },
    "it": {
      "ai_translated": false,
      "ai_model": null,
      "ai_spell_check_issues": [],
      "approved_at": null
    },
    "ja-JP": {
      "ai_translated": false,
      "ai_model": null,
      "ai_spell_check_issues": [],
      "approved_at": null
    },
    "ko-KR": {
      "ai_translated": false,
      "ai_model": null,
      "ai_spell_check_issues": [],
      "approved_at": null
    },
    "lo-LA": {
      "ai_translated": false,
      "ai_model": null,
      "ai_spell_check_issues": [],
      "approved_at": null
    },
    "lv": {
      "ai_translated": false,
      "ai_model": null,
      "ai_spell_check_issues": [
        {
          "type": "incorrect_translation",
          "description": "The Latvian translation \"Piemērot\" is a correct word, but it doesn't accurately convey the meaning of 'Apply' in the context of a button. 'Piemērot' means 'suitable' or 'appropriate'. A more accurate translation for an 'Apply' button would be 'Pieteikties'.",
          "suggestion": "Pieteikties"
        }
      ],
      "approved_at": null
    },
    "nl": {
      "ai_translated": false,
      "ai_model": null,
      "ai_spell_check_issues": [],
      "approved_at": null
    },
    "pl": {
      "ai_translated": false,
      "ai_model": null,
      "ai_spell_check_issues": [
        {
          "type": "incorrect_translation",
          "description": "While 'Zatwierdź' can mean 'Apply' in some contexts, it more commonly translates to 'Confirm' or 'Approve'. 'Apply' in a UI element like a button often implies initiating an application process, which 'Zatwierdź' doesn't convey.",
          "suggestion": "Consider 'Aplikuj' or 'Wniosej' for a more accurate translation of 'Apply' in this context, as they directly imply initiating an application."
        }
      ],
      "approved_at": null
    },
    "pt": {
      "ai_translated": false,
      "ai_model": null,
      "ai_spell_check_issues": [],
      "approved_at": null
    },
    "pt-BR": {
      "ai_translated": false,
      "ai_model": null,
      "ai_spell_check_issues": [],
      "approved_at": null
    },
    "ro": {
      "ai_translated": false,
      "ai_model": null,
      "ai_spell_check_issues": [
        {
          "type": "incorrect_translation",
          "description": "The translation \"Aplicare\" while technically meaning 'application' or 'applying,' doesn't directly convey the meaning of 'Apply' (as in, press the button to apply). A more appropriate translation might be 'Aplică' or 'Aplică acum' to imply action.",
          "suggestion": "Aplică"
        }
      ],
      "approved_at": null
    },
    "ru": {
      "ai_translated": false,
      "ai_model": null,
      "ai_spell_check_issues": [],
      "approved_at": null
    },
    "si": {
      "ai_translated": false,
      "ai_model": null,
      "ai_spell_check_issues": [
        {
          "type": "incorrect_translation",
          "description": "While 'යොදන්න' (yodanna) can mean 'apply', it's generally used for applying something *to* something else. For a button labeled 'Apply' (as in, apply *for* a job or service), a more appropriate translation would be 'ඉsubmit' (isubmit) or ' අයදුම් කරන්න' (ayadamu karanna).",
          "suggestion": "Consider 'ඉsubmit' (isubmit) or ' අයදුම් කරන්න' (ayadamu karanna)"
        }
      ],
      "approved_at": null
    },
    "sk": {
      "ai_translated": false,
      "ai_model": null,
      "ai_spell_check_issues": [
        {
          "type": "incorrect_translation",
          "description": "While 'Použiť' can mean 'Apply', it's more accurately translated as 'Use'. 'Apply' in the context of a button (e.g., 'Apply for a job', 'Apply changes') would be better translated as 'Prihlásiť sa' or 'Odoslať' depending on the specific button functionality. 'Použiť' is too general.",
          "suggestion": "Consider 'Prihlásiť sa' (for application forms) or 'Odoslať' (for submitting). The best translation depends on the context."
        }
      ],
      "approved_at": null
    },
    "sl": {
      "ai_translated": false,
      "ai_model": null,
      "ai_spell_check_issues": [
        {
          "type": "incorrect_translation",
          "description": "The translation 'Uporabi' while literally meaning 'Use' or 'Apply', doesn't fully convey the meaning of 'Apply' in the context of a button that submits a form or initiates an action. A more appropriate translation would be 'Prijavi' or 'Potrdi'.",
          "suggestion": "Prijavi"
        }
      ],
      "approved_at": null
    },
    "sr-Cyrl-RS": {
      "ai_translated": false,
      "ai_model": null,
      "ai_spell_check_issues": [
        {
          "type": "incorrect_translation",
          "description": "The Serbian (Cyrillic) translation 'Примени' doesn't accurately translate 'Apply' in the context of a button. It means 'Apply' in the sense of 'to apply something' (like a filter or setting), not 'to submit an application'. A more appropriate translation would be 'Пријави' or 'Aплицирај'.",
          "suggestion": "Пријави"
        }
      ],
      "approved_at": null
    },
    "sr-Latn-RS": {
      "ai_translated": false,
      "ai_model": null,
      "ai_spell_check_issues": [
        {
          "type": "incorrect_translation",
          "description": "The Serbian (Latin) translation \"Primeni\" is not the correct translation for \"Apply\".  \"Apply\" in this context typically translates to \"Prijavi se\" or \"Aplikuj\" in Serbian (Latin). \"Primeni\" means 'apply' in a different sense - to apply something to something else.",
          "suggestion": "Prijavi se"
        }
      ],
      "approved_at": null
    },
    "tr": {
      "ai_translated": false,
      "ai_model": null,
      "ai_spell_check_issues": [],
      "approved_at": null
    },
    "uk-UA": {
      "ai_translated": false,
      "ai_model": null,
      "ai_spell_check_issues": [],
      "approved_at": null
    },
    "vi": {
      "ai_translated": false,
      "ai_model": null,
      "ai_spell_check_issues": [],
      "approved_at": null
    },
    "zh-CN": {
      "ai_translated": false,
      "ai_model": null,
      "ai_spell_check_issues": [
        {
          "type": "incorrect_translation",
          "description": "'应用' (Yingyong) generally translates to 'application' or 'apply for' rather than simply 'Apply'. While it can be used in some contexts, it’s not the most direct or natural translation for a button labeled 'Apply'. It lacks the directness implied by the English term in a user interface context.",
          "suggestion": "考虑使用“申请” (Shenqing) or “提交” (Tijiao) depending on the function of the button. '申请' (Shenqing) is closer to 'Apply' when referring to an application. '提交' (Tijiao) is suitable if the button submits a form."
        }
      ],
      "approved_at": null
    }
  }
}<|MERGE_RESOLUTION|>--- conflicted
+++ resolved
@@ -3,11 +3,7 @@
   "content": "Apply",
   "content_en_sha1_hash": "cfea419c3b4e8b02ee586e70a28bf846e44cdda4",
   "created_at": "2025-05-19T21:30:43.032Z",
-<<<<<<< HEAD
-  "updated_at": "2025-06-30T12:20:31.260Z",
-=======
   "updated_at": "2025-07-10T11:11:06.832Z",
->>>>>>> 4378f47c
   "comment": {
     "text": "The \"Apply\" translation key is used to display the label for an apply button that confirms changes or applies settings in a color selection dialog. It appears as part of a larger dialog component and is also referenced as the primary action button within another variant of the same dialog. This translation can be found on buttons with the id \"applyButtonLabel\" in various dialogs.",
     "is_auto": true,
@@ -16,25 +12,25 @@
   "usage": [
     {
       "file_path": "/packages/client/src/components/dialogs/RoomLogoCoverDialog/index.tsx",
-      "line_number": 310,
+      "line_number": 301,
       "context": "<Button\n scale\n primary\n tabIndex={0}\n size={ButtonSize.normal}\n label={t(\"Common:ApplyButton\")}\n onClick={handleSubmit}\n />\n <Button\n scale\n tabIndex={0}",
       "module": "/packages/client"
     },
     {
       "file_path": "/packages/client/src/components/dialogs/RoomLogoCoverDialog/sub-components/SelectColor/SelectColor.tsx",
       "line_number": 165,
-      "context": "onClose={() => setOpenColorPicker(false)}\n onApply={onApply}\n isPickerOnly\n handleChange={onApply}\n appliedColor={selectedColor!}\n applyButtonLabel={t(\"Common:ApplyButton\")}\n cancelButtonLabel={t(\"Common:CancelButton\")}\n />\n </ModalDialog.Body>\n </StyledModalDialog>\n ) : (",
+      "context": "onClose={() => setOpenColorPicker(false)}\n onApply={onApply}\n isPickerOnly\n handleChange={onApply}\n appliedColor={selectedColor}\n applyButtonLabel={t(\"Common:ApplyButton\")}\n cancelButtonLabel={t(\"Common:CancelButton\")}\n />\n </ModalDialog.Body>\n </StyledModalDialog>\n ) : (",
       "module": "/packages/client"
     },
     {
       "file_path": "/packages/client/src/components/dialogs/RoomLogoCoverDialog/sub-components/SelectColor/SelectColor.tsx",
       "line_number": 165,
-      "context": "onClose={() => setOpenColorPicker(false)}\n onApply={onApply}\n isPickerOnly\n handleChange={onApply}\n appliedColor={selectedColor!}\n applyButtonLabel={t(\"Common:ApplyButton\")}\n cancelButtonLabel={t(\"Common:CancelButton\")}\n />\n </ModalDialog.Body>\n </StyledModalDialog>\n ) : (",
+      "context": "onClose={() => setOpenColorPicker(false)}\n onApply={onApply}\n isPickerOnly\n handleChange={onApply}\n appliedColor={selectedColor}\n applyButtonLabel={t(\"Common:ApplyButton\")}\n cancelButtonLabel={t(\"Common:CancelButton\")}\n />\n </ModalDialog.Body>\n </StyledModalDialog>\n ) : (",
       "module": "/packages/client"
     },
     {
       "file_path": "/packages/client/src/pages/Home/Section/Header/index.js",
-      "line_number": 464,
+      "line_number": 462,
       "context": "onClick: onIndexReorder,\n iconUrl: RoundedArrowSvgUrl,\n },\n {\n id: \"save-index\",\n label: t(\"Common:ApplyButton\"),\n onClick: onIndexApply,\n iconUrl: CheckIcon,\n },\n ]\n : isContactsPage",
       "module": "/packages/client"
     },
@@ -100,8 +96,8 @@
       "ai_spell_check_issues": [
         {
           "type": "incorrect_translation",
-          "description": "The translation \"Tətbiq et\" literally means \"Apply it\". While it can be used in some contexts, for a generic \"Apply\" button, a more appropriate translation would be \"Müraciət et\" or \"Qoşul\" depending on the context of the button.",
-          "suggestion": "Consider using \"Müraciət et\" or \"Qoşul\" for a more accurate translation of 'Apply'."
+          "description": "The provided Azerbaijani translation 'Tətbiq et' literally translates to 'Apply it'. While potentially usable, it's not the most natural or idiomatic translation of 'Apply' in the context of a button label. A more common and user-friendly translation would be 'Daha da' (meaning 'Continue') or a shorter 'Yalnaşdır' (meaning 'Proceed').",
+          "suggestion": "Consider 'Daha da' or 'Yalnaşdır' for a more natural and common translation. The best option would depend on the overall UI context."
         }
       ],
       "approved_at": null
@@ -118,8 +114,8 @@
       "ai_spell_check_issues": [
         {
           "type": "incorrect_translation",
-          "description": "While \"Aplikovat\" is a valid Czech word, it's not the most natural or common translation of \"Apply\" in a user interface context (like a button). It's more formal and technical.",
-          "suggestion": "Consider \"Použít\" or \"Zapsat\" as more suitable alternatives. \"Použít\" is generally a good choice for a button label meaning 'Apply', and 'Zapsat' is good if it specifically means 'Register' or 'Enrol'."
+          "description": "While 'Aplikovat' is a valid Czech word, it's not the most natural or common translation for 'Apply' in the context of a button label, particularly in UI/UX. It can sound overly formal or technical. A more common and user-friendly translation would be 'Použít' or 'Získat'.",
+          "suggestion": "Consider 'Použít' or 'Získat' instead of 'Aplikovat'."
         }
       ],
       "approved_at": null
@@ -130,8 +126,8 @@
       "ai_spell_check_issues": [
         {
           "type": "incorrect_translation",
-          "description": "The German translation \"Übernehmen\" does not accurately convey the meaning of \"Apply\" in the context of a button. It generally means \"to take over\" or \"to accept\", which is not the intended action of applying for something.",
-          "suggestion": "Consider using a more appropriate translation such as \"Bewerben\" (to apply) or \"Anwenden\" (to apply/use), depending on the precise context of the button."
+          "description": "The German translation \"Übernehmen\" does not accurately convey the meaning of \"Apply\" in the context of a button. \"Übernehmen\" generally means 'to take over' or 'to accept'. A more appropriate translation would be 'Anwenden' or 'Verwenden'.",
+          "suggestion": "Consider 'Anwenden' or 'Verwenden' for a more accurate translation."
         }
       ],
       "approved_at": null
@@ -154,7 +150,7 @@
       "ai_spell_check_issues": [
         {
           "type": "incorrect_translation",
-          "description": "The Finnish translation \"Käytä\" translates to 'Use' or 'Apply (as in apply something to something else)'. While it can sometimes be used in the context of applying for something, it's not the most natural or accurate translation of 'Apply' in a button context, which typically means 'Submit' or 'Request'.",
+          "description": "The Finnish translation \"Käytä\" is a general verb meaning \"to use\" or \"to apply\" in a broad sense. In the context of a button labeled 'Apply', a more accurate translation would be 'Hae' which specifically means 'to apply for' or 'to seek'.",
           "suggestion": "Hae"
         }
       ],
@@ -202,8 +198,8 @@
       "ai_spell_check_issues": [
         {
           "type": "incorrect_translation",
-          "description": "The Latvian translation \"Piemērot\" is a correct word, but it doesn't accurately convey the meaning of 'Apply' in the context of a button. 'Piemērot' means 'suitable' or 'appropriate'. A more accurate translation for an 'Apply' button would be 'Pieteikties'.",
-          "suggestion": "Pieteikties"
+          "description": "The Latvian translation \"Piemērot\" while technically meaning 'suitable' or 'appropriate', is not the typical or expected translation for an 'Apply' button. It's not conveying the intended meaning of submitting an application.",
+          "suggestion": "Likumīgs/Apmeklēt/Iesniegt (depending on the application context - 'Submit', 'Visit', 'Submit Application')"
         }
       ],
       "approved_at": null
@@ -220,8 +216,8 @@
       "ai_spell_check_issues": [
         {
           "type": "incorrect_translation",
-          "description": "While 'Zatwierdź' can mean 'Apply' in some contexts, it more commonly translates to 'Confirm' or 'Approve'. 'Apply' in a UI element like a button often implies initiating an application process, which 'Zatwierdź' doesn't convey.",
-          "suggestion": "Consider 'Aplikuj' or 'Wniosej' for a more accurate translation of 'Apply' in this context, as they directly imply initiating an application."
+          "description": "While 'Zatwierdź' is a valid Polish word, it more accurately translates to 'Confirm' or 'Approve' rather than 'Apply' in most contexts. 'Apply' often implies a process of submission or request, which 'Zatwierdź' doesn't convey.",
+          "suggestion": "Consider 'Aplikuj' (which is a direct transliteration and is gaining usage) or 'Wniosek' (meaning 'application') depending on the context. 'Zastosuj' could also work in some situations."
         }
       ],
       "approved_at": null
@@ -244,7 +240,7 @@
       "ai_spell_check_issues": [
         {
           "type": "incorrect_translation",
-          "description": "The translation \"Aplicare\" while technically meaning 'application' or 'applying,' doesn't directly convey the meaning of 'Apply' (as in, press the button to apply). A more appropriate translation might be 'Aplică' or 'Aplică acum' to imply action.",
+          "description": "While \"Aplicare\" is a valid Romanian word, it doesn't directly translate \"Apply\" in the context of a button. It's more aligned with 'Application' or 'To Apply'. A more common and appropriate translation for an 'Apply' button would be 'Aplică'.",
           "suggestion": "Aplică"
         }
       ],
@@ -262,8 +258,8 @@
       "ai_spell_check_issues": [
         {
           "type": "incorrect_translation",
-          "description": "While 'යොදන්න' (yodanna) can mean 'apply', it's generally used for applying something *to* something else. For a button labeled 'Apply' (as in, apply *for* a job or service), a more appropriate translation would be 'ඉsubmit' (isubmit) or ' අයදුම් කරන්න' (ayadamu karanna).",
-          "suggestion": "Consider 'ඉsubmit' (isubmit) or ' අයදුම් කරන්න' (ayadamu karanna)"
+          "description": "The Sinhala translation \"යොදන්න\" (yodanna) while meaning 'to apply' or 'to attach', doesn't perfectly capture the intended meaning of 'Apply' in a button context (e.g., apply for a job, apply for a loan). A more contextually appropriate translation would be 'ඉsubmit' (isubmit) which is a transliteration of 'submit' and frequently used in Sri Lankan Sinhala for button labels, or ' අයදුම් කරන්න' (ayadum karanna) which translates to 'to apply'.",
+          "suggestion": "Consider 'ඉsubmit' (isubmit) or ' අයදුම් කරන්න' (ayadum karanna)"
         }
       ],
       "approved_at": null
@@ -274,8 +270,8 @@
       "ai_spell_check_issues": [
         {
           "type": "incorrect_translation",
-          "description": "While 'Použiť' can mean 'Apply', it's more accurately translated as 'Use'. 'Apply' in the context of a button (e.g., 'Apply for a job', 'Apply changes') would be better translated as 'Prihlásiť sa' or 'Odoslať' depending on the specific button functionality. 'Použiť' is too general.",
-          "suggestion": "Consider 'Prihlásiť sa' (for application forms) or 'Odoslať' (for submitting). The best translation depends on the context."
+          "description": "The Slovak translation 'Použiť' while technically meaning 'to use', doesn't accurately convey the meaning of 'Apply' in the context of a button. It implies a general usage rather than a submission or application.",
+          "suggestion": "Consider alternatives like 'Odoslať' (Submit), 'Prijať' (Accept), or 'Zaregistrovať sa' (Register) depending on the specific function of the button."
         }
       ],
       "approved_at": null
@@ -286,8 +282,8 @@
       "ai_spell_check_issues": [
         {
           "type": "incorrect_translation",
-          "description": "The translation 'Uporabi' while literally meaning 'Use' or 'Apply', doesn't fully convey the meaning of 'Apply' in the context of a button that submits a form or initiates an action. A more appropriate translation would be 'Prijavi' or 'Potrdi'.",
-          "suggestion": "Prijavi"
+          "description": "While 'Uporabi' is a valid Slovenian word, it doesn't perfectly capture the meaning of 'Apply' in the context of a button. 'Apply' often implies submitting or confirming an action. 'Uporabi' means 'Use' or 'Apply (something to something else).'",
+          "suggestion": "Consider 'Prijavi' (Submit), 'Potrdi' (Confirm), or 'Nanesti' (Apply) depending on the specific context of the button."
         }
       ],
       "approved_at": null
@@ -298,7 +294,7 @@
       "ai_spell_check_issues": [
         {
           "type": "incorrect_translation",
-          "description": "The Serbian (Cyrillic) translation 'Примени' doesn't accurately translate 'Apply' in the context of a button. It means 'Apply' in the sense of 'to apply something' (like a filter or setting), not 'to submit an application'. A more appropriate translation would be 'Пријави' or 'Aплицирај'.",
+          "description": "The Serbian (Cyrillic) translation \"Примени\" is the imperative form of the verb \"primijeniti\" (to apply), which translates more accurately as \"Apply it\" or \"Implement.\" The standard translation of \"Apply\" as a button label should be \"Пријави\" (Prijavi).",
           "suggestion": "Пријави"
         }
       ],
@@ -310,8 +306,8 @@
       "ai_spell_check_issues": [
         {
           "type": "incorrect_translation",
-          "description": "The Serbian (Latin) translation \"Primeni\" is not the correct translation for \"Apply\".  \"Apply\" in this context typically translates to \"Prijavi se\" or \"Aplikuj\" in Serbian (Latin). \"Primeni\" means 'apply' in a different sense - to apply something to something else.",
-          "suggestion": "Prijavi se"
+          "description": "The Serbian (Latin) translation \"Primeni\" is not the accurate translation of \"Apply\". It's a verb form (third person singular present tense) of \"primijeniti\" (to apply) but not the noun \"Apply\".",
+          "suggestion": "The correct translation of \"Apply\" should be \"Prijava\" or \"Prijavi\" depending on the context (noun or verb)."
         }
       ],
       "approved_at": null
@@ -340,8 +336,8 @@
       "ai_spell_check_issues": [
         {
           "type": "incorrect_translation",
-          "description": "'应用' (Yingyong) generally translates to 'application' or 'apply for' rather than simply 'Apply'. While it can be used in some contexts, it’s not the most direct or natural translation for a button labeled 'Apply'. It lacks the directness implied by the English term in a user interface context.",
-          "suggestion": "考虑使用“申请” (Shenqing) or “提交” (Tijiao) depending on the function of the button. '申请' (Shenqing) is closer to 'Apply' when referring to an application. '提交' (Tijiao) is suitable if the button submits a form."
+          "description": "The translation \"应用\" (Yingyong) generally means \"application\" or \"apply for\" in the context of software or formal processes.  In this case, it likely does not accurately convey the meaning of a simple \"Apply\" button (e.g., to submit a form or request).",
+          "suggestion": "Consider using \"申请\" (Shenqing) for \"Apply\" when referring to a request or submission, or \"提交\" (Tijiao) for \"Submit\"."
         }
       ],
       "approved_at": null
