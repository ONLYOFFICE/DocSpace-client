--- conflicted
+++ resolved
@@ -98,22 +98,14 @@
 StyledArticle.defaultProps = { theme: Base };
 
 const StyledArticleHeader = styled.div`
-<<<<<<< HEAD
   padding: 16px 0 17px;
-=======
-  padding: 11px 0 14px;
->>>>>>> 8e8d3298
   margin-left: -1px;
   display: flex;
   justify-content: flex-start;
   align-items: center;
 
   @media ${tablet} {
-<<<<<<< HEAD
     padding: 18px 0 19px;
-=======
-    padding: 16px 0 17px;
->>>>>>> 8e8d3298
     margin: 0;
     justify-content: ${(props) => (props.showText ? "flex-start" : "center")};
 
@@ -126,11 +118,7 @@
   @media ${mobile} {
     border-bottom: ${(props) => props.theme.catalog.header.borderBottom};
     padding: 12px 0 12px;
-<<<<<<< HEAD
-    //margin-bottom: 16px !important;
-=======
     // margin-bottom: 16px !important;
->>>>>>> 8e8d3298
   }
 
   ${isTablet &&
@@ -145,11 +133,7 @@
     border-bottom: ${(props) =>
       props.theme.catalog.header.borderBottom} !important;
     padding: 12px 0 12px !important;
-<<<<<<< HEAD
-    //margin-bottom: 16px !important;
-=======
     // margin-bottom: 16px !important;
->>>>>>> 8e8d3298
   `}
 
   -webkit-tap-highlight-color: rgba(0, 0, 0, 0);
