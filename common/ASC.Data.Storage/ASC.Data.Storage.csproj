--- conflicted
+++ resolved
@@ -1,68 +1,56 @@
-﻿<Project Sdk="Microsoft.NET.Sdk.Web">
-
-  <PropertyGroup>
-    <TargetFramework>netcoreapp3.1</TargetFramework>
-    <ApplicationIcon />
-    <OutputType>Library</OutputType>
-    <StartupObject />
-  </PropertyGroup>
-
-  <PropertyGroup Condition="'$(Configuration)|$(Platform)'=='Release|AnyCPU'">
-    <DebugType>none</DebugType>
-    <DebugSymbols>false</DebugSymbols>
-    <NoWarn>1701;1702;NU1701</NoWarn>
-  </PropertyGroup>
-
-  <ItemGroup>
-    <Compile Remove="Selectel\**" />
-    <EmbeddedResource Remove="Selectel\**" />
-    <None Remove="Selectel\**" />
-  </ItemGroup>
-
-  <ItemGroup>
-<<<<<<< HEAD
-    <None Remove="protos\EncryptionSettingsProto.proto" />
-    <None Remove="protos\EncryptionStop.proto" />
-    <None Remove="protos\ProgressEncryption.proto" />
-=======
-    <None Remove="protos\MigrationCache.proto" />
-    <None Remove="protos\MigrationProgress.proto" />
-    <None Remove="protos\MigrationUploadCdn.proto" />
->>>>>>> 66009ff0
-  </ItemGroup>
-
-  <ItemGroup>
-    <PackageReference Include="Google.Api.Gax" Version="3.0.0" />
-    <PackageReference Include="Google.Api.Gax.Rest" Version="3.0.0" />
-    <PackageReference Include="Google.Apis" Version="1.46.0" />
-    <PackageReference Include="Google.Apis.Auth" Version="1.46.0" />
-    <PackageReference Include="Google.Apis.Core" Version="1.46.0" />
-    <PackageReference Include="Google.Apis.Storage.v1" Version="1.46.0.1975" />
-    <PackageReference Include="Google.Cloud.Storage.V1" Version="3.1.0" />
-    <PackageReference Include="Grpc.Tools" Version="2.30.0">
-      <PrivateAssets>all</PrivateAssets>
-      <IncludeAssets>runtime; build; native; contentfiles; analyzers; buildtransitive</IncludeAssets>
-    </PackageReference>
-    <PackageReference Include="openstack.net" Version="1.7.8" />
-    <PackageReference Include="Rackspace" Version="0.2.0" />
-  </ItemGroup>
-
-  <ItemGroup>
-    <ProjectReference Include="..\ASC.Common\ASC.Common.csproj" />
-    <ProjectReference Include="..\ASC.Core.Common\ASC.Core.Common.csproj" />
-  </ItemGroup>
-
-  <ItemGroup>
-    <Protobuf Include="protos\DataStoreCacheItem.proto" />
-<<<<<<< HEAD
-    <Protobuf Include="protos\ProgressEncryption.proto" />
-    <Protobuf Include="protos\EncryptionStop.proto" />
-    <Protobuf Include="protos\EncryptionSettingsProto.proto" />
-=======
-    <Protobuf Include="protos\MigrationCache.proto" />
-    <Protobuf Include="protos\MigrationProgress.proto" />
-    <Protobuf Include="protos\MigrationUploadCdn.proto" />
->>>>>>> 66009ff0
-  </ItemGroup>
-  
-</Project>
+﻿<Project Sdk="Microsoft.NET.Sdk.Web">
+
+  <PropertyGroup>
+    <TargetFramework>netcoreapp3.1</TargetFramework>
+    <ApplicationIcon />
+    <OutputType>Library</OutputType>
+    <StartupObject />
+  </PropertyGroup>
+
+  <PropertyGroup Condition="'$(Configuration)|$(Platform)'=='Release|AnyCPU'">
+    <DebugType>none</DebugType>
+    <DebugSymbols>false</DebugSymbols>
+    <NoWarn>1701;1702;NU1701</NoWarn>
+  </PropertyGroup>
+
+  <ItemGroup>
+    <Compile Remove="Selectel\**" />
+    <EmbeddedResource Remove="Selectel\**" />
+    <None Remove="Selectel\**" />
+  </ItemGroup>
+
+  <ItemGroup>
+    <None Remove="protos\MigrationCache.proto" />
+    <None Remove="protos\MigrationProgress.proto" />
+    <None Remove="protos\MigrationUploadCdn.proto" />
+  </ItemGroup>
+
+  <ItemGroup>
+    <PackageReference Include="Google.Api.Gax" Version="3.0.0" />
+    <PackageReference Include="Google.Api.Gax.Rest" Version="3.0.0" />
+    <PackageReference Include="Google.Apis" Version="1.46.0" />
+    <PackageReference Include="Google.Apis.Auth" Version="1.46.0" />
+    <PackageReference Include="Google.Apis.Core" Version="1.46.0" />
+    <PackageReference Include="Google.Apis.Storage.v1" Version="1.46.0.1975" />
+    <PackageReference Include="Google.Cloud.Storage.V1" Version="3.1.0" />
+    <PackageReference Include="Grpc.Tools" Version="2.30.0">
+      <PrivateAssets>all</PrivateAssets>
+      <IncludeAssets>runtime; build; native; contentfiles; analyzers; buildtransitive</IncludeAssets>
+    </PackageReference>
+    <PackageReference Include="openstack.net" Version="1.7.8" />
+    <PackageReference Include="Rackspace" Version="0.2.0" />
+  </ItemGroup>
+
+  <ItemGroup>
+    <ProjectReference Include="..\ASC.Common\ASC.Common.csproj" />
+    <ProjectReference Include="..\ASC.Core.Common\ASC.Core.Common.csproj" />
+  </ItemGroup>
+
+  <ItemGroup>
+    <Protobuf Include="protos\DataStoreCacheItem.proto" />
+    <Protobuf Include="protos\MigrationCache.proto" />
+    <Protobuf Include="protos\MigrationProgress.proto" />
+    <Protobuf Include="protos\MigrationUploadCdn.proto" />
+  </ItemGroup>
+  
+</Project>