--- conflicted
+++ resolved
@@ -1,179 +1,168 @@
-using System;
-using System.Collections.Generic;
-using System.Diagnostics;
-using System.IO;
-using System.Linq;
-using System.Text;
-using System.Threading.Tasks;
-
-using ASC.Common;
-using ASC.Common.Logging;
-using ASC.Core;
-
-using Microsoft.Extensions.Configuration;
-using Microsoft.Extensions.Options;
-
-namespace ASC.Web.Files.Services.FFmpegService
-{
-    public class FFmpegService
-    {
-        public List<string> MustConvertable
-        {
-            get
-            {
-                if (string.IsNullOrEmpty(FFmpegPath)) return new List<string>();
-                return ConvertableMedia.ToList();
-            }
-        }
-
-        public bool IsConvertable(string extension)
-        {
-            return MustConvertable.Contains(extension.TrimStart('.'));
-        }
-
-        public Stream Convert(Stream inputStream, string inputFormat)
-        {
-            if (inputStream == null) throw new ArgumentException();
-            if (string.IsNullOrEmpty(inputFormat)) throw new ArgumentException();
-
-            var startInfo = PrepareFFmpeg(inputFormat);
-
-            Process process;
-            using (process = new Process { StartInfo = startInfo })
-            {
-                process.Start();
-
-                var _ = StreamCopyToAsync(inputStream, process.StandardInput.BaseStream, closeDst: true);
-
-                ProcessLog(process.StandardError.BaseStream);
-
-                return process.StandardOutput.BaseStream;
-            }
-        }
-
-        public FFmpegService(IOptionsMonitor<ILog> optionsMonitor, IConfiguration configuration)
-        {
-            logger = optionsMonitor.CurrentValue;
-            FFmpegPath = configuration["files:ffmpeg:value"];
-            FFmpegArgs = configuration["files:ffmpeg:args"] ?? "-i - -preset ultrafast -movflags frag_keyframe+empty_moov -f {0} -";
-
-<<<<<<< HEAD
-            try
-            {
-                ConvertableMedia = configuration.GetSection("files:ffmpeg:exts").Get<List<string>>();
-            }
-            catch (Exception e)
-            {
-                logger.Error("Couldn't parse 'files.ffmpeg.exts' setting.", e);
-            }
-=======
-            ConvertableMedia = (configuration.GetSection("files:ffmpeg:exts").Get<string[]>() ?? new string[] { }).ToList();
->>>>>>> 3d9fd533
-
-            if (string.IsNullOrEmpty(FFmpegPath))
-            {
-                var pathvar = Environment.GetEnvironmentVariable("PATH");
-                var folders = pathvar.Split(WorkContext.IsMono ? ':' : ';').Distinct();
-                foreach (var folder in folders)
-                {
-                    if (!Directory.Exists(folder)) continue;
-
-                    foreach (var name in FFmpegExecutables)
-                    {
-                        var path = Path.Combine(folder, WorkContext.IsMono ? name : name + ".exe");
-                        if (File.Exists(path))
-                        {
-                            FFmpegPath = path;
-                            logger.InfoFormat("FFmpeg found in {0}", path);
-                            break;
-                        }
-                    }
-
-                    if (!string.IsNullOrEmpty(FFmpegPath)) break;
-                }
-            }
-        }
-
-        private readonly List<string> ConvertableMedia;
-        private readonly List<string> FFmpegExecutables = new List<string>() { "ffmpeg", "avconv" };
-        private readonly string FFmpegPath;
-        private readonly string FFmpegArgs;
-
-        private readonly ILog logger;
-
-        private ProcessStartInfo PrepareFFmpeg(string inputFormat)
-        {
-            if (!ConvertableMedia.Contains(inputFormat.TrimStart('.'))) throw new ArgumentException();
-
-            var startInfo = new ProcessStartInfo();
-
-            if (string.IsNullOrEmpty(FFmpegPath))
-            {
-                logger.Error("FFmpeg/avconv was not found in PATH or 'files.ffmpeg' setting");
-                throw new Exception("no ffmpeg");
-            }
-
-            startInfo.FileName = FFmpegPath;
-            startInfo.WorkingDirectory = Path.GetDirectoryName(FFmpegPath);
-            startInfo.Arguments = string.Format(FFmpegArgs, "mp4");
-            startInfo.UseShellExecute = false;
-            startInfo.RedirectStandardOutput = true;
-            startInfo.RedirectStandardInput = true;
-            startInfo.RedirectStandardError = true;
-            startInfo.CreateNoWindow = true;
-            startInfo.WindowStyle = ProcessWindowStyle.Normal;
-            return startInfo;
-        }
-
-        private static async Task<int> StreamCopyToAsync(Stream srcStream, Stream dstStream, bool closeSrc = false, bool closeDst = false)
-        {
-            const int bufs = 2048 * 4;
-
-            if (srcStream == null) throw new ArgumentNullException("srcStream");
-            if (dstStream == null) throw new ArgumentNullException("dstStream");
-
-            var buffer = new byte[bufs];
-            int readed;
-            var total = 0;
-            while ((readed = await srcStream.ReadAsync(buffer, 0, bufs)) > 0)
-            {
-                await dstStream.WriteAsync(buffer, 0, readed);
-                await dstStream.FlushAsync();
-                total += readed;
-            }
-
-            if (closeSrc)
-            {
-                srcStream.Dispose();
-                srcStream.Close();
-            }
-
-            if (closeDst)
-            {
-                await dstStream.FlushAsync();
-                dstStream.Dispose();
-                dstStream.Close();
-            }
-
-            return total;
-        }
-
-        private async void ProcessLog(Stream stream)
-        {
-            using var reader = new StreamReader(stream, Encoding.UTF8);
-            string line;
-            while ((line = await reader.ReadLineAsync()) != null)
-            {
-                logger.Info(line);
-            }
-        }
-    }
-    public static class FFmpegServiceExtensions
-    {
-        public static DIHelper AddFFmpegServiceService(this DIHelper services)
-        {
-            services.TryAddSingleton<FFmpegService>();
-            return services;
-        }
-    }
+using System;
+using System.Collections.Generic;
+using System.Diagnostics;
+using System.IO;
+using System.Linq;
+using System.Text;
+using System.Threading.Tasks;
+
+using ASC.Common;
+using ASC.Common.Logging;
+using ASC.Core;
+
+using Microsoft.Extensions.Configuration;
+using Microsoft.Extensions.Options;
+
+namespace ASC.Web.Files.Services.FFmpegService
+{
+    public class FFmpegService
+    {
+        public List<string> MustConvertable
+        {
+            get
+            {
+                if (string.IsNullOrEmpty(FFmpegPath)) return new List<string>();
+                return ConvertableMedia.ToList();
+            }
+        }
+
+        public bool IsConvertable(string extension)
+        {
+            return MustConvertable.Contains(extension.TrimStart('.'));
+        }
+
+        public Stream Convert(Stream inputStream, string inputFormat)
+        {
+            if (inputStream == null) throw new ArgumentException();
+            if (string.IsNullOrEmpty(inputFormat)) throw new ArgumentException();
+
+            var startInfo = PrepareFFmpeg(inputFormat);
+
+            Process process;
+            using (process = new Process { StartInfo = startInfo })
+            {
+                process.Start();
+
+                var _ = StreamCopyToAsync(inputStream, process.StandardInput.BaseStream, closeDst: true);
+
+                ProcessLog(process.StandardError.BaseStream);
+
+                return process.StandardOutput.BaseStream;
+            }
+        }
+
+        public FFmpegService(IOptionsMonitor<ILog> optionsMonitor, IConfiguration configuration)
+        {
+            logger = optionsMonitor.CurrentValue;
+            FFmpegPath = configuration["files:ffmpeg:value"];
+            FFmpegArgs = configuration["files:ffmpeg:args"] ?? "-i - -preset ultrafast -movflags frag_keyframe+empty_moov -f {0} -";
+
+            ConvertableMedia = (configuration.GetSection("files:ffmpeg:exts").Get<string[]>() ?? new string[] { }).ToList();
+
+            if (string.IsNullOrEmpty(FFmpegPath))
+            {
+                var pathvar = Environment.GetEnvironmentVariable("PATH");
+                var folders = pathvar.Split(WorkContext.IsMono ? ':' : ';').Distinct();
+                foreach (var folder in folders)
+                {
+                    if (!Directory.Exists(folder)) continue;
+
+                    foreach (var name in FFmpegExecutables)
+                    {
+                        var path = Path.Combine(folder, WorkContext.IsMono ? name : name + ".exe");
+                        if (File.Exists(path))
+                        {
+                            FFmpegPath = path;
+                            logger.InfoFormat("FFmpeg found in {0}", path);
+                            break;
+                        }
+                    }
+
+                    if (!string.IsNullOrEmpty(FFmpegPath)) break;
+                }
+            }
+        }
+
+        private readonly List<string> ConvertableMedia;
+        private readonly List<string> FFmpegExecutables = new List<string>() { "ffmpeg", "avconv" };
+        private readonly string FFmpegPath;
+        private readonly string FFmpegArgs;
+
+        private readonly ILog logger;
+
+        private ProcessStartInfo PrepareFFmpeg(string inputFormat)
+        {
+            if (!ConvertableMedia.Contains(inputFormat.TrimStart('.'))) throw new ArgumentException();
+
+            var startInfo = new ProcessStartInfo();
+
+            if (string.IsNullOrEmpty(FFmpegPath))
+            {
+                logger.Error("FFmpeg/avconv was not found in PATH or 'files.ffmpeg' setting");
+                throw new Exception("no ffmpeg");
+            }
+
+            startInfo.FileName = FFmpegPath;
+            startInfo.WorkingDirectory = Path.GetDirectoryName(FFmpegPath);
+            startInfo.Arguments = string.Format(FFmpegArgs, "mp4");
+            startInfo.UseShellExecute = false;
+            startInfo.RedirectStandardOutput = true;
+            startInfo.RedirectStandardInput = true;
+            startInfo.RedirectStandardError = true;
+            startInfo.CreateNoWindow = true;
+            startInfo.WindowStyle = ProcessWindowStyle.Normal;
+            return startInfo;
+        }
+
+        private static async Task<int> StreamCopyToAsync(Stream srcStream, Stream dstStream, bool closeSrc = false, bool closeDst = false)
+        {
+            const int bufs = 2048 * 4;
+
+            if (srcStream == null) throw new ArgumentNullException("srcStream");
+            if (dstStream == null) throw new ArgumentNullException("dstStream");
+
+            var buffer = new byte[bufs];
+            int readed;
+            var total = 0;
+            while ((readed = await srcStream.ReadAsync(buffer, 0, bufs)) > 0)
+            {
+                await dstStream.WriteAsync(buffer, 0, readed);
+                await dstStream.FlushAsync();
+                total += readed;
+            }
+
+            if (closeSrc)
+            {
+                srcStream.Dispose();
+                srcStream.Close();
+            }
+
+            if (closeDst)
+            {
+                await dstStream.FlushAsync();
+                dstStream.Dispose();
+                dstStream.Close();
+            }
+
+            return total;
+        }
+
+        private async void ProcessLog(Stream stream)
+        {
+            using var reader = new StreamReader(stream, Encoding.UTF8);
+            string line;
+            while ((line = await reader.ReadLineAsync()) != null)
+            {
+                logger.Info(line);
+            }
+        }
+    }
+    public static class FFmpegServiceExtensions
+    {
+        public static DIHelper AddFFmpegServiceService(this DIHelper services)
+        {
+            services.TryAddSingleton<FFmpegService>();
+            return services;
+        }
+    }
 }