--- conflicted
+++ resolved
@@ -236,8 +236,8 @@
     const storageSize =
       !resetColumnsSize && localStorage.getItem(columnStorageName);
 
-    // const defaultSize = this.props.columns.find((col) => col.defaultSize)
-    //   ?.defaultSize;
+     const defaultSize = this.props.columns.find((col) => col.defaultSize)
+       ?.defaultSize;
 
     //TODO: Fixed columns size if something went wrong
     if (storageSize) {
@@ -245,25 +245,12 @@
 
       const isInvalid = splitStorage.some((s) => s === "NaNpx");
 
-<<<<<<< HEAD
       if (
         (defaultSize &&
           splitStorage[splitStorage.length - 2] !== `${defaultSize}px`) ||
         this.getSubstring(splitStorage[0]) <= defaultMinColumnSize ||
         isInvalid
       ) {
-=======
-      // if (
-      //   (defaultSize &&
-      //     splitStorage[splitStorage.length - 2] !== `${defaultSize}px`) ||
-      //   isInvalid
-      // ) {
-      //   localStorage.removeItem(columnStorageName);
-      //   return this.onResize();
-      // }
-
-      if (isInvalid) {
->>>>>>> 3c7df89a
         localStorage.removeItem(columnStorageName);
         return this.onResize();
       }
