--- conflicted
+++ resolved
@@ -2,10 +2,6 @@
 import PropTypes from "prop-types";
 import { ModalDialog, Button, Text } from "@appserver/components/src";
 import { withTranslation } from "react-i18next";
-<<<<<<< HEAD
-import { utils } from "@appserver/common/src";
-=======
->>>>>>> a586f8fe
 import ModalDialogContainer from "../ModalDialogContainer";
 import { inject, observer } from "mobx-react";
 
