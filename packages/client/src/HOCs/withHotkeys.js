// (c) Copyright Ascensio System SIA 2009-2025
//
// This program is a free software product.
// You can redistribute it and/or modify it under the terms
// of the GNU Affero General Public License (AGPL) version 3 as published by the Free Software
// Foundation. In accordance with Section 7(a) of the GNU AGPL its Section 15 shall be amended
// to the effect that Ascensio System SIA expressly excludes the warranty of non-infringement of
// any third-party rights.
//
// This program is distributed WITHOUT ANY WARRANTY, without even the implied warranty
// of MERCHANTABILITY or FITNESS FOR A PARTICULAR  PURPOSE. For details, see
// the GNU AGPL at: http://www.gnu.org/licenses/agpl-3.0.html
//
// You can contact Ascensio System SIA at Lubanas st. 125a-25, Riga, Latvia, EU, LV-1021.
//
// The  interactive user interfaces in modified source and object code versions of the Program must
// display Appropriate Legal Notices, as required under Section 5 of the GNU AGPL version 3.
//
// Pursuant to Section 7(b) of the License you must retain the original Product logo when
// distributing the program. Pursuant to Section 7(e) we decline to grant you any rights under
// trademark law for use of our trademarks.
//
// All the Product's GUI elements, including illustrations and icon sets, as well as technical writing
// content are licensed under the terms of the Creative Commons Attribution-ShareAlike 4.0
// International. See the License terms at http://creativecommons.org/licenses/by-sa/4.0/legalcode

import { useEffect, useState } from "react";
import { useHotkeys } from "react-hotkeys-hook";
import { observer, inject } from "mobx-react";
import { useNavigate } from "react-router";
import { Events, FolderType, RoomsType } from "@docspace/shared/enums";
import { toastr } from "@docspace/shared/components/toast";
import { checkDialogsOpen } from "@docspace/shared/utils/checkDialogsOpen";
import { copySelectedText } from "@docspace/shared/utils/copy";

const withHotkeys = (Component) => {
  const WithHotkeys = (props) => {
    const {
      t,

      viewAs,
      setViewAs,
      setHotkeyPanelVisible,
      confirmDelete,
      setDeleteDialogVisible,
      setSelectFileDialogVisible,
      deleteAction,
      isAvailableOption,

      selectFile,
      selectBottom,
      selectUpper,
      selectLeft,
      selectRight,
      multiSelectBottom,
      multiSelectUpper,
      multiSelectRight,
      multiSelectLeft,
      moveCaretBottom,
      moveCaretUpper,
      moveCaretLeft,
      moveCaretRight,
      openItem,
      selectAll,
      deselectAll,
      activateHotkeys,
      onClickBack,

      uploadFile,
      enabledHotkeys,
      mediaViewerIsVisible,

      isFavoritesFolder,
      isRecentFolder,
      isTrashFolder,
      isArchiveFolder,
      isRoomsFolder,
      isAIAgentsFolder,
      isAIRoom,

      getSelection,
      setFavoriteAction,
      filesIsLoading,

      isVisitor,
      deleteRooms,
      archiveRooms,
      isWarningRoomsDialog,
      setQuotaWarningDialogVisible,

      security,
      copyToClipboard,
      uploadClipboardFiles,

      isGroupMenuBlocked,
      isFormRoom,
      isParentFolderFormRoom,
      isIndexEditingMode,
      enableSelection,
<<<<<<< HEAD
      askAIAction,
=======
      openContextMenu,
>>>>>>> 0038e2be
    } = props;

    const navigate = useNavigate();

    const [isEnabled, setIsEnabled] = useState(true);

    const hotkeysFilter = {
      filter: (ev) =>
        ev.target?.type === "checkbox" || ev.target?.tagName !== "INPUT",
      filterPreventDefault: false,
      enableOnTags: ["INPUT"],
      enabled:
        enabledHotkeys && !mediaViewerIsVisible && !filesIsLoading && isEnabled,
      // keyup: true,
      // keydown: false,
    };

    const onKeyDown = (e) => {
      const contextMenuIsOpen =
        document.getElementsByClassName("p-contextmenu").length;

      const someDialogIsOpen = checkDialogsOpen();
      setIsEnabled(!someDialogIsOpen || !contextMenuIsOpen);

      if (isIndexEditingMode) return;

      activateHotkeys(e);
    };

    const folderWithNoAction =
      isFavoritesFolder ||
      isRecentFolder ||
      isTrashFolder ||
      isArchiveFolder ||
      isRoomsFolder ||
      isVisitor ||
      isAIAgentsFolder ||
      isAIRoom ||
      !security?.Create;

    const onCreate = (extension) => {
      if (
        folderWithNoAction ||
        (Boolean(extension) && (isFormRoom || isParentFolderFormRoom))
      )
        return;

      const event = new Event(Events.CREATE);

      const payload = {
        extension,
        id: -1,
      };

      event.payload = payload;

      window.dispatchEvent(event);
    };

    const onRename = () => {
      const selection = getSelection();

      if (selection.length === 1) {
        const item = selection[0];

        if (!item.contextOptions.includes("rename")) return;

        const event = new Event(Events.RENAME);
        event.item = item;

        window.dispatchEvent(event);
      }
    };

    const onCreateRoom = () => {
      if (!isVisitor && isRoomsFolder && security?.Create) {
        if (isWarningRoomsDialog) {
          setQuotaWarningDialogVisible(true);
          return;
        }

        const event = new Event(Events.ROOM_CREATE);
        window.dispatchEvent(event);
      }
    };

    const onCreateAIAgent = () => {
      if (!isVisitor && isAIAgentsFolder && security?.Create) {
        const event = new Event(Events.AGENT_CREATE);
        window.dispatchEvent(event);
      }
    };

    const onAskAI = () => {
      const selection = getSelection();

      if (selection.length === 1) {
        const item = selection[0];

        if (!item.contextOptions.includes("ask-ai")) return;

        askAIAction(item);
      }
    };

    const onPaste = async (e) => {
      const someDialogIsOpen = checkDialogsOpen();

      if (someDialogIsOpen) return;

      uploadClipboardFiles(t, e);
    };

    useEffect(() => {
      window.addEventListener("keydown", onKeyDown);
      document.addEventListener("paste", onPaste);

      return () => {
        window.removeEventListener("keydown", onKeyDown);
        document.removeEventListener("paste", onPaste);
      };
    });

    // Select/deselect item
    useHotkeys("x", selectFile);

    useHotkeys(
      "*",
      (e) => {
        const contextMenuIsOpen =
          document.getElementsByClassName("p-contextmenu").length;
        const someDialogIsOpen = checkDialogsOpen();

        if (someDialogIsOpen || contextMenuIsOpen) return e;

        if (
          (e.key === "Alt" && (e.ctrlKey || e.metaKey)) ||
          ((e.key === "Meta" || e.key === "Control") && e.altKey)
        ) {
          return enableSelection(e);
        }

        if (e.shiftKey || e.ctrlKey || isIndexEditingMode || e.type === "keyup")
          return;

        switch (e.key) {
          case "ArrowDown":
          case "j": {
            return selectBottom();
          }

          case "ArrowUp":
          case "k": {
            return selectUpper();
          }

          case "ArrowRight":
          case "l": {
            return selectRight();
          }

          case "ArrowLeft":
          case "h": {
            return selectLeft();
          }
          case "Enter": {
            return openItem();
          }

          default:
            break;
        }
      },
      { ...hotkeysFilter, keyup: true, keydown: true },
    );

    // //Select bottom element
    // useHotkeys("j, DOWN", selectBottom, hotkeysFilter);

    // //Select upper item
    // useHotkeys("k, UP", selectUpper, hotkeysFilter);

    // //Select item on the left
    // useHotkeys("h, LEFT", selectLeft, hotkeysFilter);

    // //Select item on the right
    // useHotkeys("l, RIGHT", selectRight, hotkeysFilter);

    // Expand Selection DOWN
    useHotkeys("shift+DOWN", multiSelectBottom, hotkeysFilter);

    // Expand Selection UP
    useHotkeys("shift+UP", multiSelectUpper, hotkeysFilter);

    // Expand Selection RIGHT
    useHotkeys("shift+RIGHT", () => multiSelectRight(), hotkeysFilter);

    // Expand Selection LEFT
    useHotkeys("shift+LEFT", () => multiSelectLeft(), hotkeysFilter);

    // Select all files and folders
    useHotkeys(
      "shift+a, ctrl+a, command+a",
      (e) => {
        e.preventDefault();
        selectAll();
      },
      hotkeysFilter,
    );

    // Deselect all files and folders
    useHotkeys("shift+n, ESC", deselectAll, hotkeysFilter);

    // Move down without changing selection
    useHotkeys("ctrl+DOWN, command+DOWN", moveCaretBottom, hotkeysFilter);

    // Move up without changing selection
    useHotkeys("ctrl+UP, command+UP", moveCaretUpper, hotkeysFilter);

    // Move left without changing selection
    useHotkeys("ctrl+LEFT, command+LEFT", moveCaretLeft, hotkeysFilter);

    // Move right without changing selection
    useHotkeys("ctrl+RIGHT, command+RIGHT", moveCaretRight, hotkeysFilter);

    // Open item
    // useHotkeys("Enter", () => openItem(t), hotkeysFilter);

    // Back to parent folder
    useHotkeys(
      "Backspace",
      () => {
        const someDialogIsOpen = checkDialogsOpen();
        if (!someDialogIsOpen) onClickBack();
      },
      hotkeysFilter,
    );

    // Change viewAs
    useHotkeys(
      "v",
      () => (viewAs === "tile" ? setViewAs("table") : setViewAs("tile")),
      hotkeysFilter,
    );

    // Crete document
    useHotkeys("Shift+d", () => onCreate("docx"), {
      ...hotkeysFilter,
      ...{ keyup: true },
    });

    // Crete spreadsheet
    useHotkeys("Shift+s", () => onCreate("xlsx"), {
      ...hotkeysFilter,
      ...{ keyup: true },
    });

    // Crete presentation
    useHotkeys("Shift+p", () => onCreate("pptx"), {
      ...hotkeysFilter,
      ...{ keyup: true },
    });

    // Crete form template
    useHotkeys("Shift+o", () => onCreate("pdf"), {
      ...hotkeysFilter,
      ...{ keyup: true },
    });

    // Crete form template from file
    useHotkeys(
      "Alt+Shift+o",
      () => {
        if (folderWithNoAction || isFormRoom || isParentFolderFormRoom) return;
        setSelectFileDialogVisible(true);
      },

      hotkeysFilter,
    );

    // Crete folder
    useHotkeys("Shift+f", () => onCreate(null), {
      ...hotkeysFilter,
      ...{ keyup: true },
    });

    // Crete room
    useHotkeys("Shift+r", () => onCreateRoom(), {
      ...hotkeysFilter,
      ...{ keyup: true },
    });

<<<<<<< HEAD
    // Create AI agent
    useHotkeys("Alt+Shift+a", () => onCreateAIAgent(), {
=======
    useHotkeys("Shift+c", openContextMenu, {
>>>>>>> 0038e2be
      ...hotkeysFilter,
      ...{ keyup: true },
    });

    // Delete selection
    useHotkeys(
      "delete, shift+3, command+delete, command+Backspace",
      () => {
        if (isAIAgentsFolder && selection?.length > 1) {
          return;
        }

        if (isArchiveFolder) {
          isAvailableOption("unarchive") && deleteRooms(t);
          return;
        }

        if (isRoomsFolder) {
          isAvailableOption("archive") && archiveRooms("archive");
          return;
        }

        if (isAvailableOption("delete") && !isGroupMenuBlocked) {
          if (isRecentFolder) return;

          if (isFavoritesFolder) {
            const selection = getSelection();
            setFavoriteAction("remove", selection)
              .then(() => toastr.success(t("RemovedFromFavorites")))
              .catch((err) => toastr.error(err));

            return;
          }

          if (confirmDelete) {
            setDeleteDialogVisible(true);
          } else {
            const translations = {
              deleteFromTrash: t("Translations:TrashItemsDeleteSuccess", {
                sectionName: t("Common:TrashSection"),
              }),
            };
            deleteAction(translations).catch((err) => toastr.error(err));
          }
        }
      },
      hotkeysFilter,
      [confirmDelete],
    );

    // //TODO: Undo the last action
    // useHotkeys(
    //   "Ctrl+z, command+z",
    //   () => alert("Undo the last action"),
    //   hotkeysFilter,
    //   []
    // );

    // //TODO: Redo the last undone action
    // useHotkeys(
    //   "Ctrl+Shift+z, command+Shift+z",
    //   () => alert("Redo the last undone action"),
    //   hotkeysFilter,
    //   []
    // );

    // Open hotkeys panel
    useHotkeys(
      "Ctrl+num_divide, Ctrl+/, command+/",
      () => setHotkeyPanelVisible(true),
      hotkeysFilter,
    );

    useHotkeys("Ctrl+c, command+c", () => copyToClipboard(t), hotkeysFilter);
    useHotkeys(
      "Ctrl+x, command+x",
      () => copyToClipboard(t, true),
      hotkeysFilter,
    );

    useHotkeys("f2", onRename, hotkeysFilter);

    // Ask AI
    useHotkeys("Ctrl+i, command+i", onAskAI, hotkeysFilter);

    // Upload file
    useHotkeys(
      "Shift+u",
      () => {
        if (folderWithNoAction) return;
        uploadFile(false, navigate, t);
      },

      hotkeysFilter,
    );

    // Upload folder
    useHotkeys(
      "Shift+i",
      () => {
        if (folderWithNoAction) return;
        uploadFile(true);
      },

      hotkeysFilter,
    );

    // Copy selected items to clipboard
    useHotkeys(
      "Ctrl+Shift+c, command+Shift+c",
      (e) => {
        const selection = getSelection();
        if (!selection.length) return e;
        e.preventDefault();

        copySelectedText(e, viewAs, selection);
      },

      hotkeysFilter,
    );

    return <Component {...props} />;
  };

  return inject(
    ({
      settingsStore,
      filesStore,
      dialogsStore,
      filesSettingsStore,
      filesActionsStore,
      hotkeyStore,
      mediaViewerDataStore,
      treeFoldersStore,
      selectedFolderStore,
      userStore,
      indexingStore,
      currentQuotaStore,
    }) => {
      const {
        setSelected,
        viewAs,
        setViewAs,
        enabledHotkeys,
        getSelection,
        filesIsLoading,
      } = filesStore;

      const {
        selectFile,
        selectBottom,
        selectUpper,
        selectLeft,
        selectRight,
        multiSelectBottom,
        multiSelectUpper,
        multiSelectRight,
        multiSelectLeft,
        moveCaretBottom,
        moveCaretUpper,
        moveCaretLeft,
        moveCaretRight,
        openItem,
        selectAll,
        deselectAll,
        activateHotkeys,
        uploadFile,
        copyToClipboard,
        uploadClipboardFiles,
        openContextMenu,
        enableSelection,
      } = hotkeyStore;

      const {
        setDeleteDialogVisible,
        setSelectFileDialogVisible,
        setQuotaWarningDialogVisible,
      } = dialogsStore;
      const {
        isAvailableOption,
        deleteAction,
        onClickBack,
        setFavoriteAction,
        deleteRooms,
        archiveRooms,
        isGroupMenuBlocked,
        askAIAction,
      } = filesActionsStore;

      const { visible: mediaViewerIsVisible } = mediaViewerDataStore;
      const { setHotkeyPanelVisible } = settingsStore;

      const isVisitor = userStore.user?.isVisitor;

      const {
        isFavoritesFolder,
        isRecentFolder,
        isTrashFolder,
        isArchiveFolder,
        isRoomsFolder,
        isAIAgentsFolder,
      } = treeFoldersStore;

      const { isWarningRoomsDialog } = currentQuotaStore;

      const security = selectedFolderStore.security;
      const isFormRoom = selectedFolderStore.roomType === RoomsType.FormRoom;
      const isParentFolderFormRoom =
        selectedFolderStore.parentRoomType === FolderType.FormRoom;

      return {
        setSelected,
        viewAs,
        setViewAs,

        setHotkeyPanelVisible,
        setDeleteDialogVisible,
        setSelectFileDialogVisible,
        confirmDelete: filesSettingsStore.confirmDelete,
        deleteAction,
        isAvailableOption,

        selectFile,
        selectBottom,
        selectUpper,
        selectLeft,
        selectRight,
        multiSelectBottom,
        multiSelectUpper,
        multiSelectRight,
        multiSelectLeft,
        moveCaretBottom,
        moveCaretUpper,
        moveCaretLeft,
        moveCaretRight,
        openItem,
        selectAll,
        deselectAll,
        activateHotkeys,
        onClickBack,
        openContextMenu,

        uploadFile,
        enabledHotkeys,
        mediaViewerIsVisible,

        isFavoritesFolder,
        isRecentFolder,
        isTrashFolder,
        isArchiveFolder,
        isRoomsFolder,
        isAIAgentsFolder,
        isAIRoom: selectedFolderStore.isAIRoom,
        isIndexEditingMode: indexingStore.isIndexEditingMode,

        getSelection,
        setFavoriteAction,
        filesIsLoading,

        isVisitor,
        deleteRooms,
        archiveRooms,

        isWarningRoomsDialog,
        setQuotaWarningDialogVisible,

        security,
        copyToClipboard,

        uploadClipboardFiles,

        isGroupMenuBlocked,
        isFormRoom,
        isParentFolderFormRoom,
        enableSelection,
        askAIAction,
      };
    },
  )(observer(WithHotkeys));
};

export default withHotkeys;<|MERGE_RESOLUTION|>--- conflicted
+++ resolved
@@ -97,11 +97,8 @@
       isParentFolderFormRoom,
       isIndexEditingMode,
       enableSelection,
-<<<<<<< HEAD
+      openContextMenu,
       askAIAction,
-=======
-      openContextMenu,
->>>>>>> 0038e2be
     } = props;
 
     const navigate = useNavigate();
@@ -394,12 +391,13 @@
       ...{ keyup: true },
     });
 
-<<<<<<< HEAD
+    useHotkeys("Shift+c", openContextMenu, {
+      ...hotkeysFilter,
+      ...{ keyup: true },
+    });
+
     // Create AI agent
     useHotkeys("Alt+Shift+a", () => onCreateAIAgent(), {
-=======
-    useHotkeys("Shift+c", openContextMenu, {
->>>>>>> 0038e2be
       ...hotkeysFilter,
       ...{ keyup: true },
     });
