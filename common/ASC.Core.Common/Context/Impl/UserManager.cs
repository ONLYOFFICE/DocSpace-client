--- conflicted
+++ resolved
@@ -26,23 +26,18 @@
 
 using System;
 using System.Collections.Generic;
-<<<<<<< HEAD
-using System.Linq;
-using System.Linq.Expressions;
-
-=======
-using System.Linq;
-
->>>>>>> eab3a9b2
+using System.Linq;
+using System.Linq.Expressions;
+
 using ASC.Collections;
-using ASC.Common;
+using ASC.Common;
 using ASC.Core.Caching;
-using ASC.Core.Common.EF;
+using ASC.Core.Common.EF;
 using ASC.Core.Tenants;
-using ASC.Core.Users;
-
+using ASC.Core.Users;
+
 using Microsoft.AspNetCore.Http;
-
+
 namespace ASC.Core
 {
     public class UserManagerConstants
@@ -74,11 +69,11 @@
         private Tenant tenant;
         private Tenant Tenant { get { return tenant ?? (tenant = TenantManager.GetCurrentTenant()); } }
 
-        public UserManager()
-        {
-
-        }
-
+        public UserManager()
+        {
+
+        }
+
         public UserManager(
             IUserService service,
             IHttpContextAccessor httpContextAccessor,
@@ -131,18 +126,18 @@
             return users.ToArray();
         }
 
-        public IQueryable<UserInfo> GetUsers(
-            bool isAdmin,
-            EmployeeStatus? employeeStatus,
-            List<List<Guid>> includeGroups,
-            List<Guid> excludeGroups,
-            EmployeeActivationStatus? activationStatus,
-            string text,
-            string sortBy,
-            bool sortOrderAsc,
-            long limit,
-            long offset,
-            out int total,
+        public IQueryable<UserInfo> GetUsers(
+            bool isAdmin,
+            EmployeeStatus? employeeStatus,
+            List<List<Guid>> includeGroups,
+            List<Guid> excludeGroups,
+            EmployeeActivationStatus? activationStatus,
+            string text,
+            string sortBy,
+            bool sortOrderAsc,
+            long limit,
+            long offset,
+            out int total,
             out int count)
         {
             return UserService.GetUsers(Tenant.TenantId, isAdmin, employeeStatus, includeGroups, excludeGroups, activationStatus, text, sortBy, sortOrderAsc, limit, offset, out total, out count);
@@ -283,12 +278,12 @@
                 {
                     throw new TenantQuotaException(string.Format("Exceeds the maximum active users ({0})", q.ActiveUsers));
                 }
-            }
-
-            if (u.Status == EmployeeStatus.Terminated && u.ID == TenantManager.GetCurrentTenant().OwnerId)
-            {
-                throw new InvalidOperationException("Can not disable tenant owner.");
-            }
+            }
+
+            if (u.Status == EmployeeStatus.Terminated && u.ID == TenantManager.GetCurrentTenant().OwnerId)
+            {
+                throw new InvalidOperationException("Can not disable tenant owner.");
+            }
 
             var newUser = UserService.SaveUser(Tenant.TenantId, u);
 
@@ -652,9 +647,9 @@
     public static class UserManagerConfigExtension
     {
         public static DIHelper AddUserManagerService(this DIHelper services)
-        {
+        {
             services.TryAddSingleton<UserManagerConstants>();
-            services.TryAddScoped<UserManager>();
+            services.TryAddScoped<UserManager>();
 
             return services
                 .AddUserService()
