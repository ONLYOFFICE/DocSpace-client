--- conflicted
+++ resolved
@@ -493,14 +493,8 @@
   };
 }
 
-<<<<<<< HEAD
-export default connect(mapStateToProps, { login, setIsLoaded })(
-  withRouter(LoginForm)
-);
-=======
 export default connect(mapStateToProps, {
   login,
   setIsLoaded,
   reloadPortalSettings
-})(withRouter(LoginForm));
->>>>>>> 978b67f7
+})(withRouter(LoginForm));