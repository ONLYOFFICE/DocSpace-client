import React from "react";
import PropTypes from "prop-types";
import styled from "styled-components";
import Backdrop from "../backdrop";
import Aside from "../layout/sub-components/aside";
import Header from "../header";
import { desktop } from "../../utils/device";
import throttle from "lodash/throttle";

const Dialog = styled.div`
  position: relative;
  width: auto;
  max-width: 560px;
  margin: 0 auto;
  display: flex;
  align-items: center;
  min-height: 100%;
`;

const Content = styled.div`
  position: relative;
  width: 100%;
  background-color: #fff;
  padding: 0 16px 16px;
`;

const StyledHeader = styled.div`
  display: flex;
  align-items: center;
  border-bottom: 1px solid #dee2e6;
`;

const HeaderText = styled(Header)`
  max-width: 500px;
  overflow: hidden;
  text-overflow: ellipsis;
  white-space: nowrap;
`;

const CloseButton = styled.a`
  cursor: pointer;
  position: absolute;
  right: 16px;
  top: 20px;
  width: 16px;
  height: 16px;

  &:before,
  &:after {
    position: absolute;
    left: 8px;
    content: " ";
    height: 16px;
    width: 1px;
    background-color: #d8d8d8;
  }
  &:before {
    transform: rotate(45deg);
  }
  &:after {
    transform: rotate(-45deg);
  }
`;

const Body = styled.div`
  position: relative;
  padding: 16px 0;
`;

const Footer = styled.div``;

class ModalDialog extends React.Component {
  constructor(props) {
    super(props);

    this.state = { displayType: this.getTypeByWidth() };

    this.getTypeByWidth = this.getTypeByWidth.bind(this);
    this.resize = this.resize.bind(this);
    this.popstate = this.popstate.bind(this);
    this.throttledResize = throttle(this.resize, 300);
  }

  getTypeByWidth() {
    if (this.props.displayType !== "auto") return this.props.displayType;

    return window.innerWidth < desktop.match(/\d+/)[0] ? "aside" : "modal";
  }

  resize() {
    if (this.props.displayType !== "auto") return;

    const type = this.getTypeByWidth();
    if (type === this.state.displayType) return;

    this.setState({ displayType: type });
  }

  popstate() {
    window.removeEventListener("popstate", this.popstate, false);
    this.props.onClose();
    window.history.go(1);
  }

  componentDidUpdate(prevProps) {
    if (this.props.displayType !== prevProps.displayType) {
      this.setState({ displayType: this.getTypeByWidth() });
    }
    if (this.props.visible && this.state.displayType === "aside") {
      window.addEventListener("popstate", this.popstate, false);
    }
  }

  componentDidMount() {
    window.addEventListener("resize", this.throttledResize);
  }

  componentWillUnmount() {
    window.removeEventListener("resize", this.throttledResize);
  }

  render() {
    const {
      visible,
      scale,
      headerContent,
      bodyContent,
      footerContent,
      onClose,
      zIndex
    } = this.props;

    return this.state.displayType === "modal" ? (
      <Backdrop visible={visible} zIndex={zIndex}>
        <Dialog>
          <Content>
            <StyledHeader>
              <HeaderText type='content'>{headerContent}</HeaderText>
              <CloseButton onClick={onClose}></CloseButton>
            </StyledHeader>
            <Body>{bodyContent}</Body>
            <Footer>{footerContent}</Footer>
          </Content>
        </Dialog>
      </Backdrop>
    ) : (
<<<<<<< HEAD
        <div 
          className={this.props.className}
          id={this.props.id}
          style={this.props.style}
        >
          <Backdrop visible={visible} onClick={onClose} zIndex={zIndex} />
          <Aside visible={visible} scale={scale} zIndex={zIndex} className="modal-dialog-aside">
            <Content>
              <Header>
                <HeaderText>{headerContent}</HeaderText>
                {scale ? <CloseButton onClick={onClose}></CloseButton> : ""}
              </Header>
=======
        <>
          <Backdrop visible={visible} onClick={onClose} zIndex={zIndex} />
          <Aside visible={visible} scale={scale} zIndex={zIndex} className="modal-dialog-aside">
            <Content>
              <StyledHeader>
                <HeaderText type='content'>{headerContent}</HeaderText>
                {scale ? <CloseButton onClick={onClose}></CloseButton> : ""}
              </StyledHeader>
>>>>>>> ea60dbe6
              <Body>{bodyContent}</Body>
              <Footer className="modal-dialog-aside-footer">{footerContent}</Footer>
            </Content>
          </Aside>
<<<<<<< HEAD
        </div>
=======
        </>
>>>>>>> ea60dbe6
      );
  }
}

ModalDialog.propTypes = {
  visible: PropTypes.bool,
  displayType: PropTypes.oneOf(["auto", "modal", "aside"]),
  scale: PropTypes.bool,
  headerContent: PropTypes.oneOfType([
    PropTypes.arrayOf(PropTypes.node),
    PropTypes.node
  ]),
  bodyContent: PropTypes.oneOfType([
    PropTypes.arrayOf(PropTypes.node),
    PropTypes.node
  ]),
  footerContent: PropTypes.oneOfType([
    PropTypes.arrayOf(PropTypes.node),
    PropTypes.node
  ]),
  onClose: PropTypes.func,
  zIndex: PropTypes.number,
  className: PropTypes.string,
  id: PropTypes.string,
  style: PropTypes.oneOfType([PropTypes.object, PropTypes.array])
};

ModalDialog.defaultProps = {
  displayType: "auto",
  zIndex: 310
};

export default ModalDialog;<|MERGE_RESOLUTION|>--- conflicted
+++ resolved
@@ -144,7 +144,6 @@
         </Dialog>
       </Backdrop>
     ) : (
-<<<<<<< HEAD
         <div 
           className={this.props.className}
           id={this.props.id}
@@ -157,25 +156,11 @@
                 <HeaderText>{headerContent}</HeaderText>
                 {scale ? <CloseButton onClick={onClose}></CloseButton> : ""}
               </Header>
-=======
-        <>
-          <Backdrop visible={visible} onClick={onClose} zIndex={zIndex} />
-          <Aside visible={visible} scale={scale} zIndex={zIndex} className="modal-dialog-aside">
-            <Content>
-              <StyledHeader>
-                <HeaderText type='content'>{headerContent}</HeaderText>
-                {scale ? <CloseButton onClick={onClose}></CloseButton> : ""}
-              </StyledHeader>
->>>>>>> ea60dbe6
               <Body>{bodyContent}</Body>
               <Footer className="modal-dialog-aside-footer">{footerContent}</Footer>
             </Content>
           </Aside>
-<<<<<<< HEAD
         </div>
-=======
-        </>
->>>>>>> ea60dbe6
       );
   }
 }
