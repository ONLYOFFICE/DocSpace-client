// (c) Copyright Ascensio System SIA 2010-2022
//
// This program is a free software product.
// You can redistribute it and/or modify it under the terms
// of the GNU Affero General Public License (AGPL) version 3 as published by the Free Software
// Foundation. In accordance with Section 7(a) of the GNU AGPL its Section 15 shall be amended
// to the effect that Ascensio System SIA expressly excludes the warranty of non-infringement of
// any third-party rights.
//
// This program is distributed WITHOUT ANY WARRANTY, without even the implied warranty
// of MERCHANTABILITY or FITNESS FOR A PARTICULAR  PURPOSE. For details, see
// the GNU AGPL at: http://www.gnu.org/licenses/agpl-3.0.html
//
// You can contact Ascensio System SIA at Lubanas st. 125a-25, Riga, Latvia, EU, LV-1021.
//
// The  interactive user interfaces in modified source and object code versions of the Program must
// display Appropriate Legal Notices, as required under Section 5 of the GNU AGPL version 3.
//
// Pursuant to Section 7(b) of the License you must retain the original Product logo when
// distributing the program. Pursuant to Section 7(e) we decline to grant you any rights under
// trademark law for use of our trademarks.
//
// All the Product's GUI elements, including illustrations and icon sets, as well as technical writing
// content are licensed under the terms of the Creative Commons Attribution-ShareAlike 4.0
// International. See the License terms at http://creativecommons.org/licenses/by-sa/4.0/legalcode

namespace ASC.Files.Thirdparty.Sharpbox;

[Scope]
internal class SharpBoxFolderDao : SharpBoxDaoBase, IFolderDao<string>
{
    private readonly CrossDao _crossDao;
    private readonly SharpBoxDaoSelector _sharpBoxDaoSelector;
    private readonly IFileDao<int> _fileDao;
    private readonly IFolderDao<int> _folderDao;

    public SharpBoxFolderDao(
        IServiceProvider serviceProvider,
        UserManager userManager,
        TenantManager tenantManager,
        TenantUtil tenantUtil,
        IDbContextFactory<FilesDbContext> dbContextManager,
        SetupInfo setupInfo,
        ILogger<SharpBoxFolderDao> monitor,
        FileUtility fileUtility,
        CrossDao crossDao,
        SharpBoxDaoSelector sharpBoxDaoSelector,
        IFileDao<int> fileDao,
        IFolderDao<int> folderDao,
        TempPath tempPath,
        AuthContext authContext)
        : base(serviceProvider, userManager, tenantManager, tenantUtil, dbContextManager, setupInfo, monitor, fileUtility, tempPath, authContext)
    {
        _crossDao = crossDao;
        _sharpBoxDaoSelector = sharpBoxDaoSelector;
        _fileDao = fileDao;
        _folderDao = folderDao;
    }

    public Task<Folder<string>> GetFolderAsync(string folderId)
    {
        return Task.FromResult(ToFolder(GetFolderById(folderId)));
    }

    public Task<Folder<string>> GetFolderAsync(string title, string parentId)
    {
        var parentFolder = ProviderInfo.Storage.GetFolder(MakePath(parentId));

        return Task.FromResult(ToFolder(parentFolder.OfType<ICloudDirectoryEntry>().FirstOrDefault(x => x.Name.Equals(title, StringComparison.OrdinalIgnoreCase))));
    }

    public Task<Folder<string>> GetRootFolderAsync(string folderId)
    {
        return Task.FromResult(ToFolder(RootFolder()));
    }

    public Task<Folder<string>> GetRootFolderByFileAsync(string fileId)
    {
        return Task.FromResult(ToFolder(RootFolder()));
    }

    public async IAsyncEnumerable<Folder<string>> GetRoomsAsync(IEnumerable<string> parentsIds, IEnumerable<string> roomsIds, FilterType filterType, IEnumerable<string> tags, Guid subjectId, string searchText, bool withSubfolders, bool withoutTags, bool excludeSubject, ProviderFilter provider,
        SubjectFilter subjectFilter, IEnumerable<string> subjectEntriesIds)
    {
        if (CheckInvalidFilter(filterType) || (provider != ProviderFilter.None && provider != ProviderFilter.kDrive && provider != ProviderFilter.WebDav && provider != ProviderFilter.Yandex))
        {
            yield break;
        }

        var rooms = roomsIds.ToAsyncEnumerable().SelectAwait(async e => await GetFolderAsync(e).ConfigureAwait(false));

        rooms = FilterByRoomType(rooms, filterType);
        rooms = FilterBySubject(rooms, subjectId, excludeSubject, subjectFilter, subjectEntriesIds);

        if (!string.IsNullOrEmpty(searchText))
        {
            rooms = rooms.Where(x => x.Title.IndexOf(searchText, StringComparison.OrdinalIgnoreCase) != -1);
        }

        var filesDbContext = await _dbContextFactory.CreateDbContextAsync();
        rooms = FilterByTags(rooms, withoutTags, tags, filesDbContext);

<<<<<<< HEAD
    public IAsyncEnumerable<Folder<string>> GetRoomsAsync(IEnumerable<string> roomsIds, FilterType filterType, IEnumerable<string> tags, Guid subjectId, string searchText, bool withSubfolders, bool withoutTags, bool excludeSubject, ProviderFilter provider,
        SubjectFilter subjectFilter, IEnumerable<string> subjectEntriesIds,IEnumerable<int> parentsIds = null)
=======
        await foreach (var room in rooms)
>>>>>>> f548b4f9
    {
            yield return room;
        }
        }

    public IAsyncEnumerable<Folder<string>> GetFoldersAsync(string parentId)
    {
        var parentFolder = ProviderInfo.Storage.GetFolder(MakePath(parentId));

        return parentFolder.OfType<ICloudDirectoryEntry>().Select(ToFolder).ToAsyncEnumerable();
    }

    public IAsyncEnumerable<Folder<string>> GetFoldersAsync(string parentId, OrderBy orderBy, FilterType filterType, bool subjectGroup, Guid subjectID, string searchText, bool withSubfolders = false, bool excludeSubject = false)
    {
        if (CheckInvalidFilter(filterType))
        {
            return AsyncEnumerable.Empty<Folder<string>>();
        }

        var folders = GetFoldersAsync(parentId); //TODO:!!!

        //Filter
        if (subjectID != Guid.Empty)
        {
            folders = folders.Where(x => subjectGroup
                                             ? _userManager.IsUserInGroup(x.CreateBy, subjectID)
                                             : x.CreateBy == subjectID);
        }

        if (!string.IsNullOrEmpty(searchText))
        {
            folders = folders.Where(x => x.Title.IndexOf(searchText, StringComparison.OrdinalIgnoreCase) != -1);
        }

        orderBy ??= new OrderBy(SortedByType.DateAndTime, false);

        folders = orderBy.SortedBy switch
        {
            SortedByType.Author => orderBy.IsAsc ? folders.OrderBy(x => x.CreateBy) : folders.OrderByDescending(x => x.CreateBy),
            SortedByType.AZ => orderBy.IsAsc ? folders.OrderBy(x => x.Title) : folders.OrderByDescending(x => x.Title),
            SortedByType.DateAndTime => orderBy.IsAsc ? folders.OrderBy(x => x.ModifiedOn) : folders.OrderByDescending(x => x.ModifiedOn),
            SortedByType.DateAndTimeCreation => orderBy.IsAsc ? folders.OrderBy(x => x.CreateOn) : folders.OrderByDescending(x => x.CreateOn),
            _ => orderBy.IsAsc ? folders.OrderBy(x => x.Title) : folders.OrderByDescending(x => x.Title),
        };

        return folders;
    }

    public IAsyncEnumerable<Folder<string>> GetFoldersAsync(IEnumerable<string> folderIds, FilterType filterType = FilterType.None, bool subjectGroup = false, Guid? subjectID = null, string searchText = "", bool searchSubfolders = false, bool checkShare = true, bool excludeSubject = false)
    {
        if (CheckInvalidFilter(filterType))
        {
            return AsyncEnumerable.Empty<Folder<string>>();
        }

        var folders = folderIds.ToAsyncEnumerable().SelectAwait(async e => await GetFolderAsync(e));

        if (subjectID.HasValue && subjectID != Guid.Empty)
        {
            folders = folders.Where(x => subjectGroup
                                             ? _userManager.IsUserInGroup(x.CreateBy, subjectID.Value)
                                             : x.CreateBy == subjectID);
        }

        if (!string.IsNullOrEmpty(searchText))
        {
            folders = folders.Where(x => x.Title.IndexOf(searchText, StringComparison.OrdinalIgnoreCase) != -1);
        }

        return folders;
    }

    public IAsyncEnumerable<Folder<string>> GetParentFoldersAsync(string folderId)
    {
        var path = new List<Folder<string>>();
        var folder = GetFolderById(folderId);
        if (folder != null)
        {
            do
            {
                path.Add(ToFolder(folder));
            } while ((folder = folder.Parent) != null);
        }

        path.Reverse();

        return path.ToAsyncEnumerable();
    }


    public async Task<string> SaveFolderAsync(Folder<string> folder)
    {
        try
        {
            if (folder.Id != null)
            {
                //Create with id
                var savedfolder = ProviderInfo.Storage.CreateFolder(MakePath(folder.Id));

                return MakeId(savedfolder);
            }
            if (folder.ParentId != null)
            {
                var parentFolder = GetFolderById(folder.ParentId);

                folder.Title = await GetAvailableTitleAsync(folder.Title, parentFolder, IsExistAsync);

                var newFolder = ProviderInfo.Storage.CreateFolder(folder.Title, parentFolder);

                return MakeId(newFolder);
            }
        }
        catch (SharpBoxException e)
        {
            var webException = (WebException)e.InnerException;
            if (webException != null)
            {
                var response = (HttpWebResponse)webException.Response;
                if (response != null)
                {
                    if (response.StatusCode == HttpStatusCode.Unauthorized || response.StatusCode == HttpStatusCode.Forbidden)
                    {
                        throw new SecurityException(FilesCommonResource.ErrorMassage_SecurityException_Create);
                    }
                }
                throw;
            }
        }

        return null;
    }

    public async Task DeleteFolderAsync(string folderId)
    {
        var folder = GetFolderById(folderId);
        var id = MakeId(folder);

        using var filesDbContext = _dbContextFactory.CreateDbContext();
        var strategy = filesDbContext.Database.CreateExecutionStrategy();

        await strategy.ExecuteAsync(async () =>
        {
            using var filesDbContext = _dbContextFactory.CreateDbContext();
            using (var tx = await filesDbContext.Database.BeginTransactionAsync().ConfigureAwait(false))
            {
                var hashIDs = await Query(filesDbContext.ThirdpartyIdMapping)
               .Where(r => r.Id.StartsWith(id))
               .Select(r => r.HashId)
               .ToListAsync()
               ;

                var link = await Query(filesDbContext.TagLink)
                .Where(r => hashIDs.Any(h => h == r.EntryId))
                .ToListAsync()
                ;

                filesDbContext.TagLink.RemoveRange(link);
                await filesDbContext.SaveChangesAsync();

                var tagsToRemove = from ft in filesDbContext.Tag
                                   join ftl in filesDbContext.TagLink.DefaultIfEmpty() on new { TenantId = ft.TenantId, Id = ft.Id } equals new { TenantId = ftl.TenantId, Id = ftl.TagId }
                                   where ftl == null
                                   select ft;

                filesDbContext.Tag.RemoveRange(await tagsToRemove.ToListAsync());

                var securityToDelete = Query(filesDbContext.Security)
                .Where(r => hashIDs.Any(h => h == r.EntryId));

                filesDbContext.Security.RemoveRange(await securityToDelete.ToListAsync());
                await filesDbContext.SaveChangesAsync();

                var mappingToDelete = Query(filesDbContext.ThirdpartyIdMapping)
                .Where(r => hashIDs.Any(h => h == r.HashId));

                filesDbContext.ThirdpartyIdMapping.RemoveRange(await mappingToDelete.ToListAsync());
                await filesDbContext.SaveChangesAsync();

                await tx.CommitAsync();
            }
        });




        if (folder is not ErrorEntry)
        {
            ProviderInfo.Storage.DeleteFileSystemEntry(folder);
        }
    }

    public Task<bool> IsExistAsync(string title, ICloudDirectoryEntry folder)
    {
        try
        {
            return Task.FromResult(ProviderInfo.Storage.GetFileSystemObject(title, folder) != null);
        }
        catch (ArgumentException)
        {
            throw;
        }
        catch (Exception)
        {

        }

        return Task.FromResult(false);
    }

    public async Task<TTo> MoveFolderAsync<TTo>(string folderId, TTo toFolderId, CancellationToken? cancellationToken)
    {
        if (toFolderId is int tId)
        {
            return IdConverter.Convert<TTo>(await MoveFolderAsync(folderId, tId, cancellationToken));
        }

        if (toFolderId is string tsId)
        {
            return IdConverter.Convert<TTo>(await MoveFolderAsync(folderId, tsId, cancellationToken));
        }

        throw new NotImplementedException();
    }

    public async Task<int> MoveFolderAsync(string folderId, int toFolderId, CancellationToken? cancellationToken)
    {
        var moved = await _crossDao.PerformCrossDaoFolderCopyAsync(
            folderId, this, _sharpBoxDaoSelector.GetFileDao(folderId), _sharpBoxDaoSelector.ConvertId,
            toFolderId, _folderDao, _fileDao, r => r,
            true, cancellationToken)
            ;

        return moved.Id;
    }

    public async Task<string> MoveFolderAsync(string folderId, string toFolderId, CancellationToken? cancellationToken)
    {
        var entry = GetFolderById(folderId);
        var folder = GetFolderById(toFolderId);

        var oldFolderId = MakeId(entry);

        if (!ProviderInfo.Storage.MoveFileSystemEntry(entry, folder))
        {
            throw new Exception("Error while moving");
        }

        var newFolderId = MakeId(entry);

        await UpdatePathInDBAsync(oldFolderId, newFolderId);

        return newFolderId;
    }

    public async Task<Folder<TTo>> CopyFolderAsync<TTo>(string folderId, TTo toFolderId, CancellationToken? cancellationToken)
    {
        if (toFolderId is int tId)
        {
            return await CopyFolderAsync(folderId, tId, cancellationToken) as Folder<TTo>;
        }

        if (toFolderId is string tsId)
        {
            return await CopyFolderAsync(folderId, tsId, cancellationToken) as Folder<TTo>;
        }

        throw new NotImplementedException();
    }

    public async Task<Folder<int>> CopyFolderAsync(string folderId, int toFolderId, CancellationToken? cancellationToken)
    {
        var moved = await _crossDao.PerformCrossDaoFolderCopyAsync(
            folderId, this, _sharpBoxDaoSelector.GetFileDao(folderId), _sharpBoxDaoSelector.ConvertId,
            toFolderId, _folderDao, _fileDao, r => r,
            false, cancellationToken)
            ;

        return moved;
    }

    public Task<Folder<string>> CopyFolderAsync(string folderId, string toFolderId, CancellationToken? cancellationToken)
    {
        var folder = GetFolderById(folderId);
        if (!ProviderInfo.Storage.CopyFileSystemEntry(MakePath(folderId), MakePath(toFolderId)))
        {
            throw new Exception("Error while copying");
        }

        return Task.FromResult(ToFolder(GetFolderById(toFolderId).OfType<ICloudDirectoryEntry>().FirstOrDefault(x => x.Name == folder.Name)));
    }

    public Task<IDictionary<string, string>> CanMoveOrCopyAsync<TTo>(string[] folderIds, TTo to)
    {
        if (to is int tId)
        {
            return CanMoveOrCopyAsync(folderIds, tId);
        }

        if (to is string tsId)
        {
            return CanMoveOrCopyAsync(folderIds, tsId);
        }

        throw new NotImplementedException();
    }

    public Task<IDictionary<string, string>> CanMoveOrCopyAsync(string[] folderIds, string to)
    {
        return Task.FromResult((IDictionary<string, string>)new Dictionary<string, string>());
    }

    public Task<IDictionary<string, string>> CanMoveOrCopyAsync(string[] folderIds, int to)
    {
        return Task.FromResult((IDictionary<string, string>)new Dictionary<string, string>());
    }

    public async Task<string> RenameFolderAsync(Folder<string> folder, string newTitle)
    {
        var entry = GetFolderById(folder.Id);

        var oldId = MakeId(entry);
        var newId = oldId;

        if ("/".Equals(MakePath(folder.Id)))
        {
            //It's root folder
            await DaoSelector.RenameProviderAsync(ProviderInfo, newTitle);
            //rename provider customer title
        }
        else
        {
            var parentFolder = GetFolderById(folder.ParentId);
            newTitle = await GetAvailableTitleAsync(newTitle, parentFolder, IsExistAsync);

            //rename folder
            if (ProviderInfo.Storage.RenameFileSystemEntry(entry, newTitle))
            {
                //Folder data must be already updated by provider
                //We can't search google folders by title because root can have multiple folders with the same name
                //var newFolder = SharpBoxProviderInfo.Storage.GetFileSystemObject(newTitle, folder.Parent);
                newId = MakeId(entry);

                if (DocSpaceHelper.IsRoom(ProviderInfo.FolderType) && ProviderInfo.FolderId != null)
                {
                    await DaoSelector.RenameProviderAsync(ProviderInfo, newTitle);

                    if (ProviderInfo.FolderId == oldId)
                    {
                    await DaoSelector.UpdateProviderFolderId(ProviderInfo, newId);
                }
            }
        }
        }

        await UpdatePathInDBAsync(oldId, newId);

        return newId;
    }

    public Task<int> GetItemsCountAsync(string folderId)
    {
        throw new NotImplementedException();
    }

    public Task<bool> IsEmptyAsync(string folderId)
    {
        return Task.FromResult(GetFolderById(folderId).Count == 0);
    }

    public bool UseTrashForRemoveAsync(Folder<string> folder)
    {
        return false;
    }

    public bool UseRecursiveOperation<TTo>(string folderId, TTo toRootFolderId)
    {
        return false;
    }

    public bool UseRecursiveOperation(string folderId, int toRootFolderId)
    {
        return false;
    }

    public bool UseRecursiveOperation(string folderId, string toRootFolderId)
    {
        return false;
    }

    public bool CanCalculateSubitems(string entryId)
    {
        return false;
    }

    public Task<long> GetMaxUploadSizeAsync(string folderId, bool chunkedUpload = false)
    {
        var storageMaxUploadSize =
            chunkedUpload
                ? ProviderInfo.Storage.CurrentConfiguration.Limits.MaxChunkedUploadFileSize
                : ProviderInfo.Storage.CurrentConfiguration.Limits.MaxUploadFileSize;

        if (storageMaxUploadSize == -1)
        {
            storageMaxUploadSize = long.MaxValue;
        }

        return Task.FromResult(chunkedUpload ? storageMaxUploadSize : Math.Min(storageMaxUploadSize, _setupInfo.AvailableFileSize));
    }

    public IDataWriteOperator CreateDataWriteOperator(
            string folderId,
            CommonChunkedUploadSession chunkedUploadSession,
            CommonChunkedUploadSessionHolder sessionHolder)
    {
        return null;
    }
}<|MERGE_RESOLUTION|>--- conflicted
+++ resolved
@@ -1,525 +1,520 @@
-// (c) Copyright Ascensio System SIA 2010-2022
-//
-// This program is a free software product.
-// You can redistribute it and/or modify it under the terms
-// of the GNU Affero General Public License (AGPL) version 3 as published by the Free Software
-// Foundation. In accordance with Section 7(a) of the GNU AGPL its Section 15 shall be amended
-// to the effect that Ascensio System SIA expressly excludes the warranty of non-infringement of
-// any third-party rights.
-//
-// This program is distributed WITHOUT ANY WARRANTY, without even the implied warranty
-// of MERCHANTABILITY or FITNESS FOR A PARTICULAR  PURPOSE. For details, see
-// the GNU AGPL at: http://www.gnu.org/licenses/agpl-3.0.html
-//
-// You can contact Ascensio System SIA at Lubanas st. 125a-25, Riga, Latvia, EU, LV-1021.
-//
-// The  interactive user interfaces in modified source and object code versions of the Program must
-// display Appropriate Legal Notices, as required under Section 5 of the GNU AGPL version 3.
-//
-// Pursuant to Section 7(b) of the License you must retain the original Product logo when
-// distributing the program. Pursuant to Section 7(e) we decline to grant you any rights under
-// trademark law for use of our trademarks.
-//
-// All the Product's GUI elements, including illustrations and icon sets, as well as technical writing
-// content are licensed under the terms of the Creative Commons Attribution-ShareAlike 4.0
-// International. See the License terms at http://creativecommons.org/licenses/by-sa/4.0/legalcode
-
-namespace ASC.Files.Thirdparty.Sharpbox;
-
-[Scope]
-internal class SharpBoxFolderDao : SharpBoxDaoBase, IFolderDao<string>
-{
-    private readonly CrossDao _crossDao;
-    private readonly SharpBoxDaoSelector _sharpBoxDaoSelector;
-    private readonly IFileDao<int> _fileDao;
-    private readonly IFolderDao<int> _folderDao;
-
-    public SharpBoxFolderDao(
-        IServiceProvider serviceProvider,
-        UserManager userManager,
-        TenantManager tenantManager,
-        TenantUtil tenantUtil,
-        IDbContextFactory<FilesDbContext> dbContextManager,
-        SetupInfo setupInfo,
-        ILogger<SharpBoxFolderDao> monitor,
-        FileUtility fileUtility,
-        CrossDao crossDao,
-        SharpBoxDaoSelector sharpBoxDaoSelector,
-        IFileDao<int> fileDao,
-        IFolderDao<int> folderDao,
-        TempPath tempPath,
-        AuthContext authContext)
-        : base(serviceProvider, userManager, tenantManager, tenantUtil, dbContextManager, setupInfo, monitor, fileUtility, tempPath, authContext)
-    {
-        _crossDao = crossDao;
-        _sharpBoxDaoSelector = sharpBoxDaoSelector;
-        _fileDao = fileDao;
-        _folderDao = folderDao;
-    }
-
-    public Task<Folder<string>> GetFolderAsync(string folderId)
-    {
-        return Task.FromResult(ToFolder(GetFolderById(folderId)));
-    }
-
-    public Task<Folder<string>> GetFolderAsync(string title, string parentId)
-    {
-        var parentFolder = ProviderInfo.Storage.GetFolder(MakePath(parentId));
-
-        return Task.FromResult(ToFolder(parentFolder.OfType<ICloudDirectoryEntry>().FirstOrDefault(x => x.Name.Equals(title, StringComparison.OrdinalIgnoreCase))));
-    }
-
-    public Task<Folder<string>> GetRootFolderAsync(string folderId)
-    {
-        return Task.FromResult(ToFolder(RootFolder()));
-    }
-
-    public Task<Folder<string>> GetRootFolderByFileAsync(string fileId)
-    {
-        return Task.FromResult(ToFolder(RootFolder()));
-    }
-
-    public async IAsyncEnumerable<Folder<string>> GetRoomsAsync(IEnumerable<string> parentsIds, IEnumerable<string> roomsIds, FilterType filterType, IEnumerable<string> tags, Guid subjectId, string searchText, bool withSubfolders, bool withoutTags, bool excludeSubject, ProviderFilter provider,
-        SubjectFilter subjectFilter, IEnumerable<string> subjectEntriesIds)
-    {
-        if (CheckInvalidFilter(filterType) || (provider != ProviderFilter.None && provider != ProviderFilter.kDrive && provider != ProviderFilter.WebDav && provider != ProviderFilter.Yandex))
-        {
-            yield break;
-        }
-
-        var rooms = roomsIds.ToAsyncEnumerable().SelectAwait(async e => await GetFolderAsync(e).ConfigureAwait(false));
-
-        rooms = FilterByRoomType(rooms, filterType);
-        rooms = FilterBySubject(rooms, subjectId, excludeSubject, subjectFilter, subjectEntriesIds);
-
-        if (!string.IsNullOrEmpty(searchText))
-        {
-            rooms = rooms.Where(x => x.Title.IndexOf(searchText, StringComparison.OrdinalIgnoreCase) != -1);
-        }
-
-        var filesDbContext = await _dbContextFactory.CreateDbContextAsync();
-        rooms = FilterByTags(rooms, withoutTags, tags, filesDbContext);
-
-<<<<<<< HEAD
-    public IAsyncEnumerable<Folder<string>> GetRoomsAsync(IEnumerable<string> roomsIds, FilterType filterType, IEnumerable<string> tags, Guid subjectId, string searchText, bool withSubfolders, bool withoutTags, bool excludeSubject, ProviderFilter provider,
-        SubjectFilter subjectFilter, IEnumerable<string> subjectEntriesIds,IEnumerable<int> parentsIds = null)
-=======
-        await foreach (var room in rooms)
->>>>>>> f548b4f9
-    {
-            yield return room;
-        }
-        }
-
-    public IAsyncEnumerable<Folder<string>> GetFoldersAsync(string parentId)
-    {
-        var parentFolder = ProviderInfo.Storage.GetFolder(MakePath(parentId));
-
-        return parentFolder.OfType<ICloudDirectoryEntry>().Select(ToFolder).ToAsyncEnumerable();
-    }
-
-    public IAsyncEnumerable<Folder<string>> GetFoldersAsync(string parentId, OrderBy orderBy, FilterType filterType, bool subjectGroup, Guid subjectID, string searchText, bool withSubfolders = false, bool excludeSubject = false)
-    {
-        if (CheckInvalidFilter(filterType))
-        {
-            return AsyncEnumerable.Empty<Folder<string>>();
-        }
-
-        var folders = GetFoldersAsync(parentId); //TODO:!!!
-
-        //Filter
-        if (subjectID != Guid.Empty)
-        {
-            folders = folders.Where(x => subjectGroup
-                                             ? _userManager.IsUserInGroup(x.CreateBy, subjectID)
-                                             : x.CreateBy == subjectID);
-        }
-
-        if (!string.IsNullOrEmpty(searchText))
-        {
-            folders = folders.Where(x => x.Title.IndexOf(searchText, StringComparison.OrdinalIgnoreCase) != -1);
-        }
-
-        orderBy ??= new OrderBy(SortedByType.DateAndTime, false);
-
-        folders = orderBy.SortedBy switch
-        {
-            SortedByType.Author => orderBy.IsAsc ? folders.OrderBy(x => x.CreateBy) : folders.OrderByDescending(x => x.CreateBy),
-            SortedByType.AZ => orderBy.IsAsc ? folders.OrderBy(x => x.Title) : folders.OrderByDescending(x => x.Title),
-            SortedByType.DateAndTime => orderBy.IsAsc ? folders.OrderBy(x => x.ModifiedOn) : folders.OrderByDescending(x => x.ModifiedOn),
-            SortedByType.DateAndTimeCreation => orderBy.IsAsc ? folders.OrderBy(x => x.CreateOn) : folders.OrderByDescending(x => x.CreateOn),
-            _ => orderBy.IsAsc ? folders.OrderBy(x => x.Title) : folders.OrderByDescending(x => x.Title),
-        };
-
-        return folders;
-    }
-
-    public IAsyncEnumerable<Folder<string>> GetFoldersAsync(IEnumerable<string> folderIds, FilterType filterType = FilterType.None, bool subjectGroup = false, Guid? subjectID = null, string searchText = "", bool searchSubfolders = false, bool checkShare = true, bool excludeSubject = false)
-    {
-        if (CheckInvalidFilter(filterType))
-        {
-            return AsyncEnumerable.Empty<Folder<string>>();
-        }
-
-        var folders = folderIds.ToAsyncEnumerable().SelectAwait(async e => await GetFolderAsync(e));
-
-        if (subjectID.HasValue && subjectID != Guid.Empty)
-        {
-            folders = folders.Where(x => subjectGroup
-                                             ? _userManager.IsUserInGroup(x.CreateBy, subjectID.Value)
-                                             : x.CreateBy == subjectID);
-        }
-
-        if (!string.IsNullOrEmpty(searchText))
-        {
-            folders = folders.Where(x => x.Title.IndexOf(searchText, StringComparison.OrdinalIgnoreCase) != -1);
-        }
-
-        return folders;
-    }
-
-    public IAsyncEnumerable<Folder<string>> GetParentFoldersAsync(string folderId)
-    {
-        var path = new List<Folder<string>>();
-        var folder = GetFolderById(folderId);
-        if (folder != null)
-        {
-            do
-            {
-                path.Add(ToFolder(folder));
-            } while ((folder = folder.Parent) != null);
-        }
-
-        path.Reverse();
-
-        return path.ToAsyncEnumerable();
-    }
-
-
-    public async Task<string> SaveFolderAsync(Folder<string> folder)
-    {
-        try
-        {
-            if (folder.Id != null)
-            {
-                //Create with id
-                var savedfolder = ProviderInfo.Storage.CreateFolder(MakePath(folder.Id));
-
-                return MakeId(savedfolder);
-            }
-            if (folder.ParentId != null)
-            {
-                var parentFolder = GetFolderById(folder.ParentId);
-
-                folder.Title = await GetAvailableTitleAsync(folder.Title, parentFolder, IsExistAsync);
-
-                var newFolder = ProviderInfo.Storage.CreateFolder(folder.Title, parentFolder);
-
-                return MakeId(newFolder);
-            }
-        }
-        catch (SharpBoxException e)
-        {
-            var webException = (WebException)e.InnerException;
-            if (webException != null)
-            {
-                var response = (HttpWebResponse)webException.Response;
-                if (response != null)
-                {
-                    if (response.StatusCode == HttpStatusCode.Unauthorized || response.StatusCode == HttpStatusCode.Forbidden)
-                    {
-                        throw new SecurityException(FilesCommonResource.ErrorMassage_SecurityException_Create);
-                    }
-                }
-                throw;
-            }
-        }
-
-        return null;
-    }
-
-    public async Task DeleteFolderAsync(string folderId)
-    {
-        var folder = GetFolderById(folderId);
-        var id = MakeId(folder);
-
-        using var filesDbContext = _dbContextFactory.CreateDbContext();
-        var strategy = filesDbContext.Database.CreateExecutionStrategy();
-
-        await strategy.ExecuteAsync(async () =>
-        {
-            using var filesDbContext = _dbContextFactory.CreateDbContext();
-            using (var tx = await filesDbContext.Database.BeginTransactionAsync().ConfigureAwait(false))
-            {
-                var hashIDs = await Query(filesDbContext.ThirdpartyIdMapping)
-               .Where(r => r.Id.StartsWith(id))
-               .Select(r => r.HashId)
-               .ToListAsync()
-               ;
-
-                var link = await Query(filesDbContext.TagLink)
-                .Where(r => hashIDs.Any(h => h == r.EntryId))
-                .ToListAsync()
-                ;
-
-                filesDbContext.TagLink.RemoveRange(link);
-                await filesDbContext.SaveChangesAsync();
-
-                var tagsToRemove = from ft in filesDbContext.Tag
-                                   join ftl in filesDbContext.TagLink.DefaultIfEmpty() on new { TenantId = ft.TenantId, Id = ft.Id } equals new { TenantId = ftl.TenantId, Id = ftl.TagId }
-                                   where ftl == null
-                                   select ft;
-
-                filesDbContext.Tag.RemoveRange(await tagsToRemove.ToListAsync());
-
-                var securityToDelete = Query(filesDbContext.Security)
-                .Where(r => hashIDs.Any(h => h == r.EntryId));
-
-                filesDbContext.Security.RemoveRange(await securityToDelete.ToListAsync());
-                await filesDbContext.SaveChangesAsync();
-
-                var mappingToDelete = Query(filesDbContext.ThirdpartyIdMapping)
-                .Where(r => hashIDs.Any(h => h == r.HashId));
-
-                filesDbContext.ThirdpartyIdMapping.RemoveRange(await mappingToDelete.ToListAsync());
-                await filesDbContext.SaveChangesAsync();
-
-                await tx.CommitAsync();
-            }
-        });
-
-
-
-
-        if (folder is not ErrorEntry)
-        {
-            ProviderInfo.Storage.DeleteFileSystemEntry(folder);
-        }
-    }
-
-    public Task<bool> IsExistAsync(string title, ICloudDirectoryEntry folder)
-    {
-        try
-        {
-            return Task.FromResult(ProviderInfo.Storage.GetFileSystemObject(title, folder) != null);
-        }
-        catch (ArgumentException)
-        {
-            throw;
-        }
-        catch (Exception)
-        {
-
-        }
-
-        return Task.FromResult(false);
-    }
-
-    public async Task<TTo> MoveFolderAsync<TTo>(string folderId, TTo toFolderId, CancellationToken? cancellationToken)
-    {
-        if (toFolderId is int tId)
-        {
-            return IdConverter.Convert<TTo>(await MoveFolderAsync(folderId, tId, cancellationToken));
-        }
-
-        if (toFolderId is string tsId)
-        {
-            return IdConverter.Convert<TTo>(await MoveFolderAsync(folderId, tsId, cancellationToken));
-        }
-
-        throw new NotImplementedException();
-    }
-
-    public async Task<int> MoveFolderAsync(string folderId, int toFolderId, CancellationToken? cancellationToken)
-    {
-        var moved = await _crossDao.PerformCrossDaoFolderCopyAsync(
-            folderId, this, _sharpBoxDaoSelector.GetFileDao(folderId), _sharpBoxDaoSelector.ConvertId,
-            toFolderId, _folderDao, _fileDao, r => r,
-            true, cancellationToken)
-            ;
-
-        return moved.Id;
-    }
-
-    public async Task<string> MoveFolderAsync(string folderId, string toFolderId, CancellationToken? cancellationToken)
-    {
-        var entry = GetFolderById(folderId);
-        var folder = GetFolderById(toFolderId);
-
-        var oldFolderId = MakeId(entry);
-
-        if (!ProviderInfo.Storage.MoveFileSystemEntry(entry, folder))
-        {
-            throw new Exception("Error while moving");
-        }
-
-        var newFolderId = MakeId(entry);
-
-        await UpdatePathInDBAsync(oldFolderId, newFolderId);
-
-        return newFolderId;
-    }
-
-    public async Task<Folder<TTo>> CopyFolderAsync<TTo>(string folderId, TTo toFolderId, CancellationToken? cancellationToken)
-    {
-        if (toFolderId is int tId)
-        {
-            return await CopyFolderAsync(folderId, tId, cancellationToken) as Folder<TTo>;
-        }
-
-        if (toFolderId is string tsId)
-        {
-            return await CopyFolderAsync(folderId, tsId, cancellationToken) as Folder<TTo>;
-        }
-
-        throw new NotImplementedException();
-    }
-
-    public async Task<Folder<int>> CopyFolderAsync(string folderId, int toFolderId, CancellationToken? cancellationToken)
-    {
-        var moved = await _crossDao.PerformCrossDaoFolderCopyAsync(
-            folderId, this, _sharpBoxDaoSelector.GetFileDao(folderId), _sharpBoxDaoSelector.ConvertId,
-            toFolderId, _folderDao, _fileDao, r => r,
-            false, cancellationToken)
-            ;
-
-        return moved;
-    }
-
-    public Task<Folder<string>> CopyFolderAsync(string folderId, string toFolderId, CancellationToken? cancellationToken)
-    {
-        var folder = GetFolderById(folderId);
-        if (!ProviderInfo.Storage.CopyFileSystemEntry(MakePath(folderId), MakePath(toFolderId)))
-        {
-            throw new Exception("Error while copying");
-        }
-
-        return Task.FromResult(ToFolder(GetFolderById(toFolderId).OfType<ICloudDirectoryEntry>().FirstOrDefault(x => x.Name == folder.Name)));
-    }
-
-    public Task<IDictionary<string, string>> CanMoveOrCopyAsync<TTo>(string[] folderIds, TTo to)
-    {
-        if (to is int tId)
-        {
-            return CanMoveOrCopyAsync(folderIds, tId);
-        }
-
-        if (to is string tsId)
-        {
-            return CanMoveOrCopyAsync(folderIds, tsId);
-        }
-
-        throw new NotImplementedException();
-    }
-
-    public Task<IDictionary<string, string>> CanMoveOrCopyAsync(string[] folderIds, string to)
-    {
-        return Task.FromResult((IDictionary<string, string>)new Dictionary<string, string>());
-    }
-
-    public Task<IDictionary<string, string>> CanMoveOrCopyAsync(string[] folderIds, int to)
-    {
-        return Task.FromResult((IDictionary<string, string>)new Dictionary<string, string>());
-    }
-
-    public async Task<string> RenameFolderAsync(Folder<string> folder, string newTitle)
-    {
-        var entry = GetFolderById(folder.Id);
-
-        var oldId = MakeId(entry);
-        var newId = oldId;
-
-        if ("/".Equals(MakePath(folder.Id)))
-        {
-            //It's root folder
-            await DaoSelector.RenameProviderAsync(ProviderInfo, newTitle);
-            //rename provider customer title
-        }
-        else
-        {
-            var parentFolder = GetFolderById(folder.ParentId);
-            newTitle = await GetAvailableTitleAsync(newTitle, parentFolder, IsExistAsync);
-
-            //rename folder
-            if (ProviderInfo.Storage.RenameFileSystemEntry(entry, newTitle))
-            {
-                //Folder data must be already updated by provider
-                //We can't search google folders by title because root can have multiple folders with the same name
-                //var newFolder = SharpBoxProviderInfo.Storage.GetFileSystemObject(newTitle, folder.Parent);
-                newId = MakeId(entry);
-
-                if (DocSpaceHelper.IsRoom(ProviderInfo.FolderType) && ProviderInfo.FolderId != null)
-                {
-                    await DaoSelector.RenameProviderAsync(ProviderInfo, newTitle);
-
-                    if (ProviderInfo.FolderId == oldId)
-                    {
-                    await DaoSelector.UpdateProviderFolderId(ProviderInfo, newId);
-                }
-            }
-        }
-        }
-
-        await UpdatePathInDBAsync(oldId, newId);
-
-        return newId;
-    }
-
-    public Task<int> GetItemsCountAsync(string folderId)
-    {
-        throw new NotImplementedException();
-    }
-
-    public Task<bool> IsEmptyAsync(string folderId)
-    {
-        return Task.FromResult(GetFolderById(folderId).Count == 0);
-    }
-
-    public bool UseTrashForRemoveAsync(Folder<string> folder)
-    {
-        return false;
-    }
-
-    public bool UseRecursiveOperation<TTo>(string folderId, TTo toRootFolderId)
-    {
-        return false;
-    }
-
-    public bool UseRecursiveOperation(string folderId, int toRootFolderId)
-    {
-        return false;
-    }
-
-    public bool UseRecursiveOperation(string folderId, string toRootFolderId)
-    {
-        return false;
-    }
-
-    public bool CanCalculateSubitems(string entryId)
-    {
-        return false;
-    }
-
-    public Task<long> GetMaxUploadSizeAsync(string folderId, bool chunkedUpload = false)
-    {
-        var storageMaxUploadSize =
-            chunkedUpload
-                ? ProviderInfo.Storage.CurrentConfiguration.Limits.MaxChunkedUploadFileSize
-                : ProviderInfo.Storage.CurrentConfiguration.Limits.MaxUploadFileSize;
-
-        if (storageMaxUploadSize == -1)
-        {
-            storageMaxUploadSize = long.MaxValue;
-        }
-
-        return Task.FromResult(chunkedUpload ? storageMaxUploadSize : Math.Min(storageMaxUploadSize, _setupInfo.AvailableFileSize));
-    }
-
-    public IDataWriteOperator CreateDataWriteOperator(
-            string folderId,
-            CommonChunkedUploadSession chunkedUploadSession,
-            CommonChunkedUploadSessionHolder sessionHolder)
-    {
-        return null;
-    }
-}+// (c) Copyright Ascensio System SIA 2010-2022
+//
+// This program is a free software product.
+// You can redistribute it and/or modify it under the terms
+// of the GNU Affero General Public License (AGPL) version 3 as published by the Free Software
+// Foundation. In accordance with Section 7(a) of the GNU AGPL its Section 15 shall be amended
+// to the effect that Ascensio System SIA expressly excludes the warranty of non-infringement of
+// any third-party rights.
+//
+// This program is distributed WITHOUT ANY WARRANTY, without even the implied warranty
+// of MERCHANTABILITY or FITNESS FOR A PARTICULAR  PURPOSE. For details, see
+// the GNU AGPL at: http://www.gnu.org/licenses/agpl-3.0.html
+//
+// You can contact Ascensio System SIA at Lubanas st. 125a-25, Riga, Latvia, EU, LV-1021.
+//
+// The  interactive user interfaces in modified source and object code versions of the Program must
+// display Appropriate Legal Notices, as required under Section 5 of the GNU AGPL version 3.
+//
+// Pursuant to Section 7(b) of the License you must retain the original Product logo when
+// distributing the program. Pursuant to Section 7(e) we decline to grant you any rights under
+// trademark law for use of our trademarks.
+//
+// All the Product's GUI elements, including illustrations and icon sets, as well as technical writing
+// content are licensed under the terms of the Creative Commons Attribution-ShareAlike 4.0
+// International. See the License terms at http://creativecommons.org/licenses/by-sa/4.0/legalcode
+
+namespace ASC.Files.Thirdparty.Sharpbox;
+
+[Scope]
+internal class SharpBoxFolderDao : SharpBoxDaoBase, IFolderDao<string>
+{
+    private readonly CrossDao _crossDao;
+    private readonly SharpBoxDaoSelector _sharpBoxDaoSelector;
+    private readonly IFileDao<int> _fileDao;
+    private readonly IFolderDao<int> _folderDao;
+
+    public SharpBoxFolderDao(
+        IServiceProvider serviceProvider,
+        UserManager userManager,
+        TenantManager tenantManager,
+        TenantUtil tenantUtil,
+        IDbContextFactory<FilesDbContext> dbContextManager,
+        SetupInfo setupInfo,
+        ILogger<SharpBoxFolderDao> monitor,
+        FileUtility fileUtility,
+        CrossDao crossDao,
+        SharpBoxDaoSelector sharpBoxDaoSelector,
+        IFileDao<int> fileDao,
+        IFolderDao<int> folderDao,
+        TempPath tempPath,
+        AuthContext authContext)
+        : base(serviceProvider, userManager, tenantManager, tenantUtil, dbContextManager, setupInfo, monitor, fileUtility, tempPath, authContext)
+    {
+        _crossDao = crossDao;
+        _sharpBoxDaoSelector = sharpBoxDaoSelector;
+        _fileDao = fileDao;
+        _folderDao = folderDao;
+    }
+
+    public Task<Folder<string>> GetFolderAsync(string folderId)
+    {
+        return Task.FromResult(ToFolder(GetFolderById(folderId)));
+    }
+
+    public Task<Folder<string>> GetFolderAsync(string title, string parentId)
+    {
+        var parentFolder = ProviderInfo.Storage.GetFolder(MakePath(parentId));
+
+        return Task.FromResult(ToFolder(parentFolder.OfType<ICloudDirectoryEntry>().FirstOrDefault(x => x.Name.Equals(title, StringComparison.OrdinalIgnoreCase))));
+    }
+
+    public Task<Folder<string>> GetRootFolderAsync(string folderId)
+    {
+        return Task.FromResult(ToFolder(RootFolder()));
+    }
+
+    public Task<Folder<string>> GetRootFolderByFileAsync(string fileId)
+    {
+        return Task.FromResult(ToFolder(RootFolder()));
+    }
+
+    public async IAsyncEnumerable<Folder<string>> GetRoomsAsync(IEnumerable<string> roomsIds, FilterType filterType, IEnumerable<string> tags, Guid subjectId, string searchText, bool withSubfolders, bool withoutTags, bool excludeSubject, ProviderFilter provider,
+        SubjectFilter subjectFilter, IEnumerable<string> subjectEntriesIds,IEnumerable<int> parentsIds = null)
+    {
+        if (CheckInvalidFilter(filterType) || (provider != ProviderFilter.None && provider != ProviderFilter.kDrive && provider != ProviderFilter.WebDav && provider != ProviderFilter.Yandex))
+        {
+            yield break;
+        }
+
+        var rooms = roomsIds.ToAsyncEnumerable().SelectAwait(async e => await GetFolderAsync(e).ConfigureAwait(false));
+
+        rooms = FilterByRoomType(rooms, filterType);
+        rooms = FilterBySubject(rooms, subjectId, excludeSubject, subjectFilter, subjectEntriesIds);
+
+        if (!string.IsNullOrEmpty(searchText))
+        {
+            rooms = rooms.Where(x => x.Title.IndexOf(searchText, StringComparison.OrdinalIgnoreCase) != -1);
+        }
+
+        var filesDbContext = await _dbContextFactory.CreateDbContextAsync();
+        rooms = FilterByTags(rooms, withoutTags, tags, filesDbContext);
+
+        await foreach (var room in rooms)
+        {
+            yield return room;
+        }
+    }
+
+    public IAsyncEnumerable<Folder<string>> GetFoldersAsync(string parentId)
+    {
+        var parentFolder = ProviderInfo.Storage.GetFolder(MakePath(parentId));
+
+        return parentFolder.OfType<ICloudDirectoryEntry>().Select(ToFolder).ToAsyncEnumerable();
+    }
+
+    public IAsyncEnumerable<Folder<string>> GetFoldersAsync(string parentId, OrderBy orderBy, FilterType filterType, bool subjectGroup, Guid subjectID, string searchText, bool withSubfolders = false, bool excludeSubject = false)
+    {
+        if (CheckInvalidFilter(filterType))
+        {
+            return AsyncEnumerable.Empty<Folder<string>>();
+        }
+
+        var folders = GetFoldersAsync(parentId); //TODO:!!!
+
+        //Filter
+        if (subjectID != Guid.Empty)
+        {
+            folders = folders.Where(x => subjectGroup
+                                             ? _userManager.IsUserInGroup(x.CreateBy, subjectID)
+                                             : x.CreateBy == subjectID);
+        }
+
+        if (!string.IsNullOrEmpty(searchText))
+        {
+            folders = folders.Where(x => x.Title.IndexOf(searchText, StringComparison.OrdinalIgnoreCase) != -1);
+        }
+
+        orderBy ??= new OrderBy(SortedByType.DateAndTime, false);
+
+        folders = orderBy.SortedBy switch
+        {
+            SortedByType.Author => orderBy.IsAsc ? folders.OrderBy(x => x.CreateBy) : folders.OrderByDescending(x => x.CreateBy),
+            SortedByType.AZ => orderBy.IsAsc ? folders.OrderBy(x => x.Title) : folders.OrderByDescending(x => x.Title),
+            SortedByType.DateAndTime => orderBy.IsAsc ? folders.OrderBy(x => x.ModifiedOn) : folders.OrderByDescending(x => x.ModifiedOn),
+            SortedByType.DateAndTimeCreation => orderBy.IsAsc ? folders.OrderBy(x => x.CreateOn) : folders.OrderByDescending(x => x.CreateOn),
+            _ => orderBy.IsAsc ? folders.OrderBy(x => x.Title) : folders.OrderByDescending(x => x.Title),
+        };
+
+        return folders;
+    }
+
+    public IAsyncEnumerable<Folder<string>> GetFoldersAsync(IEnumerable<string> folderIds, FilterType filterType = FilterType.None, bool subjectGroup = false, Guid? subjectID = null, string searchText = "", bool searchSubfolders = false, bool checkShare = true, bool excludeSubject = false)
+    {
+        if (CheckInvalidFilter(filterType))
+        {
+            return AsyncEnumerable.Empty<Folder<string>>();
+        }
+
+        var folders = folderIds.ToAsyncEnumerable().SelectAwait(async e => await GetFolderAsync(e));
+
+        if (subjectID.HasValue && subjectID != Guid.Empty)
+        {
+            folders = folders.Where(x => subjectGroup
+                                             ? _userManager.IsUserInGroup(x.CreateBy, subjectID.Value)
+                                             : x.CreateBy == subjectID);
+        }
+
+        if (!string.IsNullOrEmpty(searchText))
+        {
+            folders = folders.Where(x => x.Title.IndexOf(searchText, StringComparison.OrdinalIgnoreCase) != -1);
+        }
+
+        return folders;
+    }
+
+    public IAsyncEnumerable<Folder<string>> GetParentFoldersAsync(string folderId)
+    {
+        var path = new List<Folder<string>>();
+        var folder = GetFolderById(folderId);
+        if (folder != null)
+        {
+            do
+            {
+                path.Add(ToFolder(folder));
+            } while ((folder = folder.Parent) != null);
+        }
+
+        path.Reverse();
+
+        return path.ToAsyncEnumerable();
+    }
+
+
+    public async Task<string> SaveFolderAsync(Folder<string> folder)
+    {
+        try
+        {
+            if (folder.Id != null)
+            {
+                //Create with id
+                var savedfolder = ProviderInfo.Storage.CreateFolder(MakePath(folder.Id));
+
+                return MakeId(savedfolder);
+            }
+            if (folder.ParentId != null)
+            {
+                var parentFolder = GetFolderById(folder.ParentId);
+
+                folder.Title = await GetAvailableTitleAsync(folder.Title, parentFolder, IsExistAsync);
+
+                var newFolder = ProviderInfo.Storage.CreateFolder(folder.Title, parentFolder);
+
+                return MakeId(newFolder);
+            }
+        }
+        catch (SharpBoxException e)
+        {
+            var webException = (WebException)e.InnerException;
+            if (webException != null)
+            {
+                var response = (HttpWebResponse)webException.Response;
+                if (response != null)
+                {
+                    if (response.StatusCode == HttpStatusCode.Unauthorized || response.StatusCode == HttpStatusCode.Forbidden)
+                    {
+                        throw new SecurityException(FilesCommonResource.ErrorMassage_SecurityException_Create);
+                    }
+                }
+                throw;
+            }
+        }
+
+        return null;
+    }
+
+    public async Task DeleteFolderAsync(string folderId)
+    {
+        var folder = GetFolderById(folderId);
+        var id = MakeId(folder);
+
+        using var filesDbContext = _dbContextFactory.CreateDbContext();
+        var strategy = filesDbContext.Database.CreateExecutionStrategy();
+
+        await strategy.ExecuteAsync(async () =>
+        {
+            using var filesDbContext = _dbContextFactory.CreateDbContext();
+            using (var tx = await filesDbContext.Database.BeginTransactionAsync().ConfigureAwait(false))
+            {
+                var hashIDs = await Query(filesDbContext.ThirdpartyIdMapping)
+               .Where(r => r.Id.StartsWith(id))
+               .Select(r => r.HashId)
+               .ToListAsync()
+               ;
+
+                var link = await Query(filesDbContext.TagLink)
+                .Where(r => hashIDs.Any(h => h == r.EntryId))
+                .ToListAsync()
+                ;
+
+                filesDbContext.TagLink.RemoveRange(link);
+                await filesDbContext.SaveChangesAsync();
+
+                var tagsToRemove = from ft in filesDbContext.Tag
+                                   join ftl in filesDbContext.TagLink.DefaultIfEmpty() on new { TenantId = ft.TenantId, Id = ft.Id } equals new { TenantId = ftl.TenantId, Id = ftl.TagId }
+                                   where ftl == null
+                                   select ft;
+
+                filesDbContext.Tag.RemoveRange(await tagsToRemove.ToListAsync());
+
+                var securityToDelete = Query(filesDbContext.Security)
+                .Where(r => hashIDs.Any(h => h == r.EntryId));
+
+                filesDbContext.Security.RemoveRange(await securityToDelete.ToListAsync());
+                await filesDbContext.SaveChangesAsync();
+
+                var mappingToDelete = Query(filesDbContext.ThirdpartyIdMapping)
+                .Where(r => hashIDs.Any(h => h == r.HashId));
+
+                filesDbContext.ThirdpartyIdMapping.RemoveRange(await mappingToDelete.ToListAsync());
+                await filesDbContext.SaveChangesAsync();
+
+                await tx.CommitAsync();
+            }
+        });
+
+
+
+
+        if (folder is not ErrorEntry)
+        {
+            ProviderInfo.Storage.DeleteFileSystemEntry(folder);
+        }
+    }
+
+    public Task<bool> IsExistAsync(string title, ICloudDirectoryEntry folder)
+    {
+        try
+        {
+            return Task.FromResult(ProviderInfo.Storage.GetFileSystemObject(title, folder) != null);
+        }
+        catch (ArgumentException)
+        {
+            throw;
+        }
+        catch (Exception)
+        {
+
+        }
+
+        return Task.FromResult(false);
+    }
+
+    public async Task<TTo> MoveFolderAsync<TTo>(string folderId, TTo toFolderId, CancellationToken? cancellationToken)
+    {
+        if (toFolderId is int tId)
+        {
+            return IdConverter.Convert<TTo>(await MoveFolderAsync(folderId, tId, cancellationToken));
+        }
+
+        if (toFolderId is string tsId)
+        {
+            return IdConverter.Convert<TTo>(await MoveFolderAsync(folderId, tsId, cancellationToken));
+        }
+
+        throw new NotImplementedException();
+    }
+
+    public async Task<int> MoveFolderAsync(string folderId, int toFolderId, CancellationToken? cancellationToken)
+    {
+        var moved = await _crossDao.PerformCrossDaoFolderCopyAsync(
+            folderId, this, _sharpBoxDaoSelector.GetFileDao(folderId), _sharpBoxDaoSelector.ConvertId,
+            toFolderId, _folderDao, _fileDao, r => r,
+            true, cancellationToken)
+            ;
+
+        return moved.Id;
+    }
+
+    public async Task<string> MoveFolderAsync(string folderId, string toFolderId, CancellationToken? cancellationToken)
+    {
+        var entry = GetFolderById(folderId);
+        var folder = GetFolderById(toFolderId);
+
+        var oldFolderId = MakeId(entry);
+
+        if (!ProviderInfo.Storage.MoveFileSystemEntry(entry, folder))
+        {
+            throw new Exception("Error while moving");
+        }
+
+        var newFolderId = MakeId(entry);
+
+        await UpdatePathInDBAsync(oldFolderId, newFolderId);
+
+        return newFolderId;
+    }
+
+    public async Task<Folder<TTo>> CopyFolderAsync<TTo>(string folderId, TTo toFolderId, CancellationToken? cancellationToken)
+    {
+        if (toFolderId is int tId)
+        {
+            return await CopyFolderAsync(folderId, tId, cancellationToken) as Folder<TTo>;
+        }
+
+        if (toFolderId is string tsId)
+        {
+            return await CopyFolderAsync(folderId, tsId, cancellationToken) as Folder<TTo>;
+        }
+
+        throw new NotImplementedException();
+    }
+
+    public async Task<Folder<int>> CopyFolderAsync(string folderId, int toFolderId, CancellationToken? cancellationToken)
+    {
+        var moved = await _crossDao.PerformCrossDaoFolderCopyAsync(
+            folderId, this, _sharpBoxDaoSelector.GetFileDao(folderId), _sharpBoxDaoSelector.ConvertId,
+            toFolderId, _folderDao, _fileDao, r => r,
+            false, cancellationToken)
+            ;
+
+        return moved;
+    }
+
+    public Task<Folder<string>> CopyFolderAsync(string folderId, string toFolderId, CancellationToken? cancellationToken)
+    {
+        var folder = GetFolderById(folderId);
+        if (!ProviderInfo.Storage.CopyFileSystemEntry(MakePath(folderId), MakePath(toFolderId)))
+        {
+            throw new Exception("Error while copying");
+        }
+
+        return Task.FromResult(ToFolder(GetFolderById(toFolderId).OfType<ICloudDirectoryEntry>().FirstOrDefault(x => x.Name == folder.Name)));
+    }
+
+    public Task<IDictionary<string, string>> CanMoveOrCopyAsync<TTo>(string[] folderIds, TTo to)
+    {
+        if (to is int tId)
+        {
+            return CanMoveOrCopyAsync(folderIds, tId);
+        }
+
+        if (to is string tsId)
+        {
+            return CanMoveOrCopyAsync(folderIds, tsId);
+        }
+
+        throw new NotImplementedException();
+    }
+
+    public Task<IDictionary<string, string>> CanMoveOrCopyAsync(string[] folderIds, string to)
+    {
+        return Task.FromResult((IDictionary<string, string>)new Dictionary<string, string>());
+    }
+
+    public Task<IDictionary<string, string>> CanMoveOrCopyAsync(string[] folderIds, int to)
+    {
+        return Task.FromResult((IDictionary<string, string>)new Dictionary<string, string>());
+    }
+
+    public async Task<string> RenameFolderAsync(Folder<string> folder, string newTitle)
+    {
+        var entry = GetFolderById(folder.Id);
+
+        var oldId = MakeId(entry);
+        var newId = oldId;
+
+        if ("/".Equals(MakePath(folder.Id)))
+        {
+            //It's root folder
+            await DaoSelector.RenameProviderAsync(ProviderInfo, newTitle);
+            //rename provider customer title
+        }
+        else
+        {
+            var parentFolder = GetFolderById(folder.ParentId);
+            newTitle = await GetAvailableTitleAsync(newTitle, parentFolder, IsExistAsync);
+
+            //rename folder
+            if (ProviderInfo.Storage.RenameFileSystemEntry(entry, newTitle))
+            {
+                //Folder data must be already updated by provider
+                //We can't search google folders by title because root can have multiple folders with the same name
+                //var newFolder = SharpBoxProviderInfo.Storage.GetFileSystemObject(newTitle, folder.Parent);
+                newId = MakeId(entry);
+
+                if (DocSpaceHelper.IsRoom(ProviderInfo.FolderType) && ProviderInfo.FolderId != null)
+                {
+                    await DaoSelector.RenameProviderAsync(ProviderInfo, newTitle);
+
+                    if (ProviderInfo.FolderId == oldId)
+                    {
+                    await DaoSelector.UpdateProviderFolderId(ProviderInfo, newId);
+                }
+            }
+        }
+        }
+
+        await UpdatePathInDBAsync(oldId, newId);
+
+        return newId;
+    }
+
+    public Task<int> GetItemsCountAsync(string folderId)
+    {
+        throw new NotImplementedException();
+    }
+
+    public Task<bool> IsEmptyAsync(string folderId)
+    {
+        return Task.FromResult(GetFolderById(folderId).Count == 0);
+    }
+
+    public bool UseTrashForRemoveAsync(Folder<string> folder)
+    {
+        return false;
+    }
+
+    public bool UseRecursiveOperation<TTo>(string folderId, TTo toRootFolderId)
+    {
+        return false;
+    }
+
+    public bool UseRecursiveOperation(string folderId, int toRootFolderId)
+    {
+        return false;
+    }
+
+    public bool UseRecursiveOperation(string folderId, string toRootFolderId)
+    {
+        return false;
+    }
+
+    public bool CanCalculateSubitems(string entryId)
+    {
+        return false;
+    }
+
+    public Task<long> GetMaxUploadSizeAsync(string folderId, bool chunkedUpload = false)
+    {
+        var storageMaxUploadSize =
+            chunkedUpload
+                ? ProviderInfo.Storage.CurrentConfiguration.Limits.MaxChunkedUploadFileSize
+                : ProviderInfo.Storage.CurrentConfiguration.Limits.MaxUploadFileSize;
+
+        if (storageMaxUploadSize == -1)
+        {
+            storageMaxUploadSize = long.MaxValue;
+        }
+
+        return Task.FromResult(chunkedUpload ? storageMaxUploadSize : Math.Min(storageMaxUploadSize, _setupInfo.AvailableFileSize));
+    }
+
+    public IDataWriteOperator CreateDataWriteOperator(
+            string folderId,
+            CommonChunkedUploadSession chunkedUploadSession,
+            CommonChunkedUploadSessionHolder sessionHolder)
+    {
+        return null;
+    }
+}