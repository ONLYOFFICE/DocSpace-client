--- conflicted
+++ resolved
@@ -3,19 +3,11 @@
   "content": "{{aiAgents}} unpinned",
   "content_en_sha1_hash": "7ec56e28d30d408ecbdd037d51b46f952dc04451",
   "created_at": "2025-12-19T13:03:48.291Z",
-<<<<<<< HEAD
-  "updated_at": "2025-12-19T13:04:06.092Z",
-  "comment": {
-    "text": "",
-    "is_auto": false,
-    "updated_at": null
-=======
   "updated_at": "2025-12-22T10:01:08.803Z",
   "comment": {
     "text": "This key displays a message indicating that one or more AI agents have been unpinned. It's used to confirm the action to the user, likely triggered by a button or similar UI element related to managing AI agent pins. The text should be straightforward and understandable to users interacting with AI agents.",
     "is_auto": true,
     "updated_at": "2025-12-22T10:01:08.803Z"
->>>>>>> 7bd0b0d7
   },
   "usage": [
     {
