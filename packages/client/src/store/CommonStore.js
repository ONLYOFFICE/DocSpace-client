import { makeAutoObservable, runInAction } from "mobx";
import authStore from "@docspace/common/store/AuthStore";
import api from "@docspace/common/api";
import { setDNSSettings } from "@docspace/common/api/settings";
<<<<<<< HEAD
import { toastr } from "@docspace/shared/components";
import { DeviceType } from "@docspace/shared/enums";
=======
import { toastr } from "@docspace/shared/components/toast";
import { DeviceType } from "@docspace/common/constants";
>>>>>>> 4433391c

class CommonStore {
  logoUrlsWhiteLabel = [];
  whiteLabelLogoText = null;
  defaultLogoTextWhiteLabel = null;

  dnsSettings = {
    defaultObj: {},
    customObj: {},
  };

  isInit = false;
  isLoaded = false;
  isLoadedArticleBody = false;
  isLoadedSectionHeader = false;
  isLoadedSubmenu = false;
  isLoadedLngTZSettings = false;
  isLoadedDNSSettings = false;
  isLoadedPortalRenaming = false;
  isLoadedCustomization = false;
  isLoadedCustomizationNavbar = false;
  isLoadedWelcomePageSettings = false;
  isLoadedAdditionalResources = false;
  isLoadedCompanyInfoSettingsData = false;

  greetingSettingsIsDefault = true;
  enableRestoreButton = false;

  constructor() {
    this.authStore = authStore;
    makeAutoObservable(this);
  }

  resetIsInit = () => {
    this.isInit = false;
    this.setIsLoaded(false);
  };

  initSettings = async (page) => {
    const isMobileView =
      authStore.settingsStore.currentDeviceType === DeviceType.mobile;

    if (this.isInit) return;

    this.isInit = true;

    const { settingsStore } = authStore;
    const { standalone } = settingsStore;

    const requests = [];

    if (isMobileView) {
      switch (page) {
        case "white-label": {
          requests.push(
            this.getWhiteLabelLogoUrls(),
            this.getWhiteLabelLogoText(),
            this.getIsDefaultWhiteLabel()
          );
          break;
        }
        case "language-and-time-zone":
          requests.push(
            settingsStore.getPortalTimezones(),
            settingsStore.getPortalCultures()
          );
          break;
        case "dns-settings":
          if (standalone) {
            requests.push(this.getDNSSettings());
          }
          break;

        default:
          break;
      }
    } else {
      switch (page) {
        case "general":
          {
            requests.push(
              settingsStore.getPortalTimezones(),
              settingsStore.getPortalCultures()
            );

            if (standalone) {
              requests.push(this.getDNSSettings());
            }
          }
          break;
        case "branding":
          requests.push(
            this.getWhiteLabelLogoUrls(),
            this.getWhiteLabelLogoText(),
            this.getIsDefaultWhiteLabel()
          );
          break;

        default:
          break;
      }
    }

    return Promise.all(requests).finally(() => this.setIsLoaded(true));
  };

  setLogoUrlsWhiteLabel = (urls) => {
    this.logoUrlsWhiteLabel = urls;
  };

  setLogoText = (text) => {
    this.whiteLabelLogoText = text;
  };

  setWhiteLabelSettings = async (data) => {
    const { isManagement } = authStore;
    const response = await api.settings.setWhiteLabelSettings(
      data,
      isManagement
    );
    return Promise.resolve(response);
  };

  getWhiteLabelLogoUrls = async () => {
    const { settingsStore } = authStore;
    const { whiteLabelLogoUrls } = settingsStore;
    const logos = JSON.parse(JSON.stringify(whiteLabelLogoUrls));
    this.setLogoUrlsWhiteLabel(Object.values(logos));
  };

  getWhiteLabelLogoText = async () => {
    const res = await api.settings.getLogoText();
    this.setLogoText(res);
    this.defaultLogoTextWhiteLabel = res;
    return res;
  };

  saveWhiteLabelSettings = async (data) => {
    const { settingsStore } = authStore;
    const { getWhiteLabelLogoUrls } = settingsStore;

    await this.setWhiteLabelSettings(data);
    await getWhiteLabelLogoUrls();
    this.getWhiteLabelLogoUrls();
    this.getIsDefaultWhiteLabel();
  };

  getIsDefaultWhiteLabel = async () => {
    const res = await api.settings.getIsDefaultWhiteLabel();
    const enableRestoreButton = res.map((item) => item.default).includes(false);
    this.enableRestoreButton = enableRestoreButton;
  };

  restoreWhiteLabelSettings = async (isDefault) => {
    const { settingsStore, isManagement } = authStore;
    const { getWhiteLabelLogoUrls } = settingsStore;

    await api.settings.restoreWhiteLabelSettings(isDefault, isManagement);
    await getWhiteLabelLogoUrls();
    this.getWhiteLabelLogoUrls();
    this.getIsDefaultWhiteLabel();
  };

  getGreetingSettingsIsDefault = async () => {
    const isDefault = await api.settings.getGreetingSettingsIsDefault();
    runInAction(() => {
      this.greetingSettingsIsDefault = isDefault;
    });
  };

  get isDefaultDNS() {
    const { customObj, defaultObj } = this.dnsSettings;
    return (
      defaultObj.dnsName === customObj.dnsName &&
      defaultObj.enable === customObj.enable
    );
  }
  setIsEnableDNS = (value) => {
    this.dnsSettings.customObj.enable = value;
  };

  setDNSName = (value) => {
    this.dnsSettings.customObj.dnsName = value;
  };

  setDNSSettings = (data) => {
    this.dnsSettings = { defaultObj: data, customObj: data };
  };

  getMappedDomain = async () => {
    const { settingsStore } = authStore;
    const { getPortal } = settingsStore;

    const res = await getPortal();
    const { mappedDomain } = res;

    const tempObject = {};

    tempObject.enable = !!mappedDomain;

    if (tempObject.enable) {
      tempObject.dnsName = mappedDomain;
    }

    this.setDNSSettings(tempObject);
  };
  saveDNSSettings = async () => {
    const { customObj } = this.dnsSettings;
    const { dnsName, enable } = customObj;

    await setDNSSettings(dnsName, enable);

    try {
      this.getMappedDomain();
    } catch (e) {
      toastr.error(e);
    }
  };

  getDNSSettings = async () => {
    this.getMappedDomain();
  };

  setIsLoadedArticleBody = (isLoadedArticleBody) => {
    this.isLoadedArticleBody = isLoadedArticleBody;
  };

  setIsLoadedSectionHeader = (isLoadedSectionHeader) => {
    this.isLoadedSectionHeader = isLoadedSectionHeader;
  };

  setIsLoadedSubmenu = (isLoadedSubmenu) => {
    this.isLoadedSubmenu = isLoadedSubmenu;
  };

  setIsLoadedLngTZSettings = (isLoadedLngTZSettings) => {
    this.isLoadedLngTZSettings = isLoadedLngTZSettings;
  };

  setIsLoadedWelcomePageSettings = (isLoadedWelcomePageSettings) => {
    this.isLoadedWelcomePageSettings = isLoadedWelcomePageSettings;
  };

  setIsLoadedPortalRenaming = (isLoadedPortalRenaming) => {
    this.isLoadedPortalRenaming = isLoadedPortalRenaming;
  };

  setIsLoadedDNSSettings = (isLoadedDNSSettings) => {
    this.isLoadedDNSSettings = isLoadedDNSSettings;
  };

  setIsLoadedCustomization = (isLoadedCustomization) => {
    this.isLoadedCustomization = isLoadedCustomization;
  };

  setIsLoadedCustomizationNavbar = (isLoadedCustomizationNavbar) => {
    this.isLoadedCustomizationNavbar = isLoadedCustomizationNavbar;
  };

  setIsLoadedAdditionalResources = (isLoadedAdditionalResources) => {
    this.isLoadedAdditionalResources = isLoadedAdditionalResources;
  };

  setIsLoadedCompanyInfoSettingsData = (isLoadedCompanyInfoSettingsData) => {
    this.isLoadedCompanyInfoSettingsData = isLoadedCompanyInfoSettingsData;
  };

  setIsLoaded = (isLoaded) => {
    this.isLoaded = isLoaded;
  };
}

export default CommonStore;<|MERGE_RESOLUTION|>--- conflicted
+++ resolved
@@ -2,13 +2,8 @@
 import authStore from "@docspace/common/store/AuthStore";
 import api from "@docspace/common/api";
 import { setDNSSettings } from "@docspace/common/api/settings";
-<<<<<<< HEAD
-import { toastr } from "@docspace/shared/components";
+import { toastr } from "@docspace/shared/components/toast";
 import { DeviceType } from "@docspace/shared/enums";
-=======
-import { toastr } from "@docspace/shared/components/toast";
-import { DeviceType } from "@docspace/common/constants";
->>>>>>> 4433391c
 
 class CommonStore {
   logoUrlsWhiteLabel = [];
