{
  "key_path": "Embed",
  "content": "Embed",
  "content_en_sha1_hash": "ad02e14e2841dfbd22ab2caa12b5541c5b01a53a",
  "created_at": "2025-08-26T11:15:03.751Z",
<<<<<<< HEAD
  "updated_at": "2025-08-29T14:33:38.130Z",
=======
  "updated_at": "2025-09-01T11:05:24.217Z",
>>>>>>> b75318d3
  "comment": {
    "text": "This key is used to label an option or button related to embedding content or functionality. It likely appears as a button or menu item allowing users to embed something, often related to sharing or security settings. Translators should consider the context of embedding, which often involves sharing or integrating content elsewhere.",
    "is_auto": true,
    "updated_at": "2025-08-26T11:28:46.207Z"
  },
  "usage": [
    {
      "file_path": "/packages/client/src/pages/Home/InfoPanel/Body/views/Members/sub-components/LinkRow.tsx",
      "line_number": 158,
      "context": "onClick: onCopyPassword,\n disabled: isDisabled || !isLocked,\n },\n {\n key: \"embedding-settings-key\",\n label: t(\"Common:Embed\"),\n icon: CodeReactSvgUrl,\n onClick: onEmbeddingClick,\n disabled: isDisabled,\n },\n {",
      "module": "/packages/client"
    },
    {
      "file_path": "/packages/client/src/store/ContextOptionsStore.js",
<<<<<<< HEAD
      "line_number": 1943,
      "context": "disabled: !item.canShare,\n },\n {\n id: \"option_embedding-setting\",\n key: \"embedding-settings\",\n label: t(\"Common:Embed\"),\n icon: CodeReactSvgUrl,\n onClick: () => this.onOpenEmbeddingSettings(item),\n disabled: !item.security?.Embed,\n },\n {",
=======
      "line_number": 1987,
      "context": "Boolean(item.external && (item.expired || item.passwordProtected)),\n },\n {\n id: \"option_embedding-setting\",\n key: \"embedding-settings\",\n label: t(\"Common:Embed\"),\n icon: CodeReactSvgUrl,\n onClick: () => this.onOpenEmbeddingSettings(item),\n disabled: !item.security?.Embed,\n },\n {",
>>>>>>> b75318d3
      "module": "/packages/client"
    },
    {
      "file_path": "/packages/shared/components/share/index.tsx",
      "line_number": 419,
      "context": "icon: CopyToReactSvgUrl,\n onClick: () => copyShareLink(infoPanelSelection, link, t),\n },\n {\n key: \"embedding-settings-key\",\n label: t(\"Common:Embed\"),\n icon: CodeReactSvgUrl,\n onClick: () => onEmbeddingClick(link),\n disabled: !infoPanelSelection.security.Embed,\n },\n {",
      "module": "/packages/shared"
    }
  ],
  "languages": {
    "en": {
      "ai_translated": false,
      "ai_model": null,
      "ai_spell_check_issues": [],
      "approved_at": null
    },
    "ar-SA": {
      "ai_translated": false,
      "ai_model": null,
      "ai_spell_check_issues": [],
      "approved_at": null
    },
    "az": {
      "ai_translated": false,
      "ai_model": null,
      "ai_spell_check_issues": [],
      "approved_at": null
    },
    "bg": {
      "ai_translated": false,
      "ai_model": null,
      "ai_spell_check_issues": [],
      "approved_at": null
    },
    "cs": {
      "ai_translated": false,
      "ai_model": null,
      "ai_spell_check_issues": [],
      "approved_at": null
    },
    "de": {
      "ai_translated": false,
      "ai_model": null,
      "ai_spell_check_issues": [],
      "approved_at": null
    },
    "el-GR": {
      "ai_translated": false,
      "ai_model": null,
      "ai_spell_check_issues": [],
      "approved_at": null
    },
    "es": {
      "ai_translated": false,
      "ai_model": null,
      "ai_spell_check_issues": [],
      "approved_at": null
    },
    "fi": {
      "ai_translated": false,
      "ai_model": null,
      "ai_spell_check_issues": [],
      "approved_at": null
    },
    "fr": {
      "ai_translated": false,
      "ai_model": null,
      "ai_spell_check_issues": [],
      "approved_at": null
    },
    "hy-AM": {
      "ai_translated": false,
      "ai_model": null,
      "ai_spell_check_issues": [],
      "approved_at": null
    },
    "it": {
      "ai_translated": false,
      "ai_model": null,
      "ai_spell_check_issues": [],
      "approved_at": null
    },
    "ja-JP": {
      "ai_translated": false,
      "ai_model": null,
      "ai_spell_check_issues": [],
      "approved_at": null
    },
    "ko-KR": {
      "ai_translated": false,
      "ai_model": null,
      "ai_spell_check_issues": [],
      "approved_at": null
    },
    "lo-LA": {
      "ai_translated": false,
      "ai_model": null,
      "ai_spell_check_issues": [],
      "approved_at": null
    },
    "lv": {
      "ai_translated": false,
      "ai_model": null,
      "ai_spell_check_issues": [],
      "approved_at": null
    },
    "nl": {
      "ai_translated": false,
      "ai_model": null,
      "ai_spell_check_issues": [],
      "approved_at": null
    },
    "pl": {
      "ai_translated": false,
      "ai_model": null,
      "ai_spell_check_issues": [],
      "approved_at": null
    },
    "pt": {
      "ai_translated": false,
      "ai_model": null,
      "ai_spell_check_issues": [],
      "approved_at": null
    },
    "pt-BR": {
      "ai_translated": false,
      "ai_model": null,
      "ai_spell_check_issues": [],
      "approved_at": null
    },
    "ro": {
      "ai_translated": false,
      "ai_model": null,
      "ai_spell_check_issues": [],
      "approved_at": null
    },
    "ru": {
      "ai_translated": false,
      "ai_model": null,
      "ai_spell_check_issues": [],
      "approved_at": null
    },
    "si": {
      "ai_translated": false,
      "ai_model": null,
      "ai_spell_check_issues": [],
      "approved_at": null
    },
    "sk": {
      "ai_translated": false,
      "ai_model": null,
      "ai_spell_check_issues": [],
      "approved_at": null
    },
    "sl": {
      "ai_translated": false,
      "ai_model": null,
      "ai_spell_check_issues": [],
      "approved_at": null
    },
    "sq-AL": {
      "ai_translated": false,
      "ai_model": null,
      "ai_spell_check_issues": [],
      "approved_at": null
    },
    "sr-Cyrl-RS": {
      "ai_translated": false,
      "ai_model": null,
      "ai_spell_check_issues": [],
      "approved_at": null
    },
    "sr-Latn-RS": {
      "ai_translated": false,
      "ai_model": null,
      "ai_spell_check_issues": [],
      "approved_at": null
    },
    "tr": {
      "ai_translated": false,
      "ai_model": null,
      "ai_spell_check_issues": [],
      "approved_at": null
    },
    "uk-UA": {
      "ai_translated": false,
      "ai_model": null,
      "ai_spell_check_issues": [],
      "approved_at": null
    },
    "vi": {
      "ai_translated": false,
      "ai_model": null,
      "ai_spell_check_issues": [],
      "approved_at": null
    },
    "zh-CN": {
      "ai_translated": false,
      "ai_model": null,
      "ai_spell_check_issues": [],
      "approved_at": null
    }
  }
}<|MERGE_RESOLUTION|>--- conflicted
+++ resolved
@@ -3,11 +3,7 @@
   "content": "Embed",
   "content_en_sha1_hash": "ad02e14e2841dfbd22ab2caa12b5541c5b01a53a",
   "created_at": "2025-08-26T11:15:03.751Z",
-<<<<<<< HEAD
-  "updated_at": "2025-08-29T14:33:38.130Z",
-=======
   "updated_at": "2025-09-01T11:05:24.217Z",
->>>>>>> b75318d3
   "comment": {
     "text": "This key is used to label an option or button related to embedding content or functionality. It likely appears as a button or menu item allowing users to embed something, often related to sharing or security settings. Translators should consider the context of embedding, which often involves sharing or integrating content elsewhere.",
     "is_auto": true,
@@ -22,13 +18,8 @@
     },
     {
       "file_path": "/packages/client/src/store/ContextOptionsStore.js",
-<<<<<<< HEAD
-      "line_number": 1943,
-      "context": "disabled: !item.canShare,\n },\n {\n id: \"option_embedding-setting\",\n key: \"embedding-settings\",\n label: t(\"Common:Embed\"),\n icon: CodeReactSvgUrl,\n onClick: () => this.onOpenEmbeddingSettings(item),\n disabled: !item.security?.Embed,\n },\n {",
-=======
       "line_number": 1987,
       "context": "Boolean(item.external && (item.expired || item.passwordProtected)),\n },\n {\n id: \"option_embedding-setting\",\n key: \"embedding-settings\",\n label: t(\"Common:Embed\"),\n icon: CodeReactSvgUrl,\n onClick: () => this.onOpenEmbeddingSettings(item),\n disabled: !item.security?.Embed,\n },\n {",
->>>>>>> b75318d3
       "module": "/packages/client"
     },
     {
