﻿// (c) Copyright Ascensio System SIA 2010-2022
//
// This program is a free software product.
// You can redistribute it and/or modify it under the terms
// of the GNU Affero General Public License (AGPL) version 3 as published by the Free Software
// Foundation. In accordance with Section 7(a) of the GNU AGPL its Section 15 shall be amended
// to the effect that Ascensio System SIA expressly excludes the warranty of non-infringement of
// any third-party rights.
//
// This program is distributed WITHOUT ANY WARRANTY, without even the implied warranty
// of MERCHANTABILITY or FITNESS FOR A PARTICULAR  PURPOSE. For details, see
// the GNU AGPL at: http://www.gnu.org/licenses/agpl-3.0.html
//
// You can contact Ascensio System SIA at Lubanas st. 125a-25, Riga, Latvia, EU, LV-1021.
//
// The  interactive user interfaces in modified source and object code versions of the Program must
// display Appropriate Legal Notices, as required under Section 5 of the GNU AGPL version 3.
//
// Pursuant to Section 7(b) of the License you must retain the original Product logo when
// distributing the program. Pursuant to Section 7(e) we decline to grant you any rights under
// trademark law for use of our trademarks.
//
// All the Product's GUI elements, including illustrations and icon sets, as well as technical writing
// content are licensed under the terms of the Creative Commons Attribution-ShareAlike 4.0
// International. See the License terms at http://creativecommons.org/licenses/by-sa/4.0/legalcode

namespace ASC.Files.Core.ApiModels.ResponseDto;

/// <summary>
/// </summary>
public class MoveDto
{
<<<<<<< HEAD
    /// <summary>Document config</summary>
    /// <type>ASC.Files.Core.ApiModels.ResponseDto.FileEntryDto, ASC.Files.Core</type>
    public FileEntryDto EntryFrom { get; set; }

    /// <summary>Document config</summary>
=======
    /// <summary>Initial file entry information</summary>
    /// <type>ASC.Files.Core.ApiModels.ResponseDto.FileEntryDto, ASC.Files.Core</type>
    public FileEntryDto EntryFrom { get; set; }

    /// <summary>Destination file entry information</summary>
>>>>>>> e80fd2a7
    /// <type>ASC.Files.Core.ApiModels.ResponseDto.FileEntryDto, ASC.Files.Core</type>
    public FileEntryDto EntryTo { get; set; }
}<|MERGE_RESOLUTION|>--- conflicted
+++ resolved
@@ -30,19 +30,11 @@
 /// </summary>
 public class MoveDto
 {
-<<<<<<< HEAD
-    /// <summary>Document config</summary>
-    /// <type>ASC.Files.Core.ApiModels.ResponseDto.FileEntryDto, ASC.Files.Core</type>
-    public FileEntryDto EntryFrom { get; set; }
-
-    /// <summary>Document config</summary>
-=======
     /// <summary>Initial file entry information</summary>
     /// <type>ASC.Files.Core.ApiModels.ResponseDto.FileEntryDto, ASC.Files.Core</type>
     public FileEntryDto EntryFrom { get; set; }
 
     /// <summary>Destination file entry information</summary>
->>>>>>> e80fd2a7
     /// <type>ASC.Files.Core.ApiModels.ResponseDto.FileEntryDto, ASC.Files.Core</type>
     public FileEntryDto EntryTo { get; set; }
 }