import axios from "axios";
import { makeAutoObservable, runInAction } from "mobx";
import api from "@docspace/common/api";
import {
  FileType,
  FilterType,
  FolderType,
  FileStatus,
  RoomsType,
  RoomsProviderType,
} from "@docspace/common/constants";
import history from "@docspace/common/history";
import { combineUrl } from "@docspace/common/utils";
import { updateTempContent } from "@docspace/common/utils";
import { isMobile, isMobileOnly } from "react-device-detect";
import toastr from "@docspace/components/toast/toastr";
import config from "PACKAGE_FILE";
import { thumbnailStatuses } from "@docspace/client/src/helpers/filesConstants";
import {
  getDaysRemaining,
  openDocEditor as openEditor,
} from "@docspace/client/src/helpers/filesUtils";
import { getCategoryUrl } from "SRC_DIR/helpers/utils";
import {
  getCategoryType,
  getCategoryTypeByFolderType,
} from "SRC_DIR/helpers/utils";
import { isDesktop } from "@docspace/components/utils/device";
import { getContextMenuKeysByType } from "SRC_DIR/helpers/plugins";
import { PluginContextMenuItemType } from "SRC_DIR/helpers/plugins/constants";
import debounce from "lodash.debounce";

const { FilesFilter, RoomsFilter } = api;
const storageViewAs = localStorage.getItem("viewAs");
const storageCheckbox = JSON.parse(localStorage.getItem("createWithoutDialog"));

let requestCounter = 0;

const NotFoundHttpCode = 404;
const ForbiddenHttpCode = 403;
const PaymentRequiredHttpCode = 402;
const UnauthorizedHttpCode = 401;

const THUMBNAILS_CACHE = 500;
let timerId;

class FilesStore {
  authStore;

  selectedFolderStore;
  treeFoldersStore;
  filesSettingsStore;
  thirdPartyStore;

  accessRightsStore;

  isLoaded = false;
  isLoading = false;
  createWithoutDialog = storageCheckbox ? true : false;

  viewAs =
    isMobile && storageViewAs !== "tile" ? "row" : storageViewAs || "table";

  dragging = false;
  privacyInstructions = "https://www.onlyoffice.com/private-rooms.aspx";

  isInit = false;
  isUpdatingRowItem = false;
  passwordEntryProcess = false;

  tooltipPageX = 0;
  tooltipPageY = 0;
  startDrag = false;

  firstLoad = true;
  alreadyFetchingRooms = false;

  files = [];
  folders = [];

  selection = [];
  bufferSelection = null;
  selected = "close";

  filter = FilesFilter.getDefault(); //TODO: FILTER
  roomsFilter = RoomsFilter.getDefault();

  categoryType = getCategoryType(window.location);

  loadTimeout = null;
  hotkeyCaret = null;
  hotkeyCaretStart = null;
  activeFiles = [];
  activeFolders = [];

  firstElemChecked = false;
  headerBorder = false;

  enabledHotkeys = true;

  createdItem = null;
  scrollToItem = null;

  roomCreated = false;

  isLoadingFilesFind = false;
  pageItemsLength = null;
  isHidePagination = false;
  trashIsEmpty = false;
  mainButtonMobileVisible = true;
  filesIsLoading = false;

  isEmptyPage = false;
  isLoadedFetchFiles = false;

  tempActionFilesIds = [];
  tempActionFoldersIds = [];
  operationAction = false;

  isErrorRoomNotAvailable = false;

  roomsController = null;
  filesController = null;

  clearSearch = false;

  isLoadedEmptyPage = false;
  isPreview = false;
  tempFilter = null;

  highlightFile = {};
  thumbnails = new Set();

  constructor(
    authStore,
    selectedFolderStore,
    treeFoldersStore,
    filesSettingsStore,
    thirdPartyStore,
    accessRightsStore
  ) {
    const pathname = window.location.pathname.toLowerCase();
    this.isEditor = pathname.indexOf("doceditor") !== -1;

    makeAutoObservable(this);
    this.authStore = authStore;

    this.selectedFolderStore = selectedFolderStore;
    this.treeFoldersStore = treeFoldersStore;
    this.filesSettingsStore = filesSettingsStore;
    this.thirdPartyStore = thirdPartyStore;
    this.accessRightsStore = accessRightsStore;

    this.roomsController = new AbortController();
    this.filesController = new AbortController();
    const { socketHelper, withPaging } = authStore.settingsStore;

    socketHelper.on("s:modify-folder", async (opt) => {
      console.log("[WS] s:modify-folder", opt);

      let file, folder;

      if (!this.isLoading && !this.operationAction) {
        switch (opt?.cmd) {
          case "create":
            if (opt?.type === "file" && opt?.id) {
              const foundIndex = this.files.findIndex((x) => x.id === opt?.id);

              file = JSON.parse(opt?.data);

              if (this.selectedFolderStore.id !== file.folderId) {
                const movedToIndex = this.getFolderIndex(file.folderId);
                if (movedToIndex) this.folders[movedToIndex].filesCount++;
                return;
              }

              if (this.selectedFolderStore.id !== file.folderId) return;

              //To update a file version
              if (foundIndex > -1 && !withPaging) {
                this.getFileInfo(file.id);
                this.checkSelection(file);
              }

              if (foundIndex > -1) return;

<<<<<<< HEAD
              const fileInfo = await api.files.getFileInfo(file.id);
=======
            if (this.files.findIndex((x) => x.id === opt?.id) > -1) return;
            console.log("[WS] create new file", fileInfo.id, fileInfo.title);
>>>>>>> e2136ca4

              console.log("[WS] create new file", fileInfo.id, fileInfo.title);

              const newFiles = [fileInfo, ...this.files];

              if (newFiles.length > this.filter.pageCount && withPaging) {
                newFiles.pop(); // Remove last
              }

<<<<<<< HEAD
              const newFilter = this.filter;
              newFilter.total += 1;
=======
            runInAction(() => {
              this.setFilter(newFilter);
              this.setFiles(newFiles);
            });
          } else if (opt?.type === "folder" && opt?.id) {
            const foundIndex = this.folders.findIndex((x) => x.id === opt?.id);

            if (foundIndex > -1) return;
>>>>>>> e2136ca4

              runInAction(() => {
                this.setFilter(newFilter);
                this.setFiles(newFiles);
              });
            } else if (opt?.type === "folder" && opt?.id) {
              const foundIndex = this.folders.findIndex(
                (x) => x.id === opt?.id
              );
              if (foundIndex > -1) return;

<<<<<<< HEAD
              folder = JSON.parse(opt?.data);
=======
            if (
              this.selectedFolderStore.id !== folder.parentId ||
              (folder.roomType &&
                folder.createdBy.id === this.authStore.userStore.user.id &&
                this.roomCreated)
            )
              return (this.roomCreated = false);
>>>>>>> e2136ca4

              if (this.selectedFolderStore.id !== folder.parentId) {
                const movedToIndex = this.getFolderIndex(folder.parentId);
                if (movedToIndex) this.folders[movedToIndex].foldersCount++;
                return;
              }

              const folderInfo = await api.files.getFolderInfo(folder.id);

              console.log(
                "[WS] create new folder",
                folderInfo.id,
                folderInfo.title
              );

              const newFolders = [folderInfo, ...this.folders];

              if (newFolders.length > this.filter.pageCount && withPaging) {
                newFolders.pop(); // Remove last
              }

              const newFilter = this.filter;
              newFilter.total += 1;

              runInAction(() => {
                this.setFilter(newFilter);
                this.setFolders(newFolders);
              });
            }
            break;
          case "update":
            if (opt?.type === "file" && opt?.data) {
              file = JSON.parse(opt?.data);

              if (!file || !file.id) return;

              this.getFileInfo(file.id); //this.setFile(file);

              console.log("[WS] update file", file.id, file.title);

              this.checkSelection(file);
            } else if (opt?.type === "folder" && opt?.data) {
              folder = JSON.parse(opt?.data);

              if (!folder || !folder.id) return;

              this.getFolderInfo(folder.id);

              console.log("[WS] update folder", folder.id, folder.title);

              if (this.selection) {
                const foundIndex = this.selection?.findIndex(
                  (x) => x.id === folder.id
                );
                if (foundIndex > -1) {
                  runInAction(() => {
                    this.selection[foundIndex] = folder;
                  });
                }
              }

              if (this.bufferSelection) {
                const foundIndex = [this.bufferSelection].findIndex(
                  (x) => x.id === folder.id
                );
                if (foundIndex > -1) {
                  runInAction(() => {
                    this.bufferSelection[foundIndex] = folder;
                  });
                }
              }
            }
            break;
          case "delete":
            if (opt?.type === "file" && opt?.id) {
              const foundIndex = this.files.findIndex((x) => x.id === opt?.id);
              if (foundIndex == -1) return;

              console.log(
                "[WS] delete file",
                this.files[foundIndex].id,
                this.files[foundIndex].title
              );

              // this.setFiles(
              //   this.files.filter((_, index) => {
              //     return index !== foundIndex;
              //   })
              // );

              // const newFilter = this.filter.clone();
              // newFilter.total -= 1;
              // this.setFilter(newFilter);

              const tempActionFilesIds = JSON.parse(
                JSON.stringify(this.tempActionFilesIds)
              );
              tempActionFilesIds.push(this.files[foundIndex].id);

              this.setTempActionFilesIds(tempActionFilesIds);
              this.debounceRemoveFiles();

              // Hide pagination when deleting files
              runInAction(() => {
                this.isHidePagination = true;
              });

              runInAction(() => {
                if (
                  this.files.length === 0 &&
                  this.folders.length === 0 &&
                  this.pageItemsLength > 1
                ) {
                  this.isLoadingFilesFind = true;
                }
              });
            } else if (opt?.type === "folder" && opt?.id) {
              const foundIndex = this.folders.findIndex(
                (x) => x.id === opt?.id
              );
              if (foundIndex == -1) return;

              console.log(
                "[WS] delete folder",
                this.folders[foundIndex].id,
                this.folders[foundIndex].title
              );

              const tempActionFoldersIds = JSON.parse(
                JSON.stringify(this.tempActionFoldersIds)
              );
              tempActionFoldersIds.push(this.folders[foundIndex].id);

              this.setTempActionFoldersIds(tempActionFoldersIds);
              this.debounceRemoveFolders();

              runInAction(() => {
                this.isHidePagination = true;
              });

              runInAction(() => {
                if (
                  this.files.length === 0 &&
                  this.folders.length === 0 &&
                  this.pageItemsLength > 1
                ) {
                  this.isLoadingFilesFind = true;
                }
              });
            }
            break;
        }
      }

      if (opt?.cmd === "create") {
        if (opt?.type === "file" && opt?.id)
          this.selectedFolderStore.filesCount++;
        if (opt?.type === "folder" && opt?.id)
          this.selectedFolderStore.foldersCount++;
        this.authStore.infoPanelStore.reloadSelection();
      } else if (opt?.cmd === "delete") {
        if (opt?.type === "file" && opt?.id)
          this.selectedFolderStore.filesCount--;
        if (opt?.type === "folder" && opt?.id)
          this.selectedFolderStore.foldersCount--;
        this.authStore.infoPanelStore.reloadSelection();
      }
    });

    socketHelper.on("refresh-folder", (id) => {
      if (!id || this.isLoading) return;

      //console.log(
      //  `selected folder id ${this.selectedFolderStore.id} an changed folder id ${id}`
      //);

      if (
        this.selectedFolderStore.id == id &&
        this.authStore.settingsStore.withPaging //TODO: no longer deletes the folder in other tabs
      ) {
        console.log("[WS] refresh-folder", id);
        this.fetchFiles(id, this.filter);
      }
    });

    socketHelper.on("s:markasnew-folder", ({ folderId, count }) => {
      console.log(`[WS] markasnew-folder ${folderId}:${count}`);

      const foundIndex =
        folderId && this.folders.findIndex((x) => x.id === folderId);
      if (foundIndex == -1) return;

      runInAction(() => {
        this.folders[foundIndex].new = count >= 0 ? count : 0;
        this.treeFoldersStore.fetchTreeFolders();
      });
    });

    socketHelper.on("s:markasnew-file", ({ fileId, count }) => {
      console.log(`[WS] markasnew-file ${fileId}:${count}`);

      const foundIndex = fileId && this.files.findIndex((x) => x.id === fileId);

      this.treeFoldersStore.fetchTreeFolders();
      if (foundIndex == -1) return;

      this.updateFileStatus(
        foundIndex,
        count > 0
          ? this.files[foundIndex].fileStatus | FileStatus.IsNew
          : this.files[foundIndex].fileStatus & ~FileStatus.IsNew
      );
    });

    //WAIT FOR RESPONSES OF EDITING FILE
    socketHelper.on("s:start-edit-file", (id) => {
      const foundIndex = this.files.findIndex((x) => x.id === id);
      if (foundIndex == -1) return;

      console.log(`[WS] s:start-edit-file`, id, this.files[foundIndex].title);

      this.updateSelectionStatus(
        id,
        this.files[foundIndex].fileStatus | FileStatus.IsEditing,
        true
      );

      this.updateFileStatus(
        foundIndex,
        this.files[foundIndex].fileStatus | FileStatus.IsEditing
      );
    });

    socketHelper.on("s:stop-edit-file", (id) => {
      const foundIndex = this.files.findIndex((x) => x.id === id);
      if (foundIndex == -1) return;

      console.log(`[WS] s:stop-edit-file`, id, this.files[foundIndex].title);

      this.updateSelectionStatus(
        id,
        this.files[foundIndex].fileStatus & ~FileStatus.IsEditing,
        false
      );

      this.updateFileStatus(
        foundIndex,
        this.files[foundIndex].fileStatus & ~FileStatus.IsEditing
      );

      this.getFileInfo(id);

      this.createThumbnail(this.files[foundIndex]);
    });
  }

  debounceRemoveFiles = debounce(() => {
    this.removeFiles(this.tempActionFilesIds);
  }, 1000);

  debounceRemoveFolders = debounce(() => {
    this.removeFiles(null, this.tempActionFoldersIds);
  }, 1000);

  setIsErrorRoomNotAvailable = (state) => {
    this.isErrorRoomNotAvailable = state;
  };

  setTempActionFilesIds = (tempActionFilesIds) => {
    this.tempActionFilesIds = tempActionFilesIds;
  };

  setTempActionFoldersIds = (tempActionFoldersIds) => {
    this.tempActionFoldersIds = tempActionFoldersIds;
  };

  setOperationAction = (operationAction) => {
    this.operationAction = operationAction;
  };

  setClearSearch = (clearSearch) => {
    this.clearSearch = clearSearch;
  };

  setIsPreview = (predicate) => {
    this.isPreview = predicate;
  };

  setTempFilter = (filser) => {
    this.tempFilter = filser;
  };

  setHighlightFile = (highlightFile) => {
    const { highlightFileId, isFileHasExst } = highlightFile;

    runInAction(() => {
      this.highlightFile = {
        id: highlightFileId,
        isExst: isFileHasExst,
      };
    });

    if (timerId) {
      clearTimeout(timerId);
      timerId = null;
    }

    if (Object.keys(highlightFile).length === 0) return;

    timerId = setTimeout(() => {
      runInAction(() => {
        this.highlightFile = {};
      });
    }, 1000);
  };

  checkSelection = (file) => {
    if (this.selection) {
      const foundIndex = this.selection?.findIndex((x) => x.id === file.id);
      if (foundIndex > -1) {
        runInAction(() => {
          this.selection[foundIndex] = file;
        });
      }
    }

    if (this.bufferSelection) {
      const foundIndex = [this.bufferSelection].findIndex(
        (x) => x.id === file.id
      );
      if (foundIndex > -1) {
        runInAction(() => {
          this.bufferSelection[foundIndex] = file;
        });
      }
    }
  };

  updateSelectionStatus = (id, status, isEditing) => {
    const index = this.selection.findIndex((x) => x.id === id);

    if (index !== -1) {
      this.selection[index].fileStatus = status;
      this.selection[index].isEditing = isEditing;
    }
  };

  addActiveItems = (files, folders) => {
    if (folders && folders.length) {
      if (!this.activeFolders.length) {
        this.setActiveFolders(folders);
      } else {
        folders.map((item) => this.activeFolders.push(item));
      }
    }

    if (files && files.length) {
      if (!this.activeFiles.length) {
        this.setActiveFiles(files);
      } else {
        files.map((item) => this.activeFiles.push(item));
      }
    }
  };

  setActiveFiles = (activeFiles) => {
    this.activeFiles = activeFiles;
  };

  setActiveFolders = (activeFolders) => {
    this.activeFolders = activeFolders;
  };

  setIsLoaded = (isLoaded) => {
    this.isLoaded = isLoaded;
  };

  setViewAs = (viewAs) => {
    this.viewAs = viewAs;
    localStorage.setItem("viewAs", viewAs);
    viewAs === "tile" && this.createThumbnails();
  };

  setCreateWithoutDialog = (checked) => {
    this.createWithoutDialog = checked;
    localStorage.setItem("createWithoutDialog", JSON.stringify(checked));
  };

  setPageItemsLength = (pageItemsLength) => {
    this.pageItemsLength = pageItemsLength;
  };

  setDragging = (dragging) => {
    this.dragging = dragging;
  };

  setIsLoading = (isLoading) => {
    this.isLoading = isLoading;
  };

  setTooltipPosition = (tooltipPageX, tooltipPageY) => {
    this.tooltipPageX = tooltipPageX;
    this.tooltipPageY = tooltipPageY;
  };

  setStartDrag = (startDrag) => {
    this.selection = this.selection.filter(
      (x) => !x.providerKey || x.id !== x.rootFolderId
    ); // removed root thirdparty folders
    this.startDrag = startDrag;
  };

  setIsEmptyPage = (isEmptyPage) => {
    this.isEmptyPage = isEmptyPage;
  };

  setIsLoadedEmptyPage = (isLoadedEmptyPage) => {
    this.isLoadedEmptyPage = isLoadedEmptyPage;
  };

  get tooltipOptions() {
    if (!this.dragging) return null;

    const selectionLength = this.selection.length;
    const elementTitle = selectionLength && this.selection[0].title;
    const singleElement = selectionLength === 1;
    const filesCount = singleElement ? elementTitle : selectionLength;
    const { isShareFolder, isCommonFolder } = this.treeFoldersStore;

    let operationName;

    if (this.authStore.isAdmin && isShareFolder) {
      operationName = "copy";
    } else if (!this.authStore.isAdmin && (isShareFolder || isCommonFolder)) {
      operationName = "copy";
    } else {
      operationName = "move";
    }

    return {
      filesCount,
      operationName,
    };
  }

  initFiles = () => {
    if (this.isInit) return;

    const { isAuthenticated, settingsStore } = this.authStore;
    const { getFilesSettings } = this.filesSettingsStore;

    const {
      getPortalCultures,
      getIsEncryptionSupport,
      getEncryptionKeys,
      //setModuleInfo,
      isDesktopClient,
    } = settingsStore;

    //setModuleInfo(config.homepage, config.id);

    const requests = [];

    updateTempContent();
    if (!isAuthenticated) {
      return this.setIsLoaded(true);
    } else {
      updateTempContent(isAuthenticated);
    }

    if (!this.isEditor) {
      requests.push(
        getPortalCultures(),
        this.treeFoldersStore.fetchTreeFolders().then((treeFolders) => {
          if (!treeFolders || !treeFolders.length) return;

          const trashFolder = treeFolders.find(
            (f) => f.rootFolderType == FolderType.TRASH
          );

          if (!trashFolder) return;

          const isEmpty = !trashFolder.foldersCount && !trashFolder.filesCount;

          this.setTrashIsEmpty(isEmpty);
        })
      );

      if (isDesktopClient) {
        requests.push(getIsEncryptionSupport(), getEncryptionKeys());
      }
    }
    requests.push(getFilesSettings());

    return Promise.all(requests).then(() => this.setIsInit(true));
  };

  setIsInit = (isInit) => {
    this.isInit = isInit;
  };

  reset = () => {
    this.isInit = false;
    this.isLoaded = false;
    this.isLoading = false;
    this.firstLoad = true;

    this.alreadyFetchingRooms = false;

    this.files = [];
    this.folders = [];

    this.selection = [];
    this.bufferSelection = null;
    this.selected = "close";
  };
  setFirstLoad = (firstLoad) => {
    this.firstLoad = firstLoad;
  };

  setFiles = (files) => {
    const { socketHelper } = this.authStore.settingsStore;
    if (files.length === 0 && this.files.length === 0) return;

    if (this.files?.length > 0) {
      socketHelper.emit({
        command: "unsubscribe",
        data: {
          roomParts: this.files.map((f) => `FILE-${f.id}`),
          individual: true,
        },
      });
    }

    this.files = files;

    if (this.files?.length > 0) {
      socketHelper.emit({
        command: "subscribe",
        data: {
          roomParts: this.files.map((f) => `FILE-${f.id}`),
          individual: true,
        },
      });

      // this.files?.forEach((file) =>
      //   console.log("[WS] subscribe to file's changes", file.id, file.title)
      // );
    }

    this.createThumbnails();
  };

  setFolders = (folders) => {
    const { socketHelper } = this.authStore.settingsStore;
    if (folders.length === 0 && this.folders.length === 0) return;

    if (this.folders?.length > 0) {
      socketHelper.emit({
        command: "unsubscribe",
        data: {
          roomParts: this.folders.map((f) => `DIR-${f.id}`),
          individual: true,
        },
      });
    }

    this.folders = folders;

    if (this.folders?.length > 0) {
      socketHelper.emit({
        command: "subscribe",
        data: {
          roomParts: this.folders.map((f) => `DIR-${f.id}`),
          individual: true,
        },
      });
    }
  };

  getFileIndex = (id) => {
    const index = this.files.findIndex((x) => x.id === id);
    return index;
  };

  updateFileStatus = (index, status) => {
    if (index < 0) return;

    this.files[index].fileStatus = status;
  };

  setFile = (file) => {
    const index = this.files.findIndex((x) => x.id === file.id);
    if (index !== -1) {
      this.files[index] = file;
      this.createThumbnail(file);
    }
  };

  updateSelection = (id) => {
    const indexFileList = this.filesList.findIndex(
      (filelist) => filelist.id === id
    );
    const indexSelectedRoom = this.selection.findIndex(
      (room) => room.id === id
    );

    if (~indexFileList && ~indexSelectedRoom) {
      this.selection[indexSelectedRoom] = this.filesList[indexFileList];
    }
    if (this.bufferSelection) {
      this.bufferSelection = this.filesList.find(
        (file) => file.id === this.bufferSelection.id
      );
    }
  };

  getFolderIndex = (id) => {
    const index = this.folders.findIndex((x) => x.id === id);
    return index;
  };

  updateFolder = (index, folder) => {
    if (index !== -1) this.folders[index] = folder;

    this.updateSelection(folder.id);
  };

  setFolder = (folder) => {
    const index = this.getFolderIndex(folder.id);

    this.updateFolder(index, folder);
  };

  getFilesChecked = (file, selected) => {
    if (!file.parentId) {
      if (this.activeFiles.includes(file.id)) return false;
    } else {
      if (this.activeFolders.includes(file.id)) return false;
    }

    const type = file.fileType;
    const roomType = file.roomType;

    switch (selected) {
      case "all":
        return true;
      case FilterType.FoldersOnly.toString():
        return file.parentId;
      case FilterType.DocumentsOnly.toString():
        return type === FileType.Document;
      case FilterType.PresentationsOnly.toString():
        return type === FileType.Presentation;
      case FilterType.SpreadsheetsOnly.toString():
        return type === FileType.Spreadsheet;
      case FilterType.ImagesOnly.toString():
        return type === FileType.Image;
      case FilterType.MediaOnly.toString():
        return type === FileType.Video || type === FileType.Audio;
      case FilterType.ArchiveOnly.toString():
        return type === FileType.Archive;
      case FilterType.FilesOnly.toString():
        return type || !file.parentId;
      case `room-${RoomsType.FillingFormsRoom}`:
        return roomType === RoomsType.FillingFormsRoom;
      case `room-${RoomsType.CustomRoom}`:
        return roomType === RoomsType.CustomRoom;
      case `room-${RoomsType.EditingRoom}`:
        return roomType === RoomsType.EditingRoom;
      case `room-${RoomsType.ReviewRoom}`:
        return roomType === RoomsType.ReviewRoom;
      case `room-${RoomsType.ReadOnlyRoom}`:
        return roomType === RoomsType.ReadOnlyRoom;
      default:
        return false;
    }
  };

  getFilesBySelected = (files, selected) => {
    let newSelection = [];
    files.forEach((file) => {
      const checked = this.getFilesChecked(file, selected);

      if (checked) newSelection.push(file);
    });

    return newSelection;
  };

  setSelected = (selected) => {
    if (selected === "close" || selected === "none") {
      this.setBufferSelection(null);
      this.setHotkeyCaretStart(null);
      this.setHotkeyCaret(null);
    }

    this.selected = selected;
    const files = this.filesList;
    this.selection = this.getFilesBySelected(files, selected);
  };

  setHotkeyCaret = (hotkeyCaret) => {
    if (hotkeyCaret || this.hotkeyCaret) {
      this.hotkeyCaret = hotkeyCaret;
    }
  };

  setHotkeyCaretStart = (hotkeyCaretStart) => {
    this.hotkeyCaretStart = hotkeyCaretStart;
  };

  setSelection = (selection) => {
    this.selection = selection;
  };

  setSelections = (added, removed, clear = false) => {
    if (clear) {
      this.selection = [];
    }

    let newSelections = JSON.parse(JSON.stringify(this.selection));

    for (let item of added) {
      if (!item) return;

      const value =
        this.viewAs === "tile"
          ? item.getAttribute("value")
          : item.getElementsByClassName("files-item")
          ? item.getElementsByClassName("files-item")[0]?.getAttribute("value")
          : null;

      if (!value) return;
      const splitValue = value && value.split("_");

      const fileType = splitValue[0];
      const id = splitValue.slice(1, -3).join("_");

      if (fileType === "file") {
        const isFound =
          this.selection.findIndex((f) => f.id == id && !f.isFolder) === -1;

        if (this.activeFiles.findIndex((f) => f == id) === -1) {
          isFound &&
            newSelections.push(
              this.filesList.find((f) => f.id == id && !f.isFolder)
            );
        }
      } else if (this.activeFolders.findIndex((f) => f == id) === -1) {
        const isFound =
          this.selection.findIndex((f) => f.id == id && f.isFolder) === -1;

        const selectableFolder = this.filesList.find(
          (f) => f.id == id && f.isFolder
        );
        selectableFolder.isFolder = true;

        isFound && newSelections.push(selectableFolder);
      }
    }

    for (let item of removed) {
      if (!item) return;

      const value =
        this.viewAs === "tile"
          ? item.getAttribute("value")
          : item.getElementsByClassName("files-item")
          ? item.getElementsByClassName("files-item")[0]?.getAttribute("value")
          : null;

      const splitValue = value && value.split("_");

      const fileType = splitValue[0];
      const id = splitValue.slice(1, -3).join("_");

      if (fileType === "file") {
        if (this.activeFiles.findIndex((f) => f == id) === -1) {
          newSelections = newSelections.filter(
            (f) => !(f.id == id && !f.isFolder)
          );
        }
      } else if (this.activeFolders.findIndex((f) => f == id) === -1) {
        newSelections = newSelections.filter(
          (f) => !(f.id == id && f.isFolder)
        );
      }
    }

    this.setSelection(newSelections);
  };

  setBufferSelection = (bufferSelection) => {
    this.bufferSelection = bufferSelection;
  };

  setIsLoadedFetchFiles = (isLoadedFetchFiles) => {
    this.isLoadedFetchFiles = isLoadedFetchFiles;
  };

  //TODO: FILTER
  setFilesFilter = (filter) => {
    const key = `UserFilter=${this.authStore.userStore.user.id}`;
    const value = `${filter.sortBy},${filter.pageCount},${filter.sortOrder}`;
    localStorage.setItem(key, value);

    this.setFilterUrl(filter);
    this.filter = filter;

    runInAction(() => {
      if (filter && this.isHidePagination) {
        this.isHidePagination = false;
      }
    });

    runInAction(() => {
      if (filter && this.isLoadingFilesFind) {
        this.isLoadingFilesFind = false;
      }
    });
  };

  resetUrl = () => {
    this.setFilesFilter(this.tempFilter);
  };

  setRoomsFilter = (filter) => {
    const key = `UserRoomsFilter=${this.authStore.userStore.user.id}`;
    const value = `${filter.sortBy},${filter.pageCount},${filter.sortOrder}`;
    localStorage.setItem(key, value);

    if (!this.authStore.settingsStore.withPaging) filter.pageCount = 100;

    this.setFilterUrl(filter, true);
    this.roomsFilter = filter;

    runInAction(() => {
      if (filter && this.isHidePagination) {
        this.isHidePagination = false;
      }
    });

    runInAction(() => {
      if (filter && this.isLoadingFilesFind) {
        this.isLoadingFilesFind = false;
      }
    });
  };

  setFilter = (filter) => {
    if (!this.authStore.settingsStore.withPaging) filter.pageCount = 100;
    this.filter = filter;
  };

  setFilesOwner = (folderIds, fileIds, ownerId) => {
    return api.files.setFileOwner(folderIds, fileIds, ownerId);
  };

  setFilterUrl = (filter) => {
    const filterParamsStr = filter.toUrlParams();

    const url = getCategoryUrl(this.categoryType, filter.folder);

    const pathname = `${url}?${filterParamsStr}`;

    // console.log("setFilterUrl", {
    //   categoryType: this.categoryType,
    //   url,
    //   filterParamsStr,
    // });

    history.push(
      combineUrl(window.DocSpaceConfig?.proxy?.url, config.homepage, pathname)
    );
  };

  isEmptyLastPageAfterOperation = (newSelection) => {
    const { isRoomsFolder, isArchiveFolder } = this.treeFoldersStore;

    const selection =
      newSelection || this.selection?.length || [this.bufferSelection].length;

    const filter =
      isRoomsFolder || isArchiveFolder ? this.roomsFilter : this.filter;

    return (
      selection &&
      filter.page > 0 &&
      !filter.hasNext() &&
      selection === this.files.length + this.folders.length
    );
  };

  resetFilterPage = () => {
    const { isRoomsFolder, isArchiveFolder } = this.treeFoldersStore;

    let newFilter;

    newFilter =
      isRoomsFolder || isArchiveFolder
        ? this.roomsFilter.clone()
        : this.filter.clone();

    newFilter.page--;

    return newFilter;
  };

  refreshFiles = () => {
    return this.fetchFiles(this.selectedFolderStore.id, this.filter);
  };

  fetchFiles = (
    folderId,
    filter,
    clearFilter = true,
    withSubfolders = false,
    clearSelection = true
  ) => {
    const { setSelectedNode } = this.treeFoldersStore;

    if (this.isLoading) {
      this.roomsController.abort();
      this.roomsController = new AbortController();
    }

    this.scrollToTop();

    const filterData = filter ? filter.clone() : FilesFilter.getDefault();
    filterData.folder = folderId;

    if (folderId === "@my" && this.authStore.userStore.user.isVisitor)
      return this.fetchRooms();

    this.setIsErrorRoomNotAvailable(false);
    this.setIsLoadedFetchFiles(false);

    const filterStorageItem =
      this.authStore.userStore.user?.id &&
      localStorage.getItem(`UserFilter=${this.authStore.userStore.user.id}`);

    if (filterStorageItem && !filter) {
      const splitFilter = filterStorageItem.split(",");

      filterData.sortBy = splitFilter[0];
      filterData.pageCount = +splitFilter[1];
      filterData.sortOrder = splitFilter[2];
    }

    if (!this.authStore.settingsStore.withPaging) {
      filterData.page = 0;
      filterData.pageCount = 100;
    }

    setSelectedNode([folderId + ""]);

    return api.files
      .getFolder(folderId, filterData, this.filesController.signal)
      .then(async (data) => {
        filterData.total = data.total;

        if (data.total > 0) {
          const lastPage = filterData.getLastPage();

          if (filterData.page > lastPage) {
            filterData.page = lastPage;

            return this.fetchFiles(
              folderId,
              filterData,
              clearFilter,
              withSubfolders
            );
          }
        }

        runInAction(() => {
          this.categoryType = getCategoryTypeByFolderType(
            data.current.rootFolderType,
            data.current.parentId
          );
        });

        if (this.isPreview) {
          //save filter for after closing preview change url
          this.setTempFilter(filterData);
        } else {
          this.setFilesFilter(filterData); //TODO: FILTER
        }

        const isPrivacyFolder =
          data.current.rootFolderType === FolderType.Privacy;

        runInAction(() => {
          this.setFolders(isPrivacyFolder && isMobile ? [] : data.folders);
          this.setFiles(isPrivacyFolder && isMobile ? [] : data.files);
        });

        if (clearFilter) {
          if (clearSelection) {
            this.setSelected("close");
          }
        }

        const navigationPath = await Promise.all(
          data.pathParts.map(async (folder) => {
            const { Rooms, Archive } = FolderType;

            let folderId = folder;

            if (
              data.current.providerKey &&
              data.current.rootFolderType === Rooms &&
              this.treeFoldersStore.myRoomsId
            ) {
              folderId = this.treeFoldersStore.myRoomsId;
            }

            const folderInfo =
              data.current.id === folderId
                ? data.current
                : await api.files.getFolderInfo(folderId);

            const {
              id,
              title,
              roomType,
              rootFolderId,
              rootFolderType,
            } = folderInfo;

            const isRootRoom =
              rootFolderId === id &&
              (rootFolderType === Rooms || rootFolderType === Archive);

            return {
              id: folderId,
              title,
              isRoom: !!roomType,
              isRootRoom,
            };
          })
        ).then((res) => {
          return res
            .filter((item, index) => index !== res.length - 1)
            .reverse();
        });

        this.selectedFolderStore.setSelectedFolder({
          folders: data.folders,
          ...data.current,
          pathParts: data.pathParts,
          navigationPath: navigationPath,
          ...{ new: data.new },
        });

        const selectedFolder = {
          selectedFolder: { ...this.selectedFolderStore },
        };

        if (this.createdItem) {
          const newItem = this.filesList.find(
            (item) => item.id === this.createdItem.id
          );

          if (newItem) {
            this.setBufferSelection(newItem);
            this.setScrollToItem({
              id: newItem.id,
              type: this.createdItem.type,
            });
          }

          this.setCreatedItem(null);
        }

        return Promise.resolve(selectedFolder);
      })
      .catch((err) => {
        console.error(err);

        if (requestCounter > 0) return;

        requestCounter++;
        const isUserError = [
          NotFoundHttpCode,
          ForbiddenHttpCode,
          PaymentRequiredHttpCode,
          UnauthorizedHttpCode,
        ].includes(err?.response?.status);

        if (isUserError) {
          runInAction(() => {
            this.isErrorRoomNotAvailable = true;
          });
        } else {
          if (axios.isCancel(err)) {
            console.log("Request canceled", err.message);
          } else {
            toastr.error(err);
          }
        }
      })
      .finally(() => {
        this.setIsLoadedFetchFiles(true);
      });
  };

  fetchRooms = (
    folderId,
    filter,
    clearFilter = true,
    withSubfolders = false,
    clearSelection = true
  ) => {
    const { setSelectedNode, roomsFolderId } = this.treeFoldersStore;

    if (this.isLoading) {
      this.filesController.abort();
      this.filesController = new AbortController();
    }

    const filterData = !!filter ? filter.clone() : RoomsFilter.getDefault();

    const filterStorageItem = localStorage.getItem(
      `UserRoomsFilter=${this.authStore.userStore.user.id}`
    );

    if (filterStorageItem && !filter) {
      const splitFilter = filterStorageItem.split(",");

      filterData.sortBy = splitFilter[0];
      filterData.pageCount = +splitFilter[1];
      filterData.sortOrder = splitFilter[2];
    }

    if (!this.authStore.settingsStore.withPaging) {
      filterData.page = 0;
      filterData.pageCount = 100;
    }

    if (folderId) setSelectedNode([folderId + ""]);

    const request = () =>
      api.rooms
        .getRooms(filterData, this.roomsController.signal)
        .then(async (data) => {
          if (!folderId) setSelectedNode([data.current.id + ""]);

          filterData.total = data.total;

          if (data.total > 0) {
            const lastPage = filterData.getLastPage();

            if (filterData.page > lastPage) {
              filterData.page = lastPage;

              return this.fetchRooms(folderId, filterData);
            }
          }

          runInAction(() => {
            this.categoryType = getCategoryTypeByFolderType(
              data.current.rootFolderType,
              data.current.parentId
            );
          });

          this.setRoomsFilter(filterData);

          runInAction(() => {
            this.setFolders(data.folders);
            this.setFiles([]);
          });

          if (clearFilter) {
            if (clearSelection) {
              this.setSelected("close");
            }
          }

          this.selectedFolderStore.setSelectedFolder({
            folders: data.folders,
            ...data.current,
            pathParts: data.pathParts,
            navigationPath: [],
            ...{ new: data.new },
          });

          const selectedFolder = {
            selectedFolder: { ...this.selectedFolderStore },
          };

          if (this.createdItem) {
            const newItem = this.filesList.find(
              (item) => item.id === this.createdItem.id
            );

            if (newItem) {
              this.setBufferSelection(newItem);
              this.setScrollToItem({
                id: newItem.id,
                type: this.createdItem.type,
              });
            }

            this.setCreatedItem(null);
          }
          this.setIsErrorRoomNotAvailable(false);
          return Promise.resolve(selectedFolder);
        })
        .catch((err) => {
          if (axios.isCancel(err)) {
            console.log("Request canceled", err.message);
          } else {
            toastr.error(err);
          }
        });

    return request();
  };

  setAlreadyFetchingRooms = (alreadyFetchingRooms) => {
    this.alreadyFetchingRooms = alreadyFetchingRooms;
  };

  isFileSelected = (fileId, parentId) => {
    const item = this.selection.find(
      (x) => x.id === fileId && x.parentId === parentId
    );

    return item !== undefined;
  };

  selectFile = (file) => {
    const { id, parentId } = file;
    const isFileSelected = this.isFileSelected(id, parentId);
    if (!isFileSelected) this.selection.push(file);
  };

  deselectFile = (file) => {
    const { id, parentId } = file;
    const isFileSelected = this.isFileSelected(id, parentId);
    if (isFileSelected) {
      let selectionIndex = this.selection.findIndex(
        (x) => x.parentId === parentId && x.id === id
      );

      if (selectionIndex !== -1) {
        this.selection = this.selection.filter(
          (x, index) => index !== selectionIndex
        );
      }
    }
  };

  removeOptions = (options, toRemoveArray) =>
    options.filter((o) => !toRemoveArray.includes(o));

  removeSeparator = (options) => {
    const newOptions = options.map((o, index) => {
      if (index === 0 && o.includes("separator")) {
        return false;
      }

      if (index === options.length - 1 && o.includes("separator")) {
        return false;
      }

      if (
        o?.includes("separator") &&
        options[index + 1].includes("separator")
      ) {
        return false;
      }

      return o;
    });

    return newOptions.filter((o) => o);
  };

  getFilesContextOptions = (item) => {
    const isFile = !!item.fileExst || item.contentLength;
    const isRoom = !!item.roomType;
    const isFavorite =
      (item.fileStatus & FileStatus.IsFavorite) === FileStatus.IsFavorite;

    const isThirdPartyItem = !!item.providerKey;
    const hasNew =
      item.new > 0 || (item.fileStatus & FileStatus.IsNew) === FileStatus.IsNew;
    const canConvert = this.filesSettingsStore.extsConvertible[item.fileExst];
    const isEncrypted = item.encrypted;
    const isDocuSign = false; //TODO: need this prop;
    const isEditing =
      (item.fileStatus & FileStatus.IsEditing) === FileStatus.IsEditing;
    // const isFileOwner =
    //   item.createdBy?.id === this.authStore.userStore.user?.id;

    const { isRecycleBinFolder, isMy, isArchiveFolder } = this.treeFoldersStore;

    const { enablePlugins } = this.authStore.settingsStore;

    const isThirdPartyFolder =
      item.providerKey && item.id === item.rootFolderId;

    const isMyFolder = isMy(item.rootFolderType);

    const { isDesktopClient } = this.authStore.settingsStore;

    const pluginAllKeys =
      enablePlugins && getContextMenuKeysByType(PluginContextMenuItemType.All);

    const canRenameItem = item.security?.Rename;

    const canMove = this.accessRightsStore.canMoveItems({
      ...item,
      ...{ editing: isEditing },
    });

    const canDelete = !isEditing && item.security?.Delete;

    const canCopy = item.security?.Copy;
    const canDuplicate = item.security?.Duplicate;

    if (isFile) {
      const shouldFillForm = item.viewAccessability.WebRestrictedEditing;
      const canLockFile = item.security?.Lock;
      const canChangeVersionFileHistory =
        !isEditing && item.security?.EditHistory;

      const canViewVersionFileHistory = item.security?.ReadHistory;
      const canFillForm = item.security?.FillForms;

      const canEditFile = item.security.Edit && item.viewAccessability.WebEdit;
      const canOpenPlayer =
        item.viewAccessability.ImageView || item.viewAccessability.MediaView;
      const canViewFile = item.viewAccessability.WebView;

      const isMasterForm = item.fileExst === ".docxf";

      let fileOptions = [
        //"open",
        "select",
        "fill-form",
        "edit",
        "preview",
        "view",
        "make-form",
        "separator0",
        "link-for-room-members",
        // "sharing-settings",
        // "external-link",
        "owner-change",
        // "link-for-portal-users",
        "send-by-email",
        "docu-sign",
        "version", //category
        "finalize-version",
        "show-version-history",
        "show-info",
        "block-unblock-version", //need split
        "separator1",
        "open-location",
        "mark-read",
        // "mark-as-favorite",
        // "remove-from-favorites",
        "download",
        "download-as",
        "convert",
        "move", //category
        "move-to",
        "copy-to",
        "copy",
        "restore",
        "rename",
        "separator2",
        // "unsubscribe",
        "delete",
      ];

      if (!canLockFile) {
        fileOptions = this.removeOptions(fileOptions, [
          "block-unblock-version",
        ]);
      }

      if (!canChangeVersionFileHistory) {
        fileOptions = this.removeOptions(fileOptions, ["finalize-version"]);
      }

      if (!canViewVersionFileHistory) {
        fileOptions = this.removeOptions(fileOptions, ["show-version-history"]);
      }

      if (!canChangeVersionFileHistory && !canViewVersionFileHistory) {
        fileOptions = this.removeOptions(fileOptions, ["version"]);
        if (item.rootFolderType === FolderType.Archive) {
          fileOptions = this.removeOptions(fileOptions, ["separator0"]);
        }
      }

      if (!canRenameItem) {
        fileOptions = this.removeOptions(fileOptions, ["rename"]);
      }

      if (canOpenPlayer || !canEditFile) {
        fileOptions = this.removeOptions(fileOptions, ["edit"]);
      }

      if (!(shouldFillForm && canFillForm)) {
        fileOptions = this.removeOptions(fileOptions, ["fill-form"]);
      }

      if (!canDelete) {
        fileOptions = this.removeOptions(fileOptions, ["delete"]);
      }

      if (!canMove) {
        fileOptions = this.removeOptions(fileOptions, ["move-to"]);
      }

      if (!canCopy) {
        fileOptions = this.removeOptions(fileOptions, ["copy-to"]);
      }

      if (!canDuplicate) {
        fileOptions = this.removeOptions(fileOptions, ["copy"]);
      }
      if (!canMove && !canCopy && !canDuplicate) {
        fileOptions = this.removeOptions(fileOptions, ["move"]);
      }

      if (!(isMasterForm && canDuplicate))
        fileOptions = this.removeOptions(fileOptions, ["make-form"]);

      if (item.rootFolderType === FolderType.Archive) {
        fileOptions = this.removeOptions(fileOptions, [
          "mark-read",
          "mark-as-favorite",
          "remove-from-favorites",
        ]);
      }

      if (!canConvert) {
        fileOptions = this.removeOptions(fileOptions, ["download-as"]);
      }

      if (!canConvert || isEncrypted) {
        fileOptions = this.removeOptions(fileOptions, ["convert"]);
      }

      if (!canViewFile || isRecycleBinFolder) {
        fileOptions = this.removeOptions(fileOptions, ["preview"]);
      }

      if (!canOpenPlayer || isRecycleBinFolder) {
        fileOptions = this.removeOptions(fileOptions, ["view"]);
      }

      if (!isDocuSign) {
        fileOptions = this.removeOptions(fileOptions, ["docu-sign"]);
      }

      if (
        isEditing ||
        item.rootFolderType === FolderType.Archive
        // ||
        // (isFavoritesFolder && !isFavorite) ||
        // isFavoritesFolder ||
        // isRecentFolder
      )
        fileOptions = this.removeOptions(fileOptions, ["separator2"]);

      // if (isFavorite) {
      //   fileOptions = this.removeOptions(fileOptions, ["mark-as-favorite"]);
      // } else {
      //   fileOptions = this.removeOptions(fileOptions, [
      //     "remove-from-favorites",
      //   ]);

      //   if (isFavoritesFolder) {
      //     fileOptions = this.removeOptions(fileOptions, ["mark-as-favorite"]);
      //   }
      // }

      if (isEncrypted) {
        fileOptions = this.removeOptions(fileOptions, [
          "open",
          "link-for-room-members",
          // "link-for-portal-users",
          // "external-link",
          "send-by-email",
          "mark-as-favorite",
        ]);
      }

      // if (isFavoritesFolder || isRecentFolder) {
      //   fileOptions = this.removeOptions(fileOptions, [
      //     //"unsubscribe",
      //   ]);
      // }

      if (!isRecycleBinFolder)
        fileOptions = this.removeOptions(fileOptions, ["restore"]);

      if (enablePlugins && !isRecycleBinFolder) {
        const pluginFilesKeys = getContextMenuKeysByType(
          PluginContextMenuItemType.Files
        );

        pluginAllKeys && pluginAllKeys.forEach((key) => fileOptions.push(key));
        pluginFilesKeys &&
          pluginFilesKeys.forEach((key) => fileOptions.push(key));
      }

      if (!this.canShareOwnerChange(item)) {
        fileOptions = this.removeOptions(fileOptions, ["owner-change"]);
      }

      if (isThirdPartyItem) {
        fileOptions = this.removeOptions(fileOptions, ["owner-change"]);
      }

      if (!hasNew) {
        fileOptions = this.removeOptions(fileOptions, ["mark-read"]);
      }

      if (
        !(
          // isRecentFolder ||
          // isFavoritesFolder ||
          (isMyFolder && (this.filterType || this.filterSearch))
        )
      ) {
        fileOptions = this.removeOptions(fileOptions, ["open-location"]);
      }

      if (isMyFolder || isRecycleBinFolder) {
        fileOptions = this.removeOptions(fileOptions, [
          "link-for-room-members",
        ]);
      }

      // if (isPrivacyFolder) {
      //   fileOptions = this.removeOptions(fileOptions, [
      //     "preview",
      //     "view",
      //     "separator0",
      //     "download-as",
      //   ]);

      //   // if (!isDesktopClient) {
      //   //   fileOptions = this.removeOptions(fileOptions, ["sharing-settings"]);
      //   // }
      // }

      fileOptions = this.removeSeparator(fileOptions);

      return fileOptions;
    } else if (isRoom) {
      const canInviteUserInRoom = item.security?.EditAccess;
      const canRemoveRoom = item.security?.Delete;

      const canArchiveRoom = item.security?.Move;
      const canPinRoom = item.security?.Pin;

      const canEditRoom = item.security?.EditRoom;

      const canViewRoomInfo = item.security?.Read;

      let roomOptions = [
        "select",
        "separator0",
        "link-for-room-members",
        "reconnect-storage",
        "edit-room",
        "invite-users-to-room",
        "room-info",
        "pin-room",
        "unpin-room",
        "separator1",
        "archive-room",
        "unarchive-room",
        "delete",
      ];

      if (!canEditRoom) {
        roomOptions = this.removeOptions(roomOptions, [
          "edit-room",
          "reconnect-storage",
        ]);
      }

      if (!canInviteUserInRoom) {
        roomOptions = this.removeOptions(roomOptions, ["invite-users-to-room"]);
      }

      if (!canArchiveRoom) {
        roomOptions = this.removeOptions(roomOptions, [
          "archive-room",
          "unarchive-room",
        ]);
      }

      if (!canRemoveRoom) {
        roomOptions = this.removeOptions(roomOptions, ["delete"]);
      }

      if (!canArchiveRoom && !canRemoveRoom) {
        roomOptions = this.removeOptions(roomOptions, ["separator1"]);
      }

      if (!item.providerKey) {
        roomOptions = this.removeOptions(roomOptions, ["reconnect-storage"]);
      }

      if (!canPinRoom) {
        roomOptions = this.removeOptions(roomOptions, [
          "unpin-room",
          "pin-room",
        ]);
      } else {
        item.pinned
          ? (roomOptions = this.removeOptions(roomOptions, ["pin-room"]))
          : (roomOptions = this.removeOptions(roomOptions, ["unpin-room"]));
      }

      if (!canViewRoomInfo) {
        roomOptions = this.removeOptions(roomOptions, ["room-info"]);
      }

      if (isArchiveFolder || item.rootFolderType === FolderType.Archive) {
        roomOptions = this.removeOptions(roomOptions, [
          "archive-room",
          "separator1",
        ]);
      } else {
        roomOptions = this.removeOptions(roomOptions, ["unarchive-room"]);

        if (enablePlugins) {
          const pluginRoomsKeys = getContextMenuKeysByType(
            PluginContextMenuItemType.Rooms
          );

          pluginAllKeys &&
            pluginAllKeys.forEach((key) => roomOptions.push(key));
          pluginRoomsKeys &&
            pluginRoomsKeys.forEach((key) => roomOptions.push(key));
        }
      }

      roomOptions = this.removeSeparator(roomOptions);

      return roomOptions;
    } else {
      let folderOptions = [
        "select",
        "open",
        // "separator0",
        // "sharing-settings",
        "link-for-room-members",
        "owner-change",
        "show-info",
        // "link-for-portal-users",
        "separator1",
        "open-location",
        "download",
        "move", //category
        "move-to",
        "copy-to",
        "mark-read",
        "restore",
        "rename",
        // "change-thirdparty-info",
        "separator2",
        // "unsubscribe",
        "delete",
      ];

      if (!canRenameItem) {
        folderOptions = this.removeOptions(folderOptions, ["rename"]);
      }

      if (!canDelete) {
        folderOptions = this.removeOptions(folderOptions, ["delete"]);
      }
      if (!canMove) {
        folderOptions = this.removeOptions(folderOptions, ["move-to"]);
      }

      if (!canCopy) {
        folderOptions = this.removeOptions(folderOptions, ["copy-to"]);
      }

      if (!canDuplicate) {
        folderOptions = this.removeOptions(folderOptions, ["copy"]);
      }

      if (!canMove && !canCopy && !canDuplicate) {
        folderOptions = this.removeOptions(folderOptions, ["move"]);
      }

      // if (item.rootFolderType === FolderType.Archive) {
      //   folderOptions = this.removeOptions(folderOptions, [
      //     "change-thirdparty-info",
      //     "separator2",
      //   ]);
      // }

      // if (isPrivacyFolder) {
      //   folderOptions = this.removeOptions(folderOptions, [
      //     // "sharing-settings",
      //   ]);
      // }

      if (isRecycleBinFolder) {
        folderOptions = this.removeOptions(folderOptions, [
          "open",
          "link-for-room-members",
          // "link-for-portal-users",
          // "sharing-settings",
          "mark-read",
          "separator0",
          "separator1",
        ]);
      } else {
        folderOptions = this.removeOptions(folderOptions, ["restore"]);

        if (enablePlugins) {
          const pluginFoldersKeys = getContextMenuKeysByType(
            PluginContextMenuItemType.Folders
          );

          pluginAllKeys &&
            pluginAllKeys.forEach((key) => folderOptions.push(key));
          pluginFoldersKeys &&
            pluginFoldersKeys.forEach((key) => folderOptions.push(key));
        }
      }

      if (!this.canShareOwnerChange(item)) {
        folderOptions = this.removeOptions(folderOptions, ["owner-change"]);
      }

      if (!hasNew) {
        folderOptions = this.removeOptions(folderOptions, ["mark-read"]);
      }

      if (isThirdPartyFolder && isDesktopClient)
        folderOptions = this.removeOptions(folderOptions, ["separator2"]);

      // if (!isThirdPartyFolder)
      //   folderOptions = this.removeOptions(folderOptions, [
      //     "change-thirdparty-info",
      //   ]);

      // if (isThirdPartyItem) {
      //   folderOptions = this.removeOptions(folderOptions, ["owner-change"]);

      //   if (isShareFolder) {
      //     folderOptions = this.removeOptions(folderOptions, [
      //       "change-thirdparty-info",
      //     ]);
      //   } else {
      //     if (isDesktopClient) {
      //       folderOptions = this.removeOptions(folderOptions, [
      //         "change-thirdparty-info",
      //       ]);
      //     }

      //     folderOptions = this.removeOptions(folderOptions, ["remove"]);

      //     if (!item) {
      //       //For damaged items
      //       folderOptions = this.removeOptions(folderOptions, [
      //         "open",
      //         "download",
      //       ]);
      //     }
      //   }
      // } else {
      //   folderOptions = this.removeOptions(folderOptions, [
      //     "change-thirdparty-info",
      //   ]);
      // }

      if (!(isMyFolder && (this.filterType || this.filterSearch))) {
        folderOptions = this.removeOptions(folderOptions, ["open-location"]);
      }

      if (isMyFolder) {
        folderOptions = this.removeOptions(folderOptions, [
          "link-for-room-members",
        ]);
      }

      folderOptions = this.removeSeparator(folderOptions);

      return folderOptions;
    }
  };

  addFileToRecentlyViewed = (fileId) => {
    if (this.treeFoldersStore.isPrivacyFolder) return Promise.resolve();
    return api.files.addFileToRecentlyViewed(fileId);
  };

  createFile = (folderId, title, templateId, formId) => {
    return api.files
      .createFile(folderId, title, templateId, formId)
      .then((file) => {
        return Promise.resolve(file);
      });
  };

  createFolder(parentFolderId, title) {
    return api.files.createFolder(parentFolderId, title);
  }

  createRoom = (roomParams) => {
    this.roomCreated = true;
    return api.rooms.createRoom(roomParams);
  };

  createRoomInThirdpary(thirpartyFolderId, roomParams) {
    return api.rooms.createRoomInThirdpary(thirpartyFolderId, roomParams);
  }

  editRoom(id, roomParams) {
    return api.rooms.editRoom(id, roomParams);
  }

  addTagsToRoom(id, tagArray) {
    return api.rooms.addTagsToRoom(id, tagArray);
  }

  removeTagsFromRoom(id, tagArray) {
    return api.rooms.removeTagsFromRoom(id, tagArray);
  }

  calculateRoomLogoParams(img, x, y, zoom) {
    let imgWidth, imgHeight, dimensions;
    if (img.width > img.height) {
      imgWidth = Math.min(1280, img.width);
      imgHeight = Math.round(img.height / (img.width / imgWidth));
      dimensions = Math.round(imgHeight / zoom);
    } else {
      imgHeight = Math.min(1280, img.height);
      imgWidth = Math.round(img.width / (img.height / imgHeight));
      dimensions = Math.round(imgWidth / zoom);
    }

    const croppedX = Math.round(x * imgWidth - dimensions / 2);
    const croppedY = Math.round(y * imgHeight - dimensions / 2);

    return {
      x: croppedX,
      y: croppedY,
      width: dimensions,
      height: dimensions,
    };
  }

  uploadRoomLogo(formData) {
    return api.rooms.uploadRoomLogo(formData);
  }

  addLogoToRoom(id, icon) {
    return api.rooms.addLogoToRoom(id, icon);
  }

  removeLogoFromRoom(id) {
    return api.rooms.removeLogoFromRoom(id);
  }

  getRoomMembers(id) {
    return api.rooms.getRoomMembers(id);
  }

  updateRoomMemberRole(id, data) {
    return api.rooms.updateRoomMemberRole(id, data);
  }

  getHistory(module, id) {
    return api.rooms.getHistory(module, id);
  }

  getRoomHistory(id) {
    return api.rooms.getRoomHistory(id);
  }

  getFileHistory(id) {
    return api.rooms.getFileHistory(id);
  }

  // updateFolderBadge = (id, count) => {
  //   const folder = this.folders.find((x) => x.id === id);
  //   if (folder) folder.new -= count;
  // };

  // updateFileBadge = (id) => {
  //   const file = this.files.find((x) => x.id === id);
  //   if (file) file.fileStatus = file.fileStatus & ~FileStatus.IsEditing;
  // };

  // updateFilesBadge = () => {
  //   for (let file of this.files) {
  //     file.fileStatus = file.fileStatus & ~FileStatus.IsEditing;
  //   }
  // };

  // updateFoldersBadge = () => {
  //   for (let folder of this.folders) {
  //     folder.new = 0;
  //   }
  // };

  updateRoomPin = (item) => {
    const idx = this.folders.findIndex((folder) => folder.id === item);

    if (idx === -1) return;
    this.folders[idx].pinned = !this.folders[idx].pinned;
  };

  scrollToTop = () => {
    if (this.authStore.settingsStore.withPaging) return;

    const scrollElm = isMobileOnly
      ? document.querySelector("#customScrollBar > .scroll-body")
      : document.querySelector("#sectionScroll > .scroll-body");

    scrollElm && scrollElm.scrollTo(0, 0);
  };

  addItem = (item, isFolder) => {
    const { socketHelper } = this.authStore.settingsStore;

    if (isFolder) {
      const foundIndex = this.folders.findIndex((x) => x.id === item?.id);
      if (foundIndex > -1) return;

      this.folders.unshift(item);

      console.log("[WS] subscribe to folder changes", item.id, item.title);

      socketHelper.emit({
        command: "subscribe",
        data: {
          roomParts: `DIR-${item.id}`,
          individual: true,
        },
      });
    } else {
      const foundIndex = this.files.findIndex((x) => x.id === item?.id);
      if (foundIndex > -1) return;

      console.log("[WS] subscribe to file changes", item.id, item.title);

      socketHelper.emit({
        command: "subscribe",
        data: { roomParts: `FILE-${item.id}`, individual: true },
      });

      this.files.unshift(item);
    }
    const { isRoomsFolder, isArchiveFolder } = this.treeFoldersStore;

    const isRooms = isRoomsFolder || isArchiveFolder;

    const filter = isRooms ? this.roomsFilter.clone() : this.filter.clone();

    filter.total += 1;

    if (isRooms) this.setRoomsFilter(filter);
    else this.setFilter(filter);

    this.scrollToTop();
  };

  removeFiles = (fileIds, folderIds, showToast) => {
    const newFilter = this.filter.clone();
    const deleteCount = (fileIds?.length ?? 0) + (folderIds?.length ?? 0);

    newFilter.startIndex =
      (newFilter.page + 1) * newFilter.pageCount - deleteCount;
    newFilter.pageCount = deleteCount;

    api.files
      .getFolder(newFilter.folder, newFilter)
      .then((res) => {
        const files = fileIds
          ? this.files.filter((x) => !fileIds.includes(x.id))
          : this.files;
        const folders = folderIds
          ? this.folders.filter((x) => !folderIds.includes(x.id))
          : this.folders;

        const newFiles = [...files, ...res.files];
        const newFolders = [...folders, ...res.folders];

        const filter = this.filter.clone();
        filter.total = res.total;

        runInAction(() => {
          this.setFilter(filter);
          this.setFiles(newFiles);
          this.setFolders(newFolders);
        });

        showToast && showToast();
      })
      .catch((err) => {
        toastr.error(err);
        console.log("Need page reload");
      })
      .finally(() => {
        this.setOperationAction(false);
        this.setTempActionFilesIds([]);
      });
  };

  updateFile = (fileId, title) => {
    return api.files
      .updateFile(fileId, title)
      .then((file) => this.setFile(file));
  };

  renameFolder = (folderId, title) => {
    return api.files.renameFolder(folderId, title).then((folder) => {
      this.setFolder(folder);
    });
  };

  getFilesCount = () => {
    const { filesCount, foldersCount } = this.selectedFolderStore;
    return filesCount + this.folders ? this.folders.length : foldersCount;
  };

  getServiceFilesCount = () => {
    const filesLength = this.files ? this.files.length : 0;
    const foldersLength = this.folders ? this.folders.length : 0;
    return filesLength + foldersLength;
  };

  canShareOwnerChange = (item) => {
    const userId =
      this.authStore.userStore.user && this.authStore.userStore.user.id;

    if (item.providerKey || !this.hasCommonFolder) {
      return false;
    } else if (this.authStore.isAdmin) {
      return true;
    } else if (item.createdBy.id === userId) {
      return true;
    } else {
      return false;
    }
  };

  get canShare() {
    const folderType = this.selectedFolderStore.rootFolderType;
    const isVisitor =
      (this.authStore.userStore.user &&
        this.authStore.userStore.user.isVisitor) ||
      false;

    if (isVisitor) {
      return false;
    }

    switch (folderType) {
      case FolderType.USER:
        return true;
      case FolderType.SHARE:
        return true;
      case FolderType.COMMON:
        return this.authStore.isAdmin;
      case FolderType.TRASH:
        return false;
      case FolderType.Favorites:
        return true; // false;
      case FolderType.Recent:
        return true; //false;
      case FolderType.Privacy:
        return true;
      default:
        return false;
    }
  }

  get currentFilesCount() {
    const serviceFilesCount = this.getServiceFilesCount();
    const filesCount = this.getFilesCount();
    return this.selectedFolderStore.providerItem
      ? serviceFilesCount
      : filesCount;
  }

  get iconOfDraggedFile() {
    const { getIcon } = this.filesSettingsStore;

    if (this.selection.length === 1) {
      return getIcon(
        24,
        this.selection[0].fileExst,
        this.selection[0].providerKey
      );
    }
    return null;
  }

  get isHeaderVisible() {
    return this.selection.length > 0;
  }

  get isHeaderIndeterminate() {
    const items = [...this.files, ...this.folders];
    return this.isHeaderVisible && this.selection.length
      ? this.selection.length < items.length
      : false;
  }

  get isHeaderChecked() {
    const items = [...this.files, ...this.folders];
    return this.isHeaderVisible && this.selection.length === items.length;
  }

  get hasCommonFolder() {
    return (
      this.treeFoldersStore.commonFolder &&
      this.selectedFolderStore.pathParts &&
      this.treeFoldersStore.commonFolder.id ===
        this.selectedFolderStore.pathParts[0]
    );
  }

  setFirsElemChecked = (checked) => {
    this.firstElemChecked = checked;
  };

  setHeaderBorder = (headerBorder) => {
    this.headerBorder = headerBorder;
  };

  get canCreate() {
    switch (this.selectedFolderStore.rootFolderType) {
      case FolderType.USER:
      case FolderType.Rooms:
        return true;
      case FolderType.SHARE:
        const canCreateInSharedFolder = this.selectedFolderStore.access === 1;
        return (
          !this.selectedFolderStore.isRootFolder && canCreateInSharedFolder
        );
      case FolderType.Privacy:
        return (
          this.authStore.settingsStore.isDesktopClient &&
          this.authStore.settingsStore.isEncryptionSupport
        );
      case FolderType.COMMON:
        return this.authStore.isAdmin;
      case FolderType.Archive:
      case FolderType.TRASH:
      default:
        return false;
    }
  }

  onCreateAddTempItem = (items) => {
    const { getFileIcon, getFolderIcon } = this.filesSettingsStore;
    const { extension, title } = this.fileActionStore;

    if (items.length && items[0].id === -1) return; //TODO: if change media collection from state remove this;

    const iconSize = this.viewAs === "table" ? 24 : 32;
    const icon = extension
      ? getFileIcon(`.${extension}`, iconSize)
      : getFolderIcon(null, iconSize);

    items.unshift({
      id: -1,
      title: title,
      parentId: this.selectedFolderStore.id,
      fileExst: extension,
      icon,
    });
  };

  get filterType() {
    return this.filter.filterType;
  }

  get filterSearch() {
    return this.filter.search;
  }

  getItemUrl = (id, isFolder, needConvert, canOpenPlayer) => {
    const proxyURL =
      window.DocSpaceConfig?.proxy?.url || window.location.origin;

    const url = getCategoryUrl(this.categoryType, id);

    if (canOpenPlayer) {
      return combineUrl(proxyURL, config.homepage, `${url}/#preview/${id}`);
    }

    if (isFolder) {
      const folderUrl = isFolder
        ? combineUrl(proxyURL, config.homepage, `${url}?folder=${id}`)
        : null;

      return folderUrl;
    } else {
      const url = combineUrl(
        proxyURL,
        config.homepage,
        `/doceditor?fileId=${id}${needConvert ? "&action=view" : ""}`
      );

      return url;
    }
  };

  get filesList() {
    const { getIcon } = this.filesSettingsStore;
    //return [...this.folders, ...this.files];

    const newFolders = [...this.folders];

    newFolders.sort((a, b) => {
      const firstValue = a.roomType ? 1 : 0;
      const secondValue = b.roomType ? 1 : 0;

      return secondValue - firstValue;
    });

    const items = [...newFolders, ...this.files];
    const newItem = items.map((item) => {
      const {
        access,
        autoDelete,
        originTitle,
        comment,
        contentLength,
        created,
        createdBy,
        encrypted,
        fileExst,
        filesCount,
        fileStatus,
        fileType,
        folderId,
        foldersCount,
        id,
        logo,
        locked,
        originId,
        originFolderId,
        originRoomId,
        originRoomTitle,
        parentId,
        pureContentLength,
        rootFolderType,
        rootFolderId,
        shared,
        title,
        updated,
        updatedBy,
        version,
        versionGroup,
        viewUrl,
        webUrl,
        providerKey,
        thumbnailUrl,
        thumbnailStatus,
        canShare,
        canEdit,
        roomType,
        isArchive,
        tags,
        pinned,
        security,
        viewAccessability,
      } = item;

      const thirdPartyIcon = this.thirdPartyStore.getThirdPartyIcon(
        item.providerKey,
        "small"
      );

      const providerType =
        RoomsProviderType[
          Object.keys(RoomsProviderType).find((key) => key === item.providerKey)
        ];

      const canOpenPlayer =
        item.viewAccessability?.ImageView || item.viewAccessability?.MediaView;

      const previewUrl = canOpenPlayer
        ? this.getItemUrl(id, false, needConvert, canOpenPlayer)
        : null;
      const contextOptions = this.getFilesContextOptions(item);
      const isThirdPartyFolder = providerKey && id === rootFolderId;

      const iconSize = this.viewAs === "table" ? 24 : 32;

      let isFolder = false;
      this.folders.map((x) => {
        if (x.id === item.id && x.parentId === item.parentId) isFolder = true;
      });

      const { isRecycleBinFolder } = this.treeFoldersStore;

      const folderUrl = isFolder && this.getItemUrl(id, isFolder, false, false);

      const needConvert = item.viewAccessability?.Convert;
      const isEditing =
        (item.fileStatus & FileStatus.IsEditing) === FileStatus.IsEditing;

      const docUrl =
        !canOpenPlayer && !isFolder && this.getItemUrl(id, false, needConvert);

      const href = isRecycleBinFolder
        ? null
        : previewUrl
        ? previewUrl
        : !isFolder
        ? docUrl
        : folderUrl;

      const isRoom = !!roomType;

      const icon =
        isRoom && logo?.medium
          ? logo?.medium
          : getIcon(
              iconSize,
              fileExst,
              providerKey,
              contentLength,
              roomType,
              isArchive
            );

      const defaultRoomIcon = isRoom
        ? getIcon(
            iconSize,
            fileExst,
            providerKey,
            contentLength,
            roomType,
            isArchive
          )
        : undefined;

      return {
        access,
        daysRemaining: autoDelete && getDaysRemaining(autoDelete),
        originTitle,
        //checked,
        comment,
        contentLength,
        contextOptions,
        created,
        createdBy,
        encrypted,
        fileExst,
        filesCount,
        fileStatus,
        fileType,
        folderId,
        foldersCount,
        icon,
        defaultRoomIcon,
        id,
        isFolder,
        logo,
        locked,
        new: item.new,
        parentId,
        pureContentLength,
        rootFolderType,
        rootFolderId,
        //selectedItem,
        shared,
        title,
        updated,
        updatedBy,
        version,
        versionGroup,
        viewUrl,
        webUrl,
        providerKey,
        canOpenPlayer,
        //canShare,
        canShare,
        canEdit,
        thumbnailUrl,
        thumbnailStatus,
        originId,
        originFolderId,
        originRoomId,
        originRoomTitle,
        previewUrl,
        folderUrl,
        href,
        isThirdPartyFolder,
        isEditing,
        roomType,
        isRoom,
        isArchive,
        tags,
        pinned,
        thirdPartyIcon,
        providerType,
        security,
        viewAccessability,
      };
    });

    return newItem;
  }

  get cbMenuItems() {
    const {
      isDocument,
      isPresentation,
      isSpreadsheet,
      isArchive,
    } = this.filesSettingsStore;

    let cbMenu = ["all"];
    const filesItems = [...this.files, ...this.folders];

    if (this.folders.length) {
      for (const item of this.folders) {
        switch (item.roomType) {
          case RoomsType.FillingFormsRoom:
            cbMenu.push(`room-${RoomsType.FillingFormsRoom}`);
            break;
          case RoomsType.CustomRoom:
            cbMenu.push(`room-${RoomsType.CustomRoom}`);
            break;
          case RoomsType.EditingRoom:
            cbMenu.push(`room-${RoomsType.EditingRoom}`);
            break;
          case RoomsType.ReviewRoom:
            cbMenu.push(`room-${RoomsType.ReviewRoom}`);
            break;
          case RoomsType.ReadOnlyRoom:
            cbMenu.push(`room-${RoomsType.ReadOnlyRoom}`);
            break;
          default:
            cbMenu.push(FilterType.FoldersOnly);
        }
      }
    }

    for (let item of filesItems) {
      if (isDocument(item.fileExst)) cbMenu.push(FilterType.DocumentsOnly);
      else if (isPresentation(item.fileExst))
        cbMenu.push(FilterType.PresentationsOnly);
      else if (isSpreadsheet(item.fileExst))
        cbMenu.push(FilterType.SpreadsheetsOnly);
      else if (item.viewAccessability?.ImageView)
        cbMenu.push(FilterType.ImagesOnly);
      else if (item.viewAccessability?.MediaView)
        cbMenu.push(FilterType.MediaOnly);
      else if (isArchive(item.fileExst)) cbMenu.push(FilterType.ArchiveOnly);
    }

    const hasFiles = cbMenu.some(
      (elem) =>
        elem !== "all" &&
        elem !== `room-${FilterType.FoldersOnly}` &&
        elem !== `room-${RoomsType.FillingFormsRoom}` &&
        elem !== `room-${RoomsType.CustomRoom}` &&
        elem !== `room-${RoomsType.EditingRoom}` &&
        elem !== `room-${RoomsType.ReviewRoom}` &&
        elem !== `room-${RoomsType.ReadOnlyRoom}`
    );

    if (hasFiles) cbMenu.push(FilterType.FilesOnly);

    cbMenu = cbMenu.filter((item, index) => cbMenu.indexOf(item) === index);

    return cbMenu;
  }

  getCheckboxItemLabel = (t, key) => {
    switch (key) {
      case "all":
        return t("All");
      case FilterType.FoldersOnly:
        return t("Translations:Folders");
      case FilterType.DocumentsOnly:
        return t("Common:Documents");
      case FilterType.PresentationsOnly:
        return t("Translations:Presentations");
      case FilterType.SpreadsheetsOnly:
        return t("Translations:Spreadsheets");
      case FilterType.ImagesOnly:
        return t("Images");
      case FilterType.MediaOnly:
        return t("Media");
      case FilterType.ArchiveOnly:
        return t("Archives");
      case FilterType.FilesOnly:
        return t("AllFiles");
      case `room-${RoomsType.FillingFormsRoom}`:
        return t("FillingFormRooms");
      case `room-${RoomsType.CustomRoom}`:
        return t("CustomRooms");
      case `room-${RoomsType.EditingRoom}`:
        return t("CollaborationRooms");
      case `room-${RoomsType.ReviewRoom}`:
        return t("Common:Review");
      case `room-${RoomsType.ReadOnlyRoom}`:
        return t("ViewOnlyRooms");

      default:
        return "";
    }
  };

  getCheckboxItemId = (key) => {
    switch (key) {
      case "all":
        return "selected-all";
      case FilterType.FoldersOnly:
        return "selected-only-folders";
      case FilterType.DocumentsOnly:
        return "selected-only-documents";
      case FilterType.PresentationsOnly:
        return "selected-only-presentations";
      case FilterType.SpreadsheetsOnly:
        return "selected-only-spreadsheets";
      case FilterType.ImagesOnly:
        return "selected-only-images";
      case FilterType.MediaOnly:
        return "selected-only-media";
      case FilterType.ArchiveOnly:
        return "selected-only-archives";
      case FilterType.FilesOnly:
        return "selected-only-files";
      case `room-${RoomsType.FillingFormsRoom}`:
        return "selected-only-filling-form-rooms";
      case `room-${RoomsType.CustomRoom}`:
        return "selected-only-custom-room";
      case `room-${RoomsType.EditingRoom}`:
        return "selected-only-collaboration-rooms";
      case `room-${RoomsType.ReviewRoom}`:
        return "selected-only-review-rooms";
      case `room-${RoomsType.ReadOnlyRoom}`:
        return "selected-only-view-rooms";

      default:
        return "";
    }
  };

  get sortedFiles() {
    const {
      extsConvertible,
      isSpreadsheet,
      isPresentation,
      isDocument,
      isMasterFormExtension,
    } = this.filesSettingsStore;

    let sortedFiles = {
      documents: [],
      spreadsheets: [],
      presentations: [],
      masterForms: [],
      other: [],
    };

    let selection = this.selection.length
      ? this.selection
      : this.bufferSelection
      ? [this.bufferSelection]
      : [];

    selection = JSON.parse(JSON.stringify(selection));

    for (let item of selection) {
      item.checked = true;
      item.format = null;

      const canConvert = extsConvertible[item.fileExst];

      if (item.fileExst && canConvert) {
        if (isSpreadsheet(item.fileExst)) {
          sortedFiles.spreadsheets.push(item);
        } else if (isPresentation(item.fileExst)) {
          sortedFiles.presentations.push(item);
        } else if (isMasterFormExtension(item.fileExst)) {
          sortedFiles.masterForms.push(item);
        } else if (isDocument(item.fileExst)) {
          sortedFiles.documents.push(item);
        } else {
          sortedFiles.other.push(item);
        }
      } else {
        sortedFiles.other.push(item);
      }
    }

    return sortedFiles;
  }

  get userAccess() {
    switch (this.selectedFolderStore.rootFolderType) {
      case FolderType.USER:
        return true;
      case FolderType.SHARE:
        return false;
      case FolderType.COMMON:
        return (
          this.authStore.isAdmin ||
          this.selection.some((x) => x.access === 0 || x.access === 1)
        );
      case FolderType.Privacy:
        return true;
      case FolderType.TRASH:
        return true;
      default:
        return false;
    }
  }

  get isAccessedSelected() {
    return (
      this.selection.length &&
      this.selection.every((x) => x.access === 1 || x.access === 0)
    );
  }

  // get isThirdPartyRootSelection() {
  //   const withProvider = this.selection.find((x) => x.providerKey);
  //   return withProvider && withProvider.rootFolderId === withProvider.id;
  // }

  get isThirdPartySelection() {
    const withProvider = this.selection.find((x) => x.providerKey);
    return !!withProvider;
  }

  get canConvertSelected() {
    const { extsConvertible } = this.filesSettingsStore;

    const selection = this.selection.length
      ? this.selection
      : this.bufferSelection
      ? [this.bufferSelection]
      : [];

    return selection.some((selected) => {
      if (selected.isFolder === true || !selected.fileExst) return false;
      const array = extsConvertible[selected.fileExst];
      return array;
    });
  }

  get isViewedSelected() {
    return this.selection.some((selected) => {
      if (selected.isFolder === true || !selected.fileExst) return false;
      return selected.viewAccessability?.WebView;
    });
  }

  get isMediaSelected() {
    return this.selection.some((selected) => {
      if (selected.isFolder === true || !selected.fileExst) return false;
      return (
        selected.viewAccessability?.ImageView ||
        selected.viewAccessability?.MediaView
      );
    });
  }

  get selectionTitle() {
    if (this.selection.length === 0) {
      if (this.bufferSelection) {
        return this.bufferSelection.title;
      }
      return null;
    }
    return this.selection.find((el) => el.title).title;
  }

  get hasSelection() {
    return !!this.selection.length;
  }

  get isEmptyFilesList() {
    const filesList = [...this.files, ...this.folders];
    return filesList.length <= 0;
  }

  get hasNew() {
    const newFiles = [...this.files, ...this.folders].filter(
      (item) => (item.fileStatus & FileStatus.IsNew) === FileStatus.IsNew
    );
    return newFiles.length > 0;
  }

  get allFilesIsEditing() {
    const hasFolders = this.selection.find(
      (x) => !x.fileExst || !x.contentLength
    );
    if (!hasFolders) {
      return this.selection.every((x) => x.isEditing);
    }
    return false;
  }

  getOptions = (selection, externalAccess = false) => {
    if (selection[0].encrypted) {
      return ["FullAccess", "DenyAccess"];
    }

    let AccessOptions = [];

    AccessOptions.push("ReadOnly", "DenyAccess");

    const webEdit = selection.find((x) => x.viewAccessability?.WebEdit);

    const webComment = selection.find((x) => x.viewAccessability?.WebComment);

    const webReview = selection.find((x) => x.viewAccessability?.WebReview);

    const formFillingDocs = selection.find(
      (x) => x.viewAccessability?.WebRestrictedEditing
    );

    const webFilter = selection.find(
      (x) => x.viewAccessability?.WebCustomFilterEditing
    );

    const webNeedConvert = selection.find((x) => x.viewAccessability?.Convert);

    if ((webEdit && !webNeedConvert) || !externalAccess)
      AccessOptions.push("FullAccess");

    if (webComment) AccessOptions.push("Comment");
    if (webReview) AccessOptions.push("Review");
    if (formFillingDocs && !externalAccess) AccessOptions.push("FormFilling");
    if (webFilter) AccessOptions.push("FilterEditing");

    return AccessOptions;
  };

  getAccessOption = (selection) => {
    return this.getOptions(selection);
  };

  getExternalAccessOption = (selection) => {
    return this.getOptions(selection, true);
  };

  getShareUsers(folderIds, fileIds) {
    return api.files.getShareFiles(fileIds, folderIds);
  }

  setShareFiles = (
    folderIds,
    fileIds,
    share,
    notify,
    sharingMessage,
    externalAccess,
    ownerId
  ) => {
    let externalAccessRequest = [];
    if (fileIds.length === 1 && externalAccess !== null) {
      externalAccessRequest = fileIds.map((id) =>
        api.files.setExternalAccess(id, externalAccess)
      );
    }

    const ownerChangeRequest = ownerId
      ? [this.setFilesOwner(folderIds, fileIds, ownerId)]
      : [];

    const shareRequest = !!share.length
      ? [
          api.files.setShareFiles(
            fileIds,
            folderIds,
            share,
            notify,
            sharingMessage
          ),
        ]
      : [];

    const requests = [
      ...ownerChangeRequest,
      ...shareRequest,
      ...externalAccessRequest,
    ];

    return Promise.all(requests);
  };

  markItemAsFavorite = (id) => api.files.markAsFavorite(id);

  removeItemFromFavorite = (id) => api.files.removeFromFavorite(id);

  fetchFavoritesFolder = async (folderId) => {
    const favoritesFolder = await api.files.getFolder(folderId);
    this.setFolders(favoritesFolder.folders);
    this.setFiles(favoritesFolder.files);

    this.selectedFolderStore.setSelectedFolder({
      folders: favoritesFolder.folders,
      ...favoritesFolder.current,
      pathParts: favoritesFolder.pathParts,
    });
  };

  pinRoom = (id) => api.rooms.pinRoom(id);

  unpinRoom = (id) => api.rooms.unpinRoom(id);

  getFileInfo = async (id) => {
    const fileInfo = await api.files.getFileInfo(id);
    this.setFile(fileInfo);
    return fileInfo;
  };

  getFolderInfo = async (id) => {
    const folderInfo = await api.files.getFolderInfo(id);
    this.setFolder(folderInfo);
    return folderInfo;
  };

  openDocEditor = (
    id,
    providerKey = null,
    tab = null,
    url = null,
    preview = false
  ) => {
    const foundIndex = this.files.findIndex((x) => x.id === id);
    if (foundIndex !== -1 && !preview) {
      this.updateSelectionStatus(
        id,
        this.files[foundIndex].fileStatus | FileStatus.IsEditing,
        true
      );

      this.updateFileStatus(
        foundIndex,
        this.files[foundIndex].fileStatus | FileStatus.IsEditing
      );
    }

    const isPrivacy = this.treeFoldersStore.isPrivacyFolder;
    return openEditor(id, providerKey, tab, url, isPrivacy);
  };

  createThumbnails = async () => {
    if (this.viewAs !== "tile" || !this.files) return;

    const newFiles = this.files.filter((f) => {
      return (
        typeof f.id !== "string" &&
        f?.thumbnailStatus === thumbnailStatuses.WAITING &&
        !this.thumbnails.has(`${f.id}|${f.versionGroup}`)
      );
    });

    if (!newFiles.length) return;

    if (this.thumbnails.size > THUMBNAILS_CACHE) this.thumbnails.clear();

    newFiles.forEach((f) => this.thumbnails.add(`${f.id}|${f.versionGroup}`));

    console.log("thumbnails", this.thumbnails);

    const fileIds = newFiles.map((f) => f.id);

    const res = await api.files.createThumbnails(fileIds);

    return res;
  };

  createThumbnail = async (file) => {
    if (
      this.viewAs !== "tile" ||
      !file ||
      !file.id ||
      typeof file.id === "string" ||
      file.thumbnailStatus !== thumbnailStatuses.WAITING ||
      this.thumbnails.has(`${file.id}|${file.versionGroup}`)
    ) {
      return;
    }

    if (this.thumbnails.size > THUMBNAILS_CACHE) this.thumbnails.clear();

    this.thumbnails.add(`${file.id}|${file.versionGroup}`);

    console.log("thumbnails", this.thumbnails);

    const res = await api.files.createThumbnails([file.id]);

    return res;
  };

  setIsUpdatingRowItem = (updating) => {
    this.isUpdatingRowItem = updating;
  };

  setPasswordEntryProcess = (process) => {
    this.passwordEntryProcess = process;
  };

  setEnabledHotkeys = (enabledHotkeys) => {
    this.enabledHotkeys = enabledHotkeys;
  };

  setCreatedItem = (createdItem) => {
    this.createdItem = createdItem;

    // const { socketHelper } = this.authStore.settingsStore;
    // if (createdItem?.type == "file") {
    //   console.log(
    //     "[WS] subscribe to file's changes",
    //     createdItem.id,
    //     createdItem.title
    //   );

    //   socketHelper.emit({
    //     command: "subscribe",
    //     data: { roomParts: `FILE-${createdItem.id}`, individual: true },
    //   });
    // }
  };

  setScrollToItem = (item) => {
    this.scrollToItem = item;
  };

  getIsEmptyTrash = async () => {
    const res = await api.files.getTrashFolderList();
    const items = [...res.files, ...res.folders];
    this.setTrashIsEmpty(items.length === 0 ? true : false);
  };

  setTrashIsEmpty = (isEmpty) => {
    this.trashIsEmpty = isEmpty;
  };

  setMainButtonMobileVisible = (visible) => {
    this.mainButtonMobileVisible = visible;
  };

  get roomsFilterTotal() {
    return this.roomsFilter.total;
  }

  get filterTotal() {
    return this.filter.total;
  }

  get hasMoreFiles() {
    const { isRoomsFolder, isArchiveFolder } = this.treeFoldersStore;

    const isRooms = isRoomsFolder || isArchiveFolder;
    const filterTotal = isRooms ? this.roomsFilter.total : this.filter.total;

    if (this.isLoading) return false;
    return this.filesList.length < filterTotal;
  }

  setFilesIsLoading = (filesIsLoading) => {
    this.filesIsLoading = filesIsLoading;
  };

  fetchMoreFiles = async () => {
    if (!this.hasMoreFiles || this.filesIsLoading || this.isLoading) return;

    const { isRoomsFolder, isArchiveFolder } = this.treeFoldersStore;

    const isRooms = isRoomsFolder || isArchiveFolder;

    this.setFilesIsLoading(true);
    // console.log("fetchMoreFiles");

    const newFilter = isRooms ? this.roomsFilter.clone() : this.filter.clone();
    newFilter.page += 1;
    if (isRooms) this.setRoomsFilter(newFilter);
    else this.setFilter(newFilter);

    const newFiles = isRooms
      ? await api.rooms.getRooms(newFilter)
      : await api.files.getFolder(newFilter.folder, newFilter);

    runInAction(() => {
      this.setFiles([...this.files, ...newFiles.files]);
      this.setFolders([...this.folders, ...newFiles.folders]);
      this.setFilesIsLoading(false);
    });
  };

  //Duplicate of countTilesInRow, used to update the number of tiles in a row after the window is resized.
  getCountTilesInRow = () => {
    const isDesktopView = isDesktop();
    const tileGap = isDesktopView ? 16 : 14;
    const minTileWidth = 216 + tileGap;
    const sectionPadding = isDesktopView ? 24 : 16;

    const body = document.getElementById("section");
    const sectionWidth = body ? body.offsetWidth - sectionPadding : 0;

    return Math.floor(sectionWidth / minTileWidth);
  };

  setInvitationLinks = async (roomId, linkId, title, access) => {
    return await api.rooms.setInvitationLinks(roomId, linkId, title, access);
  };

  resendEmailInvitations = async (id, usersIds) => {
    return await api.rooms.resendEmailInvitations(id, usersIds);
  };

  getRoomSecurityInfo = async (id) => {
    return await api.rooms.getRoomSecurityInfo(id);
  };

  setRoomSecurity = async (id, data) => {
    return await api.rooms.setRoomSecurity(id, data);
  };

  withCtrlSelect = (item) => {
    this.setHotkeyCaret(item);
    this.setHotkeyCaretStart(item);

    const fileIndex = this.selection.findIndex(
      (f) => f.id === item.id && f.isFolder === item.isFolder
    );
    if (fileIndex === -1) {
      this.setSelection([...this.selection, item]);
    } else {
      this.deselectFile(item);
    }
  };

  withShiftSelect = (item) => {
    const caretStart = this.hotkeyCaretStart
      ? this.hotkeyCaretStart
      : this.filesList[0];
    const caret = this.hotkeyCaret ? this.hotkeyCaret : caretStart;

    if (!caret || !caretStart) return;

    const startCaretIndex = this.filesList.findIndex(
      (f) => f.id === caretStart.id && f.isFolder === caretStart.isFolder
    );

    const caretIndex = this.filesList.findIndex(
      (f) => f.id === caret.id && f.isFolder === caret.isFolder
    );

    const itemIndex = this.filesList.findIndex(
      (f) => f.id === item.id && f.isFolder === item.isFolder
    );

    const isMoveDown = caretIndex < itemIndex;

    let newSelection = JSON.parse(JSON.stringify(this.selection));
    let index = caretIndex;
    const newItemIndex = isMoveDown ? itemIndex + 1 : itemIndex - 1;

    while (index !== newItemIndex) {
      const filesItem = this.filesList[index];

      const selectionIndex = newSelection.findIndex(
        (f) => f.id === filesItem.id && f.isFolder === filesItem.isFolder
      );
      if (selectionIndex === -1) {
        newSelection.push(filesItem);
      } else {
        newSelection = newSelection.filter(
          (_, fIndex) => selectionIndex !== fIndex
        );
        newSelection.push(filesItem);
      }

      if (isMoveDown) {
        index++;
      } else {
        index--;
      }
    }

    const lastSelection = this.selection[this.selection.length - 1];
    const indexOfLast = this.filesList.findIndex(
      (f) =>
        f.id === lastSelection?.id && f.isFolder === lastSelection?.isFolder
    );

    newSelection = newSelection.filter((f) => {
      const listIndex = this.filesList.findIndex(
        (x) => x.id === f.id && x.isFolder === f.isFolder
      );

      if (isMoveDown) {
        const isSelect = listIndex < indexOfLast;
        if (isSelect) return true;

        if (listIndex >= startCaretIndex) {
          return true;
        } else {
          return listIndex >= itemIndex;
        }
      } else {
        const isSelect = listIndex > indexOfLast;
        if (isSelect) return true;

        if (listIndex <= startCaretIndex) {
          return true;
        } else {
          return listIndex <= itemIndex;
        }
      }
    });

    this.setSelection(newSelection);
    this.setHotkeyCaret(item);
  };

  get disableDrag() {
    const {
      isRecycleBinFolder,
      isRoomsFolder,
      isArchiveFolder,
      isFavoritesFolder,
      isRecentFolder,
    } = this.treeFoldersStore;

    return (
      isRecycleBinFolder ||
      isRoomsFolder ||
      isArchiveFolder ||
      isFavoritesFolder ||
      isRecentFolder
    );
  }

  get roomsForRestore() {
    return this.folders.filter((f) => f.security.Move);
  }

  get roomsForDelete() {
    return this.folders.filter((f) => f.security.Delete);
  }
}

export default FilesStore;<|MERGE_RESOLUTION|>--- conflicted
+++ resolved
@@ -158,15 +158,13 @@
     socketHelper.on("s:modify-folder", async (opt) => {
       console.log("[WS] s:modify-folder", opt);
 
-      let file, folder;
-
-      if (!this.isLoading && !this.operationAction) {
+      if (!(this.isLoading || this.operationAction))
         switch (opt?.cmd) {
           case "create":
             if (opt?.type === "file" && opt?.id) {
               const foundIndex = this.files.findIndex((x) => x.id === opt?.id);
 
-              file = JSON.parse(opt?.data);
+              const file = JSON.parse(opt?.data);
 
               if (this.selectedFolderStore.id !== file.folderId) {
                 const movedToIndex = this.getFolderIndex(file.folderId);
@@ -174,8 +172,6 @@
                 return;
               }
 
-              if (this.selectedFolderStore.id !== file.folderId) return;
-
               //To update a file version
               if (foundIndex > -1 && !withPaging) {
                 this.getFileInfo(file.id);
@@ -184,13 +180,9 @@
 
               if (foundIndex > -1) return;
 
-<<<<<<< HEAD
               const fileInfo = await api.files.getFileInfo(file.id);
-=======
-            if (this.files.findIndex((x) => x.id === opt?.id) > -1) return;
-            console.log("[WS] create new file", fileInfo.id, fileInfo.title);
->>>>>>> e2136ca4
-
+
+              if (this.files.findIndex((x) => x.id === opt?.id) > -1) return;
               console.log("[WS] create new file", fileInfo.id, fileInfo.title);
 
               const newFiles = [fileInfo, ...this.files];
@@ -199,19 +191,8 @@
                 newFiles.pop(); // Remove last
               }
 
-<<<<<<< HEAD
               const newFilter = this.filter;
               newFilter.total += 1;
-=======
-            runInAction(() => {
-              this.setFilter(newFilter);
-              this.setFiles(newFiles);
-            });
-          } else if (opt?.type === "folder" && opt?.id) {
-            const foundIndex = this.folders.findIndex((x) => x.id === opt?.id);
-
-            if (foundIndex > -1) return;
->>>>>>> e2136ca4
 
               runInAction(() => {
                 this.setFilter(newFilter);
@@ -221,25 +202,23 @@
               const foundIndex = this.folders.findIndex(
                 (x) => x.id === opt?.id
               );
+
               if (foundIndex > -1) return;
 
-<<<<<<< HEAD
-              folder = JSON.parse(opt?.data);
-=======
-            if (
-              this.selectedFolderStore.id !== folder.parentId ||
-              (folder.roomType &&
-                folder.createdBy.id === this.authStore.userStore.user.id &&
-                this.roomCreated)
-            )
-              return (this.roomCreated = false);
->>>>>>> e2136ca4
+              const folder = JSON.parse(opt?.data);
 
               if (this.selectedFolderStore.id !== folder.parentId) {
                 const movedToIndex = this.getFolderIndex(folder.parentId);
                 if (movedToIndex) this.folders[movedToIndex].foldersCount++;
-                return;
               }
+
+              if (
+                this.selectedFolderStore.id !== folder.parentId ||
+                (folder.roomType &&
+                  folder.createdBy.id === this.authStore.userStore.user.id &&
+                  this.roomCreated)
+              )
+                return (this.roomCreated = false);
 
               const folderInfo = await api.files.getFolderInfo(folder.id);
 
@@ -266,7 +245,7 @@
             break;
           case "update":
             if (opt?.type === "file" && opt?.data) {
-              file = JSON.parse(opt?.data);
+              const file = JSON.parse(opt?.data);
 
               if (!file || !file.id) return;
 
@@ -276,7 +255,7 @@
 
               this.checkSelection(file);
             } else if (opt?.type === "folder" && opt?.data) {
-              folder = JSON.parse(opt?.data);
+              const folder = JSON.parse(opt?.data);
 
               if (!folder || !folder.id) return;
 
@@ -386,7 +365,6 @@
             }
             break;
         }
-      }
 
       if (opt?.cmd === "create") {
         if (opt?.type === "file" && opt?.id)
