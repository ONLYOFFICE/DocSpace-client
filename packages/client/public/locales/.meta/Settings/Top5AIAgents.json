--- conflicted
+++ resolved
@@ -3,19 +3,11 @@
   "content": "Top 5 {{aiAgents}} by storage usage:",
   "content_en_sha1_hash": "f894125e6f7ba1b77b3fd973e99246a656bfa020",
   "created_at": "2025-12-19T13:03:38.088Z",
-<<<<<<< HEAD
-  "updated_at": "2025-12-19T13:04:05.898Z",
-  "comment": {
-    "text": "",
-    "is_auto": false,
-    "updated_at": null
-=======
   "updated_at": "2025-12-22T10:09:13.106Z",
   "comment": {
     "text": "Displays a header indicating the top 5 AI agents sorted by storage usage. This text appears within a statistics section in the Portal Settings, specifically within the storage management area. Translators should ensure the pluralization and formatting align with the target language.",
     "is_auto": true,
     "updated_at": "2025-12-22T10:09:13.106Z"
->>>>>>> 7bd0b0d7
   },
   "usage": [
     {
