{
  "key_path": "YouHaveUnsavedChanges",
  "content": "You have unsaved changes",
  "content_en_sha1_hash": "5ea3902f149163da1cf57472568ec3a89d52e790",
  "created_at": "2025-05-19T21:30:53.245Z",
<<<<<<< HEAD
  "updated_at": "2025-10-03T10:07:11.655Z",
=======
  "updated_at": "2025-10-03T13:19:30.531Z",
>>>>>>> 4e3ade75
  "comment": {
    "text": "This translation key is used to display a reminder message when unsaved changes are made to a form or settings, prompting the user to save their work before leaving the page. It appears in various UI elements such as save buttons and dialogs, alerting users of potential data loss. The translation should convey a clear warning without being too intrusive.",
    "is_auto": true,
    "updated_at": "2025-05-20T09:44:05.387Z"
  },
  "usage": [
    {
      "file_path": "/packages/client/src/pages/PortalSettings/categories/common/Customization/ad-management.tsx",
      "line_number": 207,
      "context": "<SaveCancelButtons\n className={styles.saveCancelButtons}\n onSaveClick={onSave}\n onCancelClick={onCancel}\n showReminder={showReminder}\n reminderText={t(\"Common:YouHaveUnsavedChanges\")}\n saveButtonLabel={t(\"Common:SaveButton\")}\n cancelButtonLabel={t(\"Common:CancelButton\")}\n displaySettings\n hasScroll={false}\n isSaving={isSaving}",
      "module": "/packages/client"
    },
    {
      "file_path": "/packages/client/src/pages/PortalSettings/categories/common/Customization/configure-deep-link.tsx",
      "line_number": 250,
      "context": "<SaveCancelButtons\n className=\"save-cancel-buttons\"\n onSaveClick={onSave}\n onCancelClick={onCancel}\n showReminder={showReminder}\n reminderText={t(\"Common:YouHaveUnsavedChanges\")}\n saveButtonLabel={t(\"Common:SaveButton\")}\n cancelButtonLabel={t(\"Common:CancelButton\")}\n displaySettings\n hasScroll={false}\n isSaving={isSaving}",
      "module": "/packages/client"
    },
    {
      "file_path": "/packages/client/src/pages/PortalSettings/categories/common/Customization/language-and-time-zone.js",
      "line_number": 558,
      "context": "tabIndex={3}\n className=\"save-cancel-buttons\"\n onSaveClick={onSaveClick}\n onCancelClick={onCancelClick}\n showReminder={showReminder}\n reminderText={t(\"Common:YouHaveUnsavedChanges\")}\n saveButtonLabel={t(\"Common:SaveButton\")}\n cancelButtonLabel={t(\"Common:CancelButton\")}\n displaySettings\n hasScroll={hasScroll}\n additionalClassSaveButton=\"language-time-zone-save\"",
      "module": "/packages/client"
    },
    {
      "file_path": "/packages/client/src/pages/PortalSettings/categories/common/Customization/portal-renaming.js",
      "line_number": 381,
      "context": "onSaveClick={onOpenModal}\n onCancelClick={onCancelPortalName}\n saveButtonLabel={t(\"Common:SaveButton\")}\n cancelButtonLabel={t(\"Common:CancelButton\")}\n showReminder={showReminder}\n reminderText={t(\"Common:YouHaveUnsavedChanges\")}\n displaySettings\n hasScroll={hasScroll}\n saveButtonDisabled={!!errorValue}\n additionalClassSaveButton=\"portal-renaming-save\"\n additionalClassCancelButton=\"portal-renaming-cancel\"",
      "module": "/packages/client"
    },
    {
      "file_path": "/packages/client/src/pages/PortalSettings/categories/common/Customization/welcome-page-settings.js",
      "line_number": 413,
      "context": "id=\"buttonsWelcomePage\"\n className=\"save-cancel-buttons\"\n onSaveClick={onSaveGreetingSettings}\n onCancelClick={onRestoreGreetingSettings}\n showReminder={state.showReminder}\n reminderText={t(\"Common:YouHaveUnsavedChanges\")}\n saveButtonLabel={t(\"Common:SaveButton\")}\n cancelButtonLabel={t(\"Common:Restore\")}\n displaySettings\n hasScroll={state.hasScroll}\n disableRestoreToDefault={greetingSettingsIsDefault}",
      "module": "/packages/client"
    },
    {
      "file_path": "/packages/client/src/pages/PortalSettings/categories/integration/DocumentService/index.js",
      "line_number": 417,
      "context": "<SaveCancelButtons\n onSaveClick={onSubmit}\n onCancelClick={onReset}\n saveButtonLabel={t(\"Common:SaveButton\")}\n cancelButtonLabel={t(\"Settings:DefaultSettings\")}\n reminderText={t(\"Common:YouHaveUnsavedChanges\")}\n saveButtonDisabled={saveButtonDisabled}\n disableRestoreToDefault={\n isDefaultSettings || isSaveLoading || isResetLoading\n }\n displaySettings",
      "module": "/packages/client"
    },
    {
      "file_path": "/packages/client/src/pages/PortalSettings/categories/security/access-portal/adminMessage.js",
      "line_number": 221,
      "context": "<SaveCancelButtons\n className=\"save-cancel-buttons\"\n onSaveClick={onSaveClick}\n onCancelClick={onCancelClick}\n showReminder={showReminder}\n reminderText={t(\"Common:YouHaveUnsavedChanges\")}\n saveButtonLabel={t(\"Common:SaveButton\")}\n cancelButtonLabel={t(\"Common:CancelButton\")}\n displaySettings\n hasScroll={false}\n additionalClassSaveButton=\"admin-message-save\"",
      "module": "/packages/client"
    },
    {
      "file_path": "/packages/client/src/pages/PortalSettings/categories/security/access-portal/devToolsAccess.tsx",
      "line_number": 253,
      "context": "<SaveCancelButtons\n className=\"save-cancel-buttons\"\n onSaveClick={onSaveClick}\n onCancelClick={onCancelClick}\n showReminder={showReminder}\n reminderText={t(\"Common:YouHaveUnsavedChanges\")}\n saveButtonLabel={t(\"Common:SaveButton\")}\n cancelButtonLabel={t(\"Common:CancelButton\")}\n displaySettings\n hasScroll={false}\n isSaving={isSaving}",
      "module": "/packages/client"
    },
    {
      "file_path": "/packages/client/src/pages/PortalSettings/categories/security/access-portal/invitationSettings.tsx",
      "line_number": 335,
      "context": "<SaveCancelButtons\n className={styles.saveCancelButtons}\n onSaveClick={onSaveClick}\n onCancelClick={onCancelClick}\n showReminder={showReminder}\n reminderText={t(\"Common:YouHaveUnsavedChanges\")}\n saveButtonLabel={t(\"Common:SaveButton\")}\n cancelButtonLabel={t(\"Common:CancelButton\")}\n displaySettings\n hasScroll={false}\n isSaving={isSaving}",
      "module": "/packages/client"
    },
    {
      "file_path": "/packages/client/src/pages/PortalSettings/categories/security/access-portal/ipSecurity.js",
      "line_number": 334,
      "context": "<SaveCancelButtons\n className=\"save-cancel-buttons\"\n onSaveClick={onSaveClick}\n onCancelClick={onCancelClick}\n showReminder={showReminder}\n reminderText={t(\"Common:YouHaveUnsavedChanges\")}\n saveButtonLabel={t(\"Common:SaveButton\")}\n cancelButtonLabel={t(\"Common:CancelButton\")}\n displaySettings\n hasScroll={false}\n isSaving={isSaving}",
      "module": "/packages/client"
    },
    {
      "file_path": "/packages/client/src/pages/PortalSettings/categories/security/access-portal/passwordStrength.js",
      "line_number": 338,
      "context": "<SaveCancelButtons\n className=\"save-cancel-buttons\"\n onSaveClick={onSaveClick}\n onCancelClick={onCancelClick}\n showReminder={showReminder}\n reminderText={t(\"Common:YouHaveUnsavedChanges\")}\n saveButtonLabel={t(\"Common:SaveButton\")}\n cancelButtonLabel={t(\"Common:CancelButton\")}\n displaySettings\n hasScroll={false}\n isSaving={isSaving}",
      "module": "/packages/client"
    },
    {
      "file_path": "/packages/client/src/pages/PortalSettings/categories/security/access-portal/sessionLifetime.js",
      "line_number": 328,
      "context": "<SaveCancelButtons\n className=\"save-cancel-buttons\"\n onSaveClick={onSaveClick}\n onCancelClick={onCancelClick}\n showReminder={showReminder}\n reminderText={t(\"Common:YouHaveUnsavedChanges\")}\n saveButtonLabel={t(\"Common:SaveButton\")}\n cancelButtonLabel={t(\"Common:CancelButton\")}\n displaySettings\n hasScroll={false}\n additionalClassSaveButton=\"session-lifetime-save\"",
      "module": "/packages/client"
    },
    {
      "file_path": "/packages/client/src/pages/PortalSettings/categories/security/access-portal/tfa.js",
      "line_number": 315,
      "context": "<SaveCancelButtons\n className=\"save-cancel-buttons\"\n onSaveClick={onSaveClick}\n onCancelClick={onCancelClick}\n showReminder={showReminder}\n reminderText={t(\"Common:YouHaveUnsavedChanges\")}\n saveButtonLabel={t(\"Common:SaveButton\")}\n cancelButtonLabel={t(\"Common:CancelButton\")}\n displaySettings\n hasScroll={false}\n isSaving={isSaving}",
      "module": "/packages/client"
    },
    {
      "file_path": "/packages/client/src/pages/PortalSettings/categories/security/access-portal/trustedMail.js",
      "line_number": 303,
      "context": "<SaveCancelButtons\n className=\"save-cancel-buttons\"\n onSaveClick={onSaveClick}\n onCancelClick={onCancelClick}\n showReminder={showReminder}\n reminderText={t(\"Common:YouHaveUnsavedChanges\")}\n saveButtonLabel={t(\"Common:SaveButton\")}\n cancelButtonLabel={t(\"Common:CancelButton\")}\n displaySettings\n hasScroll={false}\n isSaving={isSaving}",
      "module": "/packages/client"
    },
    {
      "file_path": "/packages/client/src/pages/PortalSettings/categories/security/sub-components/HistoryMainContent.js",
      "line_number": 277,
      "context": "onSaveClick={setLifeTimeSettings}\n onCancelClick={onCancelLoginLifeTime}\n saveButtonLabel={saveButtonLabel}\n cancelButtonLabel={cancelButtonLabel}\n showReminder={loginLifeTimeReminder}\n reminderText={t(\"Common:YouHaveUnsavedChanges\")}\n displaySettings={true}\n hasScroll={false}\n isDisabled={isSettingNotPaid}\n />\n </>",
      "module": "/packages/client"
    },
    {
      "file_path": "/packages/client/src/pages/PortalSettings/categories/security/sub-components/HistoryMainContent.js",
      "line_number": 277,
      "context": "onSaveClick={setLifeTimeSettings}\n onCancelClick={onCancelLoginLifeTime}\n saveButtonLabel={saveButtonLabel}\n cancelButtonLabel={cancelButtonLabel}\n showReminder={loginLifeTimeReminder}\n reminderText={t(\"Common:YouHaveUnsavedChanges\")}\n displaySettings={true}\n hasScroll={false}\n isDisabled={isSettingNotPaid}\n />\n </>",
      "module": "/packages/client"
    },
    {
      "file_path": "/packages/shared/components/quota-form/index.tsx",
      "line_number": 271,
      "context": "isSaving={isLoading}\n onSaveClick={onSaveClick}\n onCancelClick={onCancelClick}\n saveButtonLabel={t(\"Common:SaveButton\")}\n cancelButtonLabel={t(\"Common:CancelButton\")}\n reminderText={t(\"Common:YouHaveUnsavedChanges\")}\n displaySettings\n saveButtonDisabled={isDefaultQuota}\n disableRestoreToDefault={isDefaultQuota}\n showReminder={!isDefaultQuota}\n saveButtonDataTestId={",
      "module": "/packages/shared"
    },
    {
      "file_path": "/packages/shared/dialogs/unsaved-changes-dialog/index.tsx",
      "line_number": 60,
      "context": "onClose={onClose}\n isLoading={!ready}\n displayType={ModalDialogType.modal}\n >\n <ModalDialog.Header>\n {t(\"Common:YouHaveUnsavedChanges\")}\n </ModalDialog.Header>\n <ModalDialog.Body>\n <Text>{t(\"Common:UnsavedChangesBody\")}</Text>\n </ModalDialog.Body>\n <ModalDialog.Footer>",
      "module": "/packages/shared"
    },
    {
      "file_path": "/packages/shared/pages/Branding/AdditionalResources/index.tsx",
      "line_number": 128,
      "context": "onSaveClick={onSaveAction}\n onCancelClick={onRestore}\n saveButtonLabel={t(\"Common:SaveButton\")}\n cancelButtonLabel={t(\"Common:Restore\")}\n displaySettings\n reminderText={t(\"Common:YouHaveUnsavedChanges\")}\n showReminder={(isSettingPaid && hasChanges) || isLoading}\n disableRestoreToDefault={additionalResourcesIsDefault || isLoading}\n additionalClassSaveButton=\"additional-resources-save\"\n additionalClassCancelButton=\"additional-resources-cancel\"\n saveButtonDataTestId=\"additional-resources-save-button\"",
      "module": "/packages/shared"
    },
    {
      "file_path": "/packages/shared/pages/Branding/BrandName/index.tsx",
      "line_number": 194,
      "context": ")}\n onSaveClick={onSaveAction}\n onCancelClick={onCancelAction}\n saveButtonLabel={t(\"Common:SaveButton\")}\n cancelButtonLabel={t(\"Common:CancelButton\")}\n reminderText={t(\"Common:YouHaveUnsavedChanges\")}\n displaySettings\n saveButtonDisabled={isEqualText || hasError}\n disableRestoreToDefault={isEqualText}\n showReminder={showReminder}\n saveButtonDataTestId=\"brand_name_save_button\"",
      "module": "/packages/shared"
    },
    {
      "file_path": "/packages/shared/pages/Branding/CompanyInfo/index.tsx",
      "line_number": 308,
      "context": ")}\n onSaveClick={onSaveAction}\n onCancelClick={onRestoreAction}\n saveButtonLabel={t(\"Common:SaveButton\")}\n cancelButtonLabel={t(\"Common:Restore\")}\n reminderText={t(\"Common:YouHaveUnsavedChanges\")}\n displaySettings\n saveButtonDisabled={isDisabled}\n hasScroll\n hideBorder\n showReminder={(isSettingPaid && hasChanges) || isLoading}",
      "module": "/packages/shared"
    },
    {
      "file_path": "/packages/shared/pages/Branding/WhiteLabel/index.tsx",
      "line_number": 633,
      "context": "cancelButtonLabel={t(\"Common:Restore\")}\n displaySettings\n hasScroll\n hideBorder\n showReminder={!isEqualLogo}\n reminderText={t(\"Common:YouHaveUnsavedChanges\")}\n saveButtonDisabled={isEqualLogo}\n disableRestoreToDefault={!enableRestoreButton}\n isSaving={isSaving}\n additionalClassSaveButton=\"white-label-save\"\n additionalClassCancelButton=\"white-label-cancel\"",
      "module": "/packages/shared"
    }
  ],
  "languages": {
    "en": {
      "ai_translated": false,
      "ai_model": null,
      "ai_spell_check_issues": [],
      "approved_at": null
    },
    "ar-SA": {
      "ai_translated": false,
      "ai_model": null,
      "ai_spell_check_issues": [
        {
          "type": "incorrect_translation",
          "description": "The translation \"لقد قمت بعدم حفظ التغييرات\" is a literal and somewhat awkward translation of 'You have unsaved changes'. It implies the user *performed* the action of not saving, which is not the intended meaning. A more natural translation would focus on the fact that changes exist and haven't been saved.",
          "suggestion": "لديك تغييرات لم تحفظ"
        }
      ],
      "approved_at": null
    },
    "az": {
      "ai_translated": false,
      "ai_model": null,
      "ai_spell_check_issues": [
        {
          "type": "spelling",
          "description": "The word 'dəyişiklikləriniz' is missing a hyphen. It should be 'dəyişikliklərinizdir'.",
          "suggestion": "Yadda saxlanmayan dəyişikliklərinizdir"
        }
      ],
      "approved_at": null
    },
    "bg": {
      "ai_translated": false,
      "ai_model": null,
      "ai_spell_check_issues": [],
      "approved_at": null
    },
    "cs": {
      "ai_translated": false,
      "ai_model": null,
      "ai_spell_check_issues": [],
      "approved_at": null
    },
    "de": {
      "ai_translated": false,
      "ai_model": null,
      "ai_spell_check_issues": [],
      "approved_at": null
    },
    "el-GR": {
      "ai_translated": false,
      "ai_model": null,
      "ai_spell_check_issues": [],
      "approved_at": null
    },
    "es": {
      "ai_translated": false,
      "ai_model": null,
      "ai_spell_check_issues": [],
      "approved_at": null
    },
    "fi": {
      "ai_translated": false,
      "ai_model": null,
      "ai_spell_check_issues": [],
      "approved_at": null
    },
    "fr": {
      "ai_translated": false,
      "ai_model": null,
      "ai_spell_check_issues": [
        {
          "type": "incorrect_translation",
          "description": "The French translation 'Vous avec des modifications non-sauvegardées' contains a grammatical error. The verb 'avoir' (to have) is incorrectly conjugated as 'avec'.",
          "suggestion": "Vous avez des modifications non-sauvegardées"
        }
      ],
      "approved_at": null
    },
    "hy-AM": {
      "ai_translated": false,
      "ai_model": null,
      "ai_spell_check_issues": [
        {
          "type": "incorrect_translation",
          "description": "The translation 'Դուք չպահված փոփոխություններ ունեք' is a literal translation but might sound unnatural in Armenian. While technically correct, a more natural phrasing could be used.",
          "suggestion": "Consider using a phrasing like 'Ձեր կատարած փոփոխությունները չենպահպանվել' (Your changes haven't been saved) or 'Միչնչպահպանված փոփոխություններ կա' (There are unsaved changes)."
        }
      ],
      "approved_at": null
    },
    "it": {
      "ai_translated": false,
      "ai_model": null,
      "ai_spell_check_issues": [],
      "approved_at": null
    },
    "ja-JP": {
      "ai_translated": false,
      "ai_model": null,
      "ai_spell_check_issues": [
        {
          "type": "incorrect_translation",
          "description": "The translation \"未保存変更はあります。\" is technically correct but sounds somewhat formal and indirect for a UI message like 'You have unsaved changes.' A more natural and concise phrasing would be preferable.",
          "suggestion": "変更が保存されていません。"
        }
      ],
      "approved_at": null
    },
    "ko-KR": {
      "ai_translated": false,
      "ai_model": null,
      "ai_spell_check_issues": [],
      "approved_at": null
    },
    "lo-LA": {
      "ai_translated": false,
      "ai_model": null,
      "ai_spell_check_issues": [],
      "approved_at": null
    },
    "lv": {
      "ai_translated": false,
      "ai_model": null,
      "ai_spell_check_issues": [],
      "approved_at": null
    },
    "nl": {
      "ai_translated": false,
      "ai_model": null,
      "ai_spell_check_issues": [],
      "approved_at": null
    },
    "pl": {
      "ai_translated": false,
      "ai_model": null,
      "ai_spell_check_issues": [],
      "approved_at": null
    },
    "pt": {
      "ai_translated": false,
      "ai_model": null,
      "ai_spell_check_issues": [],
      "approved_at": null
    },
    "pt-BR": {
      "ai_translated": false,
      "ai_model": null,
      "ai_spell_check_issues": [],
      "approved_at": null
    },
    "ro": {
      "ai_translated": false,
      "ai_model": null,
      "ai_spell_check_issues": [
        {
          "type": "incorrect_translation",
          "description": "The translation \"Nu ați salvat modificările efectuate de dvs\" is overly formal and verbose for a user interface message like 'You have unsaved changes'. The phrase 'efectuate de dvs' (performed by you) is unnecessary and makes the message sound awkward.",
          "suggestion": "Nu ai salvat modificările."
        },
        {
          "type": "formatting",
          "description": "The translated text uses a formal 'dumneavoastră' (dumneavoastră/dumneavoastră) form. For a UI message, the more common and less formal 'tu' form is preferred.",
          "suggestion": "Use 'ai' instead of 'ați' to match the more common informal 'tu' form."
        }
      ],
      "approved_at": null
    },
    "ru": {
      "ai_translated": false,
      "ai_model": null,
      "ai_spell_check_issues": [],
      "approved_at": null
    },
    "si": {
      "ai_translated": false,
      "ai_model": null,
      "ai_spell_check_issues": [
        {
          "type": "incorrect_translation",
          "description": "The translation 'ඔබ සතුව නොසුරැකි වෙනස්කම් ඇත' is a literal translation that doesn't quite capture the natural flow of the English phrase 'You have unsaved changes'. It sounds a bit formal and less user-friendly.",
          "suggestion": "A more natural translation might be 'ඔබේ වෙනස්කම් සුරක්ෂිත කර නැති' or 'ඔබ වෙනස්කම් සුරක්ෂිත කර නොමැත'."
        }
      ],
      "approved_at": null
    },
    "sk": {
      "ai_translated": false,
      "ai_model": null,
      "ai_spell_check_issues": [],
      "approved_at": null
    },
    "sl": {
      "ai_translated": false,
      "ai_model": null,
      "ai_spell_check_issues": [],
      "approved_at": null
    },
    "sr-Cyrl-RS": {
      "ai_translated": false,
      "ai_model": null,
      "ai_spell_check_issues": [
        {
          "type": "incorrect_translation",
          "description": "The Serbian translation 'Имате несачуване промене' is not a correct translation of 'You have unsaved changes'. The word 'несачуване' is not a standard Serbian word and doesn't convey the meaning of 'unsaved'.",
          "suggestion": "Имате несaчуване измeне / Постоје несaчуване измeне / Имате неизвршене промeне"
        },
        {
          "type": "spelling",
          "description": "While 'несачуване' might be attempting to convey 'unsaved', it's not a recognized word. The suggested corrections provide alternatives with accurate spelling.",
          "suggestion": "Refer to the 'suggestion' in the incorrect_translation issue."
        }
      ],
      "approved_at": null
    },
    "sr-Latn-RS": {
      "ai_translated": false,
      "ai_model": null,
      "ai_spell_check_issues": [
        {
          "type": "incorrect_translation",
          "description": "The Serbian translation 'Imate nesačuvane promene' is not the most natural or accurate translation of 'You have unsaved changes.' While understandable, it's a somewhat literal and clunky rendering.",
          "suggestion": "A more natural and idiomatic translation would be 'Imate nečuvene izmjene' or 'Imate ne sačuvane promjene'."
        }
      ],
      "approved_at": null
    },
    "tr": {
      "ai_translated": false,
      "ai_model": null,
      "ai_spell_check_issues": [],
      "approved_at": null
    },
    "uk-UA": {
      "ai_translated": false,
      "ai_model": null,
      "ai_spell_check_issues": [],
      "approved_at": null
    },
    "vi": {
      "ai_translated": false,
      "ai_model": null,
      "ai_spell_check_issues": [
        {
          "type": "incorrect_translation",
          "description": "The translation 'Bạn có các thay đổi chưa được lưu' is a literal translation and sounds somewhat unnatural in Vietnamese. A more natural phrasing would be 'Bạn có thay đổi chưa lưu' or 'Có thay đổi chưa lưu'.",
          "suggestion": "Bạn có thay đổi chưa lưu"
        }
      ],
      "approved_at": null
    },
    "zh-CN": {
      "ai_translated": false,
      "ai_model": null,
      "ai_spell_check_issues": [],
      "approved_at": null
    }
  }
}<|MERGE_RESOLUTION|>--- conflicted
+++ resolved
@@ -3,11 +3,7 @@
   "content": "You have unsaved changes",
   "content_en_sha1_hash": "5ea3902f149163da1cf57472568ec3a89d52e790",
   "created_at": "2025-05-19T21:30:53.245Z",
-<<<<<<< HEAD
-  "updated_at": "2025-10-03T10:07:11.655Z",
-=======
   "updated_at": "2025-10-03T13:19:30.531Z",
->>>>>>> 4e3ade75
   "comment": {
     "text": "This translation key is used to display a reminder message when unsaved changes are made to a form or settings, prompting the user to save their work before leaving the page. It appears in various UI elements such as save buttons and dialogs, alerting users of potential data loss. The translation should convey a clear warning without being too intrusive.",
     "is_auto": true,
