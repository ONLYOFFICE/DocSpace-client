/* eslint-disable class-methods-use-this */
/* eslint-disable no-console */
import { DefaultEventsMap } from "@socket.io/component-emitter";
import io, { Socket } from "socket.io-client";

export type TOnCallback = {
  featureId: string;
  value: number;
};
let client: Socket<DefaultEventsMap, DefaultEventsMap> | null = null;
let callbacks: { eventName: string; callback: (value: TOnCallback) => void }[] =
  [];

const subscribers = new Set();

export type TOptSocket = {
  data: string;
  type: "folder" | "file";
  id?: string;
  cmd: "create" | "update" | "delete";
};

export type TEmit = {
  command: string;
  data: { roomParts: string | []; individual?: boolean };
  room?: null | boolean;
};

export type TConfig = {
  withCredentials: boolean;
  transports: string[];
  eio: number;
  path: string;
  query?: {
    [key: string]: string;
  };
};

class SocketIOHelper {
  socketUrl: string | null = null;

  constructor(url: string, publicRoomKey: string) {
    if (!url) return;

    this.socketUrl = url;

    if (client) return;

    const origin = window.location.origin;

    const config: TConfig = {
      withCredentials: true,
      transports: ["websocket", "polling"],
      eio: 4,
      path: url,
    };

    if (publicRoomKey) {
      config.query = {
        share: publicRoomKey,
      };
    }

    client = io(origin, config);

    client.on("connect", () => {
      console.log("socket is connected");
      if (callbacks?.length > 0) {
        callbacks.forEach(({ eventName, callback }) => {
          if (!client) return;
          client.on(eventName, callback);
        });
        callbacks = [];
      }
    });
    client.on("connect_error", (err) =>
      console.log("socket connect error", err),
    );
    client.on("disconnect", () => console.log("socket is disconnected"));

    // DEV tests
    // window.socketHelper = this;
  }

  get isEnabled() {
    return this.socketUrl !== null;
  }

  get socketSubscribers() {
    return subscribers;
  }

  emit = ({ command, data, room = null }: TEmit) => {
    if (!this.isEnabled) return;

    const ids =
      !data || !data.roomParts
        ? []
        : typeof data.roomParts === "object"
          ? data.roomParts
          : [data.roomParts];

    ids.forEach((id: string) => {
      if (command === "subscribe") {
        if (subscribers.has(id)) return;

        subscribers.add(id);
      }

      if (command === "unsubscribe") {
        subscribers.delete(id);
      }
    });

    if (!client) return;

    if (!client.connected) {
      client.on("connect", () => {
        if (room !== null) {
          if (!client) return;
          // @ts-expect-error need refactoring
          client.to(room).emit(command, data);
        } else {
          if (!client) return;
          client.emit(command, data);
        }
      });
    } else if (room) {
      // @ts-expect-error need refactoring
      client.to(room).emit(command, data);
    } else {
      client.emit(command, data);
    }
  };

<<<<<<< HEAD
  on = (eventName: string, callback: (opt?: TOptSocket) => void) => {
=======
  on = (eventName: string, callback: (value: TOnCallback) => void) => {
>>>>>>> c2431cc9
    if (!this.isEnabled) {
      callbacks.push({ eventName, callback });
      return;
    }

    if (!client) return;

    if (!client.connected) {
      client.on("connect", () => {
        if (!client) return;
        client.on(eventName, callback);
      });
    } else {
      client.on(eventName, callback);
    }
  };
}

export default SocketIOHelper;<|MERGE_RESOLUTION|>--- conflicted
+++ resolved
@@ -14,10 +14,12 @@
 const subscribers = new Set();
 
 export type TOptSocket = {
-  data: string;
-  type: "folder" | "file";
+  featureId: string;
+  value: number;
+  data?: string;
+  type?: "folder" | "file";
   id?: string;
-  cmd: "create" | "update" | "delete";
+  cmd?: "create" | "update" | "delete";
 };
 
 export type TEmit = {
@@ -133,11 +135,7 @@
     }
   };
 
-<<<<<<< HEAD
-  on = (eventName: string, callback: (opt?: TOptSocket) => void) => {
-=======
-  on = (eventName: string, callback: (value: TOnCallback) => void) => {
->>>>>>> c2431cc9
+  on = (eventName: string, callback: (opt: TOptSocket) => void) => {
     if (!this.isEnabled) {
       callbacks.push({ eventName, callback });
       return;
