--- conflicted
+++ resolved
@@ -68,11 +68,8 @@
   ShareFolderDialog,
   RoomLogoCoverDialog,
   GuestReleaseTipDialog,
-<<<<<<< HEAD
   FormFillingTipsDialog,
-=======
   DeleteVersionDialog,
->>>>>>> 09b17294
 } from "../dialogs";
 import ConvertPasswordDialog from "../dialogs/ConvertPasswordDialog";
 import ArchiveDialog from "../dialogs/ArchiveDialog";
@@ -155,17 +152,13 @@
     passwordEntryDialogDate,
     guestReleaseTipDialogVisible,
     closeEditIndexDialogVisible,
-<<<<<<< HEAD
-
+    deleteVersionDialogVisible,
     setFormFillingTipsDialog,
     formFillingTipsVisible,
     viewAs,
     userId,
     getRefElement,
     config,
-=======
-    deleteVersionDialogVisible,
->>>>>>> 09b17294
   } = props;
 
   const [sharePDFForm, setSharePDFForm] = useState({
@@ -382,7 +375,9 @@
     closeEditIndexDialogVisible && (
       <CloseEditIndexDialog key="close-edit-index-dialog-dialog" />
     ),
-<<<<<<< HEAD
+    deleteVersionDialogVisible && (
+      <DeleteVersionDialog key="delete-version-dialog" />
+    ),
     welcomeFormFillingTipsVisible && (
       <FormFillingTipsDialog key="form-filling_tips_dialog" />
     ),
@@ -394,10 +389,6 @@
         getRefElement={getRefElement}
         config={config}
       />
-=======
-    deleteVersionDialogVisible && (
-      <DeleteVersionDialog key="delete-version-dialog" />
->>>>>>> 09b17294
     ),
   ];
 };
@@ -580,16 +571,13 @@
       passwordEntryDialogDate,
       guestReleaseTipDialogVisible,
       closeEditIndexDialogVisible,
-<<<<<<< HEAD
+      deleteVersionDialogVisible,
       setFormFillingTipsDialog,
       formFillingTipsVisible,
       viewAs,
       userId: userStore?.user?.id,
       getRefElement,
       config,
-=======
-      deleteVersionDialogVisible,
->>>>>>> 09b17294
     };
   },
 )(observer(Panels));