ARG SRC_PATH="/app/onlyoffice/src"
ARG BUILD_PATH="/var/www"
ARG DOTNET_SDK="mcr.microsoft.com/dotnet/sdk:6.0"
ARG DOTNET_RUN="mcr.microsoft.com/dotnet/aspnet:6.0"

FROM $DOTNET_SDK AS base
ARG RELEASE_DATE="2022-10-09"
ARG DEBIAN_FRONTEND=noninteractive
ARG PRODUCT_VERSION=0.0.0
ARG BUILD_NUMBER=0
ARG GIT_BRANCH="develop"
ARG SRC_PATH
ARG BUILD_PATH
ARG BUILD_ARGS="build"
ARG DEPLOY_ARGS="deploy"
ARG DEBUG_INFO="true"

LABEL onlyoffice.docspace.release-date="${RELEASE_DATE}" \
    maintainer="Ascensio System SIA <support@onlyoffice.com>"

ENV LANG=en_US.UTF-8 \
    LANGUAGE=en_US:en \
    LC_ALL=en_US.UTF-8

RUN apt-get -y update && \
    apt-get install -yq \
    sudo \
    locales \
    git \
    npm  && \
    locale-gen en_US.UTF-8 && \
    npm install --global yarn && \
    curl -fsSL https://deb.nodesource.com/setup_18.x | sudo -E bash - && \
    apt-get install -y nodejs && \
    rm -rf /var/lib/apt/lists/*

ADD https://api.github.com/repos/ONLYOFFICE/DocSpace/git/refs/heads/${GIT_BRANCH} version.json
RUN echo ${GIT_BRANCH}  && \
    git clone --recurse-submodules -b ${GIT_BRANCH} https://github.com/ONLYOFFICE/DocSpace.git ${SRC_PATH}

RUN cd ${SRC_PATH} && \
    mkdir -p /app/onlyoffice/ && \
    find config/ -maxdepth 1 -name "*.json" | grep -v test | xargs tar -cvf config.tar && \
    tar -C "/app/onlyoffice/" -xvf config.tar && \
    cp config/*.config /app/onlyoffice/config/ && \
    mkdir -p /etc/nginx/conf.d && cp -f config/nginx/onlyoffice.conf /etc/nginx/conf.d/ && \
    mkdir -p /etc/nginx/includes/ && cp -f config/nginx/includes/onlyoffice*.conf /etc/nginx/includes/ && \
    sed -i "s/\"number\".*,/\"number\": \"${PRODUCT_VERSION}.${BUILD_NUMBER}\",/g" /app/onlyoffice/config/appsettings.json && \
    sed -e 's/#//' -i /etc/nginx/conf.d/onlyoffice.conf && \
    cd ${SRC_PATH}/build/install/common/ && \
    bash build-backend.sh -sp "${SRC_PATH}"  && \
    bash publish-backend.sh -sp "${SRC_PATH}" -bp "${BUILD_PATH}"  && \
    cp -rf ${SRC_PATH}/products/ASC.Files/Server/DocStore ${BUILD_PATH}/products/ASC.Files/server/ && \
    rm -rf ${SRC_PATH}/common/* && \
    rm -rf ${SRC_PATH}/web/ASC.Web.Core/* && \
    rm -rf ${SRC_PATH}/web/ASC.Web.Studio/* && \
    rm -rf ${SRC_PATH}/products/ASC.Files/Server/* && \
    rm -rf ${SRC_PATH}/products/ASC.Files/Service/* && \
    rm -rf ${SRC_PATH}/products/ASC.People/Server/* 

COPY config/mysql/conf.d/mysql.cnf /etc/mysql/conf.d/mysql.cnf

FROM $DOTNET_RUN as dotnetrun
ARG BUILD_PATH
ARG SRC_PATH
ENV BUILD_PATH=${BUILD_PATH}
ENV SRC_PATH=${SRC_PATH}

# add defualt user and group for no-root run
RUN mkdir -p /var/log/onlyoffice && \
    mkdir -p /app/onlyoffice/data && \
    addgroup --system --gid 107 onlyoffice && \
    adduser -uid 104 --quiet --home /var/www/onlyoffice --system --gid 107 onlyoffice && \
    chown onlyoffice:onlyoffice /app/onlyoffice -R && \
    chown onlyoffice:onlyoffice /var/log -R && \
    chown onlyoffice:onlyoffice /var/www -R && \
    apt-get -y update && \
    apt-get install -yq \
    sudo \
    nano \
    curl \
    vim \
    python3-pip \
    libgdiplus && \
    pip3 install --upgrade jsonpath-ng multipledispatch && \
    rm -rf /var/lib/apt/lists/*

COPY --from=base --chown=onlyoffice:onlyoffice /app/onlyoffice/config/* /app/onlyoffice/config/

#USER onlyoffice
EXPOSE 5050
ENTRYPOINT ["python3", "docker-entrypoint.py"]

FROM node:18.12.1-slim as noderun
ARG BUILD_PATH
ARG SRC_PATH 
ENV BUILD_PATH=${BUILD_PATH}
ENV SRC_PATH=${SRC_PATH}

RUN mkdir -p /var/log/onlyoffice && \
    mkdir -p /app/onlyoffice/data && \
    addgroup --system --gid 107 onlyoffice && \
    adduser -uid 104 --quiet --home /var/www/onlyoffice --system --gid 107 onlyoffice && \
    chown onlyoffice:onlyoffice /app/onlyoffice -R && \
    chown onlyoffice:onlyoffice /var/log -R  && \
    chown onlyoffice:onlyoffice /var/www -R && \
    apt-get -y update && \
    apt-get install -yq \ 
    sudo \
    nano \
    curl \
    vim \
    python3-pip && \
    pip3 install --upgrade jsonpath-ng multipledispatch && \
    rm -rf /var/lib/apt/lists/*

COPY --from=base --chown=onlyoffice:onlyoffice /app/onlyoffice/config/* /app/onlyoffice/config/

EXPOSE 5050
ENTRYPOINT ["python3", "docker-entrypoint.py"]

## Nginx image ##
FROM nginx AS proxy
ARG SRC_PATH
ARG BUILD_PATH
ARG COUNT_WORKER_CONNECTIONS=1024
ENV DNS_NAMESERVER=127.0.0.11 \
    COUNT_WORKER_CONNECTIONS=$COUNT_WORKER_CONNECTIONS \
    MAP_HASH_BUCKET_SIZE=""

RUN apt-get -y update && \
    apt-get install -yq vim && \
    apt-get install -y dos2unix && \
    rm -rf /var/lib/apt/lists/* && \
    rm -rf /usr/share/nginx/html/* 

# copy static services files and config values 
COPY --from=base /etc/nginx/conf.d /etc/nginx/conf.d
COPY --from=base /etc/nginx/includes /etc/nginx/includes
COPY /config/nginx/templates/upstream.conf.template /etc/nginx/templates/upstream.conf.template
COPY /config/nginx/templates/nginx.conf.template /etc/nginx/nginx.conf.template

COPY prepare-nginx-proxy.sh /docker-entrypoint.d/prepare-nginx-proxy.sh

RUN dos2unix /docker-entrypoint.d/prepare-nginx-proxy.sh && \
    apt-get --purge remove -y dos2unix && \
    rm -rf /var/lib/apt/lists/*

# add defualt user and group for no-root run
RUN chown nginx:nginx /etc/nginx/* -R && \
    chown nginx:nginx /docker-entrypoint.d/* && \
    # changes for upstream configure
    # sed -i 's/127.0.0.1:5010/$service_api_system/' /etc/nginx/conf.d/onlyoffice.conf && \
    sed -i 's/127.0.0.1:5012/$service_backup/' /etc/nginx/conf.d/onlyoffice.conf && \
    sed -i 's/127.0.0.1:5007/$service_files/' /etc/nginx/conf.d/onlyoffice.conf && \
    sed -i 's/127.0.0.1:5004/$service_people_server/' /etc/nginx/conf.d/onlyoffice.conf && \
    sed -i 's/127.0.0.1:5000/$service_api/' /etc/nginx/conf.d/onlyoffice.conf && \
    sed -i 's/127.0.0.1:5003/$service_studio/' /etc/nginx/conf.d/onlyoffice.conf && \
    sed -i 's/127.0.0.1:9899/$service_socket/' /etc/nginx/conf.d/onlyoffice.conf && \
    sed -i 's/127.0.0.1:9834/$service_sso/' /etc/nginx/conf.d/onlyoffice.conf && \
<<<<<<< HEAD
    #sed -i 's/127.0.0.1:9999/$service_urlshortener/' /etc/nginx/conf.d/onlyoffice.conf && \
    #sed -i 's/127.0.0.1:5034/$service_migration/' /etc/nginx/conf.d/onlyoffice.conf && \
=======
    # sed -i 's/127.0.0.1:9999/$service_urlshortener/' /etc/nginx/conf.d/onlyoffice.conf && \
    # sed -i 's/127.0.0.1:5034/$service_migration/' /etc/nginx/conf.d/onlyoffice.conf && \
>>>>>>> f8165f76
    sed -i 's/127.0.0.1:5013/$service_doceditor/' /etc/nginx/conf.d/onlyoffice.conf && \
    sed -i 's/127.0.0.1:5011/$service_login/' /etc/nginx/conf.d/onlyoffice.conf && \
    sed -i 's/127.0.0.1:5001/$service_client/' /etc/nginx/conf.d/onlyoffice.conf && \
    sed -i 's/172.*/$document_server;/' /etc/nginx/conf.d/onlyoffice.conf

## ASC.Data.Backup.BackgroundTasks ##
FROM dotnetrun AS backup_background
WORKDIR ${BUILD_PATH}/services/ASC.Data.Backup.BackgroundTasks/

COPY --chown=onlyoffice:onlyoffice docker-entrypoint.py ./docker-entrypoint.py
COPY --from=base --chown=onlyoffice:onlyoffice ${BUILD_PATH}/services/ASC.Data.Backup.BackgroundTasks/service/ .

CMD ["ASC.Data.Backup.BackgroundTasks.dll", "ASC.Data.Backup.BackgroundTasks"]

# ASC.ApiSystem ##
# FROM dotnetrun AS api_system
# WORKDIR ${BUILD_PATH}/services/ASC.ApiSystem/

# COPY --chown=onlyoffice:onlyoffice docker-entrypoint.py ./docker-entrypoint.py
# COPY --from=base --chown=onlyoffice:onlyoffice ${BUILD_PATH}/services/ASC.ApiSystem/service/ .

# CMD ["ASC.ApiSystem.dll", "ASC.ApiSystem"]

## ASC.ClearEvents ##
FROM dotnetrun AS clear-events
WORKDIR ${BUILD_PATH}/services/ASC.ClearEvents/

COPY --chown=onlyoffice:onlyoffice docker-entrypoint.py ./docker-entrypoint.py
COPY --from=base --chown=onlyoffice:onlyoffice ${BUILD_PATH}/services/ASC.ClearEvents/service/ .

CMD ["ASC.ClearEvents.dll", "ASC.ClearEvents"]

## ASC.Migration ##
# FROM dotnetrun AS migration
# WORKDIR ${BUILD_PATH}/services/ASC.Migration/

# COPY --chown=onlyoffice:onlyoffice docker-entrypoint.py ./docker-entrypoint.py
# COPY --from=base --chown=onlyoffice:onlyoffice ${BUILD_PATH}/services/ASC.Migration/service/ .

# CMD ["ASC.Migration.dll", "ASC.Migration"]

## ASC.Data.Backup ##
FROM dotnetrun AS backup
WORKDIR ${BUILD_PATH}/services/ASC.Data.Backup/

COPY --chown=onlyoffice:onlyoffice docker-entrypoint.py ./docker-entrypoint.py
COPY --from=base --chown=onlyoffice:onlyoffice ${BUILD_PATH}/services/ASC.Data.Backup/service/ .

CMD ["ASC.Data.Backup.dll", "ASC.Data.Backup"]

## ASC.Files ##
FROM dotnetrun AS files
WORKDIR ${BUILD_PATH}/products/ASC.Files/server/

COPY --chown=onlyoffice:onlyoffice docker-entrypoint.py ./docker-entrypoint.py
COPY --from=base --chown=onlyoffice:onlyoffice ${BUILD_PATH}/products/ASC.Files/server/ .

CMD ["ASC.Files.dll", "ASC.Files"]

## ASC.Files.Service ##
FROM dotnetrun AS files_services
WORKDIR ${BUILD_PATH}/products/ASC.Files/service/

COPY --chown=onlyoffice:onlyoffice docker-entrypoint.py ./docker-entrypoint.py
COPY --from=base --chown=onlyoffice:onlyoffice ${BUILD_PATH}/services/ASC.Files.Service/service/ .

CMD ["ASC.Files.Service.dll", "ASC.Files.Service"]

## ASC.Notify ##
# FROM dotnetrun AS notify
# WORKDIR ${BUILD_PATH}/services/ASC.Notify/service

# COPY --chown=onlyoffice:onlyoffice docker-entrypoint.py ./docker-entrypoint.py
# COPY --from=base --chown=onlyoffice:onlyoffice ${BUILD_PATH}/services/ASC.Notify/service/ .

# CMD ["ASC.Notify.dll", "ASC.Notify"]

## ASC.People ##
FROM dotnetrun AS people_server
WORKDIR ${BUILD_PATH}/products/ASC.People/server/

COPY --chown=onlyoffice:onlyoffice docker-entrypoint.py ./docker-entrypoint.py
COPY --from=base --chown=onlyoffice:onlyoffice ${BUILD_PATH}/products/ASC.People/server/ .

CMD ["ASC.People.dll", "ASC.People"]

## ASC.Socket.IO ##
FROM noderun AS socket
WORKDIR ${BUILD_PATH}/services/ASC.Socket.IO/

COPY --chown=onlyoffice:onlyoffice docker-entrypoint.py ./docker-entrypoint.py
COPY --from=base --chown=onlyoffice:onlyoffice ${BUILD_PATH}/services/ASC.Socket.IO/service/ .

CMD  ["server.js", "ASC.Socket.IO"]

## ASC.SsoAuth ##
FROM noderun AS ssoauth
WORKDIR ${BUILD_PATH}/services/ASC.SsoAuth/

COPY --chown=onlyoffice:onlyoffice docker-entrypoint.py ./docker-entrypoint.py
COPY --from=base --chown=onlyoffice:onlyoffice  ${BUILD_PATH}/services/ASC.SsoAuth/service/ .

CMD ["app.js", "ASC.SsoAuth"]

## ASC.Studio.Notify ##
FROM dotnetrun AS studio_notify
WORKDIR ${BUILD_PATH}/services/ASC.Studio.Notify/service/

COPY --chown=onlyoffice:onlyoffice docker-entrypoint.py ./docker-entrypoint.py
COPY --from=base --chown=onlyoffice:onlyoffice ${BUILD_PATH}/services/ASC.Studio.Notify/service/ .

CMD ["ASC.Studio.Notify.dll", "ASC.Studio.Notify"]

## ASC.TelegramService ##
# FROM dotnetrun AS telegram_service
# WORKDIR ${BUILD_PATH}/services/ASC.TelegramService/

# COPY --chown=onlyoffice:onlyoffice docker-entrypoint.py ./docker-entrypoint.py
# COPY --from=base --chown=onlyoffice:onlyoffice ${BUILD_PATH}/services/ASC.TelegramService/service/ .

# CMD ["ASC.TelegramService.dll", "ASC.TelegramService"]

## ASC.UrlShortener ##
# FROM noderun AS urlshortener
# WORKDIR  ${BUILD_PATH}/services/ASC.UrlShortener/service/

# COPY --chown=onlyoffice:onlyoffice docker-entrypoint.py ./docker-entrypoint.py
# COPY --from=base --chown=onlyoffice:onlyoffice  ${BUILD_PATH}/services/ASC.UrlShortener/service/ .

# CMD ["index.js", "ASC.UrlShortener"]

## ASC.Web.Api ##
FROM dotnetrun AS api
WORKDIR ${BUILD_PATH}/studio/ASC.Web.Api/

COPY --chown=onlyoffice:onlyoffice docker-entrypoint.py ./docker-entrypoint.py
COPY --from=base --chown=onlyoffice:onlyoffice ${BUILD_PATH}/services/ASC.Web.Api/service/ .

CMD ["ASC.Web.Api.dll", "ASC.Web.Api"]

## ASC.Webhooks.Service ##
# FROM dotnetrun AS webhooks-service
# WORKDIR ${BUILD_PATH}/services/ASC.Webhooks.Service/

# COPY --chown=onlyoffice:onlyoffice docker-entrypoint.py ./docker-entrypoint.py
# COPY --from=base --chown=onlyoffice:onlyoffice ${BUILD_PATH}/services/ASC.Webhooks.Service/service/ .

# CMD ["ASC.Webhooks.Service.dll", "ASC.Webhooks.Service"]

## ASC.Web.Studio ##
FROM dotnetrun AS studio
WORKDIR ${BUILD_PATH}/studio/ASC.Web.Studio/

COPY --chown=onlyoffice:onlyoffice docker-entrypoint.py ./docker-entrypoint.py
COPY --from=base --chown=onlyoffice:onlyoffice ${BUILD_PATH}/services/ASC.Web.Studio/service/ .

CMD ["ASC.Web.Studio.dll", "ASC.Web.Studio"]

## ASC.Migration.Runner ##
FROM $DOTNET_RUN AS onlyoffice-migration-runner
ARG BUILD_PATH
ARG SRC_PATH 
ENV BUILD_PATH=${BUILD_PATH}
ENV SRC_PATH=${SRC_PATH}
WORKDIR ${BUILD_PATH}/services/ASC.Migration.Runner/

RUN apt-get update && \
    apt-get install -y dos2unix

COPY docker-migration-entrypoint.sh docker-migration-entrypoint.sh

RUN dos2unix docker-migration-entrypoint.sh && \
    apt-get --purge remove -y dos2unix && \
    rm -rf /var/lib/apt/lists/*

COPY --from=base ${SRC_PATH}/ASC.Migration.Runner/service/ .

ENTRYPOINT ["./docker-migration-entrypoint.sh"]<|MERGE_RESOLUTION|>--- conflicted
+++ resolved
@@ -158,13 +158,8 @@
     sed -i 's/127.0.0.1:5003/$service_studio/' /etc/nginx/conf.d/onlyoffice.conf && \
     sed -i 's/127.0.0.1:9899/$service_socket/' /etc/nginx/conf.d/onlyoffice.conf && \
     sed -i 's/127.0.0.1:9834/$service_sso/' /etc/nginx/conf.d/onlyoffice.conf && \
-<<<<<<< HEAD
-    #sed -i 's/127.0.0.1:9999/$service_urlshortener/' /etc/nginx/conf.d/onlyoffice.conf && \
-    #sed -i 's/127.0.0.1:5034/$service_migration/' /etc/nginx/conf.d/onlyoffice.conf && \
-=======
     # sed -i 's/127.0.0.1:9999/$service_urlshortener/' /etc/nginx/conf.d/onlyoffice.conf && \
     # sed -i 's/127.0.0.1:5034/$service_migration/' /etc/nginx/conf.d/onlyoffice.conf && \
->>>>>>> f8165f76
     sed -i 's/127.0.0.1:5013/$service_doceditor/' /etc/nginx/conf.d/onlyoffice.conf && \
     sed -i 's/127.0.0.1:5011/$service_login/' /etc/nginx/conf.d/onlyoffice.conf && \
     sed -i 's/127.0.0.1:5001/$service_client/' /etc/nginx/conf.d/onlyoffice.conf && \
