{
  "key_path": "Copy",
  "content": "Copy",
  "content_en_sha1_hash": "af74f7c5362aaee985bf8cda3dd75fc80751ce51",
  "created_at": "2025-05-19T21:30:43.729Z",
<<<<<<< HEAD
  "updated_at": "2025-06-18T17:11:42.307Z",
=======
  "updated_at": "2025-06-26T19:00:18.124Z",
>>>>>>> 0de93b01
  "comment": {
    "text": "This translation key is used to display the text \"Copy\" in various UI elements, such as buttons and labels, to provide a clear indication of the action being performed, typically copying files or data. It appears in buttons within the FilesSelector component, EmbeddingPanel, and GetCodeDialog modal dialog, helping users understand the purpose of each button's functionality.",
    "is_auto": true,
    "updated_at": "2025-05-20T09:36:57.822Z"
  },
  "usage": [
    {
      "file_path": "/packages/client/src/components/FilesSelector/utils.ts",
      "line_number": 52,
      "context": "isSelectFolder?: boolean,\n ) => {\n if (isRestore) return t(\"Common:RestoreTo\");\n if (isSelectFolder) return t(\"Common:SelectFolder\");\n if (isMove) return t(\"Common:MoveTo\");\n if (isCopy && !isEditorDialog) return t(\"Common:Copy\");\n if (isRestoreAll) return t(\"Common:Restore\");\n if (isSelect) {\n return filterParam ? t(\"Common:SelectFile\") : t(\"Common:SelectAction\");\n }",
      "module": "/packages/client"
    },
    {
      "file_path": "/packages/client/src/components/panels/EmbeddingPanel/index.tsx",
      "line_number": 553,
      "context": "className=\"send-invitation\"\n scale\n size={ButtonSize.normal}\n primary\n onClick={onCopyAndClose}\n label={t(\"Common:Copy\")}\n isLoading={isLoading}\n />\n <Button\n className=\"cancel-button\"\n scale",
      "module": "/packages/client"
    },
    {
      "file_path": "/packages/client/src/pages/PortalSettings/categories/developer-tools/JavascriptSDK/sub-components/GetCodeDialog.js",
      "line_number": 63,
      "context": "<ModalDialog.Footer>\n <Button\n primary\n scale\n size=\"normal\"\n label={t(\"Common:Copy\")}\n onClick={onCopyClick}\n />\n <Button\n scale\n size=\"normal\"",
      "module": "/packages/client"
    },
    {
      "file_path": "/packages/client/src/pages/PortalSettings/categories/developer-tools/OAuth/sub-components/GenerateDeveloperTokenDialog.tsx",
      "line_number": 241,
      "context": "</ModalDialog.Body>\n <ModalDialog.Footer>\n <Button\n label={\n token\n ? `${t(\"Common:Copy\")} & ${t(\"Common:CloseButton\")}`\n : t(\"Webhooks:Generate\")\n }\n primary\n scale\n onClick={onGenerate}",
      "module": "/packages/client"
    },
    {
      "file_path": "/packages/client/src/store/ContextOptionsStore.js",
      "line_number": 1380,
      "context": "if (this.publicRoomStore.isPublicRoom) {\n return [\n {\n key: \"public-room_share\",\n label: t(\"Common:CopySharedLink\"),\n icon: TabletLinkReactSvgUrl,\n onClick: () => {\n copy(window.location.href);\n toastr.success(t(\"Common:LinkCopySuccess\"));\n },",
      "module": "/packages/client"
    },
    {
      "file_path": "/packages/client/src/store/ContextOptionsStore.js",
      "line_number": 1380,
      "context": "if (this.publicRoomStore.isPublicRoom) {\n return [\n {\n key: \"public-room_share\",\n label: t(\"Common:CopySharedLink\"),\n icon: TabletLinkReactSvgUrl,\n onClick: () => {\n copy(window.location.href);\n toastr.success(t(\"Common:LinkCopySuccess\"));\n },",
      "module": "/packages/client"
    },
    {
      "file_path": "/packages/client/src/store/ContextOptionsStore.js",
      "line_number": 1380,
      "context": "if (this.publicRoomStore.isPublicRoom) {\n return [\n {\n key: \"public-room_share\",\n label: t(\"Common:CopySharedLink\"),\n icon: TabletLinkReactSvgUrl,\n onClick: () => {\n copy(window.location.href);\n toastr.success(t(\"Common:LinkCopySuccess\"));\n },",
      "module": "/packages/client"
    },
    {
      "file_path": "/packages/client/src/store/FilesActionsStore.js",
      "line_number": 2211,
      "context": "};\n case \"copy\":\n if (!this.isAvailableOption(\"copy\")) return null;\n return {\n id: \"menu-copy\",\n label: t(\"Common:Copy\"),\n onClick: () => setCopyPanelVisible(true),\n iconUrl: CopyToReactSvgUrl,\n };\n \n case \"create-room\":",
      "module": "/packages/client"
    },
    {
      "file_path": "/packages/shared/components/media-viewer/MediaViewer.helpers.tsx",
      "line_number": 83,
      "context": "disabled: false,\n },\n {\n id: \"option_link-for-room-members\",\n key: \"link-for-room-members\",\n label: t(\"Common:CopyLink\"),\n icon: InvitationLinkReactSvgUrl,\n onClick: () => funcs.onCopyLink?.(item, t),\n disabled: false,\n },\n {",
      "module": "/packages/shared"
    },
    {
      "file_path": "/packages/shared/components/media-viewer/MediaViewer.helpers.tsx",
      "line_number": 83,
      "context": "disabled: false,\n },\n {\n id: \"option_link-for-room-members\",\n key: \"link-for-room-members\",\n label: t(\"Common:CopyLink\"),\n icon: InvitationLinkReactSvgUrl,\n onClick: () => funcs.onCopyLink?.(item, t),\n disabled: false,\n },\n {",
      "module": "/packages/shared"
    }
  ],
  "languages": {
    "en": {
      "ai_translated": false,
      "ai_model": null,
      "ai_spell_check_issues": [],
      "approved_at": null
    },
    "ar-SA": {
      "ai_translated": false,
      "ai_model": null,
      "ai_spell_check_issues": [],
      "approved_at": null
    },
    "az": {
      "ai_translated": false,
      "ai_model": null,
      "ai_spell_check_issues": [],
      "approved_at": null
    },
    "bg": {
      "ai_translated": false,
      "ai_model": null,
      "ai_spell_check_issues": [],
      "approved_at": null
    },
    "cs": {
      "ai_translated": false,
      "ai_model": null,
      "ai_spell_check_issues": [
        {
          "type": "incorrect_translation",
          "description": "The Czech translation \"Zkopírovat\" means \"To copy\" or \"Copy (verb)\", while the English 'Copy' is a noun (a duplicate). A more appropriate translation would be \"Kopie\".",
          "suggestion": "Kopie"
        }
      ],
      "approved_at": null
    },
    "de": {
      "ai_translated": false,
      "ai_model": null,
      "ai_spell_check_issues": [],
      "approved_at": null
    },
    "el-GR": {
      "ai_translated": false,
      "ai_model": null,
      "ai_spell_check_issues": [],
      "approved_at": null
    },
    "es": {
      "ai_translated": false,
      "ai_model": null,
      "ai_spell_check_issues": [],
      "approved_at": null
    },
    "fi": {
      "ai_translated": false,
      "ai_model": null,
      "ai_spell_check_issues": [],
      "approved_at": null
    },
    "fr": {
      "ai_translated": false,
      "ai_model": null,
      "ai_spell_check_issues": [],
      "approved_at": null
    },
    "hy-AM": {
      "ai_translated": false,
      "ai_model": null,
      "ai_spell_check_issues": [
        {
          "type": "incorrect_translation",
          "description": "The Armenian translation \"Պատճենել\" means \"to copy\" as a verb, while the English \"Copy\" is a noun (referring to a duplicate).",
          "suggestion": "Consider alternatives like \"Մասնորոշում\" (selection/excerpt) or \"օրինակ\" (example/copy - in the noun sense) depending on the context."
        }
      ],
      "approved_at": null
    },
    "it": {
      "ai_translated": false,
      "ai_model": null,
      "ai_spell_check_issues": [
        {
          "type": "incorrect_translation",
          "description": "The Italian translation \"Copiare\" is the verb 'to copy', not the noun 'copy'. The English word 'Copy' typically refers to a duplicate or a reproduction, or a button to duplicate content. A more appropriate translation would be 'Copia'.",
          "suggestion": "Copia"
        }
      ],
      "approved_at": null
    },
    "ja-JP": {
      "ai_translated": false,
      "ai_model": null,
      "ai_spell_check_issues": [],
      "approved_at": null
    },
    "ko-KR": {
      "ai_translated": false,
      "ai_model": null,
      "ai_spell_check_issues": [],
      "approved_at": null
    },
    "lo-LA": {
      "ai_translated": false,
      "ai_model": null,
      "ai_spell_check_issues": [],
      "approved_at": null
    },
    "lv": {
      "ai_translated": false,
      "ai_model": null,
      "ai_spell_check_issues": [],
      "approved_at": null
    },
    "nl": {
      "ai_translated": false,
      "ai_model": null,
      "ai_spell_check_issues": [],
      "approved_at": null
    },
    "pl": {
      "ai_translated": false,
      "ai_model": null,
      "ai_spell_check_issues": [],
      "approved_at": null
    },
    "pt": {
      "ai_translated": false,
      "ai_model": null,
      "ai_spell_check_issues": [],
      "approved_at": null
    },
    "pt-BR": {
      "ai_translated": false,
      "ai_model": null,
      "ai_spell_check_issues": [],
      "approved_at": null
    },
    "ro": {
      "ai_translated": false,
      "ai_model": null,
      "ai_spell_check_issues": [],
      "approved_at": null
    },
    "ru": {
      "ai_translated": false,
      "ai_model": null,
      "ai_spell_check_issues": [
        {
          "type": "incorrect_translation",
          "description": "The Russian translation \"Копировать\" means \"To Copy\" or \"Copying\" rather than simply \"Copy\". While \"Копировать\" is related to the English \"Copy\", it's a verb, not a noun. The best noun translation would be \"Копия\".",
          "suggestion": "Копия"
        }
      ],
      "approved_at": null
    },
    "si": {
      "ai_translated": false,
      "ai_model": null,
      "ai_spell_check_issues": [
        {
          "type": "incorrect_translation",
          "description": "The Sinhala translation \"පිටපතක්\" (pitapatak) literally translates to 'copy' or 'duplicate' as in a physical copy, but in many UI contexts, \"Copy\" refers to the action of copying data. A more appropriate translation in that context might be \"පිටපත් කිරීම\" (pitapat karima) which means 'to copy'.",
          "suggestion": "Consider \"පිටපත් කිරීම\" (pitapat karima) for a more accurate translation when referring to the action of copying."
        }
      ],
      "approved_at": null
    },
    "sk": {
      "ai_translated": false,
      "ai_model": null,
      "ai_spell_check_issues": [
        {
          "type": "incorrect_translation",
          "description": "While 'Kopírovať' means 'to copy', it's an infinitive form.  'Copy' as a label or button text usually requires a noun or imperative form. A more appropriate translation might be 'Kópia' (copy - noun) or 'Skopírovať' (imperative - copy!).",
          "suggestion": "Consider 'Kópia' or 'Skopírovať' depending on the context."
        }
      ],
      "approved_at": null
    },
    "sl": {
      "ai_translated": false,
      "ai_model": null,
      "ai_spell_check_issues": [],
      "approved_at": null
    },
    "sr-Cyrl-RS": {
      "ai_translated": false,
      "ai_model": null,
      "ai_spell_check_issues": [
        {
          "type": "incorrect_translation",
          "description": "The Serbian (Cyrillic) translation \"Копирај\" is an imperative form (command) of \"copy.\" While potentially usable in some contexts, \"Copy\" in English typically refers to a duplicated item or the act of duplication itself, not a direct command to copy. A more accurate translation would be \"Копија\" (Kopija) which means 'copy' as a noun.",
          "suggestion": "Копија"
        }
      ],
      "approved_at": null
    },
    "sr-Latn-RS": {
      "ai_translated": false,
      "ai_model": null,
      "ai_spell_check_issues": [],
      "approved_at": null
    },
    "tr": {
      "ai_translated": false,
      "ai_model": null,
      "ai_spell_check_issues": [],
      "approved_at": null
    },
    "uk-UA": {
      "ai_translated": false,
      "ai_model": null,
      "ai_spell_check_issues": [
        {
          "type": "incorrect_translation",
          "description": "The translation 'Копіювати' (Kopyuvaty) means 'to copy'. The key 'Common:Copy' likely refers to the noun 'copy' (e.g., a duplicate). A more accurate translation would be 'Копія' (Kopiya).",
          "suggestion": "Копія"
        }
      ],
      "approved_at": null
    },
    "vi": {
      "ai_translated": false,
      "ai_model": null,
      "ai_spell_check_issues": [],
      "approved_at": null
    },
    "zh-CN": {
      "ai_translated": false,
      "ai_model": null,
      "ai_spell_check_issues": [],
      "approved_at": null
    }
  }
}<|MERGE_RESOLUTION|>--- conflicted
+++ resolved
@@ -3,11 +3,7 @@
   "content": "Copy",
   "content_en_sha1_hash": "af74f7c5362aaee985bf8cda3dd75fc80751ce51",
   "created_at": "2025-05-19T21:30:43.729Z",
-<<<<<<< HEAD
-  "updated_at": "2025-06-18T17:11:42.307Z",
-=======
   "updated_at": "2025-06-26T19:00:18.124Z",
->>>>>>> 0de93b01
   "comment": {
     "text": "This translation key is used to display the text \"Copy\" in various UI elements, such as buttons and labels, to provide a clear indication of the action being performed, typically copying files or data. It appears in buttons within the FilesSelector component, EmbeddingPanel, and GetCodeDialog modal dialog, helping users understand the purpose of each button's functionality.",
     "is_auto": true,
@@ -40,19 +36,19 @@
     },
     {
       "file_path": "/packages/client/src/store/ContextOptionsStore.js",
-      "line_number": 1380,
+      "line_number": 1379,
       "context": "if (this.publicRoomStore.isPublicRoom) {\n return [\n {\n key: \"public-room_share\",\n label: t(\"Common:CopySharedLink\"),\n icon: TabletLinkReactSvgUrl,\n onClick: () => {\n copy(window.location.href);\n toastr.success(t(\"Common:LinkCopySuccess\"));\n },",
       "module": "/packages/client"
     },
     {
       "file_path": "/packages/client/src/store/ContextOptionsStore.js",
-      "line_number": 1380,
+      "line_number": 1379,
       "context": "if (this.publicRoomStore.isPublicRoom) {\n return [\n {\n key: \"public-room_share\",\n label: t(\"Common:CopySharedLink\"),\n icon: TabletLinkReactSvgUrl,\n onClick: () => {\n copy(window.location.href);\n toastr.success(t(\"Common:LinkCopySuccess\"));\n },",
       "module": "/packages/client"
     },
     {
       "file_path": "/packages/client/src/store/ContextOptionsStore.js",
-      "line_number": 1380,
+      "line_number": 1379,
       "context": "if (this.publicRoomStore.isPublicRoom) {\n return [\n {\n key: \"public-room_share\",\n label: t(\"Common:CopySharedLink\"),\n icon: TabletLinkReactSvgUrl,\n onClick: () => {\n copy(window.location.href);\n toastr.success(t(\"Common:LinkCopySuccess\"));\n },",
       "module": "/packages/client"
     },
@@ -97,7 +93,13 @@
     "bg": {
       "ai_translated": false,
       "ai_model": null,
-      "ai_spell_check_issues": [],
+      "ai_spell_check_issues": [
+        {
+          "type": "incorrect_translation",
+          "description": "The Bulgarian translation \"Копирай\" is the imperative form of the verb \"copy\" (meaning 'copy it'). While potentially usable depending on the context, the English word \"Copy\" usually refers to a duplicate or a copy of something. A more literal or noun-form translation might be preferable, such as \"Копие\" (kopie) or \"Копия\" (kopiya).",
+          "suggestion": "Consider \"Копие\" (kopie) or \"Копия\" (kopiya) for a more literal translation, depending on the desired meaning."
+        }
+      ],
       "approved_at": null
     },
     "cs": {
@@ -106,8 +108,8 @@
       "ai_spell_check_issues": [
         {
           "type": "incorrect_translation",
-          "description": "The Czech translation \"Zkopírovat\" means \"To copy\" or \"Copy (verb)\", while the English 'Copy' is a noun (a duplicate). A more appropriate translation would be \"Kopie\".",
-          "suggestion": "Kopie"
+          "description": "The Czech translation \"Zkopírovat\" translates to \"to copy\" or \"copying\", not simply \"Copy\". It's an action, not a noun.",
+          "suggestion": "Consider \"Kopie\" or \"Záloha\" depending on the intended meaning. \"Kopie\" means \"copy\" as a noun, and \"Záloha\" means \"backup\"."
         }
       ],
       "approved_at": null
@@ -148,8 +150,8 @@
       "ai_spell_check_issues": [
         {
           "type": "incorrect_translation",
-          "description": "The Armenian translation \"Պատճենել\" means \"to copy\" as a verb, while the English \"Copy\" is a noun (referring to a duplicate).",
-          "suggestion": "Consider alternatives like \"Մասնորոշում\" (selection/excerpt) or \"օրինակ\" (example/copy - in the noun sense) depending on the context."
+          "description": "The English word \"Copy\" has multiple potential translations in Armenian depending on the context. \"Պատճենել\" (Patchenel) primarily means \"to copy\" as in reproduce. However, if \"Copy\" refers to a duplicate or a copied item, a different translation like \"օրինակ\" (orinak) might be more appropriate. Without more context, \"Պատճենել\" is not necessarily the best translation.",
+          "suggestion": "Consider alternative translations like \"օրինակ\" (orinak) if 'copy' refers to a duplicate.  Further context is required to determine the most accurate translation."
         }
       ],
       "approved_at": null
@@ -160,7 +162,7 @@
       "ai_spell_check_issues": [
         {
           "type": "incorrect_translation",
-          "description": "The Italian translation \"Copiare\" is the verb 'to copy', not the noun 'copy'. The English word 'Copy' typically refers to a duplicate or a reproduction, or a button to duplicate content. A more appropriate translation would be 'Copia'.",
+          "description": "The Italian translation \"Copiare\" is the verb \"to copy\". The English word \"Copy\" (as a noun, referring to a duplicate) would ideally be translated as \"Copia\". \"Copiare\" implies the action of copying.",
           "suggestion": "Copia"
         }
       ],
@@ -226,8 +228,8 @@
       "ai_spell_check_issues": [
         {
           "type": "incorrect_translation",
-          "description": "The Russian translation \"Копировать\" means \"To Copy\" or \"Copying\" rather than simply \"Copy\". While \"Копировать\" is related to the English \"Copy\", it's a verb, not a noun. The best noun translation would be \"Копия\".",
-          "suggestion": "Копия"
+          "description": "The Russian translation \"Копировать\" is a verb meaning \"to copy\". The English key \"Copy\" is a noun referring to a duplicate.",
+          "suggestion": "Consider using a noun form like \"Копия\" (Kopiya) which means 'copy' as a noun."
         }
       ],
       "approved_at": null
@@ -238,8 +240,8 @@
       "ai_spell_check_issues": [
         {
           "type": "incorrect_translation",
-          "description": "The Sinhala translation \"පිටපතක්\" (pitapatak) literally translates to 'copy' or 'duplicate' as in a physical copy, but in many UI contexts, \"Copy\" refers to the action of copying data. A more appropriate translation in that context might be \"පිටපත් කිරීම\" (pitapat karima) which means 'to copy'.",
-          "suggestion": "Consider \"පිටපත් කිරීම\" (pitapat karima) for a more accurate translation when referring to the action of copying."
+          "description": "The Sinhala translation \"පිටපතක්\" (pitatak) primarily means 'notebook' or 'copybook'. While it can refer to a copy in some contexts, \"Copy\" in this key likely refers to the action of copying, or a duplicate.",
+          "suggestion": "Consider alternatives like \"පිටපත්\" (pitapat) which means 'copies' or \"නැවත කිරීම\" (naewath kirima) meaning 'repetition/copying'."
         }
       ],
       "approved_at": null
@@ -250,8 +252,8 @@
       "ai_spell_check_issues": [
         {
           "type": "incorrect_translation",
-          "description": "While 'Kopírovať' means 'to copy', it's an infinitive form.  'Copy' as a label or button text usually requires a noun or imperative form. A more appropriate translation might be 'Kópia' (copy - noun) or 'Skopírovať' (imperative - copy!).",
-          "suggestion": "Consider 'Kópia' or 'Skopírovať' depending on the context."
+          "description": "While 'Kopírovať' is a valid Slovak word meaning 'to copy', it's a verb. 'Copy' is a noun. A more accurate translation would be 'Kópia'.",
+          "suggestion": "Kópia"
         }
       ],
       "approved_at": null
@@ -268,8 +270,8 @@
       "ai_spell_check_issues": [
         {
           "type": "incorrect_translation",
-          "description": "The Serbian (Cyrillic) translation \"Копирај\" is an imperative form (command) of \"copy.\" While potentially usable in some contexts, \"Copy\" in English typically refers to a duplicated item or the act of duplication itself, not a direct command to copy. A more accurate translation would be \"Копија\" (Kopija) which means 'copy' as a noun.",
-          "suggestion": "Копија"
+          "description": "The Serbian (Cyrillic) translation \"Копирај\" is a command form (imperative) of the verb \"kopirati\" (to copy).  \"Copy\" in English functions more as a noun representing duplication or a textual label.  A more accurate translation, depending on context, might be \"Копија\" (Copy - noun) or \"Копирање\" (Copying - noun).",
+          "suggestion": "Consider \"Копија\" or \"Копирање\" depending on the intended meaning."
         }
       ],
       "approved_at": null
@@ -292,7 +294,7 @@
       "ai_spell_check_issues": [
         {
           "type": "incorrect_translation",
-          "description": "The translation 'Копіювати' (Kopyuvaty) means 'to copy'. The key 'Common:Copy' likely refers to the noun 'copy' (e.g., a duplicate). A more accurate translation would be 'Копія' (Kopiya).",
+          "description": "The English word \"Copy\" (as a noun, meaning a reproduction) is translated as \"Копіювати\" (Kopiyuaty), which is the verb \"to copy\".  A more accurate translation would be \"Копія\" (Kopiya), which is the noun 'copy'.",
           "suggestion": "Копія"
         }
       ],
