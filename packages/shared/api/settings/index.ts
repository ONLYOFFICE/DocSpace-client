--- conflicted
+++ resolved
@@ -1276,14 +1276,17 @@
   return request(options);
 }
 
-<<<<<<< HEAD
 export function setLimitedAccessForUsers(enable: boolean) {
   const data = { limitedAccessForUsers: enable };
   const options = {
     method: "post",
     url: "/settings/devtoolsaccess",
     data,
-=======
+  };
+
+  return request(options);
+}
+
 export function getDeepLinkSettings() {
   const options = {
     method: "get",
@@ -1298,7 +1301,6 @@
     method: "post",
     url: "/settings/deeplink",
     data: { deepLinkSettings: { handlingMode } },
->>>>>>> 0966e898
   };
 
   return request(options);
