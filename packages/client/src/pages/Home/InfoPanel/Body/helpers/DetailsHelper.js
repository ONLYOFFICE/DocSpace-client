import React from "react";

import { LANGUAGE } from "@docspace/common/constants";

import getCorrectDate from "@docspace/components/utils/getCorrectDate";

import Link from "@docspace/components/link";
import Text from "@docspace/components/text";
import Tag from "@docspace/components/tag";
import { decode } from "he";

import {
  connectedCloudsTypeTitleTranslation as getProviderTranslation,
  getDefaultRoomName,
  getFileTypeName,
} from "@docspace/client/src/helpers/filesUtils";
import CommentEditor from "../sub-components/CommentEditor";
<<<<<<< HEAD
import { getCookie } from "@docspace/common/utils";
import SpaceQuota from "SRC_DIR/components/SpaceQuota";

=======
import { getCookie } from "@docspace/components/utils/cookie";
>>>>>>> 67ea7412
// Property Content Components

const text = (text) => (
  <Text truncate className="property-content">
    {text}
  </Text>
);

const link = (text, onClick) => (
  <Link
    isTextOverflow
    className="property-content"
    isHovered={true}
    onClick={onClick}
  >
    {text}
  </Link>
);

const tagList = (tags, selectTag) => (
  <div className="property-tag_list">
    {tags.map((tag, i) => (
      <Tag
        key={i}
        className="property-tag"
        label={tag}
        onClick={() => selectTag(tag)}
      />
    ))}
  </div>
);

// Functional Helpers

export const decodeString = (str) => {
  const regex = /&#([0-9]{1,4});/gi;
  return str
    ? str.replace(regex, (match, numStr) => String.fromCharCode(+numStr))
    : "...";
};

export const parseAndFormatDate = (date, personal, culture) => {
  const locale = getCookie(LANGUAGE) || culture;
  const correctDate = getCorrectDate(locale, date);
  return correctDate;
};

// InfoHelper Class

class DetailsHelper {
  constructor(props) {
    this.t = props.t;
    this.item = props.item;
    this.navigate = props.navigate;
    this.openUser = props.openUser;
    this.personal = props.personal;
    this.culture = props.culture;
    this.isVisitor = props.isVisitor;
    this.isCollaborator = props.isCollaborator;
    this.selectTag = props.selectTag;
    this.isDefaultRoomsQuotaSet = props.isDefaultRoomsQuotaSet;
  }

  getPropertyList = () => {
    return this.getNeededProperties().map((propertyId) => ({
      id: propertyId,
      className: this.getPropertyClassName(propertyId),
      title: this.getPropertyTitle(propertyId),
      content: this.getPropertyContent(propertyId),
    }));
  };

  getPropertyClassName = (propertyId) => {
    switch (propertyId) {
      case "Owner":
        return "info_details_owner";
      case "Location":
        return "info_details_location";
      case "Type":
        return "info_details_type";
      case "Storage Type":
        return "info_details_storage-type";
      case "File extension":
        return "info_details_file-extension";
      case "Content":
        return "info_details_content";
      case "Size":
        return "info_details_size";
      case "Date modified":
        return "info_details_date_modified";
      case "Last modified by":
        return "info_details_last-modified-by";
      case "Creation date":
        return "info_details_creation-date";
      case "Versions":
        return "info_details_versions";
      case "Comments":
        return "info_details_comments";
      case "Tags":
        return "info_details_tags";
      case "Storage":
        return "info_details_storage";
    }
  };

  getNeededProperties = () => {
    return (
      this.item.isRoom
        ? [
            "Owner",
            this.item.providerKey && "Storage Type",
            "Type",
            "Content",
            "Date modified",
            "Last modified by",
            "Creation date",
            this.item.tags.length && "Tags",
            "Storage",
          ]
        : this.item.isFolder
        ? [
            "Owner",
            //"Location",
            "Type",
            "Content",
            "Date modified",
            "Last modified by",
            "Creation date",
          ]
        : [
            "Owner",
            //"Location",
            "Type",
            "File extension",
            "Size",
            "Date modified",
            "Last modified by",
            "Creation date",
            "Versions",
            "Comments",
          ]
    ).filter((nP) => !!nP);
  };

  getPropertyTitle = (propertyId) => {
    switch (propertyId) {
      case "Owner":
        return this.t("Common:Owner");
      case "Location":
        return this.t("Common:Location");

      case "Type":
        return this.t("Common:Type");
      case "Storage Type":
        return this.t("InfoPanel:StorageType");

      case "File extension":
        return this.t("FileExtension");

      case "Content":
        return this.t("Common:Content");
      case "Size":
        return this.t("Common:Size");

      case "Date modified":
        return this.t("DateModified");
      case "Last modified by":
        return this.t("LastModifiedBy");
      case "Creation date":
        return this.t("CreationDate");

      case "Versions":
        return this.t("InfoPanel:Versions");
      case "Comments":
        return this.t("Common:Comments");
      case "Tags":
        return this.t("Common:Tags");
      case "Storage":
        return this.t("Common:Storage");
    }
  };

  getPropertyContent = (propertyId) => {
    switch (propertyId) {
      case "Owner":
        return this.getItemOwner();
      case "Location":
        return this.getItemLocation();

      case "Type":
        return this.getItemType();
      case "Storage Type":
        return this.getItemStorageType();
      case "Storage account":
        return this.getItemStorageAccount();

      case "File extension":
        return this.getItemFileExtention();

      case "Content":
        return this.getItemContent();
      case "Size":
        return this.getItemSize();

      case "Date modified":
        return this.getItemDateModified();
      case "Last modified by":
        return this.getItemLastModifiedBy();
      case "Creation date":
        return this.getItemCreationDate();

      case "Versions":
        return this.getItemVersions();
      case "Comments":
        return this.getItemComments();
      case "Tags":
        return this.getItemTags();
      case "Storage":
        return this.getQuotaItem();
    }
  };

  /// Property  //

  getItemOwner = () => {
    const onOpenUser = () => this.openUser(this.item.createdBy, this.navigate);

    return this.personal || this.isVisitor || this.isCollaborator
      ? text(decode(this.item.createdBy?.displayName))
      : link(decode(this.item.createdBy?.displayName), onOpenUser);
  };

  getItemLocation = () => {
    return text("...");
  };

  getItemType = () => {
    return text(
      this.item.isRoom
        ? getDefaultRoomName(this.item.roomType, this.t)
        : getFileTypeName(this.item.fileType)
    );
  };

  getItemFileExtention = () => {
    return text(
      this.item.fileExst ? this.item.fileExst.split(".")[1].toUpperCase() : "-"
    );
  };

  getItemStorageType = () => {
    return text(getProviderTranslation(this.item.providerKey, this.t));
  };

  getItemStorageAccount = () => {
    return text("...");
  };

  getItemContent = () => {
    return text(
      `${this.t("Translations:Folders")}: ${this.item.foldersCount} | ${this.t(
        "Translations:Files"
      )}: ${this.item.filesCount}`
    );
  };

  getItemSize = () => {
    return text(this.item.contentLength);
  };

  getItemDateModified = () => {
    return text(
      parseAndFormatDate(this.item.updated, this.personal, this.culture)
    );
  };

  getItemLastModifiedBy = () => {
    const onOpenUser = () => this.openUser(this.item.updatedBy, this.navigate);

    return this.personal || this.isVisitor || this.isCollaborator
      ? text(decode(this.item.updatedBy?.displayName))
      : link(decode(this.item.updatedBy?.displayName), onOpenUser);
  };

  getItemCreationDate = () => {
    return text(
      parseAndFormatDate(this.item.created, this.personal, this.culture)
    );
  };

  getItemVersions = () => {
    return text(this.item.version);
  };

  getItemComments = () => {
    return <CommentEditor t={this.t} item={this.item} />;
  };

  getItemTags = () => {
    return tagList(this.item.tags, this.selectTag);
  };

  getQuotaItem = () => {
    return (
      <SpaceQuota
        item={this.item}
        withoutLimitQuota={!this.isDefaultRoomsQuotaSet}
      />
    );
  };
}

export default DetailsHelper;<|MERGE_RESOLUTION|>--- conflicted
+++ resolved
@@ -15,13 +15,9 @@
   getFileTypeName,
 } from "@docspace/client/src/helpers/filesUtils";
 import CommentEditor from "../sub-components/CommentEditor";
-<<<<<<< HEAD
-import { getCookie } from "@docspace/common/utils";
+import { getCookie } from "@docspace/components/utils/cookie";
 import SpaceQuota from "SRC_DIR/components/SpaceQuota";
 
-=======
-import { getCookie } from "@docspace/components/utils/cookie";
->>>>>>> 67ea7412
 // Property Content Components
 
 const text = (text) => (
