import React from "react";

import PropTypes from "prop-types";
import Button from "../button";
import Text from "../text";
import StyledSaveCancelButtons from "./styled-save-cancel-buttons";

const ButtonKeys = Object.freeze({
  enter: 13,
  esc: 27,
});

class SaveCancelButtons extends React.Component {
  componentDidMount() {
    document.addEventListener("keydown", this.onKeydown, false);
  }

  componentWillUnmount() {
    document.removeEventListener("keydown", this.onKeydown, false);
  }

  onKeydown = (e) => {
    const { onSaveClick, onCancelClick } = this.props;

    switch (e.keyCode) {
      case ButtonKeys.enter:
        onSaveClick();
        break;
      case ButtonKeys.esc:
        onCancelClick();
        break;
      default:
        break;
    }
  };

  render() {
    const {
      onSaveClick,
      onCancelClick,
      displaySettings,
      showReminder,
      reminderTest,
      saveButtonLabel,
      cancelButtonLabel,
      hasChanged,
      hasScroll,
      className,
      id,
      isDisabled,
    } = this.props;

    // TODO: hasChanged не нужен, тк есть showReminder?

    const isDisabled = hasChanged !== undefined ? !hasChanged : false;

    return (
      <StyledSaveCancelButtons
        className={className}
        id={id}
        displaySettings={displaySettings}
        showReminder={showReminder}
        hasScroll={hasScroll}
      >
        <div className="buttons-flex">
          <Button
            className="save-button"
<<<<<<< HEAD
            size="normal"
=======
            size="big"
>>>>>>> e61a4543
            isDisabled={isDisabled}
            primary
            onClick={onSaveClick}
            label={saveButtonLabel}
          />
          <Button
            className="cancel-button"
<<<<<<< HEAD
            size="normal"
=======
            size="big"
>>>>>>> e61a4543
            isDisabled={isDisabled}
            onClick={onCancelClick}
            label={cancelButtonLabel}
          />
        </div>
        {showReminder && (
          <Text className="unsaved-changes"> {reminderTest} </Text>
        )}
      </StyledSaveCancelButtons>
    );
  }
}

SaveCancelButtons.propTypes = {
  /** Accepts css id */
  id: PropTypes.string,
  /** Accepts css class */
  className: PropTypes.string,
  /** Text reminding of unsaved changes */
  reminderTest: PropTypes.string,
  /** Save button label */
  saveButtonLabel: PropTypes.string,
  /** Cancel button label  */
  cancelButtonLabel: PropTypes.string,
  /** What the save button will trigger when clicked */
  onSaveClick: PropTypes.func,
  /** What the cancel button will trigger when clicked */
  onCancelClick: PropTypes.func,
  /** Show message about unsaved changes (Only shown on desktops) */
  showReminder: PropTypes.bool,
<<<<<<< HEAD
  displaySettings: PropTypes.bool,
  hasChanged: PropTypes.bool,
  hasScroll: PropTypes.bool,
=======
  /** Tells when the button should present a disabled state */
  isDisabled: PropTypes.bool,
>>>>>>> e61a4543
};

SaveCancelButtons.defaultProps = {
  saveButtonLabel: "Save",
  cancelButtonLabel: "Cancel",
  isDisabled: false,
};

export default SaveCancelButtons;<|MERGE_RESOLUTION|>--- conflicted
+++ resolved
@@ -47,10 +47,7 @@
       hasScroll,
       className,
       id,
-      isDisabled,
     } = this.props;
-
-    // TODO: hasChanged не нужен, тк есть showReminder?
 
     const isDisabled = hasChanged !== undefined ? !hasChanged : false;
 
@@ -65,11 +62,7 @@
         <div className="buttons-flex">
           <Button
             className="save-button"
-<<<<<<< HEAD
             size="normal"
-=======
-            size="big"
->>>>>>> e61a4543
             isDisabled={isDisabled}
             primary
             onClick={onSaveClick}
@@ -77,11 +70,7 @@
           />
           <Button
             className="cancel-button"
-<<<<<<< HEAD
             size="normal"
-=======
-            size="big"
->>>>>>> e61a4543
             isDisabled={isDisabled}
             onClick={onCancelClick}
             label={cancelButtonLabel}
@@ -112,20 +101,15 @@
   onCancelClick: PropTypes.func,
   /** Show message about unsaved changes (Only shown on desktops) */
   showReminder: PropTypes.bool,
-<<<<<<< HEAD
+  /** Tells when the button should present a disabled state */
   displaySettings: PropTypes.bool,
   hasChanged: PropTypes.bool,
   hasScroll: PropTypes.bool,
-=======
-  /** Tells when the button should present a disabled state */
-  isDisabled: PropTypes.bool,
->>>>>>> e61a4543
 };
 
 SaveCancelButtons.defaultProps = {
   saveButtonLabel: "Save",
   cancelButtonLabel: "Cancel",
-  isDisabled: false,
 };
 
 export default SaveCancelButtons;