import React from "react";

// @ts-ignore
import { getFolder, getFolderInfo } from "@docspace/common/api/files";
// @ts-ignore
import FilesFilter from "@docspace/common/api/files/filter";
// @ts-ignore
import { iconSize32 } from "@docspace/common/utils/image-helpers";

import { PAGE_COUNT, defaultBreadCrumb } from "../utils";

import {
  useFilesHelpersProps,
  Item,
  BreadCrumb,
  Security,
} from "../FilesSelector.types";
import {
  ApplyFilterOption,
  FilesSelectorFilterTypes,
  FilterType,
  FolderType,
} from "@docspace/common/constants";

const getIconUrl = (extension: string, isImage: boolean, isMedia: boolean) => {
  // if (extension !== iconPath) return iconSize32.get(iconPath);
  let path = "";

  switch (extension) {
    case ".avi":
      path = "avi.svg";
      break;
    case ".csv":
      path = "csv.svg";
      break;
    case ".djvu":
      path = "djvu.svg";
      break;
    case ".doc":
      path = "doc.svg";
      break;
    case ".docm":
      path = "docm.svg";
      break;
    case ".docx":
      path = "docx.svg";
      break;
    case ".dotx":
      path = "dotx.svg";
      break;
    case ".dvd":
      path = "dvd.svg";
      break;
    case ".epub":
      path = "epub.svg";
      break;
    case ".pb2":
    case ".fb2":
      path = "fb2.svg";
      break;
    case ".flv":
      path = "flv.svg";
      break;
    case ".fodt":
      path = "fodt.svg";
      break;
    case ".iaf":
      path = "iaf.svg";
      break;
    case ".ics":
      path = "ics.svg";
      break;
    case ".m2ts":
      path = "m2ts.svg";
      break;
    case ".mht":
      path = "mht.svg";
      break;
    case ".mkv":
      path = "mkv.svg";
      break;
    case ".mov":
      path = "mov.svg";
      break;
    case ".mp4":
      path = "mp4.svg";
      break;
    case ".mpg":
      path = "mpg.svg";
      break;
    case ".odp":
      path = "odp.svg";
      break;
    case ".ods":
      path = "ods.svg";
      break;
    case ".odt":
      path = "odt.svg";
      break;
    case ".otp":
      path = "otp.svg";
      break;
    case ".ots":
      path = "ots.svg";
      break;
    case ".ott":
      path = "ott.svg";
      break;
    case ".pdf":
      path = "pdf.svg";
      break;
    case ".pot":
      path = "pot.svg";
      break;
    case ".pps":
      path = "pps.svg";
      break;
    case ".ppsx":
      path = "ppsx.svg";
      break;
    case ".ppt":
      path = "ppt.svg";
      break;
    case ".pptm":
      path = "pptm.svg";
      break;
    case ".pptx":
      path = "pptx.svg";
      break;
    case ".rtf":
      path = "rtf.svg";
      break;
    case ".svg":
      path = "svg.svg";
      break;
    case ".txt":
      path = "txt.svg";
      break;
    case ".webm":
      path = "webm.svg";
      break;
    case ".xls":
      path = "xls.svg";
      break;
    case ".xlsm":
      path = "xlsm.svg";
      break;
    case ".xlsx":
      path = "xlsx.svg";
      break;
    case ".xps":
      path = "xps.svg";
      break;
    case ".xml":
      path = "xml.svg";
      break;
    case ".oform":
      path = "oform.svg";
      break;
    case ".docxf":
      path = "docxf.svg";
      break;
    default:
      path = "file.svg";
      break;
  }

  if (isMedia) path = "sound.svg";
  if (isImage) path = "image.svg";

  return iconSize32.get(path);
};

const convertFoldersToItems = (
  folders: any,
  disabledItems: any[],
  filterParam?: string
) => {
  const items = folders.map((room: any) => {
    const {
      id,
      title,
      filesCount,
      foldersCount,
      security,
      parentId,
      rootFolderType,
    }: {
      id: number;
      title: string;
      filesCount: number;
      foldersCount: number;
      security: Security;
      parentId: number;
      rootFolderType: number;
    } = room;

    const icon = iconSize32.get("folder.svg");

    return {
      id,
      label: title,
      title,
      icon,
      filesCount,
      foldersCount,
      security,
      parentId,
      rootFolderType,
      isFolder: true,
      isDisabled: !!filterParam ? false : disabledItems.includes(id),
    };
  });

  return items;
};

const convertFilesToItems = (files: any, filterParam?: string) => {
  const items = files.map((file: any) => {
    const { id, title, security, parentId, rootFolderType, fileExst } = file;

    const isImage = file.viewAccessability.ImageView;
    const isMedia = file.viewAccessability.MediaView;

    let icon = getIconUrl(fileExst, isImage, isMedia);

    // if(filterParam)

    return {
      id,
      label: title.replace(fileExst, ""),
      title,
      icon,

      security,
      parentId,
      rootFolderType,
      isFolder: false,
      isDisabled: !filterParam,
    };
  });
  return items;
};

export const useFilesHelper = ({
  setIsNextPageLoading,
  setHasNextPage,
  setTotal,
  setItems,
  setBreadCrumbs,
  setIsBreadCrumbsLoading,
  isFirstLoad,
  selectedItemId,
  setIsRoot,
  searchValue,
  disabledItems,
  setSelectedItemSecurity,
  isThirdParty,
  onSelectTreeNode,
  setSelectedTreeNode,
  filterParam,
  getRootData,
}: useFilesHelpersProps) => {
  const getFileList = React.useCallback(
    async (
      startIndex: number,
      itemId: number | string | undefined,
      isInit?: boolean,
      search?: string | null
    ) => {
      setIsNextPageLoading(true);

      const currentSearch = search
        ? search
        : search === null
        ? ""
        : searchValue || "";

      const page = startIndex / PAGE_COUNT;

      const filter = FilesFilter.getDefault();

      filter.page = page;
      filter.pageCount = PAGE_COUNT;
      filter.search = currentSearch;
      filter.applyFilterOption = null;
      filter.withSubfolders = false;
      if (filterParam) {
        filter.applyFilterOption = ApplyFilterOption.Files;
        switch (filterParam) {
          case FilesSelectorFilterTypes.DOCX:
            filter.filterType = FilterType.DocumentsOnly;
            break;

          case FilesSelectorFilterTypes.IMG:
            filter.filterType = FilterType.ImagesOnly;
            break;

          case FilesSelectorFilterTypes.GZ:
            filter.filterType = FilterType.ArchiveOnly;
            break;
        }
      }

      const id = itemId ? itemId : selectedItemId || "";

      filter.folder = id.toString();

      try {
        if (isInit && getRootData) {
          const folder = await getFolderInfo(id);

          if (folder.rootFolderType === FolderType.TRASH) {
            await getRootData();

            return;
          }
        }

        const currentFolder = await getFolder(id, filter);

        const { folders, files, total, count, pathParts, current } =
          currentFolder;

        setSelectedItemSecurity(current.security);

        const foldersList: Item[] = convertFoldersToItems(
          folders,
          disabledItems,
          filterParam
        );

        const filesList: Item[] = convertFilesToItems(files, filterParam);

        const itemList = [...foldersList, ...filesList];

        setHasNextPage(count === PAGE_COUNT);

        onSelectTreeNode &&
          setSelectedTreeNode({ ...current, path: pathParts });

        if (isInit) {
          if (isThirdParty) {
            const breadCrumbs: BreadCrumb[] = [
              { label: current.title, isRoom: false, id: current.id },
            ];

<<<<<<< HEAD
            setBreadCrumbs(breadCrumbs);
            setIsBreadCrumbsLoading(false);
          } else {
            const breadCrumbs: BreadCrumb[] = await Promise.all(
              pathParts.map(async (folderId: number | string) => {
                const folderInfo: any = await getFolderInfo(folderId);

                const { title, id, parentId, rootFolderType } = folderInfo;
=======
              const { title, id, parentId, rootFolderType, roomType } =
                folderInfo;

              return {
                label: title,
                id: id,
                isRoom: parentId === 0 && rootFolderType === FolderType.Rooms,
                roomType,
              };
            })
          );
>>>>>>> e8ebb197

                return {
                  label: title,
                  id: id,
                  isRoom: parentId === 0 && rootFolderType === FolderType.Rooms,
                };
              })
            );

            breadCrumbs.unshift({ ...defaultBreadCrumb });

            setBreadCrumbs(breadCrumbs);
            setIsBreadCrumbsLoading(false);
          }
        }

        if (isFirstLoad || startIndex === 0) {
          setTotal(total);
          setItems(itemList);
        } else {
          setItems((prevState: Item[] | null) => {
            if (prevState) return [...prevState, ...itemList];
            return [...itemList];
          });
        }
        setIsRoot(false);
        setIsNextPageLoading(false);
      } catch (e) {
        getRootData && getRootData();
      }
    },
    [selectedItemId, searchValue, isFirstLoad, disabledItems]
  );

  return { getFileList };
};

export default useFilesHelper;<|MERGE_RESOLUTION|>--- conflicted
+++ resolved
@@ -345,7 +345,6 @@
               { label: current.title, isRoom: false, id: current.id },
             ];
 
-<<<<<<< HEAD
             setBreadCrumbs(breadCrumbs);
             setIsBreadCrumbsLoading(false);
           } else {
@@ -353,25 +352,14 @@
               pathParts.map(async (folderId: number | string) => {
                 const folderInfo: any = await getFolderInfo(folderId);
 
-                const { title, id, parentId, rootFolderType } = folderInfo;
-=======
-              const { title, id, parentId, rootFolderType, roomType } =
-                folderInfo;
-
-              return {
-                label: title,
-                id: id,
-                isRoom: parentId === 0 && rootFolderType === FolderType.Rooms,
-                roomType,
-              };
-            })
-          );
->>>>>>> e8ebb197
+                const { title, id, parentId, rootFolderType, roomType } =
+                  folderInfo;
 
                 return {
                   label: title,
                   id: id,
                   isRoom: parentId === 0 && rootFolderType === FolderType.Rooms,
+                  roomType,
                 };
               })
             );
