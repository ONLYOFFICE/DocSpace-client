// (c) Copyright Ascensio System SIA 2009-2025
//
// This program is a free software product.
// You can redistribute it and/or modify it under the terms
// of the GNU Affero General Public License (AGPL) version 3 as published by the Free Software
// Foundation. In accordance with Section 7(a) of the GNU AGPL its Section 15 shall be amended
// to the effect that Ascensio System SIA expressly excludes the warranty of non-infringement of
// any third-party rights.
//
// This program is distributed WITHOUT ANY WARRANTY, without even the implied warranty
// of MERCHANTABILITY or FITNESS FOR A PARTICULAR  PURPOSE. For details, see
// the GNU AGPL at: http://www.gnu.org/licenses/agpl-3.0.html
//
// You can contact Ascensio System SIA at Lubanas st. 125a-25, Riga, Latvia, EU, LV-1021.
//
// The  interactive user interfaces in modified source and object code versions of the Program must
// display Appropriate Legal Notices, as required under Section 5 of the GNU AGPL version 3.
//
// Pursuant to Section 7(b) of the License you must retain the original Product logo when
// distributing the program. Pursuant to Section 7(e) we decline to grant you any rights under
// trademark law for use of our trademarks.
//
// All the Product's GUI elements, including illustrations and icon sets, as well as technical writing
// content are licensed under the terms of the Creative Commons Attribution-ShareAlike 4.0
// International. See the License terms at http://creativecommons.org/licenses/by-sa/4.0/legalcode

import type { TFile, TFileLink, TFolder } from "../api/files/types";
import type { TBreadCrumb } from "../components/selector/Selector.types";
<<<<<<< HEAD
import { FolderType, RoomsType, ShareAccessRights } from "../enums";
import { TTheme, TColorScheme } from "../themes";
import FirebaseHelper from "../utils/firebase";
=======
import type { RoomsType, ShareAccessRights } from "../enums";
import type { TTheme, TColorScheme } from "../themes";
import type FirebaseHelper from "../utils/firebase";
import type { TRoom } from "../api/rooms/types";
>>>>>>> eef878ea

export type Option = {
  key: string;
  value: string;
  label: string;
};

export type TWeekdaysLabel = Pick<Option, "key" | "label">;

export type TDirectionX = "left" | "right";
export type TDirectionY = "bottom" | "top" | "both";

export type TViewAs = "tile" | "table" | "row" | "settings" | "profile";

export type ProviderType = {
  provider_id: unknown;
  customer_title: string;
};

export type ConnectedThirdPartyAccountType = {
  id: string;
  title: string;
  providerId: string;
  providerKey: string;
};

export type ThirdPartyAccountType = {
  name: string;
  key: string;
  title: string;
  label: string;
  provider_key: string;
  provider_link?: string;
  storageIsConnected: boolean;
  connected: boolean;
  provider_id?: string;
  id?: string;
  disabled: boolean;
  className?: string;
};

export type BackupToPublicRoomOptionType = {
  breadCrumbs: TBreadCrumb[];
  selectedItemId: number | string | undefined;
  onClose: VoidFunction;
  onSelectFolder: (
    folderId: number | string | undefined,
    breadCrumbs: TBreadCrumb[],
  ) => void;
};

export type TSortOrder = "descending" | "ascending";
export type TSortBy =
  | "DateAndTime"
  | "DateAndTimeCreation"
  | "Tags"
  | "Type"
  | "AZ"
  | "Author"
  | "roomType"
  | "usedspace"
  | "Size";

export type TTranslation = (
  key: string,
  params?: { [key: string]: string | string[] | number },
) => string;

export type Nullable<T> = T | null;

export type NonFunctionPropertyNames<T, ExcludeTypes> = {
  [K in keyof T]: T[K] extends ExcludeTypes ? never : K;
}[keyof T];

export type NonFunctionProperties<T, ExcludeTypes> = Pick<
  T,
  NonFunctionPropertyNames<T, ExcludeTypes>
>;

export type MergeTypes<T, MergedType> = Omit<T, keyof MergedType> & MergedType;

export type WithFlag<K extends string, V> =
  | ({ [P in K]: true } & V)
  | ({ [P in K]?: undefined } & Partial<Record<keyof V, undefined>>);

export type NonNullableFields<T> = {
  [P in keyof T]: NonNullable<T[P]>;
};

export type TResolver<Res = VoidFunction, Rej = VoidFunction> = {
  resolve: Res;
  reject: Rej;
};

export type TPathParts = {
  id: number;
  title: string;
  roomType?: RoomsType;
  folderType?: FolderType;
};

export type TCreatedBy = {
  avatarSmall: string;
  avatar?: string;
  avatarOriginal?: string;
  avatarMax?: string;
  avatarMedium?: string;
  displayName: string;
  hasAvatar: boolean;
  id: string;
  profileUrl: string;
  isAnonim?: boolean;
  templateAccess?: ShareAccessRights;
};
export type ConnectingStoragesType = {
  id: string;
  className: string;
  providerKey: string;
  isConnected: boolean;
  isOauth: boolean;
  oauthHref: string;
  category: string;
  requiredConnectionUrl: boolean;
  clientId?: string;
};

export type StorageRegionsType = { displayName: string; systemName: string };

export type PropertiesType = { name: string; title: string; value: string };

export type TI18n = {
  language: string;
  changeLanguage: (l: string) => string;
  t: (...key: string[]) => string;
};

export type SelectedStorageType = {
  id: string;
  isSet: boolean;
  title: string;
  properties: PropertiesType[];
  current?: unknown;
};

declare module "styled-components" {
  export interface DefaultTheme extends TTheme {
    currentColorScheme?: TColorScheme;
  }
}

export interface StaticImageData {
  src: string;
  height: number;
  width: number;
  blurDataURL?: string;
  blurWidth?: number;
  blurHeight?: number;
}

export interface LinkParamsType {
  link: TFileLink;
  item: TFile | TFolder | TRoom;

  updateLink?: (newLink: TFileLink) => void;
}

declare global {
  interface Window {
    firebaseHelper: FirebaseHelper;
    Asc: unknown;
    zESettings: unknown;
    zE: {
      apply: Function;
    };
    i18n: {
      loaded: {
        [key: string]: { data: { [key: string]: string }; namespaces: string };
      };
    };
    timezone: string;
    snackbar?: {};
    DocSpace: {
      navigate: (path: string, state?: { [key: string]: unknown }) => void;
      location: Location & { state: unknown };
      displayFileExtension?: boolean;
    };
    loginCallback?: ((profile: unknown) => void) | null;
    logs: {
      socket: string[];
    };
    ClientConfig?: {
      pdfViewerUrl: string;
      wrongPortalNameUrl?: string;
      api: {
        origin?: string;
        prefix?: string;
      };
      proxy: {
        url?: string;
      };
      imageThumbnails?: boolean;
      oauth2: {
        origin: string;
        secret: string;
        apiSystem: string[];
      };
      editor?: {
        requestClose: boolean;
      };
      firebase: {
        fetchTimeoutMillis?: number;
        minimumFetchIntervalMillis?: number;
      };
      campaigns?: string[];
      isFrame?: boolean;
      management: {
        checkDomain?: boolean;
      };
      logs: {
        enableLogs: boolean;
        logsToConsole: boolean;
      };
      loaders: {
        showLoader: boolean;
        showLoaderTime: number;
        loaderTime: number;
      };
    };
    AscDesktopEditor: {
      execCommand: (key: string, value: string) => void;
      cloudCryptoCommand: (
        key: string,
        value: unknown,
        callback: unknown,
      ) => void;
      getViewportSettings?: () => {
        widgetType: "window" | "tab";
        captionHeight: number;
      };
      onViewportSettingsChanged?: VoidFunction;
      attachEvent?: (listener: string, callback: VoidFunction) => void;
    };
    cloudCryptoCommand: (
      type: string,
      params: { [key: string]: string | boolean },
      callback: (obj?: {}) => void,
    ) => void;
    onSystemMessage: (e: {
      type: string;
      opMessage?: string;
      opType: number;
    }) => void;
    RendererProcessVariable: {
      theme?: { id: string; system: string; type: string; addlocal: string };
    };
    Tiff: new (arg: object) => {
      toDataURL: () => string;
    };
    dataLayer?: Record<string, unknown>[];
    errorOnLoad?: Error;
    authCallback?: (profile: string) => Promise<void>;
  }

  export type ContextMenuModel =
    import("../components/context-menu/ContextMenu.types").ContextMenuModel;

  export type SeparatorType =
    import("../components/context-menu/ContextMenu.types").SeparatorType;
}<|MERGE_RESOLUTION|>--- conflicted
+++ resolved
@@ -26,16 +26,10 @@
 
 import type { TFile, TFileLink, TFolder } from "../api/files/types";
 import type { TBreadCrumb } from "../components/selector/Selector.types";
-<<<<<<< HEAD
-import { FolderType, RoomsType, ShareAccessRights } from "../enums";
-import { TTheme, TColorScheme } from "../themes";
-import FirebaseHelper from "../utils/firebase";
-=======
-import type { RoomsType, ShareAccessRights } from "../enums";
+import type { FolderType, RoomsType, ShareAccessRights } from "../enums";
 import type { TTheme, TColorScheme } from "../themes";
 import type FirebaseHelper from "../utils/firebase";
 import type { TRoom } from "../api/rooms/types";
->>>>>>> eef878ea
 
 export type Option = {
   key: string;
