--- conflicted
+++ resolved
@@ -1216,14 +1216,10 @@
       setChangeAvatarVisible,
       setChangeNameVisible,
       getIcon: filesStore.filesSettingsStore.getIcon,
-<<<<<<< HEAD
-=======
-
-      contactsTab,
+
       isRootRooms,
       isArchive,
       isSharedWithMeFolderRoot,
->>>>>>> e7431986
     };
   },
 )(
