--- conflicted
+++ resolved
@@ -3115,15 +3115,14 @@
     textDescriptionColor: "#A3A9AE",
   },
 
-<<<<<<< HEAD
   deepLink: {
     navBackground: "#f8f9f9",
     fileTileBackground: "#f3f4f4",
-=======
+  },
+
   emailChips: {
     borderColor: "#A3A9AE",
     dashedBorder: "1px dashed #5299E0",
->>>>>>> 8b82a9f2
   },
 };
 
