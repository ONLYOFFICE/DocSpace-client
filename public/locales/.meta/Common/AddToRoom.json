--- conflicted
+++ resolved
@@ -3,11 +3,7 @@
   "content": "Add to room",
   "content_en_sha1_hash": "117c397ee312dc4ff50d231fd15f77b9c6fcaf72",
   "created_at": "2025-05-19T21:30:42.934Z",
-<<<<<<< HEAD
-  "updated_at": "2025-05-26T07:57:32.943Z",
-=======
   "updated_at": "2025-06-18T17:09:45.984Z",
->>>>>>> 540a9604
   "comment": {
     "text": "This translation key is used for the label on a submit button in an invite users panel. The button prompts the user to add themselves to a room. It appears as \"AddToRoom\" and can be found in a dialog that allows users to select access rights.",
     "is_auto": true,
@@ -40,8 +36,8 @@
       "ai_spell_check_issues": [
         {
           "type": "incorrect_translation",
-          "description": "While \"Otağa əlavə edin\" is understandable, it's a more literal translation of 'Add to room' that doesn't quite capture the nuance. A more natural translation would consider the context of 'Add to room' - for example, adding an item to a virtual room or adding a person to a room. 'Otağa qoşun' or 'Otağa daxil et' could be more appropriate depending on the intended meaning.",
-          "suggestion": "Consider 'Otağa qoşun' or 'Otağa daxil et' depending on the context.  Without further context, a more general option like 'Otağa əlavə et' might be preferable."
+          "description": "The translation 'Otağa əlavə edin' is a literal translation but doesn't quite capture the nuance of 'Add to room' in most user interface contexts. It implies adding something *into* the room, rather than associating it *with* the room. A more idiomatic translation would be preferred.",
+          "suggestion": "Consider 'Rinqə əlavə et' (Add to ring) or 'Otağa daxil et' (Add into the room) depending on the context."
         }
       ],
       "approved_at": null
@@ -94,8 +90,8 @@
       "ai_spell_check_issues": [
         {
           "type": "incorrect_translation",
-          "description": "While \"Ավելացնել սենյակում։\" is literally \"Add in room,\" the intended meaning of 'Add to room' is more accurately conveyed as 'Add room'.",
-          "suggestion": "Ավելացնել դրան ցանկացած ավանդույթով:ավանդույթ ավանդույթ:ավանդույթ"
+          "description": "The translation 'Ավելացնել սենյակում։' while literally meaning 'Add in room:', isn't the most natural or idiomatic way to say \"Add to room\" in Armenian. It sounds a bit awkward.",
+          "suggestion": "Հավել սենյակում (Havel shenyagum) or ավելացնել դրան ավելացնելու համար (avelacnel dran avelacnelu hamar)"
         }
       ],
       "approved_at": null
@@ -157,7 +153,13 @@
     "ro": {
       "ai_translated": false,
       "ai_model": null,
-      "ai_spell_check_issues": [],
+      "ai_spell_check_issues": [
+        {
+          "type": "incorrect_translation",
+          "description": "While \"Adăugare la sală\" is technically correct, it's a bit formal and less idiomatic for a button label or UI element. A more natural translation would better convey the intended meaning.",
+          "suggestion": "Adaugă în sală"
+        }
+      ],
       "approved_at": null
     },
     "ru": {
@@ -190,8 +192,8 @@
       "ai_spell_check_issues": [
         {
           "type": "incorrect_translation",
-          "description": "The translation 'Додајте у собу' while literally meaning 'Add to room', doesn't quite capture the nuance of the English phrase 'Add to room' in a user interface context. A more natural and idiomatic translation would be something like 'Додај у просторију' or 'Убаци у просторију'.",
-          "suggestion": "Consider 'Додај у просторију' or 'Убаци у просторију'."
+          "description": "The translation 'Додајте у собу' is a literal translation of 'Add to room'. While understandable, a more natural and idiomatic Serbian (Cyrillic) translation might be 'Убаците у собу' or 'Додај у собу' (depending on context and desired level of formality). 'Додајте у собу' can sound a bit stiff or overly formal.",
+          "suggestion": "Consider 'Убаците у собу' or 'Додај у собу' for a more natural flow."
         }
       ],
       "approved_at": null
