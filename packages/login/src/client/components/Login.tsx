--- conflicted
+++ resolved
@@ -1,8 +1,4 @@
-<<<<<<< HEAD
-import React, { useState, useCallback } from "react";
-=======
 import React, { useState, useCallback, useEffect } from "react";
->>>>>>> b39b2949
 import { useTranslation } from "react-i18next";
 import { inject, observer } from "mobx-react";
 import { ButtonsWrapper, LoginFormWrapper } from "./StyledLogin";
@@ -28,14 +24,9 @@
 import { useMounted } from "../helpers/useMounted";
 import { getBgPattern } from "@docspace/common/utils";
 import useIsomorphicLayoutEffect from "../hooks/useIsomorphicLayoutEffect";
-<<<<<<< HEAD
-
-
-=======
 import { getLogoFromPath } from "@docspace/common/utils";
 import { useThemeDetector } from "@docspace/common/utils/useThemeDetector";
 import { TenantStatus } from "@docspace/common/constants";
->>>>>>> b39b2949
 interface ILoginProps extends IInitialState {
   isDesktopEditor?: boolean;
 }
@@ -72,7 +63,7 @@
   useIsomorphicLayoutEffect(() => {
     const theme =
       window.matchMedia &&
-        window.matchMedia("(prefers-color-scheme: dark)").matches
+      window.matchMedia("(prefers-color-scheme: dark)").matches
         ? Dark
         : Base;
     setTheme(theme);
@@ -131,10 +122,10 @@
         const tokenGetterWin = isDesktopEditor
           ? (window.location.href = url)
           : window.open(
-            url,
-            "login",
-            "width=800,height=500,status=no,toolbar=no,menubar=no,resizable=yes,scrollbars=no"
-          );
+              url,
+              "login",
+              "width=800,height=500,status=no,toolbar=no,menubar=no,resizable=yes,scrollbars=no"
+            );
 
         getOAuthToken(tokenGetterWin).then((code: string) => {
           const token = window.btoa(
