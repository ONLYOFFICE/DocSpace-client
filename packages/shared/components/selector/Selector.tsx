--- conflicted
+++ resolved
@@ -140,11 +140,7 @@
     [selectedItems],
   );
 
-<<<<<<< HEAD
-  const onSelectAction = (item: TItem) => {
-=======
   const onSelectAction = (item: TSelectorItem) => {
->>>>>>> 96fee446
     onSelect?.({
       ...item,
       id: item.id,
