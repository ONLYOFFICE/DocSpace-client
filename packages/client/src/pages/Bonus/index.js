--- conflicted
+++ resolved
@@ -30,7 +30,6 @@
 import { PaymentsStandaloneLoader } from "@docspace/shared/skeletons/payments";
 import { Bonus as BonusPage } from "@docspace/shared/pages/Payments/Bonus";
 
-<<<<<<< HEAD
 const Bonus = ({
   standaloneInit,
   isInitPaymentPage,
@@ -41,17 +40,8 @@
   helpUrl,
   salesEmail,
   dataBackupUrl,
+  logoText,
 }) => {
-=======
-import BenefitsContainer from "SRC_DIR/components/StandaloneComponents/BenefitsContainer";
-import ContactContainer from "SRC_DIR/components/StandaloneComponents/ContactContainer";
-import StyledComponent from "./StyledComponent";
-import OfficialDocumentation from "./sub-components/OfficialDocumentation";
-
-const Bonus = ({ standaloneInit, isInitPaymentPage, logoText }) => {
-  const { t, ready } = useTranslation("PaymentsEnterprise");
-
->>>>>>> e75af29d
   useEffect(() => {
     standaloneInit();
   }, []);
@@ -59,7 +49,6 @@
   if (!isInitPaymentPage) return <PaymentsStandaloneLoader />;
 
   return (
-<<<<<<< HEAD
     <BonusPage
       isEnterprise={isEnterprise}
       isTrial={isTrial}
@@ -68,6 +57,7 @@
       helpUrl={helpUrl}
       salesEmail={salesEmail}
       dataBackupUrl={dataBackupUrl}
+      logoText={logoText}
     />
   );
 };
@@ -83,7 +73,7 @@
       paymentStore;
     const { isCommunity, isEnterprise, isDeveloper } = currentTariffStatusStore;
     const { isTrial } = currentQuotaStore;
-    const { dataBackupUrl } = settingsStore;
+    const { dataBackupUrl, logoText } = settingsStore;
 
     return {
       standaloneInit,
@@ -95,34 +85,7 @@
       helpUrl,
       salesEmail,
       dataBackupUrl,
+      logoText,
     };
   },
-)(observer(Bonus));
-=======
-    <StyledComponent>
-      <BenefitsContainer />
-      <Text fontWeight={600}>
-        {t("UpgradeToProBannerInstructionHeader", {
-          organizationName: logoText,
-          license: t("Common:EnterpriseLicense"),
-        })}
-      </Text>
-      <Text>{t("UpgradeToProBannerInstructionDescr")}</Text>
-
-      <OfficialDocumentation />
-
-      <ContactContainer />
-    </StyledComponent>
-  );
-};
-
-export const Component = inject(({ paymentStore, settingsStore }) => {
-  const { standaloneInit, isInitPaymentPage } = paymentStore;
-  const { logoText } = settingsStore;
-  return {
-    standaloneInit,
-    isInitPaymentPage,
-    logoText,
-  };
-})(observer(Bonus));
->>>>>>> e75af29d
+)(observer(Bonus));