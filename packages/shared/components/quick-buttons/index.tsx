--- conflicted
+++ resolved
@@ -178,13 +178,8 @@
               onClick={onClickLock}
               color={colorLock}
               isDisabled={isDisabled}
-<<<<<<< HEAD
-              hoverColor="accent"
-              title={t("Common:UnblockVersion")}
-=======
-              hoverColor={theme.filesQuickButtons.sharedColor}
+              hoverColor="accent"
               title={locked ? t("Common:UnblockFile") : t("Common:BlockFile")}
->>>>>>> 0f4cd6d6
             />
           ) : null}
           {isAvailableDownloadFile ? (
@@ -247,13 +242,8 @@
           onClick={onClickLock}
           color={colorLock}
           isDisabled={isDisabled}
-<<<<<<< HEAD
           hoverColor="accent"
-          title={t("Common:UnblockVersion")}
-=======
-          hoverColor={theme.filesQuickButtons.sharedColor}
           title={locked ? t("Common:UnblockFile") : t("Common:BlockFile")}
->>>>>>> 0f4cd6d6
         />
       )}
 
