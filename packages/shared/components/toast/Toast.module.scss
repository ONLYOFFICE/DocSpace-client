@use "../../styles/mixins";
<<<<<<< HEAD
@use "../../styles/common-icons-style";
@use "../../styles/z-index" as z;
=======
>>>>>>> a908e862

.iconButton {
  opacity: 0.5;
  padding-top: 2px;
  &:hover {
    opacity: 1;
  }

  svg {
    path {
      fill: var(--toastr-close-button-color);
    }
  }
}

:global(.rtl) {
  :local {
    .toast {
      --toast-transform: translate3d(-150%, 0, 0);
    }
  }
}

.toast {
  z-index: z.$system-top;
  -webkit-transform: translateZ(9999px);
  position: fixed;
  padding: 4px;
  width: 320px;
  box-sizing: border-box;
  color: var(--toast-text-color-comp);
  top: var(--toast-top-offset);
  inset-inline-end: 24px;
  margin-top: 0;
  -webkit-tap-highlight-color: var(--toast-tap-highlight);

  :global {
    .SlideIn {
      :local {
        animation: SlideIn 0.7s ease-out;
      }
    }

    @keyframes SlideIn {
      from {
        transform: var(--toast-transform);
      }

      50% {
        visibility: hidden;
        transform: translate3d(0, 0, 0);
      }
    }

    .SlideOut {
      :local {
        animation: SlideOut 0.3s ease-out both;
      }
    }

    @keyframes SlideOut {
      from {
        opacity: 1;
      }

      to {
        opacity: 0;
      }
    }

    .Toastify__progress-bar--animated {
      :local {
        animation: Toastify__trackProgress linear 1 forwards;
      }
    }

    @keyframes Toastify__trackProgress {
      0% {
        transform: scaleX(1);
      }
      to {
        transform: scaleX(0);
      }
    }

    .Toastify__toast-body {
      display: flex;
      align-items: center;

      overflow-wrap: anywhere;
      margin: auto 0;
      -ms-flex: 1;
      flex: 1;
    }

    .Toastify__close-button {
      color: var(--toast-close-button-color);
      font-weight: 700;
      font-size: 14px;
      background: transparent;
      outline: none;
      border: none;
      padding: 0;
      cursor: pointer;
      opacity: 0.7;
      transition: 0.3s ease;
      -ms-flex-item-align: start;
      align-self: flex-start;

      &:hover,
      &:focus {
        opacity: 1;
      }
    }

    .Toastify__toast {
      box-sizing: border-box;
      margin-bottom: 1rem;
      box-shadow: var(--toast-box-shadow);
      display: flex;
      justify-content: space-between;
      max-height: 800px;
      overflow: hidden;
      cursor: pointer;

      border-radius: 6px;
      -moz-border-radius: 6px;
      -webkit-border-radius: 6px;
      color: var(--toast-text-color);
      margin: 0 0 12px;
      padding: 12px;
      min-height: 32px;
      font-size: 12px;
      font-weight: normal;
      width: 100%;
      inset-inline-end: 0;

      transition: 0.3s;
    }

    .Toastify__toast--success {
      background-color: var(--toast-success-bg);
      border: var(--toast-success-border);

      &:hover {
        background-color: var(--toast-success-hover-bg);
      }
    }

    .Toastify__toast--error {
      background-color: var(--toast-error-bg);
      border: var(--toast-error-border);

      &:hover {
        background-color: var(--toast-error-hover-bg);
      }
    }

    .Toastify__toast--info {
      background-color: var(--toast-info-bg);
      border: var(--toast-info-border);

      &:hover {
        background-color: var(--toast-info-hover-bg);
      }
    }

    .Toastify__toast--warning {
      background-color: var(--toast-warning-bg);
      border: var(--toast-warning-border);

      &:hover {
        background-color: var(--toast-warning-hover-bg);
      }
    }

    @include mixins.tablet-and-below {
      inset-inline-end: 16px;

      .Toastify__toast {
        position: absolute;

        &:nth-child(1) {
          z-index: z.$floating-ui;
          top: 0px;
        }
        &:nth-child(2) {
          z-index: z.$sticky;
          top: 8px;
        }
        &:nth-child(3) {
          z-index: z.$content;
          top: 16px;
        }
      }
    }

    @include mixins.mobile {
      inset-inline: 0;
      margin: auto;
      width: 100%;
      max-width: calc(100% - 32px);

      @keyframes SlideIn {
        from {
          transform: translate3d(0, -150%, 0);
        }

        50% {
          transform: translate3d(0, 0, 0);
        }
      }
    }
  }
}

.toastContent {
  display: flex;
  align-items: center;

  :global {
    .icon-wrapper {
      align-self: start;
      display: flex;

      svg {
        width: 16px;
        min-width: 16px;
        height: 16px;
        min-height: 16px;
      }
    }

    .toast-title {
      font-weight: 600;
      margin: 0;
      margin-bottom: 5px;
      line-height: 16px;
      font-size: 12px;
    }

    .toast-text-container {
      margin: 0 15px;
    }

    .toast-text {
      line-height: 1.3;
      align-self: center;
      font-size: 12px;
      color: var(--toastr-text-color);
      word-break: break-word;
    }
  }

  &[data-type="success"] {
    :global {
      .toast-title {
        color: var(--toastr-title-success-color);
      }
      .icon-wrapper {
        path {
          fill: var(--toastr-svg-success-color);
        }
      }
    }
  }

  &[data-type="error"] {
    :global {
      .toast-title {
        color: var(--toastr-title-error-color);
      }
      .icon-wrapper {
        path {
          fill: var(--toastr-svg-error-color);
        }
      }
    }
  }

  &[data-type="warning"] {
    :global {
      .toast-title {
        color: var(--toastr-title-warning-color);
      }
      .icon-wrapper {
        path {
          fill: var(--toastr-svg-warning-color);
        }
      }
    }
  }

  &[data-type="info"] {
    :global {
      .toast-title {
        color: var(--toastr-title-info-color);
      }
      .icon-wrapper {
        path {
          fill: var(--toastr-svg-info-color);
        }
      }
    }
  }
}

.toastrIcon {
  @include mixins.common-icons-style;
}<|MERGE_RESOLUTION|>--- conflicted
+++ resolved
@@ -1,9 +1,5 @@
 @use "../../styles/mixins";
-<<<<<<< HEAD
-@use "../../styles/common-icons-style";
 @use "../../styles/z-index" as z;
-=======
->>>>>>> a908e862
 
 .iconButton {
   opacity: 0.5;
