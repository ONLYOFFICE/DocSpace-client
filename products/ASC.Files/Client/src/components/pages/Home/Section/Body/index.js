import React from "react";
import { withRouter } from "react-router";
import { connect } from "react-redux";
import { ReactSVG } from "react-svg";
import { withTranslation } from "react-i18next";
import isEqual from "lodash/isEqual";
import copy from "copy-to-clipboard";
import styled from "styled-components";
import queryString from "query-string";
import {
  IconButton,
  Row,
  RowContainer,
  Link,
  DragAndDrop,
  Box,
  Text,
} from "asc-web-components";
import EmptyFolderContainer from "./EmptyFolderContainer";
import FilesRowContent from "./FilesRowContent";
import FilesTileContent from "./FilesTileContent";
import TileContainer from "./TileContainer";
import Tile from "./Tile";

import {
  api,
  constants,
  MediaViewer,
  toastr,
  Loaders,
  store,
} from "asc-web-common";
import {
  clearProgressData,
  markItemAsFavorite,
  removeItemFromFavorite,
  fetchFavoritesFolder,
  deselectFile,
  updateFile,
  fetchFiles,
  selectFile,
  setAction,
  setDragging,
  setDragItem,
  setIsLoading,
  setMediaViewerData,
  setUpdateTree,
  setProgressBarData,
  setSelected,
  setSelection,
  setTreeFolders,
<<<<<<< HEAD
  addFileToRecentlyViewed
=======
  getFileInfo
>>>>>>> b9cb483d
} from "../../../../../store/files/actions";
import {
  getCurrentFolderCount,
  getDragging,
  getDragItem,
  getFileAction,
  getFileIcon,
  getFiles,
  getFilter,
  getFirstLoad,
  getFolderIcon,
  getSelectedFolderId,
  getFolders,
  getIsLoading,
  getMediaViewerId,
  getMediaViewerVisibility,
  getSelectedFolderParentId,
  getSelected,
  getSelectedFolderTitle,
  getSelection,
  getTreeFolders,
  getViewAs,
  isFileSelected,
  loopTreeFolders,
  getFilesList,
  getMediaViewerImageFormats,
  getMediaViewerMediaFormats,
  getIsShareFolder,
  getIsCommonFolder,
  getIsRecycleBinFolder,
  getIsRecentFolder,
  getIsMyFolder,
  getIsFavoritesFolder,
  getMyFolderId,
  getTooltipLabel,
} from "../../../../../store/files/selectors";
import { SharingPanel, OperationsPanel } from "../../../../panels";
const { isAdmin, getSettings, getCurrentUser } = store.auth.selectors;
//import { getFilterByLocation } from "../../../../../helpers/converters";
//import config from "../../../../../../package.json";

const { FilesFilter } = api;
const { FileAction } = constants;

const linkStyles = {
  isHovered: true,
  type: "action",
  fontWeight: "600",
  color: "#555f65",
  className: "empty-folder_link",
  display: "flex",
};
const backgroundDragColor = "#EFEFB2";
const backgroundDragEnterColor = "#F8F7BF";

const CustomTooltip = styled.div`
  position: fixed;
  display: none;
  padding: 8px;
  z-index: 150;
  background: #fff;
  border-radius: 6px;
  -moz-border-radius: 6px;
  -webkit-border-radius: 6px;
  box-shadow: 0px 5px 20px rgba(0, 0, 0, 0.13);
  -moz-box-shadow: 0px 5px 20px rgba(0, 0, 0, 0.13);
  -webkit-box-shadow: 0px 5px 20px rgba(0, 0, 0, 0.13);
`;

const SimpleFilesRow = styled(Row)`
  ${(props) =>
    !props.contextOptions &&
    `
    & > div:last-child {
        width: 0px;
      }
  `}

  .share-button-icon {
    margin-right: 8px;
  }

  .share-button,
  .share-button-icon:hover {
    cursor: pointer;
    div {
      color: "#657077";
    }
  }
`;

class SectionBodyContent extends React.Component {
  constructor(props) {
    super(props);

    this.state = {
      editingId: null,
      showSharingPanel: false,
      showMoveToPanel: false,
      showCopyPanel: false,
      isDrag: false,
    };

    this.tooltipRef = React.createRef();
    this.currentDroppable = null;
  }

  componentDidMount() {
    let previewId = queryString.parse(this.props.location.search).preview;

    if (previewId) {
      this.onMediaFileClick(+previewId);
    }

    window.addEventListener("mouseup", this.onMouseUp);

    document.addEventListener("dragover", this.onDragOver);
    document.addEventListener("dragleave", this.onDragLeaveDoc);
  }

  componentWillUnmount() {
    window.removeEventListener("mouseup", this.onMouseUp);

    document.removeEventListener("dragover", this.onDragOver);
    document.removeEventListener("dragleave", this.onDragLeaveDoc);
  }

  // componentDidUpdate(prevProps, prevState) {
  //   Object.entries(this.props).forEach(([key, val]) =>
  //     prevProps[key] !== val && console.log(`Prop '${key}' changed`)
  //   );
  //   if (this.state) {
  //     Object.entries(this.state).forEach(([key, val]) =>
  //       prevState[key] !== val && console.log(`State '${key}' changed`)
  //     );
  //   }
  // } 

  shouldComponentUpdate(nextProps, nextState) {
    if (this.props && this.props.firstLoad) return true;

    const { showMoveToPanel, showCopyPanel, isDrag } = this.state;
    if (this.state.showSharingPanel !== nextState.showSharingPanel) {
      return true;
    }

    if (this.props.dragItem !== nextProps.dragItem) {
      return false;
    }

    if (!isEqual(this.props, nextProps)) {
      return true;
    }

    if (
      showMoveToPanel !== nextState.showMoveToPanel ||
      showCopyPanel !== nextState.showCopyPanel
    ) {
      return true;
    }

    if (isDrag !== nextState.isDrag) {
      return true;
    }

    return false;
  }

  onClickFavorite = e => {
    const { markItemAsFavorite,
      removeItemFromFavorite,
      getFileInfo,
      fetchFavoritesFolder,
      isFavorites,
      selectedFolderId,
      //selection,
      t } = this.props;
    const { action, id } = e.currentTarget.dataset;
    //let data = selection.map(item => item.id)
    switch (action) {
      case "mark":
        return markItemAsFavorite([id])
          .then(() => getFileInfo(id))
          .then(() => toastr.success(t("MarkedAsFavorite")))
          .catch(e => toastr.error(e));
      case "remove":
        return removeItemFromFavorite([id])
          .then(() => {
            return isFavorites ? fetchFavoritesFolder(selectedFolderId) : getFileInfo(id)
          })
          .then(() => toastr.success(t("RemovedFromFavorites")))
          .catch(e => toastr.error(e));
      default:
        return;
    }
  }

  onClickRename = () => {
    const { id, fileExst } = this.props.selection[0];

    this.setState({ editingId: id }, () => {
      this.props.setAction({
        type: FileAction.Rename,
        extension: fileExst,
        id,
      });
    });
  };

  onEditComplete = (id, isFolder) => {
    const {
      folderId,
      fileAction,
      filter,
      folders,
      files,
      treeFolders,
      setTreeFolders,
      setIsLoading,
      fetchFiles,
      setUpdateTree,
    } = this.props;
    const items = [...folders, ...files];
    const item = items.find((o) => o.id === id && !o.fileExst); //TODO maybe need files find and folders find, not at one function?
    if (
      fileAction.type === FileAction.Create ||
      fileAction.type === FileAction.Rename
    ) {
      setIsLoading(true);
      fetchFiles(folderId, filter)
        .then((data) => {
          const newItem = (item && item.id) === -1 ? null : item; //TODO not add new folders?
          if (isFolder) {
            const path = data.selectedFolder.pathParts;
            const newTreeFolders = treeFolders;
            const folders = data.selectedFolder.folders;
            loopTreeFolders(path, newTreeFolders, folders, null, newItem);
            setUpdateTree(true);
            setTreeFolders(newTreeFolders);
          }
        })
        .finally(() => setIsLoading(false));
    }

    this.setState({ editingId: null }, () => {
      this.props.setAction({
        type: null,
      });
    });
  };

  onClickDelete = () => {
    const item = this.props.selection[0];
    item.fileExst
      ? this.onDeleteFile(item.id, item.folderId)
      : this.onDeleteFolder(item.id, item.parentId);
  };

  onDeleteFile = (fileId, currentFolderId) => {
    const { t, setProgressBarData, clearProgressData } = this.props;
    setProgressBarData({
      visible: true,
      percent: 0,
      label: t("DeleteOperation"),
    });
    api.files
      .deleteFile(fileId)
      .then((res) => {
        const id = res[0] && res[0].id ? res[0].id : null;
        this.loopDeleteProgress(id, currentFolderId, false);
      })
      .catch((err) => {
        toastr.error(err);
        clearProgressData();
      });
  };

  loopDeleteProgress = (id, folderId, isFolder) => {
    const {
      filter,
      treeFolders,
      setTreeFolders,
      isRecycleBin,
      t,
      setProgressBarData,
      fetchFiles,
      setUpdateTree,
    } = this.props;
    api.files.getProgress().then((res) => {
      const deleteProgress = res.find((x) => x.id === id);
      if (deleteProgress && deleteProgress.progress !== 100) {
        setProgressBarData({
          visible: true,
          percent: deleteProgress.progress,
          label: t("DeleteOperation"),
        });
        setTimeout(() => this.loopDeleteProgress(id, folderId, isFolder), 1000);
      } else {
        setProgressBarData({
          visible: true,
          percent: 100,
          label: t("DeleteOperation"),
        });
        fetchFiles(folderId, filter)
          .then((data) => {
            if (!isRecycleBin && isFolder) {
              const path = data.selectedFolder.pathParts.slice(0);
              const newTreeFolders = treeFolders;
              const folders = data.selectedFolder.folders;
              const foldersCount = data.selectedFolder.foldersCount;
              loopTreeFolders(path, newTreeFolders, folders, foldersCount);
              setUpdateTree(true);
              setTreeFolders(newTreeFolders);
            }
            isFolder
              ? toastr.success(`Folder moved to recycle bin`)
              : toastr.success(`File moved to recycle bin`);
          })
          .catch((err) => {
            toastr.error(err);
            this.props.clearProgressData();
          })
          .finally(() =>
            setTimeout(() => this.props.clearProgressData(), 5000)
          );
      }
    });
  };

  onDeleteFolder = (folderId, currentFolderId) => {
    const { t, setProgressBarData, clearProgressData } = this.props;
    const progressLabel = t("DeleteOperation");
    setProgressBarData({ visible: true, percent: 0, label: progressLabel });
    api.files
      .deleteFolder(folderId, currentFolderId)
      .then((res) => {
        const id = res[0] && res[0].id ? res[0].id : null;
        this.loopDeleteProgress(id, currentFolderId, true);
      })
      .catch((err) => {
        toastr.error(err);
        clearProgressData();
      });
  };

  onClickShare = () =>
    this.setState({ showSharingPanel: !this.state.showSharingPanel });

  onClickLinkForPortal = () => {
    const { settings, selection } = this.props;
    const item = selection[0];
    const isFile = !!item.fileExst;
    const { t } = this.props;

    copy(
      isFile
        ? item.canOpenPlayer
          ? `${window.location.origin + settings.homepage}/filter?folder=${
              item.folderId
            }&preview=${item.id}`
          : item.webUrl
        : `${window.location.origin + settings.homepage}/filter?folder=${
            item.id
          }`
    );

    toastr.success(t("LinkCopySuccess"));
  };

  onClickDownload = () => {
    return window.open(this.props.selection[0].viewUrl, "_blank");
  };

  openDocEditor = (id) => {
    return this.props.addFileToRecentlyViewed(id)
    .then(() => console.log("Pushed to recently viewed"))
    .catch(e => console.error(e))
    .finally(window.open(`./doceditor?fileId=${id}`, "_blank"));
  };

  onClickLinkEdit = (e) => {
    const id = e.currentTarget.dataset.id;
    return this.openDocEditor(id)
  };

  showVersionHistory = (e) => {
    const { settings, history } = this.props;
    const fileId = e.currentTarget.dataset.id;

    history.push(`${settings.homepage}/${fileId}/history`);
  };

  lockFile = () => {
    const {
      selection,
      /*files,*/ selectedFolderId,
      filter,
      setIsLoading,
      fetchFiles,
    } = this.props;
    const file = selection[0];

    api.files.lockFile(file.id, !file.locked).then((res) => {
      /*const newFiles = files;
        const indexOfFile = newFiles.findIndex(x => x.id === res.id);
        newFiles[indexOfFile] = res;*/
      setIsLoading(true);
      fetchFiles(selectedFolderId, filter)
        .catch((err) => toastr.error(err))
        .finally(() => setIsLoading(false));
    });
  };

  finalizeVersion = (e) => {
    const { selectedFolderId, filter, setIsLoading, fetchFiles } = this.props;

    const fileId = e.currentTarget.dataset.id;
    //const version = (e.currentTarget.dataset.version)++;

    setIsLoading(true);

    api.files
      .finalizeVersion(fileId, 0, false)
      .then((data) => {
        //console.log("api.files.finalizeVersion", data);
        return fetchFiles(selectedFolderId, filter).catch((err) =>
          toastr.error(err)
        );
      })
      .finally(() => setIsLoading(false));
  };

  onMoveAction = () =>
    this.setState({ showMoveToPanel: !this.state.showMoveToPanel });
  onCopyAction = () =>
    this.setState({ showCopyPanel: !this.state.showCopyPanel });
  onDuplicate = () => {
    const { selection, selectedFolderId, setProgressBarData, t } = this.props;
    const folderIds = [];
    const fileIds = [];
    selection[0].fileExst
      ? fileIds.push(selection[0].id)
      : folderIds.push(selection[0].id);
    const conflictResolveType = 0; //Skip = 0, Overwrite = 1, Duplicate = 2
    const deleteAfter = false;

    setProgressBarData({
      visible: true,
      percent: 0,
      label: t("CopyOperation"),
    });
    this.copyTo(
      selectedFolderId,
      folderIds,
      fileIds,
      conflictResolveType,
      deleteAfter
    );
  };

  getFilesContextOptions = (options, item) => {
    const { t } = this.props;

    const isSharable = item.access !== 1 && item.access !== 0;

    return options.map((option) => {
      switch (option) {
        case "show-version-history":
          return {
            key: option,
            label: t("ShowVersionHistory"),
            icon: "HistoryIcon",
            onClick: this.showVersionHistory,
            disabled: false,
            "data-id": item.id,
          };
        case "finalize-version":
          return {
            key: option,
            label: t("FinalizeVersion"),
            icon: "HistoryFinalizedIcon",
            onClick: this.finalizeVersion,
            disabled: false,
            "data-id": item.id,
            "data-version": item.version,
          };
        case "separator0":
        case "separator1":
        case "separator2":
          return { key: option, isSeparator: true };
        case "mark-as-favorite":
          return {
            key: option,
            label: t("MarkAsFavorite"),
            icon: "FavoritesIcon",
            onClick: this.onClickFavorite,
            disabled: false,
            "data-action": "mark",
            "data-id": item.id,
            "data-title": item.title
          };
        case "block-unblock-version":
          return {
            key: option,
            label: t("UnblockVersion"),
            icon: "LockIcon",
            onClick: this.lockFile,
            disabled: false,
          };
        case "sharing-settings":
          return {
            key: option,
            label: t("SharingSettings"),
            icon: "CatalogSharedIcon",
            onClick: this.onClickShare,
            disabled: isSharable,
          };
        case "send-by-email":
          return {
            key: option,
            label: t("SendByEmail"),
            icon: "MailIcon",
            disabled: true,
          };
        case "link-for-portal-users":
          return {
            key: option,
            label: t("LinkForPortalUsers"),
            icon: "InvitationLinkIcon",
            onClick: this.onClickLinkForPortal,
            disabled: false,
          };
        case "edit":
          return {
            key: option,
            label: t("Edit"),
            icon: "AccessEditIcon",
            onClick: this.onClickLinkEdit,
            disabled: false,
            "data-id": item.id,
          };
        case "preview":
          return {
            key: option,
            label: t("Preview"),
            icon: "EyeIcon",
            onClick: this.onClickLinkEdit,
            disabled: true,
            "data-id": item.id,
          };
        case "view":
          return {
            key: option,
            label: t("View"),
            icon: "EyeIcon",
            onClick: this.onMediaFileClick,
            disabled: false,
          };
        case "download":
          return {
            key: option,
            label: t("Download"),
            icon: "DownloadIcon",
            onClick: this.onClickDownload,
            disabled: false,
          };
        case "move":
          return {
            key: option,
            label: t("MoveTo"),
            icon: "DownloadAsIcon",
            onClick: this.onMoveAction,
            disabled: false,
          };
        case "copy":
          return {
            key: option,
            label: t("Copy"),
            icon: "CopyIcon",
            onClick: this.onCopyAction,
            disabled: false,
          };
        case "duplicate":
          return {
            key: option,
            label: t("Duplicate"),
            icon: "CopyIcon",
            onClick: this.onDuplicate,
            disabled: false,
          };
        case "rename":
          return {
            key: option,
            label: t("Rename"),
            icon: "RenameIcon",
            onClick: this.onClickRename,
            disabled: false,
          };
        case "delete":
          return {
            key: option,
            label: t("Delete"),
            icon: "CatalogTrashIcon",
            onClick: this.onClickDelete,
            disabled: false,
          };
        case "remove-from-favorites":
          return {
            key: option,
            label: t("RemoveFromFavorites"),
            icon: "FavoritesIcon",
            onClick: this.onClickFavorite,
            disabled: false,
            "data-action": "remove",
            "data-id": item.id,
            "data-title": item.title
          };
        default:
          break;
      }

      return undefined;
    });
  };

  needForUpdate = (currentProps, nextProps) => {
    if (currentProps.widthProp !== nextProps.widthProp) {
      return true;
    }
    if (currentProps.checked !== nextProps.checked) {
      return true;
    }
    if (currentProps.editing !== nextProps.editing) {
      return true;
    }
    if (!isEqual(currentProps.data, nextProps.data)) {
      return true;
    }
    if (currentProps.viewAs !== nextProps.viewAs) {
      return true;
    }
    return false;
  };

  onContentRowSelect = (checked, file) => {
    if (!file) return;
    const { selected, setSelected, selectFile, deselectFile } = this.props;

    selected === "close" && setSelected("none");
    if (checked) {
      selectFile(file);
    } else {
      deselectFile(file);
    }
  };

  svgLoader = () => <div style={{ width: "24px" }}></div>;

  getItemIcon = (item, isEdit) => {
    return (
      <ReactSVG
        beforeInjection={(svg) => {
          svg.setAttribute("style", "margin-top: 4px");
          isEdit && svg.setAttribute("style", "margin: 4px 0 0 24px");
        }}
        src={item.icon}
        loading={this.svgLoader}
      />
    );
  };

  onCreate = (e) => {
    const format = e.currentTarget.dataset.format || null;
    this.props.setAction({
      type: FileAction.Create,
      extension: format,
      id: -1,
    });
  };

  onResetFilter = () => {
    const { selectedFolderId, setIsLoading, fetchFiles } = this.props;
    setIsLoading(true);
    const newFilter = FilesFilter.getDefault();
    fetchFiles(selectedFolderId, newFilter)
      .catch((err) => toastr.error(err))
      .finally(() => setIsLoading(false));
  };

  onGoToMyDocuments = () => {
    const { filter, myDocumentsId, setIsLoading, fetchFiles } = this.props;
    const newFilter = filter.clone();
    setIsLoading(true);
    fetchFiles(myDocumentsId, newFilter).finally(() => setIsLoading(false));
  };

  onBackToParentFolder = () => {
    const { filter, parentId, setIsLoading, fetchFiles } = this.props;
    const newFilter = filter.clone();
    setIsLoading(true);
    fetchFiles(parentId, newFilter).finally(() => setIsLoading(false));
  };

  renderEmptyRootFolderContainer = () => {
<<<<<<< HEAD
    const { isMy, isShare, isCommon, isRecycleBin, isRecent, title, t } = this.props;
=======
    const { isMy, isShare, isCommon, isRecycleBin, isFavorites, title, t } = this.props;
>>>>>>> b9cb483d
    const subheadingText = t("SubheadingEmptyText");
    const myDescription = t("MyEmptyContainerDescription");
    const shareDescription = t("SharedEmptyContainerDescription");
    const commonDescription = t("CommonEmptyContainerDescription");
    const trashDescription = t("TrashEmptyContainerDescription");
<<<<<<< HEAD
    const recentDescription = t("RecentEmptyContainerDescription");
=======
    const favoritesDescription = t("FavoritesEmptyContainerDescription");
>>>>>>> b9cb483d

    const commonButtons = (
      <>
        <div className="empty-folder_container-links">
          <Link
            className="empty-folder_container_plus-image"
            color="#83888d"
            fontSize="26px"
            fontWeight="800"
            noHover
            data-format="docx"
            onClick={this.onCreate}
          >
            +
          </Link>

          <Box className="flex-wrapper_container">
            <Link data-format="docx" onClick={this.onCreate} {...linkStyles}>
              {t("Document")},
            </Link>
            <Link data-format="xlsx" onClick={this.onCreate} {...linkStyles}>
              {t("Spreadsheet")},
            </Link>
            <Link data-format="pptx" onClick={this.onCreate} {...linkStyles}>
              {t("Presentation")}
            </Link>
          </Box>
        </div>

        <div className="empty-folder_container-links">
          <Link
            className="empty-folder_container_plus-image"
            color="#83888d"
            fontSize="26px"
            fontWeight="800"
            onClick={this.onCreate}
            noHover
          >
            +
          </Link>
          <Link {...linkStyles} onClick={this.onCreate}>
            {t("Folder")}
          </Link>
        </div>
      </>
    );

    const trashButtons = (
      <div className="empty-folder_container-links">
        <img
          className="empty-folder_container_up-image"
          src="images/empty_screen_people.svg"
          alt=""
          onClick={this.onGoToMyDocuments}
        />
        <Link onClick={this.onGoToMyDocuments} {...linkStyles}>
          {t("GoToMyButton")}
        </Link>
      </div>
    );

    if (isMy) {
      return (
        <EmptyFolderContainer
          headerText={title}
          subheadingText={subheadingText}
          descriptionText={myDescription}
          imageSrc="images/empty_screen.png"
          buttons={commonButtons}
        />
      );
    } else if (isShare) {
      return (
        <EmptyFolderContainer
          headerText={title}
          subheadingText={subheadingText}
          descriptionText={shareDescription}
          imageSrc="images/empty_screen_forme.png"
        />
      );
    } else if (isCommon) {
      return (
        <EmptyFolderContainer
          headerText={title}
          subheadingText={subheadingText}
          descriptionText={commonDescription}
          imageSrc="images/empty_screen_corporate.png"
          buttons={commonButtons}
        />
      );
    } else if (isRecycleBin) {
      return (
        <EmptyFolderContainer
          headerText={title}
          subheadingText={subheadingText}
          descriptionText={trashDescription}
          imageSrc="images/empty_screen_trash.png"
          buttons={trashButtons}
        />
      );
<<<<<<< HEAD
    } else if (isRecent) {
=======
    } else if (isFavorites) {
>>>>>>> b9cb483d
      return (
        <EmptyFolderContainer
          headerText={title}
          subheadingText={subheadingText}
<<<<<<< HEAD
          descriptionText={recentDescription}
          imageSrc="images/empty_screen_recent.png"
=======
          descriptionText={favoritesDescription}
          imageSrc="images/empty_screen_favorites.png"
>>>>>>> b9cb483d
        />
      );
    } else {
      return;
    }
  };

  renderEmptyFolderContainer = () => {
    const { t } = this.props;
    const buttons = (
      <>
        <div className="empty-folder_container-links">
          <Link
            className="empty-folder_container_plus-image"
            color="#83888d"
            fontSize="26px"
            fontWeight="800"
            noHover
            data-format="docx"
            onClick={this.onCreate}
          >
            +
          </Link>

          <Box className="flex-wrapper_container">
            <Link data-format="docx" onClick={this.onCreate} {...linkStyles}>
              {t("Document")},
            </Link>
            <Link data-format="xlsx" onClick={this.onCreate} {...linkStyles}>
              {t("Spreadsheet")},
            </Link>
            <Link data-format="pptx" onClick={this.onCreate} {...linkStyles}>
              {t("Presentation")}
            </Link>
          </Box>
        </div>

        <div className="empty-folder_container-links">
          <Link
            className="empty-folder_container_plus-image"
            color="#83888d"
            fontSize="26px"
            fontWeight="800"
            onClick={this.onCreate}
            noHover
          >
            +
          </Link>
          <Link {...linkStyles} onClick={this.onCreate}>
            {t("Folder")}
          </Link>
        </div>

        <div className="empty-folder_container-links">
          <img
            className="empty-folder_container_up-image"
            src="images/up.svg"
            onClick={this.onBackToParentFolder}
            alt=""
          />
          <Link onClick={this.onBackToParentFolder} {...linkStyles}>
            {t("BackToParentFolderButton")}
          </Link>
        </div>
      </>
    );

    return (
      <EmptyFolderContainer
        headerText={t("EmptyFolderHeader")}
        imageSrc="images/empty_screen.png"
        buttons={buttons}
      />
    );
  };

  renderEmptyFilterContainer = () => {
    const { t } = this.props;
    const subheadingText = t("EmptyFilterSubheadingText");
    const descriptionText = t("EmptyFilterDescriptionText");

    const buttons = (
      <div className="empty-folder_container-links">
        <IconButton
          className="empty-folder_container-icon"
          size="12"
          onClick={this.onResetFilter}
          iconName="CrossIcon"
          isFill
          color="A3A9AE"
        />
        <Link onClick={this.onResetFilter} {...linkStyles}>
          {this.props.t("ClearButton")}
        </Link>
      </div>
    );

    return (
      <EmptyFolderContainer
        headerText={t("Filter")}
        subheadingText={subheadingText}
        descriptionText={descriptionText}
        imageSrc="images/empty_screen_filter.png"
        buttons={buttons}
      />
    );
  };

  onMediaViewerClose = () => {
    const item = { visible: false, id: null };
    this.props.setMediaViewerData(item);
  };
  onMediaFileClick = (id) => {
    const itemId = typeof id !== "object" ? id : this.props.selection[0].id;
    const item = { visible: true, id: itemId };
    this.props.setMediaViewerData(item);
  };

  onDownloadMediaFile = (id) => {
    if (this.props.files.length > 0) {
      let viewUrlFile = this.props.files.find((file) => file.id === id).viewUrl;
      return window.open(viewUrlFile, "_blank");
    }
  };

  onDeleteMediaFile = (id) => {
    if (this.props.files.length > 0) {
      let file = this.props.files.find((file) => file.id === id);
      if (file) this.onDeleteFile(file.id, file.folderId);
    }
  };

  onDrop = (item, items, e) => {
    if (!item.fileExst) {
      const { setDragging, onDropZoneUpload } = this.props;
      setDragging(false);
      onDropZoneUpload(items, item.id);
    }
  };

  onDragOver = (e) => {
    e.preventDefault();
    const { dragging, setDragging } = this.props;
    if (e.dataTransfer.items.length > 0 && !dragging) {
      setDragging(true);
    }
  };

  onDragLeaveDoc = (e) => {
    e.preventDefault();
    const { dragging, setDragging } = this.props;
    if (dragging && !e.relatedTarget) {
      setDragging(false);
    }
  };

  onMouseDown = (e) => {
    if (
      window.innerWidth < 1025 ||
      e.target.tagName === "rect" ||
      e.target.tagName === "path"
    ) {
      return;
    }
    const mouseButton = e.which
      ? e.which !== 1
      : e.button
      ? e.button !== 0
      : false;
    const label = e.currentTarget.getAttribute("label");
    if (mouseButton || e.currentTarget.tagName !== "DIV" || label) {
      return;
    }
    document.addEventListener("mousemove", this.onMouseMove);
    this.setTooltipPosition(e);
    const { selection } = this.props;

    const elem = e.currentTarget.closest(".draggable");
    if (!elem) {
      return;
    }
    const value = elem.getAttribute("value");
    if (!value) {
      return;
    }
    const splitValue = value.split("_");
    let item = null;
    if (splitValue[0] === "folder") {
      item = selection.find(
        (x) => x.id === Number(splitValue[1]) && !x.fileExst
      );
    } else {
      item = selection.find(
        (x) => x.id === Number(splitValue[1]) && x.fileExst
      );
    }
    if (item) {
      this.setState({ isDrag: true });
    }
  };

  onMouseUp = (e) => {
    const {
      selection,
      dragging,
      setDragging,
      dragItem,
      setDragItem,
    } = this.props;
    this.state.isDrag && this.setState({ isDrag: false });
    const mouseButton = e.which
      ? e.which !== 1
      : e.button
      ? e.button !== 0
      : false;
    if (mouseButton || !this.tooltipRef.current || !dragging) {
      return;
    }
    document.removeEventListener("mousemove", this.onMouseMove);
    this.tooltipRef.current.style.display = "none";

    const elem = e.target.closest(".dropable");
    if (elem && selection.length && dragging) {
      const value = elem.getAttribute("value");
      if (!value) {
        setDragging(false);
        return;
      }
      const splitValue = value.split("_");
      let item = null;
      if (splitValue[0] === "folder") {
        item = selection.find(
          (x) => x.id === Number(splitValue[1]) && !x.fileExst
        );
      } else {
        return;
      }
      if (item) {
        setDragging(false);
        return;
      } else {
        setDragging(false);
        this.onMoveTo(Number(splitValue[1]));
        return;
      }
    } else {
      setDragging(false);
      if (dragItem) {
        this.onMoveTo(dragItem);
        setDragItem(null);
        return;
      }
      return;
    }
  };

  onMouseMove = (e) => {
    if (this.state.isDrag) {
      !this.props.dragging && this.props.setDragging(true);
      const tooltip = this.tooltipRef.current;
      tooltip.style.display = "block";
      this.setTooltipPosition(e);

      const wrapperElement = document.elementFromPoint(e.clientX, e.clientY);
      if (!wrapperElement) {
        return;
      }
      const droppable = wrapperElement.closest(".dropable");

      if (this.currentDroppable !== droppable) {
        if (this.currentDroppable) {
          this.currentDroppable.style.background = backgroundDragEnterColor;
        }
        this.currentDroppable = droppable;

        if (this.currentDroppable) {
          droppable.style.background = backgroundDragColor;
          this.currentDroppable = droppable;
        }
      }
    }
  };

  setTooltipPosition = (e) => {
    const tooltip = this.tooltipRef.current;
    if (tooltip) {
      const margin = 8;
      tooltip.style.left = e.pageX + margin + "px";
      tooltip.style.top = e.pageY + margin + "px";
    }
  };

  onMoveTo = (destFolderId) => {
    const {
      selection,
      t,
      isShare,
      isCommon,
      isAdmin,
      setProgressBarData,
    } = this.props;
    const folderIds = [];
    const fileIds = [];
    const conflictResolveType = 0; //Skip = 0, Overwrite = 1, Duplicate = 2
    const deleteAfter = true;

    setProgressBarData({
      visible: true,
      percent: 0,
      label: t("MoveToOperation"),
    });
    for (let item of selection) {
      if (item.fileExst) {
        fileIds.push(item.id);
      } else {
        folderIds.push(item.id);
      }
    }

    if (isAdmin) {
      if (isShare) {
        this.copyTo(
          destFolderId,
          folderIds,
          fileIds,
          conflictResolveType,
          deleteAfter
        );
      } else {
        this.moveTo(
          destFolderId,
          folderIds,
          fileIds,
          conflictResolveType,
          deleteAfter
        );
      }
    } else {
      if (isShare || isCommon) {
        this.copyTo(
          destFolderId,
          folderIds,
          fileIds,
          conflictResolveType,
          deleteAfter
        );
      } else {
        this.moveTo(
          destFolderId,
          folderIds,
          fileIds,
          conflictResolveType,
          deleteAfter
        );
      }
    }
  };

  copyTo = (
    destFolderId,
    folderIds,
    fileIds,
    conflictResolveType,
    deleteAfter
  ) => {
    const { loopFilesOperations, clearProgressData } = this.props;

    api.files
      .copyToFolder(
        destFolderId,
        folderIds,
        fileIds,
        conflictResolveType,
        deleteAfter
      )
      .then((res) => {
        const id = res[0] && res[0].id ? res[0].id : null;
        loopFilesOperations(id, destFolderId, true);
      })
      .catch((err) => {
        toastr.error(err);
        clearProgressData();
      });
  };

  moveTo = (
    destFolderId,
    folderIds,
    fileIds,
    conflictResolveType,
    deleteAfter
  ) => {
    const { loopFilesOperations, clearProgressData } = this.props;

    api.files
      .moveToFolder(
        destFolderId,
        folderIds,
        fileIds,
        conflictResolveType,
        deleteAfter
      )
      .then((res) => {
        const id = res[0] && res[0].id ? res[0].id : null;
        loopFilesOperations(id, destFolderId, false);
      })
      .catch((err) => {
        toastr.error(err);
        clearProgressData();
      });
  };

  onSelectItem = (item) => {
    const { selected, setSelected, setSelection } = this.props;
    selected === "close" && setSelected("none");
    setSelection([item]);
  };

  onCreateAddTempItem = (items, folderId, fileAction) => {
    if (items.length && items[0].id === -1) return; //TODO: if change media collection from state remove this;
    const icon = fileAction.extension
      ? getFileIcon(`.${fileAction.extension}`, 24)
      : getFolderIcon(null, 24);

    items.unshift({
      id: -1,
      title: "",
      parentId: folderId,
      fileExst: fileAction.extension,
      icon,
    });
  };

  getSharedButton = () => {
    return (
      <Text
        className="share-button"
        as="span"
        title={this.props.t("Share")}
        fontSize="12px"
        fontWeight={400}
        color="#A3A9AE"
        display="inline-flex"
        onClick={this.onClickShare}
      >
        <IconButton
          className="share-button-icon"
          color="#a3a9ae"
          hoverColor="#657077"
          size={16}
          iconName="CatalogSharedIcon"
        />
        {this.props.t("Share")}
      </Text>
    );
  };

  render() {
    const {
      viewer,
      parentId,
      folderId,
      settings,
      selection,
      fileAction,
      setIsLoading,
      isLoading,
      currentFolderCount,
      isRecycleBin,
      dragging,
      mediaViewerVisible,
      currentMediaFileId,
      viewAs,
      t,
      widthProp,
      isMobile,
      firstLoad,
      filesList,
      mediaViewerImageFormats,
      mediaViewerMediaFormats,
      tooltipValue
    } = this.props;

    const {
      editingId,
      showSharingPanel,
      showMoveToPanel,
      showCopyPanel,
    } = this.state;

    const operationsPanelProps = {
      setIsLoading,
      isLoading,
    };

    const items = filesList;

    if (fileAction && fileAction.type === FileAction.Create) {
      this.onCreateAddTempItem(items, folderId, fileAction);
    }

    var playlist = [];
    let id = 0;

    if (items) {
      items.forEach(function (file, i, files) {
        if (file.canOpenPlayer) {
          playlist.push({
            id: id,
            fileId: file.id,
            src: file.viewUrl,
            title: file.title,
          });
          id++;
        }
      });
    }

    return !fileAction.id && currentFolderCount === 0 ? (
      parentId === 0 ? (
        this.renderEmptyRootFolderContainer()
      ) : (
        this.renderEmptyFolderContainer()
      )
    ) : !fileAction.id && items.length === 0 ? (
      firstLoad ? (
        <Loaders.Rows />
      ) : (
        this.renderEmptyFilterContainer()
      )
    ) : (
      <>
        {showMoveToPanel && (
          <OperationsPanel
            {...operationsPanelProps}
            isCopy={false}
            visible={showMoveToPanel}
            onClose={this.onMoveAction}
          />
        )}

        {showCopyPanel && (
          <OperationsPanel
            {...operationsPanelProps}
            isCopy={true}
            visible={showCopyPanel}
            onClose={this.onCopyAction}
          />
        )}
        <CustomTooltip ref={this.tooltipRef}>
          {tooltipValue
            ? t(tooltipValue.label, { element: tooltipValue.filesCount })
            : ""}
        </CustomTooltip>

        {viewAs === "tile" ? (
          <TileContainer
            className="tileContainer"
            draggable
            useReactWindow={false}
            headingFolders={t("Folders")}
            headingFiles={t("Files")}
          >
            {items.map((item) => {
              const isEdit =
                !!fileAction.type &&
                editingId === item.id &&
                item.fileExst === fileAction.extension;
              const contextOptions = this.getFilesContextOptions(
                item,
                viewer
              ).filter((o) => o);
              const contextOptionsProps =
                !contextOptions.length || isEdit ? {} : { contextOptions };
              const checked = isFileSelected(selection, item.id, item.parentId);
              const checkedProps = isEdit || item.id <= 0 ? {} : { checked };
              const element = this.getItemIcon(item, isEdit || item.id <= 0);

              const selectedItem = selection.find(
                (x) => x.id === item.id && x.fileExst === item.fileExst
              );
              const isFolder = selectedItem
                ? false
                : item.fileExst
                ? false
                : true;
              const draggable = selectedItem && !isRecycleBin;
              let value = item.fileExst
                ? `file_${item.id}`
                : `folder_${item.id}`;
              value += draggable ? "_draggable" : "";
              let classNameProp =
                isFolder && item.access < 2 && !isRecycleBin
                  ? { className: " dropable" }
                  : {};

              if (item.draggable) classNameProp.className += " draggable";

              return (
                <DragAndDrop
                  {...classNameProp}
                  onDrop={this.onDrop.bind(this, item)}
                  onMouseDown={this.onMouseDown}
                  dragging={dragging && isFolder && item.access < 2}
                  key={`dnd-key_${item.id}`}
                  {...contextOptionsProps}
                  value={value}
                  isFolder={!item.fileExst}
                >
                  <Tile
                    key={item.id}
                    item={item}
                    isFolder={!item.fileExst}
                    element={element}
                    onSelect={this.onContentRowSelect}
                    editing={editingId}
                    viewAs={viewAs}
                    {...checkedProps}
                    {...contextOptionsProps}
                    needForUpdate={this.needForUpdate}
                  >
                    <FilesTileContent
                      item={item}
                      viewer={viewer}
                      culture={settings.culture}
                      onEditComplete={this.onEditComplete}
                      onMediaFileClick={this.onMediaFileClick}
                      openDocEditor={this.openDocEditor}
                    />
                  </Tile>
                </DragAndDrop>
              );
            })}
          </TileContainer>
        ) : (
          <RowContainer draggable useReactWindow={false}>
            {items.map((item) => {
              const { checked, isFolder, value, contextOptions } = item;
              const isEdit =
                !!fileAction.type &&
                editingId === item.id &&
                item.fileExst === fileAction.extension;
              const contextOptionsProps =
                !isEdit && contextOptions && contextOptions.length > 0
                  ? {
                      contextOptions: this.getFilesContextOptions(
                        contextOptions,
                        item
                      ),
                    }
                  : {};
              const checkedProps = isEdit || item.id <= 0 ? {} : { checked };
              const element = this.getItemIcon(item, isEdit || item.id <= 0);
              const sharedButton =
                isRecycleBin || isEdit || item.id <= 0
                  ? null
                  : this.getSharedButton();
              const displayShareButton =
                widthProp < 500 ? "26px" : isRecycleBin ? "38px" : "96px";
              let classNameProp =
                isFolder && item.access < 2 && !isRecycleBin
                  ? { className: " dropable" }
                  : { className: "" };

              if (item.draggable) classNameProp.className += " draggable";

              return (
                <DragAndDrop
                  {...classNameProp}
                  onDrop={this.onDrop.bind(this, item)}
                  onMouseDown={this.onMouseDown}
                  dragging={dragging && isFolder && item.access < 2}
                  key={`dnd-key_${item.id}`}
                  {...contextOptionsProps}
                  value={value}
                >
                  <SimpleFilesRow
                    widthProp={widthProp}
                    key={item.id}
                    data={item}
                    element={element}
                    contentElement={sharedButton}
                    onSelect={this.onContentRowSelect}
                    editing={editingId}
                    {...checkedProps}
                    {...contextOptionsProps}
                    needForUpdate={this.needForUpdate}
                    selectItem={this.onSelectItem.bind(this, item)}
                    contextButtonSpacerWidth={displayShareButton}
                  >
                    <FilesRowContent
                      widthProp={widthProp}
                      isMobile={isMobile}
                      item={item}
                      viewer={viewer}
                      culture={settings.culture}
                      onEditComplete={this.onEditComplete}
                      onMediaFileClick={this.onMediaFileClick}
<<<<<<< HEAD
                      openDocEditor={this.openDocEditor}
=======
                      onClickFavorite={this.onClickFavorite}
>>>>>>> b9cb483d
                    />
                  </SimpleFilesRow>
                </DragAndDrop>
              );
            })}
          </RowContainer>
        )}
        {playlist.length > 0 && mediaViewerVisible && (
          <MediaViewer
            currentFileId={currentMediaFileId}
            allowConvert={true} //TODO
            canDelete={(fileId) => {
              return true;
            }} //TODO
            canDownload={(fileId) => {
              return true;
            }} //TODO
            visible={mediaViewerVisible}
            playlist={playlist}
            onDelete={this.onDeleteMediaFile}
            onDownload={this.onDownloadMediaFile}
            onClose={this.onMediaViewerClose}
            onEmptyPlaylistError={this.onMediaViewerClose}
            extsMediaPreviewed={mediaViewerMediaFormats} //TODO
            extsImagePreviewed={mediaViewerImageFormats} //TODO
          />
        )}
        {showSharingPanel && (
          <SharingPanel
            onClose={this.onClickShare}
            visible={showSharingPanel}
          />
        )}
      </>
    );
  }
}

SectionBodyContent.defaultProps = {
  files: null,
};

const mapStateToProps = (state) => {
  return {
    currentFolderCount: getCurrentFolderCount(state),
    currentMediaFileId: getMediaViewerId(state),
    dragging: getDragging(state),
    dragItem: getDragItem(state),
    fileAction: getFileAction(state),
    files: getFiles(state),
    filesList: getFilesList(state)(state),
    filter: getFilter(state),
    firstLoad: getFirstLoad(state),
    folderId: getSelectedFolderId(state),
    folders: getFolders(state),
    isAdmin: isAdmin(state),
    isCommon: getIsCommonFolder(state),
    isFavorites: getIsFavoritesFolder(state),
    isLoading: getIsLoading(state),
    isMy: getIsMyFolder(state),
    isRecycleBin: getIsRecycleBinFolder(state),
    isRecent: getIsRecentFolder(state),
    isShare: getIsShareFolder(state),
    mediaViewerImageFormats: getMediaViewerImageFormats(state),
    mediaViewerMediaFormats: getMediaViewerMediaFormats(state),
    mediaViewerVisible: getMediaViewerVisibility(state),
    myDocumentsId: getMyFolderId(state),
    parentId: getSelectedFolderParentId(state),
    selected: getSelected(state),
    selectedFolderId: getSelectedFolderId(state),
    selection: getSelection(state),
    settings: getSettings(state),
    title: getSelectedFolderTitle(state),
    treeFolders: getTreeFolders(state),
    viewAs: getViewAs(state),
    viewer: getCurrentUser(state),
    tooltipValue: getTooltipLabel(state),
  };
};

export default connect(mapStateToProps, {
  deselectFile,
  updateFile,
  fetchFiles,
  selectFile,
  setAction,
  setTreeFolders,
  setDragging,
  setDragItem,
  setMediaViewerData,
  setProgressBarData,
  setSelection,
  setSelected,
  setUpdateTree,
  setIsLoading,
  clearProgressData,
<<<<<<< HEAD
  addFileToRecentlyViewed
=======
  markItemAsFavorite,
  removeItemFromFavorite,
  fetchFavoritesFolder,
  getFileInfo
>>>>>>> b9cb483d
})(withRouter(withTranslation()(SectionBodyContent)));<|MERGE_RESOLUTION|>--- conflicted
+++ resolved
@@ -49,11 +49,8 @@
   setSelected,
   setSelection,
   setTreeFolders,
-<<<<<<< HEAD
+  getFileInfo,
   addFileToRecentlyViewed
-=======
-  getFileInfo
->>>>>>> b9cb483d
 } from "../../../../../store/files/actions";
 import {
   getCurrentFolderCount,
@@ -758,21 +755,14 @@
   };
 
   renderEmptyRootFolderContainer = () => {
-<<<<<<< HEAD
-    const { isMy, isShare, isCommon, isRecycleBin, isRecent, title, t } = this.props;
-=======
-    const { isMy, isShare, isCommon, isRecycleBin, isFavorites, title, t } = this.props;
->>>>>>> b9cb483d
+    const { isMy, isShare, isCommon, isRecycleBin, isFavorites, isRecent, title, t } = this.props;
     const subheadingText = t("SubheadingEmptyText");
     const myDescription = t("MyEmptyContainerDescription");
     const shareDescription = t("SharedEmptyContainerDescription");
     const commonDescription = t("CommonEmptyContainerDescription");
     const trashDescription = t("TrashEmptyContainerDescription");
-<<<<<<< HEAD
+    const favoritesDescription = t("FavoritesEmptyContainerDescription");
     const recentDescription = t("RecentEmptyContainerDescription");
-=======
-    const favoritesDescription = t("FavoritesEmptyContainerDescription");
->>>>>>> b9cb483d
 
     const commonButtons = (
       <>
@@ -873,22 +863,22 @@
           buttons={trashButtons}
         />
       );
-<<<<<<< HEAD
-    } else if (isRecent) {
-=======
     } else if (isFavorites) {
->>>>>>> b9cb483d
       return (
         <EmptyFolderContainer
           headerText={title}
           subheadingText={subheadingText}
-<<<<<<< HEAD
+          descriptionText={favoritesDescription}
+          imageSrc="images/empty_screen_favorites.png"
+        />
+      );
+    } else if (isRecent) {
+      return (
+        <EmptyFolderContainer
+          headerText={title}
+          subheadingText={subheadingText}
           descriptionText={recentDescription}
           imageSrc="images/empty_screen_recent.png"
-=======
-          descriptionText={favoritesDescription}
-          imageSrc="images/empty_screen_favorites.png"
->>>>>>> b9cb483d
         />
       );
     } else {
@@ -1587,11 +1577,8 @@
                       culture={settings.culture}
                       onEditComplete={this.onEditComplete}
                       onMediaFileClick={this.onMediaFileClick}
-<<<<<<< HEAD
+                      onClickFavorite={this.onClickFavorite}
                       openDocEditor={this.openDocEditor}
-=======
-                      onClickFavorite={this.onClickFavorite}
->>>>>>> b9cb483d
                     />
                   </SimpleFilesRow>
                 </DragAndDrop>
@@ -1688,12 +1675,9 @@
   setUpdateTree,
   setIsLoading,
   clearProgressData,
-<<<<<<< HEAD
-  addFileToRecentlyViewed
-=======
   markItemAsFavorite,
   removeItemFromFavorite,
   fetchFavoritesFolder,
-  getFileInfo
->>>>>>> b9cb483d
+  getFileInfo,
+  addFileToRecentlyViewed
 })(withRouter(withTranslation()(SectionBodyContent)));