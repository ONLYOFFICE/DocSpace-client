// (c) Copyright Ascensio System SIA 2009-2025
//
// This program is a free software product.
// You can redistribute it and/or modify it under the terms
// of the GNU Affero General Public License (AGPL) version 3 as published by the Free Software
// Foundation. In accordance with Section 7(a) of the GNU AGPL its Section 15 shall be amended
// to the effect that Ascensio System SIA expressly excludes the warranty of non-infringement of
// any third-party rights.
//
// This program is distributed WITHOUT ANY WARRANTY, without even the implied warranty
// of MERCHANTABILITY or FITNESS FOR A PARTICULAR  PURPOSE. For details, see
// the GNU AGPL at: http://www.gnu.org/licenses/agpl-3.0.html
//
// You can contact Ascensio System SIA at Lubanas st. 125a-25, Riga, Latvia, EU, LV-1021.
//
// The  interactive user interfaces in modified source and object code versions of the Program must
// display Appropriate Legal Notices, as required under Section 5 of the GNU AGPL version 3.
//
// Pursuant to Section 7(b) of the License you must retain the original Product logo when
// distributing the program. Pursuant to Section 7(e) we decline to grant you any rights under
// trademark law for use of our trademarks.
//
// All the Product's GUI elements, including illustrations and icon sets, as well as technical writing
// content are licensed under the terms of the Creative Commons Attribution-ShareAlike 4.0
// International. See the License terms at http://creativecommons.org/licenses/by-sa/4.0/legalcode
import React from "react";

import { TContent, TMessage, type TToolCallContent } from "../../api/ai/types";
import { TGetIcon } from "../../selectors/utils/types";
import { TFile } from "../../api/files/types";

import useToolsSettings from "./hooks/useToolsSettings";
import useInitChats from "./hooks/useInitChats";

export type TChatStoreProps = {
  roomId: string | number;
  children: React.ReactNode;
} & ReturnType<typeof useInitChats>;

export type TMessageStoreProps = {
  roomId: string | number;
  children: React.ReactNode;
};

export type SelectModelProps = {
  selectedModel: string;
  isLoading?: boolean;
};

export type SelectChatProps = {
  isLoadingProp?: boolean;
  roomId: string | number;
  getIcon: TGetIcon;
};

export type RenameChatProps = {
  chatId: string;
  prevTitle: string;
  onRenameToggle: VoidFunction;
};

export type ChatHeaderProps = SelectModelProps &
  Omit<SelectChatProps, "isLoadingProp">;

export type MessageProps = {
  message: TMessage;
  idx: number;
  userAvatar: string;
  isLast: boolean;
  getIcon: TGetIcon;
};

export type MessageButtonsProps = {
  text: string;
  chatName?: string;
  messageId?: number;
  isLast: boolean;
  getIcon: TGetIcon;
  messageIndex: number;
};

export type MessageCodeBlockProps = {
  language?: string;
  content: string;
};

export type MessageErrorProps = {
  content: TContent;
};

export type MessageFilesProps = {
  files: TContent[];
  getIcon: TGetIcon;
};

export type MessageMarkdownFieldProps = {
  chatMessage: string;
  propLanguage?: string;
};

export type MessageToolCallProps = {
  content: TToolCallContent;
};

export type MessageEmptyProps = {
  isLoading?: boolean;
};

export type MessageBodyProps = {
  userAvatar: string;
  isLoading?: boolean;

  getIcon: TGetIcon;
};

export type FilesListProps = {
  files: Partial<TFile>[];
  isFixed?: boolean;
  getIcon: TGetIcon;
  onRemove?: (file: Partial<TFile>) => void;
};

export type ButtonsProps = {
  inputWidth: number;
  isFilesSelectorVisible: boolean;

  toggleFilesSelector: VoidFunction;
  sendMessageAction: () => Promise<void>;

  value: string;
  selectedModel: string;

<<<<<<< HEAD
  toolsSettings: ReturnType<typeof useToolsSettings>;
=======
  isAdmin?: boolean;
>>>>>>> 8cc3e233
};

export type AttachmentProps = {
  isVisible: boolean;
  toggleAttachment: VoidFunction;
  getIcon: TGetIcon;
  setSelectedFiles: (files: Partial<TFile>[]) => void;

  attachmentFile: Partial<TFile> | null;
  clearAttachmentFile: VoidFunction;
};

export type ChatInputProps = {
  getIcon: AttachmentProps["getIcon"];
  isLoading?: boolean;

  attachmentFile: AttachmentProps["attachmentFile"];
  clearAttachmentFile: AttachmentProps["clearAttachmentFile"];
  selectedModel: string;

<<<<<<< HEAD
  toolsSettings: ReturnType<typeof useToolsSettings>;
=======
  isAdmin?: boolean;
>>>>>>> 8cc3e233
};

export type ChatContainerProps = {
  children: React.ReactNode;
};

export type ChatProps = {
  roomId: TChatStoreProps["roomId"];
  userAvatar: MessageBodyProps["userAvatar"];
  selectedModel: string;
  getIcon: ChatInputProps["getIcon"];
  isLoading?: boolean;
  canUseChat?: boolean;

  attachmentFile: ChatInputProps["attachmentFile"];
  clearAttachmentFile: ChatInputProps["clearAttachmentFile"];

<<<<<<< HEAD
  toolsSettings: ChatInputProps["toolsSettings"];
  initChats: ReturnType<typeof useInitChats>;
=======
  isAdmin?: boolean;
>>>>>>> 8cc3e233
};<|MERGE_RESOLUTION|>--- conflicted
+++ resolved
@@ -130,11 +130,8 @@
   value: string;
   selectedModel: string;
 
-<<<<<<< HEAD
   toolsSettings: ReturnType<typeof useToolsSettings>;
-=======
   isAdmin?: boolean;
->>>>>>> 8cc3e233
 };
 
 export type AttachmentProps = {
@@ -155,11 +152,8 @@
   clearAttachmentFile: AttachmentProps["clearAttachmentFile"];
   selectedModel: string;
 
-<<<<<<< HEAD
   toolsSettings: ReturnType<typeof useToolsSettings>;
-=======
   isAdmin?: boolean;
->>>>>>> 8cc3e233
 };
 
 export type ChatContainerProps = {
@@ -177,10 +171,7 @@
   attachmentFile: ChatInputProps["attachmentFile"];
   clearAttachmentFile: ChatInputProps["clearAttachmentFile"];
 
-<<<<<<< HEAD
   toolsSettings: ChatInputProps["toolsSettings"];
   initChats: ReturnType<typeof useInitChats>;
-=======
   isAdmin?: boolean;
->>>>>>> 8cc3e233
 };