--- conflicted
+++ resolved
@@ -9,23 +9,19 @@
     <AddRazorSupportForMvc>true</AddRazorSupportForMvc>
   </PropertyGroup>
 
-  <PropertyGroup Condition="'$(Configuration)|$(Platform)'=='Release|AnyCPU'">
-    <DebugType>none</DebugType>
-    <DebugSymbols>false</DebugSymbols>
+  <PropertyGroup Condition="'$(Configuration)|$(Platform)'=='Release|AnyCPU'">
+    <DebugType>none</DebugType>
+    <DebugSymbols>false</DebugSymbols>
   </PropertyGroup>
   
   <ItemGroup>
-<<<<<<< HEAD
-    <PackageReference Include="Microsoft.AspNetCore.Mvc.NewtonsoftJson" Version="3.0.0-preview9.19424.4" />
-=======
     <PackageReference Include="Microsoft.AspNetCore.Mvc.NewtonsoftJson" Version="3.0.0-rc1.19457.4" />
->>>>>>> 152c5d96
   </ItemGroup>
 
-  <ItemGroup>
-    <ProjectReference Include="..\..\common\ASC.Api.Core\ASC.Api.Core.csproj" />
-    <ProjectReference Include="..\..\common\ASC.Data.Storage\ASC.Data.Storage.csproj" />
-    <ProjectReference Include="..\ASC.Web.Core\ASC.Web.Core.csproj" />
+  <ItemGroup>
+    <ProjectReference Include="..\..\common\ASC.Api.Core\ASC.Api.Core.csproj" />
+    <ProjectReference Include="..\..\common\ASC.Data.Storage\ASC.Data.Storage.csproj" />
+    <ProjectReference Include="..\ASC.Web.Core\ASC.Web.Core.csproj" />
   </ItemGroup>
 
 </Project>