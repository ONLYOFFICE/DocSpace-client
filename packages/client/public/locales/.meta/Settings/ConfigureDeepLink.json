{
  "key_path": "ConfigureDeepLink",
  "content": "Configure deep link",
  "content_en_sha1_hash": "edfb8002794be0c3c97a60c2efb077b54207446d",
  "created_at": "2025-05-19T21:30:50.950Z",
<<<<<<< HEAD
  "updated_at": "2025-05-26T07:57:32.474Z",
=======
  "updated_at": "2025-07-10T11:11:06.904Z",
>>>>>>> 4378f47c
  "comment": {
    "text": "Configure deep link is used to display a title and subtitle for a configuration setting that allows users to customize a deep link within the portal settings. This translation key appears on a page in the portal settings category as part of a navigation bar, guiding users to configure their deep link.",
    "is_auto": true,
    "updated_at": "2025-05-20T09:45:31.058Z"
  },
  "usage": [
    {
      "file_path": "/packages/client/src/pages/PortalSettings/categories/common/Customization/configure-deep-link.tsx",
      "line_number": 67,
      "context": ".save-cancel-buttons {\n margin-top: 16px;\n }\n `;\n \n const ConfigureDeepLinkComponent = (props: Props) => {\n const { isMobileView, deepLinkSettings, initSettings } = props;\n \n const { t } = useTranslation([\"Settings\", \"Common\"]);\n const navigate = useNavigate();\n const location = useLocation();",
      "module": "/packages/client"
    },
    {
      "file_path": "/packages/client/src/pages/PortalSettings/categories/common/customization-navbar.js",
<<<<<<< HEAD
      "line_number": 99,
      "context": "url=\"/portal-settings/customization/general/portal-renaming\"\n onClickLink={onClickLink}\n />\n ) : null}\n <MobileCategoryWrapper\n title={t(\"ConfigureDeepLink\")}\n subtitle={t(\"ConfigureDeepLinkDescription\")}\n url=\"/portal-settings/customization/general/configure-deep-link\"\n onClickLink={onClickLink}\n />\n </StyledComponent>",
=======
      "line_number": 101,
      "context": "withPaidBadge={!isSettingPaid}\n badgeLabel={t(\"Common:Paid\")}\n />\n ) : null}\n <MobileCategoryWrapper\n title={t(\"ConfigureDeepLink\")}\n subtitle={t(\"ConfigureDeepLinkDescription\")}\n url=\"/portal-settings/customization/general/configure-deep-link\"\n onClickLink={onClickLink}\n />\n {isEnterprise ? (",
>>>>>>> 4378f47c
      "module": "/packages/client"
    },
    {
      "file_path": "/packages/client/src/pages/PortalSettings/utils/settingsTree.js",
      "line_number": 86,
      "context": "{\n id: \"portal-settings_catalog-configure-deep-link\",\n key: \"0-0-4\",\n icon: \"\",\n link: \"configure-deep-link\",\n tKey: \"ConfigureDeepLink\",\n },\n ],\n },\n {\n id: \"portal-settings_catalog-branding\",",
      "module": "/packages/client"
    }
  ],
  "languages": {
    "en": {
      "ai_translated": false,
      "ai_model": null,
      "ai_spell_check_issues": [],
      "approved_at": null
    },
    "ar-SA": {
      "ai_translated": false,
      "ai_model": null,
      "ai_spell_check_issues": [],
      "approved_at": null
    },
    "az": {
      "ai_translated": false,
      "ai_model": null,
      "ai_spell_check_issues": [],
      "approved_at": null
    },
    "bg": {
      "ai_translated": false,
      "ai_model": null,
      "ai_spell_check_issues": [],
      "approved_at": null
    },
    "cs": {
      "ai_translated": false,
      "ai_model": null,
      "ai_spell_check_issues": [],
      "approved_at": null
    },
    "de": {
      "ai_translated": false,
      "ai_model": null,
      "ai_spell_check_issues": [],
      "approved_at": null
    },
    "el-GR": {
      "ai_translated": false,
      "ai_model": null,
      "ai_spell_check_issues": [],
      "approved_at": null
    },
    "es": {
      "ai_translated": false,
      "ai_model": null,
      "ai_spell_check_issues": [],
      "approved_at": null
    },
    "fi": {
      "ai_translated": false,
      "ai_model": null,
      "ai_spell_check_issues": [
        {
          "type": "incorrect_translation",
          "description": "While \"Konfiguroi\" is correct for 'Configure,' \"hyperlinkki\" is a more general term for hyperlink and doesn't fully capture the meaning of 'deep link'. A deep link is a specific type of hyperlink.",
          "suggestion": "Konfiguroi syvälinkki"
        }
      ],
      "approved_at": null
    },
    "fr": {
      "ai_translated": false,
      "ai_model": null,
      "ai_spell_check_issues": [],
      "approved_at": null
    },
    "hy-AM": {
      "ai_translated": false,
      "ai_model": null,
      "ai_spell_check_issues": [],
      "approved_at": null
    },
    "it": {
      "ai_translated": false,
      "ai_model": null,
      "ai_spell_check_issues": [],
      "approved_at": null
    },
    "ja-JP": {
      "ai_translated": false,
      "ai_model": null,
      "ai_spell_check_issues": [],
      "approved_at": null
    },
    "ko-KR": {
      "ai_translated": false,
      "ai_model": null,
      "ai_spell_check_issues": [],
      "approved_at": null
    },
    "lo-LA": {
      "ai_translated": false,
      "ai_model": null,
      "ai_spell_check_issues": [],
      "approved_at": null
    },
    "lv": {
      "ai_translated": false,
      "ai_model": null,
      "ai_spell_check_issues": [],
      "approved_at": null
    },
    "nl": {
      "ai_translated": false,
      "ai_model": null,
      "ai_spell_check_issues": [],
      "approved_at": null
    },
    "pl": {
      "ai_translated": false,
      "ai_model": null,
      "ai_spell_check_issues": [],
      "approved_at": null
    },
    "pt": {
      "ai_translated": false,
      "ai_model": null,
      "ai_spell_check_issues": [
        {
          "type": "incorrect_translation",
          "description": "The English phrase 'Configure deep link' is best translated as 'Configurar link profundo' in Portuguese, rather than 'Configure o deep link'. 'Configure' is an Anglicism, while 'Configurar' is the correct Portuguese verb.",
          "suggestion": "Configurar link profundo"
        }
      ],
      "approved_at": null
    },
    "pt-BR": {
      "ai_translated": false,
      "ai_model": null,
      "ai_spell_check_issues": [],
      "approved_at": null
    },
    "ro": {
      "ai_translated": false,
      "ai_model": null,
      "ai_spell_check_issues": [],
      "approved_at": null
    },
    "ru": {
      "ai_translated": false,
      "ai_model": null,
      "ai_spell_check_issues": [],
      "approved_at": null
    },
    "si": {
      "ai_translated": false,
      "ai_model": null,
      "ai_spell_check_issues": [
        {
          "type": "incorrect_translation",
          "description": "The translation 'දුඹුරු සබැඳියාව සකසන්න' literally translates to 'brown link configure'. This doesn't accurately convey the meaning of 'Configure deep link'.  'Deep link' refers to a direct link to a specific screen or function within an app.  'දුඹුරු' (dūburu) means 'brown', which is irrelevant.",
          "suggestion": "A more accurate translation would be something along the lines of 'ලී້ນක් සබැඳියාව සකසන්න' (līnək sabaeṇiyāva sakasanna) – meaning 'Configure app link' or 'Configure direct link'. Alternatively, 'ඇප සබැඳියාව සකසන්න' (æp sabaeṇiyāva sakasanna) - 'Configure app link'."
        }
      ],
      "approved_at": null
    },
    "sk": {
      "ai_translated": false,
      "ai_model": null,
      "ai_spell_check_issues": [
        {
          "type": "incorrect_translation",
          "description": "While technically correct, \"Nastaviť deep link\" is a very literal translation. A more natural Slovak phrasing would be \"Konfigurovať deep link\" or \"Nastavenie deep linku\". \"Nastaviť\" implies setting something to a specific value, while \"Konfigurovať\" better conveys the process of configuring a deep link.",
          "suggestion": "Konfigurovať deep link"
        }
      ],
      "approved_at": null
    },
    "sl": {
      "ai_translated": false,
      "ai_model": null,
      "ai_spell_check_issues": [],
      "approved_at": null
    },
    "sr-Cyrl-RS": {
      "ai_translated": false,
      "ai_model": null,
      "ai_spell_check_issues": [
        {
          "type": "incorrect_translation",
          "description": "The translation 'Подесите дубоки линк' is not the most natural or accurate translation of 'Configure deep link'. 'Дубоки линк' is a literal translation of 'deep link' and sounds awkward. A more idiomatic translation would incorporate the idea of configuration.",
          "suggestion": "Подесите унутрашњу везу"
        }
      ],
      "approved_at": null
    },
    "sr-Latn-RS": {
      "ai_translated": false,
      "ai_model": null,
      "ai_spell_check_issues": [
        {
          "type": "incorrect_translation",
          "description": "The translation 'Podesite duboki link' isn't the most natural or accurate rendering of 'Configure deep link' in Serbian. While 'podesiti' is correct for 'configure', 'duboki link' is a literal translation of 'deep link' and might not be the common terminology used by Serbian speakers.",
          "suggestion": "Consider using 'Postavite duboku vezu' or 'Konfigurišite duboku vezu'. 'Postaviti' is a very common and natural verb for setting up or configuring something, and 'veza' is a more familiar term for 'link' in many contexts."
        }
      ],
      "approved_at": null
    },
    "tr": {
      "ai_translated": false,
      "ai_model": null,
      "ai_spell_check_issues": [],
      "approved_at": null
    },
    "uk-UA": {
      "ai_translated": false,
      "ai_model": null,
      "ai_spell_check_issues": [],
      "approved_at": null
    },
    "vi": {
      "ai_translated": false,
      "ai_model": null,
      "ai_spell_check_issues": [],
      "approved_at": null
    },
    "zh-CN": {
      "ai_translated": false,
      "ai_model": null,
      "ai_spell_check_issues": [],
      "approved_at": null
    }
  }
}<|MERGE_RESOLUTION|>--- conflicted
+++ resolved
@@ -3,11 +3,7 @@
   "content": "Configure deep link",
   "content_en_sha1_hash": "edfb8002794be0c3c97a60c2efb077b54207446d",
   "created_at": "2025-05-19T21:30:50.950Z",
-<<<<<<< HEAD
-  "updated_at": "2025-05-26T07:57:32.474Z",
-=======
   "updated_at": "2025-07-10T11:11:06.904Z",
->>>>>>> 4378f47c
   "comment": {
     "text": "Configure deep link is used to display a title and subtitle for a configuration setting that allows users to customize a deep link within the portal settings. This translation key appears on a page in the portal settings category as part of a navigation bar, guiding users to configure their deep link.",
     "is_auto": true,
@@ -22,19 +18,14 @@
     },
     {
       "file_path": "/packages/client/src/pages/PortalSettings/categories/common/customization-navbar.js",
-<<<<<<< HEAD
-      "line_number": 99,
-      "context": "url=\"/portal-settings/customization/general/portal-renaming\"\n onClickLink={onClickLink}\n />\n ) : null}\n <MobileCategoryWrapper\n title={t(\"ConfigureDeepLink\")}\n subtitle={t(\"ConfigureDeepLinkDescription\")}\n url=\"/portal-settings/customization/general/configure-deep-link\"\n onClickLink={onClickLink}\n />\n </StyledComponent>",
-=======
       "line_number": 101,
       "context": "withPaidBadge={!isSettingPaid}\n badgeLabel={t(\"Common:Paid\")}\n />\n ) : null}\n <MobileCategoryWrapper\n title={t(\"ConfigureDeepLink\")}\n subtitle={t(\"ConfigureDeepLinkDescription\")}\n url=\"/portal-settings/customization/general/configure-deep-link\"\n onClickLink={onClickLink}\n />\n {isEnterprise ? (",
->>>>>>> 4378f47c
       "module": "/packages/client"
     },
     {
       "file_path": "/packages/client/src/pages/PortalSettings/utils/settingsTree.js",
       "line_number": 86,
-      "context": "{\n id: \"portal-settings_catalog-configure-deep-link\",\n key: \"0-0-4\",\n icon: \"\",\n link: \"configure-deep-link\",\n tKey: \"ConfigureDeepLink\",\n },\n ],\n },\n {\n id: \"portal-settings_catalog-branding\",",
+      "context": "{\n id: \"portal-settings_catalog-configure-deep-link\",\n key: \"0-0-4\",\n icon: \"\",\n link: \"configure-deep-link\",\n tKey: \"ConfigureDeepLink\",\n },\n {\n id: \"portal-settings_catalog-ad-management\",\n key: \"0-0-5\",\n icon: \"\",",
       "module": "/packages/client"
     }
   ],
@@ -93,8 +84,8 @@
       "ai_spell_check_issues": [
         {
           "type": "incorrect_translation",
-          "description": "While \"Konfiguroi\" is correct for 'Configure,' \"hyperlinkki\" is a more general term for hyperlink and doesn't fully capture the meaning of 'deep link'. A deep link is a specific type of hyperlink.",
-          "suggestion": "Konfiguroi syvälinkki"
+          "description": "While 'hyperlinkki' is a valid term for hyperlink, 'deep link' specifically refers to a link that takes the user directly to a specific location within an app. 'Hyperlinkki' is a more general term. A more accurate translation would depend on the specific context and target audience.",
+          "suggestion": "Consider alternatives like 'Syvälinkki' (a direct translation of 'deep link') or a phrase that explains the function of a deep link, depending on context."
         }
       ],
       "approved_at": null
@@ -108,13 +99,25 @@
     "hy-AM": {
       "ai_translated": false,
       "ai_model": null,
-      "ai_spell_check_issues": [],
+      "ai_spell_check_issues": [
+        {
+          "type": "incorrect_translation",
+          "description": "While \"Կարգավորել խորը հղումները\" is a literal translation, a more natural and commonly used phrasing for \"Configure deep link\" in Armenian would be something like \"Սահմանել խորը հղումները\" or \"Ձևակերպել խորը հղումները\". \"Կարգավորել\" can imply a more complex adjustment than just setting up.",
+          "suggestion": "Consider using \"Սահմանել խորը հղումները\" or \"Ձևակերպել խորը հղումները\"."
+        }
+      ],
       "approved_at": null
     },
     "it": {
       "ai_translated": false,
       "ai_model": null,
-      "ai_spell_check_issues": [],
+      "ai_spell_check_issues": [
+        {
+          "type": "incorrect_translation",
+          "description": "The translation 'Configura deep link' is a direct transliteration and doesn't accurately convey the meaning of 'Configure deep link' in Italian. 'Configure' should be translated to something more natural in Italian context.",
+          "suggestion": "Imposta collegamento profondo"
+        }
+      ],
       "approved_at": null
     },
     "ja-JP": {
@@ -159,8 +162,8 @@
       "ai_spell_check_issues": [
         {
           "type": "incorrect_translation",
-          "description": "The English phrase 'Configure deep link' is best translated as 'Configurar link profundo' in Portuguese, rather than 'Configure o deep link'. 'Configure' is an Anglicism, while 'Configurar' is the correct Portuguese verb.",
-          "suggestion": "Configurar link profundo"
+          "description": "While technically correct, the translation 'Configure o deep link' is not the most natural or idiomatic Portuguese. 'O' is the masculine definite article, and while 'deep link' is often borrowed directly, a more natural phrasing might be 'Configurar deep link' or 'Configurar o link profundo'.",
+          "suggestion": "Consider 'Configurar deep link' or 'Configurar o link profundo'."
         }
       ],
       "approved_at": null
@@ -189,8 +192,8 @@
       "ai_spell_check_issues": [
         {
           "type": "incorrect_translation",
-          "description": "The translation 'දුඹුරු සබැඳියාව සකසන්න' literally translates to 'brown link configure'. This doesn't accurately convey the meaning of 'Configure deep link'.  'Deep link' refers to a direct link to a specific screen or function within an app.  'දුඹුරු' (dūburu) means 'brown', which is irrelevant.",
-          "suggestion": "A more accurate translation would be something along the lines of 'ලී້ນක් සබැඳියාව සකසන්න' (līnək sabaeṇiyāva sakasanna) – meaning 'Configure app link' or 'Configure direct link'. Alternatively, 'ඇප සබැඳියාව සකසන්න' (æp sabaeṇiyāva sakasanna) - 'Configure app link'."
+          "description": "The translation 'දුඹුරු සබැඳියාව සකසන්න' translates to 'brown link configure'. 'Deep link' has a specific technical meaning that isn't conveyed by 'දුඹුරු සබැඳියාව'.",
+          "suggestion": "A more accurate translation of 'Configure deep link' would be something like 'අන්තර්ගත සබැඳිය සකසන්න' or 'උපසංදේශ සබැඳිය සැකසීම'."
         }
       ],
       "approved_at": null
@@ -198,13 +201,7 @@
     "sk": {
       "ai_translated": false,
       "ai_model": null,
-      "ai_spell_check_issues": [
-        {
-          "type": "incorrect_translation",
-          "description": "While technically correct, \"Nastaviť deep link\" is a very literal translation. A more natural Slovak phrasing would be \"Konfigurovať deep link\" or \"Nastavenie deep linku\". \"Nastaviť\" implies setting something to a specific value, while \"Konfigurovať\" better conveys the process of configuring a deep link.",
-          "suggestion": "Konfigurovať deep link"
-        }
-      ],
+      "ai_spell_check_issues": [],
       "approved_at": null
     },
     "sl": {
@@ -219,8 +216,13 @@
       "ai_spell_check_issues": [
         {
           "type": "incorrect_translation",
-          "description": "The translation 'Подесите дубоки линк' is not the most natural or accurate translation of 'Configure deep link'. 'Дубоки линк' is a literal translation of 'deep link' and sounds awkward. A more idiomatic translation would incorporate the idea of configuration.",
-          "suggestion": "Подесите унутрашњу везу"
+          "description": "The translation 'Подесите дубоки линк' isn't the most natural or accurate translation of 'Configure deep link'. 'Подесите' implies adjusting something that already exists, while 'Configure' can mean both setting up and adjusting. A more appropriate translation would depend on the specific context, but a better option would be 'Подесите дубоке везе' or 'Конфигуришите дубоке везе'.",
+          "suggestion": "Конфигуришите дубоке везе"
+        },
+        {
+          "type": "spelling",
+          "description": "The word 'дубоки' is a slightly archaic or less common spelling. The more common and preferred spelling is 'дубоке'.",
+          "suggestion": "дубоке"
         }
       ],
       "approved_at": null
@@ -231,8 +233,8 @@
       "ai_spell_check_issues": [
         {
           "type": "incorrect_translation",
-          "description": "The translation 'Podesite duboki link' isn't the most natural or accurate rendering of 'Configure deep link' in Serbian. While 'podesiti' is correct for 'configure', 'duboki link' is a literal translation of 'deep link' and might not be the common terminology used by Serbian speakers.",
-          "suggestion": "Consider using 'Postavite duboku vezu' or 'Konfigurišite duboku vezu'. 'Postaviti' is a very common and natural verb for setting up or configuring something, and 'veza' is a more familiar term for 'link' in many contexts."
+          "description": "The translation 'Podesite duboki link' is not the most natural or accurate translation of 'Configure deep link'. While 'podesite' is correct for 'configure', 'duboki link' could be improved.",
+          "suggestion": "Konfigurišite duboki link"
         }
       ],
       "approved_at": null
