--- conflicted
+++ resolved
@@ -31,15 +31,9 @@
     {
         public static ModelBuilderWrapper AddDbFolderTree(this ModelBuilderWrapper modelBuilder)
         {
-<<<<<<< HEAD
-            _ = modelBuilder.Entity<DbFolderTree>()
-                .HasKey(c => new { c.ParentId, c.FolderId });
-
-=======
             modelBuilder
                 .Add(MySqlAddDbFolderTree, Provider.MySql)
                 .Add(PgSqlAddDbFolderTree, Provider.Postgre);
->>>>>>> 43a085eb
             return modelBuilder;
         }
         public static void MySqlAddDbFolderTree(this ModelBuilder modelBuilder)
@@ -60,7 +54,7 @@
 
                 entity.Property(e => e.Level).HasColumnName("level");
             });
-        }
+    }
         public static void PgSqlAddDbFolderTree(this ModelBuilder modelBuilder)
         {
             modelBuilder.Entity<DbFolderTree>(entity =>
