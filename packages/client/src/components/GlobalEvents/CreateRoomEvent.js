--- conflicted
+++ resolved
@@ -2,10 +2,6 @@
 import { inject, observer } from "mobx-react";
 import { useTranslation } from "react-i18next";
 import { CreateRoomDialog } from "../dialogs";
-<<<<<<< HEAD
-import { toastr } from "@docspace/components";
-=======
->>>>>>> b39b2949
 import { isMobile } from "react-device-detect";
 
 const CreateRoomEvent = ({
@@ -20,103 +16,6 @@
   confirmDialogIsLoading,
   connectDialogVisible,
 
-<<<<<<< HEAD
-  currentFolderId,
-  updateCurrentFolder,
-
-  withPaging,
-  setCreateRoomDialogVisible,
-  fetchFiles,
-  setInfoPanelIsVisible,
-  setView,
-}) => {
-  const { t } = useTranslation(["CreateEditRoomDialog", "Common", "Files"]);
-  const [fetchedTags, setFetchedTags] = useState([]);
-  const [isLoading, setIsLoading] = useState(false);
-
-  const openNewRoom = (id) => {
-    setView("info_members");
-    fetchFiles(id)
-      .then(() => {
-        !isMobile && setInfoPanelIsVisible(true);
-      })
-      .finally(() => {
-        setIsLoading(false);
-        onClose();
-      });
-  };
-
-  const onCreate = async (roomParams) => {
-    const createRoomData = {
-      roomType: roomParams.type,
-      title: roomParams.title || t("Files:NewRoom"),
-    };
-
-    const createTagsData = roomParams.tags
-      .filter((t) => t.isNew)
-      .map((t) => t.name);
-    const addTagsData = roomParams.tags.map((tag) => tag.name);
-
-    const isThirdparty = roomParams.storageLocation.isThirdparty;
-    const storageFolderId = roomParams.storageLocation.storageFolderId;
-    const thirdpartyAccount = roomParams.storageLocation.thirdpartyAccount;
-
-    const uploadLogoData = new FormData();
-    uploadLogoData.append(0, roomParams.icon.uploadedFile);
-
-    try {
-      setIsLoading(true);
-
-      // create room
-      let room =
-        isThirdparty && storageFolderId
-          ? await createRoomInThirdpary(storageFolderId, createRoomData)
-          : await createRoom(createRoomData);
-
-      room.isLogoLoading = true;
-
-      // delete thirdparty account if not needed
-      if (!isThirdparty && storageFolderId)
-        await deleteThirdParty(thirdpartyAccount.providerId);
-
-      // create new tags
-      for (let i = 0; i < createTagsData.length; i++)
-        await createTag(createTagsData[i]);
-
-      // add new tags to room
-      if (!!addTagsData.length)
-        room = await addTagsToRoom(room.id, addTagsData);
-
-      // calculate and upload logo to room
-      if (roomParams.icon.uploadedFile) {
-        await uploadRoomLogo(uploadLogoData).then((response) => {
-          const url = URL.createObjectURL(roomParams.icon.uploadedFile);
-          const img = new Image();
-          img.onload = async () => {
-            const { x, y, zoom } = roomParams.icon;
-            room = await addLogoToRoom(room.id, {
-              tmpFile: response.data,
-              ...calculateRoomLogoParams(img, x, y, zoom),
-            });
-
-            !withPaging && openNewRoom(room.id);
-
-            URL.revokeObjectURL(img.src);
-          };
-          img.src = url;
-        });
-      } else !withPaging && openNewRoom(room.id);
-    } catch (err) {
-      toastr.error(err);
-      console.log(err);
-
-      setIsLoading(false);
-      onClose();
-    } finally {
-      if (withPaging) {
-        await updateCurrentFolder(null, currentFolderId);
-      }
-=======
   isLoading,
   setIsLoading,
   setOnClose,
@@ -140,7 +39,6 @@
       setCreateRoomConfirmDialogVisible(true);
     } else {
       onCreateRoom();
->>>>>>> b39b2949
     }
   };
 
@@ -184,26 +82,7 @@
     dialogsStore,
     settingsStore,
   }) => {
-<<<<<<< HEAD
-    const {
-      createRoom,
-      createRoomInThirdpary,
-      addTagsToRoom,
-      calculateRoomLogoParams,
-      uploadRoomLogo,
-      addLogoToRoom,
-      fetchFiles,
-      addFile,
-    } = filesStore;
-    const { createTag, fetchTags } = tagsStore;
-
-    const { id: currentFolderId } = selectedFolderStore;
-    const { updateCurrentFolder } = filesActionsStore;
-
-    const { connectDialogVisible, setCreateRoomDialogVisible } = dialogsStore;
-=======
     const { fetchTags } = tagsStore;
->>>>>>> b39b2949
 
     const {
       deleteThirdParty,
@@ -227,31 +106,8 @@
       confirmDialogIsLoading,
     } = createEditRoomStore;
 
-    const {
-      setIsVisible: setInfoPanelIsVisible,
-      setView,
-    } = auth.infoPanelStore;
-
     return {
       fetchTags,
-<<<<<<< HEAD
-      addTagsToRoom,
-      deleteThirdParty,
-      fetchThirdPartyProviders,
-      calculateRoomLogoParams,
-      uploadRoomLogo,
-      addLogoToRoom,
-
-      connectDialogVisible,
-      currentFolderId,
-      updateCurrentFolder,
-
-      withPaging,
-      setCreateRoomDialogVisible,
-      fetchFiles,
-      setInfoPanelIsVisible,
-      setView,
-=======
       setRoomParams,
       onCreateRoom,
       createRoomConfirmDialogVisible,
@@ -265,7 +121,6 @@
       fetchThirdPartyProviders,
       enableThirdParty,
       deleteThirdParty,
->>>>>>> b39b2949
     };
   }
 )(observer(CreateRoomEvent));