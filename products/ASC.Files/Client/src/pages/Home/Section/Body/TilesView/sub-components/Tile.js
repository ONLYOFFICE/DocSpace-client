--- conflicted
+++ resolved
@@ -346,12 +346,9 @@
       isEdit,
       contentElement,
       title,
-<<<<<<< HEAD
       showHotkeyBorder,
-=======
       getModel,
       t,
->>>>>>> 4b27512e
     } = this.props;
     const { isFolder, id, fileExst } = item;
     const contextMenuData = { getModel, t, item };
