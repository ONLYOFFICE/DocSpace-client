// (c) Copyright Ascensio System SIA 2009-2025
//
// This program is a free software product.
// You can redistribute it and/or modify it under the terms
// of the GNU Affero General Public License (AGPL) version 3 as published by the Free Software
// Foundation. In accordance with Section 7(a) of the GNU AGPL its Section 15 shall be amended
// to the effect that Ascensio System SIA expressly excludes the warranty of non-infringement of
// any third-party rights.
//
// This program is distributed WITHOUT ANY WARRANTY, without even the implied warranty
// of MERCHANTABILITY or FITNESS FOR A PARTICULAR  PURPOSE. For details, see
// the GNU AGPL at: http://www.gnu.org/licenses/agpl-3.0.html
//
// You can contact Ascensio System SIA at Lubanas st. 125a-25, Riga, Latvia, EU, LV-1021.
//
// The  interactive user interfaces in modified source and object code versions of the Program must
// display Appropriate Legal Notices, as required under Section 5 of the GNU AGPL version 3.
//
// Pursuant to Section 7(b) of the License you must retain the original Product logo when
// distributing the program. Pursuant to Section 7(e) we decline to grant you any rights under
// trademark law for use of our trademarks.
//
// All the Product's GUI elements, including illustrations and icon sets, as well as technical writing
// content are licensed under the terms of the Creative Commons Attribution-ShareAlike 4.0
// International. See the License terms at http://creativecommons.org/licenses/by-sa/4.0/legalcode

import { MessageStoreContextProvider } from "./store/messageStore";
import { ChatStoreContextProvider } from "./store/chatStore";

import { ChatProps } from "./Chat.types";

import ChatContainer from "./components/chat-container";
import ChatHeader from "./components/chat-header";
import ChatMessageBody from "./components/chat-message-body";
import ChatInput from "./components/chat-input";
import { ChatNoAccessScreen } from "./components/chat-no-access-screen";

import { CHAT_SUPPORTED_FORMATS } from "./Chat.constants";

export { CHAT_SUPPORTED_FORMATS };

const Chat = ({
  roomId,
  userAvatar,
  selectedModel,
  isLoading,
  canUseChat,

  getIcon,
  attachmentFile,
  clearAttachmentFile,
<<<<<<< HEAD

  toolsSettings,
  initChats,
=======
  isAdmin,
>>>>>>> 8cc3e233
}: ChatProps) => {
  const isLoadingChat = isLoading || !roomId;

  if (!canUseChat && !isLoadingChat) {
    return <ChatNoAccessScreen />;
  }

  return (
    <ChatStoreContextProvider roomId={roomId} {...initChats}>
      <MessageStoreContextProvider roomId={roomId}>
        <ChatContainer>
          <ChatHeader
            selectedModel={selectedModel}
            isLoading={isLoadingChat}
            getIcon={getIcon}
            roomId={roomId}
          />
          <ChatMessageBody
            userAvatar={userAvatar}
            isLoading={isLoadingChat}
            getIcon={getIcon}
          />
          <ChatInput
            attachmentFile={attachmentFile}
            clearAttachmentFile={clearAttachmentFile}
            isLoading={isLoadingChat}
            getIcon={getIcon}
            selectedModel={selectedModel}
<<<<<<< HEAD
            toolsSettings={toolsSettings}
=======
            isAdmin={isAdmin}
>>>>>>> 8cc3e233
          />
        </ChatContainer>
      </MessageStoreContextProvider>
    </ChatStoreContextProvider>
  );
};

export default Chat;<|MERGE_RESOLUTION|>--- conflicted
+++ resolved
@@ -49,13 +49,12 @@
   getIcon,
   attachmentFile,
   clearAttachmentFile,
-<<<<<<< HEAD
 
   toolsSettings,
   initChats,
-=======
-  isAdmin,
->>>>>>> 8cc3e233
+
+    isAdmin,
+
 }: ChatProps) => {
   const isLoadingChat = isLoading || !roomId;
 
@@ -84,11 +83,8 @@
             isLoading={isLoadingChat}
             getIcon={getIcon}
             selectedModel={selectedModel}
-<<<<<<< HEAD
             toolsSettings={toolsSettings}
-=======
             isAdmin={isAdmin}
->>>>>>> 8cc3e233
           />
         </ChatContainer>
       </MessageStoreContextProvider>
