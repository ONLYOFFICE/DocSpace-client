import axios from "axios";
import { AUTH_KEY } from "../constants";
import history from "../history";

const PREFIX = "api";
const VERSION = "2.0";
const baseURL = `${window.location.origin}/${PREFIX}/${VERSION}`;

/**
 * @description axios instance for ajax requests
 */

const client = axios.create({
  baseURL: baseURL,
  responseType: "json",
  timeout: 30000 // default is `0` (no timeout)
});

setAuthorizationToken(localStorage.getItem(AUTH_KEY));

client.interceptors.response.use(
  response => {
    return response;
  },
  error => {
<<<<<<< HEAD
    if (localStorage.getItem(WIZARD_KEY)) return;

    if (error.response.status === 401) {
      setAuthorizationToken();
      window.location.href = "/login/error=unauthorized";
    }
    if (error.response.status === 402) {
      window.location.href = "/payments";
    }

    if (error.response.status === 502) {
      // window.location.href = `/error/${error.response.status}`;
=======
    switch (true) {
      case error.response.status === 401:
        setAuthorizationToken();
        window.location.href = "/login";
        break;
      case error.response.status === 402:
        if (!window.location.pathname.includes("payments")) {
          window.location.href = "/payments";
        }
        break;
      case error.response.status >= 500:
        history.push(`/error=${error.message}`);
        break;
      default:
        break;
>>>>>>> a2f05059
    }

    return Promise.reject(error);
  }
);

export function setAuthorizationToken(token) {
  client.defaults.withCredentials = true;
  if (token) {
    localStorage.setItem(AUTH_KEY, true);
  } else {
    localStorage.clear();
  }
}

export function setClientBasePath(path) {
  if (!path) return;

  client.defaults.baseURL = path;
}

const checkResponseError = res => {
  if (!res) return;

  if (res.data && res.data.error) {
    console.error(res.data.error);
    throw new Error(res.data.error.message);
  }

  if (res.isAxiosError && res.message) {
    console.error(res.message);
    throw new Error(res.message);
  }
};

/**
 * @description wrapper for making ajax requests
 * @param {object} object with method,url,data etc.
 */
export const request = function(options) {
  const onSuccess = function(response) {
    checkResponseError(response);

    if (!response || !response.data || response.isAxiosError) return null;

    if (response.data.hasOwnProperty("total"))
      return { total: +response.data.total, items: response.data.response };

    return response.data.response;
  };

  const onError = function(error) {
    console.error("Request Failed:", error.config);
    if (error.response) {
      console.error("Status:", error.response.status);
      console.error("Data:", error.response.data);
      console.error("Headers:", error.response.headers);
    } else {
      console.error("Error Message:", error.message);
    }
    return Promise.reject(error.response || error.message);
  };

  return client(options)
    .then(onSuccess)
    .catch(onError);
};<|MERGE_RESOLUTION|>--- conflicted
+++ resolved
@@ -23,36 +23,21 @@
     return response;
   },
   error => {
-<<<<<<< HEAD
-    if (localStorage.getItem(WIZARD_KEY)) return;
-
-    if (error.response.status === 401) {
-      setAuthorizationToken();
-      window.location.href = "/login/error=unauthorized";
-    }
-    if (error.response.status === 402) {
-      window.location.href = "/payments";
-    }
-
-    if (error.response.status === 502) {
-      // window.location.href = `/error/${error.response.status}`;
-=======
     switch (true) {
       case error.response.status === 401:
-        setAuthorizationToken();
+      setAuthorizationToken();
         window.location.href = "/login";
         break;
       case error.response.status === 402:
         if (!window.location.pathname.includes("payments")) {
           window.location.href = "/payments";
-        }
+    }
         break;
       case error.response.status >= 500:
         history.push(`/error=${error.message}`);
         break;
       default:
         break;
->>>>>>> a2f05059
     }
 
     return Promise.reject(error);
