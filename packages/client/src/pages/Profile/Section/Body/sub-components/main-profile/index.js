// (c) Copyright Ascensio System SIA 2009-2025
//
// This program is a free software product.
// You can redistribute it and/or modify it under the terms
// of the GNU Affero General Public License (AGPL) version 3 as published by the Free Software
// Foundation. In accordance with Section 7(a) of the GNU AGPL its Section 15 shall be amended
// to the effect that Ascensio System SIA expressly excludes the warranty of non-infringement of
// any third-party rights.
//
// This program is distributed WITHOUT ANY WARRANTY, without even the implied warranty
// of MERCHANTABILITY or FITNESS FOR A PARTICULAR  PURPOSE. For details, see
// the GNU AGPL at: http://www.gnu.org/licenses/agpl-3.0.html
//
// You can contact Ascensio System SIA at Lubanas st. 125a-25, Riga, Latvia, EU, LV-1021.
//
// The  interactive user interfaces in modified source and object code versions of the Program must
// display Appropriate Legal Notices, as required under Section 5 of the GNU AGPL version 3.
//
// Pursuant to Section 7(b) of the License you must retain the original Product logo when
// distributing the program. Pursuant to Section 7(e) we decline to grant you any rights under
// trademark law for use of our trademarks.
//
// All the Product's GUI elements, including illustrations and icon sets, as well as technical writing
// content are licensed under the terms of the Creative Commons Attribution-ShareAlike 4.0
// International. See the License terms at http://creativecommons.org/licenses/by-sa/4.0/legalcode

import SendClockReactSvgUrl from "PUBLIC_DIR/images/send.clock.react.svg?url";
import PencilOutlineReactSvgUrl from "PUBLIC_DIR/images/pencil.outline.react.svg?url";
import DefaultUserAvatarMax from "PUBLIC_DIR/images/default_user_photo_size_200-200.png";
import { useState, useEffect, useRef } from "react";
import { ReactSVG } from "react-svg";
import { useTranslation, Trans } from "react-i18next";
import { inject, observer } from "mobx-react";

import { Avatar } from "@docspace/shared/components/avatar";

import { Text } from "@docspace/shared/components/text";
import { Link } from "@docspace/shared/components/link";
import { ComboBox } from "@docspace/shared/components/combobox";
import { IconButton } from "@docspace/shared/components/icon-button";
import { Badge } from "@docspace/shared/components/badge";
import { isMobileOnly } from "react-device-detect";
import { toastr } from "@docspace/shared/components/toast";
import { showEmailActivationToast } from "SRC_DIR/helpers/people-helpers";
import {
  getUserType,
  convertLanguage,
  getUserTypeName,
  getUserTypeDescription,
} from "@docspace/shared/utils/common";

import { AvatarEditorDialog } from "SRC_DIR/components/dialogs";

import { HelpButton } from "@docspace/shared/components/help-button";
import { Tooltip } from "@docspace/shared/components/tooltip";
import withCultureNames from "SRC_DIR/HOCs/withCultureNames";
import { isMobile } from "@docspace/shared/utils";
import { useTheme } from "styled-components";
import { globalColors } from "@docspace/shared/themes";
import BetaBadge from "../../../../../../components/BetaBadgeWrapper";
import {
  StyledWrapper,
  StyledInfo,
  StyledLabel,
  StyledAvatarWrapper,
  getDropdownHoverRules,
} from "./styled-main-profile";

const TooltipContent = ({ content }) => <Text fontSize="12px">{content}</Text>;

const MainProfile = (props) => {
  const { t } = useTranslation(["Profile", "Common", "RoomLogoCover"]);

  const {
    theme,
    profile,
    culture,
    becometranslatorUrl,
    cultureNames,

    setChangeEmailVisible,
    setChangePasswordVisible,
    setChangeNameVisible,
    setChangeAvatarVisible,
    withActivationBar,
    sendActivationLink,
    currentColorScheme,
    updateProfileCulture,
    documentationEmail,
    setDialogData,
    getProfileModel,
    avatarEditorDialogVisible,
    setAvatarEditorDialogVisible,
    onChangeFile,
    image,
    setImage,
  } = props;

  const styleContainerRef = useRef(null);

  useEffect(() => {
    if (!styleContainerRef.current) return;

    const styleElement = document.createElement("style");
    styleContainerRef.current.appendChild(styleElement);

    const sheet = styleElement.sheet;
    const rules = getDropdownHoverRules();

    rules.forEach((rule, index) => {
      sheet.insertRule(rule, index);
    });

    return () => styleElement.parentNode?.removeChild(styleElement);
  }, []);

  const [horizontalOrientation, setHorizontalOrientation] = useState(false);
  const [dropDownMaxHeight, setDropDownMaxHeight] = useState(352);
  const [directionY, setDirectionY] = useState("both");
  const { interfaceDirection } = useTheme();
  const dirTooltip = interfaceDirection === "rtl" ? "left" : "right";

  const isMobileHorizontalOrientation = isMobile() && horizontalOrientation;

  const { isOwner, isAdmin, isRoomAdmin, isCollaborator } = profile;

  const comboBoxRef = useRef(null);

  const updateDropDownMaxHeight = () => {
    if (comboBoxRef.current) {
      const padding = 32;
      const comboBoxRect = comboBoxRef.current.getBoundingClientRect();
      const availableSpaceBottom =
        window.innerHeight - comboBoxRect.bottom - padding;
      const availableSpaceTop = comboBoxRect.top - padding;

      const max = Math.max(availableSpaceBottom, availableSpaceTop);

      if (max === availableSpaceBottom) setDirectionY("bottom");
      else setDirectionY("top");

      const newDropDownMaxHeight = Math.min(max, 352);

      setDropDownMaxHeight(newDropDownMaxHeight);
    }
  };

  const checkScroll = () => {
    updateDropDownMaxHeight();
  };

  const onChangeFileContext = (e) => {
    onChangeFile(e, t);
  };

  useEffect(() => {
    updateDropDownMaxHeight();
    window.addEventListener("resize", updateDropDownMaxHeight);
    window.addEventListener("scroll", checkScroll);
    return () => {
      window.removeEventListener("resize", updateDropDownMaxHeight);
      window.removeEventListener("scroll", checkScroll);
    };
  }, [cultureNames]);

  useEffect(() => {
    if (!isMobileOnly) return;

    if (!isMobile()) {
      setHorizontalOrientation(true);
    } else {
      setHorizontalOrientation(false);
    }
  }, []);

  const role = getUserType(profile);

  const sendActivationLinkAction = () => {
    sendActivationLink && sendActivationLink().then(showEmailActivationToast);
  };

  const onChangeEmailClick = () => {
    setDialogData(profile);
    setChangeEmailVisible(true);
  };

  const onChangePasswordClick = () => {
    const email = profile.email;
    setDialogData({ email });
    setChangePasswordVisible(true);
  };

  const model = getProfileModel(t);

  const onChangeIcon = (icon) => {
    setImage(icon);
  };

  const userAvatar = profile.hasAvatar
    ? profile.avatarMax
    : DefaultUserAvatarMax;

  const tooltipLanguage = (
    <Text as="div" fontSize="12px">
      <Trans t={t} i18nKey="NotFoundLanguage" ns="Common">
        "In case you cannot find your language in the list of the available
        ones, feel free to write to us at
        <Link
          href={`mailto:${documentationEmail}`}
          isHovered
          color={currentColorScheme?.main?.accent}
          dataTestId="language_support_link"
        >
          {{ supportEmail: documentationEmail }}
        </Link>
        to take part in the translation and get up to 1 year free of charge."
      </Trans>
      {becometranslatorUrl ? (
        <Link
          style={{
            boxSizing: "border-box",
            display: "block",
            margin: "10px 0 0",
          }}
          isHovered
          isBold
          fontSize="13px"
          href={becometranslatorUrl}
          target="_blank"
          dataTestId="language_becometranslator_link"
        >
          {t("Common:LearnMore")}
        </Link>
      ) : null}
    </Text>
  );

  const { cultureName, currentCulture } = profile;
  const language = convertLanguage(cultureName || currentCulture || culture);

  const selectedLanguage = cultureNames.find((item) => item.key === language) ||
    cultureNames.find((item) => item.key === culture) || {
      key: language,
      label: "",
    };

  const onLanguageSelect = (newLanguage) => {
    if (profile.cultureName === newLanguage.key) return;

    updateProfileCulture(profile.id, newLanguage.key)
      .then(() => window.location.reload())
      .catch((error) => {
        toastr.error(error && error.message ? error.message : error);
      });
  };

  const isBetaLanguage = selectedLanguage?.isBeta;

  return (
    <StyledWrapper ref={styleContainerRef}>
      <StyledAvatarWrapper className="avatar-wrapper">
        <Avatar
          className="avatar"
          size="max"
          role={role}
          source={userAvatar}
          userName={profile.displayName}
          editing={!profile.isLDAP}
          hasAvatar={!!profile.hasAvatar}
          model={model}
          editAction={() => setChangeAvatarVisible(true)}
          onChangeFile={onChangeFileContext}
          currentColorScheme={currentColorScheme}
        />
        {profile.isSSO ? (
          <div className="badges-wrapper">
            <Badge
              className="sso-badge"
              label={t("Common:SSO")}
              color={globalColors.white}
              backgroundColor={
                theme.isBase
                  ? globalColors.secondGreen
                  : globalColors.secondGreenDark
              }
              fontSize="9px"
              fontWeight={800}
              noHover
            />
          </div>
        ) : null}
        {profile.isLDAP ? (
          <div className="badges-wrapper">
            <Badge
              className="sso-badge"
              label={t("Common:LDAP")}
              color={globalColors.white}
              backgroundColor={
                theme.isBase
                  ? globalColors.secondPurple
                  : globalColors.secondPurpleDark
              }
              fontSize="9px"
              fontWeight={800}
              noHover
            />
          </div>
        ) : null}
      </StyledAvatarWrapper>
      <StyledInfo
        withActivationBar={withActivationBar}
        currentColorScheme={currentColorScheme}
      >
        <div className="rows-container">
          <StyledLabel as="div">{t("Common:Name")}</StyledLabel>
          <div className="profile-block-field">
            <Text fontWeight={600} truncate title={profile.displayName}>
              {profile.displayName}
            </Text>
            {profile.isSSO ? (
              <>
                <Badge
                  id="sso-badge-profile"
                  className="sso-badge"
                  label={t("Common:SSO")}
                  color={globalColors.white}
                  backgroundColor={
                    theme.isBase
                      ? globalColors.secondGreen
                      : globalColors.secondGreenDark
                  }
                  fontSize="9px"
                  fontWeight={800}
                  noHover
                />
                <Tooltip anchorSelect={`div[id='sso-badge-profile'] div`}>
                  {t("PeopleTranslations:SSOAccountTooltip")}
                </Tooltip>
              </>
            ) : null}

            {profile.isLDAP ? (
              <>
                <Badge
                  id="ldap-badge-profile"
                  className="ldap-badge"
                  label={t("Common:LDAP")}
                  color={globalColors.white}
                  backgroundColor={
                    theme.isBase
                      ? globalColors.secondPurple
                      : globalColors.secondPurpleDark
                  }
                  fontSize="9px"
                  fontWeight={800}
                  noHover
                />
                <Tooltip anchorSelect={`div[id='ldap-badge-profile'] div`}>
                  {t("PeopleTranslations:LDAPAccountTooltip")}
                </Tooltip>
              </>
            ) : null}

            {!profile.isSSO && !profile.isLDAP ? (
              <IconButton
                className="edit-button"
                iconName={PencilOutlineReactSvgUrl}
                size="12"
                onClick={() => setChangeNameVisible(true)}
                dataTestId="name_edit_icon_button"
              />
            ) : null}
          </div>

          <StyledLabel as="div">{t("Common:Email")}</StyledLabel>
          <div className="email-container">
            <div className="email-edit-container">
              <Text
                data-tooltip-id="emailTooltip"
                data-tooltip-content={t("EmailNotVerified")}
                as="div"
                className="email-text-container"
                fontWeight={600}
                truncate
              >
                {profile.email}
              </Text>
              {withActivationBar ? (
                <Tooltip
                  float
                  id="emailTooltip"
                  getContent={TooltipContent}
                  place="bottom"
                />
              ) : null}
              {!profile.isSSO && !profile.isLDAP ? (
                <IconButton
                  className="edit-button email-edit-button"
                  iconName={PencilOutlineReactSvgUrl}
                  size="12"
                  onClick={onChangeEmailClick}
                  dataTestId="email_edit_icon_button"
                />
              ) : null}
            </div>
            {withActivationBar ? (
              <div
                className="send-again-container"
                onClick={sendActivationLinkAction}
                data-testid="send_again_container"
              >
                <ReactSVG
                  className="send-again-icon"
                  src={SendClockReactSvgUrl}
                />
                <Text className="send-again-text" fontWeight={600} noSelect>
                  {t("SendAgain")}
                </Text>
              </div>
            ) : null}
          </div>

          <StyledLabel as="div">{t("Common:Password")}</StyledLabel>
          <div className="profile-block-field profile-block-password">
            <Text fontWeight={600}>********</Text>
            {!profile.isSSO && !profile.isLDAP ? (
              <IconButton
                className="edit-button password-edit-button"
                iconName={PencilOutlineReactSvgUrl}
                size="12"
                onClick={onChangePasswordClick}
                dataTestId="password_edit_icon_button"
              />
            ) : null}
          </div>

          <StyledLabel as="div" className="profile-language">
            {t("Common:Language")}
<<<<<<< HEAD
            <HelpButton
              size={12}
              offsetRight={0}
              place={dirTooltip}
              tooltipContent={tooltipLanguage}
              dataTestId="language_help_button"
            />
=======
            {documentationEmail ? (
              <HelpButton
                size={12}
                offsetRight={0}
                place={dirTooltip}
                tooltipContent={tooltipLanguage}
              />
            ) : null}
>>>>>>> 4017114e
          </StyledLabel>
          <div className="language-combo-box-wrapper" ref={comboBoxRef}>
            <ComboBox
              className="language-combo-box"
              directionY={isMobileHorizontalOrientation ? "bottom" : directionY}
              options={cultureNames}
              selectedOption={selectedLanguage}
              onSelect={onLanguageSelect}
              isDisabled={false}
              scaled={isMobile()}
              scaledOptions={false}
              size="content"
              showDisabledItems
              dropDownMaxHeight={dropDownMaxHeight}
              manualWidth="280px"
              isDefaultMode={isMobileHorizontalOrientation || !isMobile()}
              withBlur={isMobileHorizontalOrientation ? false : isMobile()}
              fillIcon={false}
              modernView={!isMobile()}
              dataTestId="language_combo_box"
              dropDownTestId="language_combo_box_dropdown"
            />
            {isBetaLanguage ? <BetaBadge place="bottom-end" /> : null}
          </div>

          <StyledLabel as="div">{t("Common:Type")}</StyledLabel>
          <div className="user-type-container">
            <Text fontWeight={600} truncate title={profile.displayName}>
              {getUserTypeName(
                isOwner,
                isAdmin,
                isRoomAdmin,
                isCollaborator,
                t,
              )}
            </Text>

            {!isOwner ? (
              <HelpButton
                size={12}
                offsetRight={0}
                place={dirTooltip}
                tooltipContent={getUserTypeDescription(
                  isAdmin,
                  isRoomAdmin,
                  isCollaborator,
                  t,
                )}
                dataTestId="user_type_help_button"
              />
            ) : null}
          </div>
        </div>

        <div className="mobile-profile-block">
          <div className="mobile-profile-row">
            <div className="mobile-profile-field">
              <Text className="mobile-profile-label" as="div">
                {t("Common:Name")}
              </Text>
              <Text
                className="mobile-profile-label-field"
                fontWeight={600}
                truncate
              >
                {profile.displayName}
              </Text>
            </div>
            <IconButton
              className="edit-button"
              iconName={PencilOutlineReactSvgUrl}
              size="12"
              onClick={() => setChangeNameVisible(true)}
              dataTestId="edit_name_icon_button"
            />
          </div>
          <div className="mobile-profile-row">
            <div className="mobile-profile-field">
              <Text className="mobile-profile-label" as="div">
                {t("Common:Email")}
              </Text>
              <div className="email-container">
                <div className="email-edit-container">
                  <Text
                    data-tooltip-id="emailTooltip"
                    data-tooltip-content={t("EmailNotVerified")}
                    as="div"
                    className="email-text-container"
                    fontWeight={600}
                    truncate
                  >
                    {profile.email}
                  </Text>
                </div>
                {withActivationBar ? (
                  <Tooltip
                    float
                    id="emailTooltip"
                    getContent={TooltipContent}
                    place="bottom"
                  />
                ) : null}
              </div>
              {withActivationBar ? (
                <div
                  className="send-again-container"
                  onClick={sendActivationLinkAction}
                  data-testid="send_again_container"
                >
                  <ReactSVG
                    className="send-again-icon"
                    src={SendClockReactSvgUrl}
                  />
                  <Text className="send-again-text" fontWeight={600} noSelect>
                    {t("SendAgain")}
                  </Text>
                </div>
              ) : null}
            </div>
            <IconButton
              className="edit-button"
              iconName={PencilOutlineReactSvgUrl}
              size="12"
              onClick={onChangeEmailClick}
            />
          </div>
          <div className="mobile-profile-row">
            <div className="mobile-profile-field">
              <Text as="div" className="mobile-profile-label">
                {t("Common:Password")}
              </Text>
              <Text className="mobile-profile-password" fontWeight={600}>
                ********
              </Text>
            </div>
            <IconButton
              className="edit-button"
              iconName={PencilOutlineReactSvgUrl}
              size="12"
              onClick={onChangePasswordClick}
              dataTestId="edit_password_icon_button"
            />
          </div>
          <div className="mobile-profile-row">
            <div className="mobile-profile-field">
              <Text as="div" className="mobile-profile-label">
                {t("Common:Type")}
              </Text>
              <Text fontWeight={600} truncate title={profile.displayName}>
                {getUserTypeName(
                  isOwner,
                  isAdmin,
                  isRoomAdmin,
                  isCollaborator,
                  t,
                )}
              </Text>
            </div>
            {!isOwner ? (
              <div className="edit-button">
                <HelpButton
                  size={12}
                  offsetRight={0}
                  place={dirTooltip}
                  tooltipContent={getUserTypeDescription(
                    isAdmin,
                    isRoomAdmin,
                    isCollaborator,
                    t,
                  )}
                  dataTestId="user_type_help_button"
                />
              </div>
            ) : null}
          </div>

          <div className="mobile-language">
            <Text as="div" fontWeight={600} className="mobile-profile-label">
              {t("Common:Language")}
<<<<<<< HEAD
              <HelpButton
                size={12}
                offsetRight={0}
                place="right"
                tooltipContent={tooltipLanguage}
                dataTestId="language_help_button"
              />
=======
              {documentationEmail ? (
                <HelpButton
                  size={12}
                  offsetRight={0}
                  place="right"
                  tooltipContent={tooltipLanguage}
                />
              ) : null}
>>>>>>> 4017114e
            </Text>
            <div className="mobile-language__wrapper-combo-box">
              <ComboBox
                className="language-combo-box"
                directionY={isMobileHorizontalOrientation ? "bottom" : "both"}
                options={cultureNames}
                selectedOption={selectedLanguage}
                onSelect={onLanguageSelect}
                isDisabled={false}
                scaled={isMobile()}
                scaledOptions={false}
                size="content"
                showDisabledItems
                dropDownMaxHeight={dropDownMaxHeight}
                manualWidth="280px"
                isDefaultMode={isMobileHorizontalOrientation || !isMobile()}
                withBlur={isMobileHorizontalOrientation ? false : isMobile()}
                fillIcon={false}
                modernView={!isMobile()}
                dataTestId="language_combo_box"
                dropDownTestId="language_combo_box_dropdown"
              />
              {isBetaLanguage ? <BetaBadge place="bottom-end" /> : null}
            </div>
          </div>
        </div>
      </StyledInfo>

      {avatarEditorDialogVisible ? (
        <AvatarEditorDialog
          t={t}
          visible={image.uploadedFile}
          image={image}
          isProfileUpload
          onChangeImage={onChangeIcon}
          onChangeFile={onChangeFileContext}
          onClose={() => setAvatarEditorDialogVisible(false)}
        />
      ) : null}
    </StyledWrapper>
  );
};

export default inject(
  ({ settingsStore, peopleStore, userStore, avatarEditorDialogStore }) => {
    const { withActivationBar, sendActivationLink } = userStore;
    const {
      theme,
      becometranslatorUrl,
      culture,
      currentColorScheme,
      documentationEmail,
    } = settingsStore;

    const {
      avatarEditorDialogVisible,
      setAvatarEditorDialogVisible,
      onChangeFile,
      image,
      setImage,
    } = avatarEditorDialogStore;

    const {
      targetUser: profile,
      setChangePasswordVisible,
      setChangeNameVisible,
      changeAvatarVisible,
      setChangeAvatarVisible,
      updateProfileCulture,
      getProfileModel,
    } = peopleStore.targetUserStore;
    const { setDialogData, setChangeEmailVisible } = peopleStore.dialogStore;

    return {
      theme,
      profile,
      culture,
      becometranslatorUrl,

      setChangeEmailVisible,
      setChangePasswordVisible,
      setChangeNameVisible,
      changeAvatarVisible,
      setChangeAvatarVisible,
      withActivationBar,
      sendActivationLink,
      currentColorScheme,
      updateProfileCulture,
      documentationEmail,
      setDialogData,
      getProfileModel,
      avatarEditorDialogVisible,
      setAvatarEditorDialogVisible,
      image,
      onChangeFile,
      setImage,
    };
  },
)(withCultureNames(observer(MainProfile)));<|MERGE_RESOLUTION|>--- conflicted
+++ resolved
@@ -436,24 +436,15 @@
 
           <StyledLabel as="div" className="profile-language">
             {t("Common:Language")}
-<<<<<<< HEAD
-            <HelpButton
-              size={12}
-              offsetRight={0}
-              place={dirTooltip}
-              tooltipContent={tooltipLanguage}
-              dataTestId="language_help_button"
-            />
-=======
             {documentationEmail ? (
               <HelpButton
                 size={12}
                 offsetRight={0}
                 place={dirTooltip}
                 tooltipContent={tooltipLanguage}
+                dataTestId="language_help_button"
               />
             ) : null}
->>>>>>> 4017114e
           </StyledLabel>
           <div className="language-combo-box-wrapper" ref={comboBoxRef}>
             <ComboBox
@@ -633,24 +624,15 @@
           <div className="mobile-language">
             <Text as="div" fontWeight={600} className="mobile-profile-label">
               {t("Common:Language")}
-<<<<<<< HEAD
-              <HelpButton
-                size={12}
-                offsetRight={0}
-                place="right"
-                tooltipContent={tooltipLanguage}
-                dataTestId="language_help_button"
-              />
-=======
               {documentationEmail ? (
                 <HelpButton
                   size={12}
                   offsetRight={0}
                   place="right"
                   tooltipContent={tooltipLanguage}
+                  dataTestId="language_help_button"
                 />
               ) : null}
->>>>>>> 4017114e
             </Text>
             <div className="mobile-language__wrapper-combo-box">
               <ComboBox
