--- conflicted
+++ resolved
@@ -98,27 +98,16 @@
     this.props.setBufferSelection(this.props.currentFolderId);
     this.props.setIsFolderActions(true);
     this.props
-<<<<<<< HEAD
-      .downloadAction(this.props.t('Translations:ArchivingData'))
-=======
-      .downloadAction(this.props.t("Translations:ArchivingData"), [
-        this.props.currentFolderId,
-      ])
->>>>>>> 94a466ed
+      .downloadAction(this.props.t('Translations:ArchivingData'), [this.props.currentFolderId])
       .catch((err) => toastr.error(err));
   };
 
-<<<<<<< HEAD
   renameAction = () => console.log('renameAction click');
-  onOpenSharingPanel = () => this.props.setSharingPanelVisible(true);
-=======
-  renameAction = () => console.log("renameAction click");
   onOpenSharingPanel = () => {
     this.props.setBufferSelection(this.props.currentFolderId);
     this.props.setIsFolderActions(true);
     return this.props.setSharingPanelVisible(true);
   };
->>>>>>> 94a466ed
 
   onDeleteAction = () => {
     const {
@@ -146,9 +135,7 @@
         deleteSelectedElem: t('Translations:DeleteSelectedElem'),
       };
 
-      deleteAction(translations, [currentFolderId], true).catch((err) =>
-        toastr.error(err)
-      );
+      deleteAction(translations, [currentFolderId], true).catch((err) => toastr.error(err));
     }
   };
 
@@ -273,7 +260,6 @@
     const menuItems = this.getMenuItems();
 
     return (
-<<<<<<< HEAD
       <Navigation
         isRootFolder={isRootFolder}
         canCreate={canCreate}
@@ -291,105 +277,6 @@
         onClickFolder={this.onClickFolder}
         onBackToParentFolder={this.onBackToParentFolder}
       />
-=======
-      <Consumer>
-        {(context) => (
-          <StyledContainer
-            width={context.sectionWidth}
-            isRootFolder={isRootFolder}
-            canCreate={canCreate}
-            title={title}
-            isDesktop={isDesktop}
-            isTabletView={isTabletView}
-          >
-            {isHeaderVisible && viewAs !== "table" ? (
-              <div className="group-button-menu-container">
-                <GroupButtonsMenu
-                  checked={isHeaderChecked}
-                  isIndeterminate={isHeaderIndeterminate}
-                  onChange={this.onCheck}
-                  menuItems={menuItems}
-                  visible={isHeaderVisible}
-                  moreLabel={t("Common:More")}
-                  closeTitle={t("Common:CloseButton")}
-                  onClose={this.onClose}
-                  selected={menuItems[0].label}
-                  sectionWidth={context.sectionWidth}
-                />
-              </div>
-            ) : (
-              <div className="header-container">
-                {!title || !tReady ? (
-                  <Loaders.SectionHeader />
-                ) : (
-                  <>
-                    {!isRootFolder && (
-                      <IconButton
-                        iconName="/static/images/arrow.path.react.svg"
-                        size="17"
-                        color="#A3A9AE"
-                        hoverColor="#657077"
-                        isFill={true}
-                        onClick={this.onBackToParentFolder}
-                        className="arrow-button"
-                      />
-                    )}
-                    <Headline
-                      className="headline-header"
-                      type="content"
-                      truncate={true}
-                    >
-                      {title}
-                    </Headline>
-                    {!isRootFolder && canCreate ? (
-                      <>
-                        <ContextMenuButton
-                          className="add-button"
-                          directionX="right"
-                          iconName="images/header.plus.svg"
-                          size={17}
-                          color="#A3A9AE"
-                          hoverColor="#657077"
-                          isFill
-                          getData={this.getContextOptionsPlus}
-                          isDisabled={false}
-                        />
-
-                        <ContextMenuButton
-                          className="option-button"
-                          directionX="right"
-                          iconName="images/vertical-dots.react.svg"
-                          size={17}
-                          color="#A3A9AE"
-                          hoverColor="#657077"
-                          isFill
-                          getData={this.getContextOptionsFolder}
-                          isDisabled={false}
-                        />
-                      </>
-                    ) : (
-                      canCreate && (
-                        <ContextMenuButton
-                          className="add-button"
-                          directionX="right"
-                          iconName="images/header.plus.svg"
-                          size={17}
-                          color="#A3A9AE"
-                          hoverColor="#657077"
-                          isFill
-                          getData={this.getContextOptionsPlus}
-                          isDisabled={false}
-                        />
-                      )
-                    )}
-                  </>
-                )}
-              </div>
-            )}
-          </StyledContainer>
-        )}
-      </Consumer>
->>>>>>> 94a466ed
     );
   }
 }
@@ -452,12 +339,8 @@
       personal: auth.settingsStore.personal,
       viewAs,
       cbMenuItems,
-<<<<<<< HEAD
       setSelectedNode: treeFoldersStore.setSelectedNode,
-      getFolderInfo: treeFoldersStore.getFolderInfo,
-=======
       getFolderInfo,
->>>>>>> 94a466ed
 
       setSelected,
       setSelection,
