import { useRef } from "react";
import { withTranslation } from "react-i18next";

import { Text } from "@docspace/shared/components/text";
import { inject, observer } from "mobx-react";
import PersonPlusReactSvgUrl from "PUBLIC_DIR/images/person+.react.svg?url";
import { IconButton } from "@docspace/shared/components/icon-button";
import { StyledTitle } from "../../../styles/common";
import { RoomIcon } from "@docspace/shared/components/room-icon";
import RoomsContextBtn from "./context-btn";
import { RoomsType, ShareAccessRights } from "@docspace/common/constants";

const RoomsItemHeader = ({
  t,
  selection,
  selectionParentRoom,
  setIsMobileHidden,
  isGracePeriod,
  setInvitePanelOptions,
  setInviteUsersWarningDialogVisible,
  isPublicRoomType,
  roomsView,
  setSelected,
  setBufferSelection,
}) => {
  const itemTitleRef = useRef();

  if (!selection) return null;

  const icon = selection.icon;
  const isLoadedRoomIcon = !!selection.logo?.medium;
  const showDefaultRoomIcon = !isLoadedRoomIcon && selection.isRoom;
  const security = selectionParentRoom ? selectionParentRoom.security : {};
  const canInviteUserInRoomAbility = security?.EditAccess;
  const showInviteUserIcon = selection?.isRoom && roomsView === "info_members";

  const onSelectItem = () => {
    setSelected("none");
    setBufferSelection(selection);
  };

  const onClickInviteUsers = () => {
    setIsMobileHidden(true);
    const parentRoomId = selectionParentRoom.id;

    if (isGracePeriod) {
      setInviteUsersWarningDialogVisible(true);
      return;
    }

    setInvitePanelOptions({
      visible: true,
      roomId: parentRoomId,
      hideSelector: false,
      defaultAccess: isPublicRoomType
        ? ShareAccessRights.RoomManager
        : ShareAccessRights.ReadOnly,
    });
  };

  return (
    <StyledTitle ref={itemTitleRef}>
      <div className="item-icon">
        {showDefaultRoomIcon ? (
          <RoomIcon
            color={selection.logo.color}
            title={selection.title}
            isArchive={selection.isArchive}
          />
        ) : (
          <img
            className={`icon ${selection.isRoom && "is-room"}`}
            src={icon}
            alt="thumbnail-icon"
          />
        )}
      </div>

      <Text className="text">{selection.title}</Text>

      <div className="info_title-icons">
        {canInviteUserInRoomAbility && showInviteUserIcon && (
          <IconButton
            id="info_add-user"
            className={"icon"}
            title={t("Common:AddUsers")}
            iconName={PersonPlusReactSvgUrl}
            isFill={true}
            onClick={onClickInviteUsers}
            size={16}
          />
        )}

        <RoomsContextBtn
          selection={selection}
          itemTitleRef={itemTitleRef}
          onSelectItem={onSelectItem}
        />
      </div>
    </StyledTitle>
  );
};

<<<<<<< HEAD
export default inject(({ auth, dialogsStore, selectedFolderStore }) => {
  const {
    selection: selectionItem,
    selectionParentRoom,
    getIsRooms,
    roomsView,
  } = auth.infoPanelStore;

  const isShowParentRoom =
    getIsRooms() &&
    roomsView === "info_members" &&
    !selectionItem.isRoom &&
    !!selectionParentRoom;

  const selection =
    selectionItem.length > 1
      ? null
      : isShowParentRoom
        ? selectionParentRoom
        : selectionItem;

  return {
    selection,
    roomsView,
    selectionParentRoom: auth.infoPanelStore.selectionParentRoom,
    setIsMobileHidden: auth.infoPanelStore.setIsMobileHidden,

    isGracePeriod: auth.currentTariffStatusStore.isGracePeriod,

    setInvitePanelOptions: dialogsStore.setInvitePanelOptions,
    setInviteUsersWarningDialogVisible:
      dialogsStore.setInviteUsersWarningDialogVisible,

    isPublicRoomType:
      (selectedFolderStore.roomType ??
        auth.infoPanelStore.selectionParentRoom?.roomType) ===
      RoomsType.PublicRoom,
  };
})(
=======
export default inject(
  ({ auth, dialogsStore, selectedFolderStore, filesStore }) => {
    const {
      selection: selectionItem,
      selectionParentRoom,
      getIsRooms,
      roomsView,
    } = auth.infoPanelStore;

    const isShowParentRoom =
      getIsRooms() &&
      roomsView === "info_members" &&
      !selectionItem.isRoom &&
      !!selectionParentRoom;

    const selection =
      selectionItem.length > 1
        ? null
        : isShowParentRoom
        ? selectionParentRoom
        : selectionItem;

    return {
      selection,
      roomsView,
      selectionParentRoom: auth.infoPanelStore.selectionParentRoom,
      setIsMobileHidden: auth.infoPanelStore.setIsMobileHidden,

      isGracePeriod: auth.currentTariffStatusStore.isGracePeriod,

      setInvitePanelOptions: dialogsStore.setInvitePanelOptions,
      setInviteUsersWarningDialogVisible:
        dialogsStore.setInviteUsersWarningDialogVisible,

      isPublicRoomType:
        (selectedFolderStore.roomType ??
          auth.infoPanelStore.selectionParentRoom?.roomType) ===
        RoomsType.PublicRoom,

      setSelected: filesStore.setSelected,
      setBufferSelection: filesStore.setBufferSelection,
    };
  }
)(
>>>>>>> 680b62c9
  withTranslation([
    "Files",
    "Common",
    "Translations",
    "InfoPanel",
    "SharingPanel",
  ])(observer(RoomsItemHeader))
);<|MERGE_RESOLUTION|>--- conflicted
+++ resolved
@@ -101,47 +101,6 @@
   );
 };
 
-<<<<<<< HEAD
-export default inject(({ auth, dialogsStore, selectedFolderStore }) => {
-  const {
-    selection: selectionItem,
-    selectionParentRoom,
-    getIsRooms,
-    roomsView,
-  } = auth.infoPanelStore;
-
-  const isShowParentRoom =
-    getIsRooms() &&
-    roomsView === "info_members" &&
-    !selectionItem.isRoom &&
-    !!selectionParentRoom;
-
-  const selection =
-    selectionItem.length > 1
-      ? null
-      : isShowParentRoom
-        ? selectionParentRoom
-        : selectionItem;
-
-  return {
-    selection,
-    roomsView,
-    selectionParentRoom: auth.infoPanelStore.selectionParentRoom,
-    setIsMobileHidden: auth.infoPanelStore.setIsMobileHidden,
-
-    isGracePeriod: auth.currentTariffStatusStore.isGracePeriod,
-
-    setInvitePanelOptions: dialogsStore.setInvitePanelOptions,
-    setInviteUsersWarningDialogVisible:
-      dialogsStore.setInviteUsersWarningDialogVisible,
-
-    isPublicRoomType:
-      (selectedFolderStore.roomType ??
-        auth.infoPanelStore.selectionParentRoom?.roomType) ===
-      RoomsType.PublicRoom,
-  };
-})(
-=======
 export default inject(
   ({ auth, dialogsStore, selectedFolderStore, filesStore }) => {
     const {
@@ -161,8 +120,8 @@
       selectionItem.length > 1
         ? null
         : isShowParentRoom
-        ? selectionParentRoom
-        : selectionItem;
+          ? selectionParentRoom
+          : selectionItem;
 
     return {
       selection,
@@ -186,7 +145,6 @@
     };
   }
 )(
->>>>>>> 680b62c9
   withTranslation([
     "Files",
     "Common",
