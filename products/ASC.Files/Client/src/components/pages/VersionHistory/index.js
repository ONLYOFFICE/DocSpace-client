--- conflicted
+++ resolved
@@ -1,13 +1,8 @@
 import React from "react";
 import PropTypes from "prop-types";
 import { withRouter } from "react-router";
-<<<<<<< HEAD
-import { PageLayout, Loaders, utils, api, store } from "@appserver/common";
-import { withTranslation, I18nextProvider } from "react-i18next";
-=======
-import { PageLayout, Loaders } from "asc-web-common";
+import { PageLayout, Loaders } from "@appserver/common";
 import { withTranslation } from "react-i18next";
->>>>>>> a586f8fe
 import {
   ArticleHeaderContent,
   ArticleBodyContent,
@@ -101,7 +96,7 @@
       versions,
     } = versionHistoryStore;
 
-    return {
+  return {
       isTabletView: auth.settingsStore.isTabletView,
       isLoading,
       filter,
@@ -110,6 +105,6 @@
       setFilesFilter,
       setIsVerHistoryPanel,
       setVerHistoryFileId,
-    };
-  }
+  };
+}
 )(withRouter(observer(VersionHistory)));