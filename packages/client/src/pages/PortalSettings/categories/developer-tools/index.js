--- conflicted
+++ resolved
@@ -11,12 +11,7 @@
 import JavascriptSDK from "./JavascriptSDK";
 import Api from "./Api";
 
-<<<<<<< HEAD
 import Webhooks from "./Webhooks";
-
-=======
-import AppLoader from "@docspace/common/components/AppLoader";
->>>>>>> 15d345d4
 import { useTranslation } from "react-i18next";
 import { isMobile, isMobileOnly } from "react-device-detect";
 import AppLoader from "@docspace/common/components/AppLoader";
@@ -90,13 +85,8 @@
     data.findIndex((item) => location.pathname.includes(item.id))
   );
 
-<<<<<<< HEAD
   const load = async () => {
-    await loadBaseInfo();
-=======
     //await loadBaseInfo();
-    setIsLoading(true);
->>>>>>> 15d345d4
   };
 
   useEffect(() => {
