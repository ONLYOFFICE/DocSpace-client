import { find, filter } from "lodash";
import { constants, store } from "asc-web-common";
import { createSelector } from "reselect";

const { FileType, FilterType, FolderType } = constants;
<<<<<<< HEAD
const {
  isAdmin,
  isVisitor,
  isEncryptionSupport,
  isDesktopClient,
} = store.auth.selectors;
=======
const { isAdmin, isVisitor, getCurrentUserId } = store.auth.selectors;
>>>>>>> 4dfd88da

const presentInArray = (array, search) => {
  const result = array.findIndex((item) => item === search);
  return result === -1 ? false : true;
};

export const getAccessIcon = (access) => {
  switch (access) {
    case 1:
      return "AccessEditIcon";
    case 2:
      return "EyeIcon";
    case 3:
      return "AccessNoneIcon";
    case 4:
      return "CatalogQuestionIcon";
    case 5:
      return "AccessReviewIcon";
    case 6:
      return "AccessCommentIcon";
    case 7:
      return "AccessFormIcon";
    case 8:
      return "CustomFilterIcon";
    default:
      return;
  }
};

export const getMediaViewerImageFormats = (state) => {
  return state.files.mediaViewerFormats.images;
};

export const getMediaViewerMediaFormats = (state) => {
  return state.files.mediaViewerFormats.media;
};

export const getEditedFormats = (state) => {
  return state.files.docservice.editedDocs;
};

export const getCommentedFormats = (state) => {
  return state.files.docservice.commentedDocs;
};

export const getReviewedFormats = (state) => {
  return state.files.docservice.reviewedDocs;
};

export const getWebFilterFormats = (state) => {
  return state.files.docservice.customfilterDocs;
};

export const getFormFillingFormats = (state) => {
  return state.files.docservice.formfillingDocs;
};

export const getConvertedFormats = (state) => {
  return state.files.docservice.convertDocs;
};

export const getEncryptedFormats = (state) => {
  return state.files.docservice.encryptedDocs;
};

export const getArchiveFormats = (state) => {
  return state.files.formats.archive;
};

export const getImageFormats = (state) => {
  return state.files.formats.image;
};

export const getSoundFormats = (state) => {
  return state.files.formats.sound;
};

export const getVideoFormats = (state) => {
  return state.files.formats.video;
};

export const getHtmlFormats = (state) => {
  return state.files.formats.html;
};

export const getEbookFormats = (state) => {
  return state.files.formats.ebook;
};

export const getDocumentFormats = (state) => {
  return state.files.formats.document;
};

export const getPresentationFormats = (state) => {
  return state.files.formats.presentation;
};

export const getSpreadsheetFormats = (state) => {
  return state.files.formats.spreadsheet;
};

export const canWebEdit = (extension) => {
  return createSelector(getEditedFormats, (formats) => {
    return presentInArray(formats, extension);
  });
};

export const canWebComment = (extension) => {
  return createSelector(getCommentedFormats, (formats) => {
    return presentInArray(formats, extension);
  });
};

export const canWebReview = (extension) => {
  return createSelector(getReviewedFormats, (formats) => {
    return presentInArray(formats, extension);
  });
};

export const canWebFilterEditing = (extension) => {
  return createSelector(getWebFilterFormats, (formats) => {
    return presentInArray(formats, extension);
  });
};
export const canFormFillingDocs = (extension) => {
  return createSelector(getFormFillingFormats, (formats) => {
    return presentInArray(formats, extension);
  });
};

export const canConvert = (extension) => {
  return createSelector(getConvertedFormats, (formats) => {
    return presentInArray(formats, extension);
  });
};

export const isArchive = (extension) => {
  return createSelector(getArchiveFormats, (formats) => {
    return presentInArray(formats, extension);
  });
};

export const isImage = (extension) => {
  return createSelector(getImageFormats, (formats) => {
    return presentInArray(formats, extension);
  });
};

export const isSound = (extension) => {
  return createSelector(getSoundFormats, (formats) => {
    return presentInArray(formats, extension);
  });
};

export const isVideo = (extension) => {
  return createSelector(getMediaViewerMediaFormats, (formats) => {
    return presentInArray(formats, extension);
  });
};

export const isHtml = (extension) => {
  return createSelector(getHtmlFormats, (formats) => {
    return presentInArray(formats, extension);
  });
};

export const isEbook = (extension) => {
  return createSelector(getEbookFormats, (formats) => {
    return presentInArray(formats, extension);
  });
};

export const isDocument = (extension) => {
  return createSelector(getDocumentFormats, (formats) => {
    return presentInArray(formats, extension);
  });
};

export const isPresentation = (extension) => {
  return createSelector(getPresentationFormats, (formats) => {
    return presentInArray(formats, extension);
  });
};

export const isSpreadsheet = (extension) => {
  return createSelector(getSpreadsheetFormats, (formats) => {
    return presentInArray(formats, extension);
  });
};

export function getSelectedFile(selection, fileId, parentId) {
  return find(selection, function (obj) {
    return obj.id === fileId && obj.parentId === parentId;
  });
}

export function isFileSelected(selection, fileId, parentId) {
  return getSelectedFile(selection, fileId, parentId) !== undefined;
}

export function skipFile(selection, fileId) {
  return filter(selection, function (obj) {
    return obj.id !== fileId;
  });
}

export function getFilesBySelected(files, selected) {
  let newSelection = [];
  files.forEach((file) => {
    const checked = getFilesChecked(file, selected);

    if (checked) newSelection.push(file);
  });

  return newSelection;
}

const getFilesChecked = (file, selected) => {
  const type = file.fileType;
  switch (selected) {
    case "all":
      return true;
    case FilterType.FoldersOnly.toString():
      return file.parentId;
    case FilterType.DocumentsOnly.toString():
      return type === FileType.Document;
    case FilterType.PresentationsOnly.toString():
      return type === FileType.Presentation;
    case FilterType.SpreadsheetsOnly.toString():
      return type === FileType.Spreadsheet;
    case FilterType.ImagesOnly.toString():
      return type === FileType.Image;
    case FilterType.MediaOnly.toString():
      return type === FileType.Video || type === FileType.Audio;
    case FilterType.ArchiveOnly.toString():
      return type === FileType.Archive;
    case FilterType.FilesOnly.toString():
      return type || !file.parentId;
    default:
      return false;
  }
};

export const getTitleWithoutExst = (item) => {
  return item.fileExst
    ? item.title.split(".").slice(0, -1).join(".")
    : item.title;
};

export const createTreeFolders = (pathParts, filterData) => {
  let treeFolders = [];
  if (pathParts.length > 0) {
    for (let item of pathParts) {
      treeFolders.push(item.toString());
    }
  }
  if (treeFolders.length > 0) {
    treeFolders = treeFolders.concat(
      filterData.treeFolders.filter((x) => !treeFolders.includes(x))
    );
  }
  return treeFolders;
};

const renameTreeFolder = (folders, newItems, currentFolder) => {
  const newItem = folders.find((x) => x.id === currentFolder.id);
  const oldItemIndex = newItems.folders.findIndex(
    (x) => x.id === currentFolder.id
  );
  newItem.folders = newItems.folders[oldItemIndex].folders;
  newItems.folders[oldItemIndex] = newItem;

  return;
};

const removeTreeFolder = (folders, newItems, foldersCount) => {
  const newFolders = JSON.parse(JSON.stringify(newItems.folders));
  for (let folder of newFolders) {
    let currentFolder;
    if (folders) {
      currentFolder = folders.find((x) => x.id === folder.id);
    }

    if (!currentFolder) {
      const arrayFolders = newItems.folders.filter((x) => x.id !== folder.id);
      newItems.folders = arrayFolders;
      newItems.foldersCount = foldersCount;
    }
  }
};

const addTreeFolder = (folders, newItems, foldersCount) => {
  let array;
  let newItemFolders = newItems.folders ? newItems.folders : [];
  for (let folder of folders) {
    let currentFolder;
    if (newItemFolders) {
      currentFolder = newItemFolders.find((x) => x.id === folder.id);
    }

    if (folders.length < 1 || !currentFolder) {
      array = [...newItemFolders, ...[folder]].sort((prev, next) =>
        prev.title.toLowerCase() < next.title.toLowerCase() ? -1 : 1
      );
      newItems.folders = array;
      newItemFolders = array;
      newItems.foldersCount = foldersCount;
    }
  }
};

export const loopTreeFolders = (
  path,
  item,
  folders,
  foldersCount,
  currentFolder
) => {
  const newPath = path;
  while (path.length !== 0) {
    const newItems = item.find((x) => x.id === path[0]);
    if (!newItems) {
      return;
    }
    newPath.shift();
    if (path.length === 0) {
      let foldersLength = newItems.folders ? newItems.folders.length : 0;
      if (folders.length > foldersLength) {
        addTreeFolder(folders, newItems, foldersCount);
      } else if (folders.length < foldersLength) {
        removeTreeFolder(folders, newItems, foldersCount);
      } else if (
        folders.length > 0 &&
        newItems.folders.length > 0 &&
        currentFolder
      ) {
        renameTreeFolder(folders, newItems, currentFolder);
      } else {
        return;
      }
      return;
    }
    loopTreeFolders(
      newPath,
      newItems.folders,
      folders,
      foldersCount,
      currentFolder
    );
  }
};

export const getSelectedFolder = (state) => {
  return state.files.selectedFolder;
};

export const getSelectedFolderId = (state) => {
  return state.files.selectedFolder.id;
};

export const getSelectedFolderParentId = (state) => {
  return state.files.selectedFolder.parentId;
};

export const getSelectedFolderNew = (state) => {
  return state.files.selectedFolder.new;
};

export const getSelectedFolderTitle = (state) => {
  return state.files.selectedFolder.title;
};

export const getPathParts = (state) => {
  return state.files.selectedFolder.pathParts;
};

export const getSelectedFolderRootFolderType = (state) => {
  return state.files.selectedFolder.rootFolderType;
};

const getSelectedFolderAccess = (state) => {
  return state.files.selectedFolder.access;
};

export const getIsRootFolder = (state) => {
  return state.files.selectedFolder.parentId === 0;
};

export const getRootFolderId = (state) => {
  if (state.files.selectedFolder.rootFolderType)
    return state.files.selectedFolder.rootFolderType;
};

export const canCreate = createSelector(
  getSelectedFolderRootFolderType,
  isAdmin,
  getPathParts,
  getSelectedFolderAccess,
  isEncryptionSupport,
  isDesktopClient,
  (folderType, isAdmin, pathParts, access, isSupport, isDesktop) => {
    switch (folderType) {
      case FolderType.USER:
        return true;
      case FolderType.SHARE:
        const isNotRootFolder = pathParts.length > 1;
        const canCreateInSharedFolder = access === 1;
        return isNotRootFolder && canCreateInSharedFolder;
      case FolderType.Privacy:
        return isDesktop && isSupport;
      case FolderType.COMMON:
        return isAdmin;
      case FolderType.TRASH:
      default:
        return false;
    }
  }
);

<<<<<<< HEAD
export const isCanBeDeleted = createSelector(
  getSelectedFolderRootFolderType,
  isAdmin,
  (folderType, isAdmin) => {
    switch (folderType) {
      case FolderType.USER:
        return true;
      case FolderType.SHARE:
        return false;
      case FolderType.COMMON:
        return isAdmin;
      case FolderType.Privacy:
        return true;
      case FolderType.TRASH:
        return true;
      default:
        return false;
    }
  }
);

=======
>>>>>>> 4dfd88da
//TODO: Get the whole list of extensions
export const getAccessOption = (state, selection) => {
  return getOptions(state, selection);
};

export const getExternalAccessOption = (state, selection) => {
  return getOptions(state, selection, true);
};

const getOptions = (state, selection, externalAccess = false) => {
  const webEdit = selection.find((x) => canWebEdit(x.fileExst)(state));
  const webComment = selection.find((x) => canWebComment(x.fileExst)(state));
  const webReview = selection.find((x) => canWebReview(x.fileExst)(state));
  const formFillingDocs = selection.find((x) =>
    canFormFillingDocs(x.fileExst)(state)
  );
  const webFilter = selection.find((x) =>
    canWebFilterEditing(x.fileExst)(state)
  );

  let AccessOptions = [];

  if (webEdit || !externalAccess) AccessOptions.push("FullAccess");

  AccessOptions.push("ReadOnly", "DenyAccess");

  if (webComment) AccessOptions.push("Comment");
  if (webReview) AccessOptions.push("Review");
  if (formFillingDocs) AccessOptions.push("FormFilling");
  if (webFilter) AccessOptions.push("FilterEditing");
  return AccessOptions;
};

export const getFolderIcon = (providerKey, size = 32) => {
  const folderPath = `images/icons/${size}`;

  switch (providerKey) {
    case "Box":
    case "BoxNet":
      return `${folderPath}/folder/box.svg`;
    case "DropBox":
    case "DropboxV2":
      return `${folderPath}/folder/dropbox.svg`;
    case "Google":
    case "GoogleDrive":
      return `${folderPath}/folder/google.svg`;
    case "OneDrive":
      return `${folderPath}/folder/onedrive.svg`;
    case "SharePoint":
      return `${folderPath}/folder/sharepoint.svg`;
    case "Yandex":
      return `${folderPath}/Folder/yandex.svg`;
    default:
      return `${folderPath}/folder.svg`;
  }
};

export const getFileIcon = (
  extension,
  size = 32,
  archive = false,
  image = false,
  sound = false,
  ebook = false,
  html = false
) => {
  const folderPath = `images/icons/${size}`;

  if (archive) return `${folderPath}/file_archive.svg`;

  if (image) return `${folderPath}/image.svg`;

  if (sound) return `${folderPath}/sound.svg`;

  if (ebook) return `${folderPath}/ebook.svg`;

  if (html) return `${folderPath}/html.svg`;

  switch (extension) {
    case ".avi":
      return `${folderPath}/avi.svg`;
    case ".csv":
      return `${folderPath}/csv.svg`;
    case ".djvu":
      return `${folderPath}/djvu.svg`;
    case ".doc":
      return `${folderPath}/doc.svg`;
    case ".docx":
      return `${folderPath}/docx.svg`;
    case ".dvd":
      return `${folderPath}/dvd.svg`;
    case ".flv":
      return `${folderPath}/flv.svg`;
    case ".iaf":
      return `${folderPath}/iaf.svg`;
    case ".m2ts":
      return `${folderPath}/m2ts.svg`;
    case ".mkv":
      return `${folderPath}/mkv.svg`;
    case ".mov":
      return `${folderPath}/mov.svg`;
    case ".mp4":
      return `${folderPath}/mp4.svg`;
    case ".mpg":
      return `${folderPath}/mpg.svg`;
    case ".odp":
      return `${folderPath}/odp.svg`;
    case ".ods":
      return `${folderPath}/ods.svg`;
    case ".odt":
      return `${folderPath}/odt.svg`;
    case ".pdf":
      return `${folderPath}/pdf.svg`;
    case ".pps":
      return `${folderPath}/pps.svg`;
    case ".ppsx":
      return `${folderPath}/ppsx.svg`;
    case ".ppt":
      return `${folderPath}/ppt.svg`;
    case ".pptx":
      return `${folderPath}/pptx.svg`;
    case ".rtf":
      return `${folderPath}/rtf.svg`;
    case ".svg":
      return `${folderPath}/svg.svg`;
    case ".txt":
      return `${folderPath}/txt.svg`;
    case ".webm":
      return `${folderPath}/webm.svg`;
    case ".xls":
      return `${folderPath}/xls.svg`;
    case ".xlsx":
      return `${folderPath}/xlsx.svg`;
    case ".xps":
      return `${folderPath}/xps.svg`;
    default:
      return `${folderPath}/file.svg`;
  }
};

export const getFileAction = (state) => {
  return state.files.fileAction;
};

export const getFiles = (state) => {
  return state.files.files;
};

export const getFolders = (state) => {
  return state.files.folders;
};

export const getFilter = (state) => {
  return state.files.filter;
};

export const getNewRowItems = (state) => {
  return state.files.newRowItems;
};

export const getSelected = (state) => {
  return state.files.selected;
};

const getSelectionSelector = (state) => {
  return state.files.selection;
};

export const getSelection = createSelector(
  getSelectionSelector,
  (selection) => {
    return selection;
  }
);

export const getSelectionLength = (state) => {
  return state.files.selection.length;
};

export const getSelectionTitle = createSelector(getSelection, (selection) => {
  if (selection.length === 0) return null;
  return selection.find((el) => el.title).title;
});

export const getViewAs = (state) => {
  return state.files.viewAs;
};

export const getTreeFolders = (state) => {
  return state.files.treeFolders;
};

export const getCurrentFolderCount = (state) => {
  const { filesCount, foldersCount } = state.files.selectedFolder;
  return filesCount + foldersCount;
};

export const getDragItem = (state) => {
  return state.files.dragItem;
};

export const getMediaViewerVisibility = (state) => {
  return state.files.mediaViewerData.visible;
};

export const getMediaViewerId = (state) => {
  return state.files.mediaViewerData.id;
};

export const getDragging = (state) => {
  return state.files.dragging;
};

export const getIsLoading = (state) => {
  return state.files.isLoading;
};

export const getFirstLoad = (state) => {
  return state.files.firstLoad;
};

export const isMediaOrImage = (fileExst) => {
  return createSelector(
    [getMediaViewerImageFormats, getMediaViewerMediaFormats],
    (media, images) => {
      if (media.includes(fileExst) || images.includes(fileExst)) {
        return true;
      }
      return false;
    }
  );
};

const getFilesContextOptions = (
  item,
  isRecycleBin,
  isRecent,
  isFavorites,
  isVisitor,
<<<<<<< HEAD
  isPrivacy,
  canOpenPlayer
=======
  canOpenPlayer,
  canChangeOwner,
  canBeDeleted,
  canShare
>>>>>>> 4dfd88da
) => {
  const options = [];

  const isFile = !!item.fileExst;
  const isFavorite = item.fileStatus === 32;
  const isFullAccess = item.access < 2;

  if (item.id <= 0) return [];

  if (isRecycleBin) {
    options.push("download");
    options.push("download-as");
    options.push("restore");
    options.push("separator0");
    options.push("delete");
  } else if (isPrivacy) {
    if (isFile) {
      options.push("sharing-settings");
      options.push("separator0");
      options.push("show-version-history");
      options.push("separator1");
    }
    options.push("download");
    options.push("move");
    options.push("rename");
    options.push("separator2");
    options.push("delete");
  } else {
    if (!isFile) {
      options.push("open");
      options.push("separator0");
    }

    //TODO: use canShare selector
    if (/*!(isRecent || isFavorites || isVisitor) && */ canShare) {
      options.push("sharing-settings");
    }

    if (isFile && !isVisitor) {
      options.push("send-by-email");
    }

    canChangeOwner && options.push("owner-change");
    options.push("link-for-portal-users");

    if (!isVisitor) {
      options.push("separator1");
    }

    if (isFile) {
      options.push("show-version-history");
      if (!isVisitor) {
        if (isFullAccess) {
          options.push("finalize-version");
          options.push("block-unblock-version");
        }
        options.push("separator2");

        if (isRecent) {
          options.push("open-location");
        }
        if (!isFavorite) {
          options.push("mark-as-favorite");
        }
      } else {
        options.push("separator3");
      }

      if (canOpenPlayer) {
        options.push("view");
      } else {
        options.push("edit");
        options.push("preview");
      }

      options.push("download");
    }

    if (!isVisitor) {
      options.push("move");
      options.push("copy");

      if (isFile) {
        options.push("duplicate");
      }

      options.push("rename");
      canBeDeleted && options.push("delete");
    } else {
      options.push("copy");
    }
  }
  if (isFavorite && !isRecycleBin) {
    options.push("remove-from-favorites");
  }

  return options;
};

export const getItemsList = createSelector(
  [getFolders, getFiles],
  (folders, files) => {
    const items =
      folders && files
        ? [...folders, ...files]
        : folders
        ? folders
        : files
        ? files
        : [];
    return items;
  }
);

const getMyFolder = createSelector(getTreeFolders, (treeFolders) => {
  return treeFolders.find((x) => x.rootFolderName === "@my");
});

const getShareFolder = createSelector(getTreeFolders, (treeFolders) => {
  return treeFolders.find((x) => x.rootFolderName === "@share");
});

const getCommonFolder = createSelector(getTreeFolders, (treeFolders) => {
  return treeFolders.find((x) => x.rootFolderName === "@common");
});

const getRecycleBinFolder = createSelector(getTreeFolders, (treeFolders) => {
  return treeFolders.find((x) => x.rootFolderName === "@trash");
});

const getFavoritesFolder = createSelector(getTreeFolders, (treeFolders) => {
  return treeFolders.find((x) => x.rootFolderName === "@favorites");
});

const getRecentFolder = createSelector(getTreeFolders, (treeFolders) => {
  return treeFolders.find((x) => x.rootFolderName === "@recent");
});

export const getMyFolderId = createSelector(getMyFolder, (myFolder) => {
  if (myFolder) return myFolder.id;
});

export const getShareFolderId = createSelector(
  getShareFolder,
  (shareFolder) => {
    if (shareFolder) return shareFolder.id;
  }
);

export const getCommonFolderId = createSelector(
  getCommonFolder,
  (commonFolder) => {
    if (commonFolder) return commonFolder.id;
  }
);

export const getRecycleBinFolderId = createSelector(
  getRecycleBinFolder,
  (recycleBinFolder) => {
    if (recycleBinFolder) return recycleBinFolder.id;
  }
);

export const getFavoritesFolderId = createSelector(
  getFavoritesFolder,
  (favoritesFolder) => {
    if (favoritesFolder) return favoritesFolder.id;
  }
);

export const getRecentFolderId = createSelector(
  getRecentFolder,
  (recentFolder) => {
    if (recentFolder) return recentFolder.id;
  }
);

export const getIsMyFolder = createSelector(
  getMyFolder,
  getSelectedFolderId,
  (myFolder, id) => {
    return myFolder && myFolder.id === id;
  }
);

export const getIsShareFolder = createSelector(
  getShareFolder,
  getSelectedFolderId,
  (shareFolder, id) => {
    return shareFolder && shareFolder.id === id;
  }
);

export const getIsCommonFolder = createSelector(
  getCommonFolder,
  getSelectedFolderId,
  (commonFolder, id) => {
    return commonFolder && commonFolder.id === id;
  }
);

export const getIsRecycleBinFolder = createSelector(
  getRecycleBinFolder,
  getSelectedFolderId,
  (recycleBinFolder, id) => {
    return recycleBinFolder && recycleBinFolder.id === id;
  }
);

export const getIsFavoritesFolder = createSelector(
  getFavoritesFolder,
  getSelectedFolderId,
  (favoritesFolder, id) => {
    return favoritesFolder && favoritesFolder.id === id;
  }
);

export const getIsRecentFolder = createSelector(
  getRecentFolder,
  getSelectedFolderId,
  (recentFolder, id) => {
    return recentFolder && recentFolder.id === id;
  }
);

export const getPrivacyFolder = createSelector(
  getTreeFolders,
  (treeFolders) => {
    return treeFolders.find((x) => x.rootFolderType === FolderType.Privacy);
  }
);

export const getIsPrivacyFolder = createSelector(
  getPrivacyFolder,
  getSelectedFolderRootFolderType,
  (privacyFolder, id) => {
    return privacyFolder && privacyFolder.rootFolderType === id;
  }
);

export const getFileActionId = (state) => {
  return state.files.fileAction.id;
};

export const getFilesList = (state) => {
  return createSelector(
    [
      getFolders,
      getFiles,
      getSelection,
      getIsRecycleBinFolder,
      getIsRecentFolder,
      getIsFavoritesFolder,
      getFileActionId,
      getIsPrivacyFolder,
      isVisitor,
      getCanShareOwnerChange,
      isCanBeDeleted,
      isCanShare,
    ],
    (
      folders,
      files,
      selection,
      isRecycleBin,
      isRecent,
      isFavorites,
      actionId,
<<<<<<< HEAD
      isPrivacy,
      isVisitor
=======
      isVisitor,
      canChangeOwner,
      canBeDeleted,
      canShare
>>>>>>> 4dfd88da
    ) => {
      const items =
        folders && files
          ? [...folders, ...files]
          : folders
          ? folders
          : files
          ? files
          : [];
      return items.map((item) => {
        const {
          access,
          comment,
          contentLength,
          created,
          createdBy,
          fileExst,
          filesCount,
          fileStatus,
          fileType,
          folderId,
          foldersCount,
          id,
          locked,
          parentId,
          pureContentLength,
          rootFolderType,
          shared,
          title,
          updated,
          updatedBu,
          version,
          versionGroup,
          viewUrl,
          webUrl,
          providerKey,
        } = item;

        const canOpenPlayer = isMediaOrImage(item.fileExst)(state);
        const contextOptions = getFilesContextOptions(
          item,
          isRecycleBin,
          isRecent,
          isFavorites,
          isVisitor,
<<<<<<< HEAD
          isPrivacy,
          canOpenPlayer
=======
          canOpenPlayer,
          canChangeOwner,
          canBeDeleted,
          canShare
>>>>>>> 4dfd88da
        );
        const checked = isFileSelected(selection, id, parentId);

        const selectedItem = selection.find(
          (x) => x.id === id && x.fileExst === fileExst
        );

        const isFolder = selectedItem ? false : fileExst ? false : true;

        const draggable =
          selectedItem && !isRecycleBin && selectedItem.id !== actionId;

        let value = fileExst ? `file_${id}` : `folder_${id}`;

        const isCanWebEdit = canWebEdit(item.fileExst)(state);

        const icon = getIcon(state, 24, fileExst, providerKey);

        //TODO: use canShare selector
        /*const canShare = !(
          isRecycleBin ||
          isFavorites ||
          isRecent ||
          isVisitor
        );*/

        value += draggable ? "_draggable" : "";

        return {
          access,
          checked,
          comment,
          contentLength,
          contextOptions,
          created,
          createdBy,
          fileExst,
          filesCount,
          fileStatus,
          fileType,
          folderId,
          foldersCount,
          icon,
          id,
          isFolder,
          locked,
          new: item.new,
          parentId,
          pureContentLength,
          rootFolderType,
          selectedItem,
          shared,
          title,
          updated,
          updatedBu,
          value,
          version,
          versionGroup,
          viewUrl,
          webUrl,
          providerKey,
          draggable,
          canOpenPlayer,
          canWebEdit: isCanWebEdit,
          canShare,
        };
      });
    }
  );
};

export const getSelectedTreeNode = createSelector(getSelectedFolderId, (id) => {
  if (id) return [id.toString()];
});

export const getConvertDialogVisible = (state) => {
  return state.files.convertDialogVisible;
};

export const getPrimaryProgressData = (state) => {
  return state.files.primaryProgressData;
};

export const getSecondaryProgressData = (state) => {
  return state.files.secondaryProgressData;
};

export const getUpdateTree = (state) => {
  return state.files.updateTree;
};

export const getSettingsSelectedTreeNode = (state) => {
  return state.files.selectedTreeNode;
};

export const getSettingsTreeStoreOriginalFiles = (state) => {
  return state.files.settingsTree.storeOriginalFiles;
};

export const getSettingsTreeConfirmDelete = (state) => {
  return state.files.settingsTree.confirmDelete;
};

export const getSettingsTreeUpdateIfExist = (state) => {
  return state.files.settingsTree.updateIfExist;
};

export const getSettingsTreeForceSave = (state) => {
  return state.files.settingsTree.forceSave;
};

export const getSettingsTreeStoreForceSave = (state) => {
  return state.files.settingsTree.storeForceSave;
};

export const getSettingsTreeEnableThirdParty = (state) => {
  return state.files.settingsTree.enableThirdParty;
};

export const getExpandedSetting = (state) => {
  return state.files.settingsTree.expandedSetting;
};

export const getEnableThirdParty = (state) => {
  return state.files.settingsTree.enableThirdParty;
};

export const getFilterSelectedItem = (state) => {
  return state.files.filter.selectedItem;
};

export const getPrivacyInstructionsLink = (state) => {
  return state.files.privacyInstructions;
};

export const getIsVerHistoryPanel = (state) => {
  return state.files.versionHistory.isVisible;
};

export const getVerHistoryFileId = (state) => {
  return state.files.versionHistory.fileId;
};

export const getFileVersions = (state) => {
  return state.files.versionHistory.versions;
};

export const getHeaderVisible = createSelector(
  getSelectionLength,
  getSelected,
  (selectionLength, selected) => {
    return selectionLength > 0 || selected !== "close";
  }
);

export const getHeaderIndeterminate = createSelector(
  getHeaderVisible,
  getSelectionLength,
  getItemsList,
  (headerVisible, selectionLength, items) => {
    return headerVisible && selectionLength
      ? selectionLength < items.length
      : false;
  }
);

export const getHeaderChecked = createSelector(
  getHeaderVisible,
  getSelectionLength,
  getItemsList,
  (headerVisible, selectionLength, items) => {
    return headerVisible && selectionLength === items.length;
  }
);

export const getDraggableItems = createSelector(
  getSelection,
  getDragging,
  (selection, dragging) => {
    if (dragging) {
      return selection;
    } else {
      return false;
    }
  }
);

const getSettingsTreeSelector = (state) => {
  return state.files.settingsTree;
};

export const getSettingsTree = createSelector(
  getSettingsTreeSelector,
  (settingsTree) => {
    if (Object.keys(settingsTree).length !== 0) {
      return settingsTree;
    }
    return {};
  }
);

export const getTooltipLabel = createSelector(
  getSelectionLength,
  isAdmin,
  getIsShareFolder,
  getIsCommonFolder,
  getSelection,
  getDragging,
  (selectionLength, isAdmin, isShare, isCommon, selection, dragging) => {
    if (!dragging) return null;

    const elementTitle = selectionLength && selection[0].title;
    const singleElement = selectionLength === 1;
    const filesCount = singleElement ? elementTitle : selectionLength;

    let operationName;

    if (isAdmin && isShare) {
      operationName = "copy";
    } else if (!isAdmin && (isShare || isCommon)) {
      operationName = "copy";
    } else {
      operationName = "move";
    }

    return operationName === "copy"
      ? singleElement
        ? { label: "TooltipElementCopyMessage", filesCount }
        : { label: "TooltipElementsCopyMessage", filesCount }
      : singleElement
      ? { label: "TooltipElementMoveMessage", filesCount }
      : { label: "TooltipElementsMoveMessage", filesCount };
  }
);

export const getOnlyFoldersSelected = createSelector(
  getSelection,
  (selection) => {
    return selection.every((selected) => selected.isFolder === true);
  }
);

export const getWebEditSelected = createSelector(
  getSelection,
  getEditedFormats,
  (selection, editedFormats) => {
    return selection.some((selected) => {
      if (selected.isFolder === true || !selected.fileExst) return false;
      return editedFormats.find((format) => selected.fileExst === format);
    });
  }
);

export const getAccessedSelected = createSelector(
  getSelection,
  getSelectionLength,
  isAdmin,
  (selection, selectionLength, isAdmin) => {
    return (
      selectionLength &&
      isAdmin &&
      selection.every((x) => x.access === 1 || x.access === 0)
    );
  }
);

export const getOperationsFolders = createSelector(
  getTreeFolders,
  getIsPrivacyFolder,
  (treeFolders, isPrivacy) => {
    if (isPrivacy) {
      return treeFolders.filter(
        (folder) => folder.rootFolderType === FolderType.Privacy && folder
      );
    } else {
      return treeFolders.filter(
        (folder) =>
          (folder.rootFolderType === FolderType.USER ||
            folder.rootFolderType === FolderType.COMMON ||
            folder.rootFolderType === FolderType.Projects) &&
          folder
      );
    }
  }
);
const getIcon = (state, size = 24, fileExst = null, providerKey = null) => {
  if (fileExst) {
    const isArchiveItem = isArchive(fileExst)(state);
    const isImageItem = isImage(fileExst)(state);
    const isSoundItem = isSound(fileExst)(state);
    const isEbookItem = isEbook(fileExst)(state);
    const isHtmlItem = isHtml(fileExst)(state);

    const icon = getFileIcon(
      fileExst,
      size,
      isArchiveItem,
      isImageItem,
      isSoundItem,
      isEbookItem,
      isHtmlItem
    );

    return icon;
  } else {
    return getFolderIcon(providerKey, size);
  }
};

export const getIconOfDraggedFile = (state) => {
  return createSelector(getSelection, (selection) => {
    if (selection.length === 1) {
      const icon = getIcon(
        state,
        24,
        selection[0].fileExst,
        selection[0].providerKey
      );

      return icon;
    }
    return;
  });
};

export const getSharePanelVisible = (state) => {
  return state.files.sharingPanelVisible;
};

export const getCanShareOwnerChange = createSelector(
  isAdmin,
  getPathParts,
  getCommonFolderId,
  getCurrentUserId,
  getSelectionSelector,

  (isAdmin, pathParts, commonId, userId, selection) => {
    return (
      (isAdmin || (selection.length && selection[0].createdBy.id === userId)) &&
      pathParts &&
      commonId === pathParts[0]
    );
  }
);

export const isSecondaryProgressFinished = createSelector(
  getSecondaryProgressData,
  (data) => {
    return data && data.percent === 100;
  }
);

export const getSortedFiles = (state) => {
  const formatKeys = Object.freeze({
    OriginalFormat: 0,
  });

  const items = getSelection(state);

  let sortedFiles = {
    documents: [],
    spreadsheets: [],
    presentations: [],
    other: [],
  };

  for (let item of items) {
    item.checked = true;
    item.format = formatKeys.OriginalFormat;

    if (item.fileExst) {
      if (isSpreadsheet(item.fileExst)(state)) {
        sortedFiles.spreadsheets.push(item);
      } else if (isPresentation(item.fileExst)(state)) {
        sortedFiles.presentations.push(item);
      } else if (item.fileExst !== ".pdf" && canWebEdit(item.fileExst)(state)) {
        sortedFiles.documents.push(item);
      } else {
        sortedFiles.other.push(item);
      }
    } else {
      sortedFiles.other.push(item);
    }
  }

  return sortedFiles;
};

export const getShowOwnerChangePanel = (state) => {
  return state.files.ownerPanelVisible;
};

export const isCanBeDeleted = createSelector(
  getSelectedFolderRootFolderType,
  isAdmin,
  getSelectionSelector,
  (folderType, isAdmin, selection) => {
    switch (folderType) {
      case FolderType.USER:
        return true;
      case FolderType.SHARE:
        return false;
      case FolderType.COMMON:
        return (
          isAdmin || selection.some((x) => x.access === 0 || x.access === 1)
        );
      case FolderType.TRASH:
        return true;
      default:
        return false;
    }
  }
);

export const isCanShare = createSelector(
  getSelectedFolderRootFolderType,
  isAdmin,
  isVisitor,
  (folderType, isAdmin, isVisitor) => {
    if (isVisitor) {
      return false;
    }

    switch (folderType) {
      case FolderType.USER:
        return true;
      case FolderType.SHARE:
        return false;
      case FolderType.COMMON:
        return isAdmin;
      case FolderType.TRASH:
        return false;
      case FolderType.Favorites:
        return false;
      case FolderType.Recent:
        return false;
      default:
        return false;
    }
  }
);<|MERGE_RESOLUTION|>--- conflicted
+++ resolved
@@ -3,16 +3,7 @@
 import { createSelector } from "reselect";
 
 const { FileType, FilterType, FolderType } = constants;
-<<<<<<< HEAD
-const {
-  isAdmin,
-  isVisitor,
-  isEncryptionSupport,
-  isDesktopClient,
-} = store.auth.selectors;
-=======
-const { isAdmin, isVisitor, getCurrentUserId } = store.auth.selectors;
->>>>>>> 4dfd88da
+const { isAdmin, isVisitor, getCurrentUserId, isEncryptionSupport, isDesktopClient } = store.auth.selectors;
 
 const presentInArray = (array, search) => {
   const result = array.findIndex((item) => item === search);
@@ -432,30 +423,6 @@
   }
 );
 
-<<<<<<< HEAD
-export const isCanBeDeleted = createSelector(
-  getSelectedFolderRootFolderType,
-  isAdmin,
-  (folderType, isAdmin) => {
-    switch (folderType) {
-      case FolderType.USER:
-        return true;
-      case FolderType.SHARE:
-        return false;
-      case FolderType.COMMON:
-        return isAdmin;
-      case FolderType.Privacy:
-        return true;
-      case FolderType.TRASH:
-        return true;
-      default:
-        return false;
-    }
-  }
-);
-
-=======
->>>>>>> 4dfd88da
 //TODO: Get the whole list of extensions
 export const getAccessOption = (state, selection) => {
   return getOptions(state, selection);
@@ -695,15 +662,11 @@
   isRecent,
   isFavorites,
   isVisitor,
-<<<<<<< HEAD
-  isPrivacy,
-  canOpenPlayer
-=======
   canOpenPlayer,
   canChangeOwner,
   canBeDeleted,
-  canShare
->>>>>>> 4dfd88da
+  canShare,
+  isPrivacy
 ) => {
   const options = [];
 
@@ -972,15 +935,11 @@
       isRecent,
       isFavorites,
       actionId,
-<<<<<<< HEAD
-      isPrivacy,
-      isVisitor
-=======
       isVisitor,
       canChangeOwner,
       canBeDeleted,
-      canShare
->>>>>>> 4dfd88da
+      canShare,
+      isPrivacy
     ) => {
       const items =
         folders && files
@@ -1026,15 +985,11 @@
           isRecent,
           isFavorites,
           isVisitor,
-<<<<<<< HEAD
-          isPrivacy,
-          canOpenPlayer
-=======
           canOpenPlayer,
           canChangeOwner,
           canBeDeleted,
-          canShare
->>>>>>> 4dfd88da
+          canShare,
+          isPrivacy
         );
         const checked = isFileSelected(selection, id, parentId);
 
