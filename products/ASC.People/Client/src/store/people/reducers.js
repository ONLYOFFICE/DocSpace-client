--- conflicted
+++ resolved
@@ -9,12 +9,9 @@
   SELECT_GROUP,
   SET_USER,
   SET_SELECTOR_USERS,
-<<<<<<< HEAD
-  TOGGLE_AVATAR_EDITOR,
-=======
   SET_IS_VISIBLE_DATA_LOSS_DIALOG,
   SET_IS_EDITING_FORM,
->>>>>>> 4059c94e
+  TOGGLE_AVATAR_EDITOR,
 } from "./actions";
 import { isUserSelected, skipUser, getUsersBySelected } from "./selectors";
 import { api } from "asc-web-common";
@@ -31,14 +28,10 @@
   selector: {
     users: [],
   },
-<<<<<<< HEAD
-=======
   editingForm: {
     isEdit: false,
     isVisibleDataLossDialog: false,
-  },
->>>>>>> 4059c94e
-};
+  },};
 
 const peopleReducer = (state = initialState, action) => {
   switch (action.type) {
@@ -91,11 +84,6 @@
           users: action.users,
         }),
       });
-<<<<<<< HEAD
-    case TOGGLE_AVATAR_EDITOR:
-      return Object.assign({}, state, {
-        avatarEditorIsOpen: action.avatarEditorIsOpen,
-=======
     case SET_IS_VISIBLE_DATA_LOSS_DIALOG:
       return Object.assign({}, state, {
         editingForm: {
@@ -110,9 +98,11 @@
           ...state.editingForm,
           isEdit: action.isEdit,
         },
->>>>>>> 4059c94e
       });
-    default:
+    case TOGGLE_AVATAR_EDITOR:
+      return Object.assign({}, state, {
+        avatarEditorIsOpen: action.avatarEditorIsOpen,
+      });    default:
       return state;
   }
 };
