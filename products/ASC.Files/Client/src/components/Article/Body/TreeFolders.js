--- conflicted
+++ resolved
@@ -9,24 +9,24 @@
 } from "asc-web-common";
 // import { connect } from "react-redux";
 // import {
-//   setFilter,
-//   setTreeFolders,
-//   setDragItem,
-//   setDragging,
-//   setIsLoading,
+  //setFilter,
+  //setTreeFolders,
+  //setDragItem,
+  //setDragging,
+  //setIsLoading,
 //   setUpdateTree,
 // } from "../../../store/files/actions";
 // import {
-//   getTreeFolders,
-//   getFilter,
-//   getDragging,
+  //getTreeFolders,
+  //getFilter,
+  //getDragging,
 //   getUpdateTree,
-//   getSelectedFolderId,
-//   getMyFolderId,
-//   getShareFolderId,
-//   getRootFolderId,
+  //getSelectedFolderId,
+  //getMyFolderId,
+  //getShareFolderId,
+  //getRootFolderId,
 //   getDraggableItems,
-//   getIsPrivacyFolder,
+  //getIsPrivacyFolder,
 // } from "../../../store/files/selectors";
 import { onConvertFiles } from "../../../helpers/files-converter";
 import { observer, inject } from "mobx-react";
@@ -503,40 +503,35 @@
 
 // function mapStateToProps(state) {
 //   return {
-//     treeFolders: getTreeFolders(state),
-//     filter: getFilter(state),
-//     myId: getMyFolderId(state),
-//     commonId: getShareFolderId(state),
-//     currentId: getSelectedFolderId(state),
-//     isAdmin: isAdmin(state),
-//     dragging: getDragging(state),
+    //treeFolders: getTreeFolders(state),
+    //filter: getFilter(state),
+    //myId: getMyFolderId(state),
+    //commonId: getShareFolderId(state),
+    //currentId: getSelectedFolderId(state),
+    //isAdmin: isAdmin(state),
+    //dragging: getDragging(state),
 //     updateTree: getUpdateTree(state),
-//     rootFolderId: getRootFolderId(state),
+    //rootFolderId: getRootFolderId(state),
 //     draggableItems: getDraggableItems(state),
-//     isDesktop: isDesktopClient(state),
-//     isPrivacy: getIsPrivacyFolder(state),
+    //isDesktop: isDesktopClient(state),
+    //isPrivacy: getIsPrivacyFolder(state),
 //   };
 // }
 
 // const mapDispatchToProps = (dispatch) => {
 //   return {
-//     setFilter: (filter) => dispatch(setFilter(filter)),
-//     setTreeFolders: (treeFolders) => dispatch(setTreeFolders(treeFolders)),
-//     setDragItem: (dragItem) => dispatch(setDragItem(dragItem)),
-//     setDragging: (dragging) => dispatch(setDragging(dragging)),
-//     setIsLoading: (isLoading) => dispatch(setIsLoading(isLoading)),
+    //setFilter: (filter) => dispatch(setFilter(filter)),
+    //setTreeFolders: (treeFolders) => dispatch(setTreeFolders(treeFolders)),
+    //setDragItem: (dragItem) => dispatch(setDragItem(dragItem)),
+    //setDragging: (dragging) => dispatch(setDragging(dragging)),
+    //setIsLoading: (isLoading) => dispatch(setIsLoading(isLoading)),
 //     setUpdateTree: (updateTree) => dispatch(setUpdateTree(updateTree)),
 //   };
 // };
 
 //export default connect(mapStateToProps, mapDispatchToProps)(TreeFolders);
 
-<<<<<<< HEAD
-export default connect(
-  mapStateToProps,
-  mapDispatchToProps
-)(
-  inject(({ auth, mainFilesStore }) => {
+export default inject(({ auth, mainFilesStore }) => {
     const {
       filesStore,
       setIsLoading,
@@ -549,6 +544,7 @@
       selectedFolderStore,
       filter,
       setFilter,
+    selection,
     } = filesStore;
 
     const {
@@ -571,6 +567,7 @@
       commonId: commonFolderId,
       isPrivacy: isPrivacyFolder,
       filter,
+    draggableItems: dragging ? selection : false,
 
       setDragging,
       setIsLoading,
@@ -578,52 +575,4 @@
       setFilter,
       setDragItem,
     };
-  })(observer(TreeFolders))
-);
-=======
-export default inject(({ store, mainFilesStore }) => {
-  const {
-    filesStore,
-    setIsLoading,
-    dragging,
-    setDragging,
-    setDragItem,
-  } = mainFilesStore;
-  const {
-    treeFoldersStore,
-    selectedFolderStore,
-    filter,
-    setFilter,
-    selection,
-  } = filesStore;
-
-  const {
-    treeFolders,
-    setTreeFolders,
-    myFolderId,
-    commonFolderId,
-    isPrivacyFolder,
-  } = treeFoldersStore;
-  const { pathParts, id } = selectedFolderStore;
-
-  return {
-    isAdmin: store.isAdmin,
-    isDesktop: store.settingsStore.isDesktopClient,
-    dragging,
-    rootFolderId: pathParts,
-    currentId: id,
-    treeFolders,
-    myId: myFolderId,
-    commonId: commonFolderId,
-    isPrivacy: isPrivacyFolder,
-    filter,
-    draggableItems: dragging ? selection : false,
-
-    setDragging,
-    setIsLoading,
-    setTreeFolders,
-    setFilter,
-    setDragItem,
-  };
-})(observer(TreeFolders));
->>>>>>> b37ee479
+})(observer(TreeFolders));