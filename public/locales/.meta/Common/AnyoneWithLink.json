{
  "key_path": "AnyoneWithLink",
  "content": "Anyone with the link",
  "content_en_sha1_hash": "8a78b4998feeb4f409891d0eb1716fe3eb7a2c9a",
  "created_at": "2025-05-19T21:30:43.022Z",
<<<<<<< HEAD
  "updated_at": "2025-06-02T10:20:51.578Z",
=======
  "updated_at": "2025-05-28T09:30:02.949Z",
>>>>>>> 398dda3c
  "comment": {
    "text": "This translation key is used to display a descriptive label for a user interface component that allows access to content via a shared link. The translated text will appear on a UI element prompting users to share or invite others.",
    "is_auto": true,
    "updated_at": "2025-05-20T09:37:22.726Z"
  },
  "usage": [
    {
      "file_path": "/packages/shared/components/share/Share.helpers.tsx",
<<<<<<< HEAD
      "line_number": 65,
=======
      "line_number": 66,
>>>>>>> 398dda3c
      "context": ") => {\n return [\n {\n internal: false,\n key: \"anyone\",\n label: t(\"Common:AnyoneWithLink\"),\n },\n {\n internal: true,\n key: \"users\",\n label: t(\"Common:SpaceUsersOnly\", {",
      "module": "/packages/shared"
    }
  ],
  "languages": {
    "en": {
      "ai_translated": false,
      "ai_model": null,
      "ai_spell_check_issues": [],
      "approved_at": null
    },
    "ar-SA": {
      "ai_translated": false,
      "ai_model": null,
      "ai_spell_check_issues": [],
      "approved_at": null
    },
    "az": {
      "ai_translated": false,
      "ai_model": null,
      "ai_spell_check_issues": [],
      "approved_at": null
    },
    "bg": {
      "ai_translated": false,
      "ai_model": null,
      "ai_spell_check_issues": [],
      "approved_at": null
    },
    "cs": {
      "ai_translated": false,
      "ai_model": null,
      "ai_spell_check_issues": [],
      "approved_at": null
    },
    "de": {
      "ai_translated": false,
      "ai_model": null,
      "ai_spell_check_issues": [],
      "approved_at": null
    },
    "el-GR": {
      "ai_translated": false,
      "ai_model": null,
      "ai_spell_check_issues": [],
      "approved_at": null
    },
    "es": {
      "ai_translated": false,
      "ai_model": null,
      "ai_spell_check_issues": [],
      "approved_at": null
    },
    "fi": {
      "ai_translated": false,
      "ai_model": null,
      "ai_spell_check_issues": [
        {
          "type": "incorrect_translation",
          "description": "The Finnish translation \"Kuka tahansa linkin kanssa\" is a literal translation and doesn't convey the intended meaning of 'Anyone with the link.' It translates to 'Anyone with a link' which is awkward and doesn't imply access or permission.",
          "suggestion": "A more accurate translation would be something like 'Joka tahansa, jolla on linkki' (Anyone who has the link) or 'Henkilö, jolla on linkki' (A person who has the link)."
        }
      ],
      "approved_at": null
    },
    "fr": {
      "ai_translated": false,
      "ai_model": null,
      "ai_spell_check_issues": [],
      "approved_at": null
    },
    "hy-AM": {
      "ai_translated": false,
      "ai_model": null,
      "ai_spell_check_issues": [
        {
          "type": "incorrect_translation",
          "description": "While technically correct, \"Ցանկացած ոք, ով ունի հղումը\" is a very formal and somewhat stilted translation of \"Anyone with the link.\" It's not how someone would naturally express this in Armenian. A more natural translation would be something like \"Ար ով պատճենում է հղումը\" (Ar vo patchenum e hghum@) or \"Ով պատճենում է հղումը\" (Vo patchenum e hghum@).",
          "suggestion": "Ով պատճենում է հղումը (Vo patchenum e hghum@) or Ար ով պատճենում է հղումը (Ar vo patchenum e hghum@)"
        }
      ],
      "approved_at": null
    },
    "it": {
      "ai_translated": false,
      "ai_model": null,
      "ai_spell_check_issues": [],
      "approved_at": null
    },
    "ja-JP": {
      "ai_translated": false,
      "ai_model": null,
      "ai_spell_check_issues": [
        {
          "type": "incorrect_translation",
          "description": "The translation 'リンクを持っている人' (rinku wo motteiru hito) is a literal translation of 'having the link'. While technically correct, it's not the most natural or concise way to express 'anyone with the link' in Japanese. A more natural phrasing would convey the idea of 'people who can access the link' or 'anyone who has access to the link'.",
          "suggestion": "Consider alternatives like: リンクを知っている人 (rinku wo shitteiru hito - 'people who know the link'), リンクにアクセスできる人 (rinku ni akusesu dekiru hito - 'people who can access the link'), or リンクを持っているすべての人は (rinku wo motteiru subete no hito wa - 'anyone who has the link', although this is more formal)."
        }
      ],
      "approved_at": null
    },
    "ko-KR": {
      "ai_translated": false,
      "ai_model": null,
      "ai_spell_check_issues": [],
      "approved_at": null
    },
    "lo-LA": {
      "ai_translated": false,
      "ai_model": null,
      "ai_spell_check_issues": [],
      "approved_at": null
    },
    "lv": {
      "ai_translated": false,
      "ai_model": null,
      "ai_spell_check_issues": [],
      "approved_at": null
    },
    "nl": {
      "ai_translated": false,
      "ai_model": null,
      "ai_spell_check_issues": [],
      "approved_at": null
    },
    "pl": {
      "ai_translated": false,
      "ai_model": null,
      "ai_spell_check_issues": [],
      "approved_at": null
    },
    "pt": {
      "ai_translated": false,
      "ai_model": null,
      "ai_spell_check_issues": [],
      "approved_at": null
    },
    "pt-BR": {
      "ai_translated": false,
      "ai_model": null,
      "ai_spell_check_issues": [],
      "approved_at": null
    },
    "ro": {
      "ai_translated": false,
      "ai_model": null,
      "ai_spell_check_issues": [
        {
          "type": "incorrect_translation",
          "description": "The Romanian translation 'Tuturor la link-ul' is not the most natural or accurate translation of 'Anyone with the link'. While technically correct, it sounds awkward. A more common and idiomatic translation would be 'Oricine are link-ul'.",
          "suggestion": "Oricine are link-ul"
        }
      ],
      "approved_at": null
    },
    "ru": {
      "ai_translated": false,
      "ai_model": null,
      "ai_spell_check_issues": [],
      "approved_at": null
    },
    "si": {
      "ai_translated": false,
      "ai_model": null,
      "ai_spell_check_issues": [
        {
          "type": "incorrect_translation",
          "description": "The translation \"සබැඳිය සතු ඕනෑම අයෙක්ට\" while understandable, is a somewhat literal and less natural phrasing. A more natural translation would be something like \"ලිංගය ඇති කිසිවෙකුට\" or \"ප්‍රවේශය ඇති ඕනෑම පුද්ගලයෙකුට\".",
          "suggestion": "ප්‍රවේශය ඇති ඕනෑම පුද්ගලයෙකුට"
        }
      ],
      "approved_at": null
    },
    "sk": {
      "ai_translated": false,
      "ai_model": null,
      "ai_spell_check_issues": [],
      "approved_at": null
    },
    "sl": {
      "ai_translated": false,
      "ai_model": null,
      "ai_spell_check_issues": [],
      "approved_at": null
    },
    "sr-Cyrl-RS": {
      "ai_translated": false,
      "ai_model": null,
      "ai_spell_check_issues": [],
      "approved_at": null
    },
    "sr-Latn-RS": {
      "ai_translated": false,
      "ai_model": null,
      "ai_spell_check_issues": [],
      "approved_at": null
    },
    "tr": {
      "ai_translated": false,
      "ai_model": null,
      "ai_spell_check_issues": [],
      "approved_at": null
    },
    "uk-UA": {
      "ai_translated": false,
      "ai_model": null,
      "ai_spell_check_issues": [],
      "approved_at": null
    },
    "vi": {
      "ai_translated": false,
      "ai_model": null,
      "ai_spell_check_issues": [],
      "approved_at": null
    },
    "zh-CN": {
      "ai_translated": false,
      "ai_model": null,
      "ai_spell_check_issues": [],
      "approved_at": null
    }
  }
}<|MERGE_RESOLUTION|>--- conflicted
+++ resolved
@@ -3,11 +3,7 @@
   "content": "Anyone with the link",
   "content_en_sha1_hash": "8a78b4998feeb4f409891d0eb1716fe3eb7a2c9a",
   "created_at": "2025-05-19T21:30:43.022Z",
-<<<<<<< HEAD
-  "updated_at": "2025-06-02T10:20:51.578Z",
-=======
   "updated_at": "2025-05-28T09:30:02.949Z",
->>>>>>> 398dda3c
   "comment": {
     "text": "This translation key is used to display a descriptive label for a user interface component that allows access to content via a shared link. The translated text will appear on a UI element prompting users to share or invite others.",
     "is_auto": true,
@@ -16,11 +12,7 @@
   "usage": [
     {
       "file_path": "/packages/shared/components/share/Share.helpers.tsx",
-<<<<<<< HEAD
-      "line_number": 65,
-=======
       "line_number": 66,
->>>>>>> 398dda3c
       "context": ") => {\n return [\n {\n internal: false,\n key: \"anyone\",\n label: t(\"Common:AnyoneWithLink\"),\n },\n {\n internal: true,\n key: \"users\",\n label: t(\"Common:SpaceUsersOnly\", {",
       "module": "/packages/shared"
     }
@@ -80,8 +72,8 @@
       "ai_spell_check_issues": [
         {
           "type": "incorrect_translation",
-          "description": "The Finnish translation \"Kuka tahansa linkin kanssa\" is a literal translation and doesn't convey the intended meaning of 'Anyone with the link.' It translates to 'Anyone with a link' which is awkward and doesn't imply access or permission.",
-          "suggestion": "A more accurate translation would be something like 'Joka tahansa, jolla on linkki' (Anyone who has the link) or 'Henkilö, jolla on linkki' (A person who has the link)."
+          "description": "The translation 'Kuka tahansa linkin kanssa' doesn't accurately convey the meaning of 'Anyone with the link'. It literally translates to 'Anyone with the link (instrumental case)'. It sounds awkward and doesn't capture the intended meaning.",
+          "suggestion": "A more accurate translation would be 'Kuka tahansa, jolla on linkki' or 'Jokainen, jolla on linkki'."
         }
       ],
       "approved_at": null
@@ -98,8 +90,8 @@
       "ai_spell_check_issues": [
         {
           "type": "incorrect_translation",
-          "description": "While technically correct, \"Ցանկացած ոք, ով ունի հղումը\" is a very formal and somewhat stilted translation of \"Anyone with the link.\" It's not how someone would naturally express this in Armenian. A more natural translation would be something like \"Ար ով պատճենում է հղումը\" (Ar vo patchenum e hghum@) or \"Ով պատճենում է հղումը\" (Vo patchenum e hghum@).",
-          "suggestion": "Ով պատճենում է հղումը (Vo patchenum e hghum@) or Ար ով պատճենում է հղումը (Ar vo patchenum e hghum@)"
+          "description": "The translation \"Ցանկացած ոք, ով ունի հղումը\" is a literal translation and not the most natural way to express \"Anyone with the link\" in Armenian. It sounds formal and somewhat awkward.",
+          "suggestion": "A more natural translation would be something like \"Ամեն ով ունի այս հղումը\" or \"Ամեն ով ունի կապը\" (depending on the context and desired level of formality).  \"Ամեն ով ունի հղումը\" is better than the original, but still not ideal."
         }
       ],
       "approved_at": null
@@ -116,8 +108,8 @@
       "ai_spell_check_issues": [
         {
           "type": "incorrect_translation",
-          "description": "The translation 'リンクを持っている人' (rinku wo motteiru hito) is a literal translation of 'having the link'. While technically correct, it's not the most natural or concise way to express 'anyone with the link' in Japanese. A more natural phrasing would convey the idea of 'people who can access the link' or 'anyone who has access to the link'.",
-          "suggestion": "Consider alternatives like: リンクを知っている人 (rinku wo shitteiru hito - 'people who know the link'), リンクにアクセスできる人 (rinku ni akusesu dekiru hito - 'people who can access the link'), or リンクを持っているすべての人は (rinku wo motteiru subete no hito wa - 'anyone who has the link', although this is more formal)."
+          "description": "The translation \"リンクを持っている人\" is a literal translation of \"Anyone with the link.\" While understandable, it's not the most natural or idiomatic way to express this in Japanese. It emphasizes possession rather than access or permission.",
+          "suggestion": "Consider alternatives like \"リンクを知っている人\" (link o shitteiru hito - people who know the link) or \"リンクが使える人\" (rinku ga tsukaeru hito - people who can use the link) depending on the intended meaning."
         }
       ],
       "approved_at": null
@@ -149,7 +141,13 @@
     "pl": {
       "ai_translated": false,
       "ai_model": null,
-      "ai_spell_check_issues": [],
+      "ai_spell_check_issues": [
+        {
+          "type": "incorrect_translation",
+          "description": "While technically correct, the translation \"Każdy, kto ma link\" is a bit clunky and not the most natural way to express \"Anyone with the link\" in Polish. A more idiomatic translation would be \"Wszyscy, którzy mają link\" or \"Każdy z linkiem\".",
+          "suggestion": "Consider \"Wszyscy, którzy mają link\" or \"Każdy z linkiem\" for a more natural-sounding translation."
+        }
+      ],
       "approved_at": null
     },
     "pt": {
@@ -170,8 +168,8 @@
       "ai_spell_check_issues": [
         {
           "type": "incorrect_translation",
-          "description": "The Romanian translation 'Tuturor la link-ul' is not the most natural or accurate translation of 'Anyone with the link'. While technically correct, it sounds awkward. A more common and idiomatic translation would be 'Oricine are link-ul'.",
-          "suggestion": "Oricine are link-ul"
+          "description": "The Romanian translation \"Tuturor la link-ul\" is not the most natural or accurate translation of \"Anyone with the link.\"  'Tuturor' means 'to everyone' and 'la' is a preposition that doesn't quite convey the intended meaning here.",
+          "suggestion": "A better translation would be something like \"Oricine are link-ul\" or \"Cine are link-ul\"."
         }
       ],
       "approved_at": null
@@ -185,13 +183,7 @@
     "si": {
       "ai_translated": false,
       "ai_model": null,
-      "ai_spell_check_issues": [
-        {
-          "type": "incorrect_translation",
-          "description": "The translation \"සබැඳිය සතු ඕනෑම අයෙක්ට\" while understandable, is a somewhat literal and less natural phrasing. A more natural translation would be something like \"ලිංගය ඇති කිසිවෙකුට\" or \"ප්‍රවේශය ඇති ඕනෑම පුද්ගලයෙකුට\".",
-          "suggestion": "ප්‍රවේශය ඇති ඕනෑම පුද්ගලයෙකුට"
-        }
-      ],
+      "ai_spell_check_issues": [],
       "approved_at": null
     },
     "sk": {
