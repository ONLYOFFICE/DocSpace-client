// (c) Copyright Ascensio System SIA 2009-2025
//
// This program is a free software product.
// You can redistribute it and/or modify it under the terms
// of the GNU Affero General Public License (AGPL) version 3 as published by the Free Software
// Foundation. In accordance with Section 7(a) of the GNU AGPL its Section 15 shall be amended
// to the effect that Ascensio System SIA expressly excludes the warranty of non-infringement of
// any third-party rights.
//
// This program is distributed WITHOUT ANY WARRANTY, without even the implied warranty
// of MERCHANTABILITY or FITNESS FOR A PARTICULAR  PURPOSE. For details, see
// the GNU AGPL at: http://www.gnu.org/licenses/agpl-3.0.html
//
// You can contact Ascensio System SIA at Lubanas st. 125a-25, Riga, Latvia, EU, LV-1021.
//
// The  interactive user interfaces in modified source and object code versions of the Program must
// display Appropriate Legal Notices, as required under Section 5 of the GNU AGPL version 3.
//
// Pursuant to Section 7(b) of the License you must retain the original Product logo when
// distributing the program. Pursuant to Section 7(e) we decline to grant you any rights under
// trademark law for use of our trademarks.
//
// All the Product's GUI elements, including illustrations and icon sets, as well as technical writing
// content are licensed under the terms of the Creative Commons Attribution-ShareAlike 4.0
// International. See the License terms at http://creativecommons.org/licenses/by-sa/4.0/legalcode

import { inject, observer } from "mobx-react";
import { withTranslation } from "react-i18next";
import { isTablet } from "@docspace/shared/utils";

import { Link } from "@docspace/shared/components/link";
import { Text } from "@docspace/shared/components/text";
import { SimpleFilesRowContent } from "@docspace/shared/styles/FilesRow.styled";
import { getSpaceQuotaAsText } from "@docspace/shared/utils/common";
<<<<<<< HEAD
import { getFileTypeName } from "@docspace/shared/utils/getFileType";
=======
import withContent from "../../../../../HOCs/withContent";

import {
  connectedCloudsTypeTitleTranslation,
  getFileTypeName,
  getRoomTypeName,
} from "../../../../../helpers/filesUtils";

const SimpleFilesRowContent = styled(RowContent).attrs(injectDefaultTheme)`
  .row-main-container-wrapper {
    width: 100%;
    max-width: min-content;
    min-width: inherit;
    margin-inline-end: 0;

    @media ${desktop} {
      margin-top: 0px;
    }
  }

  .row_update-text {
    overflow: hidden;
    text-overflow: ellipsis;
  }

  .new-items {
    min-width: 12px;
    width: max-content;
    margin: 0 -2px -2px;
  }

  .badge-version {
    width: max-content;
    margin-block: -2px;
    margin-inline: -2px 6px;
  }

  .bagde_alert {
    margin-inline-end: 8px;
  }

  .badge-new-version {
    width: max-content;
  }

  .row-content-link {
    padding-block: 12px 0;
    padding-inline: 0 12px;
    margin-top: ${(props) =>
      props.theme.interfaceDirection === "rtl" ? "-14px" : "-12px"};
  }

  .item-file-exst {
    color: ${(props) => props.theme.filesSection.tableView.fileExstColor};
  }

  @media ${tablet} {
    .row-main-container-wrapper {
      display: flex;
      justify-content: space-between;
      max-width: inherit;
    }

    .badges {
      flex-direction: row-reverse;
    }

    .tablet-badge {
      margin-top: 5px;
    }

    .tablet-edit,
    .can-convert {
      margin-top: 6px;
      margin-inline-end: 24px;
    }

    .badge-version {
      margin-inline-end: 22px;
    }

    .new-items {
      min-width: 16px;
      margin-block: 5px 0;
      margin-inline: 0 24px;
    }
  }

  @media ${mobile} {
    .row-main-container-wrapper {
      justify-content: flex-start;
    }

    .additional-badges {
      margin-top: 0;
    }

    .tablet-edit,
    .new-items,
    .tablet-badge {
      margin: 0;
    }
>>>>>>> ef892c70

import { SortByFieldName } from "@docspace/shared/enums";
import withContent from "../../../../../HOCs/withContent";

import { connectedCloudsTypeTitleTranslation } from "../../../../../helpers/filesUtils";

const FilesRowContent = ({
  t,
  item,
  sectionWidth,
  titleWithoutExt,
  updatedDate,
  linkStyles,
  badgesComponent,
  quickButtons,
  theme,
  isRooms,
  isTrashFolder,
  filterSortBy,
  createdDate,
  fileOwner,
  isDefaultRoomsQuotaSet,
  isIndexing,
  displayFileExtension,
}) => {
  const {
    contentLength,
    fileExst,
    providerKey,
    title,
    isRoom,
    daysRemaining,
    fileType,
    tags,
    quotaLimit,
    usedSpace,
    order,
    roomType,
  } = item;

  const contentComponent = () => {
    switch (filterSortBy) {
      case SortByFieldName.Size:
        if (!contentLength) return "";
        return contentLength;

      case SortByFieldName.CreationDate:
        return createdDate;

      case SortByFieldName.Author:
        return fileOwner;

      case SortByFieldName.Type:
        return getFileTypeName(fileType, t);

      case SortByFieldName.RoomType:
        return getRoomTypeName(roomType, t);

      case SortByFieldName.Tags:
        if (tags?.length === 0) return "";
        return tags?.map((elem) => {
          return elem;
        });

      case SortByFieldName.UsedSpace:
        if (providerKey)
          return connectedCloudsTypeTitleTranslation(providerKey, t);
        if (usedSpace === undefined) return "";

        return getSpaceQuotaAsText(
          t,
          usedSpace,
          quotaLimit,
          isDefaultRoomsQuotaSet,
        );

      default:
        if (isTrashFolder)
          return t("Files:DaysRemaining", {
            daysRemaining,
          });

        return updatedDate;
    }
  };

  const mainInfo = contentComponent();

  return (
    <SimpleFilesRowContent
      sectionWidth={sectionWidth}
      isMobile={!isTablet()}
      isFile={fileExst || contentLength}
      sideColor={theme.filesSection.rowView.sideColor}
    >
      <Link
        className="row-content-link"
        containerWidth="55%"
        type="page"
        title={title}
        fontWeight="600"
        fontSize="15px"
        target="_blank"
        {...linkStyles}
        isTextOverflow
        dir="auto"
        truncate
      >
        {titleWithoutExt}
        {displayFileExtension ? (
          <span className="item-file-exst">{fileExst}</span>
        ) : null}
      </Link>
      <div className="badges">
        {badgesComponent}
        {!isRoom && !isRooms ? quickButtons : null}
      </div>

      {isIndexing ? (
        <Text
          containerMinWidth="200px"
          containerWidth="15%"
          fontSize="12px"
          fontWeight={400}
          className="row_update-text"
        >
          {`${t("Files:Index")} ${order}`}
        </Text>
      ) : null}
      {mainInfo ? (
        <Text
          containerMinWidth="200px"
          containerWidth="15%"
          fontSize="12px"
          fontWeight={400}
          className="row_update-text"
        >
          {mainInfo}
        </Text>
      ) : null}
    </SimpleFilesRowContent>
  );
};

export default inject(
  ({
    currentQuotaStore,
    settingsStore,
    treeFoldersStore,
    filesStore,
    selectedFolderStore,
  }) => {
    const { filter, roomsFilter } = filesStore;
    const {
      isRecycleBinFolder,
      isRoomsFolder,
      isArchiveFolder,
      isTemplatesFolder,
    } = treeFoldersStore;
    const { isIndexedFolder } = selectedFolderStore;

    const isRooms = isRoomsFolder || isArchiveFolder || isTemplatesFolder;
    const filterSortBy = isRooms ? roomsFilter.sortBy : filter.sortBy;

    const { isDefaultRoomsQuotaSet } = currentQuotaStore;

    return {
      filterSortBy,
      theme: settingsStore.theme,
      isTrashFolder: isRecycleBinFolder,
      isDefaultRoomsQuotaSet,
      isIndexing: isIndexedFolder,
    };
  },
)(
  observer(
    withTranslation(["Files", "Translations", "Notifications", "Common"])(
      withContent(FilesRowContent),
    ),
  ),
);<|MERGE_RESOLUTION|>--- conflicted
+++ resolved
@@ -32,117 +32,15 @@
 import { Text } from "@docspace/shared/components/text";
 import { SimpleFilesRowContent } from "@docspace/shared/styles/FilesRow.styled";
 import { getSpaceQuotaAsText } from "@docspace/shared/utils/common";
-<<<<<<< HEAD
 import { getFileTypeName } from "@docspace/shared/utils/getFileType";
-=======
+
+import { SortByFieldName } from "@docspace/shared/enums";
 import withContent from "../../../../../HOCs/withContent";
 
 import {
   connectedCloudsTypeTitleTranslation,
-  getFileTypeName,
   getRoomTypeName,
 } from "../../../../../helpers/filesUtils";
-
-const SimpleFilesRowContent = styled(RowContent).attrs(injectDefaultTheme)`
-  .row-main-container-wrapper {
-    width: 100%;
-    max-width: min-content;
-    min-width: inherit;
-    margin-inline-end: 0;
-
-    @media ${desktop} {
-      margin-top: 0px;
-    }
-  }
-
-  .row_update-text {
-    overflow: hidden;
-    text-overflow: ellipsis;
-  }
-
-  .new-items {
-    min-width: 12px;
-    width: max-content;
-    margin: 0 -2px -2px;
-  }
-
-  .badge-version {
-    width: max-content;
-    margin-block: -2px;
-    margin-inline: -2px 6px;
-  }
-
-  .bagde_alert {
-    margin-inline-end: 8px;
-  }
-
-  .badge-new-version {
-    width: max-content;
-  }
-
-  .row-content-link {
-    padding-block: 12px 0;
-    padding-inline: 0 12px;
-    margin-top: ${(props) =>
-      props.theme.interfaceDirection === "rtl" ? "-14px" : "-12px"};
-  }
-
-  .item-file-exst {
-    color: ${(props) => props.theme.filesSection.tableView.fileExstColor};
-  }
-
-  @media ${tablet} {
-    .row-main-container-wrapper {
-      display: flex;
-      justify-content: space-between;
-      max-width: inherit;
-    }
-
-    .badges {
-      flex-direction: row-reverse;
-    }
-
-    .tablet-badge {
-      margin-top: 5px;
-    }
-
-    .tablet-edit,
-    .can-convert {
-      margin-top: 6px;
-      margin-inline-end: 24px;
-    }
-
-    .badge-version {
-      margin-inline-end: 22px;
-    }
-
-    .new-items {
-      min-width: 16px;
-      margin-block: 5px 0;
-      margin-inline: 0 24px;
-    }
-  }
-
-  @media ${mobile} {
-    .row-main-container-wrapper {
-      justify-content: flex-start;
-    }
-
-    .additional-badges {
-      margin-top: 0;
-    }
-
-    .tablet-edit,
-    .new-items,
-    .tablet-badge {
-      margin: 0;
-    }
->>>>>>> ef892c70
-
-import { SortByFieldName } from "@docspace/shared/enums";
-import withContent from "../../../../../HOCs/withContent";
-
-import { connectedCloudsTypeTitleTranslation } from "../../../../../helpers/filesUtils";
 
 const FilesRowContent = ({
   t,
