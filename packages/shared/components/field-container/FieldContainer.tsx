--- conflicted
+++ resolved
@@ -78,17 +78,10 @@
         className,
       )}
       id={id}
-<<<<<<< HEAD
       style={containerStyle}
-      data-testid="field-container"
+      data-testid={testId}
       data-vertical={isVertical}
       data-label-width={maxLabelWidth}
-=======
-      style={style}
-      maxwidth={errorMessageWidth}
-      removeMargin={removeMargin}
-      data-testid={testId}
->>>>>>> acbe9980
     >
       {labelVisible ? (
         !inlineHelpButton ? (
