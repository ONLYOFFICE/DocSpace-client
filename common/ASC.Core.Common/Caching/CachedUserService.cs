--- conflicted
+++ resolved
@@ -28,24 +28,17 @@
 using System.Collections.Generic;
 using System.Linq;
 using System.Threading;
-
+
 using ASC.Common;
 using ASC.Common.Caching;
 using ASC.Common.Logging;
 using ASC.Core.Common.EF;
 using ASC.Core.Data;
 using ASC.Core.Tenants;
-<<<<<<< HEAD
 using ASC.Core.Users;
-=======
-using ASC.Core.Users;
-
-using Microsoft.Extensions.DependencyInjection;
+
 using Microsoft.Extensions.DependencyInjection.Extensions;
-using Microsoft.Extensions.Options;
->>>>>>> 30d952b9
-
-using Microsoft.Extensions.DependencyInjection.Extensions;
+using Microsoft.Extensions.Options;
 
 namespace ASC.Core.Caching
 {
@@ -146,28 +139,28 @@
 
     class ConfigureCachedUserService : IConfigureNamedOptions<CachedUserService>
     {
-        public IOptionsSnapshot<EFUserService> Service { get; }
-        public UserServiceCache UserServiceCache { get; }
-        public CoreBaseSettings CoreBaseSettings { get; }
-
-        public ConfigureCachedUserService(
-            IOptionsSnapshot<EFUserService> service,
-            UserServiceCache userServiceCache,
-            CoreBaseSettings coreBaseSettings)
-        {
-            Service = service;
-            UserServiceCache = userServiceCache;
-            CoreBaseSettings = coreBaseSettings;
-        }
-
-        public void Configure(string name, CachedUserService options)
-        {
-            Configure(options);
-            options.Service = Service.Get(name);
-        }
-
-        public void Configure(CachedUserService options)
-        {
+        public IOptionsSnapshot<EFUserService> Service { get; }
+        public UserServiceCache UserServiceCache { get; }
+        public CoreBaseSettings CoreBaseSettings { get; }
+
+        public ConfigureCachedUserService(
+            IOptionsSnapshot<EFUserService> service,
+            UserServiceCache userServiceCache,
+            CoreBaseSettings coreBaseSettings)
+        {
+            Service = service;
+            UserServiceCache = userServiceCache;
+            CoreBaseSettings = coreBaseSettings;
+        }
+
+        public void Configure(string name, CachedUserService options)
+        {
+            Configure(options);
+            options.Service = Service.Get(name);
+        }
+
+        public void Configure(CachedUserService options)
+        {
             options.Service = Service.Value;
             options.CoreBaseSettings = CoreBaseSettings;
             options.UserServiceCache = UserServiceCache;
@@ -176,9 +169,9 @@
             options.CacheUserPhotoItem = UserServiceCache.CacheUserPhotoItem;
             options.CacheGroupCacheItem = UserServiceCache.CacheGroupCacheItem;
             options.CacheUserGroupRefItem = UserServiceCache.CacheUserGroupRefItem;
-            options.TrustInterval = UserServiceCache.TrustInterval;
-        }
-    }
+            options.TrustInterval = UserServiceCache.TrustInterval;
+        }
+    }
 
     public class CachedUserService : IUserService, ICachedService
     {
@@ -203,23 +196,23 @@
             CacheExpiration = TimeSpan.FromMinutes(20);
             DbExpiration = TimeSpan.FromMinutes(1);
             PhotoExpiration = TimeSpan.FromMinutes(10);
-        }
-
+        }
+
         public CachedUserService(
             EFUserService service,
             CoreBaseSettings coreBaseSettings,
             UserServiceCache userServiceCache
-            ) : this()
-        {
-            Service = service ?? throw new ArgumentNullException("service");
+            ) : this()
+        {
+            Service = service ?? throw new ArgumentNullException("service");
             CoreBaseSettings = coreBaseSettings;
             UserServiceCache = userServiceCache;
-            Cache = userServiceCache.Cache;
+            Cache = userServiceCache.Cache;
             CacheUserInfoItem = userServiceCache.CacheUserInfoItem;
             CacheUserPhotoItem = userServiceCache.CacheUserPhotoItem;
             CacheGroupCacheItem = userServiceCache.CacheGroupCacheItem;
             CacheUserGroupRefItem = userServiceCache.CacheUserGroupRefItem;
-            TrustInterval = userServiceCache.TrustInterval;
+            TrustInterval = userServiceCache.TrustInterval;
         }
 
         public IDictionary<Guid, UserInfo> GetUsers(int tenant, DateTime from)
@@ -522,7 +515,6 @@
     }
     public static class UserConfigExtension
     {
-<<<<<<< HEAD
         public static DIHelper AddUserService(this DIHelper services)
         {
             services.TryAddSingleton(typeof(ICacheNotify<>), typeof(KafkaCache<>));
@@ -534,25 +526,11 @@
 
             services.TryAddScoped<EFUserService>();
             services.TryAddScoped<IUserService, CachedUserService>();
+
+            services.TryAddScoped<IConfigureOptions<EFUserService>, ConfigureEFUserService>();
+            services.TryAddScoped<IConfigureOptions<CachedUserService>, ConfigureCachedUserService>();
+
             services.TryAddSingleton<UserServiceCache>();
-=======
-        public static IServiceCollection AddUserService(this IServiceCollection services)
-        {
-            services.TryAddSingleton(typeof(ICacheNotify<>), typeof(KafkaCache<>));
-
-            services
-                .AddCoreSettingsService()
-                .AddLoggerService()
-                .AddUserDbContextService();
-
-            services.TryAddScoped<EFUserService>();
-            services.TryAddScoped<IUserService, CachedUserService>();
-
-            services.TryAddScoped<IConfigureOptions<EFUserService>, ConfigureEFUserService>();
-            services.TryAddScoped<IConfigureOptions<CachedUserService>, ConfigureCachedUserService>();
-
-            services.TryAddSingleton<UserServiceCache>();
->>>>>>> 30d952b9
             return services;
         }
     }
