// (c) Copyright Ascensio System SIA 2009-2025
//
// This program is a free software product.
// You can redistribute it and/or modify it under the terms
// of the GNU Affero General Public License (AGPL) version 3 as published by the Free Software
// Foundation. In accordance with Section 7(a) of the GNU AGPL its Section 15 shall be amended
// to the effect that Ascensio System SIA expressly excludes the warranty of non-infringement of
// any third-party rights.
//
// This program is distributed WITHOUT ANY WARRANTY, without even the implied warranty
// of MERCHANTABILITY or FITNESS FOR A PARTICULAR  PURPOSE. For details, see
// the GNU AGPL at: http://www.gnu.org/licenses/agpl-3.0.html
//
// You can contact Ascensio System SIA at Lubanas st. 125a-25, Riga, Latvia, EU, LV-1021.
//
// The  interactive user interfaces in modified source and object code versions of the Program must
// display Appropriate Legal Notices, as required under Section 5 of the GNU AGPL version 3.
//
// Pursuant to Section 7(b) of the License you must retain the original Product logo when
// distributing the program. Pursuant to Section 7(e) we decline to grant you any rights under
// trademark law for use of our trademarks.
//
// All the Product's GUI elements, including illustrations and icon sets, as well as technical writing
// content are licensed under the terms of the Creative Commons Attribution-ShareAlike 4.0
// International. See the License terms at http://creativecommons.org/licenses/by-sa/4.0/legalcode

import React, { useMemo, useState, useCallback, useEffect } from "react";

import { useTranslation } from "react-i18next";
import { inject, observer } from "mobx-react";

import {
  Events,
  FilesSelectorFilterTypes,
  FilterType,
} from "@docspace/shared/enums";

import { StopFillingDialog } from "@docspace/shared/dialogs/stop-filling";
import { Guidance } from "@docspace/shared/components/guidance";
import { getFormFillingTipsStorageName } from "@docspace/shared/utils";

import {
  UploadPanel,
  VersionHistoryPanel,
  HotkeysPanel,
  InvitePanel,
  EditLinkPanel,
  EmbeddingPanel,
  ConversionPanel,
  ShareFormPanel,
} from "../panels";
import {
  ConnectDialog,
  EmptyTrashDialog,
  DeleteDialog,
  DownloadDialog,
  ConflictResolveDialog,
  ConvertDialog,
  InviteQuotaWarningDialog,
  CreateRoomConfirmDialog,
  SubmitToFormGallery,
  EditGroupMembersDialog,
  ChangeQuotaDialog,
  DeleteLinkDialog,
  MoveToPublicRoom,
  SettingsPluginDialog,
  PluginDialog,
  DeletePluginDialog,
  ShareFolderDialog,
  RoomLogoCoverDialog,
  FormFillingTipsDialog,
  DeleteVersionDialog,
  CancelOperationDialog,
  ReducedRightsDialog,
  SocialAuthWelcomeDialog,
} from "../dialogs";
import ConvertPasswordDialog from "../dialogs/ConvertPasswordDialog";
import ArchiveDialog from "../dialogs/ArchiveDialog";
import RestoreRoomDialog from "../dialogs/RestoreRoomDialog";
import PreparationPortalDialog from "../dialogs/PreparationPortalDialog";
import CreateRoomTemplateDialog from "../dialogs/CreateRoomTemplate/CreateRoomTemplate";
import FilesSelector from "../FilesSelector";

import LeaveRoomDialog from "../dialogs/LeaveRoomDialog";
import ChangeRoomOwnerPanel from "../panels/ChangeRoomOwnerPanel";
import ReorderIndexDialog from "../dialogs/ReorderIndexDialog";
import LifetimeDialog from "../dialogs/LifetimeDialog";
import { SharePDFFormDialog } from "../dialogs/SharePDFFormDialog";
import { FillPDFDialog } from "../dialogs/FillPDFDialog";
import { PasswordEntryDialog } from "../dialogs/PasswordEntryDialog";
import CloseEditIndexDialog from "../dialogs/CloseEditIndexDialog";
import FillingStatusPanel from "../panels/FillingStatusPanel";
import TemplateAccessSettingsPanel from "../panels/TemplateAccessSettingsPanel";
import RemoveUserConfirmationDialog from "../dialogs/RemoveUserConfirmationDialog";
import AssignRoles from "../dialogs/AssignRoles";
import ShareSelector from "../ShareSelector";

import TemplateGallery from "../TemplateGallery";
import InfoPanelTemplateGallery from "../TemplateGallery/InfoPanel";

const Panels = (props) => {
  const {
    uploadPanelVisible,
    copyPanelVisible,
    moveToPanelVisible,
    restorePanelVisible,
    connectDialogVisible,
    versionHistoryPanelVisible,
    deleteDialogVisible,
    lifetimeDialogVisible,
    downloadDialogVisible,
    emptyTrashDialogVisible,
    conflictResolveDialogVisible,
    convertDialogVisible,
    createMasterForm,
    selectFileDialogVisible,
    setSelectFileDialogVisible,
    selectFileFormRoomDialogVisible,
    selectFileFormRoomFilterParam,
    setSelectFileFormRoomDialogVisible,
    copyFromTemplateForm,
    hotkeyPanelVisible,
    invitePanelVisible,
    convertPasswordDialogVisible,
    createRoomConfirmDialogVisible,
    confirmDialogIsLoading,
    restoreAllPanelVisible,
    archiveDialogVisible,
    inviteQuotaWarningDialogVisible,
    preparationPortalDialogVisible,
    restoreRoomDialogVisible,
    submitToGalleryDialogVisible,
    editGroupMembersDialogVisible,
    changeQuotaDialogVisible,
    editLinkPanelIsVisible,
    deleteLinkDialogVisible,
    embeddingPanelData,
    moveToPublicRoomVisible,
    settingsPluginDialogVisible,
    pluginDialogVisible,
    leaveRoomDialogVisible,
    changeRoomOwnerIsVisible,
    deletePluginDialogVisible,
    shareFolderDialogVisible,
    selectFileFormRoomOpenRoot,
    reorderDialogVisible,
    fillPDFDialogData,
    createRoomTemplateDialogVisible,
    templateAccessSettingsVisible,

    setQuotaWarningDialogVisible,
    resetQuotaItem,
    isShowWarningDialog,
    roomLogoCoverDialogVisible,
    welcomeFormFillingTipsVisible,
    passwordEntryDialogDate,
    closeEditIndexDialogVisible,
    conversionVisible,
    deleteVersionDialogVisible,

    setStopFillingDialogVisible,
    stopFillingDialogData,
    operationCancelVisible,
    setFormFillingTipsDialog,
    formFillingTipsVisible,
    viewAs,
    userId,
    getRefElement,
    config,
    isShareFormData,
    reducedRightsVisible,
    removeUserConfirmation,
    assignRolesDialogVisible,
    socialAuthWelcomeDialogVisible,
    templateGalleryVisible,
    isVisibleInfoPanelTemplateGallery,
  } = props;

  const [sharePDFForm, setSharePDFForm] = useState({
    visible: false,
    data: null,
    onClose: null,
  });

  const onCloseStopFillingDialog = () => {
    setStopFillingDialogVisible(false);
  };

  const { t } = useTranslation(["Translations", "Common", "PDFFormDialog"]);

  const onClose = () => {
    setSelectFileDialogVisible(false);
  };

  const onCloseFileFormRoomDialog = () => {
    setSelectFileFormRoomDialogVisible(false);
  };

  const descriptionTextFileFormRoomDialog = useMemo(() => {
    const text = {
      [FilesSelectorFilterTypes.DOCX]: t("Common:SelectDOCXFormat"),
      // [FilesSelectorFilterTypes.DOCXF]: t("Common:SelectDOCXFFormat"),
      [FilesSelectorFilterTypes.PDF]: t("Common:SelectPDFFormat"),
      [FilterType.PDFForm]: t("Common:SelectPDFFormat"),
    };

    return text[selectFileFormRoomFilterParam];
  }, [selectFileFormRoomFilterParam, t]);

  const handleSharePDFForm = useCallback(
    /**
     * @param {CustomEvent} event
     */
    (event) => {
      const { file } = event.detail;

      setSharePDFForm({
        visible: true,
        file,
        onClose: () => {
          setSharePDFForm({ visible: false, onClose: null, file: null });
        },
      });
    },
    [],
  );

  useEffect(() => {
    window.addEventListener(Events.Share_PDF_Form, handleSharePDFForm);

    return () => {
      window.removeEventListener(Events.Share_PDF_Form, handleSharePDFForm);
    };
  }, [handleSharePDFForm]);

  useEffect(() => {
    if (isShowWarningDialog) {
      setQuotaWarningDialogVisible(true);

      resetQuotaItem();
    }
    return () => {
      resetQuotaItem();
    };
  }, [isShowWarningDialog]);

  const onCloseGuidance = () => {
    setFormFillingTipsDialog(false);
    window.localStorage.setItem(getFormFillingTipsStorageName(userId), "true");
  };

  return [
    settingsPluginDialogVisible && (
      <SettingsPluginDialog
        isVisible={settingsPluginDialogVisible}
        key="settings-plugin-dialog"
      />
    ),
    deletePluginDialogVisible && (
      <DeletePluginDialog
        isVisible={deletePluginDialogVisible}
        key="delete-plugin-dialog"
      />
    ),
    pluginDialogVisible && (
      <PluginDialog isVisible={pluginDialogVisible} key="plugin-dialog" />
    ),
    uploadPanelVisible && <UploadPanel key="upload-panel" />,
    conversionVisible && <ConversionPanel key="conversion-panel" />,
    (moveToPanelVisible ||
      copyPanelVisible ||
      restorePanelVisible ||
      restoreAllPanelVisible) && (
      <FilesSelector
        key="files-selector"
        isMove={moveToPanelVisible}
        isCopy={copyPanelVisible}
        isRestore={restorePanelVisible}
        isRestoreAll={restoreAllPanelVisible}
      />
    ),
    connectDialogVisible && <ConnectDialog key="connect-dialog" />,
    versionHistoryPanelVisible && (
      <VersionHistoryPanel key="version-history-panel" />
    ),
    deleteDialogVisible && <DeleteDialog key="delete-dialog" />,
    lifetimeDialogVisible && <LifetimeDialog key="lifetime-dialog" />,
    emptyTrashDialogVisible && <EmptyTrashDialog key="empty-trash-dialog" />,
    downloadDialogVisible && <DownloadDialog key="download-dialog" />,

    conflictResolveDialogVisible && (
      <ConflictResolveDialog key="conflict-resolve-dialog" />
    ),
    convertDialogVisible && <ConvertDialog key="convert-dialog" />,

    // createRoomDialogVisible && <CreateRoomDialog key="create-room-dialog" />,
    (createRoomConfirmDialogVisible || confirmDialogIsLoading) && (
      <CreateRoomConfirmDialog key="create-room-confirm-dialog" />
    ),
    selectFileDialogVisible && (
      <FilesSelector
        key="select-file-dialog"
        filterParam={FilesSelectorFilterTypes.DOCX}
        isPanelVisible={selectFileDialogVisible}
        onSelectFile={createMasterForm}
        onClose={onClose}
        withRecentTreeFolder
        withFavoritesTreeFolder
      />
    ),

    selectFileFormRoomDialogVisible && (
      <FilesSelector
        isFormRoom
        isPanelVisible
        key="select-file-form-room-dialog"
        onClose={onCloseFileFormRoomDialog}
        openRoot={selectFileFormRoomOpenRoot}
        onSelectFile={(file) => copyFromTemplateForm(file, t)}
        filterParam={selectFileFormRoomFilterParam}
        descriptionText={descriptionTextFileFormRoomDialog}
        withRecentTreeFolder
        withFavoritesTreeFolder
      />
    ),

    hotkeyPanelVisible && <HotkeysPanel key="hotkey-panel" />,
    invitePanelVisible && <InvitePanel key="invite-panel" />,
    convertPasswordDialogVisible && (
      <ConvertPasswordDialog key="convert-password-dialog" />
    ),
    archiveDialogVisible && <ArchiveDialog key="archive-dialog" />,
    restoreRoomDialogVisible && <RestoreRoomDialog key="archive-dialog" />,
    inviteQuotaWarningDialogVisible && (
      <InviteQuotaWarningDialog key="invite-users-warning-dialog" />
    ),
    preparationPortalDialogVisible && (
      <PreparationPortalDialog key="preparation-portal-dialog" />
    ),
    submitToGalleryDialogVisible && (
      <SubmitToFormGallery key="submit-to-form-gallery-dialog" />
    ),
    editGroupMembersDialogVisible && (
      <EditGroupMembersDialog key="edit-group-members-dialog" />
    ),
    changeQuotaDialogVisible && <ChangeQuotaDialog key="change-quota-dialog" />,
    editLinkPanelIsVisible && <EditLinkPanel key="edit-link-panel" />,

    deleteLinkDialogVisible && <DeleteLinkDialog key="delete-link-dialog" />,
    embeddingPanelData.visible && <EmbeddingPanel key="embedding-panel" />,
    moveToPublicRoomVisible && (
      <MoveToPublicRoom key="move-to-public-room-panel" />
    ),

    leaveRoomDialogVisible && <LeaveRoomDialog key="leave-room-dialog" />,
    changeRoomOwnerIsVisible && (
      <ChangeRoomOwnerPanel key="change-room-owner" />
    ),
    shareFolderDialogVisible && <ShareFolderDialog key="share-folder-dialog" />,
    reorderDialogVisible && <ReorderIndexDialog key="reorder-index-dialog" />,
    createRoomTemplateDialogVisible && (
      <CreateRoomTemplateDialog key="create-room-template-dialog" />
    ),
    templateAccessSettingsVisible && (
      <TemplateAccessSettingsPanel key="template-access-settings" />
    ),
    sharePDFForm.visible && (
      <SharePDFFormDialog key="share-pdf-form-dialog" {...sharePDFForm} />
    ),
    fillPDFDialogData.visible && (
      <FillPDFDialog key="fill-pdf-form-dialog" {...fillPDFDialogData} />
    ),
    roomLogoCoverDialogVisible && (
      <RoomLogoCoverDialog key="room-logo-cover-dialog" />
    ),
    passwordEntryDialogDate.visible && (
      <PasswordEntryDialog
        key="password-entry-dialog"
        item={passwordEntryDialogDate.item}
        isDownload={passwordEntryDialogDate.isDownload}
      />
    ),
    closeEditIndexDialogVisible && (
      <CloseEditIndexDialog key="close-edit-index-dialog-dialog" />
    ),
    <FillingStatusPanel key="filling-status-panel" />,
    deleteVersionDialogVisible && (
      <DeleteVersionDialog key="delete-version-dialog" />
    ),

    stopFillingDialogData.visible && (
      <StopFillingDialog
        key="stop-filling-dialog"
        visible={stopFillingDialogData.visible}
        formId={stopFillingDialogData.formId}
        onClose={onCloseStopFillingDialog}
      />
    ),
    operationCancelVisible && (
      <CancelOperationDialog key="cancel-operation-dialog" />
    ),
    welcomeFormFillingTipsVisible ? (
      <FormFillingTipsDialog key="form-filling_tips_dialog" />
    ) : null,

    formFillingTipsVisible ? (
      <Guidance
        viewAs={viewAs}
        onClose={onCloseGuidance}
        getRefElement={getRefElement}
        config={config}
      />
    ) : null,

    isShareFormData.visible && (
      <ShareFormPanel key="share-form-dialog" {...isShareFormData} />
    ),
    reducedRightsVisible ? (
      <ReducedRightsDialog key="reduced-rights-dialog" />
    ) : null,

    removeUserConfirmation && (
      <RemoveUserConfirmationDialog key="remove-user-confirmation-dialog" />
    ),
    assignRolesDialogVisible && <AssignRoles key="assign-roles-dialog" />,
    socialAuthWelcomeDialogVisible && (
      <SocialAuthWelcomeDialog key="joining-space-dialog" />
    ),
<<<<<<< HEAD
    templateGalleryVisible && <TemplateGallery key="template-gallery" />,
    isVisibleInfoPanelTemplateGallery && (
      <InfoPanelTemplateGallery key="template-gallery-info-panel" />
    ),
=======
    <ShareSelector key="share-selector" />,
>>>>>>> d2117f32
  ];
};

export default inject(
  ({
    settingsStore,
    dialogsStore,
    uploadDataStore,
    versionHistoryStore,
    backup,
    createEditRoomStore,
    pluginStore,
    currentQuotaStore,
    filesActionsStore,
    filesStore,
    userStore,
    guidanceStore,
    oformsStore,
  }) => {
    const {
      copyPanelVisible,
      moveToPanelVisible,
      restorePanelVisible,
      connectDialogVisible,
      deleteDialogVisible,
      lifetimeDialogVisible,
      downloadDialogVisible,
      emptyTrashDialogVisible,
      conflictResolveDialogVisible,
      convertDialogVisible,
      createRoomDialogVisible,
      createRoomConfirmDialogVisible,
      convertPasswordDialogVisible,
      connectItem, // TODO:
      restoreAllPanelVisible,
      archiveDialogVisible,
      restoreRoomDialogVisible,
      welcomeFormFillingTipsVisible,

      createMasterForm,
      selectFileDialogVisible,
      setSelectFileDialogVisible,
      selectFileFormRoomDialogVisible,
      selectFileFormRoomFilterParam,
      setSelectFileFormRoomDialogVisible,
      invitePanelOptions,
      inviteQuotaWarningDialogVisible,
      changeQuotaDialogVisible,
      submitToGalleryDialogVisible,
      editGroupMembersDialogVisible,
      editLinkPanelIsVisible,
      deleteLinkDialogVisible,
      embeddingPanelData,
      moveToPublicRoomVisible,
      leaveRoomDialogVisible,
      changeRoomOwnerIsVisible,
      shareFolderDialogVisible,
      selectFileFormRoomOpenRoot,
      reorderDialogVisible,
      fillPDFDialogData,
      roomLogoCoverDialogVisible,
      createRoomTemplateDialogVisible,
      templateAccessSettingsVisible,

      setQuotaWarningDialogVisible,
      setIsNewRoomByCurrentUser,
      setIsNewUserByCurrentUser,
      isNewUserByCurrentUser,
      isNewRoomByCurrentUser,
      passwordEntryDialogDate,
      closeEditIndexDialogVisible,

      setStopFillingDialogVisible,
      stopFillingDialogData,
      operationCancelVisible,

      setFormFillingTipsDialog,
      formFillingTipsVisible,
      isShareFormData,
      reducedRightsData,
      removeUserConfirmation,
      assignRolesDialogData,
      socialAuthWelcomeDialogVisible,
    } = dialogsStore;

    const { viewAs } = filesStore;

    const { preparationPortalDialogVisible } = backup;
    const { copyFromTemplateForm } = filesActionsStore;

    const { uploadPanelVisible, conversionVisible } = uploadDataStore;
    const {
      isVisible: versionHistoryPanelVisible,
      deleteVersionDialogVisible,
    } = versionHistoryStore;
    const { hotkeyPanelVisible } = settingsStore;
    const { confirmDialogIsLoading } = createEditRoomStore;
    const { isRoomsTariffAlmostLimit, isUserTariffAlmostLimit } =
      currentQuotaStore;

    const {
      settingsPluginDialogVisible,
      deletePluginDialogVisible,
      pluginDialogVisible,
    } = pluginStore;

    const { getRefElement, config } = guidanceStore;

    const { templateGalleryVisible, isVisibleInfoPanelTemplateGallery } =
      oformsStore;

    const isAccounts = window.location.href.indexOf("accounts/people") !== -1;
    const resetQuotaItem = () => {
      if (isNewUserByCurrentUser) setIsNewUserByCurrentUser(false);
      if (isNewRoomByCurrentUser) setIsNewRoomByCurrentUser(false);
    };

    const closeItems = JSON.parse(localStorage.getItem("warning-dialog")) || [];

    const isShowWarningDialog = isAccounts
      ? isUserTariffAlmostLimit &&
        !closeItems.includes("user-quota") &&
        isNewUserByCurrentUser
      : isRoomsTariffAlmostLimit &&
        !closeItems.includes("room-quota") &&
        isNewRoomByCurrentUser;

    return {
      preparationPortalDialogVisible,
      uploadPanelVisible,
      copyPanelVisible,
      moveToPanelVisible,
      restorePanelVisible,
      connectDialogVisible: connectDialogVisible || !!connectItem, // TODO:
      versionHistoryPanelVisible,
      deleteDialogVisible,
      lifetimeDialogVisible,
      downloadDialogVisible,
      emptyTrashDialogVisible,
      conflictResolveDialogVisible,
      convertDialogVisible,
      createRoomDialogVisible,
      createRoomConfirmDialogVisible,
      convertPasswordDialogVisible,
      selectFileDialogVisible,
      createMasterForm,
      setSelectFileDialogVisible,
      selectFileFormRoomDialogVisible,
      selectFileFormRoomFilterParam,
      setSelectFileFormRoomDialogVisible,
      copyFromTemplateForm,
      hotkeyPanelVisible,
      restoreAllPanelVisible,
      invitePanelVisible: invitePanelOptions.visible,
      archiveDialogVisible,
      inviteQuotaWarningDialogVisible,
      confirmDialogIsLoading,
      restoreRoomDialogVisible,
      submitToGalleryDialogVisible,
      editGroupMembersDialogVisible,
      changeQuotaDialogVisible,
      editLinkPanelIsVisible,
      deleteLinkDialogVisible,
      embeddingPanelData,
      moveToPublicRoomVisible,
      settingsPluginDialogVisible,
      pluginDialogVisible,
      leaveRoomDialogVisible,
      changeRoomOwnerIsVisible,
      deletePluginDialogVisible,
      shareFolderDialogVisible,
      selectFileFormRoomOpenRoot,
      reorderDialogVisible,
      fillPDFDialogData,
      roomLogoCoverDialogVisible,
      createRoomTemplateDialogVisible,
      templateAccessSettingsVisible,

      setQuotaWarningDialogVisible,
      welcomeFormFillingTipsVisible,
      resetQuotaItem,
      isShowWarningDialog,
      passwordEntryDialogDate,
      closeEditIndexDialogVisible,
      conversionVisible,
      deleteVersionDialogVisible,

      setStopFillingDialogVisible,
      stopFillingDialogData,
      operationCancelVisible,
      setFormFillingTipsDialog,
      formFillingTipsVisible,
      viewAs,
      userId: userStore?.user?.id,
      getRefElement,
      config,
      isShareFormData,
      reducedRightsVisible: reducedRightsData.visible,
      removeUserConfirmation: removeUserConfirmation.visible,
      assignRolesDialogVisible: assignRolesDialogData.visible,
      socialAuthWelcomeDialogVisible,
      templateGalleryVisible,
      isVisibleInfoPanelTemplateGallery,
    };
  },
)(observer(Panels));<|MERGE_RESOLUTION|>--- conflicted
+++ resolved
@@ -426,14 +426,11 @@
     socialAuthWelcomeDialogVisible && (
       <SocialAuthWelcomeDialog key="joining-space-dialog" />
     ),
-<<<<<<< HEAD
+    <ShareSelector key="share-selector" />,
     templateGalleryVisible && <TemplateGallery key="template-gallery" />,
     isVisibleInfoPanelTemplateGallery && (
       <InfoPanelTemplateGallery key="template-gallery-info-panel" />
     ),
-=======
-    <ShareSelector key="share-selector" />,
->>>>>>> d2117f32
   ];
 };
 
