--- conflicted
+++ resolved
@@ -309,13 +309,9 @@
         isActive,
         inProgress,
         setBufferSelection,
-<<<<<<< HEAD
-        bufferSelection,
+        getModel: contextOptionsStore.getModel,
         showHotkeyBorder,
         openFileAction,
-=======
-        getModel: contextOptionsStore.getModel,
->>>>>>> 4b27512e
       };
     }
   )(observer(WithFileActions));
