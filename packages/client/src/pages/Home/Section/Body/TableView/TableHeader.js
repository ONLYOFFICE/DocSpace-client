import React from "react";
import TableHeader from "@docspace/components/table-container/TableHeader";
import { inject, observer } from "mobx-react";
import { withTranslation } from "react-i18next";
import { Events } from "@docspace/common/constants";
import { SortByFieldName } from "../../../../../helpers/constants";

class FilesTableHeader extends React.Component {
  constructor(props) {
    super(props);

    this.getTableColumns();

    this.isBeginScrolling = false;
  }

  getTableColumns = (fromUpdate = false) => {
    const {
      t,
      isRooms,
      isTrashFolder,
      getColumns,
      columnStorageName,
      columnInfoPanelStorageName,
      isPublicRoom,
    } = this.props;

    const defaultColumns = [];

    if (isRooms) {
      const columns = [
        {
          key: "Name",
          title: t("Common:Name"),
          resizable: true,
          enable: this.props.roomColumnNameIsEnabled,
          default: true,
          sortBy: SortByFieldName.Name,
          minWidth: 210,
          onClick: this.onRoomsFilter,
        },
        {
          key: "Type",
          title: t("Common:Type"),
          enable: this.props.roomColumnTypeIsEnabled,
          resizable: true,
          sortBy: SortByFieldName.RoomType,
          onChange: this.onColumnChange,
          onClick: this.onRoomsFilter,
        },
        {
          key: "Tags",
          title: t("Common:Tags"),
          enable: this.props.roomColumnTagsIsEnabled,
          resizable: true,
          sortBy: SortByFieldName.Tags,
          withTagRef: true,
          onChange: this.onColumnChange,
          onClick: this.onRoomsFilter,
        },
        {
          key: "Owner",
          title: t("Common:Owner"),
          enable: this.props.roomColumnOwnerIsEnabled,
          resizable: true,
          sortBy: SortByFieldName.Author,
          onChange: this.onColumnChange,
          onClick: this.onRoomsFilter,
        },
        {
          key: "Activity",
          title: t("ByLastModified"),
          enable: this.props.roomColumnActivityIsEnabled,
          resizable: true,
          sortBy: SortByFieldName.ModifiedDate,
          onChange: this.onColumnChange,
          onClick: this.onRoomsFilter,
        },
      ];
      defaultColumns.push(...columns);
    } else if (isTrashFolder) {
      const columns = [
        {
          key: "Name",
          title: t("Common:Name"),
          resizable: true,
          enable: this.props.nameColumnIsEnabled,
          default: true,
          sortBy: SortByFieldName.Name,
          minWidth: 210,
          onClick: this.onFilter,
        },
        {
          key: "Room",
          title: t("Common:Room"),
          enable: this.props.roomColumnIsEnabled,
          resizable: true,
          sortBy: SortByFieldName.Room,
          // onClick: this.onFilter,
          onChange: this.onColumnChange,
        },
        {
          key: "AuthorTrash",
          title: t("ByAuthor"),
          enable: this.props.authorTrashColumnIsEnabled,
          resizable: true,
          sortBy: SortByFieldName.Author,
          // onClick: this.onFilter,
          onChange: this.onColumnChange,
        },
        {
          key: "CreatedTrash",
          title: t("ByCreation"),
          enable: this.props.createdTrashColumnIsEnabled,
          resizable: true,
          sortBy: SortByFieldName.CreationDate,
          // onClick: this.onFilter,
          onChange: this.onColumnChange,
        },
        {
          key: "Erasure",
          title: t("ByErasure"),
          enable: this.props.erasureColumnIsEnabled,
          resizable: true,
          sortBy: SortByFieldName.ModifiedDate,
          onClick: this.onFilter,
          onChange: this.onColumnChange,
        },
        {
          key: "SizeTrash",
          title: t("Common:Size"),
          enable: this.props.sizeTrashColumnIsEnabled,
          resizable: true,
          sortBy: SortByFieldName.Size,
          onClick: this.onFilter,
          onChange: this.onColumnChange,
        },
        {
          key: "TypeTrash",
          title: t("Common:Type"),
          enable: this.props.typeTrashColumnIsEnabled,
          resizable: true,
          sortBy: SortByFieldName.Type,
          // onClick: this.onFilter,
          onChange: this.onColumnChange,
        },
        {
          key: "QuickButtons",
          title: "",
          enable: this.props.quickButtonsColumnIsEnabled,
          defaultSize: 75,
          resizable: false,
        },
      ];
      defaultColumns.push(...columns);
    } else {
      const authorBlock = !isPublicRoom
        ? {
            key: "Author",
            title: t("ByAuthor"),
            enable: this.props.authorColumnIsEnabled,
            resizable: true,
            sortBy: SortByFieldName.Author,
            onClick: this.onFilter,
            onChange: this.onColumnChange,
          }
        : {};

      const columns = [
        {
          key: "Name",
          title: t("Common:Name"),
          resizable: true,
          enable: this.props.nameColumnIsEnabled,
          default: true,
          sortBy: SortByFieldName.Name,
          minWidth: 210,
          onClick: this.onFilter,
        },
<<<<<<< HEAD
        { ...authorBlock },
=======
        {
          key: "Author",
          title: t("ByAuthor"),
          enable: this.props.authorColumnIsEnabled,
          resizable: true,
          sortBy: SortByFieldName.Author,
          // onClick: this.onFilter,
          onChange: this.onColumnChange,
        },
>>>>>>> 3958e9f1
        {
          key: "Created",
          title: t("ByCreation"),
          enable: this.props.createdColumnIsEnabled,
          resizable: true,
          sortBy: SortByFieldName.CreationDate,
          // onClick: this.onFilter,
          onChange: this.onColumnChange,
        },
        {
          key: "Modified",
          title: t("ByLastModified"),
          enable: this.props.modifiedColumnIsEnabled,
          resizable: true,
          sortBy: SortByFieldName.ModifiedDate,
          onClick: this.onFilter,
          onChange: this.onColumnChange,
        },
        {
          key: "Size",
          title: t("Common:Size"),
          enable: this.props.sizeColumnIsEnabled,
          resizable: true,
          sortBy: SortByFieldName.Size,
          onClick: this.onFilter,
          onChange: this.onColumnChange,
        },
        {
          key: "Type",
          title: t("Common:Type"),
          enable: this.props.typeColumnIsEnabled,
          resizable: true,
          sortBy: SortByFieldName.Type,
          // onClick: this.onFilter,
          onChange: this.onColumnChange,
        },
        {
          key: "QuickButtons",
          title: "",
          enable: this.props.quickButtonsColumnIsEnabled,
          defaultSize: 75,
          resizable: false,
        },
      ];
      defaultColumns.push(...columns);
    }

    const columns = getColumns(defaultColumns);
    const storageColumns = localStorage.getItem(this.props.tableStorageName);
    const splitColumns = storageColumns && storageColumns.split(",");
    const resetColumnsSize =
      (splitColumns && splitColumns.length !== columns.length) || !splitColumns;

    const tableColumns = columns.map((c) => c.enable && c.key);
    this.setTableColumns(tableColumns);
    if (fromUpdate) {
      this.setState({
        columns,
        resetColumnsSize,
        columnStorageName,
        columnInfoPanelStorageName,
      });
    } else {
      this.state = {
        columns,
        resetColumnsSize,
        columnStorageName,
        columnInfoPanelStorageName,
      };
    }
  };

  setTableColumns = (tableColumns) => {
    localStorage.setItem(this.props.tableStorageName, tableColumns);
  };

  componentDidMount() {
    this.customScrollElm = document.getElementsByClassName("section-scroll")[0];
    this.customScrollElm.addEventListener("scroll", this.onBeginScroll);
  }

  onBeginScroll = () => {
    const { firstElemChecked } = this.props;

    const currentScrollPosition = this.customScrollElm.scrollTop;
    const elem = document.getElementById("table-container_caption-header");

    if (currentScrollPosition === 0) {
      this.isBeginScrolling = false;

      this.props.headerBorder &&
        elem?.classList?.add("hotkeys-lengthen-header");

      !firstElemChecked && elem?.classList?.remove("lengthen-header");
      return;
    }

    if (!this.isBeginScrolling) {
      elem?.classList?.remove("hotkeys-lengthen-header");
      elem?.classList?.add("lengthen-header");
    }

    this.isBeginScrolling = true;
  };

  componentDidUpdate(prevProps) {
    const {
      isRooms,
      isTrashFolder,
      columnStorageName,
      columnInfoPanelStorageName,
    } = this.props;

    if (
      isRooms !== prevProps.isRooms ||
      isTrashFolder !== prevProps.isTrashFolder ||
      columnStorageName !== prevProps.columnStorageName ||
      columnInfoPanelStorageName !== prevProps.columnInfoPanelStorageName
    ) {
      return this.getTableColumns(true);
    }

    const { columns } = this.state;
    if (this.props.withContent !== prevProps.withContent) {
      const columnIndex = columns.findIndex((c) => c.key === "Share");
      if (columnIndex === -1) return;

      columns[columnIndex].enable = this.props.withContent;
      this.setState({ columns });
    }

    if (this.props.headerBorder) {
      const elem = document.getElementById("table-container_caption-header");
      elem?.classList?.add("hotkeys-lengthen-header");
    } else {
      const elem = document.getElementById("table-container_caption-header");
      elem?.classList?.remove("hotkeys-lengthen-header");
    }
  }

  componentWillUnmount() {
    this.customScrollElm.removeEventListener("scroll", this.onBeginScroll);
  }

  onColumnChange = (key) => {
    const { columns } = this.state;

    const columnIndex = columns.findIndex((c) => c.key === key);
    if (columnIndex === -1) return;

    this.props.setColumnEnable(key);

    columns[columnIndex].enable = !columns[columnIndex].enable;
    this.setState({ columns });

    const tableColumns = columns.map((c) => c.enable && c.key);
    this.setTableColumns(tableColumns);

    const event = new Event(Events.CHANGE_COLUMN);

    window.dispatchEvent(event);
  };

  onFilter = (sortBy) => {
    const { filter, setIsLoading, isPublicRoom, publicRoomKey } = this.props;
    const newFilter = filter.clone();

    if (newFilter.sortBy !== sortBy) {
      newFilter.sortBy = sortBy;
    } else {
      newFilter.sortOrder =
        newFilter.sortOrder === "ascending" ? "descending" : "ascending";
    }

    setIsLoading(true);

    if (isPublicRoom) {
      window.DocSpace.navigate(
        `${
          window.DocSpace.location.pathname
        }?key=${publicRoomKey}&${newFilter.toUrlParams()}`
      );
    } else {
      window.DocSpace.navigate(
        `${window.DocSpace.location.pathname}?${newFilter.toUrlParams()}`
      );
    }
  };

  onRoomsFilter = (sortBy) => {
    const { roomsFilter, setIsLoading, navigate, location } = this.props;

    const newFilter = roomsFilter.clone();
    if (newFilter.sortBy !== sortBy) {
      newFilter.sortBy = sortBy;
    } else {
      newFilter.sortOrder =
        newFilter.sortOrder === "ascending" ? "descending" : "ascending";
    }

    setIsLoading(true);

    navigate(`${location.pathname}?${newFilter.toUrlParams()}`);
  };

  render() {
    const {
      t,
      containerRef,
      isHeaderChecked,
      filter,
      roomsFilter,
      isRooms,
      sectionWidth,
      firstElemChecked,
      sortingVisible,
      infoPanelVisible,

      withPaging,
      tagRef,
      setHideColumns,
    } = this.props;

    const {
      columns,
      resetColumnsSize,
      columnStorageName,
      columnInfoPanelStorageName,
    } = this.state;

    const sortBy = isRooms ? roomsFilter.sortBy : filter.sortBy;
    const sortOrder = isRooms ? roomsFilter.sortOrder : filter.sortOrder;

    return (
      <TableHeader
        isLengthenHeader={firstElemChecked || isHeaderChecked}
        checkboxSize="32px"
        sorted={sortOrder === "descending"}
        sortBy={sortBy}
        containerRef={containerRef}
        columns={columns}
        columnStorageName={columnStorageName}
        columnInfoPanelStorageName={columnInfoPanelStorageName}
        sectionWidth={sectionWidth}
        resetColumnsSize={resetColumnsSize}
        sortingVisible={sortingVisible}
        infoPanelVisible={infoPanelVisible}
        useReactWindow={!withPaging}
        tagRef={tagRef}
        setHideColumns={setHideColumns}
        settingsTitle={t("Files:TableSettingsTitle")}
      />
    );
  }
}

export default inject(
  ({
    auth,
    filesStore,
    selectedFolderStore,
    treeFoldersStore,
    tableStore,
    publicRoomStore,
    clientLoadingStore,
  }) => {
    const { isVisible: infoPanelVisible } = auth.infoPanelStore;

    const {
      isHeaderChecked,

      filter,

      canShare,
      firstElemChecked,
      headerBorder,
      roomsFilter,
    } = filesStore;
    const { isRecentFolder, isRoomsFolder, isArchiveFolder, isTrashFolder } =
      treeFoldersStore;
    const isRooms = isRoomsFolder || isArchiveFolder;
    const withContent = canShare;
    const sortingVisible = !isRecentFolder;
    const { withPaging } = auth.settingsStore;

    const {
      tableStorageName,
      columnStorageName,
      columnInfoPanelStorageName,

      nameColumnIsEnabled,
      authorColumnIsEnabled,
      authorTrashColumnIsEnabled,
      createdColumnIsEnabled,
      createdTrashColumnIsEnabled,
      modifiedColumnIsEnabled,
      roomColumnIsEnabled,
      erasureColumnIsEnabled,
      sizeColumnIsEnabled,
      sizeTrashColumnIsEnabled,
      typeColumnIsEnabled,
      typeTrashColumnIsEnabled,
      quickButtonsColumnIsEnabled,

      roomColumnNameIsEnabled,
      roomColumnTypeIsEnabled,
      roomColumnTagsIsEnabled,
      roomColumnOwnerIsEnabled,
      roomColumnActivityIsEnabled,

      getColumns,
      setColumnEnable,
    } = tableStore;

    const { isPublicRoom, publicRoomKey } = publicRoomStore;

    return {
      isHeaderChecked,
      filter,
      selectedFolderId: selectedFolderStore.id,
      withContent,
      sortingVisible,

      setIsLoading: clientLoadingStore.setIsSectionBodyLoading,

      roomsFilter,

      firstElemChecked,
      headerBorder,

      infoPanelVisible,
      withPaging,

      tableStorageName,
      columnStorageName,
      columnInfoPanelStorageName,

      nameColumnIsEnabled,
      authorColumnIsEnabled,
      authorTrashColumnIsEnabled,
      createdColumnIsEnabled,
      createdTrashColumnIsEnabled,
      modifiedColumnIsEnabled,
      roomColumnIsEnabled,
      erasureColumnIsEnabled,
      sizeColumnIsEnabled,
      sizeTrashColumnIsEnabled,
      typeColumnIsEnabled,
      typeTrashColumnIsEnabled,
      quickButtonsColumnIsEnabled,

      roomColumnNameIsEnabled,
      roomColumnTypeIsEnabled,
      roomColumnTagsIsEnabled,
      roomColumnOwnerIsEnabled,
      roomColumnActivityIsEnabled,

      getColumns,
      setColumnEnable,
      isRooms,
      isTrashFolder,
      isPublicRoom,
      publicRoomKey,
    };
  }
)(
  withTranslation(["Files", "Common", "Translations", "Notifications"])(
    observer(FilesTableHeader)
  )
);<|MERGE_RESOLUTION|>--- conflicted
+++ resolved
@@ -177,9 +177,7 @@
           minWidth: 210,
           onClick: this.onFilter,
         },
-<<<<<<< HEAD
         { ...authorBlock },
-=======
         {
           key: "Author",
           title: t("ByAuthor"),
@@ -189,7 +187,6 @@
           // onClick: this.onFilter,
           onChange: this.onColumnChange,
         },
->>>>>>> 3958e9f1
         {
           key: "Created",
           title: t("ByCreation"),
