--- conflicted
+++ resolved
@@ -90,13 +90,10 @@
     icon,
     isDownload,
     selectableRef,
-<<<<<<< HEAD
+    openUser,
+    showStorageInfo,
     setRefMap,
     deleteRefMap,
-=======
-    openUser,
-    showStorageInfo,
->>>>>>> 09b17294
   } = props;
 
   const navigate = useNavigate();
@@ -242,12 +239,9 @@
       filesStore,
       treeFoldersStore,
       uploadDataStore,
-<<<<<<< HEAD
+      infoPanelStore,
       guidanceStore,
-=======
-      infoPanelStore,
       currentQuotaStore,
->>>>>>> 09b17294
     },
     { item },
   ) => {
@@ -277,13 +271,10 @@
       isHighlight,
       icon,
       isDownload,
-<<<<<<< HEAD
       setRefMap,
       deleteRefMap,
-=======
       openUser: infoPanelStore.openUser,
       showStorageInfo,
->>>>>>> 09b17294
     };
   },
 )(
