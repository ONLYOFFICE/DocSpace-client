// (c) Copyright Ascensio System SIA 2009-2025
//
// This program is a free software product.
// You can redistribute it and/or modify it under the terms
// of the GNU Affero General Public License (AGPL) version 3 as published by the Free Software
// Foundation. In accordance with Section 7(a) of the GNU AGPL its Section 15 shall be amended
// to the effect that Ascensio System SIA expressly excludes the warranty of non-infringement of
// any third-party rights.
//
// This program is distributed WITHOUT ANY WARRANTY, without even the implied warranty
// of MERCHANTABILITY or FITNESS FOR A PARTICULAR  PURPOSE. For details, see
// the GNU AGPL at: http://www.gnu.org/licenses/agpl-3.0.html
//
// You can contact Ascensio System SIA at Lubanas st. 125a-25, Riga, Latvia, EU, LV-1021.
//
// The  interactive user interfaces in modified source and object code versions of the Program must
// display Appropriate Legal Notices, as required under Section 5 of the GNU AGPL version 3.
//
// Pursuant to Section 7(b) of the License you must retain the original Product logo when
// distributing the program. Pursuant to Section 7(e) we decline to grant you any rights under
// trademark law for use of our trademarks.
//
// All the Product's GUI elements, including illustrations and icon sets, as well as technical writing
// content are licensed under the terms of the Creative Commons Attribution-ShareAlike 4.0
// International. See the License terms at http://creativecommons.org/licenses/by-sa/4.0/legalcode

import { inject, observer } from "mobx-react";
import styled, { css } from "styled-components";
import { useNavigate, useLocation } from "react-router";
import elementResizeDetectorMaker from "element-resize-detector";
import React, { useEffect, useRef, useCallback, useMemo, use } from "react";

import useViewEffect from "SRC_DIR/Hooks/useViewEffect";

import { TableContainer, TableBody } from "@docspace/shared/components/table";
import { Context, injectDefaultTheme } from "@docspace/shared/utils";

import TableRow from "./TableRow";
import TableHeader from "./TableHeader";
import withContainer from "../../../../../HOCs/withContainer";

const fileNameCss = css`
  margin-inline-start: -24px;
  padding-inline-start: 24px;
`;

const contextCss = css`
  margin-inline-end: -20px;
  padding-inline-end: 20px;
`;

const StyledTableContainer = styled(TableContainer).attrs(injectDefaultTheme)`
  .table-row-selected {
    .table-container_file-name-cell {
      ${fileNameCss}
    }
    .table-container_index-cell {
      ${fileNameCss}
    }

    .table-container_row-context-menu-wrapper {
      ${contextCss}
    }
  }
  .table-container_index-cell {
    margin-inline-end: 0;
    padding-inline-end: 0;
  }

  .table-row-selected + .table-row-selected {
    .table-row {
      .table-container_file-name-cell,
      .table-container_index-cell,
      .table-container_row-context-menu-wrapper {
        border-image-slice: 1;
      }
      .table-container_file-name-cell,
      .table-container_index-cell {
        ${fileNameCss}
        border-inline: 0; //for Safari macOS

        border-image-source: ${(props) => `linear-gradient(to right, 
          ${props.theme.filesSection.tableView.row.borderColorTransition} 17px, ${props.theme.filesSection.tableView.row.borderColor} 31px)`};
      }
      .table-container_row-context-menu-wrapper {
        ${contextCss}

        border-image-source: ${(props) => `linear-gradient(to left,
          ${props.theme.filesSection.tableView.row.borderColorTransition} 17px, ${props.theme.filesSection.tableView.row.borderColor} 31px)`};
      }
    }
  }

  .files-item:not(.table-row-selected) + .table-row-selected {
    .table-row {
      .table-container_file-name-cell,
      .table-container_index-cell {
        ${fileNameCss}
      }

      .table-container_row-context-menu-wrapper {
        ${contextCss}
      }
    }
  }

  .resize-handle {
    ${(props) =>
      props.isIndexEditingMode &&
      css`
        cursor: default;
        &:hover {
          border-inline-end: ${({ theme }) => theme.tableContainer.borderRight};
        }
      `}
  }
`;

const elementResizeDetector = elementResizeDetectorMaker({
  strategy: "scroll",
  callOnAdd: false,
});

const Table = ({
  list,
  viewAs,
  setViewAs,
  setFirsElemChecked,
  setHeaderBorder,
  theme,
  infoPanelVisible,
  fetchMoreFiles,
  hasMoreFiles,
  filterTotal,
  isRooms,
  isTrashFolder,
  isIndexEditingMode,
  isTemplatesFolder,
  columnStorageName,
  columnInfoPanelStorageName,
  highlightFile,
  currentDeviceType,
  onEditIndex,
  isIndexing,
  isTutorialEnabled,
  setRefMap,
  deleteRefMap,
<<<<<<< HEAD
  withContentSelection,
=======
  selectedFolderTitle,
  canCreateSecurity,
  setDropTargetPreview,
  disableDrag,
>>>>>>> aad2791b
}) => {
  const [tagCount, setTagCount] = React.useState(null);
  const [hideColumns, setHideColumns] = React.useState(false);

  const { sectionWidth } = use(Context);

  const ref = useRef(null);
  const tagRef = useRef(null);

  const navigate = useNavigate();
  const location = useLocation();

  useViewEffect({
    view: viewAs,
    setView: setViewAs,
    currentDeviceType,
  });

  useEffect(() => {
    return () => {
      if (!tagRef?.current) return;

      elementResizeDetector.uninstall(tagRef.current);
    };
  }, []);

  const onResize = useCallback(
    (node) => {
      const element = tagRef?.current ? tagRef?.current : node;

      if (element) {
        const { width } = element.getBoundingClientRect();

        const columns = Math.floor(width / 100);

        if (columns != tagCount) setTagCount(columns);
      }
    },
    [tagCount],
  );

  const onSetTagRef = useCallback((node) => {
    if (node) {
      tagRef.current = node;
      onResize(node);

      elementResizeDetector.listenTo(node, onResize);
    }
  }, []);

  React.useEffect(() => {
    if (!isRooms) setTagCount(0);
  }, [isRooms]);

  const filesListNode = useMemo(() => {
    return list.map((item, index) => (
      <TableRow
        id={`${item?.isFolder ? "folder" : "file"}_${item.id}`}
        key={
          item?.version ? `${item.id}_${item.version}` : `${item.id}_${index}`
        }
        item={item}
        itemIndex={index}
        index={index}
        onEditIndex={onEditIndex}
        isIndexEditingMode={isIndexEditingMode}
        isIndexing={isIndexing}
        setFirsElemChecked={setFirsElemChecked}
        setHeaderBorder={setHeaderBorder}
        theme={theme}
        tagCount={tagCount}
        isRooms={isRooms}
        isTemplates={isTemplatesFolder}
        isTrashFolder={isTrashFolder}
        hideColumns={hideColumns}
        isHighlight={
          highlightFile.id == item.id
            ? highlightFile.isExst === !item.fileExst
            : null
        }
        isTutorialEnabled={isTutorialEnabled}
        setRefMap={setRefMap}
        deleteRefMap={deleteRefMap}
        selectedFolderTitle={selectedFolderTitle}
        canCreateSecurity={canCreateSecurity}
        setDropTargetPreview={setDropTargetPreview}
        disableDrag={disableDrag}
      />
    ));
  }, [
    list,
    setFirsElemChecked,
    setHeaderBorder,
    theme,
    tagCount,
    isRooms,
    hideColumns,
    highlightFile.id,
    highlightFile.isExst,
    isTrashFolder,
    isIndexEditingMode,
    isIndexing,
    isTutorialEnabled,
    setRefMap,
    deleteRefMap,
    disableDrag,
  ]);

  return (
    <StyledTableContainer
      noSelect={!withContentSelection}
      useReactWindow
      forwardedRef={ref}
      isIndexEditingMode={isIndexEditingMode}
    >
      <TableHeader
        sectionWidth={sectionWidth}
        containerRef={ref}
        tagRef={onSetTagRef}
        setHideColumns={setHideColumns}
        navigate={navigate}
        location={location}
        isRooms={isRooms}
        isIndexing={isIndexing}
        filesList={list}
      />

      <TableBody
        fetchMoreFiles={fetchMoreFiles}
        columnStorageName={columnStorageName}
        filesLength={list.length}
        hasMoreFiles={hasMoreFiles}
        itemCount={filterTotal}
        useReactWindow
        infoPanelVisible={infoPanelVisible}
        isIndexEditingMode={isIndexEditingMode}
        columnInfoPanelStorageName={columnInfoPanelStorageName}
        itemHeight={48}
      >
        {filesListNode}
      </TableBody>
    </StyledTableContainer>
  );
};

export default inject(
  ({
    filesStore,
    infoPanelStore,
    treeFoldersStore,
    tableStore,
    userStore,
    settingsStore,
    guidanceStore,
    indexingStore,
    filesActionsStore,
    selectedFolderStore,
<<<<<<< HEAD
    hotkeyStore,
=======
    uploadDataStore,
>>>>>>> aad2791b
  }) => {
    const { isVisible: infoPanelVisible } = infoPanelStore;

    const { isRoomsFolder, isArchiveFolder, isTrashFolder, isTemplatesFolder } =
      treeFoldersStore;
    const isRooms = isRoomsFolder || isArchiveFolder || isTemplatesFolder;

    const { columnStorageName, columnInfoPanelStorageName } = tableStore;

    const {
      viewAs,
      setViewAs,
      setFirsElemChecked,
      setHeaderBorder,
      fetchMoreFiles,
      hasMoreFiles,
      roomsFilter,
      highlightFile,
      filter,
      disableDrag,
    } = filesStore;

    const { isIndexEditingMode } = indexingStore;
    const { changeIndex } = filesActionsStore;
    const {
      isIndexedFolder,
      title: selectedFolderTitle,
      security,
    } = selectedFolderStore;
    const { theme, currentDeviceType } = settingsStore;
    const { setRefMap, deleteRefMap } = guidanceStore;
    const { withContentSelection } = hotkeyStore;

    const { primaryProgressDataStore } = uploadDataStore;
    const { setDropTargetPreview } = primaryProgressDataStore;

    const canCreateSecurity = security?.Create;

    return {
      viewAs,
      setViewAs,
      setFirsElemChecked,
      setHeaderBorder,
      theme,
      userId: userStore.user?.id,
      infoPanelVisible,
      fetchMoreFiles,
      hasMoreFiles,
      filterTotal: isRooms ? roomsFilter.total : filter.total,
      isRooms,
      isTrashFolder,
      isIndexEditingMode,
      isIndexing: isIndexedFolder,
      isTemplatesFolder,
      columnStorageName,
      columnInfoPanelStorageName,
      highlightFile,
      currentDeviceType,
      onEditIndex: changeIndex,
      setRefMap,
      deleteRefMap,
<<<<<<< HEAD
      withContentSelection,
=======
      selectedFolderTitle,
      canCreateSecurity,
      setDropTargetPreview,
      disableDrag,
>>>>>>> aad2791b
    };
  },
)(withContainer(observer(Table)));<|MERGE_RESOLUTION|>--- conflicted
+++ resolved
@@ -145,14 +145,11 @@
   isTutorialEnabled,
   setRefMap,
   deleteRefMap,
-<<<<<<< HEAD
-  withContentSelection,
-=======
   selectedFolderTitle,
   canCreateSecurity,
   setDropTargetPreview,
   disableDrag,
->>>>>>> aad2791b
+  withContentSelection,
 }) => {
   const [tagCount, setTagCount] = React.useState(null);
   const [hideColumns, setHideColumns] = React.useState(false);
@@ -310,11 +307,8 @@
     indexingStore,
     filesActionsStore,
     selectedFolderStore,
-<<<<<<< HEAD
+    uploadDataStore,
     hotkeyStore,
-=======
-    uploadDataStore,
->>>>>>> aad2791b
   }) => {
     const { isVisible: infoPanelVisible } = infoPanelStore;
 
@@ -376,14 +370,11 @@
       onEditIndex: changeIndex,
       setRefMap,
       deleteRefMap,
-<<<<<<< HEAD
-      withContentSelection,
-=======
       selectedFolderTitle,
       canCreateSecurity,
       setDropTargetPreview,
       disableDrag,
->>>>>>> aad2791b
+      withContentSelection,
     };
   },
 )(withContainer(observer(Table)));