--- conflicted
+++ resolved
@@ -1,4 +1,3 @@
-<<<<<<< HEAD
 // (c) Copyright Ascensio System SIA 2010-2022
 //
 // This program is a free software product.
@@ -50,13 +49,15 @@
     public void SendAboutTransferError(Tenant tenant, string targetRegion, string resultAddress, bool notifyOnlyOwner)
     {
         MigrationNotify(tenant, !string.IsNullOrEmpty(targetRegion) ? Actions.MigrationPortalError : Actions.MigrationPortalServerFailure, targetRegion, resultAddress, !notifyOnlyOwner);
-    }
-
-    public void SendAboutBackupCompleted(Guid userId)
-    {
-        using var scope = _serviceScopeFactory.CreateScope();
-        var scopeClass = scope.ServiceProvider.GetService<NotifyHelperScope>();
-        var (userManager, studioNotifyHelper, studioNotifySource, displayUserSettingsHelper, _) = scopeClass;
+    }
+
+    public void SendAboutBackupCompleted(int tenantId, Guid userId)
+    {
+        using var scope = _serviceScopeFactory.CreateScope();
+        var scopeClass = scope.ServiceProvider.GetService<NotifyHelperScope>();
+        var (userManager, studioNotifyHelper, studioNotifySource, displayUserSettingsHelper, tenantManager, _) = scopeClass;
+        tenantManager.SetCurrentTenant(tenantId);
+
         var client = WorkContext.NotifyContext.NotifyService.RegisterClient(studioNotifySource, scope);
 
         client.SendNoticeToAsync(
@@ -69,8 +70,10 @@
     public void SendAboutRestoreStarted(Tenant tenant, bool notifyAllUsers)
     {
         using var scope = _serviceScopeFactory.CreateScope();
-        var scopeClass = scope.ServiceProvider.GetService<NotifyHelperScope>();
-        var (userManager, studioNotifyHelper, studioNotifySource, displayUserSettingsHelper, _) = scopeClass;
+        var scopeClass = scope.ServiceProvider.GetService<NotifyHelperScope>();
+        var (userManager, studioNotifyHelper, studioNotifySource, displayUserSettingsHelper, tenantManager, _) = scopeClass;
+        tenantManager.SetCurrentTenant(tenant.Id);
+
         var client = WorkContext.NotifyContext.NotifyService.RegisterClient(studioNotifySource, scope);
 
         var owner = userManager.GetUsers(tenant.OwnerId);
@@ -90,18 +93,18 @@
         using var scope = _serviceScopeFactory.CreateScope();
         var scopeClass = scope.ServiceProvider.GetService<NotifyHelperScope>();
         var tenantManager = scope.ServiceProvider.GetService<TenantManager>();
-        var commonLinkUtility = scope.ServiceProvider.GetService<CommonLinkUtility>();
-        var (userManager, studioNotifyHelper, studioNotifySource, displayUserSettingsHelper, authManager) = scopeClass;
+        var commonLinkUtility = scope.ServiceProvider.GetService<CommonLinkUtility>();
+        var (userManager, _, studioNotifySource, _, _, authManager) = scopeClass;
         var client = WorkContext.NotifyContext.NotifyService.RegisterClient(studioNotifySource, scope);
 
         var users = notifyAllUsers
             ? userManager.GetUsers(EmployeeStatus.Active)
-            : new[] { userManager.GetUsers(tenantManager.GetCurrentTenant().OwnerId) };
-
-            foreach (var user in users)
-            {
-                var hash = authManager.GetUserPasswordStamp(user.Id).ToString("s");
-                var confirmationUrl = commonLinkUtility.GetConfirmationUrl(user.Email, ConfirmType.PasswordChange, hash);
+            : new[] { userManager.GetUsers(tenantManager.GetCurrentTenant().OwnerId) };
+
+        foreach (var user in users)
+        {
+            var hash = authManager.GetUserPasswordStamp(user.Id).ToString("s");
+            var confirmationUrl = commonLinkUtility.GetConfirmationUrl(user.Email, ConfirmType.PasswordChange, hash);
 
             Func<string> greenButtonText = () => BackupResource.ButtonSetPassword;
 
@@ -117,50 +120,50 @@
     private void MigrationNotify(Tenant tenant, INotifyAction action, string region, string url, bool notify, int? toTenantId = null)
     {
         using var scope = _serviceScopeFactory.CreateScope();
-        var scopeClass = scope.ServiceProvider.GetService<NotifyHelperScope>();
-        var (userManager, studioNotifyHelper, studioNotifySource, _, authManager) = scopeClass;
+        var scopeClass = scope.ServiceProvider.GetService<NotifyHelperScope>();
+        var (userManager, studioNotifyHelper, studioNotifySource, _, _, authManager) = scopeClass;
         var client = WorkContext.NotifyContext.NotifyService.RegisterClient(studioNotifySource, scope);
         var commonLinkUtility = scope.ServiceProvider.GetService<CommonLinkUtility>();
 
         var users = userManager.GetUsers()
             .Where(u => notify ? u.ActivationStatus.HasFlag(EmployeeActivationStatus.Activated) : u.IsOwner(tenant))
-            .ToArray();
-
-            if (users.Length > 0)
+            .ToArray();
+
+        if (users.Length > 0)
         {
             var args = CreateArgs(scope, region, url);
             if (action == Actions.MigrationPortalSuccessV115)
             {
                 foreach (var user in users)
                 {
-                    var currentArgs = new List<ITagValue>(args);
-
-                        var newTenantId = toTenantId.HasValue ? toTenantId.Value : tenant.Id;
-                        var hash = authManager.GetUserPasswordStamp(user.Id).ToString("s");
-                        var confirmationUrl = url + "/" + commonLinkUtility.GetConfirmationUrlRelative(newTenantId, user.Email, ConfirmType.PasswordChange, hash);
+                    var currentArgs = new List<ITagValue>(args);
+
+                    var newTenantId = toTenantId.HasValue ? toTenantId.Value : tenant.Id;
+                    var hash = authManager.GetUserPasswordStamp(user.Id).ToString("s");
+                    var confirmationUrl = url + "/" + commonLinkUtility.GetConfirmationUrlRelative(newTenantId, user.Email, ConfirmType.PasswordChange, hash);
 
                     Func<string> greenButtonText = () => BackupResource.ButtonSetPassword;
-                    currentArgs.Add(TagValues.GreenButton(greenButtonText, confirmationUrl));
-
-                        client.SendNoticeToAsync(
-                            action,
-                            null,
-                            new IRecipient[] { user },
-                            new[] { StudioNotifyService.EMailSenderName },
-                            currentArgs.ToArray());
-                    }
-                }
-                else
-                {
-                    client.SendNoticeToAsync(
-                        action,
-                        null,
-                        users.Select(u => studioNotifyHelper.ToRecipient(u.Id)).ToArray(),
-                        new[] { StudioNotifyService.EMailSenderName },
-                        args.ToArray());
-                }
-            }
-        }
+                    currentArgs.Add(TagValues.GreenButton(greenButtonText, confirmationUrl));
+
+                    client.SendNoticeToAsync(
+                        action,
+                        null,
+                        new IRecipient[] { user },
+                        new[] { StudioNotifyService.EMailSenderName },
+                        currentArgs.ToArray());
+                }
+            }
+            else
+            {
+                client.SendNoticeToAsync(
+                    action,
+                    null,
+                    users.Select(u => studioNotifyHelper.ToRecipient(u.Id)).ToArray(),
+                    new[] { StudioNotifyService.EMailSenderName },
+                    args.ToArray());
+            }
+        }
+    }
 
     private List<ITagValue> CreateArgs(IServiceScope scope, string region, string url)
     {
@@ -188,20 +191,23 @@
     private readonly UserManager _userManager;
     private readonly StudioNotifyHelper _studioNotifyHelper;
     private readonly StudioNotifySource _studioNotifySource;
-    private readonly DisplayUserSettingsHelper _displayUserSettingsHelper;
+    private readonly DisplayUserSettingsHelper _displayUserSettingsHelper;
+    private TenantManager TenantManager { get; }
 
     public NotifyHelperScope(
         UserManager userManager,
         StudioNotifyHelper studioNotifyHelper,
         StudioNotifySource studioNotifySource,
         DisplayUserSettingsHelper displayUserSettingsHelper,
+            TenantManager tenantManager,
         AuthManager authManager)
     {
-        _userManager = userManager;
-        _studioNotifyHelper = studioNotifyHelper;
-        _studioNotifySource = studioNotifySource;
-        _displayUserSettingsHelper = displayUserSettingsHelper;
-        _authManager = authManager;
+        _userManager = userManager;
+        _studioNotifyHelper = studioNotifyHelper;
+        _studioNotifySource = studioNotifySource;
+        _displayUserSettingsHelper = displayUserSettingsHelper;
+        TenantManager = tenantManager;
+        _authManager = authManager;
     }
 
     public void Deconstruct(
@@ -209,14 +215,15 @@
         out StudioNotifyHelper studioNotifyHelper,
         out StudioNotifySource studioNotifySource,
         out DisplayUserSettingsHelper displayUserSettingsHelper,
-        out AuthManager authManager
-        )
-    {
-        userManager = _userManager;
-        studioNotifyHelper = _studioNotifyHelper;
-        studioNotifySource = _studioNotifySource;
-        displayUserSettingsHelper = _displayUserSettingsHelper;
-        authManager = _authManager;
+            out TenantManager tenantManager,
+            out AuthManager authManager)
+    {
+        userManager = _userManager;
+        studioNotifyHelper = _studioNotifyHelper;
+        studioNotifySource = _studioNotifySource;
+        displayUserSettingsHelper = _displayUserSettingsHelper;
+        tenantManager = TenantManager;
+        authManager = _authManager;
     }
 }
 
@@ -226,261 +233,4 @@
     {
         services.TryAdd<NotifyHelperScope>();
     }
-}
-=======
-/*
- *
- * (c) Copyright Ascensio System Limited 2010-2020
- *
- * This program is freeware. You can redistribute it and/or modify it under the terms of the GNU 
- * General Public License (GPL) version 3 as published by the Free Software Foundation (https://www.gnu.org/copyleft/gpl.html). 
- * In accordance with Section 7(a) of the GNU GPL its Section 15 shall be amended to the effect that 
- * Ascensio System SIA expressly excludes the warranty of non-infringement of any third-party rights.
- *
- * THIS PROGRAM IS DISTRIBUTED WITHOUT ANY WARRANTY; WITHOUT EVEN THE IMPLIED WARRANTY OF MERCHANTABILITY OR
- * FITNESS FOR A PARTICULAR PURPOSE. For more details, see GNU GPL at https://www.gnu.org/copyleft/gpl.html
- *
- * You can contact Ascensio System SIA by email at sales@onlyoffice.com
- *
- * The interactive user interfaces in modified source and object code versions of ONLYOFFICE must display 
- * Appropriate Legal Notices, as required under Section 5 of the GNU GPL version 3.
- *
- * Pursuant to Section 7 § 3(b) of the GNU GPL you must retain the original ONLYOFFICE logo which contains 
- * relevant author attributions when distributing the software. If the display of the logo in its graphic 
- * form is not reasonably feasible for technical reasons, you must include the words "Powered by ONLYOFFICE" 
- * in every copy of the program you distribute. 
- * Pursuant to Section 7 § 3(e) we decline to grant you any rights under trademark law for use of our trademarks.
- *
-*/
-
-
-using System;
-using System.Collections.Generic;
-using System.Linq;
-
-using ASC.Common;
-using ASC.Core;
-using ASC.Core.Tenants;
-using ASC.Core.Users;
-using ASC.Data.Backup.Core;
-using ASC.Notify.Model;
-using ASC.Notify.Patterns;
-using ASC.Notify.Recipients;
-using ASC.Web.Core.Users;
-using ASC.Web.Core.WhiteLabel;
-using ASC.Web.Studio.Core.Notify;
-using ASC.Web.Studio.Utility;
-
-using Microsoft.Extensions.DependencyInjection;
-
-namespace ASC.Data.Backup
-{
-    [Singletone(Additional = typeof(NotifyHelperExtension))]
-    public class NotifyHelper
-    {
-        private IServiceProvider ServiceProvider { get; }
-
-        public NotifyHelper(IServiceProvider serviceProvider)
-        {
-            ServiceProvider = serviceProvider;
-        }
-
-        public void SendAboutTransferStart(Tenant tenant, string targetRegion, bool notifyUsers)
-        {
-            MigrationNotify(tenant, Actions.MigrationPortalStart, targetRegion, string.Empty, notifyUsers);
-        }
-
-        public void SendAboutTransferComplete(Tenant tenant, string targetRegion, string targetAddress, bool notifyOnlyOwner, int toTenantId)
-        {
-            MigrationNotify(tenant, Actions.MigrationPortalSuccessV115, targetRegion, targetAddress, !notifyOnlyOwner, toTenantId);
-        }
-
-        public void SendAboutTransferError(Tenant tenant, string targetRegion, string resultAddress, bool notifyOnlyOwner)
-        {
-            MigrationNotify(tenant, !string.IsNullOrEmpty(targetRegion) ? Actions.MigrationPortalError : Actions.MigrationPortalServerFailure, targetRegion, resultAddress, !notifyOnlyOwner);
-        }
-
-        public void SendAboutBackupCompleted(int tenantId, Guid userId)
-        {
-            using var scope = ServiceProvider.CreateScope();
-            var scopeClass = scope.ServiceProvider.GetService<NotifyHelperScope>();
-            var (userManager, studioNotifyHelper, studioNotifySource, displayUserSettingsHelper, tenantManager, _) = scopeClass;
-            tenantManager.SetCurrentTenant(tenantId);
-
-            var client = WorkContext.NotifyContext.NotifyService.RegisterClient(studioNotifySource, scope);
-
-            client.SendNoticeToAsync(
-                Actions.BackupCreated,
-                new[] { studioNotifyHelper.ToRecipient(userId) },
-                new[] { StudioNotifyService.EMailSenderName },
-                new TagValue(Tags.OwnerName, userManager.GetUsers(userId).DisplayUserName(displayUserSettingsHelper)));
-        }
-
-        public void SendAboutRestoreStarted(Tenant tenant, bool notifyAllUsers)
-        {
-            using var scope = ServiceProvider.CreateScope();
-            var scopeClass = scope.ServiceProvider.GetService<NotifyHelperScope>();
-            var (userManager, studioNotifyHelper, studioNotifySource, displayUserSettingsHelper, tenantManager, _) = scopeClass;
-            tenantManager.SetCurrentTenant(tenant.TenantId);
-
-            var client = WorkContext.NotifyContext.NotifyService.RegisterClient(studioNotifySource, scope);
-
-            var owner = userManager.GetUsers(tenant.OwnerId);
-            var users =
-                notifyAllUsers
-                    ? studioNotifyHelper.RecipientFromEmail(userManager.GetUsers(EmployeeStatus.Active).Where(r => r.ActivationStatus == EmployeeActivationStatus.Activated).Select(u => u.Email).ToList(), false)
-                    : owner.ActivationStatus == EmployeeActivationStatus.Activated ? studioNotifyHelper.RecipientFromEmail(owner.Email, false) : new IDirectRecipient[0];
-
-            client.SendNoticeToAsync(
-                Actions.RestoreStarted,
-                users,
-                new[] { StudioNotifyService.EMailSenderName });
-        }
-
-        public void SendAboutRestoreCompleted(Tenant tenant, bool notifyAllUsers)
-        {
-            using var scope = ServiceProvider.CreateScope();
-            var scopeClass = scope.ServiceProvider.GetService<NotifyHelperScope>();
-            var tenantManager = scope.ServiceProvider.GetService<TenantManager>();
-            var commonLinkUtility = scope.ServiceProvider.GetService<CommonLinkUtility>();
-            var (userManager, _, studioNotifySource, _, _, authManager) = scopeClass;
-            var client = WorkContext.NotifyContext.NotifyService.RegisterClient(studioNotifySource, scope);
-
-            var users = notifyAllUsers
-                ? userManager.GetUsers(EmployeeStatus.Active)
-                : new[] { userManager.GetUsers(tenantManager.GetCurrentTenant().OwnerId) };
-
-            foreach (var user in users)
-            {
-                var hash = authManager.GetUserPasswordStamp(user.ID).ToString("s");
-                var confirmationUrl = commonLinkUtility.GetConfirmationUrl(user.Email, ConfirmType.PasswordChange, hash);
-
-                Func<string> greenButtonText = () => BackupResource.ButtonSetPassword;
-
-                client.SendNoticeToAsync(
-                    Actions.RestoreCompletedV115,
-                    new IRecipient[] { user },
-                    new[] { StudioNotifyService.EMailSenderName },
-                    null,
-                    TagValues.GreenButton(greenButtonText, confirmationUrl));
-            }
-        }
-
-        private void MigrationNotify(Tenant tenant, INotifyAction action, string region, string url, bool notify, int? toTenantId = null)
-        {
-            using var scope = ServiceProvider.CreateScope();
-            var scopeClass = scope.ServiceProvider.GetService<NotifyHelperScope>();
-            var (userManager, studioNotifyHelper, studioNotifySource, _, _, authManager) = scopeClass;
-            var client = WorkContext.NotifyContext.NotifyService.RegisterClient(studioNotifySource, scope);
-            var commonLinkUtility = scope.ServiceProvider.GetService<CommonLinkUtility>();
-
-            var users = userManager.GetUsers()
-                .Where(u => notify ? u.ActivationStatus.HasFlag(EmployeeActivationStatus.Activated) : u.IsOwner(tenant))
-                .ToArray();
-
-            if (users.Length > 0)
-            {
-                var args = CreateArgs(scope, region, url);
-                if (action == Actions.MigrationPortalSuccessV115)
-                {
-                    foreach (var user in users)
-                    {
-                        var currentArgs = new List<ITagValue>(args);
-
-                        var newTenantId = toTenantId.HasValue ? toTenantId.Value : tenant.TenantId;
-                        var hash = authManager.GetUserPasswordStamp(user.ID).ToString("s");
-                        var confirmationUrl = url + "/" + commonLinkUtility.GetConfirmationUrlRelative(newTenantId, user.Email, ConfirmType.PasswordChange, hash);
-
-                        Func<string> greenButtonText = () => BackupResource.ButtonSetPassword;
-                        currentArgs.Add(TagValues.GreenButton(greenButtonText, confirmationUrl));
-
-                        client.SendNoticeToAsync(
-                            action,
-                            null,
-                            new IRecipient[] { user },
-                            new[] { StudioNotifyService.EMailSenderName },
-                            currentArgs.ToArray());
-                    }
-                }
-                else
-                {
-                    client.SendNoticeToAsync(
-                        action,
-                        null,
-                        users.Select(u => studioNotifyHelper.ToRecipient(u.ID)).ToArray(),
-                        new[] { StudioNotifyService.EMailSenderName },
-                        args.ToArray());
-                }
-            }
-        }
-
-        private List<ITagValue> CreateArgs(IServiceScope scope,string region, string url)
-        {
-            var args = new List<ITagValue>()
-                    {
-                        new TagValue(Tags.RegionName, TransferResourceHelper.GetRegionDescription(region)),
-                        new TagValue(Tags.PortalUrl, url)
-                    };
-
-            if (!string.IsNullOrEmpty(url))
-            {
-                args.Add(new TagValue(CommonTags.VirtualRootPath, url));
-                args.Add(new TagValue(CommonTags.ProfileUrl, url + scope.ServiceProvider.GetService<CommonLinkUtility>().GetMyStaff()));
-                args.Add(new TagValue(CommonTags.LetterLogo, scope.ServiceProvider.GetService<TenantLogoManager>().GetLogoDark(true)));
-            }
-            return args;
-        }
-    }
-
-    [Scope]
-    public class NotifyHelperScope
-    {
-        private AuthManager AuthManager { get; }
-        private UserManager UserManager { get; }
-        private StudioNotifyHelper StudioNotifyHelper { get; }
-        private StudioNotifySource StudioNotifySource { get; }
-        private DisplayUserSettingsHelper DisplayUserSettingsHelper { get; }
-        private TenantManager TenantManager { get; }
-
-        public NotifyHelperScope(
-            UserManager userManager,
-            StudioNotifyHelper studioNotifyHelper,
-            StudioNotifySource studioNotifySource,
-            DisplayUserSettingsHelper displayUserSettingsHelper,
-            TenantManager tenantManager, 
-            AuthManager authManager)
-        {
-            UserManager = userManager;
-            StudioNotifyHelper = studioNotifyHelper;
-            StudioNotifySource = studioNotifySource;
-            DisplayUserSettingsHelper = displayUserSettingsHelper;
-            TenantManager = tenantManager;
-            AuthManager = authManager;
-        }
-
-        public void Deconstruct(
-            out UserManager userManager,
-            out StudioNotifyHelper studioNotifyHelper,
-            out StudioNotifySource studioNotifySource,
-            out DisplayUserSettingsHelper displayUserSettingsHelper,
-            out TenantManager tenantManager,
-            out AuthManager authManager)
-        {
-            userManager = UserManager;
-            studioNotifyHelper = StudioNotifyHelper;
-            studioNotifySource = StudioNotifySource;
-            displayUserSettingsHelper = DisplayUserSettingsHelper;
-            tenantManager = TenantManager;
-            authManager = AuthManager;
-        }
-    }
-
-    public static class NotifyHelperExtension
-    {
-        public static void Register(DIHelper services)
-        {
-            services.TryAdd<NotifyHelperScope>();
-        }
-    }
-}
->>>>>>> 32186f21
+}