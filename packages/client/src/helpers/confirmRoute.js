--- conflicted
+++ resolved
@@ -53,10 +53,9 @@
             });
             break;
           case ValidationResult.Invalid:
-<<<<<<< HEAD
             console.error("invlid link");
             window.location.href = combineUrl(
-              AppServerConfig.proxyURL,
+              window.DocSpaceConfig?.proxy?.url,
               path,
               "/error"
             );
@@ -64,7 +63,7 @@
           case ValidationResult.Expired:
             console.error("expired link");
             window.location.href = combineUrl(
-              AppServerConfig.proxyURL,
+              window.DocSpaceConfig?.proxy?.url,
               path,
               "/error"
             );
@@ -72,64 +71,19 @@
           default:
             console.error("unknown link");
             window.location.href = combineUrl(
-              AppServerConfig.proxyURL,
+              window.DocSpaceConfig?.proxy?.url,
               path,
               "/error"
-=======
-            history.push(
-              combineUrl(
-                window.DocSpaceConfig?.proxy?.url,
-                path,
-                "/error=Invalid link"
-              )
-            );
-            break;
-          case ValidationResult.Expired:
-            history.push(
-              combineUrl(
-                window.DocSpaceConfig?.proxy?.url,
-                path,
-                "/error=Expired link"
-              )
-            );
-            break;
-          default:
-            history.push(
-              combineUrl(
-                window.DocSpaceConfig?.proxy?.url,
-                path,
-                "/error=Unknown error"
-              )
->>>>>>> 048b15d8
             );
             break;
         }
       })
       .catch((error) => {
-<<<<<<< HEAD
         console.error(error);
         window.location.href = combineUrl(
-          AppServerConfig.proxyURL,
+          window.DocSpaceConfig?.proxy?.url,
           path,
           "/error"
-=======
-        let errorMessage = "";
-        if (typeof error === "object") {
-          errorMessage =
-            error?.response?.data?.error?.message ||
-            error?.statusText ||
-            error?.message ||
-            "";
-        } else {
-          errorMessage = error;
-        }
-        history.push(
-          combineUrl(
-            window.DocSpaceConfig?.proxy?.url,
-            path,
-            `/error=${errorMessage}`
-          )
->>>>>>> 048b15d8
         );
       });
   }
