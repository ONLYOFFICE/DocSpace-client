// (c) Copyright Ascensio System SIA 2009-2024
//
// This program is a free software product.
// You can redistribute it and/or modify it under the terms
// of the GNU Affero General Public License (AGPL) version 3 as published by the Free Software
// Foundation. In accordance with Section 7(a) of the GNU AGPL its Section 15 shall be amended
// to the effect that Ascensio System SIA expressly excludes the warranty of non-infringement of
// any third-party rights.
//
// This program is distributed WITHOUT ANY WARRANTY, without even the implied warranty
// of MERCHANTABILITY or FITNESS FOR A PARTICULAR  PURPOSE. For details, see
// the GNU AGPL at: http://www.gnu.org/licenses/agpl-3.0.html
//
// You can contact Ascensio System SIA at Lubanas st. 125a-25, Riga, Latvia, EU, LV-1021.
//
// The  interactive user interfaces in modified source and object code versions of the Program must
// display Appropriate Legal Notices, as required under Section 5 of the GNU AGPL version 3.
//
// Pursuant to Section 7(b) of the License you must retain the original Product logo when
// distributing the program. Pursuant to Section 7(e) we decline to grant you any rights under
// trademark law for use of our trademarks.
//
// All the Product's GUI elements, including illustrations and icon sets, as well as technical writing
// content are licensed under the terms of the Creative Commons Attribution-ShareAlike 4.0
// International. See the License terms at http://creativecommons.org/licenses/by-sa/4.0/legalcode

import styled from "styled-components";

import { Base } from "../../themes";
import { mobile } from "../../utils";

import { ComboBox } from "../combobox";

const StyledWrapper = styled(ComboBox)`
  .combo-button {
    padding-inline: 8px;
  }

  ${({ type, theme }) =>
    type === "onlyIcon" &&
    css`
      .combo-button {
        padding-right: 4px;
      }

      .combo-button_selected-icon-container {
        margin-right: 0px;
      }

      .combo-buttons_arrow-icon,
      .combo-button_selected-icon-container {
        svg path {
          fill: ${theme.iconButton.color};
        }
      }
    `}

  @media ${mobile} {
    .backdrop-active {
      top: -64px;
      z-index: 560;
    }
    .dropdown-container {
      z-index: 561;
    }
  }
`;

StyledWrapper.defaultProps = { theme: Base };

const StyledItem = styled.div`
  width: auto;

  display: flex;
  align-items: flex-start;
  justify-content: flex-start;
  align-content: center;

  padding: 7px 0px;

  line-height: 16px;
  font-style: normal;
`;

StyledItem.defaultProps = { theme: Base };

const StyledItemDescription = styled.div`
  margin: 1px 0px;

  font-size: 13px;
  font-style: normal;
  font-weight: 400;
  line-height: 16px;
  color: ${(props) => props.theme.accessRightSelect.descriptionColor};
`;

StyledItemDescription.defaultProps = { theme: Base };

<<<<<<< HEAD
const StyledItemIcon = styled.img<{ isShortenIcon?: boolean }>`
  padding-inline-end: 8px;

  ${({ isShortenIcon }) =>
    isShortenIcon &&
    css`
      padding-top: 2px;
      width: 12px;
      height: 12px;
    `}
=======
const StyledItemIcon = styled.img`
  margin-inline-end: 8px;
>>>>>>> e4fb34c0
`;

const StyledItemContent = styled.div`
  width: 100%;
  white-space: normal;
`;

const StyledItemTitle = styled.div`
  display: flex;
  align-items: center;
  gap: 8px;
`;

export {
  StyledItemTitle,
  StyledItemContent,
  StyledItemIcon,
  StyledItemDescription,
  StyledItem,
  StyledWrapper,
};<|MERGE_RESOLUTION|>--- conflicted
+++ resolved
@@ -96,9 +96,8 @@
 
 StyledItemDescription.defaultProps = { theme: Base };
 
-<<<<<<< HEAD
 const StyledItemIcon = styled.img<{ isShortenIcon?: boolean }>`
-  padding-inline-end: 8px;
+  margin-inline-end: 8px;
 
   ${({ isShortenIcon }) =>
     isShortenIcon &&
@@ -107,10 +106,6 @@
       width: 12px;
       height: 12px;
     `}
-=======
-const StyledItemIcon = styled.img`
-  margin-inline-end: 8px;
->>>>>>> e4fb34c0
 `;
 
 const StyledItemContent = styled.div`
