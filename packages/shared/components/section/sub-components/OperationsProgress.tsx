// (c) Copyright Ascensio System SIA 2009-2024
//
// This program is a free software product.
// You can redistribute it and/or modify it under the terms
// of the GNU Affero General Public License (AGPL) version 3 as published by the Free Software
// Foundation. In accordance with Section 7(a) of the GNU AGPL its Section 15 shall be amended
// to the effect that Ascensio System SIA expressly excludes the warranty of non-infringement of
// any third-party rights.
//
// This program is distributed WITHOUT ANY WARRANTY, without even the implied warranty
// of MERCHANTABILITY or FITNESS FOR A PARTICULAR  PURPOSE. For details, see
// the GNU AGPL at: http://www.gnu.org/licenses/agpl-3.0.html
//
// You can contact Ascensio System SIA at Lubanas st. 125a-25, Riga, Latvia, EU, LV-1021.
//
// The  interactive user interfaces in modified source and object code versions of the Program must
// display Appropriate Legal Notices, as required under Section 5 of the GNU AGPL version 3.
//
// Pursuant to Section 7(b) of the License you must retain the original Product logo when
// distributing the program. Pursuant to Section 7(e) we decline to grant you any rights under
// trademark law for use of our trademarks.
//
// All the Product's GUI elements, including illustrations and icon sets, as well as technical writing
// content are licensed under the terms of the Creative Commons Attribution-ShareAlike 4.0
// International. See the License terms at http://creativecommons.org/licenses/by-sa/4.0/legalcode

import React, {
  useState,
  useLayoutEffect,
  useCallback,
  useRef,
  useEffect,
} from "react";
import { observer } from "mobx-react";
import classNames from "classnames";
import { useTranslation } from "react-i18next";
<<<<<<< HEAD
=======

>>>>>>> a4a3ce1d
import { isMobile } from "react-device-detect";
import { FloatingButton } from "../../floating-button";
import { FloatingButtonIcons } from "../../floating-button/FloatingButton.enums";
import { DropDown } from "../../drop-down";
import ProgressList from "./ProgressList";
import styles from "../Section.module.scss";
import { OperationsProgressProps } from "../Section.types";
import { OPERATIONS_NAME } from "../../../constants/index";
import { HelpButton } from "../../help-button";
import { Backdrop } from "../../backdrop";

type ValueOf<T> = T[keyof T];

type OperationName = keyof typeof OPERATIONS_NAME;

const operationToIconMap: Record<
  OperationName,
  ValueOf<typeof FloatingButtonIcons>
> = {
  download: FloatingButtonIcons.download,
  convert: FloatingButtonIcons.refresh,
  copy: FloatingButtonIcons.copy,
  duplicate: FloatingButtonIcons.duplicate,
  markAsRead: FloatingButtonIcons.markAsRead,
  deletePermanently: FloatingButtonIcons.deletePermanently,
  exportIndex: FloatingButtonIcons.exportIndex,
  move: FloatingButtonIcons.move,
  trash: FloatingButtonIcons.trash,
  other: FloatingButtonIcons.other,
  upload: FloatingButtonIcons.upload,
};

const OperationsProgress: React.FC<OperationsProgressProps> = ({
  secondaryActiveOperations = [],
  primaryActiveOperations = [],
  operationsAlert,
  operationsCompleted = false,
  clearSecondaryProgressData,
  clearPrimaryProgressData,
  cancelUpload,
  onOpenPanel,
  mainButtonVisible,
  needErrorChecking,
  showCancelButton,
}) => {
  const { t } = useTranslation(["UploadPanel", "Files"]);

  const [isOpenDropdown, setIsOpenDropdown] = useState<boolean>(false);
  const [isHideTooltip, setIsHideTooltip] = useState<boolean>(false);
  const [isHovered, setIsHovered] = useState(false);
  const containerRef = useRef<HTMLDivElement>(null);
  const hideTimerRef = useRef<NodeJS.Timeout | null>(null);
  const resetTimerRef = useRef<NodeJS.Timeout | null>(null);

  const operationsLength =
    primaryActiveOperations.length + secondaryActiveOperations.length;
  const isSeveralOperations = operationsLength > 1;
  const isSecondaryActive = secondaryActiveOperations.length > 0;

  const clearTimers = () => {
    if (hideTimerRef.current) {
      clearTimeout(hideTimerRef.current);
      hideTimerRef.current = null;
    }
    if (resetTimerRef.current) {
      clearTimeout(resetTimerRef.current);
      resetTimerRef.current = null;
    }
  };

  const handleAnimationEnd = useCallback(
    (e: globalThis.AnimationEvent) => {
      const animation = e.animationName;

      if (
        animation.includes("hideButton") ||
        animation.includes("hideButtonImmediate")
      ) {
        clearSecondaryProgressData();
        clearPrimaryProgressData?.();
      }
    },
    [clearSecondaryProgressData, clearPrimaryProgressData],
  );

  const handleMouseEnter = () => {
    setIsHovered(true);
  };

  const handleMouseLeave = () => {
    setIsHovered(false);
  };

  const onOpenDropdown = () => {
    setIsOpenDropdown(!isOpenDropdown);
  };

  const handleTooltipOpen = () => {
    clearTimers();
    setIsHovered(false);

    hideTimerRef.current = setTimeout(() => {
      setIsHideTooltip(true);

      resetTimerRef.current = setTimeout(() => {
        setIsHideTooltip(false);
      }, 100);
    }, 3500);
  };

  const handleFloatingButtonClick = () => {
    if (isMobile && !primaryActiveOperations.length) {
      setIsHovered(true);
    }

    if (isSeveralOperations) {
      onOpenDropdown();

      return;
    }

    if (primaryActiveOperations.length) {
      setIsHideTooltip(true);

      onOpenPanel?.();
      clearTimers();

      resetTimerRef.current = setTimeout(() => {
        setIsHideTooltip(false);
      }, 100);
    }
  };

  const handleOperationClick = () => {
    setIsHideTooltip(true);
    clearTimers();

    resetTimerRef.current = setTimeout(() => {
      setIsHideTooltip(false);
    }, 100);

    onOpenPanel?.();
  };

  useLayoutEffect(() => {
    const container = containerRef.current;

    if (!container) return;

    container.addEventListener(
      "animationend",
      handleAnimationEnd as EventListener,
    );

    return () => {
      container.removeEventListener(
        "animationend",
        handleAnimationEnd as EventListener,
      );
    };
  }, [handleAnimationEnd]);

  useEffect(() => {
    return () => {
      clearTimers();
    };
  }, []);

  useLayoutEffect(() => {
    if (isOpenDropdown && !isSeveralOperations) setIsOpenDropdown(false);
  }, [isOpenDropdown, isSeveralOperations]);

  const getIcons = () => {
    if (isSeveralOperations) {
      return isOpenDropdown
        ? FloatingButtonIcons.arrow
        : FloatingButtonIcons.dots;
    }
    const operation = secondaryActiveOperations.length
      ? secondaryActiveOperations[0].operation
      : primaryActiveOperations[0].operation;

    if (!isSecondaryActive && primaryActiveOperations[0].isSingleConversion) {
      return operationToIconMap[OPERATIONS_NAME.convert];
    }

    return (
      operationToIconMap[operation as OperationName] ||
      FloatingButtonIcons.other
    );
  };

  const getTooltipLabel = () => {
    if (isSeveralOperations) {
      return t("Files:Processes", { count: operationsLength });
    }

    if (operationsAlert) {
      const operationName = isSecondaryActive
        ? secondaryActiveOperations[0].label
        : primaryActiveOperations[0].label;

      return t("Files:ErrorOperation", {
        operationName,
      });
    }

    if (operationsCompleted) {
      const operationName = isSecondaryActive
        ? secondaryActiveOperations[0].label
        : primaryActiveOperations[0].label;

      return t("Files:SuccessOperation", {
        operationName,
      });
    }

    return isSecondaryActive
      ? secondaryActiveOperations[0].label
      : primaryActiveOperations[0].label;
  };

  const onCancelOperation = () => {
    cancelUpload?.(t);
  };

  const disableOpenPanel =
    primaryActiveOperations.length === 1 &&
    primaryActiveOperations[0].disableOpenPanel;

  const withoutStatus =
    disableOpenPanel && primaryActiveOperations[0].withoutStatus;

  const isLaterHide = () => {
    if (disableOpenPanel) return false;

    if (primaryActiveOperations.length > 0) return true;

    return false;
  };

  const checkError = needErrorChecking && !disableOpenPanel;

  return (
    <>
      <Backdrop
        zIndex={210}
        visible={isOpenDropdown}
        onClick={() => setIsOpenDropdown(false)}
      />
      <div
        ref={containerRef}
        className={classNames(styles.progressBarContainer, {
          [styles.autoHide]:
            !isOpenDropdown && operationsCompleted && !checkError && !isHovered,
          [styles.laterHide]: isLaterHide(),
          [styles.immidiateHide]:
            !isSeveralOperations && operationsCompleted && disableOpenPanel,
          [styles.mainButtonVisible]: mainButtonVisible,
        })}
        style={{ zIndex: isOpenDropdown ? "211" : "201" }}
        onMouseEnter={!isMobile ? handleMouseEnter : undefined}
        onMouseLeave={!isMobile ? handleMouseLeave : undefined}
      >
        <HelpButton
          className="layout-progress-bar"
          place="left"
          tooltipContent={getTooltipLabel()}
          openOnClick={isMobile}
          {...(isMobile && { afterShow: handleTooltipOpen })}
          {...(isHideTooltip && { isOpen: false })}
          noUserSelect
        >
          <FloatingButton
            icon={getIcons()}
            alert={operationsAlert}
            completed={operationsCompleted}
            onClick={handleFloatingButtonClick}
            {...(!isSeveralOperations &&
              !isMobile && {
                showCancelButton,
                clearUploadedFilesHistory: onCancelOperation,
              })}
            withoutStatus={withoutStatus}
          />
        </HelpButton>

        {isOpenDropdown ? (
          <DropDown
            open={isOpenDropdown}
            withBackdrop={false}
            manualWidth="344px"
            directionY="top"
            directionX="right"
            fixedDirection
            isDefaultMode={false}
            className={classNames(
              styles.styledDropDown,
              styles.progressDropdown,
            )}
          >
            <ProgressList
              secondaryOperations={secondaryActiveOperations}
              primaryOperations={primaryActiveOperations}
              clearSecondaryProgressData={clearSecondaryProgressData}
              clearPrimaryProgressData={(operationId, operationName) =>
                clearPrimaryProgressData?.(operationName)
              }
              onCancel={onCancelOperation}
              {...(!disableOpenPanel && { onOpenPanel: handleOperationClick })}
              withoutStatus={withoutStatus}
            />
          </DropDown>
        ) : null}
      </div>
    </>
  );
};

export default observer(OperationsProgress);<|MERGE_RESOLUTION|>--- conflicted
+++ resolved
@@ -34,10 +34,7 @@
 import { observer } from "mobx-react";
 import classNames from "classnames";
 import { useTranslation } from "react-i18next";
-<<<<<<< HEAD
-=======
-
->>>>>>> a4a3ce1d
+
 import { isMobile } from "react-device-detect";
 import { FloatingButton } from "../../floating-button";
 import { FloatingButtonIcons } from "../../floating-button/FloatingButton.enums";
