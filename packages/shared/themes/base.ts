--- conflicted
+++ resolved
@@ -1299,7 +1299,7 @@
       color: {
         error: lightErrorStatus,
         status: black,
-    },
+      },
     },
 
     dropDown: {
@@ -1772,15 +1772,10 @@
     navigation: {
       expanderColor: black,
       background: white,
-<<<<<<< HEAD
-      rootFolderTitleColor: "#A3A9AE",
-      boxShadow: "0px 8px 16px 0px #040F1B14",
+      rootFolderTitleColor: gray,
+      boxShadow: `0px 8px 16px 0px ${boxShadowColor}`,
       lifetimeIconFill: "#f2675a",
       lifetimeIconStroke: "#f2675a",
-=======
-      rootFolderTitleColor: gray,
-      boxShadow: `0px 8px 16px 0px ${boxShadowColor}`,
->>>>>>> 94e07e5b
 
       icon: {
         fill: link,
@@ -2064,16 +2059,12 @@
           contextMenuWrapperDragging: `border-image-source: linear-gradient(to left, ${dndColor} 24px, ${grayLightMid} 24px)`,
           contextMenuWrapperDraggingHover: `linear-gradient(to left, ${dndHoverColor} 24px,${grayLightMid} 24px)`,
 
-<<<<<<< HEAD
-          backgroundActive: `#F3F4F4`,
+          backgroundActive: lightGrayHover,
           indexUpdate: `#F2F6FC`,
           indexActive: `#E4ECF8`,
 
           indexBackgroundButtonHover: `#BED3EF`,
           indexArrowButtonHover: `#4781D1`,
-=======
-          backgroundActive: lightGrayHover,
->>>>>>> 94e07e5b
 
           borderImageCheckbox: `linear-gradient(to right, ${white} 24px, ${grayLightMid} 24px)`,
           borderImageContextMenu: `linear-gradient(to left, ${white} 24px, ${grayLightMid} 24px)`,
@@ -3057,17 +3048,6 @@
       notifications: {
         textDescriptionColor: gray,
       },
-<<<<<<< HEAD
-    activeSessions: {
-      color: "#333",
-      borderColor: "#eceef1",
-      tickIconColor: "#35AD17",
-      removeIconColor: "#A3A9AE",
-      sortHeaderColor: "#d0d5da",
-        tableCellColor: "#a3a9ae",
-        dividerColor: "#D0D5DA",
-    },
-=======
       activeSessions: {
         color: black,
         borderColor: grayLightMid,
@@ -3077,7 +3057,6 @@
         tableCellColor: gray,
         dividerColor: grayStrong,
       },
->>>>>>> 94e07e5b
     },
 
     formWrapper: {
