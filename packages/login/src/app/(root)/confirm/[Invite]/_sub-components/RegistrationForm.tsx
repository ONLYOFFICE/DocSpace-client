--- conflicted
+++ resolved
@@ -133,12 +133,8 @@
           i18nKey="TermsAndConditions"
           components={{
             1: (
-<<<<<<< HEAD
               <Link
-=======
-              <ColorTheme
                 key="component_key"
->>>>>>> 32e57717
                 tag="a"
                 href={licenseUrl}
                 target={LinkTarget.blank}
@@ -147,12 +143,8 @@
               />
             ),
             2: (
-<<<<<<< HEAD
               <Link
-=======
-              <ColorTheme
                 key="second_component_key"
->>>>>>> 32e57717
                 tag="a"
                 href={legalTerms}
                 target={LinkTarget.blank}
