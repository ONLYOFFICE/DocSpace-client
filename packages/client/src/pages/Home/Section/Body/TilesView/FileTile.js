--- conflicted
+++ resolved
@@ -28,13 +28,8 @@
 import styled from "styled-components";
 import { inject, observer } from "mobx-react";
 import { withTranslation } from "react-i18next";
-<<<<<<< HEAD
 import { useNavigate } from "react-router";
-import DragAndDrop from "@docspace/shared/components/drag-and-drop/DragAndDrop";
-=======
-
 import { DragAndDrop } from "@docspace/shared/components/drag-and-drop";
->>>>>>> da09434e
 // import { Context } from "@docspace/shared/utils";
 
 import Tile from "./sub-components/Tile";
