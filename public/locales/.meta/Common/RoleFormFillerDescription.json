{
  "key_path": "RoleFormFillerDescription",
  "content": "Operations with existing files: viewing, form filling, reviewing, commenting.",
  "content_en_sha1_hash": "3474de7fd9cdc6860caeafd949a5852e84fd6ac8",
  "created_at": "2025-05-19T21:30:48.039Z",
<<<<<<< HEAD
  "updated_at": "2025-05-26T07:57:32.994Z",
=======
  "updated_at": "2025-05-28T09:30:03.004Z",
>>>>>>> 398dda3c
  "comment": {
    "text": "This translation key provides a description of operations related to existing files, including viewing, form filling, reviewing, and commenting. It is used in UI elements where file management options are displayed, such as buttons or dialogs. Translators should focus on conveying a comprehensive overview of these file-related actions in different languages.",
    "is_auto": true,
    "updated_at": "2025-05-20T09:34:36.990Z"
  },
  "usage": [
    {
      "file_path": "/packages/shared/utils/getAccessOptions.ts",
      "line_number": 79,
      "context": "const getFormFillerDescription = (roomType: RoomsType, t: TTranslation) => {\n switch (roomType) {\n case RoomsType.FormRoom:\n return t(\"Common:RoleFormFillerFormRoomDescription\");\n default:\n return t(\"Common:RoleFormFillerDescription\");\n }\n };\n \n export const getAccessOptions = (\n t: TTranslation,",
      "module": "/packages/shared"
    }
  ],
  "languages": {
    "en": {
      "ai_translated": false,
      "ai_model": null,
      "ai_spell_check_issues": [],
      "approved_at": null
    },
    "ar-SA": {
      "ai_translated": false,
      "ai_model": null,
      "ai_spell_check_issues": [
        {
          "type": "incorrect_translation",
          "description": "The phrase 'form filling' is not accurately conveyed by 'ملء النماذج'. A more precise translation would be 'تعبئة النماذج' which implies filling out a form.",
          "suggestion": "تعبئة النماذج"
        }
      ],
      "approved_at": null
    },
    "az": {
      "ai_translated": false,
      "ai_model": null,
      "ai_spell_check_issues": [],
      "approved_at": null
    },
    "bg": {
      "ai_translated": false,
      "ai_model": null,
      "ai_spell_check_issues": [
        {
          "type": "incorrect_translation",
          "description": "The English term 'review' is translated as 'ревю'. While 'ревю' exists in Bulgarian, it's more commonly associated with fashion shows or product launches. A more appropriate translation for 'reviewing' in this context (referring to document review) would be 'преразглеждане' or 'проверка'.",
          "suggestion": "Replace 'ревю' with 'преразглеждане' or 'проверка'."
        }
      ],
      "approved_at": null
    },
    "cs": {
      "ai_translated": false,
      "ai_model": null,
      "ai_spell_check_issues": [
        {
          "type": "incorrect_translation",
          "description": "The word 'prohlížení' is repeated. It translates to 'viewing' and is present twice in the Czech translation, while it only appears once in the English.",
          "suggestion": "Operace s existujícími soubory: prohlížení, vyplňování formulářů, revize, komentování."
        }
      ],
      "approved_at": null
    },
    "de": {
      "ai_translated": false,
      "ai_model": null,
      "ai_spell_check_issues": [],
      "approved_at": null
    },
    "el-GR": {
      "ai_translated": false,
      "ai_model": null,
      "ai_spell_check_issues": [],
      "approved_at": null
    },
    "es": {
      "ai_translated": false,
      "ai_model": null,
      "ai_spell_check_issues": [],
      "approved_at": null
    },
    "fi": {
      "ai_translated": false,
      "ai_model": null,
      "ai_spell_check_issues": [
        {
          "type": "incorrect_translation",
          "description": "The phrase \"lomakkeen arkistointi\" translates more closely to 'form archiving' rather than 'form filling'.",
          "suggestion": "lomakkeen täyttäminen"
        }
      ],
      "approved_at": null
    },
    "fr": {
      "ai_translated": false,
      "ai_model": null,
      "ai_spell_check_issues": [],
      "approved_at": null
    },
    "hy-AM": {
      "ai_translated": false,
      "ai_model": null,
      "ai_spell_check_issues": [
        {
          "type": "formatting",
          "description": "The Armenian translation uses a hyphenated list with '՝' which can be slightly awkward in this context. A simple comma-separated list might read better.",
          "suggestion": "Գործողություններ գոյություն ունեցող ֆայլերով՝ դիտում, ձևի լրացում, վերանայում, մեկնաբանում:  -> Գործողություններ գոյություն ունեցող ֆայլերով՝ դիտում, ձևի լրացում, վերանայում և մեկնաբանում:"
        }
      ],
      "approved_at": null
    },
    "it": {
      "ai_translated": false,
      "ai_model": null,
      "ai_spell_check_issues": [],
      "approved_at": null
    },
    "ja-JP": {
      "ai_translated": false,
      "ai_model": null,
      "ai_spell_check_issues": [],
      "approved_at": null
    },
    "ko-KR": {
      "ai_translated": false,
      "ai_model": null,
      "ai_spell_check_issues": [],
      "approved_at": null
    },
    "lo-LA": {
      "ai_translated": false,
      "ai_model": null,
      "ai_spell_check_issues": [],
      "approved_at": null
    },
    "lv": {
      "ai_translated": false,
      "ai_model": null,
      "ai_spell_check_issues": [],
      "approved_at": null
    },
    "nl": {
      "ai_translated": false,
      "ai_model": null,
      "ai_spell_check_issues": [
        {
          "type": "incorrect_translation",
          "description": "The word \"bekijken\" is repeated. It translates to \"viewing\" in English, and should only appear once.",
          "suggestion": "Bewerkingen met bestaande bestanden: bekijken, formulieren invullen, beoordelen, opmerkingen plaatsen."
        }
      ],
      "approved_at": null
    },
    "pl": {
      "ai_translated": false,
      "ai_model": null,
      "ai_spell_check_issues": [],
      "approved_at": null
    },
    "pt": {
      "ai_translated": false,
      "ai_model": null,
      "ai_spell_check_issues": [],
      "approved_at": null
    },
    "pt-BR": {
      "ai_translated": false,
      "ai_model": null,
      "ai_spell_check_issues": [],
      "approved_at": null
    },
    "ro": {
      "ai_translated": false,
      "ai_model": null,
      "ai_spell_check_issues": [],
      "approved_at": null
    },
    "ru": {
      "ai_translated": false,
      "ai_model": null,
      "ai_spell_check_issues": [
        {
          "type": "incorrect_translation",
          "description": "The Russian translation repeats 'просмотр' (viewing). It should only appear once, as it's redundant.",
          "suggestion": "Операции с существующими файлами: просмотр, заполнение форм, рецензирование, комментирование."
        }
      ],
      "approved_at": null
    },
    "si": {
      "ai_translated": false,
      "ai_model": null,
      "ai_spell_check_issues": [
        {
          "type": "spelling",
          "description": "The word 'ආකෘතිපත්‍ර' (aakruthipatra) is a direct transliteration of 'form' and might be slightly less natural. While understandable, a more idiomatic Sinhala word for 'form' in this context could be considered.",
          "suggestion": "Consider using a more contextually appropriate term for 'form' in Sinhala, perhaps something like 'පත්‍රපත්‍ර' (pathrapatra) or a more specific term depending on the intended meaning. Research common terminology in this specific domain."
        },
        {
          "type": "grammar",
          "description": "The use of 'පිරවීම්' (piravimvim) is grammatically correct but slightly verbose. A more concise phrasing might improve readability.",
          "suggestion": "Consider rephrasing 'ආකෘතිපත්‍ර පිරවීම්' to something like 'ආකෘතිපත්‍ර පිරීම' or 'පත්‍ර පිරීම' for a more natural flow."
        }
      ],
      "approved_at": null
    },
    "sk": {
      "ai_translated": false,
      "ai_model": null,
      "ai_spell_check_issues": [],
      "approved_at": null
    },
    "sl": {
      "ai_translated": false,
      "ai_model": null,
      "ai_spell_check_issues": [],
      "approved_at": null
    },
    "sr-Cyrl-RS": {
      "ai_translated": false,
      "ai_model": null,
      "ai_spell_check_issues": [
        {
          "type": "spelling",
          "description": "The word 'Операције' (Operacije) is technically correct, but a more natural phrasing in this context might be 'Рад са' (Rad sa - Work with).",
          "suggestion": "Рад са постојећим датотекама: прегледање, попуњавање образаца, рецензирање, коментарисање."
        },
        {
          "type": "incorrect_translation",
          "description": "While 'прегледање' (pregledanje) is a valid translation for 'viewing', 'отварање' (otvaranje - opening) or 'гледање' (gledanje - looking) might be more appropriate depending on the context of the file.",
          "suggestion": "Рад са постојећим датотекама: отварање, попуњавање образаца, рецензирање, коментарисање."
        }
      ],
      "approved_at": null
    },
    "sr-Latn-RS": {
      "ai_translated": false,
      "ai_model": null,
      "ai_spell_check_issues": [],
      "approved_at": null
    },
    "tr": {
      "ai_translated": false,
      "ai_model": null,
      "ai_spell_check_issues": [],
      "approved_at": null
    },
    "uk-UA": {
      "ai_translated": false,
      "ai_model": null,
      "ai_spell_check_issues": [],
      "approved_at": null
    },
    "vi": {
      "ai_translated": false,
      "ai_model": null,
      "ai_spell_check_issues": [],
      "approved_at": null
    },
    "zh-CN": {
      "ai_translated": false,
      "ai_model": null,
      "ai_spell_check_issues": [],
      "approved_at": null
    }
  }
}<|MERGE_RESOLUTION|>--- conflicted
+++ resolved
@@ -3,11 +3,7 @@
   "content": "Operations with existing files: viewing, form filling, reviewing, commenting.",
   "content_en_sha1_hash": "3474de7fd9cdc6860caeafd949a5852e84fd6ac8",
   "created_at": "2025-05-19T21:30:48.039Z",
-<<<<<<< HEAD
-  "updated_at": "2025-05-26T07:57:32.994Z",
-=======
   "updated_at": "2025-05-28T09:30:03.004Z",
->>>>>>> 398dda3c
   "comment": {
     "text": "This translation key provides a description of operations related to existing files, including viewing, form filling, reviewing, and commenting. It is used in UI elements where file management options are displayed, such as buttons or dialogs. Translators should focus on conveying a comprehensive overview of these file-related actions in different languages.",
     "is_auto": true,
@@ -34,7 +30,7 @@
       "ai_spell_check_issues": [
         {
           "type": "incorrect_translation",
-          "description": "The phrase 'form filling' is not accurately conveyed by 'ملء النماذج'. A more precise translation would be 'تعبئة النماذج' which implies filling out a form.",
+          "description": "The phrase 'form filling' is translated as 'ملء النماذج' which literally means 'filling forms'. While understandable, a more natural translation for a user interface context might be 'إدخال البيانات في النماذج' (entering data into forms) or 'تعبئة النماذج' (completing forms).",
           "suggestion": "تعبئة النماذج"
         }
       ],
@@ -43,7 +39,13 @@
     "az": {
       "ai_translated": false,
       "ai_model": null,
-      "ai_spell_check_issues": [],
+      "ai_spell_check_issues": [
+        {
+          "type": "incorrect_translation",
+          "description": "The phrase 'form filling' is translated as 'formaları doldurmaq'. While technically correct, a more natural and idiomatic translation in Azerbaijani might be 'formu doldurma'. The plural 'formaları' implies multiple forms, while the English doesn't specify that.",
+          "suggestion": "formu doldurma"
+        }
+      ],
       "approved_at": null
     },
     "bg": {
@@ -52,8 +54,8 @@
       "ai_spell_check_issues": [
         {
           "type": "incorrect_translation",
-          "description": "The English term 'review' is translated as 'ревю'. While 'ревю' exists in Bulgarian, it's more commonly associated with fashion shows or product launches. A more appropriate translation for 'reviewing' in this context (referring to document review) would be 'преразглеждане' or 'проверка'.",
-          "suggestion": "Replace 'ревю' with 'преразглеждане' or 'проверка'."
+          "description": "The word 'ревю' is not a standard term for 'review' in Bulgarian. It's more commonly used in a fashion or film review context.",
+          "suggestion": "Преглед"
         }
       ],
       "approved_at": null
@@ -64,8 +66,8 @@
       "ai_spell_check_issues": [
         {
           "type": "incorrect_translation",
-          "description": "The word 'prohlížení' is repeated. It translates to 'viewing' and is present twice in the Czech translation, while it only appears once in the English.",
-          "suggestion": "Operace s existujícími soubory: prohlížení, vyplňování formulářů, revize, komentování."
+          "description": "The word 'prohlížení' appears twice. The English content uses 'viewing' only once, but the Czech translation repeats it. This is likely a redundant translation.",
+          "suggestion": "Remove the second instance of 'prohlížení' to match the English content more accurately. A more concise option would be: 'Operace s existujícími soubory: prohlížení, vyplňování formulářů, revize, komentování.'"
         }
       ],
       "approved_at": null
@@ -94,8 +96,8 @@
       "ai_spell_check_issues": [
         {
           "type": "incorrect_translation",
-          "description": "The phrase \"lomakkeen arkistointi\" translates more closely to 'form archiving' rather than 'form filling'.",
-          "suggestion": "lomakkeen täyttäminen"
+          "description": "The phrase \"lomakkeen arkistointi\" is an awkward translation of \"form filling.\" \"Arkistointi\" means archiving, not filling out a form.",
+          "suggestion": "lomakkeen täyttö"
         }
       ],
       "approved_at": null
@@ -112,8 +114,8 @@
       "ai_spell_check_issues": [
         {
           "type": "formatting",
-          "description": "The Armenian translation uses a hyphenated list with '՝' which can be slightly awkward in this context. A simple comma-separated list might read better.",
-          "suggestion": "Գործողություններ գոյություն ունեցող ֆայլերով՝ դիտում, ձևի լրացում, վերանայում, մեկնաբանում:  -> Գործողություններ գոյություն ունեցող ֆայլերով՝ դիտում, ձևի լրացում, վերանայում և մեկնաբանում:"
+          "description": "The Armenian translation uses a hyphen (-) to separate phrases within the list, which is not idiomatic Armenian for this context. A comma (,) or a more natural phrasing would be preferred.",
+          "suggestion": "Consider replacing the hyphens with commas or rephrasing the sentence for better flow. For example, 'Գործողություններ գոյություն ունեցող ֆայլերով. Դիտում, ձևի լրացում, վերանայում և մեկնաբանում:'"
         }
       ],
       "approved_at": null
@@ -154,8 +156,8 @@
       "ai_spell_check_issues": [
         {
           "type": "incorrect_translation",
-          "description": "The word \"bekijken\" is repeated. It translates to \"viewing\" in English, and should only appear once.",
-          "suggestion": "Bewerkingen met bestaande bestanden: bekijken, formulieren invullen, beoordelen, opmerkingen plaatsen."
+          "description": "The word 'bekijken' is repeated. The English 'reviewing' translates to 'controleren' or 'nazien', not 'bekijken'.",
+          "suggestion": "Bewerkingen met bestaande bestanden: bekijken, formulieren invullen, controleren/nazien, opmerkingen plaatsen."
         }
       ],
       "approved_at": null
@@ -190,7 +192,7 @@
       "ai_spell_check_issues": [
         {
           "type": "incorrect_translation",
-          "description": "The Russian translation repeats 'просмотр' (viewing). It should only appear once, as it's redundant.",
+          "description": "The word 'reviewing' is repeated in the Russian translation. It appears as 'просмотр' twice, which is redundant. It should reflect the intended meaning of 'reviewing' (examining, assessing) and not just 'viewing'.",
           "suggestion": "Операции с существующими файлами: просмотр, заполнение форм, рецензирование, комментирование."
         }
       ],
@@ -202,13 +204,13 @@
       "ai_spell_check_issues": [
         {
           "type": "spelling",
-          "description": "The word 'ආකෘතිපත්‍ර' (aakruthipatra) is a direct transliteration of 'form' and might be slightly less natural. While understandable, a more idiomatic Sinhala word for 'form' in this context could be considered.",
-          "suggestion": "Consider using a more contextually appropriate term for 'form' in Sinhala, perhaps something like 'පත්‍රපත්‍ර' (pathrapatra) or a more specific term depending on the intended meaning. Research common terminology in this specific domain."
+          "description": "The word 'ආකෘතිපත්‍ර' (aakruthipathra) is a valid word but could be more clearly expressed as 'ගොනුව පිරවීම' (gonuwa pirivamu) to better convey 'form filling'.",
+          "suggestion": "පවතින ගොනුවල මෙහෙයුම්: බැලීම්, ගොනුව පිරවීම, සමාලෝචන, අදහස් දැක්වීම්."
         },
         {
           "type": "grammar",
-          "description": "The use of 'පිරවීම්' (piravimvim) is grammatically correct but slightly verbose. A more concise phrasing might improve readability.",
-          "suggestion": "Consider rephrasing 'ආකෘතිපත්‍ර පිරවීම්' to something like 'ආකෘතිපත්‍ර පිරීම' or 'පත්‍ර පිරීම' for a more natural flow."
+          "description": "The word 'පිරවීම්' (pirivamu) is in plural form, but 'form filling' is a single action. While not incorrect, using the singular 'පිරවීම' is more grammatically aligned with the English.",
+          "suggestion": "පවතින ගොනුවල මෙහෙයුම්: බැලීම්, ගොනුව පිරවීම, සමාලෝචන, අදහස් දැක්වීම්."
         }
       ],
       "approved_at": null
@@ -231,13 +233,13 @@
       "ai_spell_check_issues": [
         {
           "type": "spelling",
-          "description": "The word 'Операције' (Operacije) is technically correct, but a more natural phrasing in this context might be 'Рад са' (Rad sa - Work with).",
+          "description": "The word 'Операције' is transliterated from 'Operations' and is spelled correctly, but in this context, a more common and natural-sounding equivalent might be 'Рад' or 'Задаци'.",
           "suggestion": "Рад са постојећим датотекама: прегледање, попуњавање образаца, рецензирање, коментарисање."
         },
         {
           "type": "incorrect_translation",
-          "description": "While 'прегледање' (pregledanje) is a valid translation for 'viewing', 'отварање' (otvaranje - opening) or 'гледање' (gledanje - looking) might be more appropriate depending on the context of the file.",
-          "suggestion": "Рад са постојећим датотекама: отварање, попуњавање образаца, рецензирање, коментарисање."
+          "description": "While 'рецензирање' is technically correct for 'reviewing,' it carries a more formal connotation of critical review. A more general and appropriate translation for the context of form filling might be 'провера'.",
+          "suggestion": "Операције са постојећим датотекама: прегледање, попуњавање образаца, провера, коментарисање."
         }
       ],
       "approved_at": null
