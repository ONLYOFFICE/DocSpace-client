--- conflicted
+++ resolved
@@ -2,16 +2,13 @@
 import { inject, observer } from "mobx-react";
 import { useLocation, useParams } from "react-router-dom";
 
-<<<<<<< HEAD
 import Tabs from "./Tabs";
 import People from "./People";
 import Groups from "./Groups";
 import InsideGroup from "./InsideGroup";
-=======
-import { Consumer } from "@docspace/shared/utils";
->>>>>>> c965ee91
 
 import { withTranslation } from "react-i18next";
+import { Consumer } from "@docspace/shared/utils";
 import withLoader from "SRC_DIR/HOCs/withLoader";
 
 const SectionBodyContent = (props) => {
