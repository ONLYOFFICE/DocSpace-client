// (c) Copyright Ascensio System SIA 2009-2025
//
// This program is a free software product.
// You can redistribute it and/or modify it under the terms
// of the GNU Affero General Public License (AGPL) version 3 as published by the Free Software
// Foundation. In accordance with Section 7(a) of the GNU AGPL its Section 15 shall be amended
// to the effect that Ascensio System SIA expressly excludes the warranty of non-infringement of
// any third-party rights.
//
// This program is distributed WITHOUT ANY WARRANTY, without even the implied warranty
// of MERCHANTABILITY or FITNESS FOR A PARTICULAR  PURPOSE. For details, see
// the GNU AGPL at: http://www.gnu.org/licenses/agpl-3.0.html
//
// You can contact Ascensio System SIA at Lubanas st. 125a-25, Riga, Latvia, EU, LV-1021.
//
// The  interactive user interfaces in modified source and object code versions of the Program must
// display Appropriate Legal Notices, as required under Section 5 of the GNU AGPL version 3.
//
// Pursuant to Section 7(b) of the License you must retain the original Product logo when
// distributing the program. Pursuant to Section 7(e) we decline to grant you any rights under
// trademark law for use of our trademarks.
//
// All the Product's GUI elements, including illustrations and icon sets, as well as technical writing
// content are licensed under the terms of the Creative Commons Attribution-ShareAlike 4.0
// International. See the License terms at http://creativecommons.org/licenses/by-sa/4.0/legalcode

import React from "react";
import styled from "styled-components";
import { inject, observer } from "mobx-react";

import { mobile } from "@docspace/shared/utils";

import { MainButtonMobile } from "@docspace/shared/components/main-button-mobile";
import { GuidanceRefKey } from "@docspace/shared/components/guidance/sub-components/Guid.types";

const StyledMainButtonMobile = styled(MainButtonMobile)`
  position: fixed;
  z-index: 200;

  inset-inline-end: 24px;
  bottom: 24px;

  @media ${mobile} {
    position: absolute;
    inset-inline-end: 16px;
    bottom: 16px;
  }
`;

const MobileView = ({
  titleProp,
  actionOptions,
  buttonOptions,
  withoutButton,
  withMenu,

  setUploadPanelVisible,
  onMainButtonClick,
  isRoomsFolder,
  mainButtonMobileVisible,
<<<<<<< HEAD
  uploaded,
  setRefMap,
  deleteRefMap,
}) => {
  const [isOpenButton, setIsOpenButton] = React.useState(false);
  const [percentProgress, setPercentProgress] = React.useState(0);
  const [progressOptions, setProgressOptions] = React.useState([]);

  const [primaryNumEl, setPrimaryNumEl] = React.useState(0);
  const primaryCurrentFile = React.useRef(null);
  const mainButtonRef = React.useRef(null);
=======
}) => {
  const [isOpenButton, setIsOpenButton] = React.useState(false);
>>>>>>> 52275272

  const openButtonToggler = React.useCallback(() => {
    setIsOpenButton((prevState) => !prevState);
  }, []);

  const showUploadPanel = React.useCallback(() => {
    setUploadPanelVisible && setUploadPanelVisible(true);
  }, [setUploadPanelVisible]);

<<<<<<< HEAD
  const clearUploadPanel = React.useCallback(() => {
    clearUploadData && clearUploadData();
    clearPrimaryProgressData && clearPrimaryProgressData();
  }, [clearUploadData, clearPrimaryProgressData]);

  React.useEffect(() => {
    if (mainButtonRef?.current) {
      setRefMap(GuidanceRefKey.Uploading, mainButtonRef);
      deleteRefMap(GuidanceRefKey.MainButton);
    }

    return () => {
      deleteRefMap(GuidanceRefKey.Uploading);
    };
  }, [mainButtonRef.current]);

  React.useEffect(() => {
    let currentPrimaryNumEl = primaryNumEl;

    const uploadedFileCount = files.filter(
      (item) => item.percent === 100 && !item.cancel,
    ).length;
    const fileLength = files.filter((item) => !item.cancel).length;

    if (primaryCurrentFile.current === null && primaryProgressDataLoadingFile) {
      primaryCurrentFile.current = primaryProgressDataLoadingFile.uniqueId;
      currentPrimaryNumEl = 0;
    }

    if (primaryCurrentFile.current !== null && primaryProgressDataLoadingFile) {
      if (
        primaryCurrentFile.current !== primaryProgressDataLoadingFile.uniqueId
      ) {
        currentPrimaryNumEl++;
        primaryCurrentFile.current = primaryProgressDataLoadingFile.uniqueId;
      }
    }

    const currentSecondaryProgressItem =
      (secondaryProgressDataStoreCurrentFilesCount *
        secondaryProgressDataStorePercent) /
      100;

    const secondaryProgressStatus = secondaryProgressDataStoreIsDownload
      ? `${Math.floor(secondaryProgressDataStorePercent)}%`
      : `${Math.floor(
          currentSecondaryProgressItem,
        )}/${secondaryProgressDataStoreCurrentFilesCount}`;

    const isUploaded = primaryProgressDataPercent === 100 && uploaded;
    const isError = isUploaded && primaryProgressDataErrors;

    let primaryLabel =
      isUploaded && !primaryProgressDataErrors
        ? t("FilesUploaded")
        : `${uploadedFileCount}/${fileLength}`;

    if (isError) {
      primaryLabel = t("FilesNotLoaded", { count: primaryProgressDataErrors });
    }

    const newProgressOptions = [
      {
        key: "primary-progress",
        open: primaryProgressDataVisible,
        label: t("UploadPanel:Uploads"),
        icon: isError ? InfoEditReactSvgUrl : CrossSidebarReactSvgUrl,
        percent: primaryProgressDataPercent,
        status: primaryLabel,
        onClick: showUploadPanel,
        onCancel: clearUploadPanel,
        error: primaryProgressDataErrors,
      },
      {
        key: "secondary-progress",
        open: secondaryProgressDataStoreVisible,
        label: t("Common:OtherOperations"),
        icon: MobileActionsRemoveReactSvgUrl,
        percent: secondaryProgressDataStorePercent,
        status: secondaryProgressStatus,
        onCancel: clearSecondaryProgressData,
      },
    ];

    let newPercentProgress =
      primaryProgressDataPercent + secondaryProgressDataStorePercent;

    if (primaryProgressDataVisible && secondaryProgressDataStoreVisible) {
      newPercentProgress =
        ((currentPrimaryNumEl + currentSecondaryProgressItem) /
          (files.length + secondaryProgressDataStoreCurrentFilesCount)) *
        100;
    }

    if (primaryProgressDataPercent === 100) {
      currentPrimaryNumEl = 0;
      primaryCurrentFile.current = null;
    }

    setPrimaryNumEl(currentPrimaryNumEl);
    setPercentProgress(newPercentProgress);
    setProgressOptions([...newProgressOptions]);
  }, [
    uploaded,
    files.length,
    showUploadPanel,
    clearUploadPanel,
    primaryProgressDataVisible,
    primaryProgressDataPercent,
    primaryProgressDataLoadingFile,
    primaryProgressDataErrors,
    secondaryProgressDataStoreVisible,
    secondaryProgressDataStorePercent,
    secondaryProgressDataStoreIsDownload,
    secondaryProgressDataStoreCurrentFile,
    secondaryProgressDataStoreCurrentFilesCount,
  ]);

=======
>>>>>>> 52275272
  return (
    mainButtonMobileVisible && (
      <StyledMainButtonMobile
        mainButtonRef={mainButtonRef}
        actionOptions={actionOptions}
        isOpenButton={isOpenButton}
        onUploadClick={openButtonToggler}
        onClose={openButtonToggler}
        buttonOptions={buttonOptions}
        title={titleProp}
        withoutButton={withoutButton}
        withMenu={withMenu}
        onClick={onMainButtonClick}
        onAlertClick={showUploadPanel}
        withAlertClick={isRoomsFolder}
      />
    )
  );
};

<<<<<<< HEAD
export default inject(
  ({ uploadDataStore, treeFoldersStore, guidanceStore }) => {
    const { isRoomsFolder } = treeFoldersStore;
    const {
      files,
      setUploadPanelVisible,
      secondaryProgressDataStore,
      primaryProgressDataStore,
      clearUploadData,
      uploaded,
    } = uploadDataStore;

    const { setRefMap, deleteRefMap } = guidanceStore;

    const {
      visible: primaryProgressDataVisible,
      percent: primaryProgressDataPercent,
      loadingFile: primaryProgressDataLoadingFile,
      alert: primaryProgressDataAlert,
      errors: primaryProgressDataErrors,
      clearPrimaryProgressData,
    } = primaryProgressDataStore;

    const {
      visible: secondaryProgressDataStoreVisible,
      percent: secondaryProgressDataStorePercent,
      currentFile: secondaryProgressDataStoreCurrentFile,
      filesCount: secondaryProgressDataStoreCurrentFilesCount,
      clearSecondaryProgressData,
      isDownload: secondaryProgressDataStoreIsDownload,
    } = secondaryProgressDataStore;

    return {
      files,
      clearUploadData,
      setUploadPanelVisible,
      primaryProgressDataVisible,
      primaryProgressDataPercent,
      primaryProgressDataLoadingFile,
      primaryProgressDataAlert,
      primaryProgressDataErrors,
      clearPrimaryProgressData,
      secondaryProgressDataStoreVisible,
      secondaryProgressDataStorePercent,
      secondaryProgressDataStoreIsDownload,
      secondaryProgressDataStoreCurrentFile,
      secondaryProgressDataStoreCurrentFilesCount,
      clearSecondaryProgressData,
      isRoomsFolder,
      uploaded,
      setRefMap,
      deleteRefMap,
    };
  },
)(observer(MobileView));
=======
export default inject(({ uploadDataStore, treeFoldersStore }) => {
  const { isRoomsFolder } = treeFoldersStore;
  const { setUploadPanelVisible } = uploadDataStore;

  return {
    setUploadPanelVisible,
    isRoomsFolder,
  };
})(observer(MobileView));
>>>>>>> 52275272
<|MERGE_RESOLUTION|>--- conflicted
+++ resolved
@@ -58,23 +58,12 @@
   onMainButtonClick,
   isRoomsFolder,
   mainButtonMobileVisible,
-<<<<<<< HEAD
-  uploaded,
   setRefMap,
   deleteRefMap,
 }) => {
   const [isOpenButton, setIsOpenButton] = React.useState(false);
-  const [percentProgress, setPercentProgress] = React.useState(0);
-  const [progressOptions, setProgressOptions] = React.useState([]);
 
-  const [primaryNumEl, setPrimaryNumEl] = React.useState(0);
-  const primaryCurrentFile = React.useRef(null);
   const mainButtonRef = React.useRef(null);
-=======
-}) => {
-  const [isOpenButton, setIsOpenButton] = React.useState(false);
->>>>>>> 52275272
-
   const openButtonToggler = React.useCallback(() => {
     setIsOpenButton((prevState) => !prevState);
   }, []);
@@ -82,12 +71,6 @@
   const showUploadPanel = React.useCallback(() => {
     setUploadPanelVisible && setUploadPanelVisible(true);
   }, [setUploadPanelVisible]);
-
-<<<<<<< HEAD
-  const clearUploadPanel = React.useCallback(() => {
-    clearUploadData && clearUploadData();
-    clearPrimaryProgressData && clearPrimaryProgressData();
-  }, [clearUploadData, clearPrimaryProgressData]);
 
   React.useEffect(() => {
     if (mainButtonRef?.current) {
@@ -99,111 +82,6 @@
       deleteRefMap(GuidanceRefKey.Uploading);
     };
   }, [mainButtonRef.current]);
-
-  React.useEffect(() => {
-    let currentPrimaryNumEl = primaryNumEl;
-
-    const uploadedFileCount = files.filter(
-      (item) => item.percent === 100 && !item.cancel,
-    ).length;
-    const fileLength = files.filter((item) => !item.cancel).length;
-
-    if (primaryCurrentFile.current === null && primaryProgressDataLoadingFile) {
-      primaryCurrentFile.current = primaryProgressDataLoadingFile.uniqueId;
-      currentPrimaryNumEl = 0;
-    }
-
-    if (primaryCurrentFile.current !== null && primaryProgressDataLoadingFile) {
-      if (
-        primaryCurrentFile.current !== primaryProgressDataLoadingFile.uniqueId
-      ) {
-        currentPrimaryNumEl++;
-        primaryCurrentFile.current = primaryProgressDataLoadingFile.uniqueId;
-      }
-    }
-
-    const currentSecondaryProgressItem =
-      (secondaryProgressDataStoreCurrentFilesCount *
-        secondaryProgressDataStorePercent) /
-      100;
-
-    const secondaryProgressStatus = secondaryProgressDataStoreIsDownload
-      ? `${Math.floor(secondaryProgressDataStorePercent)}%`
-      : `${Math.floor(
-          currentSecondaryProgressItem,
-        )}/${secondaryProgressDataStoreCurrentFilesCount}`;
-
-    const isUploaded = primaryProgressDataPercent === 100 && uploaded;
-    const isError = isUploaded && primaryProgressDataErrors;
-
-    let primaryLabel =
-      isUploaded && !primaryProgressDataErrors
-        ? t("FilesUploaded")
-        : `${uploadedFileCount}/${fileLength}`;
-
-    if (isError) {
-      primaryLabel = t("FilesNotLoaded", { count: primaryProgressDataErrors });
-    }
-
-    const newProgressOptions = [
-      {
-        key: "primary-progress",
-        open: primaryProgressDataVisible,
-        label: t("UploadPanel:Uploads"),
-        icon: isError ? InfoEditReactSvgUrl : CrossSidebarReactSvgUrl,
-        percent: primaryProgressDataPercent,
-        status: primaryLabel,
-        onClick: showUploadPanel,
-        onCancel: clearUploadPanel,
-        error: primaryProgressDataErrors,
-      },
-      {
-        key: "secondary-progress",
-        open: secondaryProgressDataStoreVisible,
-        label: t("Common:OtherOperations"),
-        icon: MobileActionsRemoveReactSvgUrl,
-        percent: secondaryProgressDataStorePercent,
-        status: secondaryProgressStatus,
-        onCancel: clearSecondaryProgressData,
-      },
-    ];
-
-    let newPercentProgress =
-      primaryProgressDataPercent + secondaryProgressDataStorePercent;
-
-    if (primaryProgressDataVisible && secondaryProgressDataStoreVisible) {
-      newPercentProgress =
-        ((currentPrimaryNumEl + currentSecondaryProgressItem) /
-          (files.length + secondaryProgressDataStoreCurrentFilesCount)) *
-        100;
-    }
-
-    if (primaryProgressDataPercent === 100) {
-      currentPrimaryNumEl = 0;
-      primaryCurrentFile.current = null;
-    }
-
-    setPrimaryNumEl(currentPrimaryNumEl);
-    setPercentProgress(newPercentProgress);
-    setProgressOptions([...newProgressOptions]);
-  }, [
-    uploaded,
-    files.length,
-    showUploadPanel,
-    clearUploadPanel,
-    primaryProgressDataVisible,
-    primaryProgressDataPercent,
-    primaryProgressDataLoadingFile,
-    primaryProgressDataErrors,
-    secondaryProgressDataStoreVisible,
-    secondaryProgressDataStorePercent,
-    secondaryProgressDataStoreIsDownload,
-    secondaryProgressDataStoreCurrentFile,
-    secondaryProgressDataStoreCurrentFilesCount,
-  ]);
-
-=======
->>>>>>> 52275272
   return (
     mainButtonMobileVisible && (
       <StyledMainButtonMobile
@@ -224,70 +102,17 @@
   );
 };
 
-<<<<<<< HEAD
 export default inject(
   ({ uploadDataStore, treeFoldersStore, guidanceStore }) => {
     const { isRoomsFolder } = treeFoldersStore;
-    const {
-      files,
-      setUploadPanelVisible,
-      secondaryProgressDataStore,
-      primaryProgressDataStore,
-      clearUploadData,
-      uploaded,
-    } = uploadDataStore;
+    const { setUploadPanelVisible } = uploadDataStore;
 
     const { setRefMap, deleteRefMap } = guidanceStore;
-
-    const {
-      visible: primaryProgressDataVisible,
-      percent: primaryProgressDataPercent,
-      loadingFile: primaryProgressDataLoadingFile,
-      alert: primaryProgressDataAlert,
-      errors: primaryProgressDataErrors,
-      clearPrimaryProgressData,
-    } = primaryProgressDataStore;
-
-    const {
-      visible: secondaryProgressDataStoreVisible,
-      percent: secondaryProgressDataStorePercent,
-      currentFile: secondaryProgressDataStoreCurrentFile,
-      filesCount: secondaryProgressDataStoreCurrentFilesCount,
-      clearSecondaryProgressData,
-      isDownload: secondaryProgressDataStoreIsDownload,
-    } = secondaryProgressDataStore;
-
     return {
-      files,
-      clearUploadData,
       setUploadPanelVisible,
-      primaryProgressDataVisible,
-      primaryProgressDataPercent,
-      primaryProgressDataLoadingFile,
-      primaryProgressDataAlert,
-      primaryProgressDataErrors,
-      clearPrimaryProgressData,
-      secondaryProgressDataStoreVisible,
-      secondaryProgressDataStorePercent,
-      secondaryProgressDataStoreIsDownload,
-      secondaryProgressDataStoreCurrentFile,
-      secondaryProgressDataStoreCurrentFilesCount,
-      clearSecondaryProgressData,
       isRoomsFolder,
-      uploaded,
       setRefMap,
       deleteRefMap,
     };
   },
-)(observer(MobileView));
-=======
-export default inject(({ uploadDataStore, treeFoldersStore }) => {
-  const { isRoomsFolder } = treeFoldersStore;
-  const { setUploadPanelVisible } = uploadDataStore;
-
-  return {
-    setUploadPanelVisible,
-    isRoomsFolder,
-  };
-})(observer(MobileView));
->>>>>>> 52275272
+)(observer(MobileView));