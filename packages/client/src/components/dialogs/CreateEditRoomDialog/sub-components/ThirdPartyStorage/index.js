--- conflicted
+++ resolved
@@ -127,15 +127,10 @@
       storageFolderId,
     });
 
-<<<<<<< HEAD
-  const isPublicRoom = roomType === RoomsType.PublicRoom;
-
   useEffect(() => {
     fetchConnectingStorages();
   }, []);
 
-=======
->>>>>>> 67bd5532
   return (
     <StyledThirdPartyStorage>
       <ToggleParam
