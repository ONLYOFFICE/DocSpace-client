{
  "key_path": "CustomTitlesDescription",
  "content": "Adjust the default space title displayed on the Welcome Page and in the From field of the email notifications.",
  "content_en_sha1_hash": "509f4c811b4bd79763d49e1085f1eb0c426ff7a3",
  "created_at": "2025-05-19T21:30:51.019Z",
<<<<<<< HEAD
  "updated_at": "2025-10-03T10:07:11.679Z",
=======
  "updated_at": "2025-10-03T13:19:30.541Z",
>>>>>>> 4e3ade75
  "comment": {
    "text": "The \"CustomTitlesDescription\" translation key is used to adjust the default space title displayed on the Welcome Page and in the From field of email notifications. It appears in a category item description section within the Portal Settings page.",
    "is_auto": true,
    "updated_at": "2025-05-20T09:45:28.259Z"
  },
  "usage": [
    {
      "file_path": "/packages/client/src/pages/PortalSettings/categories/common/Customization/welcome-page-settings.js",
      "line_number": 390,
      "context": "<div className=\"category-item-title\">{t(\"CustomTitlesWelcome\")}</div>\n </div>\n ) : null}\n <div className=\"category-item-description\">\n <Text fontSize=\"13px\" fontWeight={400}>\n {t(\"CustomTitlesDescription\")}\n </Text>\n {welcomePageSettingsUrl ? (\n <Link\n className=\"link-learn-more\"\n color={currentColorScheme.main?.accent}",
      "module": "/packages/client"
    }
  ],
  "languages": {
    "en": {
      "ai_translated": false,
      "ai_model": null,
      "ai_spell_check_issues": [],
      "approved_at": null
    },
    "ar-SA": {
      "ai_translated": false,
      "ai_model": null,
      "ai_spell_check_issues": [
        {
          "type": "incorrect_translation",
          "description": "The translation of \"From field\" is not accurate. \"الوارد\" (al-waarid) typically means \"incoming\" or \"received.\" It doesn't convey the meaning of the \"From\" field in an email.",
          "suggestion": "قم بتعديل اسم المساحة الافتراضي المعروض في الصفحة الترحيبية وفي حقل المرسل في إشعارات البريد."
        },
        {
          "type": "formatting",
          "description": "The use of parentheses around \"الوارد\" is unusual and doesn't improve clarity. It might be better to remove them.",
          "suggestion": "قم بتعديل اسم المساحة الافتراضي المعروض في الصفحة الترحيبية وفي حقل الوارد في إشعارات البريد."
        }
      ],
      "approved_at": null
    },
    "az": {
      "ai_translated": false,
      "ai_model": null,
      "ai_spell_check_issues": [
        {
          "type": "incorrect_translation",
          "description": "The phrase 'Adjust' is not accurately conveyed by 'təyin edin'. 'Təyin edin' implies assigning or designating, while 'adjust' suggests modifying an existing setting. A better translation would be something like 'dəyişdirin' (change) or 'redaktə edin' (edit).",
          "suggestion": "Xoş gəlmisiniz Səhifəsində və e-poçt bildirişlərinin Kimdən sahəsində göstərilən standart sahə başlığını dəyişdirin."
        },
        {
          "type": "incorrect_translation",
          "description": "The English 'From field' is translated as 'Kimdən sahəsində'. While technically correct, it could be more natural sounding. A more user-friendly translation might be 'Kimdən gələn' (From who).",
          "suggestion": "Xoş gəlmisiniz Səhifəsində və e-poçt bildirişlərinin Kimdən gələn sahəsində göstərilən standart sahə başlığını dəyişdirin."
        }
      ],
      "approved_at": null
    },
    "bg": {
      "ai_translated": false,
      "ai_model": null,
      "ai_spell_check_issues": [
        {
          "type": "incorrect_translation",
          "description": "The term 'space' is not directly equivalent to 'пространство' in this context. 'Space' refers to a specific area or project within the application, and a more accurate translation might be something like 'област' or 'проект'. 'Пространство' can be interpreted more broadly.",
          "suggestion": "Consider translating 'space' as 'област' or 'проект' depending on the precise meaning within the application's context. For example, 'Коригирайте заглавието по подразбиране на областта, показвано на Началната Страница...'"
        }
      ],
      "approved_at": null
    },
    "cs": {
      "ai_translated": false,
      "ai_model": null,
      "ai_spell_check_issues": [],
      "approved_at": null
    },
    "de": {
      "ai_translated": false,
      "ai_model": null,
      "ai_spell_check_issues": [
        {
          "type": "incorrect_translation",
          "description": "The term 'Bereich' (area/section) doesn't quite capture the meaning of 'space' in this context. 'Space' refers to a defined area or workspace. 'Bereich' is too broad.",
          "suggestion": "Passen Sie den Standardtitel des Arbeitsbereichs an, der auf der Willkommensseite und im Absenderfeld der E-Mail-Benachrichtigungen angezeigt wird."
        },
        {
          "type": "spelling",
          "description": "While technically correct, the double 'e' in 'Willkommensseite' is more commonly written as 'Willkommensseite'.",
          "suggestion": "Passen Sie den Standardtitel des Arbeitsbereichs an, der auf der Willkommensseite und im Absenderfeld der E-Mail-Benachrichtigungen angezeigt wird."
        }
      ],
      "approved_at": null
    },
    "el-GR": {
      "ai_translated": false,
      "ai_model": null,
      "ai_spell_check_issues": [
        {
          "type": "spelling",
          "description": "The word 'καλωσορίσματος' is a genitive case and doesn't quite fit the context. It means 'of welcome', but 'κάλωσορίσματος' would be more appropriate (genitive singular).",
          "suggestion": "Ρυθμίστε τον προεπιλεγμένο τίτλο χώρου που εμφανίζεται στη σελίδα καλωσορίσματος και στο πεδίο «Από» στις ειδοποιήσεις email."
        },
        {
          "type": "grammar",
          "description": "While technically correct, the flow could be slightly improved. Consider a more natural Greek phrasing.",
          "suggestion": "Ρυθμίστε τον προεπιλεγμένο τίτλο χώρου που εμφανίζεται στη σελίδα καλωσορίσματος και στο πεδίο «Από» στις ειδοποιήσεις email."
        }
      ],
      "approved_at": null
    },
    "es": {
      "ai_translated": false,
      "ai_model": null,
      "ai_spell_check_issues": [],
      "approved_at": null
    },
    "fi": {
      "ai_translated": false,
      "ai_model": null,
      "ai_spell_check_issues": [
        {
          "type": "incorrect_translation",
          "description": "The phrase 'From field' is not accurately translated. 'Lähettäjäkentässä' translates to 'sender field', which is technically correct but might be less clear to the user. A more natural phrasing for 'From field' in this context could be 'lähettäjän nimessä'.",
          "suggestion": "Säädä oletustilan nimeä, joka näytetään Tervetuloa-sivulla ja sähköposti-ilmoitusten lähettäjän nimessä."
        }
      ],
      "approved_at": null
    },
    "fr": {
      "ai_translated": false,
      "ai_model": null,
      "ai_spell_check_issues": [],
      "approved_at": null
    },
    "hy-AM": {
      "ai_translated": false,
      "ai_model": null,
      "ai_spell_check_issues": [
        {
          "type": "incorrect_translation",
          "description": "The English phrase \"From field\" is not accurately translated. \"Սկսած դաշտում\" implies a starting field rather than the 'From' field in an email.",
          "suggestion": "Կարգավորեք լռելյայն տարածության անվանումը, որը ցուցադրվում է ողջույնի էջում և էլփոստի ծանուցումների ուղարկող դաշտում:"
        }
      ],
      "approved_at": null
    },
    "it": {
      "ai_translated": false,
      "ai_model": null,
      "ai_spell_check_issues": [
        {
          "type": "incorrect_translation",
          "description": "The English phrase 'From field' is not accurately translated. 'Campo Da' is a literal translation but doesn't convey the intended meaning, which refers to the 'From' address in email notifications.",
          "suggestion": "Campo 'Mittente' nelle notifiche e-mail."
        }
      ],
      "approved_at": null
    },
    "ja-JP": {
      "ai_translated": false,
      "ai_model": null,
      "ai_spell_check_issues": [
        {
          "type": "incorrect_translation",
          "description": "The phrase \"From field\" is not accurately translated. While \"差出人フィールド\" is a literal translation of \"sender field\", in the context of email notifications, it's more natural to use a term that implies the 'sender' or 'originating' space. The nuance of 'From' is lost.",
          "suggestion": "ウェルカムページとメール通知の送信元スペースタイトルを調整します。"
        },
        {
          "type": "formatting",
          "description": "The sentence structure is a little clunky and could be improved for smoother reading in Japanese.",
          "suggestion": "ウェルカムページとメール通知の送信元に表示されるデフォルトのスペースタイトルを調整できます。"
        }
      ],
      "approved_at": null
    },
    "ko-KR": {
      "ai_translated": false,
      "ai_model": null,
      "ai_spell_check_issues": [
        {
          "type": "incorrect_translation",
          "description": "The phrase \"From field\" is not accurately translated. \"보낸 사람란\" directly translates to \"Sender field\" but \"From field\" refers specifically to the 'From' field in the email header. A more precise translation would be something like \"보낸 사람 필드\" or \"From 필드\".",
          "suggestion": "보낸 사람 필드"
        },
        {
          "type": "formatting",
          "description": "While not strictly incorrect, the sentence structure and flow could be improved for more natural Korean. Adding a particle or rephrasing might enhance readability.",
          "suggestion": "환영 페이지와 이메일 알림에서 보낸 사람 필드에 표시되는 기본 공간 제목을 조정하세요."
        }
      ],
      "approved_at": null
    },
    "lo-LA": {
      "ai_translated": false,
      "ai_model": null,
      "ai_spell_check_issues": [
        {
          "type": "incorrect_translation",
          "description": "The term \"space title\" is not directly equivalent to a single Lao term. \"ຫົວຂໍ້ພື້ນທີ່\" is somewhat literal but might not be the most natural phrasing. It's a little awkward.",
          "suggestion": "Consider rephrasing to something like \"ຊື່ພື້ນທີ່ຕາມເລີ່ມຕົ້ນ\" (initial space name) or \"ຫົວຂໍ້ຂອງພື້ນທີ່\" (space header) for improved clarity."
        },
        {
          "type": "spelling",
          "description": "The word 'ອີເມວ' is technically correct but 'ອີເມລ໌' is more commonly used and is considered more standard in Lao.",
          "suggestion": "Replace 'ອີເມວ' with 'ອີເມລ໌'."
        }
      ],
      "approved_at": null
    },
    "lv": {
      "ai_translated": false,
      "ai_model": null,
      "ai_spell_check_issues": [
        {
          "type": "incorrect_translation",
          "description": "The term 'atstarpes' (spaces) is not the correct translation for 'space' in this context. It likely refers to a location/area. A more appropriate translation would be something like 'telpa' or 'vieta'.",
          "suggestion": "Pielāgojiet noklusējuma telpas nosaukumu, kas tiek rādīts Laipni lūdzam lapā un e-pasta paziņojumu laukā."
        },
        {
          "type": "formatting",
          "description": "While not strictly incorrect, the translation uses a comma instead of an ampersand (&) after 'Laipni lūdzam lapā'. While a comma is grammatically acceptable, an ampersand might be more visually consistent with other similar UI texts.",
          "suggestion": "Pielāgojiet noklusējuma telpas nosaukumu, kas tiek rādīts Laipni lūdzam lapā & e-pasta paziņojumu laukā."
        }
      ],
      "approved_at": null
    },
    "nl": {
      "ai_translated": false,
      "ai_model": null,
      "ai_spell_check_issues": [
        {
          "type": "incorrect_translation",
          "description": "The word 'space' is translated as 'ruimte'. While technically correct, 'space' in this context likely refers to a section or area within the application. A more appropriate translation might be 'sectie' or 'gebied'.",
          "suggestion": "Pas de standaardsectietitel aan die wordt weergegeven op de Welkomstpagina en in het veld Van van de e-mailmeldingen."
        }
      ],
      "approved_at": null
    },
    "pl": {
      "ai_translated": false,
      "ai_model": null,
      "ai_spell_check_issues": [
        {
          "type": "incorrect_translation",
          "description": "The term 'space' is not accurately translated. 'Obszar' can mean area or region, but in this context, 'title' or 'label' would be more accurate for something displayed on a welcome page.",
          "suggestion": "Dostosuj domyślną nazwę/etykietę wyświetlaną na stronie powitalnej..."
        },
        {
          "type": "incorrect_translation",
          "description": "While 'powiadomień e-mail' is grammatically correct, it's a bit verbose.  'Powiadomień e-mailowych' is more natural and compact.",
          "suggestion": "Dostosuj domyślną nazwę obszaru wyświetlaną na stronie powitalnej i w polu Od powiadomień e-mailowych."
        }
      ],
      "approved_at": null
    },
    "pt": {
      "ai_translated": false,
      "ai_model": null,
      "ai_spell_check_issues": [],
      "approved_at": null
    },
    "pt-BR": {
      "ai_translated": false,
      "ai_model": null,
      "ai_spell_check_issues": [],
      "approved_at": null
    },
    "ro": {
      "ai_translated": false,
      "ai_model": null,
      "ai_spell_check_issues": [
        {
          "type": "incorrect_translation",
          "description": "The phrase 'From field' is not accurately translated. 'From field' refers to the 'From:' line in an email. A more accurate translation would incorporate this understanding.",
          "suggestion": "Configurați câmpul 'De:' pentru notificări prin e-mail"
        },
        {
          "type": "formatting",
          "description": "There's a potential formatting issue. While not strictly wrong, using single quotes around 'De:' might improve clarity, especially if this is a UI element.",
          "suggestion": "Configurați câmpul 'De:' pentru notificări prin e-mail"
        }
      ],
      "approved_at": null
    },
    "ru": {
      "ai_translated": false,
      "ai_model": null,
      "ai_spell_check_issues": [
        {
          "type": "incorrect_translation",
          "description": "The phrase \"рабочего пространства\" (working space) while technically correct, might be better translated as \"пространства\" (space) for a more natural flow and common usage in this context. 'Рабочее пространство' implies a workspace, whereas 'пространство' is more generic and applicable to a title.",
          "suggestion": "Настройте заголовок пространства по умолчанию, который будет отображаться на странице приветствия и в поле ‘От’ электронного уведомления портала."
        },
        {
          "type": "incorrect_translation",
          "description": "The word 'портала' (portal) seems unnecessary and potentially confusing. The English doesn't mention a portal.",
          "suggestion": "Настройте заголовок пространства по умолчанию, который будет отображаться на странице приветствия и в поле ‘От’ электронного уведомления."
        }
      ],
      "approved_at": null
    },
    "si": {
      "ai_translated": false,
      "ai_model": null,
      "ai_spell_check_issues": [
        {
          "type": "incorrect_translation",
          "description": "The translation 'පිළිගැනීමේ පිටුවේ' (piligænimei pituve) translates to 'Welcome Page' which is accurate, however, 'වි-තැපැල් දැනුම්දීම් ක්‍ෂේත්‍රයේ' (vi-tæpææl dænnumdeem kṣhetrayæ) is a very literal and slightly awkward translation of 'in the From field of the email notifications'. A more natural phrasing would be something along the lines of 'වි-තැපැල් දැනුම්දීම්වල 'පිළිගැනීම්' ක්ෂේත්‍රයේ' (vi-tæpææl dænnumdeemvala 'piligænimei' kṣhetrayæ).",
          "suggestion": "වි-තැපැල් දැනුම්දීම්වල 'පිළිගැනීම්' ක්ෂේත්‍රයේ"
        },
        {
          "type": "formatting",
          "description": "The phrase 'පෙරනිමි අවකාශයේ සිරැසිය' (peranimii awāsiyæ avāsiyæ) is a bit verbose and may not be the most efficient wording. While technically correct, it could be simplified.",
          "suggestion": "පෙරනිමි සිරැසිය"
        }
      ],
      "approved_at": null
    },
    "sk": {
      "ai_translated": false,
      "ai_model": null,
      "ai_spell_check_issues": [],
      "approved_at": null
    },
    "sl": {
      "ai_translated": false,
      "ai_model": null,
      "ai_spell_check_issues": [
        {
          "type": "spelling",
          "description": "The word 'prostora' is slightly awkward. While technically correct, 'prostor' (without the '-a') would sound more natural in this context, as it refers to the space itself, not a collection of spaces.",
          "suggestion": "Prilagodite privzeti naslov prostora, prikazan na pozdravni strani in v polju Od e-poštnih obvestil."
        }
      ],
      "approved_at": null
    },
    "sr-Cyrl-RS": {
      "ai_translated": false,
      "ai_model": null,
      "ai_spell_check_issues": [
        {
          "type": "spelling",
          "description": "The word 'страници' is misspelled. It should be 'страници'.",
          "suggestion": "страници"
        }
      ],
      "approved_at": null
    },
    "sr-Latn-RS": {
      "ai_translated": false,
      "ai_model": null,
      "ai_spell_check_issues": [
        {
          "type": "spelling",
          "description": "The word 'podesite' should be 'prilagodite'. 'Podesite' implies setting something to a specific value, while 'prilagodite' implies adjusting or customizing.",
          "suggestion": "Prilagodite podrazumevani naslov prostora koji se prikazuje na stranici Dobrodošlice i u Od polju email obaveštenja."
        },
        {
          "type": "grammar",
          "description": "While technically correct, the construction 'u Od polju email obaveštenja' sounds slightly awkward. It could be improved for better flow.",
          "suggestion": "u polju 'Od' u email obaveštenjima"
        }
      ],
      "approved_at": null
    },
    "tr": {
      "ai_translated": false,
      "ai_model": null,
      "ai_spell_check_issues": [
        {
          "type": "incorrect_translation",
          "description": "The English phrase 'space title' is not accurately translated. 'Başlık' (title) is correct, but 'space title' implies a specific kind of title related to a space or area, which isn't explicitly conveyed. A more accurate translation might be 'alan adı' (field name) or 'alan başlığı' (field title) depending on the specific context.",
          "suggestion": "Consider using 'alan adı' or 'alan başlığı' instead of 'alan başlığını' to better reflect the meaning of 'space title'."
        },
        {
          "type": "formatting",
          "description": "The Turkish sentence 'Hoş Geldiniz Sayfasında ve e-posta bildirimlerinin Kimden alanında görüntülenen varsayılan alan başlığını ayarlayın.' is quite long and could be broken into two shorter sentences for better readability.  It feels slightly clunky.",
          "suggestion": "Split the sentence into two: 'Hoş Geldiniz Sayfasında görüntülenen varsayılan alan başlığını ayarlayın. Ayrıca, e-posta bildirimlerinin Kimden alanında görüntülenen varsayılan alanı da ayarlayabilirsiniz.'"
        }
      ],
      "approved_at": null
    },
    "uk-UA": {
      "ai_translated": false,
      "ai_model": null,
      "ai_spell_check_issues": [
        {
          "type": "incorrect_translation",
          "description": "The phrase \"Adjust\" is translated as \"Налаштуйте\" which is accurate but lacks nuance. \"Adjust\" in this context implies customization or modification, rather than just setting something up. A more precise translation might emphasize this.",
          "suggestion": "Змініть або налаштуйте заголовок простору за замовчуванням…"
        },
        {
          "type": "formatting",
          "description": "The phrase 'сповіщень електронною поштою' could be slightly more concise. While accurate, it's a bit verbose.",
          "suggestion": "сповіщень електронної пошти"
        }
      ],
      "approved_at": null
    },
    "vi": {
      "ai_translated": false,
      "ai_model": null,
      "ai_spell_check_issues": [
        {
          "type": "incorrect_translation",
          "description": "The translation of 'Adjust' is not ideal. 'Điều chỉnh' can imply a more significant modification than simply customizing a title.",
          "suggestion": "Cá nhân hóa tiêu đề không gian mặc định..."
        },
        {
          "type": "incorrect_translation",
          "description": "The phrase 'in the From field' could be improved for clarity in Vietnamese.  A more natural phrasing would convey the location of the title.",
          "suggestion": "trong phần tiêu đề 'Từ' của thông báo email."
        }
      ],
      "approved_at": null
    },
    "zh-CN": {
      "ai_translated": false,
      "ai_model": null,
      "ai_spell_check_issues": [
        {
          "type": "incorrect_translation",
          "description": "The translation focuses too much on the 'From' field specifically. The original English implies adjusting the space title generally, which appears in multiple places. '发件人字段' (From field) is too narrow.",
          "suggestion": "调整欢迎页面和电子邮件通知中显示的默认空间标题。"
        },
        {
          "type": "formatting",
          "description": "The sentence structure could be improved for better flow and readability in Chinese. Combining '欢迎页面' and '电子邮件通知' directly is a bit clunky.",
          "suggestion": "调整欢迎页面及电子邮件通知中显示的默认空间标题。"
        }
      ],
      "approved_at": null
    }
  }
}<|MERGE_RESOLUTION|>--- conflicted
+++ resolved
@@ -3,11 +3,7 @@
   "content": "Adjust the default space title displayed on the Welcome Page and in the From field of the email notifications.",
   "content_en_sha1_hash": "509f4c811b4bd79763d49e1085f1eb0c426ff7a3",
   "created_at": "2025-05-19T21:30:51.019Z",
-<<<<<<< HEAD
-  "updated_at": "2025-10-03T10:07:11.679Z",
-=======
   "updated_at": "2025-10-03T13:19:30.541Z",
->>>>>>> 4e3ade75
   "comment": {
     "text": "The \"CustomTitlesDescription\" translation key is used to adjust the default space title displayed on the Welcome Page and in the From field of email notifications. It appears in a category item description section within the Portal Settings page.",
     "is_auto": true,
