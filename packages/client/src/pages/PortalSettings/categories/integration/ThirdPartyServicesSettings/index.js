// (c) Copyright Ascensio System SIA 2009-2025
//
// This program is a free software product.
// You can redistribute it and/or modify it under the terms
// of the GNU Affero General Public License (AGPL) version 3 as published by the Free Software
// Foundation. In accordance with Section 7(a) of the GNU AGPL its Section 15 shall be amended
// to the effect that Ascensio System SIA expressly excludes the warranty of non-infringement of
// any third-party rights.
//
// This program is distributed WITHOUT ANY WARRANTY, without even the implied warranty
// of MERCHANTABILITY or FITNESS FOR A PARTICULAR  PURPOSE. For details, see
// the GNU AGPL at: http://www.gnu.org/licenses/agpl-3.0.html
//
// You can contact Ascensio System SIA at Lubanas st. 125a-25, Riga, Latvia, EU, LV-1021.
//
// The  interactive user interfaces in modified source and object code versions of the Program must
// display Appropriate Legal Notices, as required under Section 5 of the GNU AGPL version 3.
//
// Pursuant to Section 7(b) of the License you must retain the original Product logo when
// distributing the program. Pursuant to Section 7(e) we decline to grant you any rights under
// trademark law for use of our trademarks.
//
// All the Product's GUI elements, including illustrations and icon sets, as well as technical writing
// content are licensed under the terms of the Creative Commons Attribution-ShareAlike 4.0
// International. See the License terms at http://creativecommons.org/licenses/by-sa/4.0/legalcode

import IntegrationSvgUrl from "PUBLIC_DIR/images/integration.svg?url";
import IntegrationDarkSvgUrl from "PUBLIC_DIR/images/integration.dark.svg?url";

import React from "react";
import PropTypes from "prop-types";
import { withTranslation } from "react-i18next";
import { inject, observer } from "mobx-react";
import styled from "styled-components";

import { Text } from "@docspace/shared/components/text";
import { Link } from "@docspace/shared/components/link";
import { Badge } from "@docspace/shared/components/badge";

import { Button } from "@docspace/shared/components/button";
import { isMobile, NoUserSelect } from "@docspace/shared/utils";
import { globalColors } from "@docspace/shared/themes";

import { setDocumentTitle } from "SRC_DIR/helpers/utils";
import ConsumerItem from "./sub-components/consumerItem";
import ConsumerModalDialog from "./sub-components/consumerModalDialog";

import ThirdPartyLoader from "./sub-components/thirdPartyLoader";

const RootContainer = styled.div`
  box-sizing: border-box;
  max-width: 700px;
  width: 100%;

  .third-party-link {
    font-weight: 600;
  }

  .third-party-box {
    margin: 8px 0 20px 0;
  }

  .third-party-description {
    line-height: 20px;
    color: ${(props) => props.theme.client.settings.common.descriptionColor};
  }

  .paid-badge {
    cursor: auto;
  }

  .consumers-list-container {
    display: grid;
    grid-template-columns: repeat(auto-fill, minmax(293px, 1fr));
    gap: 20px;
  }

  .consumer-item-wrapper {
    box-sizing: border-box;
    border: ${(props) =>
      props.theme.client.settings.integration.separatorBorder};

    border-radius: 6px;
    min-height: 116px;
    padding-block: 12px 8px;
    padding-inline: 20px 12px;

    .integration-image {
      ${NoUserSelect}
    }
  }

  .request-block {
    margin-bottom: 20px;
    padding: 46px;
    display: flex;
    gap: 24px;
    align-items: center;

    @media (max-width: 882px) {
      flex-direction: column;
      align-items: baseline;
    }
  }

  .business-plan {
    grid-column: 1 / -1;
    display: flex;
    gap: 8px;
    align-items: center;
    margin-bottom: -4px;

    .paid-badge {
      cursor: auto;
    }
  }
`;

class ThirdPartyServices extends React.Component {
  constructor(props) {
    super(props);
    const { t, tReady } = props;

    if (tReady) setDocumentTitle(`${t("ThirdPartyAuthorization")}`);

    this.state = {
      dialogVisible: false,
      isLoading: false,
    };
  }

<<<<<<< HEAD
=======
  componentDidMount() {
    const { getConsumers, fetchAndSetConsumers, isThirdPartyAvailable } =
      this.props;
    showLoader();
    const urlParts = window.location.href.split("?");
    if (urlParts.length > 1 && isThirdPartyAvailable) {
      const queryValue = urlParts[1].split("=")[1];
      fetchAndSetConsumers(queryValue)
        .then((isConsumerExist) => isConsumerExist && this.onModalOpen())
        .finally(() => hideLoader());
    } else {
      getConsumers().finally(() => hideLoader());
    }
  }

>>>>>>> d48fb2e9
  componentDidUpdate(prevProps) {
    const { t, tReady, openModal } = this.props;
    if (prevProps.tReady !== tReady && tReady)
      setDocumentTitle(t("ThirdPartyAuthorization"));

    if (openModal !== prevProps.openModal && openModal) {
      this.onModalOpen();
    }
  }

  onChangeLoading = (status) => {
    this.setState({
      isLoading: status,
    });
  };

  onModalOpen = () => {
    this.setState({
      dialogVisible: true,
    });
  };

  onModalClose = () => {
    const { setSelectedConsumer } = this.props;
    this.setState({
      dialogVisible: false,
    });
    setSelectedConsumer();
  };

  setConsumer = (e) => {
    const { setSelectedConsumer } = this.props;
    setSelectedConsumer(e.currentTarget.dataset.consumer);
  };

  render() {
    const {
      t,
      i18n,
      consumers,
      updateConsumerProps,
      integrationSettingsUrl,
      theme,
      currentColorScheme,
      isThirdPartyAvailable,
      supportEmail,
      logoText,
    } = this.props;
    const { dialogVisible, isLoading } = this.state;
    const { onModalClose, onModalOpen, setConsumer, onChangeLoading } = this;

    const freeConsumers = consumers.filter(
      (consumer) => consumer.canSet === false,
    );
    const paidConsumers = consumers.filter(
      (consumer) => !freeConsumers.includes(consumer),
    );

    const imgSrc = theme.isBase ? IntegrationSvgUrl : IntegrationDarkSvgUrl;

    const submitRequest = () => (window.location = `mailto:${supportEmail}`);

    return (
      <>
        <RootContainer className="RootContainer">
          <Text className="third-party-description">
            {t("AuthorizationKeysInfo")}
          </Text>
          <div className="third-party-box">
            {integrationSettingsUrl ? (
              <Link
                className="third-party-link"
                color={currentColorScheme.main?.accent}
                isHovered
                target="_blank"
                href={integrationSettingsUrl}
                dataTestId="integration_settings_link"
              >
                {t("Common:LearnMore")}
              </Link>
            ) : null}
          </div>
          <div className="consumer-item-wrapper request-block">
            <img
              className="integration-image"
              src={imgSrc}
              alt="integration_icon"
            />
            <Text>
              {t("IntegrationRequest", {
                productName: t("Common:ProductName"),
                organizationName: logoText,
              })}
            </Text>
            <Button
              label={t("Submit")}
              primary
              size="normal"
              minWidth="138px"
              onClick={submitRequest}
              scale={isMobile()}
              testId="submit_request_team_button"
            />
          </div>
          {!consumers.length ? (
            <ThirdPartyLoader />
          ) : (
            <div className="consumers-list-container">
              {freeConsumers.map((consumer) => (
                <div
                  className="consumer-item-wrapper"
                  key={consumer.name}
                  data-testid={`${consumer.name}_item`}
                >
                  <ConsumerItem
                    consumer={consumer}
                    dialogVisible={dialogVisible}
                    isLoading={isLoading}
                    onChangeLoading={onChangeLoading}
                    onModalClose={onModalClose}
                    onModalOpen={onModalOpen}
                    setConsumer={setConsumer}
                    updateConsumerProps={updateConsumerProps}
                    t={t}
                    isThirdPartyAvailable={isThirdPartyAvailable}
                  />
                </div>
              ))}
              {!isThirdPartyAvailable ? (
                <div className="business-plan">
                  <Text fontSize="16px" fontWeight={700}>
                    {t("IncludedInBusiness")}
                  </Text>
                  <Badge
                    className="paid-badge"
                    backgroundColor={
                      theme.isBase
                        ? globalColors.favoritesStatus
                        : globalColors.favoriteStatusDark
                    }
                    fontWeight="700"
                    label={t("Common:Paid")}
                    isPaidBadge
                  />
                </div>
              ) : null}
              {paidConsumers.map((consumer) => (
                <div
                  className="consumer-item-wrapper"
                  key={consumer.name}
                  data-testid={`consumer_${consumer.name}_item`}
                >
                  <ConsumerItem
                    consumer={consumer}
                    dialogVisible={dialogVisible}
                    isLoading={isLoading}
                    onChangeLoading={onChangeLoading}
                    onModalClose={onModalClose}
                    onModalOpen={onModalOpen}
                    setConsumer={setConsumer}
                    updateConsumerProps={updateConsumerProps}
                    t={t}
                    isThirdPartyAvailable={isThirdPartyAvailable}
                  />
                </div>
              ))}
            </div>
          )}
        </RootContainer>
        {dialogVisible ? (
          <ConsumerModalDialog
            t={t}
            i18n={i18n}
            dialogVisible={dialogVisible}
            isLoading={isLoading}
            onModalClose={onModalClose}
            onChangeLoading={onChangeLoading}
            updateConsumerProps={updateConsumerProps}
          />
        ) : null}
      </>
    );
  }
}

ThirdPartyServices.propTypes = {
  t: PropTypes.func.isRequired,
  i18n: PropTypes.object.isRequired,
  consumers: PropTypes.arrayOf(PropTypes.object).isRequired,
  integrationSettingsUrl: PropTypes.string,
  updateConsumerProps: PropTypes.func.isRequired,
  setSelectedConsumer: PropTypes.func.isRequired,
  openModal: PropTypes.bool,
};

export default inject(({ setup, settingsStore, currentQuotaStore }) => {
  const {
    integrationSettingsUrl,
    theme,
    currentColorScheme,
    companyInfoSettingsData,
    logoText,
  } = settingsStore;
  const {
    integration,
    updateConsumerProps,
    setSelectedConsumer,
    fetchAndSetConsumers,
  } = setup;
  const { consumers } = integration;
  const { isThirdPartyAvailable } = currentQuotaStore;

  return {
    theme,
    consumers,
    integrationSettingsUrl,
    updateConsumerProps,
    setSelectedConsumer,
    fetchAndSetConsumers,
    currentColorScheme,
    isThirdPartyAvailable,
    supportEmail: companyInfoSettingsData?.email,
    logoText,
  };
})(withTranslation(["Settings", "Common"])(observer(ThirdPartyServices)));<|MERGE_RESOLUTION|>--- conflicted
+++ resolved
@@ -129,24 +129,21 @@
     };
   }
 
-<<<<<<< HEAD
-=======
-  componentDidMount() {
-    const { getConsumers, fetchAndSetConsumers, isThirdPartyAvailable } =
-      this.props;
-    showLoader();
-    const urlParts = window.location.href.split("?");
-    if (urlParts.length > 1 && isThirdPartyAvailable) {
-      const queryValue = urlParts[1].split("=")[1];
-      fetchAndSetConsumers(queryValue)
-        .then((isConsumerExist) => isConsumerExist && this.onModalOpen())
-        .finally(() => hideLoader());
-    } else {
-      getConsumers().finally(() => hideLoader());
-    }
-  }
-
->>>>>>> d48fb2e9
+  // componentDidMount() {
+  //   const { getConsumers, fetchAndSetConsumers, isThirdPartyAvailable } =
+  //     this.props;
+  //   showLoader();
+  //   const urlParts = window.location.href.split("?");
+  //   if (urlParts.length > 1 && isThirdPartyAvailable) {
+  //     const queryValue = urlParts[1].split("=")[1];
+  //     fetchAndSetConsumers(queryValue)
+  //       .then((isConsumerExist) => isConsumerExist && this.onModalOpen())
+  //       .finally(() => hideLoader());
+  //   } else {
+  //     getConsumers().finally(() => hideLoader());
+  //   }
+  // }
+
   componentDidUpdate(prevProps) {
     const { t, tReady, openModal } = this.props;
     if (prevProps.tReady !== tReady && tReady)
