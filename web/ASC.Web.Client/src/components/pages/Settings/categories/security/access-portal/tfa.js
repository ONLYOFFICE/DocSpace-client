import React, { useState, useEffect } from "react";
import styled from "styled-components";
import { withRouter } from "react-router";
import { withTranslation } from "react-i18next";
import { inject, observer } from "mobx-react";
import RadioButtonGroup from "@appserver/components/radio-button-group";
import Text from "@appserver/components/text";
import Link from "@appserver/components/link";
import toastr from "@appserver/components/toast/toastr";
import { getLanguage } from "@appserver/common/utils";
import Buttons from "../sub-components/buttons";
import { LearnMoreWrapper } from "../StyledSecurity";
import { size } from "@appserver/components/utils/device";
import { saveToSessionStorage, getFromSessionStorage } from "../../../utils";
<<<<<<< HEAD
import isEqual from "lodash/isEqual";

const MainContainer = styled.div`
  width: 100%;

  .page-subtitle {
    margin-bottom: 10px;
  }

  .box {
  }
=======

const MainContainer = styled.div`
  width: 100%;
>>>>>>> c7a8ca73
`;

const TwoFactorAuth = (props) => {
  const { t, history } = props;
  const [type, setType] = useState("none");

  const [smsDisabled, setSmsDisabled] = useState(false);
  const [appDisabled, setAppDisabled] = useState(false);
  const [showReminder, setShowReminder] = useState(false);
  const [isLoading, setIsLoading] = useState(false);

  const getSettings = () => {
    const { tfaSettings, smsAvailable, appAvailable } = props;
    const currentSettings = getFromSessionStorage("currentTfaSettings");
    const defaultSettings = getFromSessionStorage("defaultTfaSettings");

    if (defaultSettings) {
      saveToSessionStorage("defaultTfaSettings", defaultSettings);
    } else {
      saveToSessionStorage("defaultTfaSettings", tfaSettings);
    }

    if (currentSettings) {
      setType(currentSettings);
    } else {
      setType(tfaSettings);
    }

    setSmsDisabled(smsAvailable);
    setAppDisabled(appAvailable);
    setIsLoading(true);
  };

  useEffect(() => {
    checkWidth();
    getSettings();
    window.addEventListener("resize", checkWidth);
    return () => window.removeEventListener("resize", checkWidth);
  }, [isLoading]);

  useEffect(() => {
    if (!isLoading) return;

    const defaultSettings = getFromSessionStorage("defaultTfaSettings");
    saveToSessionStorage("currentTfaSettings", type);

    if (defaultSettings === type) {
      setShowReminder(false);
    } else {
      setShowReminder(true);
    }
  }, [type]);

  const checkWidth = () => {
    window.innerWidth > size.smallTablet &&
      history.location.pathname.includes("tfa") &&
      history.push("/settings/security/access-portal");
  };

  const onSelectTfaType = (e) => {
    if (type !== e.target.value) {
      setType(e.target.value);
    }
  };

  const onSaveClick = () => {
    const { t, setTfaSettings, getTfaConfirmLink, history } = props;

    setTfaSettings(type).then((res) => {
      toastr.success(t("SuccessfullySaveSettingsMessage"));
      if (type !== "none") {
        getTfaConfirmLink(res).then((link) =>
          history.push(link.replace(window.location.origin, ""))
        );
      }
      setType(type);
      saveToSessionStorage("defaultTfaSettings", type);

      setShowReminder(false);
    });
  };

  const onCancelClick = () => {
    const defaultSettings = getFromSessionStorage("defaultTfaSettings");
    setType(defaultSettings);
    setShowReminder(false);
  };

  const lng = getLanguage(localStorage.getItem("language") || "en");
  return (
    <MainContainer>
      <LearnMoreWrapper>
        <Text className="learn-subtitle">{t("TwoFactorAuthHelper")}</Text>
        <Link
          color="#316DAA"
          target="_blank"
          isHovered
          href={`https://helpcenter.onlyoffice.com/${lng}/administration/two-factor-authentication.aspx`}
        >
          {t("Common:LearnMore")}
        </Link>
      </LearnMoreWrapper>

      <RadioButtonGroup
        className="box"
        fontSize="13px"
        fontWeight="400"
        name="group"
        orientation="vertical"
        spacing="8px"
        options={[
          {
            label: t("Disabled"),
            value: "none",
          },
          {
            label: t("BySms"),
            value: "sms",
            disabled: !smsDisabled,
          },
          {
            label: t("ByApp"),
            value: "app",
            disabled: !appDisabled,
          },
        ]}
        selected={type}
        onClick={onSelectTfaType}
      />

      <Buttons
        t={t}
        showReminder={showReminder}
        onSaveClick={onSaveClick}
        onCancelClick={onCancelClick}
      />
    </MainContainer>
  );
};

export default inject(({ auth }) => {
  const {
    setTfaSettings,
    getTfaConfirmLink,
    tfaSettings,
    smsAvailable,
    appAvailable,
  } = auth.tfaStore;

  return {
    setTfaSettings,
    getTfaConfirmLink,
    tfaSettings,
    smsAvailable,
    appAvailable,
  };
})(
  withTranslation(["Settings", "Common"])(withRouter(observer(TwoFactorAuth)))
);<|MERGE_RESOLUTION|>--- conflicted
+++ resolved
@@ -12,23 +12,9 @@
 import { LearnMoreWrapper } from "../StyledSecurity";
 import { size } from "@appserver/components/utils/device";
 import { saveToSessionStorage, getFromSessionStorage } from "../../../utils";
-<<<<<<< HEAD
-import isEqual from "lodash/isEqual";
 
 const MainContainer = styled.div`
   width: 100%;
-
-  .page-subtitle {
-    margin-bottom: 10px;
-  }
-
-  .box {
-  }
-=======
-
-const MainContainer = styled.div`
-  width: 100%;
->>>>>>> c7a8ca73
 `;
 
 const TwoFactorAuth = (props) => {
