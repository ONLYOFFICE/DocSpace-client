--- conflicted
+++ resolved
@@ -1,10 +1,6 @@
 {
   "name": "asc-web-components",
-<<<<<<< HEAD
-  "version": "1.0.491",
-=======
   "version": "1.0.492",
->>>>>>> 76465323
   "description": "Ascensio System SIA component library",
   "license": "AGPL-3.0",
   "main": "dist/asc-web-components.js",
