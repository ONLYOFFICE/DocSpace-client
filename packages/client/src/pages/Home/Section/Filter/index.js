﻿import React, { useCallback } from "react";
import { inject, observer } from "mobx-react";
import { useLocation, useNavigate, useParams } from "react-router-dom";

import { withTranslation } from "react-i18next";
import find from "lodash/find";
import result from "lodash/result";

import { isMobile, isTablet } from "@docspace/shared/utils";
import { RoomsTypeValues } from "@docspace/shared/utils/common";
import FilterInput from "@docspace/shared/components/filter";
import { withLayoutSize } from "@docspace/shared/HOC/withLayoutSize";
import { getUser, getUserById } from "@docspace/shared/api/people";
import RoomsFilter from "@docspace/shared/api/rooms/filter";
import AccountsFilter from "@docspace/shared/api/people/filter";
import GroupsFilter from "@docspace/shared/api/groups/filter";
import FilesFilter from "@docspace/shared/api/files/filter";
import {
  AccountLoginType,
  DeviceType,
  EmployeeStatus,
  EmployeeType,
  FilterGroups,
  FilterKeys,
  FilterSubject,
  FilterType,
  PaymentsType,
  RoomSearchArea,
  RoomsProviderType,
  RoomsType,
} from "@docspace/shared/enums";
import { ROOMS_PROVIDER_TYPE_NAME } from "@docspace/shared/constants";

import { getDefaultRoomName } from "SRC_DIR/helpers/filesUtils";

import { SSO_LABEL, TableVersions } from "SRC_DIR/helpers/constants";
import { SortByFieldName } from "SRC_DIR/helpers/enums";

import ViewRowsReactSvgUrl from "PUBLIC_DIR/images/view-rows.react.svg?url";
import ViewTilesReactSvgUrl from "PUBLIC_DIR/images/view-tiles.react.svg?url";

import { getGroupById } from "@docspace/shared/api/groups";
import { getRoomInfo } from "@docspace/shared/api/rooms";
import { FilterLoader } from "@docspace/shared/skeletons/filter";

const getAccountLoginType = (filterValues) => {
  const accountLoginType = result(
    find(filterValues, (value) => {
      return value.group === "filter-login-type";
    }),
    "key",
  );

  return accountLoginType || null;
};

const getFilterType = (filterValues) => {
  const filterType = result(
    find(filterValues, (value) => {
      return value.group === FilterGroups.filterType;
    }),
    "key",
  );

  return filterType?.toString() ? +filterType : null;
};

const getSubjectFilter = (filterValues) => {
  const subjectFilter = result(
    find(filterValues, (value) => {
      return value.group === FilterGroups.roomFilterOwner;
    }),
    "key",
  );

  return subjectFilter?.toString() ? subjectFilter?.toString() : null;
};

const getAuthorType = (filterValues) => {
  const authorType = result(
    find(filterValues, (value) => {
      return value.group === FilterGroups.filterAuthor;
    }),
    "key",
  );

  return authorType ? authorType : null;
};

const getRoomId = (filterValues) => {
  const filterRoomId = result(
    find(filterValues, (value) => {
      return value.group === FilterGroups.filterRoom;
    }),
    "key",
  );

  return filterRoomId || null;
};

const getSearchParams = (filterValues) => {
  const searchParams = result(
    find(filterValues, (value) => {
      return value.group === FilterGroups.filterFolders;
    }),
    "key",
  );

  return searchParams || FilterKeys.excludeSubfolders;
};

const getType = (filterValues) => {
  const filterType = filterValues.find(
    (value) => value.group === FilterGroups.roomFilterType,
  )?.key;

  const type = filterType;

  return type;
};

const getProviderType = (filterValues) => {
  const filterType = filterValues.find(
    (value) => value.group === FilterGroups.roomFilterProviderType,
  )?.key;

  const type = filterType;

  return type;
};

const getSubjectId = (filterValues) => {
  const filterOwner = result(
    find(filterValues, (value) => {
      return value.group === FilterGroups.roomFilterSubject;
    }),
    "key",
  );

  return filterOwner ? filterOwner : null;
};

const getGroupMemberId = (filterValues, userId) => {
  const filterMember = result(
    find(filterValues, (value) => {
      return value.group === FilterGroups.groupsFilterMember;
    }),
    "key",
  );

  if (!filterMember) {
    return null;
  }

  return filterMember === FilterKeys.me ? userId : filterMember;
};

const getSearchByManager = (filterValues) => {
  return filterValues.some((v) => v.group === FilterGroups.groupsFilterManager);
};

const getStatus = (filterValues) => {
  const employeeStatus = result(
    find(filterValues, (value) => {
      return value.group === "filter-status";
    }),
    "key",
  );

  return employeeStatus ? +employeeStatus : null;
};

const getRole = (filterValues) => {
  const employeeStatus = result(
    find(filterValues, (value) => {
      return value.group === "filter-type";
    }),
    "key",
  );

  return employeeStatus || null;
};

const getPayments = (filterValues) => {
  const employeeStatus = result(
    find(filterValues, (value) => {
      return value.group === "filter-account";
    }),
    "key",
  );

  return employeeStatus || null;
};

const getGroup = (filterValues) => {
  const groupId = result(
    find(filterValues, (value) => {
      return (
        value.group === FilterGroups.filterGroup &&
        value.key !== FilterKeys.withoutGroup
      );
    }),
    "key",
  );

  return groupId || null;
};

const getWithoutGroup = (filterValues) => {
  return filterValues.some((value) => value.key === FilterKeys.withoutGroup);
};

const getFilterContent = (filterValues) => {
  const filterContent = result(
    find(filterValues, (value) => {
      return value.group === FilterGroups.filterContent;
    }),
    "key",
  );

  return filterContent ? filterContent : null;
};

const getTags = (filterValues) => {
  const filterTags = filterValues.find(
    (value) => value.group === FilterGroups.roomFilterTags,
  )?.key;

  const tags = filterTags?.length > 0 ? filterTags : null;

  return tags;
};

const getQuotaFilter = (filterValues) => {
  const filterType = result(
    find(filterValues, (value) => {
      return value.group === FilterGroups.filterQuota;
    }),
    "key"
  );

  return filterType?.toString() ? +filterType : null;
};

const TABLE_COLUMNS = `filesTableColumns_ver-${TableVersions.Files}`;

const COLUMNS_SIZE_INFO_PANEL = `filesColumnsSizeInfoPanel_ver-${TableVersions.Files}`;

const TABLE_ROOMS_COLUMNS = `roomsTableColumns_ver-${TableVersions.Rooms}`;

const TABLE_RECENT_COLUMNS = `recentTableColumns_ver-${TableVersions.Recent}`;

const COLUMNS_ROOMS_SIZE_INFO_PANEL = `roomsColumnsSizeInfoPanel_ver-${TableVersions.Rooms}`;

const TABLE_TRASH_COLUMNS = `trashTableColumns_ver-${TableVersions.Trash}`;

const COLUMNS_TRASH_SIZE_INFO_PANEL = `trashColumnsSizeInfoPanel_ver-${TableVersions.Trash}`;

const TABLE_PEOPLE_COLUMNS = `peopleTableColumns_ver-${TableVersions.People}`;

const COLUMNS_PEOPLE_SIZE_INFO_PANEL = `infoPanelPeopleColumnsSize_ver-${TableVersions.People}`;

const TABLE_GROUPS_COLUMNS = `groupsTableColumns_ver-${TableVersions.Groups}`;

const COLUMNS_GROUPS_SIZE_INFO_PANEL = `infoPanelGroupsColumnsSize_ver-${TableVersions.Groups}`;

const TABLE_INSIDE_GROUP_COLUMNS = `insideGroupTableColumns_ver-${TableVersions.InsideGroup}`;

const COLUMNS_INSIDE_GROUP_SIZE_INFO_PANEL = `infoPanelInsideGroupPeopleColumnsSize_ver-${TableVersions.InsideGroup}`;

const COLUMNS_RECENT_SIZE_INFO_PANEL = `recentColumnsSizeInfoPanel_ver-${TableVersions.Recent}`;

const SectionFilterContent = ({
  t,
  filter,
  roomsFilter,
  personal,
  isRecentTab,
  isFavoritesFolder,
  sectionWidth,
  viewAs,
  createThumbnails,
  setViewAs,
  setIsLoading,

  fetchTags,
  infoPanelVisible,
  isRooms,
  isTrash,
  userId,
  isPersonalRoom,

  providers,

  clearSearch,
  setClearSearch,
  setMainButtonMobileVisible,
  isArchiveFolder,
  canSearchByContent,
  accountsViewAs,
  groups,
  groupsFilter,
  setGroupsFilter,
  insideGroupFilter,
  setInsideGroupFilter,

  accountsFilter,
  setAccountsFilter,
  showFilterLoader,
  isPublicRoom,
  publicRoomKey,
  setRoomsFilter,
  standalone,
  currentDeviceType,
  isRoomAdmin,
  showStorageInfo,
  isDefaultRoomsQuotaSet,
}) => {
  const location = useLocation();
  const { groupId } = useParams();
  const navigate = useNavigate();

  const isAccountsPage = location.pathname.includes("accounts");
  const isPeopleAccounts = location.pathname.includes("accounts/people");
  const isInsideGroup = !!groupId;
  const isGroupsAccounts =
    location.pathname.includes("accounts/groups") && !isInsideGroup;

  const [selectedFilterValues, setSelectedFilterValues] = React.useState(null);

  const onNavigate = (path, filter) => {
    if (isPublicRoom) {
      navigate(`${path}?key=${publicRoomKey}&${filter.toUrlParams()}`);
    } else {
      navigate(`${path}/filter?${filter.toUrlParams()}`);
    }
  };

  const onFilter = React.useCallback(
    (data) => {
      setIsLoading(true);
      if (isPeopleAccounts || isInsideGroup) {
        const status = getStatus(data);

        const role = getRole(data);
        const payments = getPayments(data);
        const accountLoginType = getAccountLoginType(data);
<<<<<<< HEAD
        const quota = getQuotaFilter(data) || null;
        const newFilter = accountsFilter.clone();
=======

        const newFilter = isInsideGroup
          ? insideGroupFilter.clone()
          : accountsFilter.clone();
>>>>>>> cde5c71b

        if (status === 3) {
          newFilter.employeeStatus = EmployeeStatus.Disabled;
          newFilter.activationStatus = null;
        } else if (status === 2) {
          newFilter.employeeStatus = EmployeeStatus.Active;
          newFilter.activationStatus = status;
        } else {
          newFilter.employeeStatus = null;
          newFilter.activationStatus = status;
        }

        if (quota) {
          newFilter.quotaFilter = quota;
        }
        newFilter.page = 0;

        newFilter.role = role;

        newFilter.payments = payments;

        newFilter.accountLoginType = accountLoginType;

        if (isPeopleAccounts) {
          const group = getGroup(data);
          const withoutGroup = getWithoutGroup(data);

          newFilter.withoutGroup = withoutGroup;
          newFilter.group = group;
        }

        const url = isInsideGroup
          ? `accounts/groups/${groupId}/filter?`
          : `accounts/people/filter?`;

        navigate(`${url}${newFilter.toUrlParams()}`);
      } else if (isGroupsAccounts) {
        const newFilter = groupsFilter.clone();

        const memberId = getGroupMemberId(data, userId);
        const searchByManager = getSearchByManager(data);

        newFilter.page = 0;
        newFilter.userId = memberId;

        if (memberId) {
          newFilter.searchByManager = searchByManager;
        }

        navigate(`accounts/groups/filter?${newFilter.toUrlParams()}`);
      } else if (isRooms) {
        const type = getType(data) || null;

        const subjectId = getSubjectId(data) || null;

        const subjectFilter = getSubjectFilter(data) || null;

        const providerType = getProviderType(data) || null;
        const tags = getTags(data) || null;
        const quota = getQuotaFilter(data) || null;

        const newFilter = roomsFilter.clone();

        newFilter.page = 0;
        newFilter.provider = providerType ? providerType : null;
        newFilter.type = type ? type : null;

        newFilter.subjectFilter = null;
        newFilter.subjectId = null;

        if (quota) {
          newFilter.quotaFilter = quota;
        }

        if (subjectId) {
          newFilter.subjectId = subjectId;

          if (subjectId === FilterKeys.me) {
            newFilter.subjectId = `${userId}`;
          }

          newFilter.subjectFilter = subjectFilter?.toString()
            ? subjectFilter.toString()
            : FilterSubject.Member;
        }

        if (tags) {
          if (!tags?.length) {
            newFilter.tags = null;
            newFilter.withoutTags = true;
          } else {
            newFilter.tags = tags;
            newFilter.withoutTags = false;
          }
        } else {
          newFilter.tags = null;
          newFilter.withoutTags = false;
        }

        const path =
          newFilter.searchArea === RoomSearchArea.Active
            ? "rooms/shared"
            : "rooms/archived";
        navigate(`${path}/filter?${newFilter.toUrlParams()}`);
      } else {
        const filterType = getFilterType(data) || null;

        const authorType = getAuthorType(data);

        const withSubfolders = getSearchParams(data);
        const withContent = getFilterContent(data);

        const roomId = getRoomId(data);

        const newFilter = filter.clone();
        newFilter.page = 0;

        newFilter.filterType = filterType;

        if (authorType === FilterKeys.me || authorType === FilterKeys.other) {
          newFilter.authorType = `user_${userId}`;
          newFilter.excludeSubject = authorType === FilterKeys.other;
        } else {
          newFilter.authorType = authorType ? `user_${authorType}` : null;
          newFilter.excludeSubject = null;
        }

        newFilter.withSubfolders =
          withSubfolders === FilterKeys.excludeSubfolders ? null : "true";

        newFilter.searchInContent = withContent === "true" ? "true" : null;

        const path = location.pathname.split("/filter")[0];
        if (isTrash) {
          newFilter.roomId = roomId;
        }

        onNavigate(path, newFilter);
      }
    },
    [
      isRooms,
      isTrash,
      isRecentTab,
      setIsLoading,
      roomsFilter,
      accountsFilter,
      groupsFilter,
      filter,
      insideGroupFilter,

      isPeopleAccounts,
      isGroupsAccounts,
      groupId,
      location.pathname,
    ],
  );

  const onClearFilter = useCallback(() => {
    if (isAccountsPage) {
      return;
    }
    setIsLoading(true);
    if (isRooms) {
      const newFilter = RoomsFilter.getDefault();
      newFilter.searchArea = roomsFilter.searchArea;

      const path =
        roomsFilter.searchArea === RoomSearchArea.Active
          ? "rooms/shared"
          : "rooms/archived";

      navigate(`${path}/filter?${newFilter.toUrlParams()}`);
    } else {
      const newFilter = filter.clone();
      newFilter.page = 0;
      newFilter.filterValue = "";

      const path = location.pathname.split("/filter")[0];

      onNavigate(path, newFilter);
    }
  }, [
    isRooms,
    setIsLoading,

    filter,

    roomsFilter,
    isAccountsPage,

    location.pathname,
  ]);

  const onSearch = React.useCallback(
    (data = "") => {
      const searchValue = data?.trim() ?? "";

      if (
        !filter.search &&
        !roomsFilter.filterValue &&
        !accountsFilter.search &&
        !groupsFilter.search &&
        !insideGroupFilter.search &&
        searchValue.length === 0
      )
        return;

      setIsLoading(true);
      if (isAccountsPage) {
        const newFilter = isInsideGroup
          ? insideGroupFilter.clone()
          : isGroupsAccounts
            ? groupsFilter.clone()
            : accountsFilter.clone();
        const subModule = isGroupsAccounts ? "groups" : "people";
        const url = isInsideGroup
          ? `accounts/groups/${groupId}/filter?`
          : `accounts/${subModule}/filter?`;

        newFilter.page = 0;
        newFilter.search = searchValue;

        navigate(`${url}${newFilter.toUrlParams()}`);
      } else if (isRooms) {
        const newFilter = roomsFilter.clone();

        newFilter.page = 0;
        newFilter.filterValue = searchValue;

        const path =
          newFilter.searchArea === RoomSearchArea.Active
            ? "rooms/shared"
            : "rooms/archived";

        navigate(`${path}/filter?${newFilter.toUrlParams()}`);
      } else {
        const newFilter = filter.clone();
        newFilter.page = 0;
        newFilter.search = searchValue;

        const path = location.pathname.split("/filter")[0];

        onNavigate(path, newFilter);
      }
    },
    [
      isRooms,
      isAccountsPage,
      isPeopleAccounts,
      isGroupsAccounts,
      isInsideGroup,
      groupId,
      setIsLoading,

      filter,
      roomsFilter,
      accountsFilter,
      groupsFilter,
      insideGroupFilter,
      location.pathname,
    ],
  );

  const onSort = React.useCallback(
    (sortId, sortDirection) => {
      const sortBy = sortId;
      const sortOrder = sortDirection === "desc" ? "descending" : "ascending";

      let newFilter = null;

      if (isInsideGroup) newFilter = insideGroupFilter.clone();
      else if (isPeopleAccounts) newFilter = accountsFilter.clone();
      else if (isGroupsAccounts) newFilter = groupsFilter.clone();
      else if (isRooms) newFilter = roomsFilter.clone();
      else newFilter = filter.clone();

      newFilter.page = 0;
      newFilter.sortBy = sortBy;
      newFilter.sortOrder = sortOrder;

      setIsLoading(true);

      if (isInsideGroup) {
        setInsideGroupFilter(newFilter);
        navigate(
          `accounts/groups/${groupId}/filter?${newFilter.toUrlParams()}`,
        );
      } else if (isPeopleAccounts) {
        setAccountsFilter(newFilter);
        navigate(`accounts/people/filter?${newFilter.toUrlParams()}`);
      } else if (isGroupsAccounts) {
        setGroupsFilter(newFilter);
        navigate(`accounts/groups/filter?${newFilter.toUrlParams()}`);
      } else if (isRooms) {
        const path =
          newFilter.searchArea === RoomSearchArea.Active
            ? "rooms/shared"
            : "rooms/archived";
        setRoomsFilter(newFilter);
        navigate(`${path}/filter?${newFilter.toUrlParams()}`);
      } else {
        const path = location.pathname.split("/filter")[0];

        onNavigate(path, newFilter);
      }
    },
    [
      isRooms,
      isPeopleAccounts,
      isGroupsAccounts,
      isAccountsPage,
      setIsLoading,
      filter,
      roomsFilter,
      accountsFilter,
      groupsFilter,
      insideGroupFilter,
      groupId,
    ],
  );

  const onChangeViewAs = React.useCallback(
    (view) => {
      if (view === "row") {
        if (
          isMobile() ||
          isTablet() ||
          currentDeviceType !== DeviceType.desktop
        ) {
          setViewAs("row");
        } else {
          setViewAs("table");
        }
      } else {
        setViewAs(view);
      }
    },
    [sectionWidth, infoPanelVisible, setViewAs, currentDeviceType],
  );

  const getSelectedInputValue = React.useCallback(() => {
    return isInsideGroup
      ? insideGroupFilter.search
        ? insideGroupFilter.search
        : ""
      : isPeopleAccounts
        ? accountsFilter.search
          ? accountsFilter.search
          : ""
        : isGroupsAccounts
          ? groupsFilter.search
            ? groupsFilter.search
            : ""
          : isRooms
            ? roomsFilter.filterValue
              ? roomsFilter.filterValue
              : ""
            : filter.search
              ? filter.search
              : "";
  }, [
    isRooms,
    isPeopleAccounts,
    isGroupsAccounts,
    isInsideGroup,
    roomsFilter.filterValue,
    filter.search,
    accountsFilter.search,
    groupsFilter.search,
    insideGroupFilter.search,
  ]);

  const getSelectedSortData = React.useCallback(() => {
    const currentFilter = isInsideGroup
      ? insideGroupFilter
      : isPeopleAccounts
        ? accountsFilter
        : isGroupsAccounts
          ? groupsFilter
          : isRooms
            ? roomsFilter
            : filter;
    return {
      sortDirection: currentFilter.sortOrder === "ascending" ? "asc" : "desc",
      sortId: currentFilter.sortBy,
    };
  }, [
    isRooms,
    isPeopleAccounts,
    isGroupsAccounts,
    isInsideGroup,
    filter.sortOrder,
    filter.sortBy,
    roomsFilter.sortOrder,
    roomsFilter.sortBy,
    accountsFilter.sortOrder,
    accountsFilter.sortBy,
    groupsFilter.sortOrder,
    groupsFilter.sortBy,
    insideGroupFilter.sortOrder,
    insideGroupFilter.sortBy,
  ]);

  const getSelectedFilterData = React.useCallback(async () => {
    const filterValues = [];

    if (isAccountsPage) {
      if (isPeopleAccounts || isInsideGroup) {
        const filter = isInsideGroup ? insideGroupFilter : accountsFilter;
        if (filter.employeeStatus || filter.activationStatus) {
          const key = filter.employeeStatus === 2 ? 3 : filter.activationStatus;
          let label = "";

          switch (key) {
            case 1:
              label = t("Common:Active");
              break;
            case 2:
              label = t("PeopleTranslations:PendingTitle");
              break;
            case 3:
              label = t("PeopleTranslations:DisabledEmployeeStatus");
              break;
          }

          filterValues.push({
            key,
            label,
            group: "filter-status",
          });
        }

        if (filter.role) {
          let label = null;

          switch (+filter.role) {
            case EmployeeType.Admin:
              label = t("Common:DocSpaceAdmin");
              break;
            case EmployeeType.User:
              label = t("Common:RoomAdmin");
              break;
            case EmployeeType.Collaborator:
              label = t("Common:PowerUser");
              break;
            case EmployeeType.Guest:
              label = t("Common:User");
              break;
            default:
              label = "";
          }

          filterValues.push({
            key: +filter.role,
            label: label,
            group: "filter-type",
          });
        }

        if (filter?.payments?.toString()) {
          filterValues.push({
            key: filter.payments.toString(),
            label:
              PaymentsType.Paid === filter.payments.toString()
                ? t("Common:Paid")
                : t("Common:Free"),
            group: "filter-account",
          });
        }

        if (filter?.accountLoginType?.toString()) {
          const label =
            AccountLoginType.SSO === filter.accountLoginType.toString()
              ? SSO_LABEL
              : AccountLoginType.LDAP === filter.accountLoginType.toString()
                ? t("PeopleTranslations:LDAPLbl")
                : t("PeopleTranslations:StandardLogin");
          filterValues.push({
            key: filter.accountLoginType.toString(),
            label: label,
            group: "filter-login-type",
          });
        }

<<<<<<< HEAD
      if (accountsFilter.quotaFilter) {
        const key = +accountsFilter.quotaFilter;

        const label =
          key === FilterKeys.customQuota
            ? t("Common:CustomQuota")
            : t("Common:DefaultQuota");

        filterValues.push({
          key: accountsFilter.quotaFilter,
          label: label,
          group: FilterGroups.filterQuota,
        });
      }

      if (accountsFilter?.payments?.toString()) {
        filterValues.push({
          key: accountsFilter.payments.toString(),
          label:
            PaymentsType.Paid === accountsFilter.payments.toString()
              ? t("Common:Paid")
              : t("Common:Free"),
          group: "filter-account",
        });
      }
=======
        if (isPeopleAccounts && filter.group) {
          const groupId = filter.group;
          const group = await getGroupById(groupId);
>>>>>>> cde5c71b

          if (group) {
            filterValues.push({
              key: groupId,
              group: FilterGroups.filterGroup,
              label: group.name,
            });
          }
        }

        if (isPeopleAccounts && filter.withoutGroup) {
          filterValues.push({
            key: FilterKeys.withoutGroup,
            label: t("PeopleTranslations:WithoutGroup"),
            group: FilterGroups.filterGroup,
          });
        }
      }

      if (isGroupsAccounts) {
        if (groupsFilter.userId) {
          const memberId = groupsFilter.userId;
          const member = await getUserById(memberId);
          const isMe = userId === groupsFilter.userId;

          const label = isMe ? t("Common:MeLabel") : member.displayName;

          const memberFilterValue = {
            key: isMe ? FilterKeys.me : groupsFilter.userId,
            group: FilterGroups.groupsFilterMember,
            label,
          };

          if (groupsFilter.searchByManager) {
            memberFilterValue.selectedLabel = `${t("Common:HeadOfGroup")}: ${label}`;
          }

          filterValues.push(memberFilterValue);
        }

        if (groupsFilter.searchByManager) {
          filterValues.push({
            key: FilterKeys.byManager,
            group: FilterGroups.groupsFilterManager,
          });
        }
      }

      const currentFilterValues = [];

      setSelectedFilterValues((value) => {
        if (!value) {
          currentFilterValues.push(...filterValues);
          return filterValues.map((f) => ({ ...f }));
        }

        const items = value.map((v) => {
          const item = filterValues.find((f) => f.group === v.group);

          if (item) {
            if (item.isMultiSelect) {
              let isEqual = true;

              item.key.forEach((k) => {
                if (!v.key.includes(k)) {
                  isEqual = false;
                }
              });

              if (isEqual) return item;

              return false;
            } else {
              if (item.key === v.key) return item;
              return false;
            }
          } else {
            return false;
          }
        });

        const newItems = filterValues.filter(
          (v) => !items.find((i) => i.group === v.group),
        );

        items.push(...newItems);

        currentFilterValues.push(...items.filter((i) => i));

        return items.filter((i) => i);
      });

      return currentFilterValues;
    }

    if (isRooms) {
      // if (!roomsFilter.withSubfolders) {
      //   filterValues.push({
      //     key: FilterKeys.excludeSubfolders,
      //     label: "Exclude subfolders",
      //     group: FilterGroups.roomFilterFolders,
      //   });
      // }

      // if (roomsFilter.searchInContent) {
      //   filterValues.push({
      //     key: FilterKeys.withContent,
      //     label: "File contents",
      //     group: FilterGroups.roomFilterContent,
      //   });
      // }

      if (roomsFilter.subjectId) {
        const user = await getUser(roomsFilter.subjectId);
        const isMe = userId === roomsFilter.subjectId;

        let label = isMe ? t("Common:MeLabel") : user.displayName;

        const subject = {
          key: isMe ? FilterKeys.me : roomsFilter.subjectId,
          group: FilterGroups.roomFilterSubject,
          label: label,
        };

        if (roomsFilter.subjectFilter?.toString()) {
          if (roomsFilter.subjectFilter.toString() === FilterSubject.Owner) {
            subject.selectedLabel = t("Common:Owner") + ": " + label;
          }

          filterValues.push(subject);

          filterValues.push({
            key: roomsFilter?.subjectFilter?.toString(),
            group: FilterGroups.roomFilterOwner,
          });
        } else {
          filterValues.push(subject);
        }
      }

      if (roomsFilter.type) {
        const key = +roomsFilter.type;

        const label = getDefaultRoomName(key, t);

        filterValues.push({
          key: key,
          label: label,
          group: FilterGroups.roomFilterType,
        });
      }
      if (roomsFilter.quotaFilter) {
        const key = roomsFilter.quotaFilter;

        const label =
          key === FilterKeys.customQuota
            ? t("Common:CustomQuota")
            : t("Common:DefaultQuota");

        filterValues.push({
          key: roomsFilter.quotaFilter,
          label: label,
          group: FilterGroups.filterQuota,
        });
      }

      if (roomsFilter?.tags?.length > 0) {
        filterValues.push({
          key: roomsFilter.tags,
          group: FilterGroups.roomFilterTags,
          isMultiSelect: true,
        });
      }

      if (roomsFilter.provider) {
        const provider = +roomsFilter.provider;

        const label = ROOMS_PROVIDER_TYPE_NAME[provider];

        filterValues.push({
          key: provider,
          label: label,
          group: FilterGroups.roomFilterProviderType,
        });
      }
    } else {
      if (filter.withSubfolders === "true") {
        filterValues.push({
          key: FilterKeys.withSubfolders,
          label: t("WithSubfolders"),
          group: FilterGroups.filterFolders,
        });
      }

      if (filter.searchInContent) {
        filterValues.push({
          key: "true",
          label: t("FileContents"),
          group: FilterGroups.filterContent,
        });
      }

      if (filter.filterType) {
        let label = "";

        switch (filter.filterType.toString()) {
          case FilterType.DocumentsOnly.toString():
            label = t("Common:Documents");
            break;
          case FilterType.FoldersOnly.toString():
            label = t("Translations:Folders");
            break;
          case FilterType.SpreadsheetsOnly.toString():
            label = t("Translations:Spreadsheets");
            break;
          case FilterType.ArchiveOnly.toString():
            label = t("Archives");
            break;
          case FilterType.PresentationsOnly.toString():
            label = t("Translations:Presentations");
            break;
          case FilterType.ImagesOnly.toString():
            label = t("Images");
            break;
          case FilterType.MediaOnly.toString():
            label = t("Media");
            break;
          case FilterType.FilesOnly.toString():
            label = t("AllFiles");
            break;
          case FilterType.OFormTemplateOnly.toString():
            label = t("FormsTemplates");
            break;
          case FilterType.OFormOnly.toString():
            label = t("Forms");
            break;
        }

        filterValues.push({
          key: `${filter.filterType}`,
          label: label.toLowerCase(),
          group: FilterGroups.filterType,
        });
      }

      if (filter.authorType) {
        const isMe = userId === filter.authorType.replace("user_", "");

        let label = isMe
          ? filter.excludeSubject
            ? t("Common:OtherLabel")
            : t("Common:MeLabel")
          : null;

        if (!isMe) {
          const user = await getUser(filter.authorType.replace("user_", ""));
          label = user.displayName;
        }

        filterValues.push({
          key: isMe
            ? filter.excludeSubject
              ? FilterKeys.other
              : FilterKeys.me
            : filter.authorType.replace("user_", ""),
          group: FilterGroups.filterAuthor,
          label: label,
        });
      }

      if (filter.roomId) {
        const room = await getRoomInfo(filter.roomId);
        const label = room.title;

        filterValues.push({
          key: filter.roomId,
          group: FilterGroups.filterRoom,
          label: label,
        });
      }
    }

    // return filterValues;
    const currentFilterValues = [];

    setSelectedFilterValues((value) => {
      if (!value) {
        currentFilterValues.push(...filterValues);
        return filterValues.map((f) => ({ ...f }));
      }

      const items = value.map((v) => {
        const item = filterValues.find((f) => f.group === v.group);

        if (item) {
          if (item.isMultiSelect) {
            let isEqual = true;

            item.key.forEach((k) => {
              if (!v.key.includes(k)) {
                isEqual = false;
              }
            });

            if (isEqual) return item;

            return false;
          } else {
            if (item.key === v.key) return item;
            return false;
          }
        } else {
          return false;
        }
      });

      const newItems = filterValues.filter(
        (v) => !items.find((i) => i.group === v.group),
      );

      items.push(...newItems);

      currentFilterValues.push(...items.filter((i) => i));

      return items.filter((i) => i);
    });

    return currentFilterValues;
  }, [
    filter.withSubfolders,
    filter.authorType,
    filter.roomId,
    filter.filterType,
    filter.searchInContent,
    filter.excludeSubject,
    roomsFilter.provider,
    roomsFilter.type,
    roomsFilter.subjectId,
    roomsFilter.subjectFilter,
    roomsFilter.tags,
    roomsFilter.tags?.length,
    roomsFilter.excludeSubject,
    roomsFilter.withoutTags,
    roomsFilter.quotaFilter,
    // roomsFilter.withSubfolders,
    // roomsFilter.searchInContent,
    userId,
    isRooms,
    isAccountsPage,

    isPeopleAccounts,
    accountsFilter.employeeStatus,
    accountsFilter.activationStatus,
    accountsFilter.role,
    accountsFilter.payments,
    accountsFilter.group,
    accountsFilter.accountLoginType,
<<<<<<< HEAD
    accountsFilter.quotaFilter,
=======
    accountsFilter.withoutGroup,

    isGroupsAccounts,
    groupsFilter.userId,
    groupsFilter.searchByManager,

    isInsideGroup,
    insideGroupFilter.employeeStatus,
    insideGroupFilter.activationStatus,
    insideGroupFilter.role,
    insideGroupFilter.payments,
    insideGroupFilter.accountLoginType,
>>>>>>> cde5c71b
    t,
  ]);

  const getFilterData = React.useCallback(async () => {
<<<<<<< HEAD
    const quotaFilter = [
      {
        key: FilterGroups.filterQuota,
        group: FilterGroups.filterQuota,
        label: t("Common:StorageQuota"),
        isHeader: true,
        withoutSeparator: true,
        withMultiItems: true,
      },
      {
        id: "filter_custom-quota",
        key: FilterKeys.customQuota,
        group: FilterGroups.filterQuota,
        label: t("Common:CustomQuota"),
      },
      {
        id: "filter_default-quota",
        key: FilterKeys.defaultQuota,
        group: FilterGroups.filterQuota,
        label: t("Common:DefaultQuota"),
      },
    ];

    if (isAccountsPage) {
=======
    if (isPeopleAccounts || isInsideGroup) {
      const groupItems = [
        {
          key: FilterGroups.filterGroup,
          group: FilterGroups.filterGroup,
          label: t("Common:Group"),
          isHeader: true,
        },
        {
          id: "filter_group-without-group",
          key: FilterKeys.withoutGroup,
          group: FilterGroups.filterGroup,
          label: t("PeopleTranslations:WithoutGroup"),
        },
        {
          id: "filter_group-other",
          key: FilterKeys.other,
          group: FilterGroups.filterGroup,
          label: t("Common:OtherLabel"),
        },
        {
          id: "filter_group-selected-group",
          key: FilterKeys.selectedGroup,
          group: FilterGroups.filterGroup,
          displaySelectorType: "link",
        },
      ];

>>>>>>> cde5c71b
      const statusItems = [
        {
          id: "filter_status-user",
          key: "filter-status",
          group: "filter-status",
          label: t("People:UserStatus"),
          isHeader: true,
        },
        {
          id: "filter_status-active",
          key: 1,
          group: "filter-status",
          label: t("Common:Active"),
        },
        {
          id: "filter_status-pending",
          key: 2,
          group: "filter-status",
          label: t("PeopleTranslations:PendingTitle"),
        },
      ];

      if (!isRoomAdmin)
        statusItems.push({
          id: "filter_status-disabled",
          key: 3,
          group: "filter-status",
          label: t("PeopleTranslations:DisabledEmployeeStatus"),
        });

      const typeItems = [
        {
          key: "filter-type",
          group: "filter-type",
          label: t("Common:Type"),
          isHeader: true,
        },
        {
          id: "filter_type-docspace-admin",
          key: EmployeeType.Admin,
          group: "filter-type",
          label: t("Common:DocSpaceAdmin"),
        },
        {
          id: "filter_type-room-admin",
          key: EmployeeType.User,
          group: "filter-type",
          label: t("Common:RoomAdmin"),
        },
        {
          id: "filter_type-room-admin",
          key: EmployeeType.Collaborator,
          group: "filter-type",
          label: t("Common:PowerUser"),
        },
        {
          id: "filter_type-user",
          key: EmployeeType.Guest,
          group: "filter-type",
          label: t("Common:User"),
        },
      ];

      // const roleItems = [
      //   {
      //     key: "filter-role",
      //     group: "filter-role",
      //     label: "Role in room",
      //     isHeader: true,
      //   },
      //   { key: "1", group: "filter-role", label: "Room manager" },
      //   { key: "2", group: "filter-role", label: "Co-worker" },
      //   { key: "3", group: "filter-role", label: "Editor" },
      //   { key: "4", group: "filter-role", label: "Form filler" },
      //   { key: "5", group: "filter-role", label: "Reviewer" },
      //   { key: "6", group: "filter-role", label: "Commentator" },
      //   { key: "7", group: "filter-role", label: "Viewer" },
      // ];

      const accountItems = [
        {
          key: "filter-account",
          group: "filter-account",
          label: t("ConnectDialog:Account"),
          isHeader: true,
          isLast: false,
        },
        {
          key: PaymentsType.Paid,
          group: "filter-account",
          label: t("Common:Paid"),
        },
        {
          key: PaymentsType.Free,
          group: "filter-account",
          label: t("Common:Free"),
        },
      ];

      // const roomItems = [
      //   {
      //     key: "filter-status",
      //     group: "filter-status",
      //     label: t("People:UserStatus"),
      //     isHeader: true,
      //   },
      //   {
      //     key: "1",
      //     group: "filter-status",
      //     label: t("Common:Active"),
      //     isSelector: true,
      //     selectorType: "room",
      //   },
      // ];

      const accountLoginTypeItems = [
        {
          key: "filter-login-type",
          group: "filter-login-type",
          label: t("PeopleTranslations:AccountLoginType"),
          isHeader: true,
          isLast: true,
        },
        {
          key: AccountLoginType.SSO,
          group: "filter-login-type",
          label: SSO_LABEL,
        },
        //TODO: uncomment after ldap be ready
        /*{
          key: AccountLoginType.LDAP,
          group: "filter-login-type",
          label: t("PeopleTranslations:LDAPLbl"),
        },*/
        {
          key: AccountLoginType.STANDART,
          group: "filter-login-type",
          label: t("PeopleTranslations:StandardLogin"),
        },
      ];

      const filterOptions = [];

      isPeopleAccounts && filterOptions.push(...groupItems);
      filterOptions.push(...statusItems);
      filterOptions.push(...typeItems);
      // filterOptions.push(...roleItems);
      if (!standalone) filterOptions.push(...accountItems);
      // filterOptions.push(...roomItems);
      filterOptions.push(...accountLoginTypeItems);
      showStorageInfo &&
        isDefaultRoomsQuotaSet &&
        filterOptions.push(...quotaFilter);
      return filterOptions;
    }

    if (isGroupsAccounts) {
      const memberOptions = [
        {
          key: FilterGroups.groupsFilterMember,
          group: FilterGroups.groupsFilterMember,
          label: t("Common:Member"),
          isHeader: true,
          withoutSeparator: true,
        },
        {
          id: "filter_group-member-me",
          key: FilterKeys.me,
          group: FilterGroups.groupsFilterMember,
          label: t("Common:MeLabel"),
        },
        {
          id: "filter_group-member-other",
          key: FilterKeys.other,
          group: FilterGroups.groupsFilterMember,
          label: t("Common:OtherLabel"),
        },
        {
          id: "filter_group-member-user",
          key: FilterKeys.user,
          group: FilterGroups.groupsFilterMember,
          displaySelectorType: "link",
        },
      ];

      const managerOptions = [
        {
          key: FilterGroups.groupsFilterManager,
          group: FilterGroups.groupsFilterManager,
          isHeader: true,
          withoutHeader: true,
          withoutSeparator: true,
        },
        {
          id: "filter_group-manager",
          key: FilterKeys.byManager,
          group: FilterGroups.groupsFilterManager,
          label: t("Translations:SearchByHeadOfGroup"),
          isDisabled: true,
          isCheckbox: true,
        },
      ];

      const filterOptions = [];

      filterOptions.push(...memberOptions);
      filterOptions.push(...managerOptions);

      return filterOptions;
    }

    let tags = null;
    if (!isPublicRoom) tags = await fetchTags();
    const connectedThirdParty = [];

    providers.forEach((item) => {
      if (connectedThirdParty.includes(item.provider_key)) return;
      connectedThirdParty.push(item.provider_key);
    });

    const isLastTypeOptionsRooms = !connectedThirdParty.length && !tags?.length;

    const folders =
      !isFavoritesFolder && !isRecentTab
        ? [
            {
              id: "filter_type-folders",
              key: FilterType.FoldersOnly.toString(),
              group: FilterGroups.filterType,
              label: t("Translations:Folders").toLowerCase(),
            },
          ]
        : "";

    const images = !isRecentTab
      ? [
          {
            id: "filter_type-images",
            key: FilterType.ImagesOnly.toString(),
            group: FilterGroups.filterType,
            label: t("Images").toLowerCase(),
          },
        ]
      : "";

    const archives = !isRecentTab
      ? [
          {
            id: "filter_type-archive",
            key: FilterType.ArchiveOnly.toString(),
            group: FilterGroups.filterType,
            label: t("Archives").toLowerCase(),
          },
        ]
      : "";

    const media = !isRecentTab
      ? [
          {
            id: "filter_type-media",
            key: FilterType.MediaOnly.toString(),
            group: FilterGroups.filterType,
            label: t("Media").toLowerCase(),
          },
        ]
      : "";

    const typeOptions = isRooms
      ? [
          {
            key: FilterGroups.filterType,
            group: FilterGroups.roomFilterType,
            label: t("Common:Type"),
            isHeader: true,
            isLast: isLastTypeOptionsRooms,
          },
          ...RoomsTypeValues.map((roomType) => {
            switch (roomType) {
              case RoomsType.FillingFormsRoom:
                return {
                  id: "filter_type-filling-form",
                  key: RoomsType.FillingFormsRoom,
                  group: FilterGroups.roomFilterType,
                  label: t("FillingFormRooms"),
                };
              case RoomsType.EditingRoom:
                return {
                  id: "filter_type-collaboration",
                  key: RoomsType.EditingRoom,
                  group: FilterGroups.roomFilterType,
                  label: t("CollaborationRooms"),
                };
              case RoomsType.ReviewRoom:
                return {
                  id: "filter_type-review",
                  key: RoomsType.ReviewRoom,
                  group: FilterGroups.roomFilterType,
                  label: t("Common:Review"),
                };
              case RoomsType.ReadOnlyRoom:
                return {
                  id: "filter_type-view-only",
                  key: RoomsType.ReadOnlyRoom,
                  group: FilterGroups.roomFilterType,
                  label: t("ViewOnlyRooms"),
                };
              case RoomsType.FormRoom:
                return {
                  id: "filter_type-form",
                  key: RoomsType.FormRoom,
                  group: FilterGroups.roomFilterType,
                  label: t("FormRoom"),
                };
              case RoomsType.PublicRoom:
                return {
                  id: "filter_type-public",
                  key: RoomsType.PublicRoom,
                  group: FilterGroups.roomFilterType,
                  label: t("PublicRoom"),
                };
              case RoomsType.CustomRoom:
              default:
                return {
                  id: "filter_type-custom",
                  key: RoomsType.CustomRoom,
                  group: FilterGroups.roomFilterType,
                  label: t("CustomRooms"),
                };
            }
          }),
        ]
      : [
          {
            key: FilterGroups.filterType,
            group: FilterGroups.filterType,
            label: t("Common:Type"),
            isHeader: true,
            isLast: !isTrash,
          },
          ...folders,
          {
            id: "filter_type-documents",
            key: FilterType.DocumentsOnly.toString(),
            group: FilterGroups.filterType,
            label: t("Common:Documents").toLowerCase(),
          },
          {
            id: "filter_type-presentations",
            key: FilterType.PresentationsOnly.toString(),
            group: FilterGroups.filterType,
            label: t("Translations:Presentations").toLowerCase(),
          },
          {
            id: "filter_type-spreadsheets",
            key: FilterType.SpreadsheetsOnly.toString(),
            group: FilterGroups.filterType,
            label: t("Translations:Spreadsheets").toLowerCase(),
          },
          {
            id: "filter_type-form-templates",
            key: FilterType.OFormTemplateOnly.toString(),
            group: FilterGroups.filterType,
            label: t("FormsTemplates").toLowerCase(),
          },
          {
            id: "filter_type-forms",
            key: FilterType.OFormOnly.toString(),
            group: FilterGroups.filterType,
            label: t("Forms").toLowerCase(),
          },
          ...archives,

          ...images,
          ...media,
          {
            id: "filter_type-all-files",
            key: FilterType.FilesOnly.toString(),
            group: FilterGroups.filterType,
            label: t("AllFiles").toLowerCase(),
          },
        ];

    const subjectOptions = [
      {
        key: FilterGroups.roomFilterSubject,
        group: FilterGroups.roomFilterSubject,
        label: t("Common:Member"),
        isHeader: true,
        withoutSeparator: true,
        withMultiItems: true,
      },
      {
        id: "filter_author-me",
        key: FilterKeys.me,
        group: FilterGroups.roomFilterSubject,
        label: t("Common:MeLabel"),
      },
      {
        id: "filter_author-other",
        key: FilterKeys.other,
        group: FilterGroups.roomFilterSubject,
        label: t("Common:OtherLabel"),
      },
      {
        id: "filter_author-user",
        key: FilterKeys.user,
        group: FilterGroups.roomFilterSubject,
        displaySelectorType: "link",
      },
    ];

    const ownerOptions = [
      {
        key: FilterGroups.roomFilterOwner,
        group: FilterGroups.roomFilterOwner,
        isHeader: true,
        withoutHeader: true,
      },
      {
        id: "filter_author-user",
        key: FilterSubject.Owner,
        group: FilterGroups.roomFilterOwner,
        label: t("Translations:SearchByOwner"),
        isCheckbox: true,
      },
    ];

    // const foldersOptions = [
    //   {
    //     key: FilterGroups.roomFilterFolders,
    //     group: FilterGroups.roomFilterFolders,
    //     label: "Search",
    //     isHeader: true,
    //     withoutSeparator: true,
    //   },
    //   {
    //     key: "folders",
    //     group: FilterGroups.roomFilterFolders,
    //     label: "",
    //     withOptions: true,
    //     options: [
    //       { key: FilterKeys.withSubfolders, label: "With subfolders" },
    //       { key: FilterKeys.excludeSubfolders, label: "Exclude subfolders" },
    //     ],
    //   },
    // ];

    // const contentOptions = [
    //   {
    //     key: FilterGroups.roomFilterContent,
    //     group: FilterGroups.roomFilterContent,
    //     isHeader: true,
    //     withoutHeader: true,
    //   },
    //   {
    //     key: FilterKeys.withContent,
    //     group: FilterGroups.roomFilterContent,
    //     label: "Search by file contents",
    //     isCheckbox: true,
    //   },
    // ];

    const filterOptions = [];

    if (isRooms) {
      // filterOptions.push(...foldersOptions);
      // filterOptions.push(...contentOptions);

      filterOptions.push(...subjectOptions);
      filterOptions.push(...ownerOptions);

      filterOptions.push(...typeOptions);

      if (tags.length > 0) {
        const tagsOptions = tags.map((tag) => ({
          key: tag,
          group: FilterGroups.roomFilterTags,
          label: tag,
          isMultiSelect: true,
        }));

        const isLast = connectedThirdParty.length === 0;

        filterOptions.push({
          key: FilterGroups.roomFilterTags,
          group: FilterGroups.roomFilterTags,
          label: t("Common:Tags"),
          isHeader: true,
          isLast,
        });

        filterOptions.push(...tagsOptions);
      }

      if (connectedThirdParty.length > 0) {
        const thirdPartyOptions = connectedThirdParty.map((thirdParty) => {
          const key = Object.entries(RoomsProviderType).find(
            (item) => item[0] === thirdParty,
          )[1];

          const label = ROOMS_PROVIDER_TYPE_NAME[key];

          return {
            key,
            group: FilterGroups.roomFilterProviderType,
            label,
          };
        });

        filterOptions.push({
          key: FilterGroups.roomFilterProviderType,
          group: FilterGroups.roomFilterProviderType,
          label: t("Settings:ThirdPartyResource"),
          isHeader: true,
          isLast: true,
        });

        filterOptions.push(...thirdPartyOptions);
      }

      showStorageInfo &&
        isDefaultRoomsQuotaSet &&
        filterOptions.push(...quotaFilter);
    } else {
      if (!isRecentTab && !isFavoritesFolder && !isTrash) {
        const foldersOptions = [
          {
            key: FilterGroups.filterFolders,
            group: FilterGroups.filterFolders,
            label: t("Common:Search"),
            isHeader: true,
            withoutSeparator: true,
          },
          {
            id: "filter_folders",
            key: "folders",
            group: FilterGroups.filterFolders,
            label: "",
            withOptions: true,
            options: [
              {
                id: "filter_folders_exclude-subfolders",
                key: FilterKeys.excludeSubfolders,
                label: t("ExcludeSubfolders"),
              },
              {
                id: "filter_folders_with-subfolders",
                key: FilterKeys.withSubfolders,
                label: t("WithSubfolders"),
              },
            ],
          },
        ];

        const contentOptions = [
          {
            key: FilterGroups.filterContent,
            group: FilterGroups.filterContent,
            isHeader: true,
            withoutHeader: true,
          },
        ];
        canSearchByContent &&
          contentOptions.push({
            id: "filter_search-by-file-contents",
            key: "true",
            group: FilterGroups.filterContent,
            label: t("SearchByContent"),
            isCheckbox: true,
          });

        filterOptions.push(...foldersOptions);
        filterOptions.push(...contentOptions);
      }

      const authorOption = [
        {
          key: FilterGroups.filterAuthor,
          group: FilterGroups.filterAuthor,
          label: t("ByAuthor"),
          isHeader: true,
          withMultiItems: true,
        },
        {
          id: "filter_author-me",
          key: FilterKeys.me,
          group: FilterGroups.filterAuthor,
          label: t("Common:MeLabel"),
        },
        {
          id: "filter_author-other",
          key: FilterKeys.other,
          group: FilterGroups.filterAuthor,
          label: t("Common:OtherLabel"),
        },
        {
          id: "filter_author-user",
          key: FilterKeys.user,
          group: FilterGroups.filterAuthor,
          displaySelectorType: "link",
        },
      ];

      !isPublicRoom && filterOptions.push(...authorOption);
      filterOptions.push(...typeOptions);

      if (isTrash) {
        const roomOption = [
          {
            id: "filter_search-by-room-content-header",
            key: "filter_search-by-room-content-header",
            group: FilterGroups.filterRoom,
            label: t("Common:Room"),
            isHeader: true,
            isLast: true,
          },
          {
            id: "filter_search-by-room-content",
            key: "filter_search-by-room-content",
            group: FilterGroups.filterRoom,
            withoutHeader: true,
            label: t("Common:SelectRoom"),
            displaySelectorType: "button",
            isLast: true,
          },
        ];
        filterOptions.push(...roomOption);
      }
    }
    return filterOptions;
  }, [
    t,
    personal,
    providers,
    isPersonalRoom,
    isRooms,
    isPeopleAccounts,
    isGroupsAccounts,
    isInsideGroup,
    isFavoritesFolder,
    isRecentTab,
    isTrash,
    isPublicRoom,
  ]);

  const getViewSettingsData = React.useCallback(() => {
    const viewSettings = [
      {
        id: "view-switch_rows",
        value: "row",
        label: t("ViewList"),
        icon: ViewRowsReactSvgUrl,
      },
      {
        id: "view-switch_tiles",
        value: "tile",
        label: t("ViewTiles"),
        icon: ViewTilesReactSvgUrl,
        callback: createThumbnails,
      },
    ];

    return viewSettings;
  }, [createThumbnails]);

  const getSortData = React.useCallback(() => {
<<<<<<< HEAD
    if (isAccountsPage) {
      const accountsOptions = [
        {
          id: "sory-by_first-name",
          key: "firstname",
          label: t("Common:ByFirstNameSorting"),
          default: true,
        },
        {
          id: "sory-by_last-name",
          key: "lastname",
          label: t("Common:ByLastNameSorting"),
          default: true,
        },
        {
          id: "sory-by_type",
          key: "type",
          label: t("Common:Type"),
          default: true,
        },
        {
          id: "sory-by_email",
          key: "email",
          label: t("Common:Email"),
          default: true,
        },
      ];

      showStorageInfo &&
        accountsOptions.push({
          id: "sort-quota",
          key: SortByFieldName.UsedSpace,
          label: t("Common:Storage"),
          default: true,
        });

      return accountsOptions;
=======
    if (isPeopleAccounts || isInsideGroup) {
      const options = [];

      const firstName = {
        id: "sort-by_first-name",
        key: "firstname",
        label: t("Common:ByFirstNameSorting"),
        default: true,
      };

      const lastName = {
        id: "sort-by_last-name",
        key: "lastname",
        label: t("Common:ByLastNameSorting"),
        default: true,
      };

      const type = {
        id: "sort-by_type",
        key: "type",
        label: t("Common:Type"),
        default: true,
      };

      const department = {
        id: "sort-by_department",
        key: "department",
        label: t("Common:Group"),
        default: true,
      };

      const email = {
        id: "sort-by_email",
        key: "email",
        label: t("Common:Email"),
        default: true,
      };

      const hideableColumns = {
        Type: type,
        Department: department,
        Mail: email,
      };

      options.push(firstName, lastName);

      if ((viewAs = "table")) {
        const tableColumns = isInsideGroup
          ? TABLE_INSIDE_GROUP_COLUMNS
          : TABLE_PEOPLE_COLUMNS;

        const columnsSizeInfoPanel = isInsideGroup
          ? COLUMNS_INSIDE_GROUP_SIZE_INFO_PANEL
          : COLUMNS_PEOPLE_SIZE_INFO_PANEL;

        const availableSort = localStorage
          ?.getItem(`${tableColumns}=${userId}`)
          ?.split(",");

        const infoPanelColumnsSize = localStorage
          ?.getItem(`${columnsSizeInfoPanel}=${userId}`)
          ?.split(" ");

        availableSort?.forEach((columnTitle) => {
          if (!hideableColumns[columnTitle]) return;

          if (availableSort?.includes(columnTitle)) {
            const idx = availableSort.findIndex((x) => x === columnTitle);
            const hide =
              infoPanelVisible &&
              infoPanelColumnsSize &&
              infoPanelColumnsSize[idx] === "0px";

            !hide && options.push(hideableColumns[columnTitle]);
          }
        });
      }

      return options;
    }

    if (isGroupsAccounts) {
      const groupsOptions = [];

      const title = {
        id: "sort-by_title",
        key: "title",
        label: t("Common:Title"),
        default: true,
      };

      const manager = {
        id: "sort-by_manager",
        key: "manager",
        label: t("Common:HeadOfGroup"),
        default: true,
      };

      groupsOptions.push(title);

      if ((viewAs = "table")) {
        const availableSort = localStorage
          ?.getItem(`${TABLE_GROUPS_COLUMNS}=${userId}`)
          ?.split(",");

        const infoPanelColumnsSize = localStorage
          ?.getItem(`${COLUMNS_GROUPS_SIZE_INFO_PANEL}=${userId}`)
          ?.split(" ");

        if (availableSort?.includes("Head of Group")) {
          const idx = availableSort.findIndex((x) => x === "Head of Group");
          const hide =
            infoPanelVisible &&
            infoPanelColumnsSize &&
            infoPanelColumnsSize[idx] === "0px";

          !hide && groupsOptions.push(manager);
        }
      }

      return groupsOptions;
>>>>>>> cde5c71b
    }

    const commonOptions = [];

    const name = {
      id: "sort-by_name",
      key: SortByFieldName.Name,
      label: t("Common:Name"),
      default: true,
    };
    const modifiedDate = {
      id: "sort-by_modified",
      key: SortByFieldName.ModifiedDate,
      label: t("Common:LastModifiedDate"),
      default: true,
    };
    const lastOpenedDate = {
      id: "sort-by_last-opened",
      key: SortByFieldName.LastOpened,
      label: t("DateLastOpened"),
      default: true,
    };

    const room = {
      id: "sort-by_room",
      key: SortByFieldName.Room,
      label: t("Common:Room"),
      default: true,
    };
    const authorOption = {
      id: "sort-by_author",
      key: SortByFieldName.Author,
      label: t("ByAuthor"),
      default: true,
    };
    const creationDate = {
      id: "sort-by_created",
      key: SortByFieldName.CreationDate,
      label: t("InfoPanel:CreationDate"),
      default: true,
    };
    const owner = {
      id: "sort-by_owner",
      key: SortByFieldName.Author,
      label: t("Common:Owner"),
      default: true,
    };
    const erasure = {
      id: "sort-by_erasure",
      key: SortByFieldName.ModifiedDate,
      label: t("ByErasure"),
      default: true,
    };
    const tags = {
      id: "sort-by_tags",
      key: SortByFieldName.Tags,
      label: t("Common:Tags"),
      default: true,
    };
    const size = {
      id: "sort-by_size",
      key: SortByFieldName.Size,
      label: t("Common:Size"),
      default: true,
    };
    const type = {
      id: "sort-by_type",
      key: SortByFieldName.Type,
      label: t("Common:Type"),
      default: true,
    };
    const roomType = {
      id: "sort-by_room-type",
      key: SortByFieldName.RoomType,
      label: t("Common:Type"),
      default: true,
    };

    const sortByStorage = {
      id: "sort-by_storage",
      key: SortByFieldName.UsedSpace,
      label: t("Common:Storage"),
      default: true,
    };

    commonOptions.push(name);

    if (viewAs === "table") {
      if (isRooms) {
        const availableSort = localStorage
          ?.getItem(`${TABLE_ROOMS_COLUMNS}=${userId}`)
          ?.split(",");

        const infoPanelColumnsSize = localStorage
          ?.getItem(`${COLUMNS_ROOMS_SIZE_INFO_PANEL}=${userId}`)
          ?.split(" ");

        const hideOption = infoPanelVisible && infoPanelColumnsSize;

        if (availableSort?.includes("Type")) {
          const idx = availableSort.findIndex((x) => x === "Type");
          const hide = hideOption && infoPanelColumnsSize[idx] === "0px";

          !hide && commonOptions.push(roomType);
        }

        if (availableSort?.includes("Tags")) {
          const idx = availableSort.findIndex((x) => x === "Tags");
          const hide = hideOption && infoPanelColumnsSize[idx] === "0px";

          !hide && commonOptions.push(tags);
        }

        if (availableSort?.includes("Owner")) {
          const idx = availableSort.findIndex((x) => x === "Owner");
          const hide = hideOption && infoPanelColumnsSize[idx] === "0px";

          !hide && commonOptions.push(owner);
        }

        if (availableSort?.includes("Activity")) {
          const idx = availableSort.findIndex((x) => x === "Activity");
          const hide = hideOption && infoPanelColumnsSize[idx] === "0px";

          !hide && commonOptions.push(modifiedDate);
        }

        if (showStorageInfo && availableSort?.includes("Storage")) {
          const idx = availableSort.findIndex(
            (x) => x === SortByFieldName.UsedSpace
          );
          const hide = hideOption && infoPanelColumnsSize[idx] === "0px";

          !hide && commonOptions.push(sortByStorage);
        }
      } else if (isTrash) {
        const availableSort = localStorage
          ?.getItem(`${TABLE_TRASH_COLUMNS}=${userId}`)
          ?.split(",");

        const infoPanelColumnsSize = localStorage
          ?.getItem(`${COLUMNS_TRASH_SIZE_INFO_PANEL}=${userId}`)
          ?.split(" ");

        if (availableSort?.includes("Room")) {
          const idx = availableSort.findIndex((x) => x === "Room");
          const hide =
            infoPanelVisible &&
            infoPanelColumnsSize &&
            infoPanelColumnsSize[idx] === "0px";

          // !hide && commonOptions.push(room);
        }
        if (availableSort?.includes("AuthorTrash")) {
          const idx = availableSort.findIndex((x) => x === "AuthorTrash");
          const hide =
            infoPanelVisible &&
            infoPanelColumnsSize &&
            infoPanelColumnsSize[idx] === "0px";

          // !hide && commonOptions.push(authorOption);
        }
        if (availableSort?.includes("CreatedTrash")) {
          const idx = availableSort.findIndex((x) => x === "CreatedTrash");
          const hide =
            infoPanelVisible &&
            infoPanelColumnsSize &&
            infoPanelColumnsSize[idx] === "0px";

          // !hide && commonOptions.push(creationDate);
        }
        if (availableSort?.includes("Erasure")) {
          const idx = availableSort.findIndex((x) => x === "Erasure");
          const hide =
            infoPanelVisible &&
            infoPanelColumnsSize &&
            infoPanelColumnsSize[idx] === "0px";

          !hide && commonOptions.push(erasure);
        }
        if (availableSort?.includes("SizeTrash")) {
          const idx = availableSort.findIndex((x) => x === "SizeTrash");
          const hide =
            infoPanelVisible &&
            infoPanelColumnsSize &&
            infoPanelColumnsSize[idx] === "0px";

          !hide && commonOptions.push(size);
        }
        if (availableSort?.includes("TypeTrash")) {
          const idx = availableSort.findIndex((x) => x === "TypeTrash");
          const hide =
            infoPanelVisible &&
            infoPanelColumnsSize &&
            infoPanelColumnsSize[idx] === "0px";

          // !hide && commonOptions.push(type);
        }
      } else if (isRecentTab) {
        const availableSort = localStorage
          ?.getItem(`${TABLE_RECENT_COLUMNS}=${userId}`)
          ?.split(",");

        const infoPanelColumnsSize = localStorage
          ?.getItem(`${COLUMNS_RECENT_SIZE_INFO_PANEL}=${userId}`)
          ?.split(" ");

        if (availableSort?.includes("LastOpened")) {
          const idx = availableSort.findIndex((x) => x === "LastOpened");
          const hide =
            infoPanelVisible &&
            infoPanelColumnsSize &&
            infoPanelColumnsSize[idx] === "0px";

          !hide && commonOptions.push(lastOpenedDate);
        }

        if (availableSort?.includes("Size")) {
          const idx = availableSort.findIndex((x) => x === "Size");
          const hide =
            infoPanelVisible &&
            infoPanelColumnsSize &&
            infoPanelColumnsSize[idx] === "0px";

          !hide && commonOptions.push(size);
        }
      } else {
        const availableSort = localStorage
          ?.getItem(`${TABLE_COLUMNS}=${userId}`)
          ?.split(",");

        const infoPanelColumnsSize = localStorage
          ?.getItem(`${COLUMNS_SIZE_INFO_PANEL}=${userId}`)
          ?.split(" ");

        if (availableSort?.includes("Author")) {
          const idx = availableSort.findIndex((x) => x === "Author");
          const hide =
            infoPanelVisible &&
            infoPanelColumnsSize &&
            infoPanelColumnsSize[idx] === "0px";

          // !hide && commonOptions.push(authorOption);
        }
        if (availableSort?.includes("Created")) {
          const idx = availableSort.findIndex((x) => x === "Created");
          const hide =
            infoPanelVisible &&
            infoPanelColumnsSize &&
            infoPanelColumnsSize[idx] === "0px";

          // !hide && commonOptions.push(creationDate);
        }
        if (availableSort?.includes("Modified")) {
          const idx = availableSort.findIndex((x) => x === "Modified");
          const hide =
            infoPanelVisible &&
            infoPanelColumnsSize &&
            infoPanelColumnsSize[idx] === "0px";

          !hide && commonOptions.push(modifiedDate);
        }
        if (availableSort?.includes("Size")) {
          const idx = availableSort.findIndex((x) => x === "Size");
          const hide =
            infoPanelVisible &&
            infoPanelColumnsSize &&
            infoPanelColumnsSize[idx] === "0px";

          !hide && commonOptions.push(size);
        }
        if (availableSort?.includes("Type")) {
          const idx = availableSort.findIndex((x) => x === "Type");
          const hide =
            infoPanelVisible &&
            infoPanelColumnsSize &&
            infoPanelColumnsSize[idx] === "0px";

          // !hide && commonOptions.push(type);
        }
      }
    } else {
      if (isRooms) {
        commonOptions.push(roomType);
        commonOptions.push(tags);
        commonOptions.push(owner);
        commonOptions.push(modifiedDate);
        commonOptions.push(sortByStorage);
      } else if (isTrash) {
        // commonOptions.push(authorOption);
        // commonOptions.push(creationDate);
        commonOptions.push(erasure);
        commonOptions.push(size);
        // commonOptions.push(type);
      } else {
        // commonOptions.push(authorOption);
        // commonOptions.push(creationDate);
        commonOptions.push(modifiedDate);
        commonOptions.push(size);
        // commonOptions.push(type);
      }
    }

    return commonOptions;
  }, [
    personal,
    isRooms,
    isAccountsPage,
    isPeopleAccounts,
    isGroupsAccounts,
    isInsideGroup,
    t,
    userId,
    infoPanelVisible,
    viewAs,
    isPersonalRoom,
    isTrash,
  ]);

  const removeSelectedItem = React.useCallback(
    ({ key, group }) => {
      setIsLoading(true);
      if (isPeopleAccounts || isInsideGroup) {
        const newFilter = isInsideGroup
          ? insideGroupFilter.clone()
          : accountsFilter.clone();

        newFilter.page = 0;

        if (group === "filter-status") {
          newFilter.employeeStatus = null;
          newFilter.activationStatus = null;
        }

        if (group === "filter-type") {
          newFilter.role = null;
        }

        if (group === "filter-other") {
          newFilter.group = null;
        }

        if (group === "filter-account") {
          newFilter.payments = null;
        }

        if (group === "filter-login-type") {
          newFilter.accountLoginType = null;
        }
<<<<<<< HEAD
        if (group === FilterGroups.filterQuota) {
          newFilter.quotaFilter = null;
        }
        navigate(`accounts/filter?${newFilter.toUrlParams()}`);
=======

        if (group === FilterGroups.filterGroup && isPeopleAccounts) {
          newFilter.withoutGroup = false;
          newFilter.group = null;
        }

        const url = isInsideGroup
          ? `accounts/groups/${groupId}/filter?`
          : `accounts/people/filter?`;

        navigate(`${url}${newFilter.toUrlParams()}`);
      } else if (isGroupsAccounts) {
        const newFilter = groupsFilter.clone();
        newFilter.page = 0;

        if (group === FilterGroups.groupsFilterManager) {
          newFilter.searchByManager = false;
        }

        if (group === FilterGroups.groupsFilterMember) {
          newFilter.userId = null;
          newFilter.searchByManager = false;
        }

        navigate(`accounts/groups/filter?${newFilter.toUrlParams()}`);
>>>>>>> cde5c71b
      } else if (isRooms) {
        const newFilter = roomsFilter.clone();

        if (group === FilterGroups.roomFilterProviderType) {
          newFilter.provider = null;
        }

        if (group === FilterGroups.roomFilterType) {
          newFilter.type = null;
        }

        if (group === FilterGroups.filterQuota) {
          newFilter.quotaFilter = null;
        }

        if (group === FilterGroups.roomFilterSubject) {
          newFilter.subjectId = null;
          newFilter.excludeSubject = false;
          newFilter.filterSubject = null;
        }

        if (group === FilterGroups.roomFilterTags) {
          const newTags = newFilter.tags;

          if (newTags?.length > 0) {
            const idx = newTags.findIndex((tag) => tag === key);

            if (idx > -1) {
              newTags.splice(idx, 1);
            }

            newFilter.tags = newTags.length > 0 ? newTags : null;

            newFilter.withoutTags = false;
          } else {
            newFilter.tags = null;
            newFilter.withoutTags = false;
          }
        }

        // if (group === FilterGroups.roomFilterContent) {
        //   newFilter.searchInContent = false;
        // }

        // if (group === FilterGroups.roomFilterFolders) {
        //   newFilter.withSubfolders = true;
        // }

        newFilter.page = 0;

        const path =
          newFilter.searchArea === RoomSearchArea.Active
            ? "rooms/shared"
            : "rooms/archived";

        navigate(`${path}/filter?${newFilter.toUrlParams()}`);
      } else {
        const newFilter = filter.clone();

        if (group === FilterGroups.filterType) {
          newFilter.filterType = null;
        }
        if (group === FilterGroups.filterAuthor) {
          newFilter.authorType = null;
          newFilter.excludeSubject = null;
        }
        if (group === FilterGroups.filterFolders) {
          newFilter.withSubfolders = null;
        }
        if (group === FilterGroups.filterContent) {
          newFilter.searchInContent = null;
        }
        if (group === FilterGroups.filterRoom) {
          newFilter.roomId = null;
        }

        newFilter.page = 0;

        const path = location.pathname.split("/filter")[0];

        onNavigate(path, newFilter);
      }
    },
    [
      isRooms,
      isAccountsPage,
      isPeopleAccounts,
      isGroupsAccounts,
      isInsideGroup,
      groupId,
      setIsLoading,
      roomsFilter,
      filter,
      accountsFilter,
      groupsFilter,
      insideGroupFilter,
    ],
  );

  const onSortButtonClick = (isOpen) => {
    if (currentDeviceType === DeviceType.mobile) {
      setMainButtonMobileVisible(isOpen);
    }
  };

  const clearAll = () => {
    setIsLoading(true);
    if (isAccountsPage) {
      const newFilter = isGroupsAccounts
        ? GroupsFilter.getDefault()
        : AccountsFilter.getDefault();

      const subModule = isGroupsAccounts ? "groups" : "people";
      const url = isInsideGroup
        ? `accounts/groups/${groupId}/filter?`
        : `accounts/${subModule}/filter?`;

      navigate(`${url}${newFilter.toUrlParams()}`);
    } else if (isRooms) {
      const newFilter = RoomsFilter.getDefault();

      if (isArchiveFolder) {
        newFilter.searchArea = RoomSearchArea.Archive;
      }

      const path =
        newFilter.searchArea === RoomSearchArea.Active
          ? "rooms/shared"
          : "rooms/archived";

      navigate(`${path}/filter?${newFilter.toUrlParams()}`);
    } else {
      const newFilter = FilesFilter.getDefault();

      const path = location.pathname.split("/filter")[0];

      onNavigate(path, newFilter);
    }
  };

  if (showFilterLoader) return <FilterLoader />;

  return (
    <FilterInput
      onFilter={onFilter}
      getFilterData={getFilterData}
      getSelectedFilterData={getSelectedFilterData}
      onSort={onSort}
      getSortData={getSortData}
      getSelectedSortData={getSelectedSortData}
      viewAs={isAccountsPage ? accountsViewAs : viewAs}
      viewSelectorVisible={!isAccountsPage}
      onChangeViewAs={onChangeViewAs}
      getViewSettingsData={getViewSettingsData}
      onSearch={onSearch}
      onClearFilter={onClearFilter}
      getSelectedInputValue={getSelectedInputValue}
      filterHeader={t("Common:AdvancedFilter")}
      placeholder={t("Common:Search")}
      view={t("Common:View")}
      isFavoritesFolder={isFavoritesFolder}
      isPersonalRoom={isPersonalRoom}
      isRooms={isRooms}
      removeSelectedItem={removeSelectedItem}
      clearAll={clearAll}
      filterTitle={t("Filter")}
      sortByTitle={t("Common:SortBy")}
      clearSearch={clearSearch}
      setClearSearch={setClearSearch}
      onSortButtonClick={onSortButtonClick}
      currentDeviceType={currentDeviceType}
      userId={userId}
      isAccounts={isAccountsPage}
      isPeopleAccounts={isPeopleAccounts}
      isGroupsAccounts={isGroupsAccounts}
      isInsideGroup={isInsideGroup}
    />
  );
};

export default inject(
  ({
    authStore,
    filesStore,
    treeFoldersStore,
    clientLoadingStore,
    tagsStore,
    peopleStore,
    publicRoomStore,
    infoPanelStore,
    userStore,
    settingsStore,
    currentQuotaStore,
  }) => {
    const {
      filter,

      roomsFilter,

      setViewAs,
      viewAs,
      createThumbnails,
      setCurrentRoomsFilter,
      setMainButtonMobileVisible,
      thirdPartyStore,
      clearSearch,
      setClearSearch,
      isLoadedEmptyPage,
      filesSettingsStore,
      setRoomsFilter,
    } = filesStore;

    const { providers } = thirdPartyStore;

    const { fetchTags } = tagsStore;
    const { isRoomAdmin } = authStore;
    const { user } = userStore;
    const { personal, standalone, currentDeviceType } = settingsStore;
    const {
      isFavoritesFolder,
      isRecentTab,
      isRoomsFolder,
      isArchiveFolder,
      isPersonalRoom,
      isTrashFolder: isTrash,
    } = treeFoldersStore;

    const isRooms = isRoomsFolder || isArchiveFolder;

    const { isVisible: infoPanelVisible } = infoPanelStore;
    const { showStorageInfo, isDefaultRoomsQuotaSet } = currentQuotaStore;

    const {
      filterStore,

      groupsStore,
      viewAs: accountsViewAs,
    } = peopleStore;

    const {
      groups,
      groupsFilter,
      setGroupsFilter,
      insideGroupFilter,
      setInsideGroupFilter,
    } = groupsStore;

    const { filter: accountsFilter, setFilter: setAccountsFilter } =
      filterStore;
    const { isPublicRoom, publicRoomKey } = publicRoomStore;

    const { canSearchByContent } = filesSettingsStore;

    return {
      isRoomAdmin,
      showStorageInfo,
      isDefaultRoomsQuotaSet,

      user,
      userId: user?.id,

      selectedItem: filter.selectedItem,
      filter,
      roomsFilter,
      viewAs,

      isFavoritesFolder,
      isRecentTab,
      isRooms,
      isTrash,
      isArchiveFolder,

      setIsLoading: clientLoadingStore.setIsSectionBodyLoading,
      showFilterLoader: clientLoadingStore.showFilterLoader,

      fetchTags,
      setViewAs,
      createThumbnails,

      personal,
      isPersonalRoom,
      infoPanelVisible,
      setCurrentRoomsFilter,
      providers,

      isLoadedEmptyPage,

      clearSearch,
      setClearSearch,

      setMainButtonMobileVisible,

      canSearchByContent,

      accountsViewAs,
      groups,
      groupsFilter,
      setGroupsFilter,
      insideGroupFilter,
      setInsideGroupFilter,

      accountsFilter,
      setAccountsFilter,
      isPublicRoom,
      publicRoomKey,
      setRoomsFilter,
      standalone,
      currentDeviceType,
    };
  },
)(
  withLayoutSize(
    withTranslation([
      "Files",
      "Settings",
      "Common",
      "Translations",
      "InfoPanel",
      "People",
      "PeopleTranslations",
      "ConnectDialog",
      "SmartBanner",
    ])(observer(SectionFilterContent)),
  ),
);<|MERGE_RESOLUTION|>--- conflicted
+++ resolved
@@ -345,15 +345,10 @@
         const role = getRole(data);
         const payments = getPayments(data);
         const accountLoginType = getAccountLoginType(data);
-<<<<<<< HEAD
         const quota = getQuotaFilter(data) || null;
-        const newFilter = accountsFilter.clone();
-=======
-
         const newFilter = isInsideGroup
           ? insideGroupFilter.clone()
           : accountsFilter.clone();
->>>>>>> cde5c71b
 
         if (status === 3) {
           newFilter.employeeStatus = EmployeeStatus.Disabled;
@@ -701,20 +696,20 @@
         ? insideGroupFilter.search
         : ""
       : isPeopleAccounts
+      ? accountsFilter.search
         ? accountsFilter.search
-          ? accountsFilter.search
-          : ""
+        : ""
         : isGroupsAccounts
           ? groupsFilter.search
             ? groupsFilter.search
             : ""
-          : isRooms
-            ? roomsFilter.filterValue
-              ? roomsFilter.filterValue
-              : ""
-            : filter.search
-              ? filter.search
-              : "";
+      : isRooms
+        ? roomsFilter.filterValue
+          ? roomsFilter.filterValue
+          : ""
+        : filter.search
+          ? filter.search
+          : "";
   }, [
     isRooms,
     isPeopleAccounts,
@@ -731,12 +726,12 @@
     const currentFilter = isInsideGroup
       ? insideGroupFilter
       : isPeopleAccounts
-        ? accountsFilter
+      ? accountsFilter
         : isGroupsAccounts
           ? groupsFilter
-          : isRooms
-            ? roomsFilter
-            : filter;
+      : isRooms
+        ? roomsFilter
+        : filter;
     return {
       sortDirection: currentFilter.sortOrder === "ascending" ? "asc" : "desc",
       sortId: currentFilter.sortBy,
@@ -766,80 +761,54 @@
         const filter = isInsideGroup ? insideGroupFilter : accountsFilter;
         if (filter.employeeStatus || filter.activationStatus) {
           const key = filter.employeeStatus === 2 ? 3 : filter.activationStatus;
-          let label = "";
-
-          switch (key) {
-            case 1:
-              label = t("Common:Active");
-              break;
-            case 2:
-              label = t("PeopleTranslations:PendingTitle");
-              break;
-            case 3:
-              label = t("PeopleTranslations:DisabledEmployeeStatus");
-              break;
-          }
-
-          filterValues.push({
-            key,
-            label,
-            group: "filter-status",
-          });
-        }
+        let label = "";
+
+        switch (key) {
+          case 1:
+            label = t("Common:Active");
+            break;
+          case 2:
+            label = t("PeopleTranslations:PendingTitle");
+            break;
+          case 3:
+            label = t("PeopleTranslations:DisabledEmployeeStatus");
+            break;
+        }
+
+        filterValues.push({
+          key,
+          label,
+          group: "filter-status",
+        });
+      }
 
         if (filter.role) {
-          let label = null;
+        let label = null;
 
           switch (+filter.role) {
-            case EmployeeType.Admin:
-              label = t("Common:DocSpaceAdmin");
-              break;
-            case EmployeeType.User:
-              label = t("Common:RoomAdmin");
-              break;
-            case EmployeeType.Collaborator:
-              label = t("Common:PowerUser");
-              break;
-            case EmployeeType.Guest:
-              label = t("Common:User");
-              break;
-            default:
-              label = "";
-          }
-
-          filterValues.push({
+          case EmployeeType.Admin:
+            label = t("Common:DocSpaceAdmin");
+            break;
+          case EmployeeType.User:
+            label = t("Common:RoomAdmin");
+            break;
+          case EmployeeType.Collaborator:
+            label = t("Common:PowerUser");
+            break;
+          case EmployeeType.Guest:
+            label = t("Common:User");
+            break;
+          default:
+            label = "";
+        }
+
+        filterValues.push({
             key: +filter.role,
-            label: label,
-            group: "filter-type",
-          });
-        }
-
-        if (filter?.payments?.toString()) {
-          filterValues.push({
-            key: filter.payments.toString(),
-            label:
-              PaymentsType.Paid === filter.payments.toString()
-                ? t("Common:Paid")
-                : t("Common:Free"),
-            group: "filter-account",
-          });
-        }
-
-        if (filter?.accountLoginType?.toString()) {
-          const label =
-            AccountLoginType.SSO === filter.accountLoginType.toString()
-              ? SSO_LABEL
-              : AccountLoginType.LDAP === filter.accountLoginType.toString()
-                ? t("PeopleTranslations:LDAPLbl")
-                : t("PeopleTranslations:StandardLogin");
-          filterValues.push({
-            key: filter.accountLoginType.toString(),
-            label: label,
-            group: "filter-login-type",
-          });
-        }
-
-<<<<<<< HEAD
+          label: label,
+          group: "filter-type",
+        });
+      }
+
       if (accountsFilter.quotaFilter) {
         const key = +accountsFilter.quotaFilter;
 
@@ -857,28 +826,41 @@
 
       if (accountsFilter?.payments?.toString()) {
         filterValues.push({
-          key: accountsFilter.payments.toString(),
+            key: filter.payments.toString(),
           label:
-            PaymentsType.Paid === accountsFilter.payments.toString()
+              PaymentsType.Paid === filter.payments.toString()
               ? t("Common:Paid")
               : t("Common:Free"),
           group: "filter-account",
         });
       }
-=======
+
+        if (filter?.accountLoginType?.toString()) {
+        const label =
+            AccountLoginType.SSO === filter.accountLoginType.toString()
+            ? SSO_LABEL
+              : AccountLoginType.LDAP === filter.accountLoginType.toString()
+              ? t("PeopleTranslations:LDAPLbl")
+              : t("PeopleTranslations:StandardLogin");
+        filterValues.push({
+            key: filter.accountLoginType.toString(),
+          label: label,
+          group: "filter-login-type",
+        });
+      }
+
         if (isPeopleAccounts && filter.group) {
           const groupId = filter.group;
           const group = await getGroupById(groupId);
->>>>>>> cde5c71b
-
-          if (group) {
-            filterValues.push({
+
+        if (group) {
+          filterValues.push({
               key: groupId,
               group: FilterGroups.filterGroup,
-              label: group.name,
-            });
-          }
-        }
+            label: group.name,
+          });
+        }
+      }
 
         if (isPeopleAccounts && filter.withoutGroup) {
           filterValues.push({
@@ -1227,9 +1209,6 @@
     accountsFilter.payments,
     accountsFilter.group,
     accountsFilter.accountLoginType,
-<<<<<<< HEAD
-    accountsFilter.quotaFilter,
-=======
     accountsFilter.withoutGroup,
 
     isGroupsAccounts,
@@ -1242,12 +1221,10 @@
     insideGroupFilter.role,
     insideGroupFilter.payments,
     insideGroupFilter.accountLoginType,
->>>>>>> cde5c71b
     t,
   ]);
 
   const getFilterData = React.useCallback(async () => {
-<<<<<<< HEAD
     const quotaFilter = [
       {
         key: FilterGroups.filterQuota,
@@ -1270,9 +1247,6 @@
         label: t("Common:DefaultQuota"),
       },
     ];
-
-    if (isAccountsPage) {
-=======
     if (isPeopleAccounts || isInsideGroup) {
       const groupItems = [
         {
@@ -1301,7 +1275,6 @@
         },
       ];
 
->>>>>>> cde5c71b
       const statusItems = [
         {
           id: "filter_status-user",
@@ -1968,34 +1941,80 @@
   }, [createThumbnails]);
 
   const getSortData = React.useCallback(() => {
-<<<<<<< HEAD
-    if (isAccountsPage) {
-      const accountsOptions = [
-        {
-          id: "sory-by_first-name",
+    if (isPeopleAccounts || isInsideGroup) {
+      const options = [];
+
+      const firstName = {
+        id: "sort-by_first-name",
           key: "firstname",
           label: t("Common:ByFirstNameSorting"),
           default: true,
-        },
-        {
-          id: "sory-by_last-name",
+      };
+
+      const lastName = {
+        id: "sort-by_last-name",
           key: "lastname",
           label: t("Common:ByLastNameSorting"),
           default: true,
-        },
-        {
-          id: "sory-by_type",
+      };
+
+      const type = {
+        id: "sort-by_type",
           key: "type",
           label: t("Common:Type"),
           default: true,
-        },
-        {
-          id: "sory-by_email",
+      };
+
+      const department = {
+        id: "sort-by_department",
+        key: "department",
+        label: t("Common:Group"),
+        default: true,
+      };
+
+      const email = {
+        id: "sort-by_email",
           key: "email",
           label: t("Common:Email"),
           default: true,
-        },
-      ];
+      };
+
+      const hideableColumns = {
+        Type: type,
+        Department: department,
+        Mail: email,
+      };
+
+      options.push(firstName, lastName);
+
+      if ((viewAs = "table")) {
+        const tableColumns = isInsideGroup
+          ? TABLE_INSIDE_GROUP_COLUMNS
+          : TABLE_PEOPLE_COLUMNS;
+
+        const columnsSizeInfoPanel = isInsideGroup
+          ? COLUMNS_INSIDE_GROUP_SIZE_INFO_PANEL
+          : COLUMNS_PEOPLE_SIZE_INFO_PANEL;
+
+        const availableSort = localStorage
+          ?.getItem(`${tableColumns}=${userId}`)
+          ?.split(",");
+
+        const infoPanelColumnsSize = localStorage
+          ?.getItem(`${columnsSizeInfoPanel}=${userId}`)
+          ?.split(" ");
+
+        availableSort?.forEach((columnTitle) => {
+          if (!hideableColumns[columnTitle]) return;
+
+          if (availableSort?.includes(columnTitle)) {
+            const idx = availableSort.findIndex((x) => x === columnTitle);
+            const hide =
+              infoPanelVisible &&
+              infoPanelColumnsSize &&
+              infoPanelColumnsSize[idx] === "0px";
+
+            !hide && options.push(hideableColumns[columnTitle]);
 
       showStorageInfo &&
         accountsOptions.push({
@@ -2006,82 +2025,7 @@
         });
 
       return accountsOptions;
-=======
-    if (isPeopleAccounts || isInsideGroup) {
-      const options = [];
-
-      const firstName = {
-        id: "sort-by_first-name",
-        key: "firstname",
-        label: t("Common:ByFirstNameSorting"),
-        default: true,
-      };
-
-      const lastName = {
-        id: "sort-by_last-name",
-        key: "lastname",
-        label: t("Common:ByLastNameSorting"),
-        default: true,
-      };
-
-      const type = {
-        id: "sort-by_type",
-        key: "type",
-        label: t("Common:Type"),
-        default: true,
-      };
-
-      const department = {
-        id: "sort-by_department",
-        key: "department",
-        label: t("Common:Group"),
-        default: true,
-      };
-
-      const email = {
-        id: "sort-by_email",
-        key: "email",
-        label: t("Common:Email"),
-        default: true,
-      };
-
-      const hideableColumns = {
-        Type: type,
-        Department: department,
-        Mail: email,
-      };
-
-      options.push(firstName, lastName);
-
-      if ((viewAs = "table")) {
-        const tableColumns = isInsideGroup
-          ? TABLE_INSIDE_GROUP_COLUMNS
-          : TABLE_PEOPLE_COLUMNS;
-
-        const columnsSizeInfoPanel = isInsideGroup
-          ? COLUMNS_INSIDE_GROUP_SIZE_INFO_PANEL
-          : COLUMNS_PEOPLE_SIZE_INFO_PANEL;
-
-        const availableSort = localStorage
-          ?.getItem(`${tableColumns}=${userId}`)
-          ?.split(",");
-
-        const infoPanelColumnsSize = localStorage
-          ?.getItem(`${columnsSizeInfoPanel}=${userId}`)
-          ?.split(" ");
-
-        availableSort?.forEach((columnTitle) => {
-          if (!hideableColumns[columnTitle]) return;
-
-          if (availableSort?.includes(columnTitle)) {
-            const idx = availableSort.findIndex((x) => x === columnTitle);
-            const hide =
-              infoPanelVisible &&
-              infoPanelColumnsSize &&
-              infoPanelColumnsSize[idx] === "0px";
-
-            !hide && options.push(hideableColumns[columnTitle]);
-          }
+    }
         });
       }
 
@@ -2128,7 +2072,6 @@
       }
 
       return groupsOptions;
->>>>>>> cde5c71b
     }
 
     const commonOptions = [];
@@ -2478,13 +2421,9 @@
         if (group === "filter-login-type") {
           newFilter.accountLoginType = null;
         }
-<<<<<<< HEAD
         if (group === FilterGroups.filterQuota) {
           newFilter.quotaFilter = null;
         }
-        navigate(`accounts/filter?${newFilter.toUrlParams()}`);
-=======
-
         if (group === FilterGroups.filterGroup && isPeopleAccounts) {
           newFilter.withoutGroup = false;
           newFilter.group = null;
@@ -2509,7 +2448,6 @@
         }
 
         navigate(`accounts/groups/filter?${newFilter.toUrlParams()}`);
->>>>>>> cde5c71b
       } else if (isRooms) {
         const newFilter = roomsFilter.clone();
 
