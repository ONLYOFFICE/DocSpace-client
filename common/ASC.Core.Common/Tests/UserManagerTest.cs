/*
 *
 * (c) Copyright Ascensio System Limited 2010-2018
 *
 * This program is freeware. You can redistribute it and/or modify it under the terms of the GNU 
 * General Public License (GPL) version 3 as published by the Free Software Foundation (https://www.gnu.org/copyleft/gpl.html). 
 * In accordance with Section 7(a) of the GNU GPL its Section 15 shall be amended to the effect that 
 * Ascensio System SIA expressly excludes the warranty of non-infringement of any third-party rights.
 *
 * THIS PROGRAM IS DISTRIBUTED WITHOUT ANY WARRANTY; WITHOUT EVEN THE IMPLIED WARRANTY OF MERCHANTABILITY OR
 * FITNESS FOR A PARTICULAR PURPOSE. For more details, see GNU GPL at https://www.gnu.org/copyleft/gpl.html
 *
 * You can contact Ascensio System SIA by email at sales@onlyoffice.com
 *
 * The interactive user interfaces in modified source and object code versions of ONLYOFFICE must display 
 * Appropriate Legal Notices, as required under Section 5 of the GNU GPL version 3.
 *
 * Pursuant to Section 7 § 3(b) of the GNU GPL you must retain the original ONLYOFFICE logo which contains 
 * relevant author attributions when distributing the software. If the display of the logo in its graphic 
 * form is not reasonably feasible for technical reasons, you must include the words "Powered by ONLYOFFICE" 
 * in every copy of the program you distribute. 
 * Pursuant to Section 7 § 3(e) we decline to grant you any rights under trademark law for use of our trademarks.
 *
*/


#if DEBUG
namespace ASC.Core.Common.Tests
{
    using System;
    using System.Diagnostics;
    using System.Threading;

    using ASC.Core.Users;

    using Microsoft.Extensions.DependencyInjection;
<<<<<<< HEAD
    using NUnit.Framework;

    using Renci.SshNet;

=======

    using NUnit.Framework;

>>>>>>> b5fcca25
    [TestFixture]
    public class UserManagerTest
    {
        IServiceProvider ServiceProvider { get; set; }

        [Test]
        public void SearchUsers()
        {
            using var scope = ServiceProvider.CreateScope();
            var scopeClass = scope.ServiceProvider.GetService<UserManagerTestScope>();
            (var userManager, var tenantManager) = scopeClass;

            var users = userManager.Search(null, EmployeeStatus.Active);
            Assert.AreEqual(0, users.Length);

            users = userManager.Search("", EmployeeStatus.Active);
            Assert.AreEqual(0, users.Length);

            users = userManager.Search("  ", EmployeeStatus.Active);
            Assert.AreEqual(0, users.Length);

            users = userManager.Search("АбРаМсКй", EmployeeStatus.Active);
            Assert.AreEqual(0, users.Length);

            users = userManager.Search("АбРаМсКий", EmployeeStatus.Active);
            Assert.AreEqual(0, users.Length);//Абрамский уволился

            users = userManager.Search("АбРаМсКий", EmployeeStatus.All);
            Assert.AreNotEqual(0, users.Length);

            users = userManager.Search("иванов николай", EmployeeStatus.Active);
            Assert.AreNotEqual(0, users.Length);

            users = userManager.Search("ведущий програм", EmployeeStatus.Active);
            Assert.AreNotEqual(0, users.Length);

            users = userManager.Search("баннов лев", EmployeeStatus.Active, new Guid("613fc896-3ddd-4de1-a567-edbbc6cf1fc8"));
            Assert.AreNotEqual(0, users.Length);

            users = userManager.Search("иванов николай", EmployeeStatus.Active, new Guid("613fc896-3ddd-4de1-a567-edbbc6cf1fc8"));
            Assert.AreEqual(0, users);
        }

        [Test]
        public void DepartmentManagers()
        {
            using var scope = ServiceProvider.CreateScope();
            var scopeClass = scope.ServiceProvider.GetService<UserManagerTestScope>();
            (var userManager, var tenantManager) = scopeClass;
            var tenant = tenantManager.SetCurrentTenant(1024);

            var deps = userManager.GetDepartments();
            var users = userManager.GetUsers();

            var g1 = deps[0];
            var ceo = users[0];
            var u1 = users[1];
            var u2 = users[2];
            _ = userManager.GetCompanyCEO();
            userManager.SetCompanyCEO(ceo.ID);
            var ceoTemp = userManager.GetCompanyCEO();
            Assert.AreEqual(ceo, ceoTemp);

            Thread.Sleep(TimeSpan.FromSeconds(6));
            ceoTemp = userManager.GetCompanyCEO();
            Assert.AreEqual(ceo, ceoTemp);

            userManager.SetDepartmentManager(g1.ID, u1.ID);

            userManager.SetDepartmentManager(g1.ID, u2.ID);
        }

        [Test]
        public void UserGroupsPerformanceTest()
        {
            using var scope = ServiceProvider.CreateScope();
            var scopeClass = scope.ServiceProvider.GetService<UserManagerTestScope>();
            (var userManager, var tenantManager) = scopeClass;
            var tenant = tenantManager.SetCurrentTenant(0);

            foreach (var u in userManager.GetUsers())
            {
                var groups = userManager.GetGroups(Guid.Empty);
                Assert.IsNotNull(groups);
                foreach (var g in userManager.GetUserGroups(u.ID))
                {
                    var manager = userManager.GetUsers(userManager.GetDepartmentManager(g.ID)).UserName;
                }
            }
            var stopwatch = Stopwatch.StartNew();
            foreach (var u in userManager.GetUsers())
            {
                var groups = userManager.GetGroups(Guid.Empty);
                Assert.IsNotNull(groups);
                foreach (var g in userManager.GetUserGroups(u.ID))
                {
                    var manager = userManager.GetUsers(userManager.GetDepartmentManager(g.ID)).UserName;
                }
            }
            stopwatch.Stop();

            stopwatch.Restart();
            var users = userManager.GetUsersByGroup(Constants.GroupUser.ID);
            var visitors = userManager.GetUsersByGroup(Constants.GroupVisitor.ID);
            var all = userManager.GetUsers();
            Assert.IsNotNull(users);
            Assert.IsNotNull(visitors);
            Assert.IsNotNull(all);
            stopwatch.Stop();
        }
    }

    public class UserManagerTestScope
    {
        private UserManager UserManager { get; }
        private TenantManager TenantManager { get; }

        public UserManagerTestScope(UserManager userManager, TenantManager tenantManager)
        {
            UserManager = userManager;
            TenantManager = tenantManager;
        }

        public void Deconstruct(out UserManager userManager, out TenantManager tenantManager)
        {
            userManager = UserManager;
            tenantManager = TenantManager;
        }
    }
}
#endif<|MERGE_RESOLUTION|>--- conflicted
+++ resolved
@@ -29,32 +29,26 @@
 {
     using System;
     using System.Diagnostics;
-    using System.Threading;
-
-    using ASC.Core.Users;
-
-    using Microsoft.Extensions.DependencyInjection;
-<<<<<<< HEAD
+    using System.Threading;
+
+    using ASC.Core.Users;
+
+    using Microsoft.Extensions.DependencyInjection;
+
     using NUnit.Framework;
 
-    using Renci.SshNet;
-
-=======
-
-    using NUnit.Framework;
-
->>>>>>> b5fcca25
     [TestFixture]
     public class UserManagerTest
-    {
-        IServiceProvider ServiceProvider { get; set; }
+    {
+        IServiceProvider ServiceProvider { get; set; }
 
         [Test]
         public void SearchUsers()
-        {
-            using var scope = ServiceProvider.CreateScope();
-            var scopeClass = scope.ServiceProvider.GetService<UserManagerTestScope>();
-            (var userManager, var tenantManager) = scopeClass;
+        {
+            using var scope = ServiceProvider.CreateScope();
+            var userManager = scope.ServiceProvider.GetService<UserManager>();
+            var tenantManager = scope.ServiceProvider.GetService<TenantManager>();
+            var tenant = tenantManager.SetCurrentTenant(0);
 
             var users = userManager.Search(null, EmployeeStatus.Active);
             Assert.AreEqual(0, users.Length);
@@ -89,11 +83,11 @@
 
         [Test]
         public void DepartmentManagers()
-        {
-            using var scope = ServiceProvider.CreateScope();
-            var scopeClass = scope.ServiceProvider.GetService<UserManagerTestScope>();
-            (var userManager, var tenantManager) = scopeClass;
-            var tenant = tenantManager.SetCurrentTenant(1024);
+        {
+            using var scope = ServiceProvider.CreateScope();
+            var userManager = scope.ServiceProvider.GetService<UserManager>();
+            var tenantManager = scope.ServiceProvider.GetService<TenantManager>();
+            var tenant = tenantManager.SetCurrentTenant(1024);
 
             var deps = userManager.GetDepartments();
             var users = userManager.GetUsers();
@@ -104,7 +98,7 @@
             var u2 = users[2];
             _ = userManager.GetCompanyCEO();
             userManager.SetCompanyCEO(ceo.ID);
-            var ceoTemp = userManager.GetCompanyCEO();
+            var ceoTemp = userManager.GetCompanyCEO();
             Assert.AreEqual(ceo, ceoTemp);
 
             Thread.Sleep(TimeSpan.FromSeconds(6));
@@ -118,11 +112,11 @@
 
         [Test]
         public void UserGroupsPerformanceTest()
-        {
-            using var scope = ServiceProvider.CreateScope();
-            var scopeClass = scope.ServiceProvider.GetService<UserManagerTestScope>();
-            (var userManager, var tenantManager) = scopeClass;
-            var tenant = tenantManager.SetCurrentTenant(0);
+        {
+            using var scope = ServiceProvider.CreateScope();
+            var userManager = scope.ServiceProvider.GetService<UserManager>();
+            var tenantManager = scope.ServiceProvider.GetService<TenantManager>();
+            var tenant = tenantManager.SetCurrentTenant(0);
 
             foreach (var u in userManager.GetUsers())
             {
@@ -155,23 +149,5 @@
             stopwatch.Stop();
         }
     }
-
-    public class UserManagerTestScope
-    {
-        private UserManager UserManager { get; }
-        private TenantManager TenantManager { get; }
-
-        public UserManagerTestScope(UserManager userManager, TenantManager tenantManager)
-        {
-            UserManager = userManager;
-            TenantManager = tenantManager;
-        }
-
-        public void Deconstruct(out UserManager userManager, out TenantManager tenantManager)
-        {
-            userManager = UserManager;
-            tenantManager = TenantManager;
-        }
-    }
 }
 #endif