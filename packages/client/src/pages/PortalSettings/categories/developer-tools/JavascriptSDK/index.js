--- conflicted
+++ resolved
@@ -414,15 +414,10 @@
 
   const code = (
     <>
-<<<<<<< HEAD
       <CategorySubHeader className="copy-window-code">
         {t("CopyWindowCode")}
       </CategorySubHeader>
-      <Textarea value={codeBlock} />
-=======
-      <CategorySubHeader>{t("CopyWindowCode")}</CategorySubHeader>
       <Textarea value={codeBlock} heightTextArea={153} />
->>>>>>> dc27c8d8
     </>
   );
 
