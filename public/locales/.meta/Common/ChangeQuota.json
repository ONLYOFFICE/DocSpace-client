{
  "key_path": "ChangeQuota",
  "content": "Change quota",
  "content_en_sha1_hash": "02de777a63ceae10d68258c04b8924d83239debc",
  "created_at": "2025-05-19T21:30:43.407Z",
<<<<<<< HEAD
  "updated_at": "2025-06-30T12:20:31.157Z",
=======
  "updated_at": "2025-07-10T11:11:06.778Z",
>>>>>>> 4378f47c
  "comment": {
    "text": "\"Change quota\" is used as a button label and header title in a modal dialog to prompt user action of changing storage limits. It appears in two contexts: a warning quota dialog and a space quota settings dialog. The translation key should be used for situations where users need to edit or adjust their storage quotas.",
    "is_auto": true,
    "updated_at": "2025-05-20T09:37:09.160Z"
  },
  "usage": [
    {
      "file_path": "/packages/client/src/components/SpaceQuota/index.js",
      "line_number": 47,
      "context": "const getOptions = (t, item, spaceLimited) => {\n const items = [\n {\n id: \"info-account-quota_edit\",\n key: \"change-quota\",\n label: t(\"Common:ChangeQuota\"),\n action: \"change\",\n },\n {\n id: \"info-account-quota_current-size\",\n key: \"current-size\",",
      "module": "/packages/client"
    },
    {
      "file_path": "/packages/client/src/components/dialogs/ChangeQuotaDialog/index.js",
      "line_number": 51,
      "context": "size,\n } = props;\n const { t } = useTranslation(\"Common\");\n return (\n <ModalDialog visible={visible} onClose={onCloseClick}>\n <ModalDialog.Header>{t(\"Common:ChangeQuota\")}</ModalDialog.Header>\n <ModalDialog.Body>\n <StyledBodyContent>\n <Text noSelect>{t(\"Common:SetQuotaStorageLimit\")}</Text>\n <QuotaForm\n onSetQuotaBytesSize={onSetQuotaBytesSize}",
      "module": "/packages/client"
    },
    {
      "file_path": "/packages/client/src/components/dialogs/WarningQuotaDialog/WarningQuotaDialog.tsx",
      "line_number": 101,
      "context": "</Text>\n <Text noSelect>{t(\"Settings:WantToContinue\")}</Text>\n </ModalDialog.Body>\n <ModalDialog.Footer>\n <Button\n label={t(\"Common:ChangeQuota\")}\n size={ButtonSize.normal}\n primary\n onClick={onClickRedirect}\n scale\n />",
      "module": "/packages/client"
    },
    {
      "file_path": "/packages/client/src/pages/PortalSettings/categories/storage-management/StorageSpaceUsed.js",
      "line_number": 80,
      "context": "};\n const getContextModel = () => {\n return [\n {\n key: \"change-quota\",\n label: t(\"Common:ChangeQuota\"),\n icon: ChangQuotaReactSvgUrl,\n onClick: onChangeDialogClick,\n },\n {\n key: \"disable-quota\",",
      "module": "/packages/client"
    },
    {
      "file_path": "/packages/client/src/store/FilesActionsStore.js",
      "line_number": 2299,
      "context": "case \"change-quota\":\n if (!this.isAvailableOption(\"change-quota\")) return null;\n return {\n id: \"menu-change-quota\",\n key: \"change-quota\",\n label: t(\"Common:ChangeQuota\"),\n iconUrl: ChangQuotaReactSvgUrl,\n onClick: () => this.changeRoomQuota(selection),\n disabled: !showStorageInfo,\n };\n case \"default-quota\":",
      "module": "/packages/client"
    },
    {
      "file_path": "/packages/client/src/store/contacts/HeaderMenuStore.ts",
      "line_number": 231,
      "context": "iconUrl: DisableReactSvgUrl,\n },\n {\n id: \"menu-change-quota\",\n key: \"change-quota\",\n label: t(\"Common:ChangeQuota\"),\n disabled: !hasUsersToChangeQuota || isGuests,\n iconUrl: ChangQuotaReactSvgUrl,\n onClick: () => changeUserQuota(selection as unknown as TUser[]),\n },\n {",
      "module": "/packages/client"
    }
  ],
  "languages": {
    "en": {
      "ai_translated": false,
      "ai_model": null,
      "ai_spell_check_issues": [],
      "approved_at": null
    },
    "ar-SA": {
      "ai_translated": false,
      "ai_model": null,
      "ai_spell_check_issues": [],
      "approved_at": null
    },
    "az": {
      "ai_translated": false,
      "ai_model": null,
      "ai_spell_check_issues": [],
      "approved_at": null
    },
    "bg": {
      "ai_translated": false,
      "ai_model": null,
      "ai_spell_check_issues": [],
      "approved_at": null
    },
    "cs": {
      "ai_translated": false,
      "ai_model": null,
      "ai_spell_check_issues": [],
      "approved_at": null
    },
    "de": {
      "ai_translated": false,
      "ai_model": null,
      "ai_spell_check_issues": [
        {
          "type": "incorrect_translation",
          "description": "The German translation \"Quote ändern\" is not an accurate translation of \"Change quota\". \"Quote\" refers to a quotation, not a quota. A more accurate translation would depend on the context of 'quota', but options include 'Kontingent ändern', 'Änderung der Quote', or 'Kontingent anpassen'.",
          "suggestion": "Kontingent ändern"
        }
      ],
      "approved_at": null
    },
    "el-GR": {
      "ai_translated": false,
      "ai_model": null,
      "ai_spell_check_issues": [],
      "approved_at": null
    },
    "es": {
      "ai_translated": false,
      "ai_model": null,
      "ai_spell_check_issues": [],
      "approved_at": null
    },
    "fi": {
      "ai_translated": false,
      "ai_model": null,
      "ai_spell_check_issues": [],
      "approved_at": null
    },
    "fr": {
      "ai_translated": false,
      "ai_model": null,
      "ai_spell_check_issues": [],
      "approved_at": null
    },
    "hy-AM": {
      "ai_translated": false,
      "ai_model": null,
      "ai_spell_check_issues": [],
      "approved_at": null
    },
    "it": {
      "ai_translated": false,
      "ai_model": null,
      "ai_spell_check_issues": [],
      "approved_at": null
    },
    "ja-JP": {
      "ai_translated": false,
      "ai_model": null,
      "ai_spell_check_issues": [
        {
          "type": "incorrect_translation",
          "description": "While '容量制限の変更' is a possible translation, it's quite literal and not the most natural way to say 'Change quota' in many contexts. 'Quota' often refers to a limit or allowance, and the best translation depends on the specific context. A more appropriate translation might be something like '割り当て変更' (wariate henko - allocation change) or '上限変更' (juugen henko - limit change) depending on what is being changed.",
          "suggestion": "Consider '割り当て変更' (wariate henko) or '上限変更' (juugen henko) based on the intended meaning."
        }
      ],
      "approved_at": null
    },
    "ko-KR": {
      "ai_translated": false,
      "ai_model": null,
      "ai_spell_check_issues": [],
      "approved_at": null
    },
    "lo-LA": {
      "ai_translated": false,
      "ai_model": null,
      "ai_spell_check_issues": [],
      "approved_at": null
    },
    "lv": {
      "ai_translated": false,
      "ai_model": null,
      "ai_spell_check_issues": [],
      "approved_at": null
    },
    "nl": {
      "ai_translated": false,
      "ai_model": null,
      "ai_spell_check_issues": [],
      "approved_at": null
    },
    "pl": {
      "ai_translated": false,
      "ai_model": null,
      "ai_spell_check_issues": [],
      "approved_at": null
    },
    "pt": {
      "ai_translated": false,
      "ai_model": null,
      "ai_spell_check_issues": [],
      "approved_at": null
    },
    "pt-BR": {
      "ai_translated": false,
      "ai_model": null,
      "ai_spell_check_issues": [],
      "approved_at": null
    },
    "ro": {
      "ai_translated": false,
      "ai_model": null,
      "ai_spell_check_issues": [],
      "approved_at": null
    },
    "ru": {
      "ai_translated": false,
      "ai_model": null,
      "ai_spell_check_issues": [],
      "approved_at": null
    },
    "si": {
      "ai_translated": false,
      "ai_model": null,
      "ai_spell_check_issues": [
        {
          "type": "incorrect_translation",
          "description": "The translation 'සලාකය සංශෝධනය' does not accurately convey the meaning of 'Change quota'. 'සලාකය' (salakaya) translates to 'slice' or 'portion', which is not related to quota. 'සංශෝධනය' (sanshodhana) means 'amendment' or 'modification', which is closer, but still doesn't fully capture the meaning of 'change quota'.",
          "suggestion": "A more accurate translation would depend on the specific context of 'quota'. Some possibilities include: 'කොටා වෙනස් කිරීම' (kota venas kiriwa - quota change), 'කොටා සංශෝධනය' (kota sanshodhana - quota amendment) or 'කොටා වැඩි කිරීම/ අඩු කිරීම' (kota wedi kiriwa / adu kiriwa - increase/decrease quota)."
        }
      ],
      "approved_at": null
    },
    "sk": {
      "ai_translated": false,
      "ai_model": null,
      "ai_spell_check_issues": [],
      "approved_at": null
    },
    "sl": {
      "ai_translated": false,
      "ai_model": null,
      "ai_spell_check_issues": [],
      "approved_at": null
    },
    "sr-Cyrl-RS": {
      "ai_translated": false,
      "ai_model": null,
      "ai_spell_check_issues": [],
      "approved_at": null
    },
    "sr-Latn-RS": {
      "ai_translated": false,
      "ai_model": null,
      "ai_spell_check_issues": [],
      "approved_at": null
    },
    "tr": {
      "ai_translated": false,
      "ai_model": null,
      "ai_spell_check_issues": [],
      "approved_at": null
    },
    "uk-UA": {
      "ai_translated": false,
      "ai_model": null,
      "ai_spell_check_issues": [],
      "approved_at": null
    },
    "vi": {
      "ai_translated": false,
      "ai_model": null,
      "ai_spell_check_issues": [],
      "approved_at": null
    },
    "zh-CN": {
      "ai_translated": false,
      "ai_model": null,
      "ai_spell_check_issues": [],
      "approved_at": null
    }
  }
}<|MERGE_RESOLUTION|>--- conflicted
+++ resolved
@@ -3,11 +3,7 @@
   "content": "Change quota",
   "content_en_sha1_hash": "02de777a63ceae10d68258c04b8924d83239debc",
   "created_at": "2025-05-19T21:30:43.407Z",
-<<<<<<< HEAD
-  "updated_at": "2025-06-30T12:20:31.157Z",
-=======
   "updated_at": "2025-07-10T11:11:06.778Z",
->>>>>>> 4378f47c
   "comment": {
     "text": "\"Change quota\" is used as a button label and header title in a modal dialog to prompt user action of changing storage limits. It appears in two contexts: a warning quota dialog and a space quota settings dialog. The translation key should be used for situations where users need to edit or adjust their storage quotas.",
     "is_auto": true,
@@ -34,7 +30,7 @@
     },
     {
       "file_path": "/packages/client/src/pages/PortalSettings/categories/storage-management/StorageSpaceUsed.js",
-      "line_number": 80,
+      "line_number": 79,
       "context": "};\n const getContextModel = () => {\n return [\n {\n key: \"change-quota\",\n label: t(\"Common:ChangeQuota\"),\n icon: ChangQuotaReactSvgUrl,\n onClick: onChangeDialogClick,\n },\n {\n key: \"disable-quota\",",
       "module": "/packages/client"
     },
