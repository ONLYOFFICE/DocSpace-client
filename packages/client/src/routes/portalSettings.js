import React from "react";
import { Navigate } from "react-router-dom";
import loadable from "@loadable/component";

import PrivateRoute from "@docspace/common/components/PrivateRoute";
import ErrorBoundary from "@docspace/common/components/ErrorBoundary";

import Error404 from "SRC_DIR/pages/Errors/404";

import { generalRoutes } from "./general";

const PortalSettings = loadable(() => import("../pages/PortalSettings"));

const CustomizationSettings = loadable(() =>
  import("../pages/PortalSettings/categories/common/index.js")
);
const LanguageAndTimeZoneSettings = loadable(() =>
  import(
    "../pages/PortalSettings/categories/common/Customization/language-and-time-zone"
  )
);
const WelcomePageSettings = loadable(() =>
  import(
    "../pages/PortalSettings/categories/common/Customization/welcome-page-settings"
  )
);
const DNSSettings = loadable(() =>
  import("../pages/PortalSettings/categories/common/Customization/dns-settings")
);
const PortalRenaming = loadable(() =>
  import(
    "../pages/PortalSettings/categories/common/Customization/portal-renaming"
  )
);
const WhiteLabel = loadable(() =>
  import("../pages/PortalSettings/categories/common/Branding/whitelabel")
);
const SecuritySettings = loadable(() =>
  import("../pages/PortalSettings/categories/security/index.js")
);
const TfaPage = loadable(() =>
  import("../pages/PortalSettings/categories/security/access-portal/tfa")
);
const PasswordStrengthPage = loadable(() =>
  import(
    "../pages/PortalSettings/categories/security/access-portal/passwordStrength"
  )
);
const TrustedMailPage = loadable(() =>
  import(
    "../pages/PortalSettings/categories/security/access-portal/trustedMail"
  )
);
const IpSecurityPage = loadable(() =>
  import("../pages/PortalSettings/categories/security/access-portal/ipSecurity")
);
const AdminMessagePage = loadable(() =>
  import(
    "../pages/PortalSettings/categories/security/access-portal/adminMessage"
  )
);
const SessionLifetimePage = loadable(() =>
  import(
    "../pages/PortalSettings/categories/security/access-portal/sessionLifetime"
  )
);
const Integration = loadable(() =>
  import("../pages/PortalSettings/categories/integration")
);
const Payments = loadable(() =>
  import("../pages/PortalSettings/categories/payments")
);
const ThirdParty = loadable(() =>
<<<<<<< HEAD
  import("../pages/PortalSettings/categories/integration/DocumentService")
);
const SingleSignOn = loadable(() =>
  import("../pages/PortalSettings/categories/integration/SingleSignOn")
);
const DocumentService = loadable(() =>
  import("../pages/PortalSettings/categories/integration/DocumentService")
=======
  import(
    "../pages/PortalSettings/categories/integration/ThirdPartyServicesSettings"
  )
);
const SingleSignOn = loadable(() =>
  import("../pages/PortalSettings/categories/integration/SingleSignOn")
>>>>>>> 3958e9f1
);
const DeveloperTools = loadable(() =>
  import("../pages/PortalSettings/categories/developer-tools/index.js")
);
const WebhookHistory = loadable(() =>
  import(
    "../pages/PortalSettings/categories/developer-tools/Webhooks/WebhookHistory"
  )
);
const WebhookDetails = loadable(() =>
  import(
    "../pages/PortalSettings/categories/developer-tools/Webhooks/WebhookEventDetails"
  )
);
const Backup = loadable(() =>
  import("../pages/PortalSettings/categories/data-management/index")
);
const DeleteDataPage = loadable(() =>
  import("../pages/PortalSettings/categories/delete-data")
);
const RestoreBackup = loadable(() =>
  import(
    "../pages/PortalSettings/categories/data-management/backup/restore-backup/index"
  )
);
const Bonus = loadable(() => import("../pages/Bonus"));

const PortalSettingsRoutes = {
  path: "portal-settings/",
  element: (
    <PrivateRoute restricted>
      <ErrorBoundary>
        <PortalSettings />
      </ErrorBoundary>
    </PrivateRoute>
  ),
  errorElement: <Error404 />,
  children: [
    {
      index: true,
      element: <Navigate to="customization/general" />,
    },
    {
      path: "customization",
      element: <Navigate to="customization/general" />,
    },
    {
      path: "customization/general",
      element: <CustomizationSettings />,
    },
    {
      path: "customization/branding",
      element: <CustomizationSettings />,
    },
    {
      path: "customization/appearance",
      element: <CustomizationSettings />,
    },
    {
      path: "customization/general/language-and-time-zone",
      element: <LanguageAndTimeZoneSettings />,
    },
    {
      path: "customization/general/welcome-page-settings",
      element: <WelcomePageSettings />,
    },
    {
      path: "customization/general/dns-settings",
      element: <DNSSettings />,
    },
    {
      path: "customization/general/portal-renaming",
      element: <PortalRenaming />,
    },
    {
      path: "common/whitelabel",
      element: <WhiteLabel />,
    },
    {
      path: "security",
      element: <Navigate to="security/access-portal" />,
    },
    {
      path: "security/access-portal",
      element: <SecuritySettings />,
    },
    {
      path: "security/login-history",
      element: <SecuritySettings />,
    },
    {
      path: "security/audit-trail",
      element: <SecuritySettings />,
    },
    {
      path: "security/access-portal/tfa",
      element: <TfaPage />,
    },
    {
      path: "security/access-portal/password",
      element: <PasswordStrengthPage />,
    },
    {
      path: "security/access-portal/trusted-mail",
      element: <TrustedMailPage />,
    },
    {
      path: "security/access-portal/ip",
      element: <IpSecurityPage />,
    },
    {
      path: "security/access-portal/admin-message",
      element: <AdminMessagePage />,
    },
    {
      path: "security/access-portal/lifetime",
      element: <SessionLifetimePage />,
    },
    {
      path: "integration",
      element: <Integration />,
    },
    {
      path: "integration/third-party-services",
      element: <Integration />,
    },
    {
      path: "integration/single-sign-on",
      element: <Integration />,
    },
    {
<<<<<<< HEAD
      path: "integration/document-service",
=======
      path: "integration/portal-integration",
      element: <Integration />,
    },
    {
      path: "integration/smtp-settings",
>>>>>>> 3958e9f1
      element: <Integration />,
    },
    {
      path: "payments/portal-payments",
      element: <Payments />,
    },
    {
      path: "developer-tools",
      element: <Navigate to="javascript-sdk" />,
    },
    {
      path: "developer-tools/api",
      element: <DeveloperTools />,
    },
    {
      path: "developer-tools/javascript-sdk",
      element: <DeveloperTools />,
    },
    {
      path: "developer-tools/webhooks",
      element: <DeveloperTools />,
    },
    {
      path: "developer-tools/webhooks/:id",
      element: <WebhookHistory />,
    },
    {
      path: "developer-tools/webhooks/:id/:eventId",
      element: <WebhookDetails />,
    },
    {
      path: "backup",
      element: <Navigate to="backup/data-backup" />,
    },
    {
      path: "backup/data-backup",
      element: <Backup />,
    },
    {
      path: "backup/auto-backup",
      element: <Backup />,
    },
    {
      path: "delete-data",
      element: <Navigate to="delete-data/deletion" />,
    },
    {
      path: "delete-data/deletion",
      element: <DeleteDataPage />,
    },
    {
      path: "delete-data/deactivation",
      element: <DeleteDataPage />,
    },
    {
      path: "restore",
      element: <Navigate to="restore/restore-backup" />,
    },
    {
      path: "restore/restore-backup",
      element: <RestoreBackup />,
    },
    {
      path: "bonus",
      element: <Bonus />,
    },
    ...generalRoutes,
  ],
};

export default PortalSettingsRoutes;<|MERGE_RESOLUTION|>--- conflicted
+++ resolved
@@ -71,22 +71,17 @@
   import("../pages/PortalSettings/categories/payments")
 );
 const ThirdParty = loadable(() =>
-<<<<<<< HEAD
+  import(
+    "../pages/PortalSettings/categories/integration/ThirdPartyServicesSettings"
+  )
+);
+
+const DocumentService = loadable(() =>
   import("../pages/PortalSettings/categories/integration/DocumentService")
 );
+
 const SingleSignOn = loadable(() =>
   import("../pages/PortalSettings/categories/integration/SingleSignOn")
-);
-const DocumentService = loadable(() =>
-  import("../pages/PortalSettings/categories/integration/DocumentService")
-=======
-  import(
-    "../pages/PortalSettings/categories/integration/ThirdPartyServicesSettings"
-  )
-);
-const SingleSignOn = loadable(() =>
-  import("../pages/PortalSettings/categories/integration/SingleSignOn")
->>>>>>> 3958e9f1
 );
 const DeveloperTools = loadable(() =>
   import("../pages/PortalSettings/categories/developer-tools/index.js")
@@ -218,15 +213,15 @@
       element: <Integration />,
     },
     {
-<<<<<<< HEAD
+      path: "integration/portal-integration",
+      element: <Integration />,
+    },
+    {
       path: "integration/document-service",
-=======
-      path: "integration/portal-integration",
       element: <Integration />,
     },
     {
       path: "integration/smtp-settings",
->>>>>>> 3958e9f1
       element: <Integration />,
     },
     {
