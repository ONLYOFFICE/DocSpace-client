--- conflicted
+++ resolved
@@ -6,7 +6,7 @@
 import { withTranslation } from "react-i18next";
 import { utils } from "asc-web-common";
 // import {
-//   setTreeFolders,
+  //setTreeFolders,
 //   setDialogVisible,
 //   convertUploadedFiles,
 // } from "../../../store/files/actions";
@@ -125,31 +125,14 @@
 //   convertUploadedFiles,
 // })(withRouter(ConvertDialog));
 
-<<<<<<< HEAD
-export default connect(null, {
-  //setTreeFolders,
-  setDialogVisible,
-  convertUploadedFiles,
-})(
-  inject(({ mainFilesStore }) => {
+export default inject(({ mainFilesStore }) => {
     const { filesStore } = mainFilesStore;
     const { setTreeFolders } = filesStore.treeFoldersStore;
+  const { setDialogVisible, convertUploadedFiles } = filesStore.uploadDataStore;
 
     return {
       setTreeFolders,
-    };
-  })(withRouter(observer(ConvertDialog)))
-);
-=======
-export default inject(({ mainFilesStore }) => {
-  const { filesStore } = mainFilesStore;
-  const { setTreeFolders } = filesStore.treeFoldersStore;
-  const { setDialogVisible, convertUploadedFiles } = filesStore.uploadDataStore;
-
-  return {
-    setTreeFolders,
     setDialogVisible,
     convertUploadedFiles,
-  };
-})(withRouter(observer(ConvertDialog)));
->>>>>>> b37ee479
+    };
+})(withRouter(observer(ConvertDialog)));