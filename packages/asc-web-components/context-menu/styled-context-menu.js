import styled from "styled-components";
import Base from "../themes/base";

const StyledContextMenu = styled.div`
  .p-contextmenu {
    position: absolute;
    background: ${(props) => props.theme.dropDown.background};
    border-radius: ${(props) => props.theme.dropDown.borderRadius};
    -moz-border-radius: ${(props) => props.theme.dropDown.borderRadius};
    -webkit-border-radius: ${(props) => props.theme.dropDown.borderRadius};
    box-shadow: ${(props) => props.theme.dropDown.boxShadow};
    -moz-box-shadow: ${(props) => props.theme.dropDown.boxShadow};
    -webkit-box-shadow: ${(props) => props.theme.dropDown.boxShadow};
    padding: 4px 0px;
  }

  .p-contextmenu ul {
    margin: 0;
    padding: 0;
    list-style: none;
  }

  .p-contextmenu .p-submenu-list {
    position: absolute;
    background: ${(props) => props.theme.dropDown.background};
    border: ${(props) => props.theme.dropDown.border};
    border-radius: ${(props) => props.theme.dropDown.borderRadius};
    -moz-border-radius: ${(props) => props.theme.dropDown.borderRadius};
    -webkit-border-radius: ${(props) => props.theme.dropDown.borderRadius};
    box-shadow: ${(props) => props.theme.dropDown.boxShadow};
    -moz-box-shadow: ${(props) => props.theme.dropDown.boxShadow};
    -webkit-box-shadow: ${(props) => props.theme.dropDown.boxShadow};
    padding: 4px 0px;

    white-space: nowrap;
    overflow: hidden;
    text-overflow: ellipsis;
    margin-left: 4px;
    margin-top: -4px;
  }

  .p-contextmenu .p-menuitem-link {
    cursor: pointer;
    display: flex;
    align-items: center;
    text-decoration: none;
    overflow: hidden;
    position: relative;
    border: ${(props) => props.theme.dropDownItem.border};
    margin: ${(props) => props.theme.dropDownItem.margin};
    padding: ${(props) => props.theme.dropDownItem.padding};
    font-family: ${(props) => props.theme.fontFamily};
    font-style: normal;
    background: none;
    user-select: none;
    outline: 0 !important;
    -webkit-tap-highlight-color: rgba(0, 0, 0, 0);

    font-weight: ${(props) => props.theme.dropDownItem.fontWeight};
    font-size: ${(props) => props.theme.dropDownItem.fontSize};
    color: ${(props) => props.theme.dropDownItem.color};
    text-transform: none;

    &:hover {
      background-color: ${(props) =>
        props.noHover
          ? props.theme.dropDownItem.backgroundColor
          : props.theme.dropDownItem.hoverBackgroundColor};
    }

    &.p-disabled {
      color: ${(props) => props.theme.dropDownItem.disableColor};

      &:hover {
        cursor: default;
        background-color: ${(props) =>
          props.theme.dropDownItem.hoverDisabledBackgroundColor};
      }
    }
  }

  .p-contextmenu .p-menuitem-text {
    line-height: ${(props) => props.theme.dropDownItem.lineHeight};
  }

  .p-contextmenu .p-menu-separator {
    cursor: default;
    padding: 0px 16px;
    margin: 4px 16px 4px;
    border-bottom: ${(props) =>
      props.theme.dropDownItem.separator.borderBottom};
    width: calc(90%-32px);

    &:hover {
      cursor: default;
    }
  }

  .p-contextmenu .p-menuitem {
    position: relative;
    margin: ${(props) => props.theme.dropDownItem.margin};
  }

  .p-menuitem-icon {
    max-height: ${(props) => props.theme.dropDownItem.lineHeight};

    width: 16px;
    height: 16px;

    & svg {
      height: 16px;
      width: 16px;
    }
    path {
      fill: ${(props) => props.theme.dropDownItem.icon.color};
    }

    &.p-disabled {
      path {
        fill: ${(props) => props.theme.dropDownItem.icon.disableColor};
      }
    }

    margin-right: 8px;
  }

  .p-submenu-icon {
    margin-left: auto;
<<<<<<< HEAD
    path {
      fill: ${(props) => props.theme.dropDownItem.icon.color};
    }
=======
    padding-left: 8px;
>>>>>>> b7b59072
  }

  .p-contextmenu-enter {
    opacity: 0;
  }

  .p-contextmenu-enter-active {
    opacity: 1;
    transition: opacity 250ms;
  }
`;

StyledContextMenu.defaultProps = {
  theme: Base,
};

export default StyledContextMenu;<|MERGE_RESOLUTION|>--- conflicted
+++ resolved
@@ -126,13 +126,10 @@
 
   .p-submenu-icon {
     margin-left: auto;
-<<<<<<< HEAD
+    padding-left: 8px;
     path {
       fill: ${(props) => props.theme.dropDownItem.icon.color};
     }
-=======
-    padding-left: 8px;
->>>>>>> b7b59072
   }
 
   .p-contextmenu-enter {
