--- conflicted
+++ resolved
@@ -3,11 +3,7 @@
   "content": "Link copied to clipboard",
   "content_en_sha1_hash": "cf544a801cb0075732ebc8f8196db5c590adc7e6",
   "created_at": "2025-05-19T21:30:46.130Z",
-<<<<<<< HEAD
-  "updated_at": "2025-06-02T10:20:51.585Z",
-=======
   "updated_at": "2025-05-28T09:30:02.955Z",
->>>>>>> 398dda3c
   "comment": {
     "text": "The translation key \"LinkCopiedToClipboard\" is used to display a message indicating that a link has been successfully copied to the clipboard. This text appears in UI elements where users can share links, such as buttons or dialogs, and helps inform the user of the action's outcome.",
     "is_auto": true,
@@ -16,11 +12,7 @@
   "usage": [
     {
       "file_path": "/packages/shared/components/share/Share.helpers.tsx",
-<<<<<<< HEAD
-      "line_number": 450,
-=======
       "line_number": 451,
->>>>>>> 398dda3c
       "context": "{t(\"Notifications:ManageNotifications\")}\n </Link>\n </>\n ) : null}\n </span>,\n t(\"Common:LinkCopiedToClipboard\"),\n );\n };\n \n export const getExpirationDate = (\n diffExpiredDate: number | null | undefined,",
       "module": "/packages/shared"
     }
@@ -44,8 +36,8 @@
       "ai_spell_check_issues": [
         {
           "type": "incorrect_translation",
-          "description": "While technically correct, 'buferə' is an older, less common term for clipboard. 'Keçid lövhəsinə kopyalandı' is a more natural and contemporary translation.",
-          "suggestion": "Keçid lövhəsinə kopyalandı"
+          "description": "While \"buferə\" can mean 'to the buffer', \"clipboard\" is more accurately translated as \"keçid xətti\". \"Buferə\" is less commonly used in this context.",
+          "suggestion": "Link keçid xəttinə kopyalandı"
         }
       ],
       "approved_at": null
@@ -56,8 +48,8 @@
       "ai_spell_check_issues": [
         {
           "type": "incorrect_translation",
-          "description": "While the translation is understandable, 'системния буфер' (system buffer) is a very technical term. A more natural and user-friendly translation for 'clipboard' would be 'на клипборда' or 'в клипборда'.",
-          "suggestion": "Линкът е копиран на клипборда"
+          "description": "While technically correct, \"системния буфер\" (system buffer) is not the most natural or commonly used phrasing for \"clipboard\" in Bulgarian in this context. Users would expect something more colloquial.",
+          "suggestion": "Линкът е копиран в клипборда"
         }
       ],
       "approved_at": null
@@ -74,173 +66,190 @@
       "ai_spell_check_issues": [
         {
           "type": "incorrect_translation",
-          "description": "The translation 'Link in die Zwischenablage kopiert' is technically correct but sounds a bit awkward and formal for a user-facing message. 'Zwischenablage' is accurate for 'clipboard,' but the construction 'in die Zwischenablage kopiert' is less natural than alternatives.",
+          "description": "The translation \"Link in die Zwischenablage kopiert\" is a literal translation and sounds unnatural in German. A more idiomatic translation would be something like \"Link zur Zwischenablage kopiert\" or \"Link kopiert\"",
           "suggestion": "Link zur Zwischenablage kopiert"
+        }
+      ],
+      "approved_at": null
+    },
+    "el-GR": {
+      "ai_translated": false,
+      "ai_model": null,
+      "ai_spell_check_issues": [],
+      "approved_at": null
+    },
+    "es": {
+      "ai_translated": false,
+      "ai_model": null,
+      "ai_spell_check_issues": [
+        {
+          "type": "formatting",
+          "description": "The Spanish translation includes a trailing space after the punctuation.",
+          "suggestion": "Enlace copiado en el portapapeles"
+        }
+      ],
+      "approved_at": null
+    },
+    "fi": {
+      "ai_translated": false,
+      "ai_model": null,
+      "ai_spell_check_issues": [],
+      "approved_at": null
+    },
+    "fr": {
+      "ai_translated": false,
+      "ai_model": null,
+      "ai_spell_check_issues": [],
+      "approved_at": null
+    },
+    "hy-AM": {
+      "ai_translated": false,
+      "ai_model": null,
+      "ai_spell_check_issues": [
+        {
+          "type": "incorrect_translation",
+          "description": "The translation 'Հղումը պատճենվեց սեղմատախտակին' while technically correct, is a bit literal. A more natural Armenian phrasing would be preferable.",
+          "suggestion": "Հղումը արդեն կրկնօրինակվեց սեղմատախտակին։ or Տեղափոխվեց սեղմատախտակին։"
+        }
+      ],
+      "approved_at": null
+    },
+    "it": {
+      "ai_translated": false,
+      "ai_model": null,
+      "ai_spell_check_issues": [],
+      "approved_at": null
+    },
+    "ja-JP": {
+      "ai_translated": false,
+      "ai_model": null,
+      "ai_spell_check_issues": [],
+      "approved_at": null
+    },
+    "ko-KR": {
+      "ai_translated": false,
+      "ai_model": null,
+      "ai_spell_check_issues": [],
+      "approved_at": null
+    },
+    "lo-LA": {
+      "ai_translated": false,
+      "ai_model": null,
+      "ai_spell_check_issues": [
+        {
+          "type": "spelling",
+          "description": "The word 'ຄລິບບອດ' (clipboard) is spelled correctly, but it's important to ensure consistency with other translations where 'clipboard' is used. It's a loanword and consistent spelling across the application is crucial.",
+          "suggestion": "No change needed, ensure consistency throughout the application."
+        }
+      ],
+      "approved_at": null
+    },
+    "lv": {
+      "ai_translated": false,
+      "ai_model": null,
+      "ai_spell_check_issues": [],
+      "approved_at": null
+    },
+    "nl": {
+      "ai_translated": false,
+      "ai_model": null,
+      "ai_spell_check_issues": [],
+      "approved_at": null
+    },
+    "pl": {
+      "ai_translated": false,
+      "ai_model": null,
+      "ai_spell_check_issues": [],
+      "approved_at": null
+    },
+    "pt": {
+      "ai_translated": false,
+      "ai_model": null,
+      "ai_spell_check_issues": [],
+      "approved_at": null
+    },
+    "pt-BR": {
+      "ai_translated": false,
+      "ai_model": null,
+      "ai_spell_check_issues": [],
+      "approved_at": null
+    },
+    "ro": {
+      "ai_translated": false,
+      "ai_model": null,
+      "ai_spell_check_issues": [
+        {
+          "type": "incorrect_translation",
+          "description": "While technically correct, 'clipboard' is often understood as 'aglomează' in Romanian. Using 'aglomează' is more natural in this context.",
+          "suggestion": "Link-ul a fost copiat în aglomomează"
+        }
+      ],
+      "approved_at": null
+    },
+    "ru": {
+      "ai_translated": false,
+      "ai_model": null,
+      "ai_spell_check_issues": [
+        {
+          "type": "spelling",
+          "description": "The word 'ссылка' is misspelled. It should be 'Ссылка'.",
+          "suggestion": "Ссылка"
+        }
+      ],
+      "approved_at": null
+    },
+    "si": {
+      "ai_translated": false,
+      "ai_model": null,
+      "ai_spell_check_issues": [
+        {
+          "type": "spelling",
+          "description": "The word 'සබැඳිය' (sabandiya) is correct for 'link'.",
+          "suggestion": null
         },
         {
-          "type": "incorrect_translation",
-          "description": "While 'Link in die Zwischenablage kopiert' is understandable, a more natural phrasing for a notification would be 'Link kopiert' or 'Link in die Zwischenablage'.",
-          "suggestion": "Link kopiert"
-        }
-      ],
-      "approved_at": null
-    },
-    "el-GR": {
-      "ai_translated": false,
-      "ai_model": null,
-      "ai_spell_check_issues": [],
-      "approved_at": null
-    },
-    "es": {
-      "ai_translated": false,
-      "ai_model": null,
-      "ai_spell_check_issues": [
+          "type": "spelling",
+          "description": "The word 'පසුරු' (pasuru) meaning 'past' or 'previous' is used for clipboard. While understandable, a more accurate term would be 'පුවාටුව' (puwatuvata) or similar to directly mean 'clipboard'.",
+          "suggestion": "පුවාටුවට"
+        },
+        {
+          "type": "grammar",
+          "description": "While understandable, the sentence structure could be improved for better flow and naturalness. The literal translation feels a bit awkward.",
+          "suggestion": "සබැඳිය පුවාටුවට පිටපත් කරන ලදී"
+        },
+        {
+          "type": "incorrect_translation",
+          "description": "The direct translation ' පිටපත් කරන ලදී' (pithapatha karana ladee) for 'copied' is accurate, but a more commonly used phrasing for this context in Sinhala might be more natural.  Consider alternatives that convey the same action more idiomatically.",
+          "suggestion": "පිටපත් විය"
+        }
+      ],
+      "approved_at": null
+    },
+    "sk": {
+      "ai_translated": false,
+      "ai_model": null,
+      "ai_spell_check_issues": [],
+      "approved_at": null
+    },
+    "sl": {
+      "ai_translated": false,
+      "ai_model": null,
+      "ai_spell_check_issues": [],
+      "approved_at": null
+    },
+    "sr-Cyrl-RS": {
+      "ai_translated": false,
+      "ai_model": null,
+      "ai_spell_check_issues": [
+        {
+          "type": "incorrect_translation",
+          "description": "The term 'цлипбоард' is a direct transliteration of 'clipboard' and not a natural Serbian equivalent. While understood, it's not the preferred term.",
+          "suggestion": "Линк је копиран у међускладност"
+        },
         {
           "type": "formatting",
-          "description": "The Spanish translation includes a trailing space.",
-          "suggestion": "Enlace copiado en el portapapeles"
-        }
-      ],
-      "approved_at": null
-    },
-    "fi": {
-      "ai_translated": false,
-      "ai_model": null,
-      "ai_spell_check_issues": [],
-      "approved_at": null
-    },
-    "fr": {
-      "ai_translated": false,
-      "ai_model": null,
-      "ai_spell_check_issues": [],
-      "approved_at": null
-    },
-    "hy-AM": {
-      "ai_translated": false,
-      "ai_model": null,
-      "ai_spell_check_issues": [],
-      "approved_at": null
-    },
-    "it": {
-      "ai_translated": false,
-      "ai_model": null,
-      "ai_spell_check_issues": [],
-      "approved_at": null
-    },
-    "ja-JP": {
-      "ai_translated": false,
-      "ai_model": null,
-      "ai_spell_check_issues": [],
-      "approved_at": null
-    },
-    "ko-KR": {
-      "ai_translated": false,
-      "ai_model": null,
-      "ai_spell_check_issues": [],
-      "approved_at": null
-    },
-    "lo-LA": {
-      "ai_translated": false,
-      "ai_model": null,
-      "ai_spell_check_issues": [],
-      "approved_at": null
-    },
-    "lv": {
-      "ai_translated": false,
-      "ai_model": null,
-      "ai_spell_check_issues": [],
-      "approved_at": null
-    },
-    "nl": {
-      "ai_translated": false,
-      "ai_model": null,
-      "ai_spell_check_issues": [],
-      "approved_at": null
-    },
-    "pl": {
-      "ai_translated": false,
-      "ai_model": null,
-      "ai_spell_check_issues": [],
-      "approved_at": null
-    },
-    "pt": {
-      "ai_translated": false,
-      "ai_model": null,
-      "ai_spell_check_issues": [],
-      "approved_at": null
-    },
-    "pt-BR": {
-      "ai_translated": false,
-      "ai_model": null,
-      "ai_spell_check_issues": [],
-      "approved_at": null
-    },
-    "ro": {
-      "ai_translated": false,
-      "ai_model": null,
-      "ai_spell_check_issues": [
-        {
-          "type": "incorrect_translation",
-          "description": "The word 'clipboard' is a direct loanword from English and may sound unnatural in Romanian. While understandable, a more natural Romanian equivalent would be 'aglifiere'.",
-          "suggestion": "Link-ul a fost copiat în aglifiere"
-        }
-      ],
-      "approved_at": null
-    },
-    "ru": {
-      "ai_translated": false,
-      "ai_model": null,
-      "ai_spell_check_issues": [
-        {
-          "type": "spelling",
-          "description": "The word 'ссылка' is misspelled. The correct spelling is 'Ссылка'.",
-          "suggestion": "Ссылка"
-        }
-      ],
-      "approved_at": null
-    },
-    "si": {
-      "ai_translated": false,
-      "ai_model": null,
-      "ai_spell_check_issues": [
-        {
-          "type": "incorrect_translation",
-          "description": "The translation 'සබැඳිය පසුරු පුවරුවට පිටපත් කරන ලදී' while conveying the general meaning, is a bit literal and not the most natural way to express this in Sinhala. A more natural translation would emphasize the action of copying the link.",
-          "suggestion": "Possible alternatives: 'සබැඳිය ක්ලිප්බෝඩ් වෙත පිටපත් විය', 'සබැඳිය ක්ලිප්බෝඩ් වෙත යවා ඇත'."
-        },
-        {
-          "type": "formatting",
-          "description": "While not technically incorrect, using the English loanword 'පසුරු' (pasuru) for 'clipboard' may not be ideal for all audiences.  'ක්ලිප්බෝඩ්' is generally understood and preferred in technical contexts.",
-          "suggestion": "Replace 'පසුරු' with 'ක්ලිප්බෝඩ්'."
-        }
-      ],
-      "approved_at": null
-    },
-    "sk": {
-      "ai_translated": false,
-      "ai_model": null,
-      "ai_spell_check_issues": [],
-      "approved_at": null
-    },
-    "sl": {
-      "ai_translated": false,
-      "ai_model": null,
-      "ai_spell_check_issues": [],
-      "approved_at": null
-    },
-    "sr-Cyrl-RS": {
-      "ai_translated": false,
-      "ai_model": null,
-      "ai_spell_check_issues": [
-        {
-          "type": "incorrect_translation",
-          "description": "The term \"цлипбоард\" is a direct transliteration of \"clipboard\" and isn't commonly used or understood in Serbian. While technically correct, it sounds unnatural.",
-          "suggestion": "Линк је копиран у меморију"
-        },
-        {
-          "type": "formatting",
-          "description": "While not strictly incorrect, the phrasing could be more natural in Serbian. Using a more idiomatic construction improves readability.",
-          "suggestion": "Копиран је линк у меморију"
+          "description": "While the sentence is grammatically correct, using 'је' is stylistically not preferred in modern Serbian. It sounds slightly archaic in this context.",
+          "suggestion": "Линк копиран у међускладност"
         }
       ],
       "approved_at": null
@@ -251,13 +260,8 @@
       "ai_spell_check_issues": [
         {
           "type": "incorrect_translation",
-          "description": "The word 'clipboard' is an Anglicism. A more natural Serbian translation would use a term that reflects the concept of a temporary storage area for copied data.",
-          "suggestion": "Link je kopiran u isečak"
-        },
-        {
-          "type": "formatting",
-          "description": "While technically correct, the inclusion of the English term 'clipboard' directly can feel awkward. Using a more integrated Serbian equivalent improves flow.",
-          "suggestion": "Link je kopiran u isečak"
+          "description": "The term 'clipboard' is a direct transliteration and might not be the most natural way to express the concept in Serbian. While understandable, 'osečak' would be a more appropriate translation for 'clipboard'.",
+          "suggestion": "Link je kopiran u ošekać"
         }
       ],
       "approved_at": null
@@ -271,19 +275,19 @@
     "uk-UA": {
       "ai_translated": false,
       "ai_model": null,
-      "ai_spell_check_issues": [
-        {
-          "type": "spelling",
-          "description": "The word 'буфера' is often written as 'буферу' in this context, indicating the dative case and better flow. While 'буфера' isn't strictly incorrect, 'буферу' is more natural.",
-          "suggestion": "Посилання скопійовано до буферу обміну"
-        }
-      ],
+      "ai_spell_check_issues": [],
       "approved_at": null
     },
     "vi": {
       "ai_translated": false,
       "ai_model": null,
-      "ai_spell_check_issues": [],
+      "ai_spell_check_issues": [
+        {
+          "type": "incorrect_translation",
+          "description": "While technically correct, \"Đã sao chép liên kết vào bộ nhớ tạm\" is a bit literal and formal. A more natural and user-friendly translation would be preferred.",
+          "suggestion": "Đã chép liên kết vào clipboard"
+        }
+      ],
       "approved_at": null
     },
     "zh-CN": {
