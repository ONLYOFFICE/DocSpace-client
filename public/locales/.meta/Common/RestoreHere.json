{
  "key_path": "RestoreHere",
  "content": "Restore here",
  "content_en_sha1_hash": "71ccf96c4fbf9923c575cab181655fa2cc1d83d0",
  "created_at": "2025-05-19T21:30:47.910Z",
<<<<<<< HEAD
  "updated_at": "2025-05-26T07:57:32.180Z",
=======
  "updated_at": "2025-05-28T09:30:02.134Z",
>>>>>>> 398dda3c
  "comment": {
    "text": "This translation key is used to display a message when restoring a file. It appears as a button or label in the UI and indicates that an action will be performed on the selected file. The exact wording may vary depending on the context, but its purpose remains consistent: to provide clear instructions for users.",
    "is_auto": true,
    "updated_at": "2025-05-20T09:34:41.733Z"
  },
  "usage": [
    {
      "file_path": "/packages/client/src/components/FilesSelector/utils.ts",
      "line_number": 83,
      "context": "filterParam?: string,\n isRestore?: boolean,\n isFormRoom?: boolean,\n isSelectFolder?: boolean,\n ) => {\n if (isRestore) return t(\"Common:RestoreHere\");\n if (isMove) return t(\"Common:MoveHere\");\n if (isCopy && !isEditorDialog) return t(\"Common:CopyHere\");\n if (isRestoreAll) return t(\"Common:RestoreHere\");\n if (isSelect || isFormRoom || isSelectFolder) return t(\"Common:SelectAction\");",
      "module": "/packages/client"
    },
    {
      "file_path": "/packages/client/src/components/FilesSelector/utils.ts",
      "line_number": 83,
      "context": "filterParam?: string,\n isRestore?: boolean,\n isFormRoom?: boolean,\n isSelectFolder?: boolean,\n ) => {\n if (isRestore) return t(\"Common:RestoreHere\");\n if (isMove) return t(\"Common:MoveHere\");\n if (isCopy && !isEditorDialog) return t(\"Common:CopyHere\");\n if (isRestoreAll) return t(\"Common:RestoreHere\");\n if (isSelect || isFormRoom || isSelectFolder) return t(\"Common:SelectAction\");",
      "module": "/packages/client"
    }
  ],
  "languages": {
    "en": {
      "ai_translated": false,
      "ai_model": null,
      "ai_spell_check_issues": [],
      "approved_at": null
    },
    "ar-SA": {
      "ai_translated": false,
      "ai_model": null,
      "ai_spell_check_issues": [],
      "approved_at": null
    },
    "az": {
      "ai_translated": false,
      "ai_model": null,
      "ai_spell_check_issues": [],
      "approved_at": null
    },
    "bg": {
      "ai_translated": false,
      "ai_model": null,
      "ai_spell_check_issues": [],
      "approved_at": null
    },
    "cs": {
      "ai_translated": false,
      "ai_model": null,
      "ai_spell_check_issues": [],
      "approved_at": null
    },
    "de": {
      "ai_translated": false,
      "ai_model": null,
      "ai_spell_check_issues": [],
      "approved_at": null
    },
    "el-GR": {
      "ai_translated": false,
      "ai_model": null,
      "ai_spell_check_issues": [],
      "approved_at": null
    },
    "es": {
      "ai_translated": false,
      "ai_model": null,
      "ai_spell_check_issues": [],
      "approved_at": null
    },
    "fi": {
      "ai_translated": false,
      "ai_model": null,
      "ai_spell_check_issues": [],
      "approved_at": null
    },
    "fr": {
      "ai_translated": false,
      "ai_model": null,
      "ai_spell_check_issues": [],
      "approved_at": null
    },
    "hy-AM": {
      "ai_translated": false,
      "ai_model": null,
      "ai_spell_check_issues": [],
      "approved_at": null
    },
    "it": {
      "ai_translated": false,
      "ai_model": null,
      "ai_spell_check_issues": [],
      "approved_at": null
    },
    "ja-JP": {
      "ai_translated": false,
      "ai_model": null,
      "ai_spell_check_issues": [],
      "approved_at": null
    },
    "ko-KR": {
      "ai_translated": false,
      "ai_model": null,
      "ai_spell_check_issues": [
        {
          "type": "incorrect_translation",
          "description": "While \"여기에 복원\" is a literal translation of \"Restore here\", it doesn't convey the intended meaning effectively in Korean. \"복원\" generally refers to restoring data or systems, not a physical location. The phrase is awkward and could be misinterpreted.",
          "suggestion": "Consider alternative translations like \"여기에서 복구\" (Here to recover/fix) or \"복원 위치\" (Restoration location) depending on the specific context."
        }
      ],
      "approved_at": null
    },
    "lo-LA": {
      "ai_translated": false,
      "ai_model": null,
      "ai_spell_check_issues": [
        {
          "type": "incorrect_translation",
          "description": "The Lao translation \"ຟື້ນຟູ ນີ້\" literally translates to \"restore this.\" While it conveys a similar meaning to \"Restore here,\" it's not the most natural or idiomatic way to express it in Lao. A more appropriate translation might depend on the context.  'Restore here' often implies a designated location for restoration, so a phrase indicating 'location' or 'point' might be preferable.",
          "suggestion": "Consider alternatives like \"ຈຸດຟື້ນຟູ\" (jut fuen fu - restoration point) or \"ບ່ອນຟື້ນຟູ\" (bon fuen fu - restoration location) depending on the specific context."
        }
      ],
      "approved_at": null
    },
    "lv": {
      "ai_translated": false,
      "ai_model": null,
      "ai_spell_check_issues": [],
      "approved_at": null
    },
    "nl": {
      "ai_translated": false,
      "ai_model": null,
      "ai_spell_check_issues": [],
      "approved_at": null
    },
    "pl": {
      "ai_translated": false,
      "ai_model": null,
      "ai_spell_check_issues": [],
      "approved_at": null
    },
    "pt": {
      "ai_translated": false,
      "ai_model": null,
      "ai_spell_check_issues": [],
      "approved_at": null
    },
    "pt-BR": {
      "ai_translated": false,
      "ai_model": null,
      "ai_spell_check_issues": [],
      "approved_at": null
    },
    "ro": {
      "ai_translated": false,
      "ai_model": null,
      "ai_spell_check_issues": [],
      "approved_at": null
    },
    "ru": {
      "ai_translated": false,
      "ai_model": null,
      "ai_spell_check_issues": [],
      "approved_at": null
    },
    "si": {
      "ai_translated": false,
      "ai_model": null,
      "ai_spell_check_issues": [
        {
          "type": "incorrect_translation",
          "description": "The translation \"මෙතැනට ප්‍රත්‍යර්පණය\" while technically meaning 'restore here', is a very formal and potentially unnatural phrasing for the simple English 'Restore here'.  'ප්‍රත්‍යර්පණය' is a complex word often used in technical contexts.",
          "suggestion": "A more natural translation might be \"මෙහි ප්‍රතිස්ථානය කරන්න\" or \"මෙහි නැවත ස්ථානගත කරන්න\" depending on the precise context of 'restore'."
        }
      ],
      "approved_at": null
    },
    "sk": {
      "ai_translated": false,
      "ai_model": null,
      "ai_spell_check_issues": [],
      "approved_at": null
    },
    "sl": {
      "ai_translated": false,
      "ai_model": null,
      "ai_spell_check_issues": [],
      "approved_at": null
    },
    "sr-Cyrl-RS": {
      "ai_translated": false,
      "ai_model": null,
      "ai_spell_check_issues": [
        {
          "type": "incorrect_translation",
          "description": "The translation \"Поврати овде\" while literally meaning \"Return here\", doesn't fully capture the nuance of 'Restore here'. 'Restore' implies bringing something back to a previous, functional state. A more accurate translation would convey that.",
          "suggestion": "Врати на претходну позицију"
        }
      ],
      "approved_at": null
    },
    "sr-Latn-RS": {
      "ai_translated": false,
      "ai_model": null,
      "ai_spell_check_issues": [],
      "approved_at": null
    },
    "tr": {
      "ai_translated": false,
      "ai_model": null,
      "ai_spell_check_issues": [
        {
          "type": "incorrect_translation",
          "description": "The Turkish translation \"Buraya restore et\" is a literal translation that doesn't accurately convey the meaning of \"Restore here\". \"Restore\" in this context likely refers to a backup or system recovery.  A more appropriate translation would depend on the specific context, but something like \"Buradan geri yükle\" (Restore from here) or \"Buraya geri yükle\" (Restore here) would be better.",
          "suggestion": "Consider \"Buradan geri yükle\" or \"Buraya geri yükle\" depending on the intended meaning."
        }
      ],
      "approved_at": null
    },
    "uk-UA": {
      "ai_translated": false,
      "ai_model": null,
      "ai_spell_check_issues": [],
      "approved_at": null
    },
    "vi": {
      "ai_translated": false,
      "ai_model": null,
      "ai_spell_check_issues": [],
      "approved_at": null
    },
    "zh-CN": {
      "ai_translated": false,
      "ai_model": null,
      "ai_spell_check_issues": [],
      "approved_at": null
    }
  }
}<|MERGE_RESOLUTION|>--- conflicted
+++ resolved
@@ -3,11 +3,7 @@
   "content": "Restore here",
   "content_en_sha1_hash": "71ccf96c4fbf9923c575cab181655fa2cc1d83d0",
   "created_at": "2025-05-19T21:30:47.910Z",
-<<<<<<< HEAD
-  "updated_at": "2025-05-26T07:57:32.180Z",
-=======
   "updated_at": "2025-05-28T09:30:02.134Z",
->>>>>>> 398dda3c
   "comment": {
     "text": "This translation key is used to display a message when restoring a file. It appears as a button or label in the UI and indicates that an action will be performed on the selected file. The exact wording may vary depending on the context, but its purpose remains consistent: to provide clear instructions for users.",
     "is_auto": true,
@@ -112,8 +108,8 @@
       "ai_spell_check_issues": [
         {
           "type": "incorrect_translation",
-          "description": "While \"여기에 복원\" is a literal translation of \"Restore here\", it doesn't convey the intended meaning effectively in Korean. \"복원\" generally refers to restoring data or systems, not a physical location. The phrase is awkward and could be misinterpreted.",
-          "suggestion": "Consider alternative translations like \"여기에서 복구\" (Here to recover/fix) or \"복원 위치\" (Restoration location) depending on the specific context."
+          "description": "While \"여기에 복원\" is technically correct, it sounds awkward and isn't the most natural way to say \"Restore here\" in Korean. A more idiomatic translation would be something like \"여기에서 복원하세요\" (yorieoseo bokwonhaseyo) or \"여기에서 복원\" (yorieoseo bokwon) depending on the context and level of formality.",
+          "suggestion": "Consider \"여기에서 복원하세요\" (yorieoseo bokwonhaseyo) or \"여기에서 복원\" (yorieoseo bokwon)."
         }
       ],
       "approved_at": null
@@ -124,8 +120,8 @@
       "ai_spell_check_issues": [
         {
           "type": "incorrect_translation",
-          "description": "The Lao translation \"ຟື້ນຟູ ນີ້\" literally translates to \"restore this.\" While it conveys a similar meaning to \"Restore here,\" it's not the most natural or idiomatic way to express it in Lao. A more appropriate translation might depend on the context.  'Restore here' often implies a designated location for restoration, so a phrase indicating 'location' or 'point' might be preferable.",
-          "suggestion": "Consider alternatives like \"ຈຸດຟື້ນຟູ\" (jut fuen fu - restoration point) or \"ບ່ອນຟື້ນຟູ\" (bon fuen fu - restoration location) depending on the specific context."
+          "description": "The Lao translation \"ຟື້ນຟູ ນີ້\" is a literal translation of \"Restore here\" but doesn't convey the intended meaning effectively.  'ຟື້ນຟູ' means 'restore' but 'ນີ້' (this) is not an idiomatic way to indicate a location to restore something. A more natural phrasing would depend on the context (e.g., 'ນີ້ແມ່ນບ່ອນຟື້ນຟູ' - 'This is the restoration place').",
+          "suggestion": "Requires more context to provide an accurate translation. Possible suggestions include: 'ນີ້ແມ່ນບ່ອນຟື້ນຟູ' (This is the restoration place), or a phrasing that better reflects the original English's intended meaning in context."
         }
       ],
       "approved_at": null
@@ -178,8 +174,8 @@
       "ai_spell_check_issues": [
         {
           "type": "incorrect_translation",
-          "description": "The translation \"මෙතැනට ප්‍රත්‍යර්පණය\" while technically meaning 'restore here', is a very formal and potentially unnatural phrasing for the simple English 'Restore here'.  'ප්‍රත්‍යර්පණය' is a complex word often used in technical contexts.",
-          "suggestion": "A more natural translation might be \"මෙහි ප්‍රතිස්ථානය කරන්න\" or \"මෙහි නැවත ස්ථානගත කරන්න\" depending on the precise context of 'restore'."
+          "description": "The translation \"මෙතැනට ප්‍රත්‍යර්පණය\" while technically meaning \"restore here,\" is a very formal and somewhat unnatural phrasing for everyday use. 'Restore' is a technical term, and 'pratyarpanaya' isn't the most common or natural way to express it in Sinhala in this context.",
+          "suggestion": "A more natural translation would be something like \" නැවත ස්ථානගත කරන්න\" (naewatha sthaanagath karanna - 'reposition/relocate') or \" නැවත ගෙනත් හැදුවට ස්ථානය\" (naewatha genaath haaduwata sthaanaya - 'place where it's rebuilt'). The best choice depends on the specific context of where 'Restore here' is used."
         }
       ],
       "approved_at": null
@@ -202,8 +198,8 @@
       "ai_spell_check_issues": [
         {
           "type": "incorrect_translation",
-          "description": "The translation \"Поврати овде\" while literally meaning \"Return here\", doesn't fully capture the nuance of 'Restore here'. 'Restore' implies bringing something back to a previous, functional state. A more accurate translation would convey that.",
-          "suggestion": "Врати на претходну позицију"
+          "description": "While \"Поврати овде\" is understandable, a more accurate and common translation of \"Restore here\" would be \"Врати се овде\" or \"Поврати се овде\". \"Поврати овде\" implies returning something to a location rather than returning *yourself* to a location.",
+          "suggestion": "Врати се овде"
         }
       ],
       "approved_at": null
@@ -220,8 +216,8 @@
       "ai_spell_check_issues": [
         {
           "type": "incorrect_translation",
-          "description": "The Turkish translation \"Buraya restore et\" is a literal translation that doesn't accurately convey the meaning of \"Restore here\". \"Restore\" in this context likely refers to a backup or system recovery.  A more appropriate translation would depend on the specific context, but something like \"Buradan geri yükle\" (Restore from here) or \"Buraya geri yükle\" (Restore here) would be better.",
-          "suggestion": "Consider \"Buradan geri yükle\" or \"Buraya geri yükle\" depending on the intended meaning."
+          "description": "The Turkish translation \"Buraya restore et\" is not the most natural or accurate translation of \"Restore here.\" While technically understandable, it's a literal translation that doesn't convey the intended meaning in a standard Turkish context. \"Restore here\" usually implies a location for restoration, not an action to perform.",
+          "suggestion": "Consider alternatives like \"Burada geri yükle\" (Restore here - implies uploading/recovering data) or \"Geri yükleme yeri burasıdır\" (The restore location is here). The best option depends on the specific context of the key."
         }
       ],
       "approved_at": null
