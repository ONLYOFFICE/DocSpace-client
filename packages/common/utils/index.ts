import LoginPageSvgUrl from "PUBLIC_DIR/images/logo/loginpage.svg?url";
import DarkLoginPageSvgUrl from "PUBLIC_DIR/images/logo/dark_loginpage.svg?url";
import LeftMenuSvgUrl from "PUBLIC_DIR/images/logo/leftmenu.svg?url";
import DocseditorSvgUrl from "PUBLIC_DIR/images/logo/docseditor.svg?url";
import LightSmallSvgUrl from "PUBLIC_DIR/images/logo/lightsmall.svg?url";
import DocsEditoRembedSvgUrl from "PUBLIC_DIR/images/logo/docseditorembed.svg?url";
import DarkLightSmallSvgUrl from "PUBLIC_DIR/images/logo/dark_lightsmall.svg?url";
import FaviconIco from "PUBLIC_DIR/favicon.ico";

import BackgroundPatternReactSvgUrl from "PUBLIC_DIR/images/background.pattern.react.svg?url";
import BackgroundPatternOrangeReactSvgUrl from "PUBLIC_DIR/images/background.pattern.orange.react.svg?url";
import BackgroundPatternGreenReactSvgUrl from "PUBLIC_DIR/images/background.pattern.green.react.svg?url";
import BackgroundPatternRedReactSvgUrl from "PUBLIC_DIR/images/background.pattern.red.react.svg?url";
import BackgroundPatternPurpleReactSvgUrl from "PUBLIC_DIR/images/background.pattern.purple.react.svg?url";
import BackgroundPatternLightBlueReactSvgUrl from "PUBLIC_DIR/images/background.pattern.lightBlue.react.svg?url";
import BackgroundPatternBlackReactSvgUrl from "PUBLIC_DIR/images/background.pattern.black.react.svg?url";

import moment from "moment";

import { LANGUAGE, ThemeKeys, RtlLanguages } from "../constants";
import sjcl from "sjcl";
import { isMobile } from "react-device-detect";
import TopLoaderService from "@docspace/components/top-loading-indicator";
import { Encoder } from "./encoder";
import FilesFilter from "../api/files/filter";
import combineUrlFunc from "./combineUrl";

import { getCookie } from "@docspace/components/utils/cookie";
// import { translations } from "./i18next-http-backend/lib/translations";
export const toUrlParams = (obj, skipNull) => {
  let str = "";
  for (var key in obj) {
    if (skipNull && !obj[key]) continue;

    if (str !== "") {
      str += "&";
    }

    // added for double employeetype
    if (Array.isArray(obj[key]) && key === "employeetypes") {
      for (let i = 0; i < obj[key].length; i++) {
        str += key + "=" + encodeURIComponent(obj[key][i]);
        if (i !== obj[key].length - 1) {
          str += "&";
        }
      }
    } else if (typeof obj[key] === "object") {
      str += key + "=" + encodeURIComponent(JSON.stringify(obj[key]));
    } else {
      str += key + "=" + encodeURIComponent(obj[key]);
    }
  }

  return str;
};

export const decodeDisplayName = (items) => {
  return items.map((item) => {
    if (!item) return item;

    if (item.updatedBy?.displayName) {
      item.updatedBy.displayName = Encoder.htmlDecode(
        item.updatedBy.displayName
      );
    }
    if (item.createdBy?.displayName) {
      item.createdBy.displayName = Encoder.htmlDecode(
        item.createdBy.displayName
      );
    }
    return item;
  });
};

export function getObjectByLocation(location) {
  if (!location.search || !location.search.length) return null;

  const searchUrl = location.search.substring(1);
  console.log(searchUrl);
  const decodedString = decodeURIComponent(searchUrl)
    .replace(/\["/g, '["')
    .replace(/"\]/g, '"]')
    .replace(/"/g, '\\"')
    .replace(/&/g, '","')
    .replace(/=/g, '":"')
    .replace(/\\/g, "\\\\")
    .replace(/\[\\\\"/g, '["')
    .replace(/\\\\"\]/g, '"]')
    .replace(/"\[/g, "[")
    .replace(/\]"/g, "]")
    .replace(/\\\\",\\\\"/g, '","')
    .replace(/\\\\\\\\"/g, '\\"');

  try {
    const object = JSON.parse(`{"${decodedString}"}`);
    return object;
  } catch (e) {
    return {};
  }
}

export function changeLanguage(i18n, currentLng = getCookie(LANGUAGE)) {
  return currentLng
    ? i18n.language !== currentLng
      ? i18n.changeLanguage(currentLng)
      : Promise.resolve((...args) => i18n.t(...args))
    : i18n.changeLanguage("en");
}

export function createPasswordHash(password, hashSettings) {
  if (
    !password ||
    !hashSettings ||
    typeof password !== "string" ||
    typeof hashSettings !== "object" ||
    !hashSettings.hasOwnProperty("salt") ||
    !hashSettings.hasOwnProperty("size") ||
    !hashSettings.hasOwnProperty("iterations") ||
    typeof hashSettings.size !== "number" ||
    typeof hashSettings.iterations !== "number" ||
    typeof hashSettings.salt !== "string"
  )
    throw new Error("Invalid params.");

  const { size, iterations, salt } = hashSettings;

  let bits = sjcl.misc.pbkdf2(password, salt, iterations);
  bits = bits.slice(0, size / 32);
  const hash = sjcl.codec.hex.fromBits(bits);

  return hash;
}

export function updateTempContent(isAuth = false) {
  if (isAuth) {
    const el = document.getElementById("burger-loader-svg");
    if (el) {
      el.style.display = "block";
    }

    const el1 = document.getElementById("logo-loader-svg");
    if (el1) {
      el1.style.display = "block";
    }

    const el2 = document.getElementById("avatar-loader-svg");
    if (el2) {
      el2.style.display = "block";
    }
  } else {
    const tempElm = document.getElementById("temp-content");
    if (tempElm) {
      tempElm.outerHTML = "";
    }
  }
}

let timer = null;

export function hideLoader() {
  if (isMobile) return;
  if (timer) {
    clearTimeout(timer);
    timer = null;
  }
  TopLoaderService.end();
}

export function showLoader() {
  if (isMobile) return;

  hideLoader();

  timer = setTimeout(() => TopLoaderService.start(), 500);
}

export { withLayoutSize } from "./withLayoutSize";

export function isMe(user, userName) {
  return (
    user && user.id && (userName === "@self" || user.userName === userName)
  );
}

export function isAdmin(currentUser) {
  return (
    currentUser.isAdmin ||
    currentUser.isOwner ||
    currentUser?.listAdminModules?.length > 0
  );
}

export const getUserRole = (user) => {
  if (user.isOwner) return "owner";
  else if (isAdmin(user))
    //TODO: Change to People Product Id const
    return "admin";
  //TODO: Need refactoring
  else if (user.isVisitor) return "user";
  else if (user.isCollaborator) return "collaborator";
  else return "manager";
};

export const combineUrl = combineUrlFunc;

<<<<<<< HEAD
export function getCookie(name) {
  let matches = document.cookie.match(
    new RegExp(
      "(?:^|; )" +
        name.replace(/([\.$?*|{}\(\)\[\]\\\/\+^])/g, "\\$1") +
        "=([^;]*)"
    )
  );
  return matches ? decodeURIComponent(matches[1]) : undefined;
}

=======
>>>>>>> 10e5c877
export function setCookie(name, value, options = {}) {
  options = {
    path: "/",
    ...options,
  };

  if (options.expires instanceof Date) {
    options.expires = options.expires.toUTCString();
  }

  let updatedCookie =
    encodeURIComponent(name) + "=" + encodeURIComponent(value);

  for (let optionKey in options) {
    updatedCookie += "; " + optionKey;
    let optionValue = options[optionKey];
    if (optionValue !== true) {
      updatedCookie += "=" + optionValue;
    }
  }

  document.cookie = updatedCookie;
}

export function deleteCookie(name) {
  setCookie(name, "", {
    "max-age": -1,
  });
}

export function clickBackdrop() {
  var elms = document.getElementsByClassName("backdrop-active");
  if (elms && elms.length > 0) {
    elms[0].click();
  }
}

export function objectToGetParams(object) {
  const params = Object.entries(object)
    .filter(([, value]) => value !== undefined && value !== null)
    .map(
      ([key, value]) =>
        `${encodeURIComponent(key)}=${encodeURIComponent(String(value))}`
    );

  return params.length > 0 ? `?${params.join("&")}` : "";
}

export function toCommunityHostname(hostname) {
  let communityHostname;
  try {
    communityHostname =
      hostname.indexOf("m.") > -1
        ? hostname.substring(2, hostname.length)
        : hostname;
  } catch (e) {
    console.error(e);
    communityHostname = hostname;
  }

  return communityHostname;
}

export function getProviderTranslation(
  provider,
  t,
  linked = false,
  signUp = false
) {
  const capitalizeProvider =
    provider.charAt(0).toUpperCase() + provider.slice(1);
  if (linked) {
    return `${t("Common:Disconnect")} ${capitalizeProvider}`;
  }

  switch (provider) {
    case "apple":
      return signUp ? t("Common:SignUpWithApple") : t("Common:SignInWithApple");
    case "google":
      return signUp
        ? t("Common:SignUpWithGoogle")
        : t("Common:SignInWithGoogle");
    case "facebook":
      return signUp
        ? t("Common:SignUpWithFacebook")
        : t("Common:SignInWithFacebook");
    case "twitter":
      return signUp
        ? t("Common:SignUpWithTwitter")
        : t("Common:SignInWithTwitter");
    case "linkedin":
      return signUp
        ? t("Common:SignUpWithLinkedIn")
        : t("Common:SignInWithLinkedIn");
    case "microsoft":
      return signUp
        ? t("Common:SignUpWithMicrosoft")
        : t("Common:SignInWithMicrosoft");
    case "sso":
      return signUp ? t("Common:SignUpWithSso") : t("Common:SignInWithSso");
    case "zoom":
      return signUp ? t("Common:SignUpWithZoom") : t("Common:SignInWithZoom");
  }
}

export function getLanguage(lng) {
  try {
    if (!lng) return lng;

    let language = lng == "en-US" || lng == "en-GB" ? "en" : lng;

    const splitted = lng.split("-");

    if (splitted.length == 2 && splitted[0] == splitted[1].toLowerCase()) {
      language = splitted[0];
    }

    return language;
  } catch (error) {
    console.error(error);
  }

  return lng;
}

export const isLanguageRtl = (lng: string) => {
  if (!lng) return;

  const splittedLng = lng.split("-");
  return RtlLanguages.includes(splittedLng[0]);
};

// temporary function needed to replace rtl language in Editor to ltr
export const getLtrLanguageForEditor = (
  userLng: string,
  portalLng: string,
  isEditor: boolean = false
): string => {
  let isEditorPath;
  if (typeof window !== "undefined") {
    isEditorPath = window?.location.pathname.indexOf("doceditor") !== -1;
  }
  const isUserLngRtl = isLanguageRtl(userLng);
  const isPortalLngRtl = isLanguageRtl(portalLng);

  if ((!isEditor && !isEditorPath) || (userLng && !isUserLngRtl))
    return userLng;
  if (portalLng && !isPortalLngRtl) return portalLng;

  return "en";
};

export function loadScript(url, id, onLoad, onError) {
  try {
    const script = document.createElement("script");
    script.setAttribute("type", "text/javascript");
    script.setAttribute("id", id);

    if (onLoad) script.onload = onLoad;
    if (onError) script.onerror = onError;

    script.src = url;
    script.async = true;

    document.body.appendChild(script);
  } catch (e) {
    console.error(e);
  }
}

export function isRetina() {
  if (window.devicePixelRatio > 1) return true;

  var mediaQuery =
    "(-webkit-min-device-pixel-ratio: 1.5),\
      (min--moz-device-pixel-ratio: 1.5),\
      (-o-min-device-pixel-ratio: 3/2),\
      (min-resolution: 1.5dppx),\
      (min-device-pixel-ratio: 1.5)";

  if (window.matchMedia && window.matchMedia(mediaQuery).matches) return true;
  return false;
}

export function convertLanguage(key) {
  switch (key) {
    case "en":
      return "en-GB";
    case "ru-RU":
      return "ru";
    case "de-DE":
      return "de";
    case "it-IT":
      return "it";
    case "fr-FR":
      return "fr";
  }

  return key;
}

export function convertToCulture(key: string) {
  switch (key) {
    case "en":
      return "en-US";
    case "el":
      return "el-GR";
    case "hy":
      return "hy-AM";
    case "ko":
      return "ko-KR";
    case "lo":
      return "lo-LA";
    case "pt":
      return "pt-BR";
    case "uk":
      return "uk-UA";
    case "ja":
      return "ja-JP";
    case "zh":
      return "zh-CN";
  }

  return key;
}

export function sleep(ms) {
  return new Promise((resolve) => setTimeout(resolve, ms));
}

export function isElementInViewport(el) {
  if (!el) return;

  const rect = el.getBoundingClientRect();

  return (
    rect.top >= 0 &&
    rect.left >= 0 &&
    rect.bottom <=
      (window.innerHeight || document.documentElement.clientHeight) &&
    rect.right <= (window.innerWidth || document.documentElement.clientWidth)
  );
}

export function assign(obj, keyPath, value) {
  const lastKeyIndex = keyPath.length - 1;
  for (let i = 0; i < lastKeyIndex; ++i) {
    const key = keyPath[i];
    if (!(key in obj)) {
      obj[key] = {};
    }
    obj = obj[key];
  }
  obj[keyPath[lastKeyIndex]] = value;
}

export function getOAuthToken(
  tokenGetterWin: Window | string | null
): Promise<string> {
  return new Promise((resolve, reject) => {
    localStorage.removeItem("code");
    let interval: ReturnType<typeof setInterval>;
    interval = setInterval(() => {
      try {
        const code = localStorage.getItem("code");
        if (typeof tokenGetterWin !== "string") {
          if (code) {
            localStorage.removeItem("code");
            clearInterval(interval);
            resolve(code);
          } else if (tokenGetterWin && tokenGetterWin.closed) {
            clearInterval(interval);
            reject();
          }
        }
      } catch (e) {
        clearInterval(interval);
        reject(e);
      }
    }, 500);
  });
}

export function getLoginLink(token: string, code: string) {
  return combineUrl(
    window.DocSpaceConfig?.proxy?.url,
    `/login.ashx?p=${token}&code=${code}`
  );
}

export function checkIsSSR() {
  return typeof window === "undefined";
}

export const frameCallbackData = (methodReturnData: any) => {
  window.parent.postMessage(
    JSON.stringify({
      type: "onMethodReturn",
      methodReturnData,
    }),
    "*"
  );
};

export const frameCallEvent = (eventReturnData: any) => {
  window.parent.postMessage(
    JSON.stringify({
      type: "onEventReturn",
      eventReturnData,
    }),
    "*"
  );
};

export const frameCallCommand = (commandName: string, commandData: any) => {
  window.parent.postMessage(
    JSON.stringify({
      type: "onCallCommand",
      commandName,
      commandData,
    }),
    "*"
  );
};

export const getConvertedSize = (t, bytes) => {
  let power = 0,
    resultSize = bytes;

  const sizeNames = [
    t("Common:Bytes"),
    t("Common:Kilobyte"),
    t("Common:Megabyte"),
    t("Common:Gigabyte"),
    t("Common:Terabyte"),
    t("Common:Petabyte"),
    t("Common:Exabyte"),
  ];

  if (bytes <= 0) return `${"0" + " " + t("Common:Bytes")}`;

  if (bytes >= 1024) {
    power = Math.floor(Math.log(bytes) / Math.log(1024));
    power = power < sizeNames.length ? power : sizeNames.length - 1;
    resultSize = parseFloat((bytes / Math.pow(1024, power)).toFixed(2));
  }

  return resultSize + " " + sizeNames[power];
};

export const getBgPattern = (colorSchemeId: number | undefined) => {
  switch (colorSchemeId) {
    case 1:
      return `url('${BackgroundPatternReactSvgUrl}')`;
    case 2:
      return `url('${BackgroundPatternOrangeReactSvgUrl}')`;
    case 3:
      return `url('${BackgroundPatternGreenReactSvgUrl}')`;
    case 4:
      return `url('${BackgroundPatternRedReactSvgUrl}')`;
    case 5:
      return `url('${BackgroundPatternPurpleReactSvgUrl}')`;
    case 6:
      return `url('${BackgroundPatternLightBlueReactSvgUrl}')`;
    case 7:
      return `url('${BackgroundPatternBlackReactSvgUrl}')`;
    default:
      return `url('${BackgroundPatternReactSvgUrl}')`;
  }
};

export const getLogoFromPath = (path) => {
  if (!path || path.indexOf("images/logo/") === -1) return path;

  const name = path.split("/").pop();

  switch (name) {
    case "aboutpage.svg":
    case "loginpage.svg":
      return LoginPageSvgUrl;
    case "dark_loginpage.svg":
      return DarkLoginPageSvgUrl;
    case "leftmenu.svg":
    case "dark_leftmenu.svg":
      return LeftMenuSvgUrl;
    case "dark_aboutpage.svg":
    case "dark_lightsmall.svg":
      return DarkLightSmallSvgUrl;
    case "docseditor.svg":
      return DocseditorSvgUrl;
    case "lightsmall.svg":
      return LightSmallSvgUrl;
    case "docseditorembed.svg":
      return DocsEditoRembedSvgUrl;
    case "favicon.ico":
      return FaviconIco;
    default:
      break;
  }

  return path;
};

export const getDaysLeft = (date) => {
  return moment(date).startOf("day").diff(moment().startOf("day"), "days");
};
export const getDaysRemaining = (autoDelete) => {
  let daysRemaining = getDaysLeft(autoDelete);

  if (daysRemaining <= 0) return "<1";
  return "" + daysRemaining;
};

export const checkFilterInstance = (filterObject, certainClass) => {
  const isInstance =
    filterObject.constructor.name === certainClass.prototype.constructor.name;

  if (!isInstance)
    throw new Error(
      `Filter ${filterObject.constructor.name} isn't an instance of   ${certainClass.prototype.constructor.name}`
    );

  return isInstance;
};

export const getFileExtension = (fileTitle: string) => {
  if (!fileTitle) {
    return "";
  }
  fileTitle = fileTitle.trim();
  const posExt = fileTitle.lastIndexOf(".");
  return 0 <= posExt ? fileTitle.substring(posExt).trim().toLowerCase() : "";
};

export const getSystemTheme = () => {
  const isDesktopClient = window["AscDesktopEditor"] !== undefined;
  const desktopClientTheme = window?.RendererProcessVariable?.theme;
  const isDark =
    desktopClientTheme?.id === "theme-dark" ||
    desktopClientTheme?.id === "theme-contrast-dark" ||
    (desktopClientTheme?.id === "theme-system" &&
      desktopClientTheme?.system === "dark");

  return isDesktopClient
    ? isDark
      ? ThemeKeys.DarkStr
      : ThemeKeys.BaseStr
    : window.matchMedia &&
      window.matchMedia("(prefers-color-scheme: dark)").matches
    ? ThemeKeys.DarkStr
    : ThemeKeys.BaseStr;
};<|MERGE_RESOLUTION|>--- conflicted
+++ resolved
@@ -25,7 +25,7 @@
 import FilesFilter from "../api/files/filter";
 import combineUrlFunc from "./combineUrl";
 
-import { getCookie } from "@docspace/components/utils/cookie";
+// import { getCookie } from "@docspace/components/utils/cookie";
 // import { translations } from "./i18next-http-backend/lib/translations";
 export const toUrlParams = (obj, skipNull) => {
   let str = "";
@@ -203,7 +203,6 @@
 
 export const combineUrl = combineUrlFunc;
 
-<<<<<<< HEAD
 export function getCookie(name) {
   let matches = document.cookie.match(
     new RegExp(
@@ -215,8 +214,6 @@
   return matches ? decodeURIComponent(matches[1]) : undefined;
 }
 
-=======
->>>>>>> 10e5c877
 export function setCookie(name, value, options = {}) {
   options = {
     path: "/",
