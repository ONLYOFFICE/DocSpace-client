import {
  SET_CURRENT_USER,
  //SET_MODULES,
  //SET_SETTINGS,
  SET_IS_LOADED,
  SET_IS_LOADED_SECTION,
  LOGOUT,
  SET_PASSWORD_SETTINGS,
  SET_NEW_EMAIL,
  SET_PORTAL_CULTURES,
  SET_PORTAL_LANGUAGE_AND_TIME,
  SET_TIMEZONES,
  SET_CURRENT_PRODUCT_ID,
  SET_CURRENT_PRODUCT_HOME_PAGE,
  SET_GREETING_SETTINGS,
  //SET_CUSTOM_NAMES,
  SET_WIZARD_COMPLETED,
  SET_HEADER_VISIBLE,
  FETCH_ENCRYPTION_KEYS,
  SET_IS_ENCRYPTION_SUPPORT,
  SET_IS_AUTHENTICATED,
  SET_IS_TABLET_VIEW,
  SET_ARTICLE_PINNED,
  SET_PRODUCT_VERSION,
} from "./actions";
import {
  LANGUAGE,
  ARTICLE_PINNED_KEY,
  AUTH_KEY,
  HEADER_VISIBLE_KEY,
} from "../../constants";

const desktop = window["AscDesktopEditor"] !== undefined;
const desktopEncryption =
  desktop && typeof window.AscDesktopEditor.cloudCryptoCommand === "function";
const lang = localStorage["language"]
  ? localStorage
      .getItem("language")
      .split("-")
      .find((el) => el[0])
  : "en";

const initialState = {
  isAuthenticated: false,
  isLoaded: false,
  isLoadedSection: true,

  user: {},
  modules: [],
  settings: {
    currentProductId: "",
    culture: "en-US",
    cultures: [],
    trustedDomains: [],
    trustedDomainsType: 1,
    timezone: "UTC",
    timezones: [],
    utcOffset: "00:00:00",
    utcHoursOffset: 0,
<<<<<<< HEAD
    defaultPage: "/", //"/products/files",
=======
    defaultPage: "/",
>>>>>>> dd362f37
    homepage: "", //config.homepage,
    datePattern: "M/d/yyyy",
    datePatternJQ: "00/00/0000",
    dateTimePattern: "dddd, MMMM d, yyyy h:mm:ss tt",
    datepicker: {
      datePattern: "mm/dd/yy",
      dateTimePattern: "DD, mm dd, yy h:mm:ss tt",
      timePattern: "h:mm tt",
    },
    organizationName: "ONLYOFFICE",
    greetingSettings: "Web Office Applications",
    enableAdmMess: false,
    urlLicense: "https://gnu.org/licenses/gpl-3.0.html",
    urlSupport: "https://helpdesk.onlyoffice.com/",
    urlAuthKeys: `https://helpcenter.onlyoffice.com/${lang}/installation/groups-authorization-keys.aspx`,
    logoUrl: "",
    customNames: {
      id: "Common",
      userCaption: "User",
      usersCaption: "Users",
      groupCaption: "Group",
      groupsCaption: "Groups",
      userPostCaption: "Title",
      regDateCaption: "Registration Date",
      groupHeadCaption: "Head",
      guestCaption: "Guest",
      guestsCaption: "Guests",
    },
    isDesktopClient: desktop,
    //isDesktopEncryption: desktopEncryption,
    isEncryptionSupport: false,
    encryptionKeys: null,

    isHeaderVisible: false,
    isTabletView: false,
    isArticlePinned: localStorage.getItem(ARTICLE_PINNED_KEY) || false,
  },
  version: null,
};

const authReducer = (state = initialState, action) => {
  switch (action.type) {
    case SET_CURRENT_USER:
      action.user.cultureName &&
        localStorage.getItem(LANGUAGE) !== action.user.cultureName &&
        localStorage.setItem(LANGUAGE, action.user.cultureName);
      return Object.assign({}, state, {
        user: action.user,
      });
    case SET_IS_AUTHENTICATED:
      return Object.assign({}, state, {
        isAuthenticated: action.isAuthenticated,
      });
    // case SET_MODULES:
    //   return Object.assign({}, state, {
    //     modules: action.modules,
    //   });
    // case SET_SETTINGS:
    //   if (!localStorage.getItem(LANGUAGE)) {
    //     localStorage.setItem(LANGUAGE, action.settings.culture);
    //   }
    //   return Object.assign({}, state, {
    //     settings: {
    //       ...state.settings,
    //       ...action.settings,
    //     },
    //   });
    case SET_PORTAL_CULTURES:
      return Object.assign({}, state, {
        settings: { ...state.settings, cultures: action.cultures },
      });
    case SET_PASSWORD_SETTINGS:
      return Object.assign({}, state, {
        settings: {
          ...state.settings,
          passwordSettings: action.passwordSettings,
        },
      });
    case SET_IS_LOADED:
      return Object.assign({}, state, {
        isLoaded: action.isLoaded,
      });
    case SET_IS_LOADED_SECTION:
      return Object.assign({}, state, {
        isLoadedSection: action.isLoadedSection,
      });
    case SET_NEW_EMAIL:
      return Object.assign({}, state, {
        user: { ...state.user, email: action.email },
      });
    case SET_PORTAL_LANGUAGE_AND_TIME:
      if (!state.user.cultureName) {
        localStorage.setItem(LANGUAGE, action.newSettings.lng);
      }
      return Object.assign({}, state, {
        settings: {
          ...state.settings,
          culture: action.newSettings.lng,
          timezone: action.newSettings.timeZoneID,
        },
      });
    case SET_TIMEZONES:
      return Object.assign({}, state, {
        settings: { ...state.settings, timezones: action.timezones },
      });
    case SET_CURRENT_PRODUCT_ID:
      return Object.assign({}, state, {
        settings: {
          ...state.settings,
          currentProductId: action.currentProductId,
        },
      });
    case SET_CURRENT_PRODUCT_HOME_PAGE:
      return Object.assign({}, state, {
        settings: { ...state.settings, homepage: action.homepage },
      });
    case SET_GREETING_SETTINGS:
      return Object.assign({}, state, {
        settings: { ...state.settings, greetingSettings: action.title },
      });
    // case SET_CUSTOM_NAMES:
    //   return Object.assign({}, state, {
    //     settings: { ...state.settings, customNames: action.customNames },
    //   });
    case LOGOUT:
      return Object.assign({}, initialState, {
        isLoaded: true,
        settings: state.settings,
      });
    case SET_WIZARD_COMPLETED:
      return Object.assign({}, state, {
        settings: { ...state.settings, wizardCompleted: true },
      });
    case FETCH_ENCRYPTION_KEYS:
      return {
        ...state,
        settings: {
          ...state.settings,
          encryptionKeys: action.keys,
        },
      };
    case SET_IS_ENCRYPTION_SUPPORT:
      return {
        ...state,
        settings: {
          ...state.settings,
          isEncryptionSupport: action.isSupport,
          //isEncryptionSupport: state.isDesktopEncryption && action.isSupport,
        },
      };

    case SET_HEADER_VISIBLE:
      return Object.assign({}, state, {
        settings: {
          ...state.settings,
          isHeaderVisible: action.isHeaderVisible,
        },
      });
    case SET_IS_TABLET_VIEW:
      return Object.assign({}, state, {
        settings: {
          ...state.settings,
          isTabletView: action.isTabletView,
        },
      });

    case SET_ARTICLE_PINNED:
      return Object.assign({}, state, {
        settings: { ...state.settings, isArticlePinned: action.isPinned },
      });

    case SET_PRODUCT_VERSION:
      return Object.assign({}, state, {
        version: action.version,
      });

    default:
      return state;
  }
};

export default authReducer;<|MERGE_RESOLUTION|>--- conflicted
+++ resolved
@@ -26,13 +26,13 @@
 import {
   LANGUAGE,
   ARTICLE_PINNED_KEY,
-  AUTH_KEY,
-  HEADER_VISIBLE_KEY,
+  // AUTH_KEY,
+  // HEADER_VISIBLE_KEY,
 } from "../../constants";
 
 const desktop = window["AscDesktopEditor"] !== undefined;
-const desktopEncryption =
-  desktop && typeof window.AscDesktopEditor.cloudCryptoCommand === "function";
+// const desktopEncryption =
+//   desktop && typeof window.AscDesktopEditor.cloudCryptoCommand === "function";
 const lang = localStorage["language"]
   ? localStorage
       .getItem("language")
@@ -57,11 +57,7 @@
     timezones: [],
     utcOffset: "00:00:00",
     utcHoursOffset: 0,
-<<<<<<< HEAD
-    defaultPage: "/", //"/products/files",
-=======
     defaultPage: "/",
->>>>>>> dd362f37
     homepage: "", //config.homepage,
     datePattern: "M/d/yyyy",
     datePatternJQ: "00/00/0000",
