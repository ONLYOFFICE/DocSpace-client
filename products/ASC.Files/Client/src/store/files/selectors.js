--- conflicted
+++ resolved
@@ -323,14 +323,7 @@
 
 export const getTitleWithoutExst = (item) => {
   return item.fileExst
-<<<<<<< HEAD
     ? item.title.split(".").slice(0, -1).join(".")
-=======
-    ? item.title
-      .split(".")
-      .slice(0, -1)
-      .join(".")
->>>>>>> 80066c18
     : item.title;
 };
 
