@use "./variables/colors" as *;

.light {
  --row-side-color: #{$gray};

  --background-color: #{$white};
  --text-color: #{$black};

  --accent-main: var(--color-scheme-main-accent, #{$light-blue-main});
  --accent-text: var(--color-scheme-text-accent, #{$light-blue-main});
  --accent-button: var(--color-scheme-main-buttons, #{$light-blue-main});
  --accent-button-text: var(--color-scheme-text-buttons, #{$white});

  --app-loader-background-color: #{$white};

  --files-article-body-download-app-list-text-color: #{$gray};
  --files-article-body-dev-tools-background-color: var(
    --accent-main,
    #{$light-blue-main}
  );
  --files-article-body-dev-tools-background-opacity: 0.17;
  --files-article-body-dev-tools-color: #{$gray-text};
  --article-catalog-background: #{$gray-light};
  --article-catalog-show-text: #{$light-gray-dark};
  --article-catalog-header-border-bottom: 1px solid #{$gray-light-mid};
  --article-client-home-logo-color: #{$black};
  --article-catalog-profile-border-top: 1px solid #{$gray-light-mid};
  --article-catalog-vertical-line: 1px solid #{$gray-light-mid};
  --article-catalog-profile-background: #{$light-gray-hover};
  --back-button-text-color: #{$gray-text};

  --article-item-header-color: #{$gray};
  --article-item-header-bg-color: #{$gray-strong};
  --article-item-container-bg-color: #{$white};
  --article-item-sibling-active-bg-color: #{$light-gray-selected};
  --article-item-sibling-hover-bg-color: #{$gray-light-mid};
  --article-item-img-svg-fill: #{$light-gray-dark};
  --article-item-img-svg-active-fill: #{$light-blue-main};
  --article-item-text-color: #{$gray-text};
  --article-item-text-active-color: #{$light-blue-main};
  --article-item-initial-text-color: #{$white};
  --article-item-badge-without-text-bg-color: #{$light-status-warning};
  --article-item-trash-icon-fill: #{$gray};
  --article-item-dnd-bg-color: #{$dnd-color};
  --article-item-dnd-hover-bg-color: #{$dnd-hover-color};

  --story-wrapper-bg-color: #{$gray-light};

  --aside-bg-color: #{$white};

  --aside-custom-z-index: unset;
  --aside-content-padding-bottom: unset;

  --aside-header-text-color: #{$black};
  --aside-header-border-color: #{$gray-light-mid};

  --aside-header-custom-height: 53px;

  --avatar-edit-container-background: #{$blue-light-mid};
  --avatar-edit-container-fill: #{$white};
  --avatar-edit-container-fill-hover: var(
    --accent-button,
    #{$light-blue-main-hover}
  );
  --avatar-edit-container-fill-press: var(
    --accent-button,
    #{$light-blue-main-pressed}
  );
  --avatar-image-container-background: #{$gray-strong};
  --avatar-image-container-background-image: #{$light-second-main};
  --avatar-image-container-group-background: #{$gray-light-mid};
  --avatar-icon-background: #{$gray-light-mid};
  --avatar-image-container-svg-fill: #{$white};
  --avatar-icon-color: #{$gray};
  --avatar-initials-color: #{$white};
  --avatar-initials-group-color: #{$black};
  --avatar-administrator-fill: #{$light-status-warning};
  --avatar-administrator-stroke: #{$dark-black};
  --avatar-administrator-color: #{$white};
  --avatar-guest-fill: #{$light-icons};
  --avatar-guest-stroke: #{$dark-black};
  --avatar-guest-color: #{$white};
  --avatar-owner-fill: #{$favorites-status};
  --avatar-owner-stroke: #{$dark-black};
  --avatar-owner-color: #{$white};

  --backdrop-background-color: #{$blur-light};

  --badge-border: 1px solid transparent;
  --badge-padding: 1px;
  --badge-line-height: 0.8;
  --badge-overflow: hidden;
  --badge-color: #{$white};
  --badge-background-color: var(--accent-main, #{$light-status-warning});
  --badge-disable-background-color: #{$gray};

  --button-color-base: #{$black};
  --button-color-base-hover: #{$black};
  --button-color-base-active: #{$black};
  --button-color-base-disabled: #{$gray-strong};

  --button-brightness: brightness(90%);

  --button-color-primary: #{$white};
  --button-color-primary-hover: #{$white};
  --button-color-primary-active: #{$white};
  --button-color-primary-disabled: #{$white};

  --button-background-base: #{$white};
  --button-background-base-hover: #{$white};
  --button-background-base-active: #{$gray-light-mid};
  --button-background-base-disabled: #{$gray-light};

  --button-background-primary: var(--accent-button, #{$light-second-main});
  --button-background-primary-hover: var(
    --accent-button,
    #{$light-second-main-hover}
  );
  --button-background-primary-active: linear-gradient(
      0deg,
      #{$light-second-main},
      #{$light-second-main}
    ),
    linear-gradient(0deg, #{$on-white-color}, #{$on-white-color});
  --button-background-primary-disabled: var(
    --accent-button,
    #{$light-second-main-disabled}
  );

  --button-border-base: 1px solid #{$gray-strong};
  --button-border-base-hover: 1px solid
    var(--accent-button, #{$light-second-main});
  --button-border-base-active: 1px solid #{$gray-strong};
  --button-border-base-disabled: 1px solid #{$gray-light-mid};

  --button-border-primary: 1px solid var(--accent-button, #{$light-second-main});
  --button-border-primary-active: var(--accent-button, #{$light-second-main});
  --button-border-primary-disabled: 1px solid
    var(--accent-button, #{$light-second-main-disabled});

  --button-loader-base: var(--accent-button, #{$light-second-main});
  --button-loader-primary: #{$white};

  --checkbox-fill-color: #{$white};
  --checkbox-border-color: #{$gray-strong};
  --checkbox-arrow-color: #{$black};
  --checkbox-indeterminate-color: #{$black};
  --checkbox-disable-arrow-color: #{$gray-strong};
  --checkbox-disable-border-color: #{$gray-light-mid};
  --checkbox-disable-fill-color: #{$gray-light};
  --checkbox-disable-indeterminate-color: #{$gray};
  --checkbox-hover-border-color: #{$gray};
  --checkbox-hover-indeterminate-color: #{$black};
  --checkbox-pressed-border-color: #{$gray-strong};
  --checkbox-pressed-fill-color: #{$gray-light-mid};
  --checkbox-focus-color: #{$gray};
  --checkbox-error-color: #{$light-error-status};

  --text-color: #{$black};
  --text-disable-color: #{$gray};

  --sub-menu-item-background-color: #{$white};
  --sub-menu-item-hover-background-color: #{$gray-light};
  --sub-menu-item-disabled-color: #{$gray};
  --sub-menu-item-disabled-background-color: #{$white};

  --context-menu-background: #{$white};
  --context-menu-border: none;
  --context-menu-header-border: 1px solid #{$gray-light-mid};
  --context-menu-box-shadow: 0px 8px 16px 0px #{$box-shadow-color};

  --context-menu-header-text-margin: 0 0 0 8px;
  --context-menu-header-text-color: #{$black};

  --context-menu-submenu-list-margin: 4px;

  --context-menu-button-border: #{$gray-strong};
  --context-menu-button-hover-border: #{$gray};

  --drag-and-drop-height: 100%;
  --drag-and-drop-border: 1px solid transparent;
  --drag-and-drop-accept-bg: #{$dnd-hover-color};
  --drag-and-drop-bg: #{$dnd-color};

  --dropdown-background: #{$white};
  --dropdown-border: none;
  --dropdown-box-shadow: 0px 8px 16px 0px #{$box-shadow-color};

  --drop-down-item-hover-color: #{$gray-light};
  --drop-down-item-icon-color: #{$black};
  --drop-down-item-icon-color-disabled: #{$black};
  --dropdown-item-separator-border: #{$gray-light-mid};

  --dropdown-item-disabled-color: #{$gray};
  --dropdown-item-selected-color: #{$light-gray-hover};

  --input-text-align: left;

  --empty-content-header-color: #{$black};
  --empty-content-description-color: #{$gray-text};
  --empty-content-button-color-link: #{$link};
  --empty-content-button-color-text: #{$black};

  --empty-view-link-color: #{$light-blue-main};
  --empty-view-link-bg-color: #{$white};
  --empty-view-link-bg-color-hover: #{$light-gray-hover};
  --empty-view-link-bg-color-press: #{$light-gray-selected};

  --empty-view-items-hover: #{$gray-light};
  --empty-view-items-press: #{$light-gray-selected};

  /* Empty content variables */
  --empty-view-header-color: #{$black};
  --empty-view-description-color: #{$gray-text};

  --error-container-background: #{$white};
  --error-container-body-text: #{$gray};
  --error-container-link-color: #{$link};

  --filter-button-border: 1px solid #{$gray-strong};
  --filter-button-hover-border: 1px solid #{$gray};

  --filter-button-open-background: #{$gray};
  --filter-button-open-fill: #{$white};

  --filter-block-background: #{$white};
  --filter-block-item-color: #{$gray};
  --filter-block-selected-item-color: #{$white};
  --filter-block-selected-backgroud-color: var(
    --accent-main,
    #{$light-blue-main}
  );
  --filter-block-item-separator-background: #{$gray-light-mid};
  --filter-block-item-tag-border: 1px solid #{$gray-light-mid};

  --filter-sort-button-background: #{$white};
  --filter-sort-button-selected-icon: #{$light-gray-selected};
  --filter-sort-button-unselected-icon: #{$gray};
  --filter-sort-button-sort-fill: #{$light-gray-dark};
  --filter-sort-button-selected-background: #{$light-gray-hover};

  --floating-button-icon-fill: #{$white};
  --floating-button-background: #{$light-icons};
  --floating-button-box-shadow: 0px 5px 20px #{$popup-shadow};

  --slider-track-height: 8px;
  --slider-thumb-size: 24px;
  --slider-thumb-border: 6px;
  --slider-border-radius: 5.6px;
  --slider-thumb-disabled-color: #{$gray-strong};
  --slider-thumb-disabled-border: #{$light-second-main-disabled};
  --slider-runnable-track-border: #{$gray-light-mid};
  --slider-thumb-background: var(
    --color-scheme-main-accent,
    #{$light-second-main}
  );
  --slider-thumb-border-color: #{$white};
  --slider-thumb-box-shadow: 0px 5px 20px #{$popup-shadow};
  --slider-range-track-border: #{$white};
  --slider-range-track-background: #{$light-second-main};
  --slider-background: #{$gray-light-mid};
  --slider-background-image: linear-gradient(
    var(--slider-thumb-background),
    var(--slider-thumb-background)
  );

  --save-cancel-border-color: #{$gray-light-mid};
  --save-cancel-reminder-color: #{$gray};

  --language-combo-hover-border: #{$gray};

  --link-dropdown-color-default: #{$gray};
  --link-dropdown-hover-color: #{$gray-text};
  --link-dropdown-hover-background: #{$gray-light-mid};
  --link-dropdown-background-default: transparent;
  --link-dropdown-disable-color: #{$gray};
  --link-dropdown-text-decoration: dashed;
  --link-dropdown-svg-opacity: 1;
  --link-dropdown-svg-semi-transparent: 0.5;
  --link-dropdown-padding-right: 20px;
  --link-dropdown-max-width: 200px;
  --link-dropdown-expander-width: 6.35px;
  --status-icon-color-positive: #{$light-status-positive};
  --status-icon-color-negative: #{$light-error-status};
}

.dark {
  --row-side-color: #{$gray-dark};
  --accent-main: var(--color-scheme-main-accent, #{$light-blue-main});
  --accent-text: var(--color-scheme-text-accent, #{$light-blue-main});
  --accent-button: var(--color-scheme-main-buttons, #{$light-blue-main});
  --accent-button-text: var(--color-scheme-text-buttons, #{$black});

  --background-color: #{$black};
  --text-color: #{$white};

  --view-selector-items-count: unset;

  --text-font-family: "Open Sans", sans-serif, Arial;

  --text-input-transition: all 0.2s ease 0s;
  --text-input-box-shadow: inset 0 0 0 30px var(--input-bg);
  --text-input-font-weight: normal;

  --context-menu-header-text-margin: 0 0 0 8px;
  --context-menu-submenu-list-margin: 4px;
  --drag-and-drop-border: 1px solid transparent;
  --empty-view-link-color: #{$light-blue-main};

  --aside-custom-z-index: unset;
  --input-text-align: left;
  --drag-and-drop-height: 100%;
  --aside-content-padding-bottom: unset;
  --aside-header-custom-height: 53px;
  --badge-border: 1px solid transparent;
  --badge-padding: 1px;
  --badge-line-height: 0.8;
  --badge-overflow: hidden;
  --context-menu-header-text-margin: 0 0 0 8px;
  --context-menu-submenu-list-margin: 4px;
  --main-button-mobile-dropdown-position: fixed;
  --main-button-mobile-dropdown-width: 400px;
  --main-button-mobile-dropdown-right: 48px;
  --main-button-mobile-dropdown-bottom: 48px;
  --main-button-mobile-dropdown-z-index: 202;
  --main-button-mobile-dropdown-mobile-width: calc(100vw - 64px);
  --main-button-mobile-dropdown-mobile-right: 32px;
  --main-button-mobile-dropdown-mobile-bottom: 40px;

  --row-min-width: 160px;
  --row-overflow: hidden;
  --row-text-overflow: ellipsis;
  --row-element-margin-right: 14px;
  --row-element-margin-left: 2px;
  --row-option-button-padding: 8px 0px 9px 7px;

  --row-content-margin: 0 6px;
  --row-content-font-size: 12px;
  --row-content-font-style: normal;
  --row-content-font-weight: 600;
  --row-content-font-family: "Open Sans", sans-serif, Arial;
  --row-content-max-width: 100%;
  --row-content-side-info-min-width: 160px;
  --row-content-side-info-margin: 0 6px;
  --row-content-side-info-width: 160px;
  --row-content-main-wrapper-min-width: 140px;
  --row-content-main-wrapper-margin-right: 8px;
  --row-content-main-wrapper-margin-top: 8px;
  --row-content-main-wrapper-width: 95%;
  --row-content-icons-height: 16px;

  --selector-add-button-border: none;
  --selector-add-button-box-sizing: border-box;
  --selector-add-button-border-radius: 3px;
  --selector-add-button-height: 32px;
  --selector-add-button-width: 32px;
  --selector-add-button-padding: 10px;

  --scrollbar-padding-inline-end: 17px;
  --scrollbar-padding-inline-end-mobile: 8px;
  --scrollbar-padding-after-last-item: unset;

  --app-loader-background-color: #{$black};

  --files-article-body-download-app-list-text-color: #{$gray-dark};
  --files-article-body-dev-tools-background-color: #{$dark-gray-dark};
  --files-article-body-dev-tools-background-opacity: 1;
  --files-article-body-dev-tools-color: #{$black};
  --article-catalog-background: #{$dark-gray-light};
  --article-catalog-show-text: #{$dark-gray-dark};
  --article-catalog-header-border-bottom: 1px solid #{$gray-dark-strong};
  --article-client-home-logo-color: #{$white};
  --article-catalog-profile-border-top: 1px solid #{$gray-dark-strong};
  --article-catalog-vertical-line: 1px solid #{$gray-dark-strong};
  --article-catalog-profile-background: #{$light-dark-gray-hover};
  --back-button-text-color: #{$white};

  --article-item-header-color: #{$gray-dark};
  --article-item-header-bg-color: #{$gray-dark-strong};
  --article-item-container-bg-color: #{$black};
  --article-item-sibling-active-bg-color: #{$black};
  --article-item-sibling-hover-bg-color: #{$black};
  --article-item-img-svg-fill: #{$dark-gray-dark};
  --article-item-img-svg-active-fill: #{$white};
  --article-item-text-color: #{$dark-gray-dark};
  --article-item-text-active-color: #{$white};
  --article-item-initial-text-color: #{$black};
  --article-item-badge-without-text-bg-color: #{$main-orange};
  --article-item-trash-icon-fill: #{$gray-dark};
  --article-item-dnd-bg-color: #{$dnd-dark-color};
  --article-item-dnd-hover-bg-color: #{$dnd-dark-hover};

  --story-wrapper-bg-color: #{$dark-gray-light};

  --aside-bg-color: #{$black};

  --aside-header-text-color: #{$white};
  --aside-header-border-color: #{$gray-dark-strong};

  --avatar-edit-container-background: rgba(255, 255, 255, 0.64);
  --avatar-edit-container-fill: #{$white};
  --avatar-edit-container-fill-hover: var(
    --accent-button,
    #{$light-blue-main-hover}
  );
  --avatar-edit-container-fill-press: var(
    --accent-button,
    #{$light-blue-main-pressed}
  );
  --avatar-image-container-background: #{$gray-dark-strong};
  --avatar-image-container-background-image: #{$gray-dark-strong};
  --avatar-image-container-group-background: #{$gray-dark-mid};
  --avatar-icon-background: #{$gray-dark-mid};
  --avatar-image-container-svg-fill: #{$gray-dark};
  --avatar-icon-color: #{$gray-dark};
  --avatar-initials-color: #{$white};
  --avatar-initials-group-color: #{$white};
  --avatar-administrator-fill: #{$dark-status-warning};
  --avatar-administrator-stroke: #{$dark-black};
  --avatar-administrator-color: #{$white};
  --avatar-guest-fill: #{$dark-icon};
  --avatar-guest-stroke: #{$dark-black};
  --avatar-guest-color: #{$white};
  --avatar-owner-fill: #{$favorites-status};
  --avatar-owner-stroke: #{$dark-black};
  --avatar-owner-color: #{$white};

  --backdrop-background-color: #{$blur-dark};

  --badge-background-color: var(--accent-main, #{$dark-status-warning});
  --badge-disable-background-color: #{$gray-dark-strong};

  --button-color-base: #{$white};
  --button-color-base-hover: #{$white};
  --button-color-base-active: #{$white};
  --button-color-base-disabled: #{$gray-dark-strong};

  --button-brightness: brightness(82%);

  --button-color-primary: #{$white};
  --button-color-primary-hover: #{$white};
  --button-color-primary-active: #{$white};
  --button-color-primary-disabled: #{$white};

  --button-background-base: #{$black};
  --button-background-base-hover: #{$black};
  --button-background-base-active: #{$dark-gray-light};
  --button-background-base-disabled: #{$dark-gray-light};

  --button-background-primary: var(--accent-button, #{$light-second-main});
  --button-background-primary-hover: var(
    --accent-button,
    #{$light-second-main-hover}
  );
  --button-background-primary-active: linear-gradient(
      0deg,
      #{$light-second-main},
      #{$light-second-main}
    ),
    linear-gradient(0deg, #{$on-white-color}, #{$on-white-color});
  --button-background-primary-disabled: var(
    --accent-button,
    #{$light-second-main-disabled}
  );

  --button-border-base: 1px solid #{$gray-dark-strong};
  --button-border-base-hover: 1px solid #{$gray-dark};
  --button-border-base-active: 1px solid #{$gray-dark-strong};
  --button-border-base-disabled: 1px solid #{$gray-dark-strong};

  --button-border-primary: 1px solid var(--accent-button, #{$light-second-main});
  --button-border-primary-active: linear-gradient(
      0deg,
      #{$light-second-main},
      #{$light-second-main}
    ),
    linear-gradient(0deg, #{$on-white-color}, #{$on-white-color});
  --button-border-primary-disabled: 1px solid
    var(--accent-button, #{$light-second-main-disabled});

  --button-loader-base: #{$white};
  --button-loader-primary: #{$white};

  --checkbox-fill-color: #{$dark-gray-light};
  --checkbox-border-color: #{$gray-dark-strong};
  --checkbox-arrow-color: #{$white};
  --checkbox-indeterminate-color: #{$white};
  --checkbox-disable-arrow-color: #{$gray-dark-strong};
  --checkbox-disable-border-color: #{$gray-dark-mid};
  --checkbox-disable-fill-color: #{$dark-gray-light};
  --checkbox-disable-indeterminate-color: #{$gray-dark-strong};
  --checkbox-hover-border-color: #{$gray-dark};
  --checkbox-hover-indeterminate-color: #{$white};
  --checkbox-pressed-border-color: #{$gray-dark-strong};
  --checkbox-pressed-fill-color: #{$black};
  --checkbox-focus-color: #{$gray-dark};
  --checkbox-error-color: #{$dark-error-status};

  --text-color: #{$white};
  --text-disable-color: #{$gray-dark-text};

  --sub-menu-item-background-color: #{$black};
  --sub-menu-item-hover-background-color: #{$light-dark-gray-hover};
  --sub-menu-item-disabled-color: #{$gray};
  --sub-menu-item-disabled-background-color: #{$black};

  --context-menu-background: #{$black};
  --context-menu-border: 1px solid #{$gray-dark-strong};
  --context-menu-header-border: 1px solid #{$gray-dark-strong};
  --context-menu-box-shadow: 0px 8px 16px 0px #{$box-shadow-dark-color};
  --context-menu-header-text-color: #{$white};

  --context-menu-button-border: #{$gray-dark};
  --context-menu-button-hover-border: #{$gray-dark};

  --drag-and-drop-accept-bg: #{$dnd-dark-hover};
  --drag-and-drop-bg: #{$dnd-dark-color};

  --dropdown-background: #{$black};
  --dropdown-border: 1px solid #{$gray-dark-strong};
  --dropdown-box-shadow: 0px 8px 16px 0px #{$box-shadow-dark-color};

  --drop-down-item-hover-color: #{$light-dark-gray-hover};
  --drop-down-item-icon-color: #{$white};
  --drop-down-item-icon-color-disabled: #{$white};
  --dropdown-item-separator-border: #{$gray-dark-strong};

  --dropdown-item-disabled-color: #{$gray};
  --dropdown-item-selected-color: #{$dark-gray-light};

  --empty-content-header-color: #{$white};
  --empty-content-description-color: #{$dark-gray-dark};
  --empty-content-button-color-link: #{$dark-link};
  --empty-content-button-color-text: #{$white};

  --empty-view-link-bg-color: #{$black};
  --empty-view-link-bg-color-hover: #{$dark-gray-light};
  --empty-view-link-bg-color-press: #{$gray-dark-strong};

  --empty-view-items-hover: #{$dark-gray-light};
  --empty-view-items-press: #{$gray-dark-strong};

  --empty-view-header-color: #{$white};
  --empty-view-description-color: #{$dark-gray-dark};

  --error-container-background: #{$black};
  --error-container-body-text: #{$gray-dark};
  --error-container-link-color: #{$dark-link};

  --filter-button-border: 1px solid #{$gray-dark-strong};
  --filter-button-hover-border: 1px solid #{$gray-dark};

  --filter-button-open-background: #{$gray};
  --filter-button-open-fill: #{$white};

  --filter-block-background: #{$black};
  --filter-block-item-color: #{$gray};
  --filter-block-selected-backgroud-color: #{$white};
  --filter-block-selected-item-color: #{$black};
  --filter-block-item-separator-background: #{$gray-dark-strong};
  --filter-block-item-tag-border: 1px solid #{$gray-dark-strong};

  --filter-sort-button-background: #{$black};
  --filter-sort-button-selected-icon: #{$light-gray-selected};
  --filter-sort-button-unselected-icon: #{$gray-dark};
  --filter-sort-button-sort-fill: #{$dark-gray-dark};
  --filter-sort-button-selected-background: #{$gray-dark-strong};

  --floating-button-icon-fill: #{$black};
  --floating-button-background: #{$white};
  --floating-button-box-shadow: 0px 12px 24px #{$popup-shadow};

  --slider-track-height: 8px;
  --slider-thumb-size: 24px;
  --slider-thumb-border: 6px;
  --slider-border-radius: 5.6px;
  --slider-thumb-disabled-color: #{$gray-dark-strong};
  --slider-thumb-disabled-border: #{$light-second-main-disabled};
  --slider-runnable-track-border: #{$gray-dark-mid};
  --slider-thumb-background: #{$white};
  --slider-thumb-border-color: #{$black};
  --slider-thumb-box-shadow: 0px 3px 12px rgba(0, 0, 0, 0.25);
  --slider-range-track-border: #{$black};
  --slider-range-track-background: #{$white};
  --slider-background: #{$gray-dark-mid};
  --slider-background-image: linear-gradient(
    var(--slider-thumb-background),
    var(--slider-thumb-background)
  );

  --save-cancel-border-color: #{$gray-light-mid};
  --save-cancel-reminder-color: #{$gray};

  --language-combo-hover-border: #{$gray-dark};

  --link-dropdown-color-default: #{$gray-dark};
  --link-dropdown-hover-color: #{$dark-gray-dark};
  --link-dropdown-hover-background: #{$gray-dark-strong};
  --link-dropdown-background-default: transparent;
  --link-dropdown-disable-color: #{$gray-dark-text};
  --link-dropdown-text-decoration: dashed;
  --link-dropdown-svg-opacity: 1;
  --link-dropdown-svg-semi-transparent: 0.5;
  --link-dropdown-padding-right: 20px;
  --link-dropdown-max-width: 200px;
  --link-dropdown-expander-width: 6.35px;
  --status-icon-color-positive: #{$dark-status-positive};
  --status-icon-color-negative: #{$dark-error-status};
}

.light {
  --form-wrapper-background: #{$white};
  --form-wrapper-box-shadow: 0px 5px 20px #{$popup-shadow};
}

.dark {
  --form-wrapper-background: #{$black};
  --form-wrapper-box-shadow: 0px 5px 20px #{$badge-shadow};
}

.light {
  --heading-font-weight: 600;
  --heading-color: #{$black};
  --heading-font-size-xlarge: 27px;
  --heading-font-size-large: 23px;
  --heading-font-size-medium: 21px;
  --heading-font-size-small: 19px;
  --heading-font-size-xsmall: 15px;
}

.dark {
  --heading-color: #{$white};
}

.light {
  --scrollbar-bg-color: #{$light-scroll};
  --scrollbar-hover-bg-color: #{$light-scroll-hover};
  --scrollbar-press-bg-color: #{$light-scroll-active};
}

.dark {
  --scrollbar-bg-color: #{$dark-scroll};
  --scrollbar-hover-bg-color: #{$dark-scroll-hover};
  --scrollbar-press-bg-color: #{$dark-scroll-active};
}

.light {
  --beta-badge-tooltip-box-shadow-color: #00000029;
  --tooltip-text-color: #000000;
}

.dark {
  --tooltip-text-color: #ffffff;
}

.light {
  --link-color: #{$black};
  --link-line-height: calc(100% + 6px);
  --link-opacity: 0.5;
  --link-text-decoration: none;
  --link-cursor: pointer;
  --link-display: inline-block;
  --link-hover-text-decoration: underline dashed;
  --link-hover-page-text-decoration: underline;
}

.dark {
  --link-color: #{$white};
  --link-line-height: calc(100% + 6px);
  --link-hover-text-decoration: underline dashed;
  --link-hover-page-text-decoration: underline;
}

.light {
  --loader-color: #{$loader-light};
  --button-loader-track-primary: #{$white};
  --button-loader-track-base: var(--color-scheme-main-buttons);
}

.dark {
  --loader-color: #{$loader-dark};
  --button-loader-track-primary: #{$white};
  --button-loader-track-base: #{$white};
}

.light {
  --main-button-background-color: var(--accent-main, #{$light-blue-main});
  --main-button-padding: 5px 14px 5px 12px;
  --main-button-border-radius: 3px;
  --main-button-line-height: 22px;
  --main-button-font-size: 16px;
  --main-button-font-weight: 700;
  --main-button-text-color: #{$white};
  --main-button-text-color-disabled: #{$white};

  --main-button-corner-rounds-top-right: 0;
  --main-button-corner-rounds-bottom-right: 0;

  --main-button-svg-margin: auto;
  --main-button-svg-height: 100%;
  --main-button-svg-fill: #{$white};

  --main-button-dropdown-top: 100%;

  --main-button-arrow-dropdown-border-left: 4px solid transparent;
  --main-button-arrow-dropdown-border-right: 4px solid transparent;
  --main-button-arrow-dropdown-border-top: 5px solid #{$white};
  --main-button-arrow-dropdown-border-top-disabled: 5px solid #{$white};
  --main-button-arrow-dropdown-right: 14px;
  --main-button-arrow-dropdown-top: 50%;
  --main-button-arrow-dropdown-width: 0;
  --main-button-arrow-dropdown-height: 0;
  --main-button-arrow-dropdown-margin-top: -1px;
}

.dark {
  --main-button-background-color: var(--accent-main, #{$light-blue-main});
  --main-button-text-color: #{$white};
  --main-button-text-color-disabled: #{$white};
  --main-button-svg-fill: #{$white};
  --main-button-arrow-dropdown-border-top: 5px solid #{$white};
  --main-button-arrow-dropdown-border-top-disabled: 5px solid #{$black};
  --main-button-arrow-dropdown-right: 14px;
  --main-button-arrow-dropdown-top: 50%;
  --main-button-arrow-dropdown-width: 0;
  --main-button-arrow-dropdown-height: 0;
  --main-button-arrow-dropdown-margin-top: -1px;
  --main-button-arrow-dropdown-border-left: 4px solid transparent;
  --main-button-arrow-dropdown-border-right: 4px solid transparent;
  --main-button-padding: 5px 14px 5px 12px;
  --main-button-border-radius: 3px;
  --main-button-line-height: 22px;
  --main-button-font-size: 16px;
  --main-button-font-weight: 700;
  --main-button-corner-rounds-top-right: 0;
  --main-button-corner-rounds-bottom-right: 0;
  --main-button-svg-margin: auto;
  --main-button-svg-height: 100%;
  --main-button-dropdown-top: 100%;
}

.light {
  --status-warning: #{$light-status-warning};
  --main-button-mobile-text-color: #{$light-gray-dark};
  --main-button-mobile-button-color: #{$light-status-warning};
  --main-button-mobile-icon-fill: #{$white};
  --main-button-mobile-circle-background: #{$white};
  --main-button-mobile-mobile-progress-bar-background: #{$gray-strong};
  --main-button-mobile-bar-icon: #{$gray};
  --main-button-mobile-button-wrapper-background: #{$white};
  --main-button-mobile-button-wrapper-uploading-background: #{$gray-light-mid};
  --main-button-mobile-button-options-background-color: #{$blue-light-mid};
  --main-button-mobile-button-options-color: #{$white};

  --main-button-mobile-dropdown-position: fixed;
  --main-button-mobile-dropdown-width: 400px;
  --main-button-mobile-dropdown-right: 48px;
  --main-button-mobile-dropdown-bottom: 48px;
  --main-button-mobile-dropdown-z-index: 202;
  --main-button-mobile-dropdown-mobile-width: calc(100vw - 64px);
  --main-button-mobile-dropdown-mobile-right: 32px;
  --main-button-mobile-dropdown-mobile-bottom: 40px;
  --main-button-mobile-dropdown-separator-background: #{$white};
  --main-button-mobile-dropdown-button-color: #{$white};
  --main-button-mobile-dropdown-hover-button-color: #{$light-blue-main-pressed};
  --main-button-mobile-dropdown-background-action-mobile: #{$blue-light-mid};
  --main-button-mobile-progress-bar-color: #{$light-blue-main};
}

.dark {
  --status-warning: #{$dark-status-warning};
  --main-button-mobile-text-color: #{$dark-gray-dark};
  --main-button-mobile-button-color: #{$dark-status-warning};
  --main-button-mobile-icon-fill: #{$black};
  --main-button-mobile-circle-background: #{$black};
  --main-button-mobile-mobile-progress-bar-background: #{$gray-dark-strong};
  --main-button-mobile-bar-icon: #{$gray-dark};
  --main-button-mobile-button-wrapper-background: #{$black};
  --main-button-mobile-button-wrapper-uploading-background: #{$gray-dark-mid};
  --main-button-mobile-button-options-background-color: #{$gray-dark-mid};
  --main-button-mobile-button-options-color: #{$white};

  --main-button-mobile-dropdown-separator-background: #{$black};
  --main-button-mobile-dropdown-button-color: #{$white};
  --main-button-mobile-dropdown-hover-button-color: #{$black};
  --main-button-mobile-dropdown-background-action-mobile: #{$blue-light-mid};
  --main-button-mobile-progress-bar-color: #{$light-blue-main};
}

.light {
  --modal-dialog-bg-color: #{$white};
  --modal-dialog-text-color: #{$black};
  --modal-dialog-backdrop-bg-color: #{$blur-light};
  --modal-dialog-header-border-color: #{$gray-light-mid};

  --modal-dialog-content-transform-x: 100%;
}

.dark {
  --modal-dialog-bg-color: #{$black};
  --modal-dialog-text-color: #{$white};
  --modal-dialog-backdrop-bg-color: #{$blur-dark};
  --modal-dialog-header-border-color: #{$gray-dark-strong};

  --modal-dialog-content-transform-x: 100%;

  --heading-font-weight: 600;
  --heading-font-size-xlarge: 27px;
  --heading-font-size-large: 23px;
  --heading-font-size-medium: 21px;
  --heading-font-size-small: 19px;
  --heading-font-size-xsmall: 15px;

  --link-opacity: 0.5;
  --link-text-decoration: none;
  --link-cursor: pointer;
  --link-display: inline-block;

  --beta-badge-tooltip-box-shadow-color: #00000029;
}

.light {
  --section-header-trash-erasure-label-background: #{$gray-light};
  --section-header-trash-erasure-label-text: #{$gray-text};
  --navigation-root-folder-title-color: #{$gray};
  --navigation-expander-color: #{$black};
  --background-and-substrate-color: #{$gray-light};
  --navigation-background: #{$white};
  --navigation-box-shadow: 0px 8px 16px 0px #{$box-shadow-color};
  --navigation-icon-stroke: #{$light-gray-selected};
  --navigation-guid-animation-small-border: 1px solid
    var(--accent-main, #{$light-second-main});
  --navigation-guid-animation-border: 2px solid
    var(--accent-main, #{$light-second-main});
  --navigation-guid-animation-icon-color: var(
    --accent-main,
    #{$light-second-main}
  );
  --navigation-header-icon-fill: #{$light-gray-dark};
  --navigation-lifetime-enabled-fill: #{$main-red};
  --navigation-lifetime-enabled-stroke: #{$main-red};
}

.dark {
  --section-header-trash-erasure-label-background: #{$dark-gray-light};
  --section-header-trash-erasure-label-text: #{$dark-gray-dark};
  --navigation-root-folder-title-color: #{$dark-gray-dark};
  --navigation-expander-color: #{$white};
  --background-and-substrate-color: #{$dark-gray-light};
  --navigation-background: #{$black};
  --navigation-box-shadow: 0px 8px 16px 0px #{$box-shadow-dark-color};
  --navigation-icon-stroke: #{$gray-dark-strong};
  --navigation-guid-animation-small-border: 1px solid
    var(--accent-main, #{$light-second-main});
  --navigation-guid-animation-border: 2px solid
    var(--accent-main, #{$light-second-main});
  --navigation-guid-animation-icon-color: var(
    --accent-main,
    #{$light-second-main}
  );
  --navigation-header-icon-fill: #{$dark-gray-dark};
  --navigation-lifetime-enabled-fill: none;
  --navigation-lifetime-enabled-stroke: #{$main-red};
}

.light {
  --password-input-tooltip-text-color: #{$black};
  --password-input-icon-color: #{$gray-strong};
  --password-input-icon-color-hover: #{$gray};
  --password-input-icon-color-disabled: #{$gray-strong};
}

.dark {
  --password-input-tooltip-text-color: #{$black};
  --password-input-icon-color: #{$gray-dark-strong};
  --password-input-icon-color-hover: #{$gray-dark};
  --password-input-icon-color-disabled: #{$gray-dark};
}

.light {
  --header-background-color: #{$gray-light};
  --header-height: 48px;
}

.dark {
  --header-background-color: #{$dark-gray-light};
  --header-height: 48px;
}

.light {
  --progress-bar-background-color: #{$light-gray-hover};
  --progress-bar-percent-background: #{$light-blue-main};
  --progress-bar-status-color: #{$black};
  --progress-bar-error-color: #{$light-error-status};

  --progress-bar-icon-color: #{$white};
  --progress-bar-hover-icon: #{$gray};
  --progress-bar-background-dropdown-color: #{$gray-text};
  --progress-bar-background-hover: #{$light-gray-dark};
}

.dark {
  --progress-bar-background-color: #{$gray-dark};
  --progress-bar-percent-background: #{$dark-status-warning};
  --progress-bar-status-color: #{$white};
  --progress-bar-error-color: #{$dark-error-status};

  --progress-bar-icon-color: #{$white};
  --progress-bar-hover-icon: #{$gray};
  --progress-bar-background-dropdown-color: #{$gray-text};
  --progress-bar-background-hover: #{$light-gray-dark};
}

.light {
  --info-block-background: #{$gray-light};
  --info-block-header-color: #{$black};
  --info-block-description-color: #{$gray-text};
}

.dark {
  --info-block-background: #{$dark-gray-light};
  --info-block-header-color: #{$white};
  --info-block-description-color: #{$dark-gray-dark};
}

.light {
  --room-icon-fill: #{$white};
  --room-icon-background-color: #{$white};
  --room-icon-link-icon-path: #{$moonstone};
  --room-icon-link-icon-background: #{$white};
  --room-icon-empty-border: 2px dashed #{$gray-strong};
  --room-icon-background-color-archive: #{$gray};
  --room-icon-button-color: #{$gray};
  --room-icon-opacity: 1;
  --room-icon-edit-icon-background: #{$gray-light-mid};
}

.dark {
  --room-icon-fill: #{$black};
  --room-icon-background-color: #{$black};
  --room-icon-link-icon-path: #{$blue-romb};
  --room-icon-link-icon-background: #{$black};
  --room-icon-empty-border: 2px dashed #{$gray-dark-strong};
  --room-icon-background-color-archive: #{$white};
  --room-icon-button-color: #{$gray-dark};
  --room-icon-opacity: 0.1;
  --room-icon-edit-icon-background: #{$gray-dark-mid};
}

.light {
  --room-type-list-item-background: none;
  --room-type-list-item-border: #{$gray-light-mid};
  --room-type-list-item-hover-background: #{$gray-light};
  --room-type-list-item-description-text: #{$gray};

  --room-type-dropdown-button-background: none;
  --room-type-dropdown-button-border: #{$gray-light-mid};
  --room-type-dropdown-button-hover-background: #{$gray-light};
  --room-type-dropdown-button-description-text: #{$gray};

  --room-type-dropdown-item-background: #{$white};
  --room-type-dropdown-item-hover-background: #{$gray-light};
  --room-type-dropdown-item-description-text: #{$gray};

  --room-type-display-item-background: #{$gray-light};
  --room-type-display-item-border: #{$gray-light};
  --room-type-display-item-description-text: #{$gray-text};
}

.dark {
  --room-type-list-item-background: none;
  --room-type-list-item-border: #{$gray-dark-strong};
  --room-type-list-item-hover-background: #{$dark-gray-light};
  --room-type-list-item-description-text: #{$gray};

  --room-type-dropdown-button-background: none;
  --room-type-dropdown-button-border: #{$gray-dark-strong};
  --room-type-dropdown-button-hover-background: #{$dark-gray-light};
  --room-type-dropdown-button-description-text: #{$gray};

  --room-type-dropdown-item-background: #{$black};
  --room-type-dropdown-item-hover-background: #{$dark-gray-light};
  --room-type-dropdown-item-description-text: #{$gray};

  --room-type-display-item-background: #{$dark-gray-light};
  --room-type-display-item-border: #{$dark-gray-light};
  --room-type-display-item-description-text: #{$gray-text};
}

.light {
  --row-min-height: 47px;
  --row-width: 100%;
  --row-border-bottom: #{$gray-light-mid};
  --row-background-color: #{$light-gray-hover};
  --row-min-width: 160px;
  --row-overflow: hidden;
  --row-text-overflow: ellipsis;
  --row-element-margin-right: 14px;
  --row-element-margin-left: 2px;
  --row-option-button-padding: 8px 0px 9px 7px;
  --row-content-height: 56px;
}

.dark {
  --row-border-bottom: #{$gray-dark-strong};
  --row-background-color: #{$light-dark-gray-hover};

  --row-min-height: 47px;
  --row-width: 100%;
  --row-min-width: 160px;
  --row-overflow: hidden;
  --row-text-overflow: ellipsis;
  --row-element-margin-right: 14px;
  --row-element-margin-left: 2px;
  --row-option-button-padding: 8px 0px 9px 7px;
  --row-content-height: 56px;

  --row-content-margin: 0 6px;
  --row-content-font-size: 12px;
  --row-content-font-style: normal;
  --row-content-font-weight: 600;
  --row-content-font-family: "Open Sans", sans-serif, Arial;
  --row-content-max-width: 100%;
  --row-content-side-info-min-width: 160px;
  --row-content-side-info-margin: 0 6px;
  --row-content-side-info-width: 160px;
  --row-content-main-wrapper-min-width: 140px;
  --row-content-main-wrapper-margin-right: 8px;
  --row-content-main-wrapper-margin-top: 8px;
  --row-content-main-wrapper-width: 95%;

  --section-header-height: 69px;
  --section-header-height-tablet: 61px;
  --section-header-height-mobile: 53px;
}

.light {
  --row-content-margin: 0 6px;
  --row-content-font-size: 12px;
  --row-content-font-style: normal;
  --row-content-font-weight: 600;
  --row-content-font-family: "Open Sans", sans-serif, Arial;
  --row-content-height: 56px;
  --row-content-max-width: 100%;

  --row-content-side-info-min-width: 160px;
  --row-content-side-info-margin: 0 6px;
  --row-content-side-info-width: 160px;

  --row-content-main-wrapper-min-width: 140px;
  --row-content-main-wrapper-margin-right: 8px;
  --row-content-main-wrapper-margin-top: 8px;
  --row-content-main-wrapper-width: 95%;

  --row-content-icons-height: 16px;
}

.light {
  --scrollbar-bg-color: #{$light-scroll};
  --scrollbar-hover-bg-color: #{$light-scroll-hover};
  --scrollbar-press-bg-color: #{$light-scroll-active};

  --scrollbar-padding-inline-end: 17px;
  --scrollbar-padding-inline-end-mobile: 8px;
  --scrollbar-padding-after-last-item: unset;
}

.dark {
  --scrollbar-bg-color: #{$dark-scroll};
  --scrollbar-hover-bg-color: #{$dark-scroll-hover};
  --scrollbar-press-bg-color: #{$dark-scroll-active};
}

.light {
  --section-header-height: 69px;
  --section-header-height-tablet: 61px;
  --section-header-height-mobile: 53px;

  --section-header-bg: #{$white};
  --info-panel-blur-color: #{$blur-light};
  --info-panel-bg: #{$white};
  --info-panel-border: #{$gray-light-mid};
  --info-panel-avatar-color: #{$gray-text};
  --info-panel-link-expired: #{$gray};
  --info-panel-links-color: #{$light-blue-main};
  --info-panel-links-primary-color: #{$gray-text};
  --info-panel-members-create-link: #{$black};
}

.dark {
  --section-header-bg: #{$black};
  --info-panel-blur-color: #{$blur-dark};
  --info-panel-bg: #{$black};
  --info-panel-border: #{$gray-dark-strong};
  --info-panel-avatar-color: #{$gray};
  --info-panel-link-expired: #{$gray};
  --info-panel-links-color: #{$light-blue-main};
  --info-panel-links-primary-color: #{$dark-gray-dark};
  --info-panel-members-create-link: #{$gray-dark};
}

.light {
  --disabled-selected-item-color: #{$gray};
  --filter-input-selected-items-background: #{$gray-light-mid};
  --filter-input-selected-items-hover-background: #{$light-gray-hover};
}

.dark {
  --disabled-selected-item-color: #{$gray-dark-text};
  --filter-input-selected-items-background: #{$gray-dark-strong};
  --filter-input-selected-items-hover-background: #{$dark-gray-light};
}

.light {
  --selector-add-button-background: #{$gray-light-mid};
  --selector-add-button-hover-background: #{$light-gray-selected};
  --selector-add-button-active-background: #{$gray-strong};
  --selector-add-button-disabled-background: #{$light-gray-hover};

  --selector-add-button-icon-color: #{$light-gray-dark};
  --selector-add-button-icon-color-hover: #{$light-gray-dark};
  --selector-add-button-icon-color-active: #{$light-gray-dark};
  --selector-add-button-icon-color-disabled: #{$gray};

  --selector-add-button-border: none;
  --selector-add-button-box-sizing: border-box;
  --selector-add-button-border-radius: 3px;
  --selector-add-button-height: 32px;
  --selector-add-button-width: 32px;
  --selector-add-button-padding: 10px;
  --selector-add-button-color: #{$light-gray-dark};
  --selector-add-button-hover-color: #{$black};

  --selector-add-button-text-disabled: #{$gray-strong};
}

.dark {
  --selector-add-button-background: #{$gray-dark-mid};
  --selector-add-button-hover-background: #{$gray-dark-strong};
  --selector-add-button-active-background: #{$gray-dark-mid};
  --selector-add-button-disabled-background: #{$light-dark-gray-hover};

  --selector-add-button-icon-color: #{$dark-gray-dark};
  --selector-add-button-icon-color-hover: #{$white};
  --selector-add-button-icon-color-active: #{$gray-dark-pressed};
  --selector-add-button-icon-color-disabled: #{$gray-dark};

  --selector-add-button-color: #{$gray-dark};
  --selector-add-button-hover-color: #{$white};

  --selector-add-button-text-disabled: #{$gray-dark-text};
}

.light {
  /* Light theme variables */
  --tabs-gradient-color: #{$white};
  --tabs-line-color: #{$gray-light-mid};

  /* Primary tabs */
  --tabs-text-color-primary: #{$light-gray-dark};
  --tabs-active-text-color-primary: var(--accent-main, #{$black});
  --tabs-hover-text-color-primary: #{$gray};
  --tabs-pressed-text-color-primary: #{$gray-text};
  --tabs-background-color-primary: #{$white};

  /* Secondary tabs */
  --tabs-text-color-secondary: #{$black};
  --tabs-active-text-color-secondary: #{$white};
  --tabs-background-color-secondary: #{$white};
  --tabs-hover-background-color-secondary: #{$light-gray-hover};
  --tabs-pressed-background-color-secondary: #{$gray-light-mid};
  --tabs-active-background-color-secondary: #{$blue-light-mid};
}

/* Dark theme variables */
.dark {
  --tabs-gradient-color: #{$black};
  --tabs-line-color: #{$gray-dark-strong};

  /* Primary tabs */
  --tabs-text-color-primary: #{$dark-gray-dark};
  --tabs-active-text-color-primary: #{$white};
  --tabs-hover-text-color-primary: #{$white};
  --tabs-pressed-text-color-primary: #{$gray-dark-text};
  --tabs-background-color-primary: #{$black};

  /* Secondary tabs */
  --tabs-text-color-secondary: #{$white};
  --tabs-active-text-color-secondary: #{$black};
  --tabs-background-color-secondary: #{$black};
  --tabs-hover-background-color-secondary: #{$gray-dark-strong};
  --tabs-pressed-background-color-secondary: #{$dark-gray-light};
  --tabs-active-background-color-secondary: #{$white};
}

.light {
  --tag-background: #{$white};
  --tag-hover-background: #{$light-gray-selected};
  --tag-active-background: #{$gray-light};
  --tag-new-background: #{$gray-light-mid};
  --tag-new-hover-background: #{$light-gray-hover};
  --tag-deleted-border: #{$gray-light-mid};
  --tag-color: #{$black};
  --tag-default-color: #{$black};
  --tag-deleted-color: #{$gray};
  --tag-disabled-color: #{$gray};
  --tag-disabled-border: 1px dashed #{$gray-strong};
  --tag-border: 1px solid #{$gray-strong};

  --tag-border-radius: 6px;
  --tag-icon-margin-start: 12px;
  --tag-dropdown-text-margin: 8px;

  --tag-third-party-padding: 2px 0px;
  --tag-third-party-size: 16px;

  --tag-text-line-height: 20px;
  --tag-dropdown-text-line-height: 30px;
  --tag-font-size: 13px;
}

.dark {
  --tag-background: #{$black};
  --tag-hover-background: #{$gray-dark-strong};
  --tag-active-background: #{$light-dark-gray-hover};
  --tag-new-background: #{$gray-dark-mid};
  --tag-new-hover-background: #{$light-dark-gray-hover};
  --tag-deleted-border: #{$gray-dark-strong};
  --tag-color: #{$white};
  --tag-default-color: #{$gray};
  --tag-deleted-color: #{$gray-dark};
  --tag-disabled-color: #{$gray-dark};
  --tag-disabled-border: 1px dashed #{$gray-dark-strong};
  --tag-border: 1px solid #{$gray-dark-strong};
}

.light {
  --text-input-appearance: none;
  --text-input-display: flex;
  --text-input-flex: 1 1 0%;
  --text-input-outline: none;
  --text-input-overflow: hidden;
  --text-input-opacity: 1;
  --text-input-transition: all 0.2s ease 0s;
  --text-input-box-shadow: inset 0 0 0 30px var(--input-bg);
  --text-input-font-weight: normal;
}

.dark {
  --tag-padding: 1px 7px;
  --tag-margin-end: 4px;
  --tag-border-radius: 6px;
  --tag-icon-margin-start: 12px;
  --tag-dropdown-text-margin: 8px;
  --tag-third-party-padding: 2px 0px;
  --tag-third-party-size: 16px;
  --tag-text-line-height: 20px;
  --tag-dropdown-text-line-height: 30px;
  --tag-font-size: 13px;

  --text-input-appearance: none;
  --text-input-display: flex;
  --text-input-flex: 1 1 0%;
  --text-input-outline: none;
  --text-input-overflow: hidden;
  --text-input-opacity: 1;
  --text-input-transition: all 0.2s ease 0s;
  --text-input-box-shadow: inset 0 0 0 30px var(--input-bg);
  --text-input-font-weight: normal;

  --toast-tap-highlight: #{$tap-highlight};
  --toast-text-color-comp: #{$white};
  --toast-close-button-color: #{$white};
  --toast-transform: translate3d(150%, 0, 0);
  --toast-top-offset: 16px;

  --view-selector-items-count: unset;
}

.light {
  --textarea-numeration-color: #{$gray};
}

.dark {
  --textarea-numeration-color: #{$gray-dark};
}

.light {
  --toastr-close-button-color: #{$black};
  --toastr-text-color: #{$black};
  --toast-text-color: #{$dark-black};

  --toastr-title-success-color: #{$dark-black};
  --toastr-title-error-color: #{$dark-black};
  --toastr-title-warning-color: #{$dark-black};
  --toastr-title-info-color: #{$dark-black};

  --toastr-svg-success-color: #{$black};
  --toastr-svg-error-color: #{$black};
  --toastr-svg-warning-color: #{$black};
  --toastr-svg-info-color: #{$black};

  --toast-box-shadow: 0px 10px 16px -12px #{$popup-shadow};

  --toast-success-bg: #{$light-toast-done};
  --toast-error-bg: #{$light-toast-warning};
  --toast-warning-bg: #{$light-toast-alert};
  --toast-info-bg: #{$light-toast-info};

  --toast-success-hover-bg: #{$light-toast-done};
  --toast-error-hover-bg: #{$light-toast-warning};
  --toast-warning-hover-bg: #{$light-toast-alert};
  --toast-info-hover-bg: #{$light-toast-info};

  --toast-success-border: none;
  --toast-error-border: none;
  --toast-warning-border: none;
  --toast-info-border: none;

  --toast-tap-highlight: #{$tap-highlight};
  --toast-text-color-comp: #{$white};

  --toast-close-button-color: #{$white};

  --toast-transform: translate3d(150%, 0, 0);

  --toast-top-offset: 16px;
}

.dark {
  --toastr-close-button-color: #{$dark-gray-dark};
  --toastr-text-color: #{$dark-gray-dark};
  --toast-text-color: #{$dark-gray-dark};

  --toastr-title-success-color: #{$dark-toast-done};
  --toastr-title-error-color: #{$dark-toast-warning};
  --toastr-title-warning-color: #{$dark-toast-alert};
  --toastr-title-info-color: #{$dark-toast-info};

  --toastr-svg-success-color: #{$dark-toast-done};
  --toastr-svg-error-color: #{$dark-toast-warning};
  --toastr-svg-warning-color: #{$dark-toast-alert};
  --toastr-svg-info-color: #{$dark-toast-info};

  --toast-box-shadow: 0px 16px 16px #{$popup-shadow};

  --toast-success-bg: #{$black};
  --toast-error-bg: #{$black};
  --toast-warning-bg: #{$black};
  --toast-info-bg: #{$black};

  --toast-success-hover-bg: #{$black};
  --toast-error-hover-bg: #{$black};
  --toast-warning-hover-bg: #{$black};
  --toast-info-hover-bg: #{$black};

  --toast-success-border: 2px solid #{$dark-toast-done};
  --toast-error-border: 2px solid #{$dark-toast-warning};
  --toast-warning-border: 2px solid #{$dark-toast-alert};
  --toast-info-border: 2px solid #{$dark-toast-info};
}

.light {
  --toggle-button-fill-color-default: #{$light-blue-main};
  --toggle-button-fill-color-off: #{$gray-strong};
  --toggle-button-hover-fill-color-off: #{$gray};
  --toggle-button-fill-circle-color: #{$white};
  --toggle-button-fill-circle-color-off: #{$white};

  --toggle-button-text-color: #{$black};
  --toggle-button-text-disable-color: #{$gray};
}

.dark {
  --toggle-button-fill-color-default: #{$light-blue-main};
  --toggle-button-fill-color-off: #{$gray-dark-mid};
  --toggle-button-hover-fill-color-off: #{$light-dark-gray-hover};
  --toggle-button-fill-circle-color: #{$white};
  --toggle-button-fill-circle-color-off: #{$white};

  --toggle-button-text-color: #{$white};
  --toggle-button-text-disable-color: #{$gray-dark-text};
}

.light {
  --view-selector-fill-color: #{$white};
  --view-selector-checked-fill-color: #{$gray};
  --view-selector-fill-disabled-color: #{$gray-light};
  --view-selector-disabled-fill-color: #{$gray-light-mid};
  --view-selector-disabled-fill-color-inner: #{$gray-strong};
  --view-selector-border-color: #{$gray-strong};
  --view-selector-hover-border-color: #{$gray};
  --view-selector-icon-button-hover-color: #{$light-gray-dark};

  --view-selector-items-count: unset;
}

.dark {
  --view-selector-fill-color: #{$black};
  --view-selector-checked-fill-color: #{$gray-dark};
  --view-selector-fill-disabled-color: #{$gray-light};
  --view-selector-disabled-fill-color: #{$gray-light-mid};
  --view-selector-disabled-fill-color-inner: #{$gray-strong};
  --view-selector-border-color: #{$gray-dark-strong};
  --view-selector-hover-border-color: #{$gray-dark};
  --view-selector-icon-button-hover-color: #{$white};
}

.light {
  --catalog-profile-background: #{$light-gray-hover};
  --catalog-profile-border-top: 1px solid #{$gray-light-mid};
}

.dark {
  --catalog-profile-background: #{$light-dark-gray-hover};
  --catalog-profile-border-top: 1px solid #{$gray-dark-strong};
}

.light {
  --modal-dialog-header-border-color: #{$gray-light-mid};
}

.dark {
  --modal-dialog-header-border-color: #{$gray-dark-strong};
}

.light {
  --filter-block-border-color: #{$gray-light-mid};
}

.dark {
  --filter-block-border-color: #{$gray-dark-strong};
}

.light {
  --body-info-border-color: #{$gray-light-mid};
}

.dark {
  --body-info-border-color: #{$gray-dark-strong};
}

.light {
  --header-info-border-color: #{$gray-light-mid};
}

.dark {
  --header-info-border-color: #{$gray-dark-strong};
}

.light {
  --selector-border: 1px solid #{$gray-light-mid};
}
.dark {
  --selector-border: 1px solid #{$gray-dark-strong};
}

.light {
  --files-section-tiles-view-tile-border: 1px solid #{$gray-strong};

  --files-section-table-view-exst-color: #{$gray};

  --files-badges-bg-color: #{$white};

  --files-badges-link-color: #{$light-gray-dark};

  --files-badges-border: 1px solid #{$white};
}

.dark {
  --files-section-tiles-view-tile-border: 1px solid #{$gray-dark-strong};

  --files-section-table-view-exst-color: #{$gray};

  --files-badges-bg-color: #{$black};

  --files-badges-link-color: #{$white};

  --files-badges-border: 1px solid #{$black};
}

.light {
  --text-color: #{$black};
  --text-font-family: "Open Sans", sans-serif, Arial;
}

.light {
  --form-filling-tips-circle-selected-background-color: #{$white};
  --form-filling-tips-circle-background-color: #{$gray-light-mid};
  --form-filling-tips-circle-border: 3px solid
    var(--accent-main, #{$light-blue-main});
}

.dark {
  --form-filling-tips-circle-selected-background-color: #{$black};
  --form-filling-tips-circle-background-color: #{$gray-dark-mid};
  --form-filling-tips-circle-border: 3px solid
    var(--accent-main, #{$light-second-main});
}

.light {
  // Input colors
  --input-bg: #{$white};
  --input-color: #{$black};
  --input-border-color: #{$gray-strong};
  --input-border-hover: #{$gray};
  --input-border-focus: #{$light-second-main};

  // Selection
  --input-selection-text-color: #{$black};
  --input-selection-color: #{$light-blue-hover};

  // Disabled state
  --input-disabled-bg: #{$gray-light};
  --input-disabled-color: #{$gray-strong};
  --input-disabled-border: #{$gray-light-mid};
  --input-disabled-border-hover: #{$gray-light-mid};
  --input-disabled-border-focus: #{$gray-light-mid};

  // Error state
  --input-error-border: #{$light-error-status};
  --input-error-border-hover: #{$light-error-status};
  --input-error-border-focus: #{$light-error-status};
  --input-error-color: #{$light-error-status};

  // Warning state
  --input-warning-border: #{$light-status-warning};
  --input-warning-border-hover: #{$light-status-warning};
  --input-warning-border-focus: #{$light-status-warning};

  // Dimensions
  --input-border-radius: 3px;
  --input-box-shadow: none;
  --input-border: 1px solid;
  --input-box-sizing: border-box;

  // Sizes
  --input-width-base: 173px;
  --input-width-middle: 300px;
  --input-width-big: 350px;
  --input-width-huge: 500px;
  --input-width-large: 550px;

  // Line heights
  --text-input-line-height-base: 20px;
  --text-input-line-height-middle: 20px;
  --text-input-line-height-big: 20px;
  --text-input-line-height-huge: 21px;
  --text-input-line-height-large: 20px;

  // Font sizes
  --text-input-font-size-base: 13px;
  --text-input-font-size-middle: 14px;
  --text-input-font-size-big: 16px;
  --text-input-font-size-huge: 18px;
  --text-input-font-size-large: 16px;

  // Padding
  --text-input-padding-base: 5px 6px;
  --text-input-padding-middle: 8px 12px;
  --text-input-padding-big: 8px 16px;
  --text-input-padding-huge: 8px 20px;
  --text-input-padding-large: 11px 12px;

  // Placeholder colors
  --text-input-placeholder-color: #{$gray};
  --text-input-placeholder-disabled-color: #{$gray-strong};
}

// Dark theme overrides
.dark {
  --input-bg: #{$dark-gray-light};
  --input-color: #{$white};
  --input-border-color: #{$gray-dark-strong};
  --input-border-hover: #{$gray-dark-text};
  --input-border-focus: #{$white};

  --input-selection-text-color: #{$white};
  --input-selection-color: #{$gray-dark-text};

  --input-disabled-bg: #{$gray-dark-strong};
  --input-disabled-color: #{$gray-dark-text};
  --input-disabled-border: #{$gray-dark-strong};

  --input-error-border: #{$dark-error-status};
  --input-error-border-hover: #{$dark-error-status};
  --input-error-border-focus: #{$dark-error-status};
  --input-error-color: #{$dark-error-status};

  --input-warning-border: #{$dark-status-warning};
  --input-warning-border-hover: #{$dark-status-warning};
  --input-warning-border-focus: #{$dark-status-warning};

  --text-input-placeholder-color: #{$gray-dark-text};
  --text-input-placeholder-disabled-color: #{$gray-dark-text};

  // Dimensions
  --input-border-radius: 3px;
  --input-box-shadow: none;
  --input-border: 1px solid;
  --input-box-sizing: border-box;

  // Sizes
  --input-width-base: 173px;
  --input-width-middle: 300px;
  --input-width-big: 350px;
  --input-width-huge: 500px;
  --input-width-large: 550px;

  // Line heights
  --text-input-line-height-base: 20px;
  --text-input-line-height-middle: 20px;
  --text-input-line-height-big: 20px;
  --text-input-line-height-huge: 21px;
  --text-input-line-height-large: 20px;

  // Font sizes
  --text-input-font-size-base: 13px;
  --text-input-font-size-middle: 14px;
  --text-input-font-size-big: 16px;
  --text-input-font-size-huge: 18px;
  --text-input-font-size-large: 16px;

  // Padding
  --text-input-padding-base: 5px 6px;
  --text-input-padding-middle: 8px 12px;
  --text-input-padding-big: 8px 16px;
  --text-input-padding-huge: 8px 20px;
  --text-input-padding-large: 11px 12px;
}

.light {
  --color-picker-border: 1px solid #{$gray-strong};
  --color-picker-background: #{$white};
  --color-picker-color: #{$gray-text};
}

.dark {
  --color-picker-border: 1px solid #{$gray-dark-strong};
  --color-picker-background: #{$dark-gray-light};
  --color-picker-color: #{$gray-dark-text};
}

.light {
  --calendar-title-color: #{$gray-text};
  --calendar-outline-color: #{$gray-light-mid};
  --calendar-arrow-color: #{$gray-text};
  --calendar-disabled-arrow-color: #{$gray};
  --calendar-box-shadow: 0px 12px 40px #{$popup-shadow};
  --calendar-border-color: #{$white};
  --calendar-weekday-color: #{$gray};
  --calendar-on-hover-background: #{$light-gray-hover};
  --calendar-past-color: #{$gray};
  --calendar-disabled-color: #{$light-gray-selected};
}

.dark {
  --calendar-title-color: #{$dark-gray-dark};
  --calendar-outline-color: #{$gray-dark-strong};
  --calendar-arrow-color: #{$gray-dark-text};
  --calendar-disabled-arrow-color: #{$gray-dark-strong};
  --calendar-box-shadow: 0px 12px 40px 0px #{$popup-shadow};
  --calendar-border-color: #{$gray-dark-strong};
  --calendar-weekday-color: #{$gray-dark};
  --calendar-on-hover-background: #{$light-dark-gray-hover};
  --calendar-past-color: #{$gray-dark};
  --calendar-disabled-color: #{$gray-dark-strong};
}

.light {
  --date-picker-background: #{$white};
  --date-picker-border: 1px solid #{$gray-strong};
  --date-picker-cell-background: #{$gray-light-mid};
  --date-picker-icon-color: #{$light-gray-dark};
  --data-picker-calendar-icon: #{$light-gray-dark};
}

.dark {
  --date-picker-background: #{$black};
  --date-picker-border: 1px solid #{$gray-dark-strong};
  --date-picker-cell-background: #{$gray-dark-mid};
  --date-picker-icon-color: #{$dark-gray-dark};
  --data-picker-calendar-icon: #{$dark-gray-dark};
}

.light {
  --dropzone-border: 2px dashed #{$gray-light-mid};
  --dropzone-secondary-link: #${black};
  --dropzone-exsts-color: #{$gray};
}

.dark {
  --dropzone-border: 2px dashed #{$gray-dark-strong};
  --dropzone-secondary-link: #${white};
  --dropzone-exsts-color: #{$gray};
}

.light {
  --social-button-border: 1px solid #{$gray-strong};
  --social-button-text-color: #{$black};
  --social-button-connect-text-color: #{$white};
  --social-button-background: #{$white};
  --social-button-hover-background: #{$white};
  --social-button-connect-background: #{$light-icons};
  --social-button-hover-connect-background: #{$link};
  --social-button-hover-border: 1px solid #{$light-second-main};
  --social-button-active-background: #{$gray-light-mid};
  --social-button-active-border: 1px solid #{$gray-strong};
  --social-button-active-connect-background: #{$blue-light-mid};
  --social-button-disable-background: #{$gray-light};
  --social-button-disable-color: #{$black};
  --social-button-hover-text-color: #{$black};
  --social-button-connect-svg-fill: #{$white};
}

.dark {
  --social-button-border: 1px solid #{$gray-dark-strong};
  --social-button-text-color: #{$white};
  --social-button-connect-text-color: #{$dark-black};
  --social-button-background: #{$black};
  --social-button-hover-background: #{$black};
  --social-button-connect-background: #{$dark-icon};
  --social-button-hover-connect-background: #{$white};
  --social-button-hover-border: 1px solid #{$gray-dark};
  --social-button-active-background: #{$dark-gray-light};
  --social-button-active-border: 1px solid #{$gray-dark-strong};
  --social-button-active-connect-background: #{$big-gray-dark-mid};
  --social-button-disable-background: #{$dark-gray-light};
  --social-button-disable-color: #{$dark-gray-dark};
  --social-button-hover-text-color: #{$white};
  --social-button-connect-svg-fill: #{$dark-black};
}

.light {
  --media-viewer-title-color: #{$white};
  --media-viewer-background-start: #{$tap-highlight};
  --media-viewer-background-end: #{$background-color};
  --media-viewer-control-btn-hover-bg: #{$silver};
  --media-viewer-control-btn-svg: #{$white};

  --image-viewer-bg-black: #{$dark-black};
  --image-viewer-bg-transparent: #{$viewer-dark-color};

  --message-error-bg: #{$error-bg-color};
  --message-error-border-radius: 20px;
  --message-error-padding: 20px 24px;
  --message-error-text-color: #{$white};
  --message-error-toolbar-background: #{$brown-background};
  --message-error-toolbar-hover-background: #{$background-color};
  --message-error-svg: #{$white};

  --mobile-details-gradient-start: #{$tap-highlight};
  --mobile-details-gradient-end: #{$background-color};
  --mobile-details-text-color: #{$white};
  --mobile-details-icon-color: #{$white};
  --mobile-details-height: 53px;
  --mobile-details-z-index: 307;

  --bookmarks-text-color: #{$white};
  --bookmarks-color: #{$gray-dark-strong};

  --main-panel-margin-top-desktop: 85px;
  --main-panel-margin-top-mobile: 66px;

  --page-count-background: #{$brown-background};
  --page-count-hover-background: #{$background-color};
  --page-count-color: #{$white};

  --media-viewer-background: #{$viewer-dark-color};
  --media-viewer-toolbar-hover: #{$background-color};
  --media-viewer-error-background: #{$media-viewer-dark};
  --media-viewer-icon-color: #{$white};
  --pdf-text-color: #{$white};
  --sidebar-bg: #{$black};
  --sidebar-icon-fill: #{$dark-icon-color};
  --mobile-drawer-bg: #{$black};
  --mobile-drawer-svg: #{$dark-icon-color};

  --player-big-play-button-cursor: pointer;

  --player-icon-fill: #{$white};

  --player-duration-color: #{$white};

  --player-fullscreen-hover-cursor: pointer;

  --player-play-button-cursor: pointer;

  --player-speed-control-cursor: pointer;
  --player-speed-control-svg-fill: #{$white};
  --player-speed-control-svg-stroke: #{$white};
  --player-speed-control-dropdown-bg: #{$black};
  --player-speed-control-dropdown-color: #{$white};
  --player-speed-control-dropdown-item-hover-bg: #{$black};
  --player-speed-control-toast-bg: #{$player-speed-control-background};
  --player-speed-control-toast-color: #{$white};

  --player-timeline-hover-bg: #{$player-timeline-hover};
  --player-timeline-progress-bg: #{$player-timeline-progress};
  --player-timeline-thumb-bg: #{$white};
  --player-timeline-time-color: #{$white};
  --player-timeline-input-bg: #{$player-background};
  --player-timeline-bg: #{$white};

  --volume-control-background: #{$player-background};
  --volume-control-slider: #{$white};

  --viewer-color: #{$gray-strong};
  --viewer-fill: #{$white};
  --viewer-rtl-margin-left: 10px;
  --viewer-rtl-margin-right: 10px;
  --media-viewer-tap-highlight: #{$tap-highlight};
  --viewer-details: #{$background-color};

  --viewer-loader-border-color: #{$white};
  --viewer-loader-background: #{$brown-background};

  --viewer-player-fullscreen-bg: #{$dark-black};
  --viewer-player-bg: #{$viewer-dark-color};
  --viewer-player-audio-bg: #{$error-bg-color};
  --viewer-player-controls-gradient-start: #{$tap-highlight};
  --viewer-player-controls-gradient-middle: #{$viewer-player-controls-gradient};
  --viewer-player-controls-gradient-end: #{$viewer-player-controls-gradient-end-color};
  --viewer-player-controls-tablet-bg: #{$background-color};

  --viewer-toolbar-bg: #{$brown-background};
  --viewer-toolbar-hover-bg: #{$background-color};
  --viewer-toolbar-icon-color: #{$white};
  --viewer-toolbar-percent-color: #{$white};
  --viewer-toolbar-icon-disabled: #{$gray};

  --viewer-dropdown-bg: #{$black};
  --viewer-dropdown-item-color: #{$white};
  --viewer-dropdown-item-hover-bg: #{$light-dark-gray-hover};
}

.dark {
  --media-viewer-title-color: #{$white};
  --media-viewer-background-start: #{$tap-highlight};
  --media-viewer-background-end: #{$background-color};
  --media-viewer-control-btn-hover-bg: #{$silver};
  --media-viewer-control-btn-svg: #{$white};

  --image-viewer-bg-black: #{$dark-black};
  --image-viewer-bg-transparent: #{$viewer-dark-color};

  --message-error-bg: #{$error-bg-color};
  --message-error-border-radius: 20px;
  --message-error-padding: 20px 24px;
  --message-error-text-color: #{$white};
  --message-error-toolbar-background: #{$brown-background};
  --message-error-toolbar-hover-background: #{$background-color};
  --message-error-svg: #{$white};

  --mobile-details-gradient-start: #{$tap-highlight};
  --mobile-details-gradient-end: #{$background-color};
  --mobile-details-text-color: #{$white};
  --mobile-details-icon-color: #{$white};
  --mobile-details-height: 53px;
  --mobile-details-z-index: 307;

  --bookmarks-text-color: #{$white};
  --bookmarks-color: #{$gray-dark-strong};

  --main-panel-margin-top-desktop: 85px;
  --main-panel-margin-top-mobile: 66px;

  --page-count-background: #{$brown-background};
  --page-count-hover-background: #{$background-color};
  --page-count-color: #{$white};

  --media-viewer-background: #{$viewer-dark-color};
  --media-viewer-toolbar-hover: #{$background-color};
  --media-viewer-error-background: #{$media-viewer-dark};
  --media-viewer-icon-color: #{$white};
  --pdf-text-color: #{$white};
  --sidebar-bg: #{$black};
  --sidebar-icon-fill: #{$dark-icon-color};
  --mobile-drawer-bg: #{$black};
  --mobile-drawer-svg: #{$dark-icon-color};

  --player-big-play-button-cursor: pointer;

  --player-icon-fill: #{$white};

  --player-duration-color: #{$white};

  --player-fullscreen-hover-cursor: pointer;

  --player-play-button-cursor: pointer;

  --player-speed-control-cursor: pointer;
  --player-speed-control-svg-fill: #{$white};
  --player-speed-control-svg-stroke: #{$white};
  --player-speed-control-dropdown-bg: #{$black};
  --player-speed-control-dropdown-color: #{$white};
  --player-speed-control-dropdown-item-hover-bg: #{$black};
  --player-speed-control-toast-bg: #{$player-speed-control-background};
  --player-speed-control-toast-color: #{$white};

  --player-timeline-hover-bg: #{$player-timeline-hover};
  --player-timeline-progress-bg: #{$player-timeline-progress};
  --player-timeline-thumb-bg: #{$white};
  --player-timeline-time-color: #{$white};
  --player-timeline-input-bg: #{$player-background};
  --player-timeline-bg: #{$white};

  --volume-control-background: #{$player-background};
  --volume-control-slider: #{$white};

  --viewer-color: #{$gray-dark-strong};
  --viewer-fill: #{$white};
  --viewer-rtl-margin-left: 10px;
  --viewer-rtl-margin-right: 10px;
  --media-viewer-tap-highlight: #{$tap-highlight};
  --viewer-details: #{$background-color};

  --viewer-loader-border-color: #{$white};
  --viewer-loader-background: #{$brown-background};

  --viewer-player-fullscreen-bg: #{$dark-black};
  --viewer-player-bg: #{$viewer-dark-color};
  --viewer-player-audio-bg: #{$error-bg-color};
  --viewer-player-controls-gradient-start: #{$tap-highlight};
  --viewer-player-controls-gradient-middle: #{$viewer-player-controls-gradient};
  --viewer-player-controls-gradient-end: #{$viewer-player-controls-gradient-end-color};
  --viewer-player-controls-tablet-bg: #{$background-color};

  --viewer-toolbar-bg: #{$brown-background};
  --viewer-toolbar-hover-bg: #{$background-color};
  --viewer-toolbar-icon-color: #{$white};
  --viewer-toolbar-percent-color: #{$white};
  --viewer-toolbar-icon-disabled: #{$gray};

  --viewer-dropdown-bg: #{$black};
  --viewer-dropdown-item-color: #{$white};
  --viewer-dropdown-item-hover-bg: #{$light-dark-gray-hover};
}

.light {
  --file-input-border-color: #{$gray-strong};
  --file-input-disabled-border-color: #{$gray-light-mid};
  --file-input-warning-border-color: #{$light-status-warning};
  --file-input-error-border-color: #{$light-error-status};
  --file-input-hover-border-color: #{$gray};
  --file-input-hover-disabled-border-color: #{$gray-light-mid};
  --file-input-hover-warning-border-color: #{$light-status-warning};
  --file-input-hover-error-border-color: #{$light-error-status};
  --file-input-focus-border-color: #{$light-second-main};
  --file-input-focus-disabled-border-color: #{$gray-light-mid};
  --file-input-focus-warning-border-color: #{$light-status-warning};
  --file-input-focus-error-border-color: #{$light-error-status};

  --file-input-disabled-placeholder-color: #{$gray-strong};
}

.dark {
  --file-input-disabled-border-color: #{$gray-dark-strong};
  --file-input-border-color: #{$gray-dark-strong};
  --file-input-warning-border-color: #{$dark-status-warning};
  --file-input-error-border-color: #{$dark-error-status};
  --file-input-hover-border-color: #{$gray-dark};
  --file-input-hover-disabled-border-color: #{$gray-dark-strong};
  --file-input-hover-warning-border-color: #{$dark-status-warning};
  --file-input-hover-error-border-color: #{$dark-error-status};
  --file-input-focus-border-color: #{$white};
  --file-input-focus-disabled-border-color: #{$gray-dark-strong};
  --file-input-focus-warning-border-color: #{$dark-status-warning};
  --file-input-focus-error-border-color: #{$dark-error-status};

  --file-input-disabled-placeholder-color: #{$gray-dark-text};
}

.light {
  --settings-description-color: #{$gray-text};
  --settings-arrow-fill: #{$black};
}

.dark {
  --settings-description-color: #{$gray-dark};
  --settings-arrow-fill: #{$white};
}

.light {
  --icon-cropper-grid-color: #{$gray-strong};
  --icon-cropper-delete-button-bg: #{$gray-light};
  --icon-cropper-delete-button-hover-bg: #{$light-gray-hover};
  --icon-cropper-delete-button-color: #{$gray-text};
  --icon-cropper-delete-button-icon-color: #{$light-gray-dark};
  --icon-cropper-zoom-button-icon-color: #{$gray};
  --icon-cropper-zoom-button-hover-icon-color: #{$light-gray-dark};

  --preview-tile-background: #{$white};
  --preview-tile-border: 1px solid #{$gray-strong};
  --preview-tile-icon-border: 1px solid #{$gray-light-mid};

  --button-delete-bg: #{$gray-light};
  --button-delete-bg-hover: #{$light-gray-hover};
  --button-delete-border: #{$gray-light};
  --button-delete-border-hover: #{$light-gray-hover};
  --button-delete-text: #{$gray-text};
  --button-delete-icon-color: #{$light-gray-dark};
}

.dark {
  --icon-cropper-grid-color: #{$black};
  --icon-cropper-delete-button-bg: #{$gray-dark-mid};
  --icon-cropper-delete-button-hover-bg: #{$gray-dark-strong};
  --icon-cropper-delete-button-color: #{$white};
  --icon-cropper-delete-button-icon-color: #{$dark-gray-dark};
  --icon-cropper-zoom-button-icon-color: #{$gray-dark};
  --icon-cropper-zoom-button-hover-icon-color: #{$dark-gray-dark};

  --preview-tile-background: #{$black};
  --preview-tile-border: 1px solid #{$gray-dark-strong};
  --preview-tile-icon-border: 1px solid #{$gray-light-mid};

  --button-delete-bg: #{$gray-dark-mid};
  --button-delete-bg-hover: #{$gray-dark-strong};
  --button-delete-border: #{$gray};
  --button-delete-border-hover: #{$light-dark-gray-hover};
  --button-delete-text: #{$white};
  --button-delete-icon-color: #{$dark-gray-dark};
}

.light {
  --storage-management-region-country-color: #{$black};
  --storage-management-region-description-color: #{$light-gray-dark};
}

.dark {
  --storage-management-region-country-color: #{$white};
  --storage-management-region-description-color: #{$dark-gray-dark};
}

.rtl {
  --input-text-align: right;
  --input-direction: rtl;
}

.rtl {
  --modal-dialog-content-transform-x: -100%;
  --toast-transform: translate3d(-150%, 0, 0);
}

.light {
  --tile-background-color: #{$white};
  --tile-border: 1px solid #{$gray-strong};
  --tile-checked-background: #{$light-gray-hover};
  --tile-icon-button-color: #{$gray};
  --tile-background-badge-color: #{$white};
  --tile-sub-text: #{$light-gray-dark};

  --tile-ckeckbox-background: #{$white};
  --tile-ckeckbox-border: #{$gray-strong};

  --tile-tag-checked-background: #{$white};

  --tile-container-sort-fill: #{$black};
  --tile-container-sort-text: #{$black};

  --tile-container-sort: #{$light-gray-dark};
  --tile-container-hover-background: #{$gray-light};

  --tile-show-hotkey-border: #{$light-second-main};
  --tile-border-radius: 6px;
  --tile-room-border-radius: 12px;
  --tile-badge-shadow: 0px 2px 4px #{$badge-shadow};

  --tile-icon-button-color: #{$gray};
  --tile-icon-button-hover-color: #{$light-blue-main};
}

.dark {
  --tile-background-color: #{$black};
  --tile-border: 1px solid #{$gray-dark-strong};
  --tile-checked-background: #{$light-dark-gray-hover};
  --tile-icon-button-color: #{$gray-dark};
  --tile-background-badge-color: #{$black};
  --tile-sub-text: #{$gray-dark};

  --tile-ckeckbox-background: #{$white};
  --tile-ckeckbox-border: #{$gray-strong};

  --tile-tag-checked-background: #{$light-dark-gray-hover};

  --tile-container-sort-fill: #{$white};
  --tile-container-sort-text: #{$white};

  --tile-container-sort: #{$dark-gray-dark};
  --tile-container-hover-background: #{$black};

  --tile-show-hotkey-border: #{$light-second-main};
  --tile-border-radius: 6px;
  --tile-room-border-radius: 12px;
  --tile-badge-shadow: 0px 2px 4px #{$badge-shadow};

  --tile-icon-button-color: #{$gray};
  --tile-icon-button-hover-color: #{$light-blue-main};
}

.rtl {
  --context-menu-header-text-margin: 0 8px 0 0;
  --context-menu-submenu-list-margin: -4px;

  --context-menu-submenu-transoform: scaleX(-1);
  --context-menu-submenu-transoform-box: content-box;
}

.light {
  --download-dialog-bg: #{$gray-light};
  --download-dialog-text-color: #{$gray};
  --download-dialog-warning-color: #{$light-error-status};
}

.dark {
  --download-dialog-bg: #{$dark-gray-light};
  --download-dialog-text-color: #{$gray-dark};
  --download-dialog-warning-color: #{$dark-error-status};
}

.light {
  --payment-background-color: #{$gray-light};
  --payment-text-color: #{$light-gray-dark};
  --payment-credit-color: #{$light-status-positive};
  --payment-icon-background: #{$gray-light-mid};
  --payment-icon-color: #{$light-gray-dark};
  --payment-dialog-text: #{$gray};
  --payment-devider-color: #{$gray-light-mid};
  --warning-color: #{$light-error-status};
  --background-service-color: #{$light-gray-hover};
  --border-service-color: #{$gray-light-mid};
}

.dark {
  --payment-background-color: #{$light-dark-gray-hover};
  --payment-text-color: #{$dark-gray-dark};
  --payment-credit-color: #{$dark-status-positive};
  --payment-icon-background: #{$gray-dark-mid};
  --payment-icon-color: #{$dark-gray-dark};
  --payment-dialog-text: #{$gray-dark};
  --payment-devider-color: #{$gray-dark-mid};
  --warning-color: #{$dark-error-status};
  --background-service-color: #{$light-dark-gray-hover};
  --border-service-color: #{$gray-dark-strong};
  --modal-dialog-border-color: #{$gray-dark-strong};
}

.light {
  --modal-dialog-border-color: #{$gray-light-mid};
}

.light {
  --chat-button-open-background-color: #{$light-gray-hover};

  --chat-header-button-background-color: #{$gray-light};
  --chat-header-button-svg-color: #{$light-gray-dark};

  --chat-header-select-session-date-color: #{$gray};
  --chat-header-select-session-border-color: #{$gray-light-mid};

  --chat-file-item-border-color: #{$gray-light-mid};
  --chat-file-item-background-color: #{$white};
  --chat-file-item-exst-color: #{$gray};

  --chat-input-background-color: #{$gray-light};
  --chat-input-button-file-border-color: #{$gray-strong};
  --chat-input-button-file-background-color: unset;
  --chat-input-button-file-color: #{$light-gray-dark};
  --chat-input-button-send-color: #{$white};

  --chat-message-color: #{$gray-text};
  --chat-message-user-background-color: #{$light-gray-hover};
  --chat-message-ai-background-color: #{$light-gray-hover};
  --chat-message-error-background-color: #{$light-error-status};
  --chat-message-code-block-background-color: #{$white};
  --chat-message-code-block-separator-color: #{$gray-light-mid};
}

.dark {
  --chat-button-open-background-color: #{$dark-gray-light};

  --chat-header-button-background-color: #{$light-dark-gray-hover};
  --chat-header-button-svg-color: #{$dark-gray-dark};

  --chat-header-select-session-date-color: #{$gray-dark};
  --chat-header-select-session-border-color: #{$gray-dark-strong};

  --chat-file-item-border-color: #{$gray-dark-strong};
  --chat-file-item-background-color: unset;
  --chat-file-item-exst-color: #{$gray-dark};

  --chat-input-background-color: #{$dark-gray-light};
  --chat-input-button-file-border-color: #{$black};
  --chat-input-button-file-background-color: #{$black};
  --chat-input-button-file-color: #{$gray};
  --chat-input-button-send-color: #{$white};

  --chat-message-color: #{$dark-gray-dark};
  --chat-message-user-background-color: #{$light-dark-gray-hover};
  --chat-message-ai-background-color: #{$light-dark-gray-hover};
  --chat-message-error-background-color: #{$dark-error-status};

  --chat-message-code-block-background-color: #{$dark-gray-light};
  --chat-message-code-block-separator-color: #{$gray-dark-strong};
}

.light {
  --selector-body-description-text: #{$gray};
  --selector-breadcrumbs-prev-item-color: #{$light-gray-dark};
  --selector-breadcrumbs-arrow-right-color: #{$light-gray-dark};

  --selector-info-background-color: #{$gray-light};
  --selector-info-color: #{$gray-text};

  --selector-item-hover-background: #{$gray-light};
  --selector-item-disabled-text-color: #{$gray};
  --selector-item-selected-background: #{$light-gray-hover};
  --selector-item-input-button-border: 1px solid #{$gray-strong};
  --selector-item-input-button-border-hover: #{$light-gray-dark};

  --selector-empty-screen-pressed-button-color: #{$gray-text};
  --selector-empty-screen-button-color: #{$light-gray-dark};
  --selector-empty-screen-hover-button-color: #{$black};
  --selector-empty-screen-description-color: #{$gray-text};
}

.dark {
  --selector-body-description-text: #{$gray-dark};

  --selector-breadcrumbs-prev-item-color: #{$dark-gray-dark};
  --selector-breadcrumbs-arrow-right-color: #{$dark-gray-dark};

  --selector-info-background-color: #{$dark-gray-light};
  --selector-info-color: #{$dark-gray-dark};

  --selector-item-hover-background: #{$light-dark-gray-hover};
  --selector-item-disabled-text-color: #{$gray-dark};
  --selector-item-selected-background: #{$light-dark-gray-hover};
  --selector-item-input-button-border: 1px solid #{$gray-dark-strong};
  --selector-item-input-button-border-hover: #{$white};

  --selector-empty-screen-pressed-button-color: #{$gray-dark-text};
  --selector-empty-screen-button-color: #{$dark-gray-dark};
  --selector-empty-screen-hover-button-color: #{$white};
  --selector-empty-screen-description-color: #{$dark-gray-dark};
}

.light {
  --index-bg-button-hover: #{$light-blue-hover};
  --index-arrow-button-hover: #{$light-blue-main};
}

.dark {
  --index-bg-button-hover: #{$dark-grey-hover};
  --index-arrow-button-hover: #{$white};
}

.light {
  --mute-badge-color: var(--accent-main);
}

.dark {
  --mute-badge-color: #{$white};
}

.light {
  --indicator-loader-bg-color: var(--accent-main);
}

.dark {
  --indicator-loader-bg-color: #{$white};
}

.light {
  --login-or-text-color: #{$gray};
  --login-or-line-color: #{$gray-light-mid};
  --login-header-color: #{$black};
  --login-help-btn: #{$gray};
  --login-title-color: #{$black};
  --login-text-color: #{$gray};
}

.dark {
  --login-or-text-color: #{$gray-dark};
  --login-or-line-color: #{$gray-dark-strong};
  --login-header-color: #{$white};
  --login-help-btn: #{$gray-dark};
  --login-title-color: #{$white};
  --login-text-color: #{$gray-dark};
}

.light {
  --loading-button-default-bg: #{$gray};
  --loading-button-hover-color: #{$light-gray-dark};
  --loading-button-color: #{$light-second-main};
  --loading-button-bg: #{$white};
}

.dark {
  --loading-button-default-bg: #{$gray-dark};
  --loading-button-hover-color: #{$white};
  --loading-button-color: #{$white};
  --loading-button-bg: #{$black};
}

.light {
  --preparation-portal-progress-bg: #{$light-gray-hover};
  --preparation-portal-progress-color-percent-big: #{$white};
  --preparation-portal-progress-color-percent-small: #{$black};
  --preparation-portal-progress-line-bg: var(--accent-main);
  --preparation-portal-description-text-color: #{$gray};
  --preparation-portal-progress-error-text-color: #{$light-error-status};
}

.dark {
  --preparation-portal-progress-bg: #{$dark-gray-light};
  --preparation-portal-progress-color-percent-big: #{$black};
  --preparation-portal-progress-color-percent-small: #{$white};
  --preparation-portal-progress-line-bg: #{$white};
  --preparation-portal-description-text-color: #{$gray-dark};
  --preparation-portal-progress-error-text-color: #{$dark-error-status};
}

.light {
  --files-version-history-badge-default-fill: #{$white};
  --files-version-history-badge-first-fill: #{$gray};
  --files-version-history-badge-fill: #{$light-status-warning};
  --files-version-history-badge-stroke: #{$gray};
}

.dark {
  --files-version-history-badge-default-fill: #{$black};
  --files-version-history-badge-first-fill: #{$gray-dark};
  --files-version-history-badge-fill: #{$main-orange};
  --files-version-history-badge-stroke: #{$gray-dark};
}

.light {
  --settings-coommon-description-color: #{$light-gray-dark};
  --settings-common-white-label-paid-badge-bg: #{$favorites-status};
}

.dark {
  --settings-coommon-description-color: #{$gray-dark};
  --settings-common-white-label-paid-badge-bg: #{$favorite-status-dark};
}

.light {
  --settings-common-company-info-border: 1px dashed #{$black};
  --settings-common-company-info-color: #{$gray};
  --settings-common-branding-description-color: #{$light-gray-dark};
}

.dark {
  --settings-common-company-info-border: 1px dashed #{$white};
  --settings-common-company-info-color: #{$gray-dark};
  --settings-common-branding-description-color: #{$gray-dark};
}

.light {
  --files-editing-wrapper-fill: #{$gray};
  --files-panels-invite-border: 1px solid #{$gray-strong};
  --input-block-border-color: #{$light-second-main};
  --settings-common-white-label-border-img: 1px solid #{$gray-strong};
  --settings-common-white-label-green-bg-color: 1px solid #{$gray-strong};
  --settings-common-white-label-not-available-background: #{$gray-light};
  --settings-common-white-label-text-color: #{$black};
}

.dark {
  --files-editing-wrapper-fill: #{$gray-dark};
  --files-panels-invite-border: 1px solid #{$gray-dark-strong};
  --input-block-border-color: #{$white};
  --settings-common-white-label-border-img: 1px solid #{$gray-dark-strong};
  --settings-common-white-label-not-available-background: #{$gray-dark};
  --settings-common-white-label-text-color: #{$white};
}

.light {
  --rombs-bg: #{$rombs-loader-red-bg};

  --rombs-loader-blue: #{$blue-romb};
  --rombs-loader-green: #{$green-romb};
  --rombs-loader-red: #{$red-romb};

  --rombs-loader-blue-colorStep_1: #{$rombs-loader-apricot-colorStep};
  --rombs-loader-blue-colorStep_2: #{$white};
  --rombs-loader-blue-colorStep_3: #{$rombs-loader-gray-colorStep};
  --rombs-loader-blue-colorStep_4: #{$rombs-loader-dark-gray-colorStep};

  --rombs-loader-red-colorStep_1: #{$rombs-loader-blue-colorStep};
  --rombs-loader-red-colorStep_2: #{$white};
  --rombs-loader-red-colorStep_3: #{$rombs-loader-light-gray-colorStep};

  --rombs-loader-green-colorStep_1: #{$rombs-loader-green-colorStep};
  --rombs-loader-green-colorStep_2: #{$white};
  --rombs-loader-green-colorStep_3: #{$rombs-loader-light-gray-colorStep};
  --rombs-loader-green-colorStep_4: #{$rombs-loader-gray-colorStep};
}

.dark {
  --rombs-bg: #{$rombs-loader-red-bg};

  --rombs-loader-blue: #{$blue-romb};
  --rombs-loader-green: #{$green-romb};
  --rombs-loader-red: #{$red-romb};

  --rombs-loader-blue-colorStep_1: #{$black};
  --rombs-loader-blue-colorStep_2: #{$black};
  --rombs-loader-blue-colorStep_3: #{$dark-romb};
  --rombs-loader-blue-colorStep_4: #{$dark-romb};

  --rombs-loader-red-colorStep_1: #{$black};
  --rombs-loader-red-colorStep_2: #{$black};
  --rombs-loader-red-colorStep_3: #{$dark-romb};

  --rombs-loader-green-colorStep_1: #{$black};
  --rombs-loader-green-colorStep_2: #{$black};
  --rombs-loader-green-colorStep_3: #{$dark-romb};
}

.light {
  --modal-dialog-resolve-color: #{$gray};
}

.dark {
  --modal-dialog-resolve-color: #{$gray};
}

.light {
  --search-input-default-icon-fill: #{$gray-strong};
  --search-input-filled-icon-fill: #{$gray};
}

.dark {
  --search-input-default-icon-fill: #{$gray-dark-strong};
  --search-input-filled-icon-fill: #{$gray-dark};
  // --quantity-picker-disable-color: #{$light-gray-hover};
  --payment-rectangle-color: #{$light-gray-hover};

  --payment-price-container-disable-background: #{$gray-light};

  --payment-warning-color: #{$light-status-warning};
  --payment-accent-color: var(--color-scheme-main-buttons);
}
.dark {
  // --quantity-picker-disable-color: #{$light-dark-gray-hover};
  --payment-rectangle-color: #{$light-dark-gray-hover};

  --payment-price-container-disable-background: #{$dark-gray-light};
  --payment-warning-color: #{$dark-status-warning};
  --payment-accent-color: var(--color-scheme-main-buttons);
}

.light {
  --quantity-picker-disable-color: #{$gray};
  --quantity-picker-additional-title: #{$gray};
  --quantity-picker-track-number: #{$gray};
  --quantity-picker-rectangle-color: #{$light-gray-hover};
  --quantity-picker-warning-color: #{$light-error-status};
}
.dark {
  --quantity-picker-disable-color: #{$gray-dark};
  --quantity-picker-additional-title: #{$gray-dark};
  --quantity-picker-track-number: #{$gray-dark};
  --quantity-picker-rectangle-color: #{$light-dark-gray-hover};
  --quantity-picker-warning-color: #{$dark-error-status};
}

.light {
<<<<<<< HEAD
  --table-cell-border: 1px solid #{$gray-light-mid};

  --table-header-text-color: #{$gray};
  --table-header-text-hover-color: #{$light-gray-dark};
  --table-header-border-bottom: 1px solid #{$gray-light-mid};
  --table-header-border-image-source: linear-gradient(
    to right,
    #{$white} 21px,
    #{$gray-light-mid} 21px,
    #{$gray-light-mid} calc(100% - 20px),
    #{$white} calc(100% - 20px)
  );
  --table-header-lengthen-border-image-source: linear-gradient(
    to right,
    #{$gray-light-mid},
    #{$gray-light-mid}
  );
  --table-header-border-hover-image-source: linear-gradient(
    to right,
    #{$white} 0px,
    #{$gray-light-mid} 0px,
    #{$gray-light-mid} 100%,
    #{$white} 100%
  );

  --table-container-border-right: 2px solid #{$gray-strong};
  --table-container-border-hover-color: #{$light-gray-dark};
  --table-container-indexing-separator: #{$light-blue-main};

  --table-settings-icon-disable-color: #{$gray-strong};

  --table-group-menu-border-bottom: 1px solid transparent;
  --table-group-menu-border-right: 1px solid #{$gray-strong};
  --table-group-menu-box-shadow: 0px 8px 16px #{$popup-shadow},
    0px 0px 4px #{$menu-shadow};
}

.dark {
  --table-cell-border: 1px solid #{$gray-dark-strong};

  --table-header-text-color: #{$gray-dark};
  --table-header-text-hover-color: #{$white};
  --table-header-border-bottom: 1px solid #{$gray-dark-strong};
  --table-header-border-image-source: linear-gradient(
    to right,
    #{$black} 21px,
    #{$gray-dark-strong} 21px,
    #{$gray-dark-strong} calc(100% - 20px),
    #{$black} calc(100% - 20px)
  );
  --table-header-lengthen-border-image-source: linear-gradient(
    to right,
    #{$gray-dark-strong},
    #{$gray-dark-strong}
  );
  --table-header-border-hover-image-source: linear-gradient(
    to right,
    #{$black} 0px,
    #{$gray-dark-strong} 0px,
    #{$gray-dark-strong} 100%,
    #{$black} 100%
  );

  --table-container-border-right: 2px solid #{$gray-dark-strong};
  --table-container-border-hover-color: #{$gray-dark-strong};
  --table-container-indexing-separator: #{$white};

  --table-settings-icon-disable-color: #{$gray-dark-strong};

  --table-group-menu-border-bottom: 1px solid #{$gray-dark-strong};
  --table-group-menu-border-right: 1px solid #{$gray-dark-strong};
  --table-group-menu-box-shadow: 0px 8px 16px #{$badge-shadow},
    0px 0px 4px #{$menu-shadow-dark};
=======
  --accounts-badges-pending-color: #{$gray};
}

.dark {
  --accounts-badges-pending-color: #{$gray-dark};
}

.light {
  --about-logo-color: #{$black};
}

.dark {
  --about-logo-color: #{$white};
}

.light {
  --icon-button-color: #{$gray};
}
.dark {
  --icon-button-color: #{$gray-dark};
>>>>>>> a2282d61
}<|MERGE_RESOLUTION|>--- conflicted
+++ resolved
@@ -2469,7 +2469,29 @@
 }
 
 .light {
-<<<<<<< HEAD
+  --accounts-badges-pending-color: #{$gray};
+}
+
+.dark {
+  --accounts-badges-pending-color: #{$gray-dark};
+}
+
+.light {
+  --about-logo-color: #{$black};
+}
+
+.dark {
+  --about-logo-color: #{$white};
+}
+
+.light {
+  --icon-button-color: #{$gray};
+}
+.dark {
+  --icon-button-color: #{$gray-dark};
+}
+
+.light {
   --table-cell-border: 1px solid #{$gray-light-mid};
 
   --table-header-text-color: #{$gray};
@@ -2543,26 +2565,4 @@
   --table-group-menu-border-right: 1px solid #{$gray-dark-strong};
   --table-group-menu-box-shadow: 0px 8px 16px #{$badge-shadow},
     0px 0px 4px #{$menu-shadow-dark};
-=======
-  --accounts-badges-pending-color: #{$gray};
-}
-
-.dark {
-  --accounts-badges-pending-color: #{$gray-dark};
-}
-
-.light {
-  --about-logo-color: #{$black};
-}
-
-.dark {
-  --about-logo-color: #{$white};
-}
-
-.light {
-  --icon-button-color: #{$gray};
-}
-.dark {
-  --icon-button-color: #{$gray-dark};
->>>>>>> a2282d61
 }