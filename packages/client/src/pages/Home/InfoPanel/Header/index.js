﻿import CrossReactSvgUrl from "PUBLIC_DIR/images/cross.react.svg?url";
import React, { useState, useEffect } from "react";
import { inject, observer } from "mobx-react";
import { withTranslation } from "react-i18next";
import { isMobile as isMobileRDD } from "react-device-detect";

import IconButton from "@docspace/components/icon-button";
import Text from "@docspace/components/text";
import Loaders from "@docspace/common/components/Loaders";
import withLoader from "@docspace/client/src/HOCs/withLoader";
import Submenu from "@docspace/components/submenu";
import {
  isDesktop as isDesktopUtils,
  isSmallTablet as isSmallTabletUtils,
  isTablet as isTabletUtils,
} from "@docspace/components/utils/device";

import { ColorTheme, ThemeType } from "@docspace/common/components/ColorTheme";

import { StyledInfoPanelHeader } from "./styles/common";
import { FolderType } from "@docspace/common/constants";

const InfoPanelHeaderContent = (props) => {
  const {
    t,
    selection,
    setIsVisible,
    roomsView,
    fileView,
    setView,
    getIsRooms,
    getIsGallery,
    getIsAccounts,
    getIsTrash,
    isRootFolder,
    // rootFolderType,
    // selectionParentRoom,
  } = props;

  const [isTablet, setIsTablet] = useState(false);

  const isRooms = getIsRooms();
  const isGallery = getIsGallery();
  const isAccounts = getIsAccounts();
  const isTrash = getIsTrash();

  const isNoItem = isRootFolder && selection?.isSelectedFolder;
  const isSeveralItems = selection && Array.isArray(selection);

  const withSubmenu =
    !isNoItem && !isSeveralItems && !isGallery && !isAccounts && !isTrash;

  useEffect(() => {
    checkWidth();
    window.addEventListener("resize", checkWidth);
    return () => window.removeEventListener("resize", checkWidth);
  }, []);

  const checkWidth = () => {
    const isTablet =
      isTabletUtils() || isSmallTabletUtils() || !isDesktopUtils();

    setIsTablet(isTablet);
  };

  const closeInfoPanel = () => setIsVisible(false);

  const setMembers = () => setView("info_members");
  const setHistory = () => setView("info_history");
  const setDetails = () => setView("info_details");

  //const isArchiveRoot = rootFolderType === FolderType.Archive;

  const submenuData = [
    {
      id: "info_members",
      name: t("Common:Members"),
      onClick: setMembers,
      content: null,
    },
    {
      id: "info_history",
      name: t("InfoPanel:SubmenuHistory"),
      onClick: setHistory,
      content: null,
    },
    {
      id: "info_details",
      name: t("InfoPanel:SubmenuDetails"),
      onClick: setDetails,
      content: null,
    },
  ];
  // const selectionRoomRights = selectionParentRoom
  //   ? selectionParentRoom.security?.Read
  //   : selection?.security?.Read;

  const roomsSubmenu = [...submenuData];

  const personalSubmenu = [submenuData[1], submenuData[2]];

  return (
    <StyledInfoPanelHeader isTablet={isTablet} withSubmenu={withSubmenu}>
      <div className="main">
        <Text className="header-text" fontSize="21px" fontWeight="700">
          {t("Common:Info")}
        </Text>

<<<<<<< HEAD
        <ColorTheme
          {...props}
          themeId={ThemeType.InfoPanelToggle}
          isRootFolder={true}
          isInfoPanelVisible={true}
        >
          {!isTablet && (
            <div className="info-panel-toggle-bg">
              <IconButton
                id="info-panel-toggle--close"
                className="info-panel-toggle"
                iconName={PanelReactSvgUrl}
                size="16"
                isFill={true}
                onClick={closeInfoPanel}
                title={t("Common:InfoPanel")}
              />
            </div>
          )}
        </ColorTheme>
=======
        {!isTablet && (
          <div className="info-panel-toggle-bg">
            <IconButton
              id="info-panel-toggle--close"
              className="info-panel-toggle"
              iconName={CrossReactSvgUrl}
              size="16"
              isFill={true}
              onClick={closeInfoPanel}
            />
          </div>
        )}
>>>>>>> bd21fe0c
      </div>

      {withSubmenu && (
        <div className="submenu">
          {isRooms ? (
            <Submenu
              style={{ width: "100%" }}
              data={roomsSubmenu}
              forsedActiveItemId={roomsView}
            />
          ) : (
            <Submenu
              style={{ width: "100%" }}
              data={personalSubmenu}
              forsedActiveItemId={fileView}
            />
          )}
        </div>
      )}
    </StyledInfoPanelHeader>
  );
};

export default inject(({ auth, selectedFolderStore }) => {
  const {
    selection,
    setIsVisible,
    roomsView,
    fileView,
    setView,
    getIsFiles,
    getIsRooms,
    getIsGallery,
    getIsAccounts,
    getIsTrash,
    //selectionParentRoom,
  } = auth.infoPanelStore;
  const {
    isRootFolder,
    // rootFolderType
  } = selectedFolderStore;

  return {
    selection,
    setIsVisible,
    roomsView,
    fileView,
    setView,
    getIsFiles,
    getIsRooms,
    getIsGallery,
    getIsAccounts,
    getIsTrash,

    isRootFolder,
    //  rootFolderType,

    //selectionParentRoom,
  };
})(
  withTranslation(["Common", "InfoPanel"])(
    InfoPanelHeaderContent
    // withLoader(observer(InfoPanelHeaderContent))(
    //   <Loaders.InfoPanelHeaderLoader />
    // )
  )
);<|MERGE_RESOLUTION|>--- conflicted
+++ resolved
@@ -106,28 +106,6 @@
           {t("Common:Info")}
         </Text>
 
-<<<<<<< HEAD
-        <ColorTheme
-          {...props}
-          themeId={ThemeType.InfoPanelToggle}
-          isRootFolder={true}
-          isInfoPanelVisible={true}
-        >
-          {!isTablet && (
-            <div className="info-panel-toggle-bg">
-              <IconButton
-                id="info-panel-toggle--close"
-                className="info-panel-toggle"
-                iconName={PanelReactSvgUrl}
-                size="16"
-                isFill={true}
-                onClick={closeInfoPanel}
-                title={t("Common:InfoPanel")}
-              />
-            </div>
-          )}
-        </ColorTheme>
-=======
         {!isTablet && (
           <div className="info-panel-toggle-bg">
             <IconButton
@@ -137,10 +115,10 @@
               size="16"
               isFill={true}
               onClick={closeInfoPanel}
+              title={t("Common:InfoPanel")}
             />
           </div>
         )}
->>>>>>> bd21fe0c
       </div>
 
       {withSubmenu && (
