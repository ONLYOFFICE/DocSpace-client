--- conflicted
+++ resolved
@@ -167,11 +167,7 @@
         </div>
         <div className="spaces-input-block">
           <Text fontSize="13px" fontWeight="600">
-<<<<<<< HEAD
-            {t("PortalName", { portalName: PORTAL })}
-=======
-            {t("DocspaceName", { productName: PRODUCT_NAME })}
->>>>>>> caacc6e5
+            {t("PortalName", { productName: PRODUCT_NAME })}
           </Text>
           <TextInput
             hasError={!!(portalNameError || checkDomainError)}
