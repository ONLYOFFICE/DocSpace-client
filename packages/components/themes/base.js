--- conflicted
+++ resolved
@@ -456,11 +456,8 @@
     pressedFillColor: grayLightMid,
 
     focusColor: gray,
-<<<<<<< HEAD
-=======
 
     errorColor: "#F21C0E",
->>>>>>> b39b2949
   },
 
   // slider: {
