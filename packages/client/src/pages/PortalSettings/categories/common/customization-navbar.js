--- conflicted
+++ resolved
@@ -27,7 +27,7 @@
       padding-bottom: 8px;
       svg {
         padding-bottom: 5px;
-        ${props =>
+        ${(props) =>
           props.theme.interfaceDirection === "rtl" &&
           css`
             transform: scaleX(-1);
@@ -39,7 +39,7 @@
         }
         display: flex;
         svg {
-          ${props =>
+          ${(props) =>
             props.theme.interfaceDirection === "rtl" &&
             css`
               transform: scaleX(-1);
@@ -50,7 +50,7 @@
     }
 
     .category-item-description {
-      color: ${props => props.theme.client.settings.common.descriptionColor};
+      color: ${(props) => props.theme.client.settings.common.descriptionColor};
       font-size: 13px;
       font-weight: 400px;
       max-width: 1024px;
@@ -58,7 +58,7 @@
     }
 
     .inherit-title-link {
-      ${props =>
+      ${(props) =>
         props.theme.interfaceDirection === "rtl"
           ? css`
               margin-left: 4px;
@@ -89,7 +89,7 @@
     if (isLoadedSetting) setIsLoadedCustomizationNavbar(isLoadedSetting);
   }, [isLoadedSetting]);
 
-  const onClickLink = e => {
+  const onClickLink = (e) => {
     e.preventDefault();
     navigate(e.target.pathname);
   };
@@ -106,7 +106,8 @@
             truncate={true}
             href={
               "portal-settings/customization/general/language-and-time-zone"
-            }>
+            }
+          >
             {t("StudioTimeLanguageSettings")}
           </Link>
           <StyledArrowRightIcon size="small" color="#333333" />
@@ -114,19 +115,6 @@
         <Text className="category-item-description">
           {t("LanguageAndTimeZoneSettingsNavDescription")}
         </Text>
-<<<<<<< HEAD
-=======
-        <Box paddingProp="10px 0 3px 0">
-          <Link
-            className="link-learn-more"
-            color={currentColorScheme.main.accent}
-            target="_blank"
-            isHovered={true}
-            href={languageAndTimeZoneSettingsUrl}>
-            {t("Common:LearnMore")}
-          </Link>
-        </Box>
->>>>>>> 21f8f74f
       </div>
       <div className="category-item-wrapper">
         <div className="category-item-heading">
@@ -136,7 +124,8 @@
             onClick={onClickLink}
             href={
               "/portal-settings/customization/general/welcome-page-settings"
-            }>
+            }
+          >
             {t("CustomTitlesWelcome")}
           </Link>
           <StyledArrowRightIcon size="small" color="#333333" />
@@ -153,7 +142,8 @@
               truncate={true}
               className="inherit-title-link header"
               onClick={onClickLink}
-              href={"/portal-settings/customization/general/dns-settings"}>
+              href={"/portal-settings/customization/general/dns-settings"}
+            >
               {t("DNSSettings")}
             </Link>
             {!isSettingPaid && (
@@ -170,18 +160,6 @@
         <Text className="category-item-description">
           {t("DNSSettingsNavDescription")}
         </Text>
-<<<<<<< HEAD
-=======
-        <Box paddingProp="10px 0 3px 0">
-          <Link
-            color={currentColorScheme.main.accent}
-            target="_blank"
-            isHovered={true}
-            href={dnsSettingsUrl}>
-            {t("Common:LearnMore")}
-          </Link>
-        </Box>
->>>>>>> 21f8f74f
       </div>
 
       <div className="category-item-wrapper">
@@ -190,7 +168,8 @@
             truncate={true}
             className="inherit-title-link header"
             onClick={onClickLink}
-            href={"/portal-settings/customization/general/portal-renaming"}>
+            href={"/portal-settings/customization/general/portal-renaming"}
+          >
             {t("PortalRenaming")}
           </Link>
           <StyledArrowRightIcon size="small" color="#333333" />
