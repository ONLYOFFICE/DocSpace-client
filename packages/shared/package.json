{
  "name": "@docspace/shared",
  "version": "3.5.0",
  "private": true,
  "scripts": {
    "build": "echo 'skip it'",
    "clean": "echo 'skip it'",
    "deploy": "echo 'skip it'",
    "start": "echo 'skip it'",
    "start-prod": "echo 'skip it'",
    "storybook": "storybook dev -p 8082",
    "storybook-build": "storybook build",
    "storybook-serve": "serve storybook-static -p 8082",
    "test": "jest",
    "test:coverage": "jest --coverage",
    "test:watch": "jest --watch",
    "test:open-report": "open-cli ./jest/reports/tests-results.html",
    "lint": "eslint .",
    "lint:fix": "eslint . --fix",
    "tsc": "tsc"
  },
  "dependencies": {
    "@babel/runtime": "7.28.3",
    "@floating-ui/dom": "1.6.13",
    "@hcaptcha/react-hcaptcha": "1.11.0",
    "@react-spring/web": "9.7.5",
    "@socket.io/component-emitter": "3.1.2",
    "@use-gesture/react": "10.3.1",
    "axios": "1.12.2",
    "classnames": "2.5.1",
    "cnbuilder": "3.1.0",
    "copy-to-clipboard": "3.3.3",
    "cross-fetch": "3.1.8",
    "crypto-js": "4.2.0",
    "csvjson-json_beautifier": "5.0.4",
    "email-addresses": "3.1.0",
    "fast-deep-equal": "3.1.3",
    "file-saver": "2.0.5",
    "firebase": "11.2.0",
    "framer-motion": "^12.0.3",
    "he": "1.2.0",
    "heic2any": "0.0.4",
    "hex-rgb": "5.0.0",
    "i18next": "23.7.19",
    "linkify-react": "^4.3.2",
    "linkifyjs": "^4.3.2",
    "lodash": "4.17.21",
    "luxon": "3.5.0",
    "mobx": "6.13.5",
    "mobx-react": "7.6.0",
    "moment": "2.30.1",
    "moment-timezone": "0.5.46",
    "next": "16.0.0",
    "prop-types": "15.8.1",
    "query-string": "7.1.3",
    "react-autosize-textarea": "7.1.0",
    "react-avatar-editor": "14.0.0-beta.6",
    "react-colorful": "5.6.1",
    "react-content-loader": "7.0.2",
    "react-countdown": "2.3.6",
    "react-device-detect": "2.2.3",
    "react-draggable": "4.4.6",
    "react-dropzone": "11.7.1",
    "react-google-recaptcha": "3.1.0",
    "react-hotkeys-hook": "3.4.7",
    "react-i18next": "14.0.1",
    "react-markdown": "^10.1.0",
    "react-router": "7.5.2",
    "react-svg": "16.1.34",
    "react-syntax-highlighter": "^15.6.1",
    "react-text-mask": "5.5.0",
    "react-toastify": "10.0.6",
    "react-tooltip": "5.28.0",
    "react-transition-group": "4.4.5",
    "react-virtualized": "^9.22.6",
    "react-virtualized-auto-sizer": "1.0.24",
    "react-window": "1.8.10",
    "react-window-infinite-loader": "1.0.9",
    "rehype-raw": "^7.0.0",
    "resize-image": "0.1.0",
    "sjcl": "1.0.8",
    "socket.io-client": "4.8.0",
    "styled-components": "5.3.11",
    "ts-pattern": "5.5.0",
    "utif": "3.1.0",
    "windows-iana": "5.1.0",
    "workbox-window": "6.6.0",
    "zoom-level": "2.5.0"
  },
  "devDependencies": {
    "@babel/core": "7.25.8",
    "@babel/eslint-parser": "7.25.8",
    "@babel/plugin-proposal-export-default-from": "7.25.8",
    "@babel/plugin-transform-class-properties": "7.25.9",
    "@babel/plugin-transform-export-namespace-from": "7.25.9",
    "@babel/plugin-transform-private-property-in-object": "7.25.9",
    "@babel/plugin-transform-runtime": "7.25.7",
    "@babel/preset-env": "7.25.8",
    "@babel/preset-react": "7.25.7",
    "@babel/preset-typescript": "7.25.7",
<<<<<<< HEAD
    "@eslint/js": "^9.34.0",
    "@playwright/test": "1.48.0",
=======
    "@playwright/test": "1.56.1",
>>>>>>> f87ef537
    "@storybook/addon-actions": "^8.6.14",
    "@storybook/addon-controls": "^8.6.14",
    "@storybook/addon-designs": "^8.2.1",
    "@storybook/addon-docs": "^8.6.14",
    "@storybook/addon-essentials": "^8.6.14",
    "@storybook/addon-links": "^8.6.14",
    "@storybook/addon-viewport": "^8.6.14",
    "@storybook/addon-webpack5-compiler-babel": "3.0.6",
    "@storybook/components": "^8.6.14",
    "@storybook/manager-api": "^8.6.14",
    "@storybook/react": "^8.6.14",
    "@storybook/react-webpack5": "^8.6.14",
    "@storybook/test": "^8.6.14",
    "@storybook/theming": "^8.6.14",
    "@svgr/webpack": "8.1.0",
    "@testing-library/jest-dom": "6.6.4",
    "@testing-library/react": "16.3.0",
    "@testing-library/user-event": "14.6.1",
    "@types/crypto-js": "4.2.2",
    "@types/element-resize-detector": "1.1.6",
    "@types/eslint": "8.56.12",
    "@types/file-saver": "2.0.7",
    "@types/he": "1.2.3",
    "@types/identity-obj-proxy": "3.0.2",
    "@types/jest": "29.5.13",
    "@types/lodash": "4.17.10",
    "@types/luxon": "3.4.2",
    "@types/node": "22.7.5",
    "@types/react": "19.2.2",
    "@types/react-avatar-editor": "13.0.3",
<<<<<<< HEAD
    "@types/react-dom": "19.1.5",
    "@types/react-syntax-highlighter": "^15.5.13",
=======
    "@types/react-dom": "19.2.2",
>>>>>>> f87ef537
    "@types/react-google-recaptcha": "2.1.9",
    "@types/react-transition-group": "4.4.11",
    "@types/react-virtualized": "9.21.30",
    "@types/react-window": "1.8.8",
    "@types/react-window-infinite-loader": "1.0.9",
    "@types/sjcl": "1.0.34",
    "@types/styled-components": "5.1.34",
    "@types/utif": "3.0.5",
    "@types/uuid": "^10.0.0",
    "@typescript-eslint/eslint-plugin": "^8.15.0",
    "@typescript-eslint/parser": "^8.15.0",
    "babel-jest": "29.7.0",
    "copy-webpack-plugin": "9.1.0",
    "css-loader": "6.11.0",
    "eslint": "9.34.0",
    "eslint-config-prettier": "9.1.0",
    "eslint-plugin-import": "2.31.0",
    "eslint-plugin-jsx-a11y": "6.10.0",
    "eslint-plugin-prettier": "5.2.1",
    "eslint-plugin-react": "7.37.1",
    "eslint-plugin-react-hooks": "7.0.0",
    "eslint-plugin-storybook": "0.12.0",
    "globals": "^15.0.0",
    "i18next-http-backend": "2.6.2",
    "identity-obj-proxy": "3.0.0",
    "jest": "29.7.0",
    "jest-environment-jsdom": "29.7.0",
    "jest-html-reporter": "^4.3.0",
    "jest-styled-components": "7.2.0",
    "msw": "^2.11.1",
    "msw-storybook-addon": "^2.0.4",
    "open-cli": "^8.0.0",
    "prettier": "3.6.2",
    "react": "19.2.0",
    "react-docgen-typescript-plugin": "1.0.8",
    "react-dom": "19.2.0",
    "react-values": "0.3.3",
    "remark-gfm": "4.0.1",
    "sass": "1.79.5",
    "sass-loader": "16.0.5",
    "serve": "14.2.4",
    "storybook": "^8.6.14",
    "storybook-dark-mode": "^4.0.2",
    "style-loader": "3.3.4",
    "ts-jest": "29.2.5",
    "ts-node": "10.9.2",
<<<<<<< HEAD
    "typescript": "5.9.2",
    "typescript-eslint": "^8.15.0"
=======
    "typescript": "5.9.3"
>>>>>>> f87ef537
  },
  "peerDependencies": {
    "react": "19.2.0",
    "react-dom": "19.2.0"
  },
  "nx": {
    "targets": {
      "storybook-serve": {
        "dependsOn": [
          "storybook-build"
        ]
      }
    }
  },
  "msw": {
    "workerDirectory": [
      "__mocks__/storybook/mockServiceWorker"
    ]
  }
}<|MERGE_RESOLUTION|>--- conflicted
+++ resolved
@@ -98,12 +98,8 @@
     "@babel/preset-env": "7.25.8",
     "@babel/preset-react": "7.25.7",
     "@babel/preset-typescript": "7.25.7",
-<<<<<<< HEAD
     "@eslint/js": "^9.34.0",
-    "@playwright/test": "1.48.0",
-=======
     "@playwright/test": "1.56.1",
->>>>>>> f87ef537
     "@storybook/addon-actions": "^8.6.14",
     "@storybook/addon-controls": "^8.6.14",
     "@storybook/addon-designs": "^8.2.1",
@@ -134,12 +130,8 @@
     "@types/node": "22.7.5",
     "@types/react": "19.2.2",
     "@types/react-avatar-editor": "13.0.3",
-<<<<<<< HEAD
     "@types/react-dom": "19.1.5",
     "@types/react-syntax-highlighter": "^15.5.13",
-=======
-    "@types/react-dom": "19.2.2",
->>>>>>> f87ef537
     "@types/react-google-recaptcha": "2.1.9",
     "@types/react-transition-group": "4.4.11",
     "@types/react-virtualized": "9.21.30",
@@ -186,12 +178,8 @@
     "style-loader": "3.3.4",
     "ts-jest": "29.2.5",
     "ts-node": "10.9.2",
-<<<<<<< HEAD
     "typescript": "5.9.2",
     "typescript-eslint": "^8.15.0"
-=======
-    "typescript": "5.9.3"
->>>>>>> f87ef537
   },
   "peerDependencies": {
     "react": "19.2.0",
