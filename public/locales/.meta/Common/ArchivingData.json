{
  "key_path": "ArchivingData",
  "content": "Archiving data",
  "content_en_sha1_hash": "0b71d55f4a461ddcbdf534bd0d205365234b8127",
  "created_at": "2025-05-19T21:30:43.080Z",
<<<<<<< HEAD
  "updated_at": "2025-05-26T07:57:32.814Z",
=======
  "updated_at": "2025-06-03T20:59:42.286Z",
>>>>>>> 398dda3c
  "comment": {
    "text": "This translation key is used as a label for a download action button in the context of archiving data. When clicked, this button initiates the archiving process.",
    "is_auto": true,
    "updated_at": "2025-05-20T09:37:20.677Z"
  },
  "usage": [
    {
      "file_path": "/packages/client/src/store/ContextOptionsStore.js",
      "line_number": 662,
      "context": "const { openUrl } = this.settingsStore;\n const { downloadAction } = this.filesActionsStore;\n \n isFile\n ? openUrl(viewUrl, UrlActionType.Download)\n : downloadAction(t(\"Common:ArchivingData\"), item).catch((err) =>\n toastr.error(err),\n );\n };\n \n onClickDownloadAs = () => {",
      "module": "/packages/client"
    },
    {
      "file_path": "/packages/client/src/store/ContextOptionsStore.js",
      "line_number": 662,
      "context": "const { openUrl } = this.settingsStore;\n const { downloadAction } = this.filesActionsStore;\n \n isFile\n ? openUrl(viewUrl, UrlActionType.Download)\n : downloadAction(t(\"Common:ArchivingData\"), item).catch((err) =>\n toastr.error(err),\n );\n };\n \n onClickDownloadAs = () => {",
      "module": "/packages/client"
    },
    {
      "file_path": "/packages/client/src/store/FilesActionsStore.js",
      "line_number": 2225,
      "context": "if (!this.isAvailableOption(\"download\")) return null;\n return {\n id: \"menu-download\",\n label: t(\"Common:Download\"),\n onClick: () =>\n this.downloadAction(t(\"Common:ArchivingData\")).catch((err) =>\n toastr.error(err),\n ),\n iconUrl: DownloadReactSvgUrl,\n };",
      "module": "/packages/client"
    },
    {
      "file_path": "/packages/shared/dialogs/download-dialog/index.tsx",
      "line_number": 133,
      "context": "i18nKey=\"PasswordProtectedFiles\"\n components={{ 1: <span /> }}\n />\n );\n const translations = {\n label: t(\"Common:ArchivingData\"),\n error: t(\"Common:ErrorInternalServer\"),\n passwordError,\n };\n \n return translations;",
      "module": "/packages/shared"
    }
  ],
  "languages": {
    "en": {
      "ai_translated": false,
      "ai_model": null,
      "ai_spell_check_issues": [],
      "approved_at": null
    },
    "ar-SA": {
      "ai_translated": false,
      "ai_model": null,
      "ai_spell_check_issues": [],
      "approved_at": null
    },
    "az": {
      "ai_translated": false,
      "ai_model": null,
      "ai_spell_check_issues": [],
      "approved_at": null
    },
    "bg": {
      "ai_translated": false,
      "ai_model": null,
      "ai_spell_check_issues": [],
      "approved_at": null
    },
    "cs": {
      "ai_translated": false,
      "ai_model": null,
      "ai_spell_check_issues": [],
      "approved_at": null
    },
    "de": {
      "ai_translated": false,
      "ai_model": null,
      "ai_spell_check_issues": [],
      "approved_at": null
    },
    "el-GR": {
      "ai_translated": false,
      "ai_model": null,
      "ai_spell_check_issues": [],
      "approved_at": null
    },
    "es": {
      "ai_translated": false,
      "ai_model": null,
      "ai_spell_check_issues": [],
      "approved_at": null
    },
    "fi": {
      "ai_translated": false,
      "ai_model": null,
      "ai_spell_check_issues": [],
      "approved_at": null
    },
    "fr": {
      "ai_translated": false,
      "ai_model": null,
      "ai_spell_check_issues": [],
      "approved_at": null
    },
    "hy-AM": {
      "ai_translated": false,
      "ai_model": null,
      "ai_spell_check_issues": [],
      "approved_at": null
    },
    "it": {
      "ai_translated": false,
      "ai_model": null,
      "ai_spell_check_issues": [],
      "approved_at": null
    },
    "ja-JP": {
      "ai_translated": false,
      "ai_model": null,
      "ai_spell_check_issues": [],
      "approved_at": null
    },
    "ko-KR": {
      "ai_translated": false,
      "ai_model": null,
      "ai_spell_check_issues": [
        {
          "type": "incorrect_translation",
          "description": "The Korean translation \"데이터 아카이브 중\" translates to \"Archiving data (in progress)\" or \"Data archiving in progress\". While not entirely wrong, it implies an ongoing process. \"Archiving data\" is a general term that could refer to the concept of archiving, the location where archived data is stored, or a collection of archived data, not necessarily an ongoing action. A more accurate and general translation would be something like '데이터 보관' (Data storage) or '데이터 아카이브' (Data Archive).",
          "suggestion": "Consider '데이터 보관' (Data storage) or '데이터 아카이브' (Data Archive) for a more accurate general translation."
        }
      ],
      "approved_at": null
    },
    "lo-LA": {
      "ai_translated": false,
      "ai_model": null,
      "ai_spell_check_issues": [],
      "approved_at": null
    },
    "lv": {
      "ai_translated": false,
      "ai_model": null,
      "ai_spell_check_issues": [],
      "approved_at": null
    },
    "nl": {
      "ai_translated": false,
      "ai_model": null,
      "ai_spell_check_issues": [],
      "approved_at": null
    },
    "pl": {
      "ai_translated": false,
      "ai_model": null,
      "ai_spell_check_issues": [],
      "approved_at": null
    },
    "pt": {
      "ai_translated": false,
      "ai_model": null,
      "ai_spell_check_issues": [],
      "approved_at": null
    },
    "pt-BR": {
      "ai_translated": false,
      "ai_model": null,
      "ai_spell_check_issues": [],
      "approved_at": null
    },
    "ro": {
      "ai_translated": false,
      "ai_model": null,
      "ai_spell_check_issues": [],
      "approved_at": null
    },
    "ru": {
      "ai_translated": false,
      "ai_model": null,
      "ai_spell_check_issues": [],
      "approved_at": null
    },
    "si": {
      "ai_translated": false,
      "ai_model": null,
      "ai_spell_check_issues": [
        {
          "type": "incorrect_translation",
          "description": "The translation \"දත්ත සංරක්‍ෂණය වෙමින්\" (data sanrakshanaya vemining) literally translates to \"data is being archived.\" While not entirely incorrect, \"archiving data\" is a more direct and concise translation.  \"සංරක්‍ෂණය වෙමින්\" implies a process rather than the data itself.",
          "suggestion": "දත්ත ගබඩා කිරීම (data gabada kirima) - Data storage/archiving; or, සංරක්‍ෂිත දත්ත (sanrakshitha data) - Archived data"
        }
      ],
      "approved_at": null
    },
    "sk": {
      "ai_translated": false,
      "ai_model": null,
      "ai_spell_check_issues": [],
      "approved_at": null
    },
    "sl": {
      "ai_translated": false,
      "ai_model": null,
      "ai_spell_check_issues": [],
      "approved_at": null
    },
    "sr-Cyrl-RS": {
      "ai_translated": false,
      "ai_model": null,
      "ai_spell_check_issues": [],
      "approved_at": null
    },
    "sr-Latn-RS": {
      "ai_translated": false,
      "ai_model": null,
      "ai_spell_check_issues": [],
      "approved_at": null
    },
    "tr": {
      "ai_translated": false,
      "ai_model": null,
      "ai_spell_check_issues": [
        {
          "type": "incorrect_translation",
          "description": "The Turkish translation \"Veriler arşivleniyor\" translates to \"Data is being archived.\" While not entirely wrong, it's a more active voice than the simple noun phrase \"Archiving data\". A more literal translation preserving the noun phrase structure would be \"Arşivlenmekte olan veriler\" or \"Arşiv verileri\".",
          "suggestion": "Consider \"Arşiv verileri\" or \"Arşivlenmekte olan veriler\" for a closer equivalent."
        }
      ],
      "approved_at": null
    },
    "uk-UA": {
      "ai_translated": false,
      "ai_model": null,
      "ai_spell_check_issues": [],
      "approved_at": null
    },
    "vi": {
      "ai_translated": false,
      "ai_model": null,
      "ai_spell_check_issues": [],
      "approved_at": null
    },
    "zh-CN": {
      "ai_translated": false,
      "ai_model": null,
      "ai_spell_check_issues": [],
      "approved_at": null
    }
  }
}<|MERGE_RESOLUTION|>--- conflicted
+++ resolved
@@ -3,11 +3,7 @@
   "content": "Archiving data",
   "content_en_sha1_hash": "0b71d55f4a461ddcbdf534bd0d205365234b8127",
   "created_at": "2025-05-19T21:30:43.080Z",
-<<<<<<< HEAD
-  "updated_at": "2025-05-26T07:57:32.814Z",
-=======
   "updated_at": "2025-06-03T20:59:42.286Z",
->>>>>>> 398dda3c
   "comment": {
     "text": "This translation key is used as a label for a download action button in the context of archiving data. When clicked, this button initiates the archiving process.",
     "is_auto": true,
@@ -124,8 +120,8 @@
       "ai_spell_check_issues": [
         {
           "type": "incorrect_translation",
-          "description": "The Korean translation \"데이터 아카이브 중\" translates to \"Archiving data (in progress)\" or \"Data archiving in progress\". While not entirely wrong, it implies an ongoing process. \"Archiving data\" is a general term that could refer to the concept of archiving, the location where archived data is stored, or a collection of archived data, not necessarily an ongoing action. A more accurate and general translation would be something like '데이터 보관' (Data storage) or '데이터 아카이브' (Data Archive).",
-          "suggestion": "Consider '데이터 보관' (Data storage) or '데이터 아카이브' (Data Archive) for a more accurate general translation."
+          "description": "The translation \"데이터 아카이브 중\" literally translates to \"Archiving data (in progress)\" or \"Data is being archived.\" While not entirely wrong, it's more specific than the English \"Archiving data\", which simply refers to the action itself. It implies an ongoing process.",
+          "suggestion": "Consider alternatives like \"데이터 보관\" (Data Storage), \"데이터 백업\" (Data Backup), or \"아카이브 데이터\" (Archive Data) depending on the precise meaning intended by 'Archiving data'."
         }
       ],
       "approved_at": null
@@ -184,8 +180,8 @@
       "ai_spell_check_issues": [
         {
           "type": "incorrect_translation",
-          "description": "The translation \"දත්ත සංරක්‍ෂණය වෙමින්\" (data sanrakshanaya vemining) literally translates to \"data is being archived.\" While not entirely incorrect, \"archiving data\" is a more direct and concise translation.  \"සංරක්‍ෂණය වෙමින්\" implies a process rather than the data itself.",
-          "suggestion": "දත්ත ගබඩා කිරීම (data gabada kirima) - Data storage/archiving; or, සංරක්‍ෂිත දත්ත (sanrakshitha data) - Archived data"
+          "description": "The Sinhala translation \"දත්ත සංරක්‍ෂණය වෙමින්\" translates to \"data is being archived\" or \"data is archiving\". While not strictly incorrect, it implies an ongoing process. \"Archiving data\" is a statement of fact, not an ongoing action. A more direct and accurate translation would be something like \"දත්ත காப்பீடு\" (dathā kāppīmu) or \"දත්ත காப்பீடு කෙරේ\" (dathā kāppīmu kerē).",
+          "suggestion": "Consider \"දත්ත காப்பீடு\" (dathā kāppīmu) for a more direct translation."
         }
       ],
       "approved_at": null
@@ -217,13 +213,7 @@
     "tr": {
       "ai_translated": false,
       "ai_model": null,
-      "ai_spell_check_issues": [
-        {
-          "type": "incorrect_translation",
-          "description": "The Turkish translation \"Veriler arşivleniyor\" translates to \"Data is being archived.\" While not entirely wrong, it's a more active voice than the simple noun phrase \"Archiving data\". A more literal translation preserving the noun phrase structure would be \"Arşivlenmekte olan veriler\" or \"Arşiv verileri\".",
-          "suggestion": "Consider \"Arşiv verileri\" or \"Arşivlenmekte olan veriler\" for a closer equivalent."
-        }
-      ],
+      "ai_spell_check_issues": [],
       "approved_at": null
     },
     "uk-UA": {
