import React from "react";
import { inject, observer } from "mobx-react";
import { withTranslation } from "react-i18next";
import { isMobile as isMobileRDD } from "react-device-detect";

import IconButton from "@docspace/components/icon-button";
import Text from "@docspace/components/text";
import Loaders from "@docspace/common/components/Loaders";
import withLoader from "@docspace/client/src/HOCs/withLoader";
import Submenu from "@docspace/components/submenu";
import {
  isDesktop as isDesktopUtils,
  isMobile as isMobileUtils,
  isTablet as isTabletUtils,
} from "@docspace/components/utils/device";

import { ColorTheme, ThemeType } from "@docspace/common/components/ColorTheme";

import { StyledInfoPanelHeader } from "./styles/common";
import { FolderType } from "@docspace/common/constants";
import { getArchiveRoomRoleActions } from "@docspace/common/utils/actions";

const InfoPanelHeaderContent = (props) => {
  const {
    t,
    selection,
    setIsVisible,
    roomsView,
    fileView,
    setView,
    getIsRooms,
    getIsGallery,
    getIsAccounts,
    isRootFolder,
    rootFolderType,
    canViewUsers,
  } = props;

  const isRooms = getIsRooms();
  const isGallery = getIsGallery();
  const isAccounts = getIsAccounts();

  const isNoItem = isRootFolder && selection?.isSelectedFolder;
  const isSeveralItems = selection && Array.isArray(selection);

  const withSubmenu = !isNoItem && !isSeveralItems && !isGallery && !isAccounts;

  const closeInfoPanel = () => setIsVisible(false);

  const setMembers = () => setView("info_members");
  const setHistory = () => setView("info_history");
  const setDetails = () => setView("info_details");

  const isArchiveRoot = rootFolderType === FolderType.Archive;

  const submenuData = [
    {
<<<<<<< HEAD
      id: "members",
      name: t("Common:Members"),
=======
      id: "info_members",
      name: t("InfoPanel:SubmenuMembers"),
>>>>>>> ca83c9f8
      onClick: setMembers,
      content: null,
    },
    {
      id: "info_history",
      name: t("InfoPanel:SubmenuHistory"),
      onClick: setHistory,
      content: null,
    },
    {
      id: "info_details",
      name: t("InfoPanel:SubmenuDetails"),
      onClick: setDetails,
      content: null,
    },
  ];

  const roomsSubmenu = isArchiveRoot
    ? canViewUsers(selection)
      ? [{ ...submenuData[0] }, { ...submenuData[2] }]
      : [{ ...submenuData[2] }]
    : [...submenuData];
  const personalSubmenu = [submenuData[1], submenuData[2]];

  const isTablet =
    isTabletUtils() || isMobileUtils() || isMobileRDD || !isDesktopUtils();

  return (
    <StyledInfoPanelHeader isTablet={isTablet} withSubmenu={withSubmenu}>
      <div className="main">
        <Text className="header-text" fontSize="21px" fontWeight="700">
          {t("Common:Info")}
        </Text>

        <ColorTheme
          {...props}
          themeId={ThemeType.InfoPanelToggle}
          isRootFolder={true}
          isInfoPanelVisible={true}
        >
          {!isTablet && (
            <div className="info-panel-toggle-bg">
              <IconButton
                id="info-panel-toggle--close"
                className="info-panel-toggle"
                iconName="images/panel.react.svg"
                size="16"
                isFill={true}
                onClick={closeInfoPanel}
              />
            </div>
          )}
        </ColorTheme>
      </div>

      {withSubmenu && (
        <div className="submenu">
          {isRooms ? (
            <Submenu
              style={{ width: "100%" }}
              data={roomsSubmenu}
              forsedActiveItemId={roomsView}
            />
          ) : (
            <Submenu
              style={{ width: "100%" }}
              data={personalSubmenu}
              forsedActiveItemId={fileView}
            />
          )}
        </div>
      )}
    </StyledInfoPanelHeader>
  );
};

export default inject(({ auth, selectedFolderStore, accessRightsStore }) => {
  const {
    selection,
    setIsVisible,
    roomsView,
    fileView,
    setView,
    getIsFiles,
    getIsRooms,
    getIsGallery,
    getIsAccounts,
  } = auth.infoPanelStore;
  const { isRootFolder, rootFolderType } = selectedFolderStore;
  const { canViewUsers } = accessRightsStore;

  return {
    selection,
    setIsVisible,
    roomsView,
    fileView,
    setView,
    getIsFiles,
    getIsRooms,
    getIsGallery,
    getIsAccounts,

    isRootFolder,
    rootFolderType,
    canViewUsers,
  };
})(
  withTranslation(["Common", "InfoPanel"])(
    withLoader(observer(InfoPanelHeaderContent))(
      <Loaders.InfoPanelHeaderLoader />
    )
  )
);<|MERGE_RESOLUTION|>--- conflicted
+++ resolved
@@ -55,13 +55,8 @@
 
   const submenuData = [
     {
-<<<<<<< HEAD
-      id: "members",
+      id: "info_members",
       name: t("Common:Members"),
-=======
-      id: "info_members",
-      name: t("InfoPanel:SubmenuMembers"),
->>>>>>> ca83c9f8
       onClick: setMembers,
       content: null,
     },
