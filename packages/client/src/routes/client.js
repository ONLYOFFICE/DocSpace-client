import React from "react";
import { Navigate } from "react-router-dom";
import loadable from "@loadable/component";

import PrivateRoute from "@docspace/common/components/PrivateRoute";
import PublicRoute from "@docspace/common/components/PublicRoute";
import Error404 from "@docspace/shared/components/errors/Error404";

import ErrorBoundary from "../components/ErrorBoundaryWrapper";

import FilesView from "SRC_DIR/pages/Home/View/Files";
import AccountsView from "SRC_DIR/pages/Home/View/Accounts";
import SettingsView from "SRC_DIR/pages/Home/View/Settings";

import { generalRoutes } from "./general";

const Client = loadable(() => import("../Client"));

const Home = loadable(() => import("../pages/Home"));

const Sdk = loadable(() => import("../pages/Sdk"));

const FormGallery = loadable(() => import("../pages/FormGallery"));
const PublicRoom = loadable(() => import("../pages/PublicRoom"));
const About = loadable(() => import("../pages/About"));
const Wizard = loadable(() => import("../pages/Wizard"));
const PreparationPortal = loadable(() => import("../pages/PreparationPortal"));
const PortalUnavailable = loadable(() => import("../pages/PortalUnavailable"));
const ErrorUnavailable = loadable(
  () => import("../components/ErrorUnavailableWrapper"),
);
const AccessRestricted = loadable(
<<<<<<< HEAD
  () => import("../pages/Errors/AccessRestricted"),
=======
  () => import("@docspace/shared/components/errors/AccessRestricted"),
);

const Error401 = loadable(
  () => import("@docspace/shared/components/errors/Error401"),
);

const Error403 = loadable(
  () => import("@docspace/shared/components/errors/Error403"),
>>>>>>> 85b0f5ae
);

const Error520 = loadable(() => import("../components/Error520Wrapper"));

const ErrorAccessRestricted = loadable(
  () => import("@docspace/shared/components/errors/AccessRestricted"),
);

const ErrorOffline = loadable(
  () => import("@docspace/shared/components/errors/ErrorOffline"),
);

const ClientRoutes = [
  {
    path: "/",
    element: (
      <PrivateRoute>
        <ErrorBoundary>
          <Client />
        </ErrorBoundary>
      </PrivateRoute>
    ),
    errorElement: <Error404 />,
    children: [
      {
        path: "/",
        element: <Home />,
        children: [
          {
            index: true,
            element: (
              <PrivateRoute>
                <Navigate to="/rooms/shared" replace />
              </PrivateRoute>
            ),
          },
          {
            path: "rooms",
            element: (
              <PrivateRoute>
                <Navigate to="/rooms/shared" replace />
              </PrivateRoute>
            ),
          },
          {
            path: "archived",
            element: (
              <PrivateRoute>
                <Navigate to="/rooms/archived" replace />
              </PrivateRoute>
            ),
          },
          {
            path: "rooms/personal",
            element: (
              <PrivateRoute restricted withManager withCollaborator>
                <FilesView />
              </PrivateRoute>
            ),
          },
          {
            path: "rooms/personal/filter",
            element: (
              <PrivateRoute restricted withManager withCollaborator>
                <FilesView />
              </PrivateRoute>
            ),
          },
          {
            path: "files/trash",
            element: (
              <PrivateRoute restricted withManager withCollaborator>
                <FilesView />
              </PrivateRoute>
            ),
          },
          {
            path: "files/trash/filter",
            element: (
              <PrivateRoute restricted withManager withCollaborator>
                <FilesView />
              </PrivateRoute>
            ),
          },
          {
            path: "rooms/shared",
            element: (
              <PrivateRoute>
                <FilesView />
              </PrivateRoute>
            ),
          },
          {
            path: "rooms/shared/filter",
            element: (
              <PrivateRoute>
                <FilesView />
              </PrivateRoute>
            ),
          },
          {
            path: "rooms/shared/:room",
            element: (
              <PrivateRoute>
                <FilesView />
              </PrivateRoute>
            ),
          },
          {
            path: "rooms/shared/:room/filter",
            element: (
              <PrivateRoute>
                <FilesView />
              </PrivateRoute>
            ),
          },
          {
            path: "rooms/archived",
            element: (
              <PrivateRoute>
                <FilesView />
              </PrivateRoute>
            ),
          },
          {
            path: "rooms/archived/filter",
            element: (
              <PrivateRoute>
                <FilesView />
              </PrivateRoute>
            ),
          },
          {
            path: "rooms/archived/:room",
            element: (
              <PrivateRoute>
                <FilesView />
              </PrivateRoute>
            ),
          },
          {
            path: "rooms/archived/:room/filter",
            element: (
              <PrivateRoute>
                <FilesView />
              </PrivateRoute>
            ),
          },
          {
            path: "media/view/:id",
            element: (
              <PrivateRoute>
                <FilesView />
              </PrivateRoute>
            ),
          },
          {
            path: "accounts",
            element: (
              <PrivateRoute restricted withManager>
                <Navigate to="/accounts/people/filter" replace />
              </PrivateRoute>
            ),
          },
          {
            path: "accounts/filter",
            element: (
              <PrivateRoute restricted withManager>
                <Navigate to="/accounts/people/filter" replace />
              </PrivateRoute>
            ),
          },
          {
            path: "accounts/changeOwner",
            element: (
              <PrivateRoute restricted withManager>
                <Navigate
                  to="/accounts/people/filter"
                  state={{ openChangeOwnerDialog: true }}
                  replace
                />
              </PrivateRoute>
            ),
          },
          {
            path: "accounts/people",
            element: (
              <PrivateRoute restricted withManager>
                <Navigate to="/accounts/people/filter" replace />
              </PrivateRoute>
            ),
          },
          {
            path: "accounts/people/filter",
            element: (
              <PrivateRoute restricted withManager>
                <AccountsView />
              </PrivateRoute>
            ),
          },
          {
            path: "accounts/groups",
            element: (
              <PrivateRoute restricted withManager>
                <Navigate to="/accounts/groups/filter" replace />
              </PrivateRoute>
            ),
          },
          {
            path: "accounts/groups/filter",
            element: (
              <PrivateRoute restricted withManager>
                <AccountsView />
              </PrivateRoute>
            ),
          },
          {
            path: "accounts/groups/:groupId",
            element: (
              <PrivateRoute restricted withManager>
                <Navigate to="/accounts/groups/:groupId/filter" replace />
              </PrivateRoute>
            ),
          },
          {
            path: "accounts/groups/:groupId/filter",
            element: (
              <PrivateRoute restricted withManager>
                <AccountsView />
              </PrivateRoute>
            ),
          },
          /*{
            path: "settings",
            element: (
              <PrivateRoute withCollaborator restricted>
                <Navigate to="/settings/personal" replace />
              </PrivateRoute>
            ),
          },
          {
            path: "settings/personal",
            element: (
              <PrivateRoute withCollaborator restricted>
                <SettingsView />
              </PrivateRoute>
            ),
          },
          {
            path: "settings/general",
            element: (
              <PrivateRoute withCollaborator restricted>
                <SettingsView />
              </PrivateRoute>
            ),
          },*/
        ],
      },
      {
        path: "/accounts/view/@self/notification",
        element: (
          <PrivateRoute>
            <Navigate to="/profile/notifications" replace />
          </PrivateRoute>
        ),
      },
      ...generalRoutes,
    ],
  },
  {
    path: "/Products/Files/",
    caseSensitive: true,
    element: <Navigate to="/rooms/shared/filter" replace />,
  },
  {
    path: "/form-gallery",
    element: (
      <PrivateRoute>
        <ErrorBoundary>
          <FormGallery />
        </ErrorBoundary>
      </PrivateRoute>
    ),
  },
  {
    path: "/form-gallery/:fromFolderId",
    element: (
      <PrivateRoute>
        <ErrorBoundary>
          <FormGallery />
        </ErrorBoundary>
      </PrivateRoute>
    ),
  },
  {
    path: "/form-gallery/:fromFolderId/filter",
    element: (
      <PrivateRoute>
        <ErrorBoundary>
          <FormGallery />
        </ErrorBoundary>
      </PrivateRoute>
    ),
  },
  {
    path: "/rooms/share",
    element: (
      <PublicRoute>
        <ErrorBoundary>
          <PublicRoom />
        </ErrorBoundary>
      </PublicRoute>
    ),
    errorElement: <Error404 />,
    children: [
      {
        index: true,
        element: (
          <PublicRoute>
            <FilesView />
          </PublicRoute>
        ),
      },
    ],
  },
  {
    path: "/wizard",
    element: (
      <PublicRoute>
        <ErrorBoundary>
          <Wizard />
        </ErrorBoundary>
      </PublicRoute>
    ),
  },
  {
    path: "/sdk/:mode",
    element: <Sdk />,
  },
  {
    path: "/about",
    element: (
      <PrivateRoute>
        <ErrorBoundary>
          <About />
        </ErrorBoundary>
      </PrivateRoute>
    ),
  },
  {
    path: "/portal-unavailable",
    element: (
      <PrivateRoute>
        <ErrorBoundary>
          <PortalUnavailable />
        </ErrorBoundary>
      </PrivateRoute>
    ),
  },
  {
    path: "/unavailable",
    element: (
      <PublicRoute>
        <ErrorBoundary>
          <ErrorUnavailable />
        </ErrorBoundary>
      </PublicRoute>
    ),
  },
  {
    path: "/access-restricted",
    element: (
      <PublicRoute>
        <ErrorBoundary>
          <AccessRestricted />
        </ErrorBoundary>
      </PublicRoute>
    ),
  },
  {
    path: "/preparation-portal",
    element: (
      <PublicRoute>
        <ErrorBoundary>
          <PreparationPortal />
        </ErrorBoundary>
      </PublicRoute>
    ),
  },
  {
    path: "/error/401",
    element: (
      <PrivateRoute>
        <ErrorBoundary>
          <Error401 />
        </ErrorBoundary>
      </PrivateRoute>
    ),
  },
  {
    path: "/error/403",
    element: (
      <PrivateRoute>
        <ErrorBoundary>
          <Error403 />
        </ErrorBoundary>
      </PrivateRoute>
    ),
  },
  {
    path: "/error/520",
    element: (
      <PrivateRoute>
        <ErrorBoundary>
          <Error520 />
        </ErrorBoundary>
      </PrivateRoute>
    ),
  },
  {
    path: "/error/access/restricted",
    element: (
      <PrivateRoute>
        <ErrorBoundary>
          <ErrorAccessRestricted />
        </ErrorBoundary>
      </PrivateRoute>
    ),
  },
  {
    path: "/error/offline",
    element: (
      <PrivateRoute>
        <ErrorBoundary>
          <ErrorOffline />
        </ErrorBoundary>
      </PrivateRoute>
    ),
  },
];

export default ClientRoutes;<|MERGE_RESOLUTION|>--- conflicted
+++ resolved
@@ -30,9 +30,6 @@
   () => import("../components/ErrorUnavailableWrapper"),
 );
 const AccessRestricted = loadable(
-<<<<<<< HEAD
-  () => import("../pages/Errors/AccessRestricted"),
-=======
   () => import("@docspace/shared/components/errors/AccessRestricted"),
 );
 
@@ -42,7 +39,6 @@
 
 const Error403 = loadable(
   () => import("@docspace/shared/components/errors/Error403"),
->>>>>>> 85b0f5ae
 );
 
 const Error520 = loadable(() => import("../components/Error520Wrapper"));
