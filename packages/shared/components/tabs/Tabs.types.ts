--- conflicted
+++ resolved
@@ -62,11 +62,8 @@
   className?: string;
   /** Sets a callback function that is triggered when the tab is selected. */
   onSelect?: (element: TTabItem) => void;
-<<<<<<< HEAD
+  withoutStickyIntend?: boolean;
   /** Accepts css style  */
-=======
-  withoutStickyIntend?: boolean;
->>>>>>> b143e6f4
   style?: React.CSSProperties;
   /** If set, this component will animate changes to its layout. Additionally, when a new element enters the DOM and an element already exists with a matching layoutId, it will animate out from the previous element's size/position. */
   layoutId?: string;
