--- conflicted
+++ resolved
@@ -1,18 +1,9 @@
 import React, { useCallback, useMemo } from "react";
 import { isMobile } from "react-device-detect";
-<<<<<<< HEAD
-import { fetchPeople } from "../../../../../store/people/actions";
 import { Paging } from "@appserver/components/src";
 import { useTranslation } from "react-i18next";
-import { getFilter } from "../../../../../store/people/selectors";
-import { store, Loaders } from "@appserver/common/src";
-const { getIsLoaded } = store.auth.selectors;
-=======
-import { Paging } from "asc-web-components";
-import { useTranslation } from "react-i18next";
-import { Loaders } from "asc-web-common";
+import { Loaders } from "@appserver/common/src";
 import { inject, observer } from "mobx-react";
->>>>>>> a586f8fe
 
 const SectionPagingContent = ({
   fetchPeople,
