--- conflicted
+++ resolved
@@ -139,13 +139,10 @@
     shareFolderDialogVisible,
     pdfFormEditVisible,
     selectFileFormRoomOpenRoot,
-<<<<<<< HEAD
+    fillPDFDialogData,
+    shareCollectSelector,
     createRoomTemplateDialogVisible,
     templateAccessSettingsVisible,
-=======
-    fillPDFDialogData,
-    shareCollectSelector,
->>>>>>> 116702d2
   } = props;
 
   const [createPDFFormFile, setCreatePDFFormFile] = useState({
@@ -449,13 +446,10 @@
       shareFolderDialogVisible,
       pdfFormEditVisible,
       selectFileFormRoomOpenRoot,
-<<<<<<< HEAD
+      fillPDFDialogData,
+      shareCollectSelector,
       createRoomTemplateDialogVisible,
       templateAccessSettingsVisible,
-=======
-      fillPDFDialogData,
-      shareCollectSelector,
->>>>>>> 116702d2
     } = dialogsStore;
 
     const { preparationPortalDialogVisible } = backup;
@@ -524,13 +518,10 @@
       shareFolderDialogVisible,
       pdfFormEditVisible,
       selectFileFormRoomOpenRoot,
-<<<<<<< HEAD
+      fillPDFDialogData,
+      shareCollectSelector,
       createRoomTemplateDialogVisible,
       templateAccessSettingsVisible,
-=======
-      fillPDFDialogData,
-      shareCollectSelector,
->>>>>>> 116702d2
     };
   },
 )(observer(Panels));