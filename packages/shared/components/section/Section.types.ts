--- conflicted
+++ resolved
@@ -104,42 +104,6 @@
   children: React.ReactNode;
 };
 
-<<<<<<< HEAD
-=======
-export interface Operation {
-  operation: string;
-  label: string;
-  alert: boolean;
-  completed: boolean;
-  percent?: number;
-  withoutStatus?: boolean;
-  showPanel?: (open: boolean) => void;
-  withoutProgress?: boolean;
-  items?: Array<{
-    operationId: string;
-    percent: number;
-  }>;
-}
-
-export interface OperationsProgressProps {
-  primaryActiveOperations?: Operation[];
-  secondaryActiveOperations?: Operation[];
-  operationsAlert?: boolean;
-  operationsCompleted?: boolean;
-  clearSecondaryProgressData?: (
-    operationId?: string | null,
-    operation?: string | null,
-  ) => void;
-  clearPrimaryProgressData?: (operation?: string | null) => void;
-  cancelUpload?: (t: (key: string) => string) => void;
-  onOpenPanel?: () => void;
-  mainButtonVisible?: boolean;
-  needErrorChecking?: boolean;
-  showCancelButton?: boolean;
-  onCancelOperation?: (callback: () => void) => void;
-}
-
->>>>>>> 83cf9fbd
 export type SectionProps = Omit<SubInfoPanelHeaderProps, "children"> &
   Omit<SectionSubmenuProps, "children"> &
   Omit<SubInfoPanelBodyProps, "children"> &
