// (c) Copyright Ascensio System SIA 2010-2022
//
// This program is a free software product.
// You can redistribute it and/or modify it under the terms
// of the GNU Affero General Public License (AGPL) version 3 as published by the Free Software
// Foundation. In accordance with Section 7(a) of the GNU AGPL its Section 15 shall be amended
// to the effect that Ascensio System SIA expressly excludes the warranty of non-infringement of
// any third-party rights.
//
// This program is distributed WITHOUT ANY WARRANTY, without even the implied warranty
// of MERCHANTABILITY or FITNESS FOR A PARTICULAR  PURPOSE. For details, see
// the GNU AGPL at: http://www.gnu.org/licenses/agpl-3.0.html
//
// You can contact Ascensio System SIA at Lubanas st. 125a-25, Riga, Latvia, EU, LV-1021.
//
// The  interactive user interfaces in modified source and object code versions of the Program must
// display Appropriate Legal Notices, as required under Section 5 of the GNU AGPL version 3.
//
// Pursuant to Section 7(b) of the License you must retain the original Product logo when
// distributing the program. Pursuant to Section 7(e) we decline to grant you any rights under
// trademark law for use of our trademarks.
//
// All the Product's GUI elements, including illustrations and icon sets, as well as technical writing
// content are licensed under the terms of the Creative Commons Attribution-ShareAlike 4.0
// International. See the License terms at http://creativecommons.org/licenses/by-sa/4.0/legalcode

namespace ASC.Files.Thirdparty;

public enum ProviderTypes
{
    Box,
    BoxNet,
    DropBox,
    DropboxV2,
    Google,
    GoogleDrive,
    OneDrive,
    SharePoint,
    SkyDrive,
    WebDav,
    kDrive,
    Yandex,
}

[Scope]
internal class ProviderAccountDao : IProviderDao
{
    private int _tenantID;
    protected int TenantID
    {
        get
        {
            if (_tenantID == 0)
            {
                _tenantID = _tenantManager.GetCurrentTenant().Id;
            }

            return _tenantID;
        }
    }
    private readonly Lazy<FilesDbContext> _lazyFilesDbContext;
    private FilesDbContext FilesDbContext => _lazyFilesDbContext.Value;

    protected DbContextManager<FilesDbContext> DbContextManager { get; }

    private readonly ILogger _logger;
    private readonly IServiceProvider _serviceProvider;
    private readonly TenantUtil _tenantUtil;
    private readonly TenantManager _tenantManager;
    private readonly InstanceCrypto _instanceCrypto;
    private readonly SecurityContext _securityContext;
    private readonly ConsumerFactory _consumerFactory;
    private readonly ThirdpartyConfiguration _thirdpartyConfiguration;
    private readonly OAuth20TokenHelper _oAuth20TokenHelper;

    public ProviderAccountDao(
        IServiceProvider serviceProvider,
        TenantUtil tenantUtil,
        TenantManager tenantManager,
        InstanceCrypto instanceCrypto,
        SecurityContext securityContext,
        ConsumerFactory consumerFactory,
        ThirdpartyConfiguration thirdpartyConfiguration,
        DbContextManager<FilesDbContext> dbContextManager,
            OAuth20TokenHelper oAuth20TokenHelper,
        ILoggerProvider options)
    {
        _lazyFilesDbContext = new Lazy<FilesDbContext>(() => dbContextManager.Get(FileConstant.DatabaseId));
        _logger = options.CreateLogger("ASC.Files");
        _serviceProvider = serviceProvider;
        _tenantUtil = tenantUtil;
        _tenantManager = tenantManager;
        _instanceCrypto = instanceCrypto;
        _securityContext = securityContext;
        _consumerFactory = consumerFactory;
        _thirdpartyConfiguration = thirdpartyConfiguration;
        DbContextManager = dbContextManager;
        _oAuth20TokenHelper = oAuth20TokenHelper;
    }

    public virtual Task<IProviderInfo> GetProviderInfoAsync(int linkId)
    {
        var providersInfo = GetProvidersInfoInternalAsync(linkId);

        return providersInfo.SingleAsync().AsTask();
    }

    public virtual IAsyncEnumerable<IProviderInfo> GetProvidersInfoAsync()
    {
        return GetProvidersInfoInternalAsync();
    }

    public virtual IAsyncEnumerable<IProviderInfo> GetProvidersInfoAsync(FolderType folderType, string searchText = null)
    {
        return GetProvidersInfoInternalAsync(folderType: folderType, searchText: searchText);
    }

    public virtual IAsyncEnumerable<IProviderInfo> GetProvidersInfoAsync(Guid userId)
    {
        try
        {
            using var FilesDbContext = DbContextManager.GetNew(FileConstant.DatabaseId);

            var thirdpartyAccounts = FilesDbContext.ThirdpartyAccount
                .Where(r => r.TenantId == TenantID)
                .Where(r => r.UserId == userId)
                .AsAsyncEnumerable();

            return thirdpartyAccounts.Select(ToProviderInfo);
        }
        catch (Exception e)
        {
            _logger.ErrorGetProvidersInfoInternalUser(userId, e);

            return new List<IProviderInfo>().ToAsyncEnumerable();
        }
    }

    static readonly Func<FilesDbContext, int, int, FolderType, Guid, string, IAsyncEnumerable<DbFilesThirdpartyAccount>> _getProvidersInfoQuery =
        EF.CompileAsyncQuery((FilesDbContext ctx, int tenantId, int linkId, FolderType folderType, Guid userId, string searchText) =>
        ctx.ThirdpartyAccount
        .AsNoTracking()
        .Where(r => r.TenantId == tenantId)
        .Where(r => !(folderType == FolderType.USER || folderType == FolderType.DEFAULT && linkId == -1) || r.UserId == userId)
        .Where(r => linkId == -1 || r.Id == linkId)
        .Where(r => folderType == FolderType.DEFAULT || r.FolderType == folderType)
        .Where(r => searchText == "" || r.Title.ToLower().Contains(searchText)));

    private IAsyncEnumerable<IProviderInfo> GetProvidersInfoInternalAsync(int linkId = -1, FolderType folderType = FolderType.DEFAULT, string searchText = null)
    {
        try
        {
            return _getProvidersInfoQuery(FilesDbContext, TenantID, linkId, folderType, _securityContext.CurrentAccount.ID, GetSearchText(searchText))
                .Select(ToProviderInfo);
        }
        catch (Exception e)
        {
            _logger.ErrorGetProvidersInfoInternal(linkId, folderType, _securityContext.CurrentAccount.ID, e);
            return new List<IProviderInfo>().ToAsyncEnumerable();
        }
    }

    public virtual Task<int> SaveProviderInfoAsync(string providerKey, string customerTitle, AuthData authData, FolderType folderType)
    {
        ProviderTypes prKey;
        try
        {
            prKey = (ProviderTypes)Enum.Parse(typeof(ProviderTypes), providerKey, true);
        }
        catch (Exception)
        {
            throw new ArgumentException("Unrecognize ProviderType");
        }

        return InternalSaveProviderInfoAsync(providerKey, customerTitle, authData, folderType, prKey);
    }

    private async Task<int> InternalSaveProviderInfoAsync(string providerKey, string customerTitle, AuthData authData, FolderType folderType, ProviderTypes prKey)
    {
        authData = GetEncodedAccesToken(authData, prKey);

        if (!await CheckProviderInfoAsync(ToProviderInfo(0, prKey, customerTitle, authData, _securityContext.CurrentAccount.ID, folderType, _tenantUtil.DateTimeToUtc(_tenantUtil.DateTimeNow()))))
        {
            throw new UnauthorizedAccessException(string.Format(FilesCommonResource.ErrorMassage_SecurityException_Auth, providerKey));
        }

        var dbFilesThirdpartyAccount = new DbFilesThirdpartyAccount
        {
            Id = 0,
            TenantId = TenantID,
            Provider = providerKey,
            Title = Global.ReplaceInvalidCharsAndTruncate(customerTitle),
            UserName = authData.Login ?? "",
            Password = EncryptPassword(authData.Password),
            FolderType = folderType,
            CreateOn = _tenantUtil.DateTimeToUtc(_tenantUtil.DateTimeNow()),
            UserId = _securityContext.CurrentAccount.ID,
            Token = EncryptPassword(authData.Token ?? ""),
            Url = authData.Url ?? ""
        };

        var res = await FilesDbContext.AddOrUpdateAsync(r => r.ThirdpartyAccount, dbFilesThirdpartyAccount).ConfigureAwait(false);
        await FilesDbContext.SaveChangesAsync().ConfigureAwait(false);

        return res.Id;
    }

    public async Task<bool> CheckProviderInfoAsync(IProviderInfo providerInfo)
    {
        return providerInfo != null && await providerInfo.CheckAccessAsync();
    }

    public async Task<bool> UpdateProviderInfoAsync(int linkId, FolderType rootFolderType)
    {
        var forUpdate = await FilesDbContext.ThirdpartyAccount
            .Where(r => r.Id == linkId)
            .Where(r => r.TenantId == TenantID)
            .FirstOrDefaultAsync().ConfigureAwait(false);

        if (forUpdate == null)
        {
            return false;
        }

        forUpdate.FolderType = rootFolderType;

        await FilesDbContext.SaveChangesAsync().ConfigureAwait(false);

        return true;
    }

    public async Task<bool> UpdateProviderInfoAsync(int linkId, string folderId, FolderType folderType)
    {
        var forUpdate = await FilesDbContext.ThirdpartyAccount
            .Where(r => r.Id == linkId)
            .Where(r => r.TenantId == TenantID)
            .FirstOrDefaultAsync().ConfigureAwait(false);

        if (forUpdate == null)
        {
            return false;
        }

        forUpdate.RoomType = folderType;
        forUpdate.FolderId = folderId;

        await FilesDbContext.SaveChangesAsync().ConfigureAwait(false);

        return true;
    }

    public virtual async Task<int> UpdateProviderInfoAsync(int linkId, AuthData authData)
    {
        using var FilesDbContext = DbContextManager.GetNew(FileConstant.DatabaseId);

        var forUpdate = await FilesDbContext.ThirdpartyAccount
            .AsQueryable()
            .Where(r => r.Id == linkId)
            .Where(r => r.TenantId == TenantID)
            .ToListAsync()
            .ConfigureAwait(false);

        foreach (var f in forUpdate)
        {
            f.UserName = authData.Login ?? "";
            f.Password = EncryptPassword(authData.Password);
            f.Token = EncryptPassword(authData.Token ?? "");
            f.Url = authData.Url ?? "";
        }

        await FilesDbContext.SaveChangesAsync().ConfigureAwait(false);

        return forUpdate.Count == 1 ? linkId : default;
    }

    public virtual async Task<int> UpdateProviderInfoAsync(int linkId, string customerTitle, AuthData newAuthData, FolderType folderType, Guid? userId = null)
    {
        var authData = new AuthData();

        using var FilesDbContext = DbContextManager.GetNew(FileConstant.DatabaseId);

        if (newAuthData != null && !newAuthData.IsEmpty())
        {
            var querySelect =
                FilesDbContext.ThirdpartyAccount
                .AsQueryable()
                .Where(r => r.TenantId == TenantID)
                .Where(r => r.Id == linkId);

            DbFilesThirdpartyAccount input;
            try
            {
                input = await querySelect.SingleAsync().ConfigureAwait(false);
            }
            catch (Exception e)
            {
                _logger.ErrorUpdateProviderInfo(linkId, _securityContext.CurrentAccount.ID, e);
                throw;
            }

            if (!Enum.TryParse(input.Provider, true, out ProviderTypes key))
            {
                throw new ArgumentException("Unrecognize ProviderType");
            }

            authData = new AuthData(
                !string.IsNullOrEmpty(newAuthData.Url) ? newAuthData.Url : input.Url,
                input.UserName,
                !string.IsNullOrEmpty(newAuthData.Password) ? newAuthData.Password : DecryptPassword(input.Password, linkId),
                newAuthData.Token);

            if (!string.IsNullOrEmpty(newAuthData.Token))
            {
                authData = GetEncodedAccesToken(authData, key);
            }

            if (!await CheckProviderInfoAsync(ToProviderInfo(0, key, customerTitle, authData, _securityContext.CurrentAccount.ID, folderType, _tenantUtil.DateTimeToUtc(_tenantUtil.DateTimeNow()))).ConfigureAwait(false))
            {
                throw new UnauthorizedAccessException(string.Format(FilesCommonResource.ErrorMassage_SecurityException_Auth, key));
            }
        }

        var toUpdate = await FilesDbContext.ThirdpartyAccount
            .AsQueryable()
            .Where(r => r.Id == linkId)
            .Where(r => r.TenantId == TenantID)
            .ToListAsync()
            .ConfigureAwait(false);

        foreach (var t in toUpdate)
        {
            if (!string.IsNullOrEmpty(customerTitle))
            {
                t.Title = customerTitle;
            }

            if (folderType != FolderType.DEFAULT)
            {
                t.FolderType = folderType;
            }

            if (userId.HasValue)
            {
                t.UserId = userId.Value;
            }

            if (!authData.IsEmpty())
            {
                t.UserName = authData.Login ?? "";
                t.Password = EncryptPassword(authData.Password);
                t.Token = EncryptPassword(authData.Token ?? "");
                t.Url = authData.Url ?? "";
            }
        }

        await FilesDbContext.SaveChangesAsync().ConfigureAwait(false);

        return toUpdate.Count == 1 ? linkId : default;
    }

    public virtual async Task RemoveProviderInfoAsync(int linkId)
    {
<<<<<<< HEAD
        using var FilesDbContext = DbContextManager.GetNew(FileConstant.DatabaseId);

        using var tx = await FilesDbContext.Database.BeginTransactionAsync().ConfigureAwait(false);
        var folderId = (await GetProviderInfoAsync(linkId)).RootFolderId;
=======
        var strategy = FilesDbContext.Database.CreateExecutionStrategy();
>>>>>>> 5d4715e6

        await strategy.ExecuteAsync(async () =>
        {
            using var tx = await FilesDbContext.Database.BeginTransactionAsync().ConfigureAwait(false);
            var folderId = (await GetProviderInfoAsync(linkId)).RootFolderId;

            var entryIDs = await FilesDbContext.ThirdpartyIdMapping
                .AsQueryable()
                .Where(r => r.TenantId == TenantID)
                .Where(r => r.Id.StartsWith(folderId))
                .Select(r => r.HashId)
                .ToListAsync()
                .ConfigureAwait(false);

            var forDelete = await FilesDbContext.Security
                .AsQueryable()
                .Where(r => r.TenantId == TenantID)
                .Where(r => entryIDs.Any(a => a == r.EntryId))
                .ToListAsync()
                .ConfigureAwait(false);

            FilesDbContext.Security.RemoveRange(forDelete);
            await FilesDbContext.SaveChangesAsync().ConfigureAwait(false);

            var linksForDelete = await FilesDbContext.TagLink
                .AsQueryable()
                .Where(r => r.TenantId == TenantID)
                .Where(r => entryIDs.Any(e => e == r.EntryId))
                .ToListAsync()
                .ConfigureAwait(false);

            FilesDbContext.TagLink.RemoveRange(linksForDelete);
            await FilesDbContext.SaveChangesAsync().ConfigureAwait(false);

            var accountsForDelete = await FilesDbContext.ThirdpartyAccount
                .AsQueryable()
                .Where(r => r.Id == linkId)
                .Where(r => r.TenantId == TenantID)
                .ToListAsync()
                .ConfigureAwait(false);

            FilesDbContext.ThirdpartyAccount.RemoveRange(accountsForDelete);
            await FilesDbContext.SaveChangesAsync().ConfigureAwait(false);

            await tx.CommitAsync().ConfigureAwait(false);
        });
    }

    private IProviderInfo ToProviderInfo(int id, ProviderTypes providerKey, string customerTitle, AuthData authData, Guid owner, FolderType type, DateTime createOn)
    {
        var dbFilesThirdpartyAccount = new DbFilesThirdpartyAccount
        {
            Id = id,
            Title = customerTitle,
            Token = EncryptPassword(authData.Token),
            Url = authData.Url,
            UserName = authData.Login,
            Password = EncryptPassword(authData.Password),
            UserId = owner,
            FolderType = type,
            CreateOn = createOn,
            Provider = providerKey.ToString()
        };

        return ToProviderInfo(dbFilesThirdpartyAccount);
    }

    private IProviderInfo ToProviderInfo(DbFilesThirdpartyAccount input)
    {
        if (!Enum.TryParse(input.Provider, true, out ProviderTypes key))
        {
            return null;
        }

        var id = input.Id;
        var providerTitle = input.Title ?? string.Empty;
        var token = DecryptToken(input.Token, id);
        var owner = input.UserId;
        var rootFolderType = input.FolderType;
        var folderType = input.RoomType;
        var folderId = input.FolderId;
        var createOn = _tenantUtil.DateTimeFromUtc(input.CreateOn);
        var authData = new AuthData(input.Url, input.UserName, DecryptPassword(input.Password, id), token);

        if (key == ProviderTypes.Box)
        {
            if (string.IsNullOrEmpty(token))
            {
                throw new ArgumentException("Token can't be null");
            }

            var box = _serviceProvider.GetService<BoxProviderInfo>();
            box.ID = id;
            box.CustomerTitle = providerTitle;
            box.Owner = owner == Guid.Empty ? _securityContext.CurrentAccount.ID : owner;
            box.ProviderKey = input.Provider;
            box.RootFolderType = rootFolderType;
            box.CreateOn = createOn;
            box.Token = OAuth20Token.FromJson(token);
            box.FolderType = folderType;
            box.FolderId = folderId;

            return box;
        }

        if (key == ProviderTypes.DropboxV2)
        {
            if (string.IsNullOrEmpty(token))
            {
                throw new ArgumentException("Token can't be null");
            }

            var drop = _serviceProvider.GetService<DropboxProviderInfo>();
            drop.ID = id;
            drop.CustomerTitle = providerTitle;
            drop.Owner = owner == Guid.Empty ? _securityContext.CurrentAccount.ID : owner;
            drop.ProviderKey = input.Provider;
            drop.RootFolderType = rootFolderType;
            drop.CreateOn = createOn;
            drop.Token = OAuth20Token.FromJson(token);
            drop.FolderType = folderType;
            drop.FolderId = folderId;

            return drop;
        }

        if (key == ProviderTypes.SharePoint)
        {
            if (!string.IsNullOrEmpty(authData.Login) && string.IsNullOrEmpty(authData.Password))
            {
                throw new ArgumentNullException("password", "Password can't be null");
            }

            var sh = _serviceProvider.GetService<SharePointProviderInfo>();
            sh.ID = id;
            sh.CustomerTitle = providerTitle;
            sh.Owner = owner == Guid.Empty ? _securityContext.CurrentAccount.ID : owner;
            sh.ProviderKey = input.Provider;
            sh.RootFolderType = rootFolderType;
            sh.CreateOn = createOn;
            sh.InitClientContext(authData);
            sh.FolderType = folderType;
            sh.FolderId = folderId;

            return sh;
        }

        if (key == ProviderTypes.GoogleDrive)
        {
            if (string.IsNullOrEmpty(token))
            {
                throw new ArgumentException("Token can't be null");
            }

            var gd = _serviceProvider.GetService<GoogleDriveProviderInfo>();
            gd.ID = id;
            gd.CustomerTitle = providerTitle;
            gd.Owner = owner == Guid.Empty ? _securityContext.CurrentAccount.ID : owner;
            gd.ProviderKey = input.Provider;
            gd.RootFolderType = rootFolderType;
            gd.CreateOn = createOn;
            gd.Token = OAuth20Token.FromJson(token);
            gd.FolderType = folderType;
            gd.FolderId = folderId;

            return gd;
        }

        if (key == ProviderTypes.OneDrive)
        {
            if (string.IsNullOrEmpty(token))
            {
                throw new ArgumentException("Token can't be null");
            }

            var od = _serviceProvider.GetService<OneDriveProviderInfo>();
            od.ID = id;
            od.CustomerTitle = providerTitle;
            od.Owner = owner == Guid.Empty ? _securityContext.CurrentAccount.ID : owner;
            od.ProviderKey = input.Provider;
            od.RootFolderType = rootFolderType;
            od.CreateOn = createOn;
            od.Token = OAuth20Token.FromJson(token);
            od.FolderType = folderType;
            od.FolderId = folderId;

            return od;
        }

        if (string.IsNullOrEmpty(input.Provider))
        {
            throw new ArgumentNullException("providerKey");
        }

        if (string.IsNullOrEmpty(authData.Token) && string.IsNullOrEmpty(authData.Password))
        {
            throw new ArgumentNullException("token", "Both token and password can't be null");
        }

        if (!string.IsNullOrEmpty(authData.Login) && string.IsNullOrEmpty(authData.Password) && string.IsNullOrEmpty(authData.Token))
        {
            throw new ArgumentNullException("password", "Password can't be null");
        }

        var sharpBoxProviderInfo = _serviceProvider.GetService<SharpBoxProviderInfo>();
        sharpBoxProviderInfo.ID = id;
        sharpBoxProviderInfo.CustomerTitle = providerTitle;
        sharpBoxProviderInfo.Owner = owner == Guid.Empty ? _securityContext.CurrentAccount.ID : owner;
        sharpBoxProviderInfo.ProviderKey = input.Provider;
        sharpBoxProviderInfo.RootFolderType = rootFolderType;
        sharpBoxProviderInfo.CreateOn = createOn;
        sharpBoxProviderInfo.AuthData = authData;
        sharpBoxProviderInfo.FolderType = folderType;
        sharpBoxProviderInfo.FolderId = folderId;

        return sharpBoxProviderInfo;
    }

    private AuthData GetEncodedAccesToken(AuthData authData, ProviderTypes provider)
    {
        string code;
        OAuth20Token token;

        switch (provider)
        {
            case ProviderTypes.GoogleDrive:
                code = authData.Token;
                token = _oAuth20TokenHelper.GetAccessToken<GoogleLoginProvider>(_consumerFactory, code);

                if (token == null)
                {
                    throw new UnauthorizedAccessException(string.Format(FilesCommonResource.ErrorMassage_SecurityException_Auth, provider));
                }

                return new AuthData(token: token.ToJson());

            case ProviderTypes.Box:
                code = authData.Token;
                token = _oAuth20TokenHelper.GetAccessToken<BoxLoginProvider>(_consumerFactory, code);

                if (token == null)
                {
                    throw new UnauthorizedAccessException(string.Format(FilesCommonResource.ErrorMassage_SecurityException_Auth, provider));
                }

                return new AuthData(token: token.ToJson());

            case ProviderTypes.DropboxV2:
                code = authData.Token;
                token = _oAuth20TokenHelper.GetAccessToken<DropboxLoginProvider>(_consumerFactory, code);

                if (token == null)
                {
                    throw new UnauthorizedAccessException(string.Format(FilesCommonResource.ErrorMassage_SecurityException_Auth, provider));
                }

                return new AuthData(token: token.ToJson());

            case ProviderTypes.DropBox:

                var dropBoxRequestToken = DropBoxRequestToken.Parse(authData.Token);

                var config = CloudStorage.GetCloudConfigurationEasy(nSupportedCloudConfigurations.DropBox);
                var accessToken = DropBoxStorageProviderTools.ExchangeDropBoxRequestTokenIntoAccessToken(config as DropBoxConfiguration,
                                                                                                         _thirdpartyConfiguration.DropboxAppKey,
                                                                                                         _thirdpartyConfiguration.DropboxAppSecret,
                                                                                                         dropBoxRequestToken);

                var base64Token = new CloudStorage().SerializeSecurityTokenToBase64Ex(accessToken, config.GetType(), new Dictionary<string, string>());

                return new AuthData(token: base64Token);

            case ProviderTypes.OneDrive:
                code = authData.Token;
                token = _oAuth20TokenHelper.GetAccessToken<OneDriveLoginProvider>(_consumerFactory, code);

                if (token == null)
                {
                    throw new UnauthorizedAccessException(string.Format(FilesCommonResource.ErrorMassage_SecurityException_Auth, provider));
                }

                return new AuthData(token: token.ToJson());

            case ProviderTypes.SkyDrive:

                code = authData.Token;

                token = _oAuth20TokenHelper.GetAccessToken<OneDriveLoginProvider>(_consumerFactory, code);

                if (token == null)
                {
                    throw new UnauthorizedAccessException(string.Format(FilesCommonResource.ErrorMassage_SecurityException_Auth, provider));
                }

                accessToken = AppLimit.CloudComputing.SharpBox.Common.Net.oAuth20.OAuth20Token.FromJson(token.ToJson());

                if (accessToken == null)
                {
                    throw new UnauthorizedAccessException(string.Format(FilesCommonResource.ErrorMassage_SecurityException_Auth, provider));
                }

                config = CloudStorage.GetCloudConfigurationEasy(nSupportedCloudConfigurations.SkyDrive);
                var storage = new CloudStorage();
                base64Token = storage.SerializeSecurityTokenToBase64Ex(accessToken, config.GetType(), new Dictionary<string, string>());

                return new AuthData(token: base64Token);

            case ProviderTypes.SharePoint:
            case ProviderTypes.WebDav:
                break;

            default:
                authData.Url = null;
                break;
        }

        return authData;
    }

    private string EncryptPassword(string password)
    {
        return string.IsNullOrEmpty(password) ? string.Empty : _instanceCrypto.Encrypt(password);
    }

    private string DecryptPassword(string password, int id)
    {
        try
        {
            return string.IsNullOrEmpty(password) ? string.Empty : _instanceCrypto.Decrypt(password);
        }
        catch (Exception e)
        {
            _logger.ErrorDecryptPassword(id, _securityContext.CurrentAccount.ID, e);
            return null;
        }
    }

    private string DecryptToken(string token, int id)
    {
        try
        {
            return DecryptPassword(token, id);
        }
        catch
        {
            //old token in base64 without encrypt
            return token ?? "";
        }
    }
}

public static class ProviderAccountDaoExtension
{
    public static void Register(DIHelper services)
    {
        services.TryAdd<BoxProviderInfo>();
        services.TryAdd<DropboxProviderInfo>();
        services.TryAdd<SharePointProviderInfo>();
        services.TryAdd<GoogleDriveProviderInfo>();
        services.TryAdd<OneDriveProviderInfo>();
        services.TryAdd<SharpBoxProviderInfo>();
    }
}<|MERGE_RESOLUTION|>--- conflicted
+++ resolved
@@ -1,733 +1,727 @@
-// (c) Copyright Ascensio System SIA 2010-2022
-//
-// This program is a free software product.
-// You can redistribute it and/or modify it under the terms
-// of the GNU Affero General Public License (AGPL) version 3 as published by the Free Software
-// Foundation. In accordance with Section 7(a) of the GNU AGPL its Section 15 shall be amended
-// to the effect that Ascensio System SIA expressly excludes the warranty of non-infringement of
-// any third-party rights.
-//
-// This program is distributed WITHOUT ANY WARRANTY, without even the implied warranty
-// of MERCHANTABILITY or FITNESS FOR A PARTICULAR  PURPOSE. For details, see
-// the GNU AGPL at: http://www.gnu.org/licenses/agpl-3.0.html
-//
-// You can contact Ascensio System SIA at Lubanas st. 125a-25, Riga, Latvia, EU, LV-1021.
-//
-// The  interactive user interfaces in modified source and object code versions of the Program must
-// display Appropriate Legal Notices, as required under Section 5 of the GNU AGPL version 3.
-//
-// Pursuant to Section 7(b) of the License you must retain the original Product logo when
-// distributing the program. Pursuant to Section 7(e) we decline to grant you any rights under
-// trademark law for use of our trademarks.
-//
-// All the Product's GUI elements, including illustrations and icon sets, as well as technical writing
-// content are licensed under the terms of the Creative Commons Attribution-ShareAlike 4.0
-// International. See the License terms at http://creativecommons.org/licenses/by-sa/4.0/legalcode
-
-namespace ASC.Files.Thirdparty;
-
-public enum ProviderTypes
-{
-    Box,
-    BoxNet,
-    DropBox,
-    DropboxV2,
-    Google,
-    GoogleDrive,
-    OneDrive,
-    SharePoint,
-    SkyDrive,
-    WebDav,
-    kDrive,
-    Yandex,
-}
-
-[Scope]
-internal class ProviderAccountDao : IProviderDao
-{
-    private int _tenantID;
+// (c) Copyright Ascensio System SIA 2010-2022
+//
+// This program is a free software product.
+// You can redistribute it and/or modify it under the terms
+// of the GNU Affero General Public License (AGPL) version 3 as published by the Free Software
+// Foundation. In accordance with Section 7(a) of the GNU AGPL its Section 15 shall be amended
+// to the effect that Ascensio System SIA expressly excludes the warranty of non-infringement of
+// any third-party rights.
+//
+// This program is distributed WITHOUT ANY WARRANTY, without even the implied warranty
+// of MERCHANTABILITY or FITNESS FOR A PARTICULAR  PURPOSE. For details, see
+// the GNU AGPL at: http://www.gnu.org/licenses/agpl-3.0.html
+//
+// You can contact Ascensio System SIA at Lubanas st. 125a-25, Riga, Latvia, EU, LV-1021.
+//
+// The  interactive user interfaces in modified source and object code versions of the Program must
+// display Appropriate Legal Notices, as required under Section 5 of the GNU AGPL version 3.
+//
+// Pursuant to Section 7(b) of the License you must retain the original Product logo when
+// distributing the program. Pursuant to Section 7(e) we decline to grant you any rights under
+// trademark law for use of our trademarks.
+//
+// All the Product's GUI elements, including illustrations and icon sets, as well as technical writing
+// content are licensed under the terms of the Creative Commons Attribution-ShareAlike 4.0
+// International. See the License terms at http://creativecommons.org/licenses/by-sa/4.0/legalcode
+
+namespace ASC.Files.Thirdparty;
+
+public enum ProviderTypes
+{
+    Box,
+    BoxNet,
+    DropBox,
+    DropboxV2,
+    Google,
+    GoogleDrive,
+    OneDrive,
+    SharePoint,
+    SkyDrive,
+    WebDav,
+    kDrive,
+    Yandex,
+}
+
+[Scope]
+internal class ProviderAccountDao : IProviderDao
+{
+    private int _tenantID;
     protected int TenantID
     {
         get
-        {
-            if (_tenantID == 0)
-            {
-                _tenantID = _tenantManager.GetCurrentTenant().Id;
+        {
+            if (_tenantID == 0)
+            {
+                _tenantID = _tenantManager.GetCurrentTenant().Id;
+            }
+
+            return _tenantID;
+        }
+    }
+    private readonly Lazy<FilesDbContext> _lazyFilesDbContext;
+    private FilesDbContext FilesDbContext => _lazyFilesDbContext.Value;
+
+    protected DbContextManager<FilesDbContext> DbContextManager { get; }
+
+    private readonly ILogger _logger;
+    private readonly IServiceProvider _serviceProvider;
+    private readonly TenantUtil _tenantUtil;
+    private readonly TenantManager _tenantManager;
+    private readonly InstanceCrypto _instanceCrypto;
+    private readonly SecurityContext _securityContext;
+    private readonly ConsumerFactory _consumerFactory;
+    private readonly ThirdpartyConfiguration _thirdpartyConfiguration;
+    private readonly OAuth20TokenHelper _oAuth20TokenHelper;
+
+    public ProviderAccountDao(
+        IServiceProvider serviceProvider,
+        TenantUtil tenantUtil,
+        TenantManager tenantManager,
+        InstanceCrypto instanceCrypto,
+        SecurityContext securityContext,
+        ConsumerFactory consumerFactory,
+        ThirdpartyConfiguration thirdpartyConfiguration,
+        DbContextManager<FilesDbContext> dbContextManager,
+            OAuth20TokenHelper oAuth20TokenHelper,
+        ILoggerProvider options)
+    {
+        _lazyFilesDbContext = new Lazy<FilesDbContext>(() => dbContextManager.Get(FileConstant.DatabaseId));
+        _logger = options.CreateLogger("ASC.Files");
+        _serviceProvider = serviceProvider;
+        _tenantUtil = tenantUtil;
+        _tenantManager = tenantManager;
+        _instanceCrypto = instanceCrypto;
+        _securityContext = securityContext;
+        _consumerFactory = consumerFactory;
+        _thirdpartyConfiguration = thirdpartyConfiguration;
+        DbContextManager = dbContextManager;
+        _oAuth20TokenHelper = oAuth20TokenHelper;
+    }
+
+    public virtual Task<IProviderInfo> GetProviderInfoAsync(int linkId)
+    {
+        var providersInfo = GetProvidersInfoInternalAsync(linkId);
+
+        return providersInfo.SingleAsync().AsTask();
+    }
+
+    public virtual IAsyncEnumerable<IProviderInfo> GetProvidersInfoAsync()
+    {
+        return GetProvidersInfoInternalAsync();
+    }
+
+    public virtual IAsyncEnumerable<IProviderInfo> GetProvidersInfoAsync(FolderType folderType, string searchText = null)
+    {
+        return GetProvidersInfoInternalAsync(folderType: folderType, searchText: searchText);
+    }
+
+    public virtual IAsyncEnumerable<IProviderInfo> GetProvidersInfoAsync(Guid userId)
+    {
+        try
+        {
+            using var FilesDbContext = DbContextManager.GetNew(FileConstant.DatabaseId);
+
+            var thirdpartyAccounts = FilesDbContext.ThirdpartyAccount
+                .Where(r => r.TenantId == TenantID)
+                .Where(r => r.UserId == userId)
+                .AsAsyncEnumerable();
+
+            return thirdpartyAccounts.Select(ToProviderInfo);
+        }
+        catch (Exception e)
+        {
+            _logger.ErrorGetProvidersInfoInternalUser(userId, e);
+
+            return new List<IProviderInfo>().ToAsyncEnumerable();
+        }
+    }
+
+    static readonly Func<FilesDbContext, int, int, FolderType, Guid, string, IAsyncEnumerable<DbFilesThirdpartyAccount>> _getProvidersInfoQuery =
+        EF.CompileAsyncQuery((FilesDbContext ctx, int tenantId, int linkId, FolderType folderType, Guid userId, string searchText) =>
+        ctx.ThirdpartyAccount
+        .AsNoTracking()
+        .Where(r => r.TenantId == tenantId)
+        .Where(r => !(folderType == FolderType.USER || folderType == FolderType.DEFAULT && linkId == -1) || r.UserId == userId)
+        .Where(r => linkId == -1 || r.Id == linkId)
+        .Where(r => folderType == FolderType.DEFAULT || r.FolderType == folderType)
+        .Where(r => searchText == "" || r.Title.ToLower().Contains(searchText)));
+
+    private IAsyncEnumerable<IProviderInfo> GetProvidersInfoInternalAsync(int linkId = -1, FolderType folderType = FolderType.DEFAULT, string searchText = null)
+    {
+        try
+        {
+            return _getProvidersInfoQuery(FilesDbContext, TenantID, linkId, folderType, _securityContext.CurrentAccount.ID, GetSearchText(searchText))
+                .Select(ToProviderInfo);
+        }
+        catch (Exception e)
+        {
+            _logger.ErrorGetProvidersInfoInternal(linkId, folderType, _securityContext.CurrentAccount.ID, e);
+            return new List<IProviderInfo>().ToAsyncEnumerable();
+        }
+    }
+
+    public virtual Task<int> SaveProviderInfoAsync(string providerKey, string customerTitle, AuthData authData, FolderType folderType)
+    {
+        ProviderTypes prKey;
+        try
+        {
+            prKey = (ProviderTypes)Enum.Parse(typeof(ProviderTypes), providerKey, true);
+        }
+        catch (Exception)
+        {
+            throw new ArgumentException("Unrecognize ProviderType");
+        }
+
+        return InternalSaveProviderInfoAsync(providerKey, customerTitle, authData, folderType, prKey);
+    }
+
+    private async Task<int> InternalSaveProviderInfoAsync(string providerKey, string customerTitle, AuthData authData, FolderType folderType, ProviderTypes prKey)
+    {
+        authData = GetEncodedAccesToken(authData, prKey);
+
+        if (!await CheckProviderInfoAsync(ToProviderInfo(0, prKey, customerTitle, authData, _securityContext.CurrentAccount.ID, folderType, _tenantUtil.DateTimeToUtc(_tenantUtil.DateTimeNow()))))
+        {
+            throw new UnauthorizedAccessException(string.Format(FilesCommonResource.ErrorMassage_SecurityException_Auth, providerKey));
+        }
+
+        var dbFilesThirdpartyAccount = new DbFilesThirdpartyAccount
+        {
+            Id = 0,
+            TenantId = TenantID,
+            Provider = providerKey,
+            Title = Global.ReplaceInvalidCharsAndTruncate(customerTitle),
+            UserName = authData.Login ?? "",
+            Password = EncryptPassword(authData.Password),
+            FolderType = folderType,
+            CreateOn = _tenantUtil.DateTimeToUtc(_tenantUtil.DateTimeNow()),
+            UserId = _securityContext.CurrentAccount.ID,
+            Token = EncryptPassword(authData.Token ?? ""),
+            Url = authData.Url ?? ""
+        };
+
+        var res = await FilesDbContext.AddOrUpdateAsync(r => r.ThirdpartyAccount, dbFilesThirdpartyAccount).ConfigureAwait(false);
+        await FilesDbContext.SaveChangesAsync().ConfigureAwait(false);
+
+        return res.Id;
+    }
+
+    public async Task<bool> CheckProviderInfoAsync(IProviderInfo providerInfo)
+    {
+        return providerInfo != null && await providerInfo.CheckAccessAsync();
+    }
+
+    public async Task<bool> UpdateProviderInfoAsync(int linkId, FolderType rootFolderType)
+    {
+        var forUpdate = await FilesDbContext.ThirdpartyAccount
+            .Where(r => r.Id == linkId)
+            .Where(r => r.TenantId == TenantID)
+            .FirstOrDefaultAsync().ConfigureAwait(false);
+
+        if (forUpdate == null)
+        {
+            return false;
+        }
+
+        forUpdate.FolderType = rootFolderType;
+
+        await FilesDbContext.SaveChangesAsync().ConfigureAwait(false);
+
+        return true;
+    }
+
+    public async Task<bool> UpdateProviderInfoAsync(int linkId, string folderId, FolderType folderType)
+    {
+        var forUpdate = await FilesDbContext.ThirdpartyAccount
+            .Where(r => r.Id == linkId)
+            .Where(r => r.TenantId == TenantID)
+            .FirstOrDefaultAsync().ConfigureAwait(false);
+
+        if (forUpdate == null)
+        {
+            return false;
+        }
+
+        forUpdate.RoomType = folderType;
+        forUpdate.FolderId = folderId;
+
+        await FilesDbContext.SaveChangesAsync().ConfigureAwait(false);
+
+        return true;
+    }
+
+    public virtual async Task<int> UpdateProviderInfoAsync(int linkId, AuthData authData)
+    {
+        using var FilesDbContext = DbContextManager.GetNew(FileConstant.DatabaseId);
+
+        var forUpdate = await FilesDbContext.ThirdpartyAccount
+            .AsQueryable()
+            .Where(r => r.Id == linkId)
+            .Where(r => r.TenantId == TenantID)
+            .ToListAsync()
+            .ConfigureAwait(false);
+
+        foreach (var f in forUpdate)
+        {
+            f.UserName = authData.Login ?? "";
+            f.Password = EncryptPassword(authData.Password);
+            f.Token = EncryptPassword(authData.Token ?? "");
+            f.Url = authData.Url ?? "";
+        }
+
+        await FilesDbContext.SaveChangesAsync().ConfigureAwait(false);
+
+        return forUpdate.Count == 1 ? linkId : default;
+    }
+
+    public virtual async Task<int> UpdateProviderInfoAsync(int linkId, string customerTitle, AuthData newAuthData, FolderType folderType, Guid? userId = null)
+    {
+        var authData = new AuthData();
+
+        using var FilesDbContext = DbContextManager.GetNew(FileConstant.DatabaseId);
+
+        if (newAuthData != null && !newAuthData.IsEmpty())
+        {
+            var querySelect =
+                FilesDbContext.ThirdpartyAccount
+                .AsQueryable()
+                .Where(r => r.TenantId == TenantID)
+                .Where(r => r.Id == linkId);
+
+            DbFilesThirdpartyAccount input;
+            try
+            {
+                input = await querySelect.SingleAsync().ConfigureAwait(false);
+            }
+            catch (Exception e)
+            {
+                _logger.ErrorUpdateProviderInfo(linkId, _securityContext.CurrentAccount.ID, e);
+                throw;
+            }
+
+            if (!Enum.TryParse(input.Provider, true, out ProviderTypes key))
+            {
+                throw new ArgumentException("Unrecognize ProviderType");
+            }
+
+            authData = new AuthData(
+                !string.IsNullOrEmpty(newAuthData.Url) ? newAuthData.Url : input.Url,
+                input.UserName,
+                !string.IsNullOrEmpty(newAuthData.Password) ? newAuthData.Password : DecryptPassword(input.Password, linkId),
+                newAuthData.Token);
+
+            if (!string.IsNullOrEmpty(newAuthData.Token))
+            {
+                authData = GetEncodedAccesToken(authData, key);
+            }
+
+            if (!await CheckProviderInfoAsync(ToProviderInfo(0, key, customerTitle, authData, _securityContext.CurrentAccount.ID, folderType, _tenantUtil.DateTimeToUtc(_tenantUtil.DateTimeNow()))).ConfigureAwait(false))
+            {
+                throw new UnauthorizedAccessException(string.Format(FilesCommonResource.ErrorMassage_SecurityException_Auth, key));
             }
-
-            return _tenantID;
-        }
-    }
-    private readonly Lazy<FilesDbContext> _lazyFilesDbContext;
-    private FilesDbContext FilesDbContext => _lazyFilesDbContext.Value;
-
-    protected DbContextManager<FilesDbContext> DbContextManager { get; }
-
-    private readonly ILogger _logger;
-    private readonly IServiceProvider _serviceProvider;
-    private readonly TenantUtil _tenantUtil;
-    private readonly TenantManager _tenantManager;
-    private readonly InstanceCrypto _instanceCrypto;
-    private readonly SecurityContext _securityContext;
-    private readonly ConsumerFactory _consumerFactory;
-    private readonly ThirdpartyConfiguration _thirdpartyConfiguration;
-    private readonly OAuth20TokenHelper _oAuth20TokenHelper;
-
-    public ProviderAccountDao(
-        IServiceProvider serviceProvider,
-        TenantUtil tenantUtil,
-        TenantManager tenantManager,
-        InstanceCrypto instanceCrypto,
-        SecurityContext securityContext,
-        ConsumerFactory consumerFactory,
-        ThirdpartyConfiguration thirdpartyConfiguration,
-        DbContextManager<FilesDbContext> dbContextManager,
-            OAuth20TokenHelper oAuth20TokenHelper,
-        ILoggerProvider options)
-    {
-        _lazyFilesDbContext = new Lazy<FilesDbContext>(() => dbContextManager.Get(FileConstant.DatabaseId));
-        _logger = options.CreateLogger("ASC.Files");
-        _serviceProvider = serviceProvider;
-        _tenantUtil = tenantUtil;
-        _tenantManager = tenantManager;
-        _instanceCrypto = instanceCrypto;
-        _securityContext = securityContext;
-        _consumerFactory = consumerFactory;
-        _thirdpartyConfiguration = thirdpartyConfiguration;
-        DbContextManager = dbContextManager;
-        _oAuth20TokenHelper = oAuth20TokenHelper;
-    }
-
-    public virtual Task<IProviderInfo> GetProviderInfoAsync(int linkId)
-    {
-        var providersInfo = GetProvidersInfoInternalAsync(linkId);
-
-        return providersInfo.SingleAsync().AsTask();
-    }
-
-    public virtual IAsyncEnumerable<IProviderInfo> GetProvidersInfoAsync()
-    {
-        return GetProvidersInfoInternalAsync();
-    }
-
-    public virtual IAsyncEnumerable<IProviderInfo> GetProvidersInfoAsync(FolderType folderType, string searchText = null)
-    {
-        return GetProvidersInfoInternalAsync(folderType: folderType, searchText: searchText);
-    }
-
-    public virtual IAsyncEnumerable<IProviderInfo> GetProvidersInfoAsync(Guid userId)
-    {
-        try
-        {
-            using var FilesDbContext = DbContextManager.GetNew(FileConstant.DatabaseId);
-
-            var thirdpartyAccounts = FilesDbContext.ThirdpartyAccount
-                .Where(r => r.TenantId == TenantID)
-                .Where(r => r.UserId == userId)
-                .AsAsyncEnumerable();
-
-            return thirdpartyAccounts.Select(ToProviderInfo);
-        }
-        catch (Exception e)
-        {
-            _logger.ErrorGetProvidersInfoInternalUser(userId, e);
-
-            return new List<IProviderInfo>().ToAsyncEnumerable();
-        }
-    }
-
-    static readonly Func<FilesDbContext, int, int, FolderType, Guid, string, IAsyncEnumerable<DbFilesThirdpartyAccount>> _getProvidersInfoQuery =
-        EF.CompileAsyncQuery((FilesDbContext ctx, int tenantId, int linkId, FolderType folderType, Guid userId, string searchText) =>
-        ctx.ThirdpartyAccount
-        .AsNoTracking()
-        .Where(r => r.TenantId == tenantId)
-        .Where(r => !(folderType == FolderType.USER || folderType == FolderType.DEFAULT && linkId == -1) || r.UserId == userId)
-        .Where(r => linkId == -1 || r.Id == linkId)
-        .Where(r => folderType == FolderType.DEFAULT || r.FolderType == folderType)
-        .Where(r => searchText == "" || r.Title.ToLower().Contains(searchText)));
-
-    private IAsyncEnumerable<IProviderInfo> GetProvidersInfoInternalAsync(int linkId = -1, FolderType folderType = FolderType.DEFAULT, string searchText = null)
-    {
-        try
-        {
-            return _getProvidersInfoQuery(FilesDbContext, TenantID, linkId, folderType, _securityContext.CurrentAccount.ID, GetSearchText(searchText))
-                .Select(ToProviderInfo);
-        }
-        catch (Exception e)
-        {
-            _logger.ErrorGetProvidersInfoInternal(linkId, folderType, _securityContext.CurrentAccount.ID, e);
-            return new List<IProviderInfo>().ToAsyncEnumerable();
-        }
-    }
-
-    public virtual Task<int> SaveProviderInfoAsync(string providerKey, string customerTitle, AuthData authData, FolderType folderType)
-    {
-        ProviderTypes prKey;
-        try
-        {
-            prKey = (ProviderTypes)Enum.Parse(typeof(ProviderTypes), providerKey, true);
-        }
-        catch (Exception)
-        {
-            throw new ArgumentException("Unrecognize ProviderType");
-        }
-
-        return InternalSaveProviderInfoAsync(providerKey, customerTitle, authData, folderType, prKey);
-    }
-
-    private async Task<int> InternalSaveProviderInfoAsync(string providerKey, string customerTitle, AuthData authData, FolderType folderType, ProviderTypes prKey)
-    {
-        authData = GetEncodedAccesToken(authData, prKey);
-
-        if (!await CheckProviderInfoAsync(ToProviderInfo(0, prKey, customerTitle, authData, _securityContext.CurrentAccount.ID, folderType, _tenantUtil.DateTimeToUtc(_tenantUtil.DateTimeNow()))))
-        {
-            throw new UnauthorizedAccessException(string.Format(FilesCommonResource.ErrorMassage_SecurityException_Auth, providerKey));
-        }
-
-        var dbFilesThirdpartyAccount = new DbFilesThirdpartyAccount
-        {
-            Id = 0,
-            TenantId = TenantID,
-            Provider = providerKey,
-            Title = Global.ReplaceInvalidCharsAndTruncate(customerTitle),
-            UserName = authData.Login ?? "",
-            Password = EncryptPassword(authData.Password),
-            FolderType = folderType,
-            CreateOn = _tenantUtil.DateTimeToUtc(_tenantUtil.DateTimeNow()),
-            UserId = _securityContext.CurrentAccount.ID,
-            Token = EncryptPassword(authData.Token ?? ""),
-            Url = authData.Url ?? ""
-        };
-
-        var res = await FilesDbContext.AddOrUpdateAsync(r => r.ThirdpartyAccount, dbFilesThirdpartyAccount).ConfigureAwait(false);
-        await FilesDbContext.SaveChangesAsync().ConfigureAwait(false);
-
-        return res.Id;
-    }
-
-    public async Task<bool> CheckProviderInfoAsync(IProviderInfo providerInfo)
-    {
-        return providerInfo != null && await providerInfo.CheckAccessAsync();
-    }
-
-    public async Task<bool> UpdateProviderInfoAsync(int linkId, FolderType rootFolderType)
-    {
-        var forUpdate = await FilesDbContext.ThirdpartyAccount
-            .Where(r => r.Id == linkId)
-            .Where(r => r.TenantId == TenantID)
-            .FirstOrDefaultAsync().ConfigureAwait(false);
-
-        if (forUpdate == null)
-        {
-            return false;
-        }
-
-        forUpdate.FolderType = rootFolderType;
-
-        await FilesDbContext.SaveChangesAsync().ConfigureAwait(false);
-
-        return true;
-    }
-
-    public async Task<bool> UpdateProviderInfoAsync(int linkId, string folderId, FolderType folderType)
-    {
-        var forUpdate = await FilesDbContext.ThirdpartyAccount
-            .Where(r => r.Id == linkId)
-            .Where(r => r.TenantId == TenantID)
-            .FirstOrDefaultAsync().ConfigureAwait(false);
-
-        if (forUpdate == null)
-        {
-            return false;
-        }
-
-        forUpdate.RoomType = folderType;
-        forUpdate.FolderId = folderId;
-
-        await FilesDbContext.SaveChangesAsync().ConfigureAwait(false);
-
-        return true;
-    }
-
-    public virtual async Task<int> UpdateProviderInfoAsync(int linkId, AuthData authData)
-    {
-        using var FilesDbContext = DbContextManager.GetNew(FileConstant.DatabaseId);
-
-        var forUpdate = await FilesDbContext.ThirdpartyAccount
-            .AsQueryable()
-            .Where(r => r.Id == linkId)
-            .Where(r => r.TenantId == TenantID)
-            .ToListAsync()
-            .ConfigureAwait(false);
-
-        foreach (var f in forUpdate)
-        {
-            f.UserName = authData.Login ?? "";
-            f.Password = EncryptPassword(authData.Password);
-            f.Token = EncryptPassword(authData.Token ?? "");
-            f.Url = authData.Url ?? "";
-        }
-
-        await FilesDbContext.SaveChangesAsync().ConfigureAwait(false);
-
-        return forUpdate.Count == 1 ? linkId : default;
-    }
-
-    public virtual async Task<int> UpdateProviderInfoAsync(int linkId, string customerTitle, AuthData newAuthData, FolderType folderType, Guid? userId = null)
-    {
-        var authData = new AuthData();
-
-        using var FilesDbContext = DbContextManager.GetNew(FileConstant.DatabaseId);
-
-        if (newAuthData != null && !newAuthData.IsEmpty())
-        {
-            var querySelect =
-                FilesDbContext.ThirdpartyAccount
-                .AsQueryable()
-                .Where(r => r.TenantId == TenantID)
-                .Where(r => r.Id == linkId);
-
-            DbFilesThirdpartyAccount input;
-            try
-            {
-                input = await querySelect.SingleAsync().ConfigureAwait(false);
-            }
-            catch (Exception e)
-            {
-                _logger.ErrorUpdateProviderInfo(linkId, _securityContext.CurrentAccount.ID, e);
-                throw;
-            }
-
-            if (!Enum.TryParse(input.Provider, true, out ProviderTypes key))
-            {
-                throw new ArgumentException("Unrecognize ProviderType");
-            }
-
-            authData = new AuthData(
-                !string.IsNullOrEmpty(newAuthData.Url) ? newAuthData.Url : input.Url,
-                input.UserName,
-                !string.IsNullOrEmpty(newAuthData.Password) ? newAuthData.Password : DecryptPassword(input.Password, linkId),
-                newAuthData.Token);
-
-            if (!string.IsNullOrEmpty(newAuthData.Token))
-            {
-                authData = GetEncodedAccesToken(authData, key);
-            }
-
-            if (!await CheckProviderInfoAsync(ToProviderInfo(0, key, customerTitle, authData, _securityContext.CurrentAccount.ID, folderType, _tenantUtil.DateTimeToUtc(_tenantUtil.DateTimeNow()))).ConfigureAwait(false))
-            {
-                throw new UnauthorizedAccessException(string.Format(FilesCommonResource.ErrorMassage_SecurityException_Auth, key));
-            }
-        }
-
-        var toUpdate = await FilesDbContext.ThirdpartyAccount
-            .AsQueryable()
-            .Where(r => r.Id == linkId)
-            .Where(r => r.TenantId == TenantID)
-            .ToListAsync()
-            .ConfigureAwait(false);
-
-        foreach (var t in toUpdate)
-        {
-            if (!string.IsNullOrEmpty(customerTitle))
-            {
-                t.Title = customerTitle;
-            }
-
-            if (folderType != FolderType.DEFAULT)
-            {
-                t.FolderType = folderType;
-            }
-
-            if (userId.HasValue)
-            {
-                t.UserId = userId.Value;
-            }
-
-            if (!authData.IsEmpty())
-            {
-                t.UserName = authData.Login ?? "";
-                t.Password = EncryptPassword(authData.Password);
-                t.Token = EncryptPassword(authData.Token ?? "");
-                t.Url = authData.Url ?? "";
-            }
-        }
-
-        await FilesDbContext.SaveChangesAsync().ConfigureAwait(false);
-
-        return toUpdate.Count == 1 ? linkId : default;
-    }
-
-    public virtual async Task RemoveProviderInfoAsync(int linkId)
-    {
-<<<<<<< HEAD
-        using var FilesDbContext = DbContextManager.GetNew(FileConstant.DatabaseId);
-
-        using var tx = await FilesDbContext.Database.BeginTransactionAsync().ConfigureAwait(false);
-        var folderId = (await GetProviderInfoAsync(linkId)).RootFolderId;
-=======
-        var strategy = FilesDbContext.Database.CreateExecutionStrategy();
->>>>>>> 5d4715e6
-
-        await strategy.ExecuteAsync(async () =>
-        {
-            using var tx = await FilesDbContext.Database.BeginTransactionAsync().ConfigureAwait(false);
-            var folderId = (await GetProviderInfoAsync(linkId)).RootFolderId;
-
-            var entryIDs = await FilesDbContext.ThirdpartyIdMapping
-                .AsQueryable()
-                .Where(r => r.TenantId == TenantID)
-                .Where(r => r.Id.StartsWith(folderId))
-                .Select(r => r.HashId)
-                .ToListAsync()
-                .ConfigureAwait(false);
-
-            var forDelete = await FilesDbContext.Security
-                .AsQueryable()
-                .Where(r => r.TenantId == TenantID)
-                .Where(r => entryIDs.Any(a => a == r.EntryId))
-                .ToListAsync()
-                .ConfigureAwait(false);
-
-            FilesDbContext.Security.RemoveRange(forDelete);
-            await FilesDbContext.SaveChangesAsync().ConfigureAwait(false);
-
-            var linksForDelete = await FilesDbContext.TagLink
-                .AsQueryable()
-                .Where(r => r.TenantId == TenantID)
-                .Where(r => entryIDs.Any(e => e == r.EntryId))
-                .ToListAsync()
-                .ConfigureAwait(false);
-
-            FilesDbContext.TagLink.RemoveRange(linksForDelete);
-            await FilesDbContext.SaveChangesAsync().ConfigureAwait(false);
-
-            var accountsForDelete = await FilesDbContext.ThirdpartyAccount
-                .AsQueryable()
-                .Where(r => r.Id == linkId)
-                .Where(r => r.TenantId == TenantID)
-                .ToListAsync()
-                .ConfigureAwait(false);
-
-            FilesDbContext.ThirdpartyAccount.RemoveRange(accountsForDelete);
-            await FilesDbContext.SaveChangesAsync().ConfigureAwait(false);
-
-            await tx.CommitAsync().ConfigureAwait(false);
-        });
-    }
-
-    private IProviderInfo ToProviderInfo(int id, ProviderTypes providerKey, string customerTitle, AuthData authData, Guid owner, FolderType type, DateTime createOn)
-    {
-        var dbFilesThirdpartyAccount = new DbFilesThirdpartyAccount
-        {
-            Id = id,
-            Title = customerTitle,
-            Token = EncryptPassword(authData.Token),
-            Url = authData.Url,
-            UserName = authData.Login,
-            Password = EncryptPassword(authData.Password),
-            UserId = owner,
-            FolderType = type,
-            CreateOn = createOn,
-            Provider = providerKey.ToString()
-        };
-
-        return ToProviderInfo(dbFilesThirdpartyAccount);
-    }
-
-    private IProviderInfo ToProviderInfo(DbFilesThirdpartyAccount input)
-    {
-        if (!Enum.TryParse(input.Provider, true, out ProviderTypes key))
-        {
-            return null;
-        }
-
-        var id = input.Id;
-        var providerTitle = input.Title ?? string.Empty;
-        var token = DecryptToken(input.Token, id);
-        var owner = input.UserId;
-        var rootFolderType = input.FolderType;
-        var folderType = input.RoomType;
-        var folderId = input.FolderId;
-        var createOn = _tenantUtil.DateTimeFromUtc(input.CreateOn);
-        var authData = new AuthData(input.Url, input.UserName, DecryptPassword(input.Password, id), token);
-
-        if (key == ProviderTypes.Box)
-        {
-            if (string.IsNullOrEmpty(token))
-            {
-                throw new ArgumentException("Token can't be null");
-            }
-
-            var box = _serviceProvider.GetService<BoxProviderInfo>();
-            box.ID = id;
-            box.CustomerTitle = providerTitle;
-            box.Owner = owner == Guid.Empty ? _securityContext.CurrentAccount.ID : owner;
-            box.ProviderKey = input.Provider;
-            box.RootFolderType = rootFolderType;
-            box.CreateOn = createOn;
-            box.Token = OAuth20Token.FromJson(token);
-            box.FolderType = folderType;
-            box.FolderId = folderId;
-
-            return box;
-        }
-
-        if (key == ProviderTypes.DropboxV2)
-        {
-            if (string.IsNullOrEmpty(token))
-            {
-                throw new ArgumentException("Token can't be null");
-            }
-
-            var drop = _serviceProvider.GetService<DropboxProviderInfo>();
-            drop.ID = id;
-            drop.CustomerTitle = providerTitle;
-            drop.Owner = owner == Guid.Empty ? _securityContext.CurrentAccount.ID : owner;
-            drop.ProviderKey = input.Provider;
-            drop.RootFolderType = rootFolderType;
-            drop.CreateOn = createOn;
-            drop.Token = OAuth20Token.FromJson(token);
-            drop.FolderType = folderType;
-            drop.FolderId = folderId;
-
-            return drop;
-        }
-
-        if (key == ProviderTypes.SharePoint)
-        {
-            if (!string.IsNullOrEmpty(authData.Login) && string.IsNullOrEmpty(authData.Password))
-            {
-                throw new ArgumentNullException("password", "Password can't be null");
-            }
-
-            var sh = _serviceProvider.GetService<SharePointProviderInfo>();
-            sh.ID = id;
-            sh.CustomerTitle = providerTitle;
-            sh.Owner = owner == Guid.Empty ? _securityContext.CurrentAccount.ID : owner;
-            sh.ProviderKey = input.Provider;
-            sh.RootFolderType = rootFolderType;
-            sh.CreateOn = createOn;
-            sh.InitClientContext(authData);
-            sh.FolderType = folderType;
-            sh.FolderId = folderId;
-
-            return sh;
-        }
-
-        if (key == ProviderTypes.GoogleDrive)
-        {
-            if (string.IsNullOrEmpty(token))
-            {
-                throw new ArgumentException("Token can't be null");
-            }
-
-            var gd = _serviceProvider.GetService<GoogleDriveProviderInfo>();
-            gd.ID = id;
-            gd.CustomerTitle = providerTitle;
-            gd.Owner = owner == Guid.Empty ? _securityContext.CurrentAccount.ID : owner;
-            gd.ProviderKey = input.Provider;
-            gd.RootFolderType = rootFolderType;
-            gd.CreateOn = createOn;
-            gd.Token = OAuth20Token.FromJson(token);
-            gd.FolderType = folderType;
-            gd.FolderId = folderId;
-
-            return gd;
-        }
-
-        if (key == ProviderTypes.OneDrive)
-        {
-            if (string.IsNullOrEmpty(token))
-            {
-                throw new ArgumentException("Token can't be null");
-            }
-
-            var od = _serviceProvider.GetService<OneDriveProviderInfo>();
-            od.ID = id;
-            od.CustomerTitle = providerTitle;
-            od.Owner = owner == Guid.Empty ? _securityContext.CurrentAccount.ID : owner;
-            od.ProviderKey = input.Provider;
-            od.RootFolderType = rootFolderType;
-            od.CreateOn = createOn;
-            od.Token = OAuth20Token.FromJson(token);
-            od.FolderType = folderType;
-            od.FolderId = folderId;
-
-            return od;
-        }
-
-        if (string.IsNullOrEmpty(input.Provider))
-        {
-            throw new ArgumentNullException("providerKey");
-        }
-
-        if (string.IsNullOrEmpty(authData.Token) && string.IsNullOrEmpty(authData.Password))
-        {
-            throw new ArgumentNullException("token", "Both token and password can't be null");
-        }
-
-        if (!string.IsNullOrEmpty(authData.Login) && string.IsNullOrEmpty(authData.Password) && string.IsNullOrEmpty(authData.Token))
-        {
-            throw new ArgumentNullException("password", "Password can't be null");
-        }
-
-        var sharpBoxProviderInfo = _serviceProvider.GetService<SharpBoxProviderInfo>();
-        sharpBoxProviderInfo.ID = id;
-        sharpBoxProviderInfo.CustomerTitle = providerTitle;
-        sharpBoxProviderInfo.Owner = owner == Guid.Empty ? _securityContext.CurrentAccount.ID : owner;
-        sharpBoxProviderInfo.ProviderKey = input.Provider;
-        sharpBoxProviderInfo.RootFolderType = rootFolderType;
-        sharpBoxProviderInfo.CreateOn = createOn;
-        sharpBoxProviderInfo.AuthData = authData;
-        sharpBoxProviderInfo.FolderType = folderType;
-        sharpBoxProviderInfo.FolderId = folderId;
-
-        return sharpBoxProviderInfo;
-    }
-
-    private AuthData GetEncodedAccesToken(AuthData authData, ProviderTypes provider)
-    {
-        string code;
-        OAuth20Token token;
-
-        switch (provider)
-        {
-            case ProviderTypes.GoogleDrive:
-                code = authData.Token;
+        }
+
+        var toUpdate = await FilesDbContext.ThirdpartyAccount
+            .AsQueryable()
+            .Where(r => r.Id == linkId)
+            .Where(r => r.TenantId == TenantID)
+            .ToListAsync()
+            .ConfigureAwait(false);
+
+        foreach (var t in toUpdate)
+        {
+            if (!string.IsNullOrEmpty(customerTitle))
+            {
+                t.Title = customerTitle;
+            }
+
+            if (folderType != FolderType.DEFAULT)
+            {
+                t.FolderType = folderType;
+            }
+
+            if (userId.HasValue)
+            {
+                t.UserId = userId.Value;
+            }
+
+            if (!authData.IsEmpty())
+            {
+                t.UserName = authData.Login ?? "";
+                t.Password = EncryptPassword(authData.Password);
+                t.Token = EncryptPassword(authData.Token ?? "");
+                t.Url = authData.Url ?? "";
+            }
+        }
+
+        await FilesDbContext.SaveChangesAsync().ConfigureAwait(false);
+
+        return toUpdate.Count == 1 ? linkId : default;
+    }
+
+    public virtual async Task RemoveProviderInfoAsync(int linkId)
+    {
+        using var FilesDbContext = DbContextManager.GetNew(FileConstant.DatabaseId);
+        var strategy = FilesDbContext.Database.CreateExecutionStrategy();
+
+        await strategy.ExecuteAsync(async () =>
+        {
+        using var tx = await FilesDbContext.Database.BeginTransactionAsync().ConfigureAwait(false);
+        var folderId = (await GetProviderInfoAsync(linkId)).RootFolderId;
+
+        var entryIDs = await FilesDbContext.ThirdpartyIdMapping
+            .AsQueryable()
+            .Where(r => r.TenantId == TenantID)
+            .Where(r => r.Id.StartsWith(folderId))
+            .Select(r => r.HashId)
+            .ToListAsync()
+            .ConfigureAwait(false);
+
+        var forDelete = await FilesDbContext.Security
+            .AsQueryable()
+            .Where(r => r.TenantId == TenantID)
+            .Where(r => entryIDs.Any(a => a == r.EntryId))
+            .ToListAsync()
+            .ConfigureAwait(false);
+
+        FilesDbContext.Security.RemoveRange(forDelete);
+        await FilesDbContext.SaveChangesAsync().ConfigureAwait(false);
+
+        var linksForDelete = await FilesDbContext.TagLink
+            .AsQueryable()
+            .Where(r => r.TenantId == TenantID)
+            .Where(r => entryIDs.Any(e => e == r.EntryId))
+            .ToListAsync()
+            .ConfigureAwait(false);
+
+        FilesDbContext.TagLink.RemoveRange(linksForDelete);
+        await FilesDbContext.SaveChangesAsync().ConfigureAwait(false);
+
+        var accountsForDelete = await FilesDbContext.ThirdpartyAccount
+            .AsQueryable()
+            .Where(r => r.Id == linkId)
+            .Where(r => r.TenantId == TenantID)
+            .ToListAsync()
+            .ConfigureAwait(false);
+
+        FilesDbContext.ThirdpartyAccount.RemoveRange(accountsForDelete);
+        await FilesDbContext.SaveChangesAsync().ConfigureAwait(false);
+
+        await tx.CommitAsync().ConfigureAwait(false);
+        });
+    }
+
+    private IProviderInfo ToProviderInfo(int id, ProviderTypes providerKey, string customerTitle, AuthData authData, Guid owner, FolderType type, DateTime createOn)
+    {
+        var dbFilesThirdpartyAccount = new DbFilesThirdpartyAccount
+        {
+            Id = id,
+            Title = customerTitle,
+            Token = EncryptPassword(authData.Token),
+            Url = authData.Url,
+            UserName = authData.Login,
+            Password = EncryptPassword(authData.Password),
+            UserId = owner,
+            FolderType = type,
+            CreateOn = createOn,
+            Provider = providerKey.ToString()
+        };
+
+        return ToProviderInfo(dbFilesThirdpartyAccount);
+    }
+
+    private IProviderInfo ToProviderInfo(DbFilesThirdpartyAccount input)
+    {
+        if (!Enum.TryParse(input.Provider, true, out ProviderTypes key))
+        {
+            return null;
+        }
+
+        var id = input.Id;
+        var providerTitle = input.Title ?? string.Empty;
+        var token = DecryptToken(input.Token, id);
+        var owner = input.UserId;
+        var rootFolderType = input.FolderType;
+        var folderType = input.RoomType;
+        var folderId = input.FolderId;
+        var createOn = _tenantUtil.DateTimeFromUtc(input.CreateOn);
+        var authData = new AuthData(input.Url, input.UserName, DecryptPassword(input.Password, id), token);
+
+        if (key == ProviderTypes.Box)
+        {
+            if (string.IsNullOrEmpty(token))
+            {
+                throw new ArgumentException("Token can't be null");
+            }
+
+            var box = _serviceProvider.GetService<BoxProviderInfo>();
+            box.ID = id;
+            box.CustomerTitle = providerTitle;
+            box.Owner = owner == Guid.Empty ? _securityContext.CurrentAccount.ID : owner;
+            box.ProviderKey = input.Provider;
+            box.RootFolderType = rootFolderType;
+            box.CreateOn = createOn;
+            box.Token = OAuth20Token.FromJson(token);
+            box.FolderType = folderType;
+            box.FolderId = folderId;
+
+            return box;
+        }
+
+        if (key == ProviderTypes.DropboxV2)
+        {
+            if (string.IsNullOrEmpty(token))
+            {
+                throw new ArgumentException("Token can't be null");
+            }
+
+            var drop = _serviceProvider.GetService<DropboxProviderInfo>();
+            drop.ID = id;
+            drop.CustomerTitle = providerTitle;
+            drop.Owner = owner == Guid.Empty ? _securityContext.CurrentAccount.ID : owner;
+            drop.ProviderKey = input.Provider;
+            drop.RootFolderType = rootFolderType;
+            drop.CreateOn = createOn;
+            drop.Token = OAuth20Token.FromJson(token);
+            drop.FolderType = folderType;
+            drop.FolderId = folderId;
+
+            return drop;
+        }
+
+        if (key == ProviderTypes.SharePoint)
+        {
+            if (!string.IsNullOrEmpty(authData.Login) && string.IsNullOrEmpty(authData.Password))
+            {
+                throw new ArgumentNullException("password", "Password can't be null");
+            }
+
+            var sh = _serviceProvider.GetService<SharePointProviderInfo>();
+            sh.ID = id;
+            sh.CustomerTitle = providerTitle;
+            sh.Owner = owner == Guid.Empty ? _securityContext.CurrentAccount.ID : owner;
+            sh.ProviderKey = input.Provider;
+            sh.RootFolderType = rootFolderType;
+            sh.CreateOn = createOn;
+            sh.InitClientContext(authData);
+            sh.FolderType = folderType;
+            sh.FolderId = folderId;
+
+            return sh;
+        }
+
+        if (key == ProviderTypes.GoogleDrive)
+        {
+            if (string.IsNullOrEmpty(token))
+            {
+                throw new ArgumentException("Token can't be null");
+            }
+
+            var gd = _serviceProvider.GetService<GoogleDriveProviderInfo>();
+            gd.ID = id;
+            gd.CustomerTitle = providerTitle;
+            gd.Owner = owner == Guid.Empty ? _securityContext.CurrentAccount.ID : owner;
+            gd.ProviderKey = input.Provider;
+            gd.RootFolderType = rootFolderType;
+            gd.CreateOn = createOn;
+            gd.Token = OAuth20Token.FromJson(token);
+            gd.FolderType = folderType;
+            gd.FolderId = folderId;
+
+            return gd;
+        }
+
+        if (key == ProviderTypes.OneDrive)
+        {
+            if (string.IsNullOrEmpty(token))
+            {
+                throw new ArgumentException("Token can't be null");
+            }
+
+            var od = _serviceProvider.GetService<OneDriveProviderInfo>();
+            od.ID = id;
+            od.CustomerTitle = providerTitle;
+            od.Owner = owner == Guid.Empty ? _securityContext.CurrentAccount.ID : owner;
+            od.ProviderKey = input.Provider;
+            od.RootFolderType = rootFolderType;
+            od.CreateOn = createOn;
+            od.Token = OAuth20Token.FromJson(token);
+            od.FolderType = folderType;
+            od.FolderId = folderId;
+
+            return od;
+        }
+
+        if (string.IsNullOrEmpty(input.Provider))
+        {
+            throw new ArgumentNullException("providerKey");
+        }
+
+        if (string.IsNullOrEmpty(authData.Token) && string.IsNullOrEmpty(authData.Password))
+        {
+            throw new ArgumentNullException("token", "Both token and password can't be null");
+        }
+
+        if (!string.IsNullOrEmpty(authData.Login) && string.IsNullOrEmpty(authData.Password) && string.IsNullOrEmpty(authData.Token))
+        {
+            throw new ArgumentNullException("password", "Password can't be null");
+        }
+
+        var sharpBoxProviderInfo = _serviceProvider.GetService<SharpBoxProviderInfo>();
+        sharpBoxProviderInfo.ID = id;
+        sharpBoxProviderInfo.CustomerTitle = providerTitle;
+        sharpBoxProviderInfo.Owner = owner == Guid.Empty ? _securityContext.CurrentAccount.ID : owner;
+        sharpBoxProviderInfo.ProviderKey = input.Provider;
+        sharpBoxProviderInfo.RootFolderType = rootFolderType;
+        sharpBoxProviderInfo.CreateOn = createOn;
+        sharpBoxProviderInfo.AuthData = authData;
+        sharpBoxProviderInfo.FolderType = folderType;
+        sharpBoxProviderInfo.FolderId = folderId;
+
+        return sharpBoxProviderInfo;
+    }
+
+    private AuthData GetEncodedAccesToken(AuthData authData, ProviderTypes provider)
+    {
+        string code;
+        OAuth20Token token;
+
+        switch (provider)
+        {
+            case ProviderTypes.GoogleDrive:
+                code = authData.Token;
                 token = _oAuth20TokenHelper.GetAccessToken<GoogleLoginProvider>(_consumerFactory, code);
 
-                if (token == null)
-                {
-                    throw new UnauthorizedAccessException(string.Format(FilesCommonResource.ErrorMassage_SecurityException_Auth, provider));
-                }
-
-                return new AuthData(token: token.ToJson());
-
-            case ProviderTypes.Box:
-                code = authData.Token;
+                if (token == null)
+                {
+                    throw new UnauthorizedAccessException(string.Format(FilesCommonResource.ErrorMassage_SecurityException_Auth, provider));
+                }
+
+                return new AuthData(token: token.ToJson());
+
+            case ProviderTypes.Box:
+                code = authData.Token;
                 token = _oAuth20TokenHelper.GetAccessToken<BoxLoginProvider>(_consumerFactory, code);
 
-                if (token == null)
-                {
-                    throw new UnauthorizedAccessException(string.Format(FilesCommonResource.ErrorMassage_SecurityException_Auth, provider));
-                }
-
-                return new AuthData(token: token.ToJson());
-
-            case ProviderTypes.DropboxV2:
-                code = authData.Token;
+                if (token == null)
+                {
+                    throw new UnauthorizedAccessException(string.Format(FilesCommonResource.ErrorMassage_SecurityException_Auth, provider));
+                }
+
+                return new AuthData(token: token.ToJson());
+
+            case ProviderTypes.DropboxV2:
+                code = authData.Token;
                 token = _oAuth20TokenHelper.GetAccessToken<DropboxLoginProvider>(_consumerFactory, code);
 
-                if (token == null)
-                {
-                    throw new UnauthorizedAccessException(string.Format(FilesCommonResource.ErrorMassage_SecurityException_Auth, provider));
-                }
-
-                return new AuthData(token: token.ToJson());
-
-            case ProviderTypes.DropBox:
-
-                var dropBoxRequestToken = DropBoxRequestToken.Parse(authData.Token);
-
-                var config = CloudStorage.GetCloudConfigurationEasy(nSupportedCloudConfigurations.DropBox);
-                var accessToken = DropBoxStorageProviderTools.ExchangeDropBoxRequestTokenIntoAccessToken(config as DropBoxConfiguration,
-                                                                                                         _thirdpartyConfiguration.DropboxAppKey,
-                                                                                                         _thirdpartyConfiguration.DropboxAppSecret,
-                                                                                                         dropBoxRequestToken);
-
-                var base64Token = new CloudStorage().SerializeSecurityTokenToBase64Ex(accessToken, config.GetType(), new Dictionary<string, string>());
-
-                return new AuthData(token: base64Token);
-
-            case ProviderTypes.OneDrive:
-                code = authData.Token;
+                if (token == null)
+                {
+                    throw new UnauthorizedAccessException(string.Format(FilesCommonResource.ErrorMassage_SecurityException_Auth, provider));
+                }
+
+                return new AuthData(token: token.ToJson());
+
+            case ProviderTypes.DropBox:
+
+                var dropBoxRequestToken = DropBoxRequestToken.Parse(authData.Token);
+
+                var config = CloudStorage.GetCloudConfigurationEasy(nSupportedCloudConfigurations.DropBox);
+                var accessToken = DropBoxStorageProviderTools.ExchangeDropBoxRequestTokenIntoAccessToken(config as DropBoxConfiguration,
+                                                                                                         _thirdpartyConfiguration.DropboxAppKey,
+                                                                                                         _thirdpartyConfiguration.DropboxAppSecret,
+                                                                                                         dropBoxRequestToken);
+
+                var base64Token = new CloudStorage().SerializeSecurityTokenToBase64Ex(accessToken, config.GetType(), new Dictionary<string, string>());
+
+                return new AuthData(token: base64Token);
+
+            case ProviderTypes.OneDrive:
+                code = authData.Token;
                 token = _oAuth20TokenHelper.GetAccessToken<OneDriveLoginProvider>(_consumerFactory, code);
 
-                if (token == null)
-                {
-                    throw new UnauthorizedAccessException(string.Format(FilesCommonResource.ErrorMassage_SecurityException_Auth, provider));
-                }
-
-                return new AuthData(token: token.ToJson());
-
-            case ProviderTypes.SkyDrive:
-
-                code = authData.Token;
+                if (token == null)
+                {
+                    throw new UnauthorizedAccessException(string.Format(FilesCommonResource.ErrorMassage_SecurityException_Auth, provider));
+                }
+
+                return new AuthData(token: token.ToJson());
+
+            case ProviderTypes.SkyDrive:
+
+                code = authData.Token;
 
                 token = _oAuth20TokenHelper.GetAccessToken<OneDriveLoginProvider>(_consumerFactory, code);
 
-                if (token == null)
-                {
-                    throw new UnauthorizedAccessException(string.Format(FilesCommonResource.ErrorMassage_SecurityException_Auth, provider));
-                }
-
-                accessToken = AppLimit.CloudComputing.SharpBox.Common.Net.oAuth20.OAuth20Token.FromJson(token.ToJson());
-
-                if (accessToken == null)
-                {
-                    throw new UnauthorizedAccessException(string.Format(FilesCommonResource.ErrorMassage_SecurityException_Auth, provider));
-                }
-
-                config = CloudStorage.GetCloudConfigurationEasy(nSupportedCloudConfigurations.SkyDrive);
-                var storage = new CloudStorage();
-                base64Token = storage.SerializeSecurityTokenToBase64Ex(accessToken, config.GetType(), new Dictionary<string, string>());
-
-                return new AuthData(token: base64Token);
-
-            case ProviderTypes.SharePoint:
-            case ProviderTypes.WebDav:
-                break;
-
-            default:
-                authData.Url = null;
-                break;
-        }
-
-        return authData;
-    }
-
-    private string EncryptPassword(string password)
-    {
-        return string.IsNullOrEmpty(password) ? string.Empty : _instanceCrypto.Encrypt(password);
-    }
-
-    private string DecryptPassword(string password, int id)
-    {
-        try
-        {
-            return string.IsNullOrEmpty(password) ? string.Empty : _instanceCrypto.Decrypt(password);
-        }
-        catch (Exception e)
-        {
-            _logger.ErrorDecryptPassword(id, _securityContext.CurrentAccount.ID, e);
-            return null;
-        }
-    }
-
-    private string DecryptToken(string token, int id)
-    {
-        try
-        {
-            return DecryptPassword(token, id);
-        }
-        catch
-        {
-            //old token in base64 without encrypt
-            return token ?? "";
-        }
-    }
-}
-
-public static class ProviderAccountDaoExtension
-{
-    public static void Register(DIHelper services)
-    {
-        services.TryAdd<BoxProviderInfo>();
-        services.TryAdd<DropboxProviderInfo>();
-        services.TryAdd<SharePointProviderInfo>();
-        services.TryAdd<GoogleDriveProviderInfo>();
-        services.TryAdd<OneDriveProviderInfo>();
-        services.TryAdd<SharpBoxProviderInfo>();
-    }
+                if (token == null)
+                {
+                    throw new UnauthorizedAccessException(string.Format(FilesCommonResource.ErrorMassage_SecurityException_Auth, provider));
+                }
+
+                accessToken = AppLimit.CloudComputing.SharpBox.Common.Net.oAuth20.OAuth20Token.FromJson(token.ToJson());
+
+                if (accessToken == null)
+                {
+                    throw new UnauthorizedAccessException(string.Format(FilesCommonResource.ErrorMassage_SecurityException_Auth, provider));
+                }
+
+                config = CloudStorage.GetCloudConfigurationEasy(nSupportedCloudConfigurations.SkyDrive);
+                var storage = new CloudStorage();
+                base64Token = storage.SerializeSecurityTokenToBase64Ex(accessToken, config.GetType(), new Dictionary<string, string>());
+
+                return new AuthData(token: base64Token);
+
+            case ProviderTypes.SharePoint:
+            case ProviderTypes.WebDav:
+                break;
+
+            default:
+                authData.Url = null;
+                break;
+        }
+
+        return authData;
+    }
+
+    private string EncryptPassword(string password)
+    {
+        return string.IsNullOrEmpty(password) ? string.Empty : _instanceCrypto.Encrypt(password);
+    }
+
+    private string DecryptPassword(string password, int id)
+    {
+        try
+        {
+        return string.IsNullOrEmpty(password) ? string.Empty : _instanceCrypto.Decrypt(password);
+    }
+        catch (Exception e)
+        {
+            _logger.ErrorDecryptPassword(id, _securityContext.CurrentAccount.ID, e);
+            return null;
+        }
+    }
+
+    private string DecryptToken(string token, int id)
+    {
+        try
+        {
+            return DecryptPassword(token, id);
+        }
+        catch
+        {
+            //old token in base64 without encrypt
+            return token ?? "";
+        }
+    }
+}
+
+public static class ProviderAccountDaoExtension
+{
+    public static void Register(DIHelper services)
+    {
+        services.TryAdd<BoxProviderInfo>();
+        services.TryAdd<DropboxProviderInfo>();
+        services.TryAdd<SharePointProviderInfo>();
+        services.TryAdd<GoogleDriveProviderInfo>();
+        services.TryAdd<OneDriveProviderInfo>();
+        services.TryAdd<SharpBoxProviderInfo>();
+    }
 }