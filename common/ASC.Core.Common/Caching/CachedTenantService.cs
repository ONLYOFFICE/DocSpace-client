--- conflicted
+++ resolved
@@ -26,26 +26,16 @@
 
 using System;
 using System.Collections.Generic;
-
+
 using ASC.Common;
 using ASC.Common.Caching;
-<<<<<<< HEAD
 using ASC.Common.Utils;
 using ASC.Core.Common.EF.Context;
 using ASC.Core.Data;
 using ASC.Core.Tenants;
-=======
-using ASC.Common.Utils;
-using ASC.Core.Common.EF.Context;
-using ASC.Core.Data;
-using ASC.Core.Tenants;
-
-using Microsoft.Extensions.DependencyInjection;
+
 using Microsoft.Extensions.DependencyInjection.Extensions;
-using Microsoft.Extensions.Options;
->>>>>>> 30d952b9
-
-using Microsoft.Extensions.DependencyInjection.Extensions;
+using Microsoft.Extensions.Options;
 
 namespace ASC.Core.Caching
 {
@@ -160,85 +150,60 @@
                     byDomain.Clear();
                 }
             }
-<<<<<<< HEAD
         }
     }
+
+    class ConfigureCachedTenantService : IConfigureNamedOptions<CachedTenantService>
+    {
+        public IOptionsSnapshot<DbTenantService> Service { get; }
+        public TenantServiceCache TenantServiceCache { get; }
+
+        public ConfigureCachedTenantService(
+            IOptionsSnapshot<DbTenantService> service,
+            TenantServiceCache tenantServiceCache)
+        {
+            Service = service;
+            TenantServiceCache = tenantServiceCache;
+        }
+
+        public void Configure(string name, CachedTenantService options)
+        {
+            Configure(options);
+            options.Service = Service.Get(name);
+        }
+
+        public void Configure(CachedTenantService options)
+        {
+            options.Service = Service.Value;
+            options.TenantServiceCache = TenantServiceCache;
+            options.CacheNotifyItem = TenantServiceCache.CacheNotifyItem;
+            options.CacheNotifySettings = TenantServiceCache.CacheNotifySettings;
+        }
+    }
 
     class CachedTenantService : ITenantService
     {
-        private readonly ITenantService service;
+        internal ITenantService Service { get; set; }
+
         private readonly ICache cache;
-        private readonly ICacheNotify<TenantSetting> cacheNotifySettings;
-        private readonly ICacheNotify<TenantCacheItem> cacheNotifyItem;
+        internal ICacheNotify<TenantSetting> CacheNotifySettings { get; set; }
+        internal ICacheNotify<TenantCacheItem> CacheNotifyItem { get; set; }
 
         private TimeSpan SettingsExpiration { get; set; }
-        private TenantServiceCache TenantServiceCache { get; }
-
-        public CachedTenantService(DbTenantService service, TenantServiceCache tenantServiceCache)
-        {
-            this.service = service ?? throw new ArgumentNullException("service");
+        internal TenantServiceCache TenantServiceCache { get; set; }
+
+        public CachedTenantService()
+        {
             cache = AscCache.Memory;
             SettingsExpiration = TimeSpan.FromMinutes(2);
-
+        }
+
+        public CachedTenantService(DbTenantService service, TenantServiceCache tenantServiceCache) : this()
+        {
+            Service = service ?? throw new ArgumentNullException("service");
             TenantServiceCache = tenantServiceCache;
-            cacheNotifyItem = tenantServiceCache.CacheNotifyItem;
-            cacheNotifySettings = tenantServiceCache.CacheNotifySettings;
-=======
-        }
-    }
-
-    class ConfigureCachedTenantService : IConfigureNamedOptions<CachedTenantService>
-    {
-        public IOptionsSnapshot<DbTenantService> Service { get; }
-        public TenantServiceCache TenantServiceCache { get; }
-
-        public ConfigureCachedTenantService(
-            IOptionsSnapshot<DbTenantService> service,
-            TenantServiceCache tenantServiceCache)
-        {
-            Service = service;
-            TenantServiceCache = tenantServiceCache;
-        }
-
-        public void Configure(string name, CachedTenantService options)
-        {
-            Configure(options);
-            options.Service = Service.Get(name);
-        }
-
-        public void Configure(CachedTenantService options)
-        {
-            options.Service = Service.Value;
-            options.TenantServiceCache = TenantServiceCache;
-            options.CacheNotifyItem = TenantServiceCache.CacheNotifyItem;
-            options.CacheNotifySettings = TenantServiceCache.CacheNotifySettings;
-        }
-    }
-
-    class CachedTenantService : ITenantService
-    {
-        internal ITenantService Service { get; set; }
-
-        private readonly ICache cache;
-        internal ICacheNotify<TenantSetting> CacheNotifySettings { get; set; }
-        internal ICacheNotify<TenantCacheItem> CacheNotifyItem { get; set; }
-
-        private TimeSpan SettingsExpiration { get; set; }
-        internal TenantServiceCache TenantServiceCache { get; set; }
-
-        public CachedTenantService()
-        {
-            cache = AscCache.Memory;
-            SettingsExpiration = TimeSpan.FromMinutes(2);
-        }
-
-        public CachedTenantService(DbTenantService service, TenantServiceCache tenantServiceCache) : this()
-        {
-            Service = service ?? throw new ArgumentNullException("service");
-            TenantServiceCache = tenantServiceCache;
-            CacheNotifyItem = tenantServiceCache.CacheNotifyItem;
-            CacheNotifySettings = tenantServiceCache.CacheNotifySettings;
->>>>>>> 30d952b9
+            CacheNotifyItem = tenantServiceCache.CacheNotifyItem;
+            CacheNotifySettings = tenantServiceCache.CacheNotifySettings;
         }
 
         public void ValidateDomain(string domain)
@@ -337,7 +302,6 @@
             var cacheKey = string.Format("settings/{0}/{1}", tenant, key);
             CacheNotifySettings.Publish(new TenantSetting { Key = cacheKey }, CacheNotifyAction.Remove);
         }
-<<<<<<< HEAD
     }
 
     public static class TenantConfigExtension
@@ -348,35 +312,16 @@
             services.TryAddSingleton<TenantDomainValidator>();
             services.TryAddSingleton<TimeZoneConverter>();
             services.TryAddSingleton<TenantServiceCache>();
+
             services.TryAddScoped<DbTenantService>();
             services.TryAddScoped<ITenantService, CachedTenantService>();
 
+            services.TryAddScoped<IConfigureOptions<DbTenantService>, ConfigureDbTenantService>();
+            services.TryAddScoped<IConfigureOptions<CachedTenantService>, ConfigureCachedTenantService>();
+
             return services
                 .AddCoreBaseSettingsService()
                 .AddTenantDbContextService();
         }
-=======
-    }
-
-    public static class TenantConfigExtension
-    {
-        public static IServiceCollection AddTenantService(this IServiceCollection services)
-        {
-            services.TryAddSingleton(typeof(ICacheNotify<>), typeof(KafkaCache<>));
-            services.TryAddSingleton<TenantDomainValidator>();
-            services.TryAddSingleton<TimeZoneConverter>();
-            services.TryAddSingleton<TenantServiceCache>();
-
-            services.TryAddScoped<DbTenantService>();
-            services.TryAddScoped<ITenantService, CachedTenantService>();
-
-            services.TryAddScoped<IConfigureOptions<DbTenantService>, ConfigureDbTenantService>();
-            services.TryAddScoped<IConfigureOptions<CachedTenantService>, ConfigureCachedTenantService>();
-
-            return services
-                .AddCoreBaseSettingsService()
-                .AddTenantDbContextService();
-        }
->>>>>>> 30d952b9
     }
 }