﻿// (c) Copyright Ascensio System SIA 2010-2022
//
// This program is a free software product.
// You can redistribute it and/or modify it under the terms
// of the GNU Affero General Public License (AGPL) version 3 as published by the Free Software
// Foundation. In accordance with Section 7(a) of the GNU AGPL its Section 15 shall be amended
// to the effect that Ascensio System SIA expressly excludes the warranty of non-infringement of
// any third-party rights.
//
// This program is distributed WITHOUT ANY WARRANTY, without even the implied warranty
// of MERCHANTABILITY or FITNESS FOR A PARTICULAR  PURPOSE. For details, see
// the GNU AGPL at: http://www.gnu.org/licenses/agpl-3.0.html
//
// You can contact Ascensio System SIA at Lubanas st. 125a-25, Riga, Latvia, EU, LV-1021.
//
// The  interactive user interfaces in modified source and object code versions of the Program must
// display Appropriate Legal Notices, as required under Section 5 of the GNU AGPL version 3.
//
// Pursuant to Section 7(b) of the License you must retain the original Product logo when
// distributing the program. Pursuant to Section 7(e) we decline to grant you any rights under
// trademark law for use of our trademarks.
//
// All the Product's GUI elements, including illustrations and icon sets, as well as technical writing
// content are licensed under the terms of the Creative Commons Attribution-ShareAlike 4.0
// International. See the License terms at http://creativecommons.org/licenses/by-sa/4.0/legalcode

namespace ASC.Files.Api;

[ConstraintRoute("int")]
public class FilesControllerInternal : FilesController<int>
{
    public FilesControllerInternal(
        FilesControllerHelper filesControllerHelper,
        FileStorageService fileStorageService,
        IMapper mapper,
        FileOperationDtoHelper fileOperationDtoHelper,
        FolderDtoHelper folderDtoHelper,
        FileDtoHelper fileDtoHelper)
        : base(filesControllerHelper, fileStorageService, mapper, fileOperationDtoHelper, folderDtoHelper, fileDtoHelper)
    {
    }
}

public class FilesControllerThirdparty : FilesController<string>
{
    private readonly ThirdPartySelector _thirdPartySelector;
    private readonly DocumentServiceHelper _documentServiceHelper;

    public FilesControllerThirdparty(
        FilesControllerHelper filesControllerHelper,
        FileStorageService fileStorageService,
        ThirdPartySelector thirdPartySelector,
        DocumentServiceHelper documentServiceHelper,
        IMapper mapper,
        FileOperationDtoHelper fileOperationDtoHelper,
        FolderDtoHelper folderDtoHelper,
        FileDtoHelper fileDtoHelper)
        : base(filesControllerHelper, fileStorageService, mapper, fileOperationDtoHelper, folderDtoHelper, fileDtoHelper)
    {
        _thirdPartySelector = thirdPartySelector;
        _documentServiceHelper = documentServiceHelper;
    }

    /// <summary>
    /// Returns the detailed information about a third-party file with the ID specified in the request.
    /// </summary>
    /// <short>Get third-party file information</short>
    /// <param type="System.String, System" method="url" name="fileId">File ID</param>
    /// <category>Files</category>
    /// <returns type="ASC.Files.Core.ApiModels.ResponseDto.FileEntryDto, ASC.Files.Core">File entry information</returns>
    /// <path>api/2.0/files/file/app-{fileId}</path>
    /// <httpMethod>GET</httpMethod>
    [HttpGet("file/app-{fileId}", Order = 1)]
    public async Task<FileEntryDto> GetFileInfoThirdPartyAsync(string fileId)
    {
        fileId = "app-" + fileId;
        var app = _thirdPartySelector.GetAppByFileId(fileId?.ToString());
        (var file, var editable) = await app.GetFileAsync(fileId?.ToString());
        var docParams = await _documentServiceHelper.GetParamsAsync(file, true, editable ? FileShare.ReadWrite : FileShare.Read, false, editable, editable, editable, false);
        return await GetFileEntryWrapperAsync(docParams.File);
    }
}

public abstract class FilesController<T> : ApiControllerBase
{
    protected readonly FilesControllerHelper _filesControllerHelper;
    private readonly FileStorageService _fileStorageService;
    private readonly IMapper _mapper;
    private readonly FileOperationDtoHelper _fileOperationDtoHelper;

    public FilesController(
        FilesControllerHelper filesControllerHelper,
        FileStorageService fileStorageService,
        IMapper mapper,
        FileOperationDtoHelper fileOperationDtoHelper,
        FolderDtoHelper folderDtoHelper,
        FileDtoHelper fileDtoHelper) : base(folderDtoHelper, fileDtoHelper)
    {
        _filesControllerHelper = filesControllerHelper;
        _fileStorageService = fileStorageService;
        _mapper = mapper;
        _fileOperationDtoHelper = fileOperationDtoHelper;
    }

    /// <summary>
    /// Changes the version history of a file with the ID specified in the request.
    /// </summary>
    /// <short>Change version history</short>
    /// <param type="System.Int32, System" method="url" name="fileId">File ID</param>
    /// <param type="ASC.Files.Core.ApiModels.RequestDto.ChangeHistoryRequestDto, ASC.Files.Core" name="inDto">Request parameters for changing version history</param>
    /// <category>Files</category>
    /// <returns type="ASC.Files.Core.ApiModels.ResponseDto.FileDto, ASC.Files.Core">Updated information about file versions</returns>
    /// <path>api/2.0/files/file/{fileId}/history</path>
    /// <httpMethod>PUT</httpMethod>
    /// <collection>list</collection>
    [HttpPut("file/{fileId}/history")]
    public IAsyncEnumerable<FileDto<T>> ChangeHistoryAsync(T fileId, ChangeHistoryRequestDto inDto)
    {
        return _filesControllerHelper.ChangeHistoryAsync(fileId, inDto.Version, inDto.ContinueVersion);
    }

    /// <summary>
    /// Checks the conversion status of a file with the ID specified in the request.
    /// </summary>
    /// <short>Get conversion status</short>
    /// <category>Operations</category>
    /// <param type="System.Int32, System" method="url" name="fileId">File ID</param>
    /// <param type="System.Boolean, System" name="start">Specifies if a conversion operation is started or not</param>
    /// <returns type="ASC.Files.Core.ApiModels.ResponseDto.ConversationResultDto, ASC.Files.Core">Conversion result</returns>
    /// <path>api/2.0/files/file/{fileId}/checkconversion</path>
    /// <httpMethod>GET</httpMethod>
    /// <collection>list</collection>
    [HttpGet("file/{fileId}/checkconversion")]
    public async IAsyncEnumerable<ConversationResultDto<T>> CheckConversionAsync(T fileId, bool start)
    {
        await foreach (var r in _filesControllerHelper.CheckConversionAsync(new CheckConversionRequestDto<T>()
        {
            FileId = fileId,
            StartConvert = start
        }))
        {
            yield return r;
        }
    }

    /// <summary>
    /// Returns a link to download a file with the ID specified in the request.
    /// </summary>
    /// <short>Get file download link</short>
    /// <category>Files</category>
    /// <param type="System.Int32, System" method="url" name="fileId">File ID</param>
    /// <returns type="System.String, System">File download link</returns>
    /// <path>api/2.0/files/file/{fileId}/presigneduri</path>
    /// <httpMethod>GET</httpMethod>
    [HttpGet("file/{fileId}/presigneduri")]
    public async Task<string> GetPresignedUri(T fileId)
    {
        return await _filesControllerHelper.GetPresignedUri(fileId);
    }

    /// <summary>
    /// Copies (and converts if possible) an existing file to the specified folder.
    /// </summary>
    /// <short>Copy a file</short>
    /// <category>Files</category>
    /// <param type="System.Int32, System" method="url" name="fileId">File ID</param>
    /// <param type="ASC.Files.Core.ApiModels.RequestDto.CopyAsRequestDto{System.Text.Json.JsonElement}, ASC.Files.Core" name="inDto">Request parameters for copying a file</param>
    /// <returns type="ASC.Files.Core.ApiModels.ResponseDto.FileEntryDto, ASC.Files.Core">Copied file entry information</returns>
    /// <path>api/2.0/files/file/{fileId}/copyas</path>
    /// <httpMethod>POST</httpMethod>
    [HttpPost("file/{fileId}/copyas")]
    public async Task<FileEntryDto> CopyFileAs(T fileId, CopyAsRequestDto<JsonElement> inDto)
    {
        if (inDto.DestFolderId.ValueKind == JsonValueKind.Number)
        {
            return await _filesControllerHelper.CopyFileAsAsync(fileId, inDto.DestFolderId.GetInt32(), inDto.DestTitle, inDto.Password);
        }
        else if (inDto.DestFolderId.ValueKind == JsonValueKind.String)
        {
            return await _filesControllerHelper.CopyFileAsAsync(fileId, inDto.DestFolderId.GetString(), inDto.DestTitle, inDto.Password);
        }

        return null;
    }

    /// <summary>
    /// Creates a new file in the specified folder with the title specified in the request.
    /// </summary>
    /// <short>Create a file</short>
    /// <category>Files</category>
    /// <param type="System.Int32, System" method="url" name="folderId">Folder ID</param>
    /// <param type="ASC.Files.Core.ApiModels.RequestDto.CreateFileRequestDto{System.Text.Json.JsonElement}, ASC.Files.Core" name="inDto">Request parameters for creating a file</param>
    /// <remarks>If a file extension is different from DOCX/XLSX/PPTX and refers to one of the known text, spreadsheet, or presentation formats, it will be changed to DOCX/XLSX/PPTX accordingly. If the file extension is not specified or is unknown, the DOCX extension will be added to the file title.</remarks>
    /// <returns type="ASC.Files.Core.ApiModels.ResponseDto.FileDto, ASC.Files.Core">New file information</returns>
    /// <path>api/2.0/files/{folderId}/file</path>
    /// <httpMethod>POST</httpMethod>
    [HttpPost("{folderId}/file")]
    public async Task<FileDto<T>> CreateFileAsync(T folderId, CreateFileRequestDto<JsonElement> inDto)
    {
        return await _filesControllerHelper.CreateFileAsync(folderId, inDto.Title, inDto.TemplateId, inDto.FormId, inDto.EnableExternalExt);
    }

    /// <summary>
    /// Creates an HTML (.html) file in the selected folder with the title and contents specified in the request.
    /// </summary>
    /// <short>Create an HTML file</short>
    /// <category>Files</category>
    /// <param type="System.Int32, System" method="url" name="folderId">Folder ID</param>
    /// <param type="ASC.Files.Core.ApiModels.RequestDto.CreateTextOrHtmlFileRequestDto, ASC.Files.Core" name="inDto">Request parameters for creating an HTML file</param>
    /// <returns type="ASC.Files.Core.ApiModels.ResponseDto.FileDto, ASC.Files.Core">New file information</returns>
    /// <path>api/2.0/files/{folderId}/html</path>
    /// <httpMethod>POST</httpMethod>
    [HttpPost("{folderId}/html")]
    public async Task<FileDto<T>> CreateHtmlFileAsync(T folderId, CreateTextOrHtmlFileRequestDto inDto)
    {
        return await _filesControllerHelper.CreateHtmlFileAsync(folderId, inDto.Title, inDto.Content);
    }

    /// <summary>
    /// Creates a text (.txt) file in the selected folder with the title and contents specified in the request.
    /// </summary>
    /// <short>Create a txt file</short>
    /// <category>Files</category>
    /// <param type="System.Int32, System" method="url" name="folderId">Folder ID</param>
    /// <param type="ASC.Files.Core.ApiModels.RequestDto.CreateTextOrHtmlFileRequestDto, ASC.Files.Core" name="inDto">Request parameters for creating a text file</param>
    /// <returns type="ASC.Files.Core.ApiModels.ResponseDto.FileDto, ASC.Files.Core">New file information</returns>
    /// <path>api/2.0/files/{folderId}/text</path>
    /// <httpMethod>POST</httpMethod>
    [HttpPost("{folderId}/text")]
    public async Task<FileDto<T>> CreateTextFileAsync(T folderId, CreateTextOrHtmlFileRequestDto inDto)
    {
        return await _filesControllerHelper.CreateTextFileAsync(folderId, inDto.Title, inDto.Content);
    }

    /// <summary>
    /// Deletes a file with the ID specified in the request.
    /// </summary>
    /// <short>Delete a file</short>
    /// <category>Files</category>
    /// <param type="System.Int32, System" method="url" name="fileId">File ID</param>
    /// <param type="ASC.Files.Core.ApiModels.RequestDto.DeleteRequestDto, ASC.Files.Core" name="inDto">Request parameters for deleting a file</param>
    /// <returns type="ASC.Files.Core.ApiModels.ResponseDto.FileOperationDto, ASC.Files.Core">List of file operations</returns>
    /// <path>api/2.0/files/file/{fileId}</path>
    /// <httpMethod>DELETE</httpMethod>
    /// <collection>list</collection>
    [HttpDelete("file/{fileId}")]
    public async IAsyncEnumerable<FileOperationDto> DeleteFile(T fileId, [FromBody] DeleteRequestDto inDto)
    {
        foreach (var e in await _fileStorageService.DeleteFileAsync("delete", fileId, false, inDto.DeleteAfter, inDto.Immediately))
        {
            yield return await _fileOperationDtoHelper.GetAsync(e);
        }
    }

    /// <summary>
    /// Returns a URL to the changes of a file version specified in the request.
    /// </summary>
    /// <short>Get changes URL</short>
    /// <category>Files</category>
    /// <param type="System.Int32, System" method="url" name="fileId">File ID</param>
    /// <param type="System.Int32, System" name="version">File version</param>
    /// <param type="System.String, System" name="doc">Shared token</param>
    /// <returns type="ASC.Files.Core.EditHistoryDataDto, ASC.Files.Core">File version history data</returns>
    /// <path>api/2.0/files/file/{fileId}/edit/diff</path>
    /// <httpMethod>GET</httpMethod>
    /// <requiresAuthorization>false</requiresAuthorization>
    [AllowAnonymous]
    [HttpGet("file/{fileId}/edit/diff")]
    public async Task<EditHistoryDataDto> GetEditDiffUrlAsync(T fileId, int version = 0, string doc = null)
    {
        return await _filesControllerHelper.GetEditDiffUrlAsync(fileId, version, doc);
    }

    /// <summary>
    /// Returns the version history of a file with the ID specified in the request.
    /// </summary>
    /// <short>Get version history</short>
    /// <category>Files</category>
    /// <param type="System.Int32, System" method="url" name="fileId">File ID</param>
    /// <param type="System.String, System" name="doc">Shared token</param>
    /// <returns type="ASC.Files.Core.ApiModels.ResponseDto.EditHistoryDto, ASC.Files.Core">Version history data</returns>
    /// <path>api/2.0/files/file/{fileId}/edit/history</path>
    /// <httpMethod>GET</httpMethod>
    /// <requiresAuthorization>false</requiresAuthorization>
    /// <collection>list</collection>
    [AllowAnonymous]
    [HttpGet("file/{fileId}/edit/history")]
    public IAsyncEnumerable<EditHistoryDto> GetEditHistoryAsync(T fileId, string doc = null)
    {
        return _filesControllerHelper.GetEditHistoryAsync(fileId, doc);
    }

    /// <summary>
    /// Returns the detailed information about a file with the ID specified in the request.
    /// </summary>
    /// <short>Get file information</short>
    /// <param type="System.Int32, System" method="url" name="fileId">File ID</param>
    /// <param type="System.Int32, System" name="version">File version</param>
    /// <category>Files</category>
    /// <returns type="ASC.Files.Core.ApiModels.ResponseDto.FileDto, ASC.Files.Core">File information</returns>
    /// <path>api/2.0/files/file/{fileId}</path>
    /// <httpMethod>GET</httpMethod>
    [AllowAnonymous]
    [HttpGet("file/{fileId}")]
    public async Task<FileDto<T>> GetFileInfoAsync(T fileId, int version = -1)
    {
        return await _filesControllerHelper.GetFileInfoAsync(fileId, version);
    }


    /// <summary>
    /// Returns the detailed information about all the available file versions with the ID specified in the request.
    /// </summary>
    /// <short>Get file versions</short>
    /// <category>Files</category>
    /// <param type="System.Int32, System" method="url" name="fileId">File ID</param>
    /// <returns type="ASC.Files.Core.ApiModels.ResponseDto.FileDto, ASC.Files.Core">Information about file versions: folder ID, version, version group, content length, pure content length, file status, URL to view a file, web URL, file type, file extension, comment, encrypted or not, thumbnail URL, thumbnail status, locked or not, user ID who locked a file, denies file downloading or not, denies file sharing or not, file accessibility</returns>
    /// <path>api/2.0/files/file/{fileId}/history</path>
    /// <httpMethod>GET</httpMethod>
    /// <collection>list</collection>
    [HttpGet("file/{fileId}/history")]
    public IAsyncEnumerable<FileDto<T>> GetFileVersionInfoAsync(T fileId)
    {
        return _filesControllerHelper.GetFileVersionInfoAsync(fileId);
    }

    [HttpGet("file/{fileId}/roles")]
    public async Task<List<FileRoleDto>> GetFormRolesAsync(T fileId)
    {
        return await _filesControllerHelper.GetFormRolesAsync(fileId);
    }

    [HttpPut("file/{fileId}/roles")]
    public async Task<Folder<T>> GetFormRolesAsync(T fileId, Dictionary<int, Guid> assignedRoles)
    {
        return await _filesControllerHelper.SetFormRolesAsync(fileId, assignedRoles);
    }
    
    [HttpPut("file/{fileId}/changerole")]
    public async Task<FileDto<T>> ChangeFillingRoleAsync(T fileId, ChangeFillingRoleRequestDto inDto)
    {
        return await _filesControllerHelper.ChangeFillingRoleAsync(fileId, inDto.RoleId);
    }

    /// <summary>
    /// Locks a file with the ID specified in the request.
    /// </summary>
    /// <short>Lock a file</short>
    /// <category>Files</category>
    /// <param type="System.Int32, System" method="url" name="fileId">File ID</param>
    /// <param type="ASC.Files.Core.ApiModels.RequestDto.LockFileRequestDto, ASC.Files.Core" name="inDto">Request parameters for locking a file</param>
    /// <returns type="ASC.Files.Core.ApiModels.ResponseDto.FileDto, ASC.Files.Core">Locked file information</returns>
    /// <path>api/2.0/files/file/{fileId}/lock</path>
    /// <httpMethod>PUT</httpMethod>
    [HttpPut("file/{fileId}/lock")]
    public async Task<FileDto<T>> LockFileAsync(T fileId, LockFileRequestDto inDto)
    {
        return await _filesControllerHelper.LockFileAsync(fileId, inDto.LockFile);
    }

    /// <summary>
    /// Restores a file version specified in the request.
    /// </summary>
    /// <short>Restore a file version</short>
    /// <category>Files</category>
    /// <param type="System.Int32, System" method="url" name="fileId">File ID</param>
    /// <param type="System.Int32, System" name="version">File version</param>
    /// <param type="System.String, System" name="url">File version URL</param>
    /// <param type="System.String, System" name="doc">Shared token</param>
    /// <returns type="ASC.Files.Core.ApiModels.ResponseDto.EditHistoryDto, ASC.Files.Core">Version history data: file ID, key, file version, version group, a user who updated a file, creation time, history changes in the string format, list of history changes, server version</returns>
    /// <path>api/2.0/files/file/{fileId}/restoreversion</path>
    /// <httpMethod>GET</httpMethod>
    /// <requiresAuthorization>false</requiresAuthorization>
    /// <collection>list</collection>
    [AllowAnonymous]
    [HttpGet("file/{fileId}/restoreversion")]
    public IAsyncEnumerable<EditHistoryDto> RestoreVersionAsync(T fileId, int version = 0, string url = null, string doc = null)
    {
        return _filesControllerHelper.RestoreVersionAsync(fileId, version, url, doc);
    }

    /// <summary>
    /// Starts a conversion operation of a file with the ID specified in the request.
    /// </summary>
    /// <short>Start file conversion</short>
    /// <category>Operations</category>
    /// <param type="System.Int32, System" method="url" name="fileId">File ID</param>
    /// <param type="ASC.Files.Core.ApiModels.RequestDto.CheckConversionRequestDto, ASC.Files.Core" name="inDto">Request parameters for starting file conversion</param>
    /// <returns type="ASC.Files.Core.ApiModels.ResponseDto.ConversationResultDto, ASC.Files.Core">Conversion result</returns>
    /// <path>api/2.0/files/file/{fileId}/checkconversion</path>
    /// <httpMethod>PUT</httpMethod>
    /// <collection>list</collection>
    [HttpPut("file/{fileId}/checkconversion")]
    public IAsyncEnumerable<ConversationResultDto<T>> StartConversion(T fileId, [FromBody(EmptyBodyBehavior = Microsoft.AspNetCore.Mvc.ModelBinding.EmptyBodyBehavior.Allow)] CheckConversionRequestDto<T> inDto)
    {
        if (inDto == null)
        {
            inDto = new CheckConversionRequestDto<T>();
        }
        inDto.FileId = fileId;

        return _filesControllerHelper.StartConversionAsync(inDto);
    }

    /// <summary>
    /// Updates a comment in a file with the ID specified in the request.
    /// </summary>
    /// <short>Update a comment</short>
    /// <category>Operations</category>
    /// <param type="System.Int32, System" method="url" name="fileId">File ID</param>
    /// <param type="ASC.Files.Core.ApiModels.RequestDto.UpdateCommentRequestDto, ASC.Files.Core" name="inDto">Request parameters for updating a comment</param>
    /// <returns type="System.Object, System">Updated comment</returns>
    /// <path>api/2.0/files/file/{fileId}/comment</path>
    /// <httpMethod>PUT</httpMethod>
    [HttpPut("file/{fileId}/comment")]
    public async Task<object> UpdateCommentAsync(T fileId, UpdateCommentRequestDto inDto)
    {
        return await _filesControllerHelper.UpdateCommentAsync(fileId, inDto.Version, inDto.Comment);
    }

    /// <summary>
    /// Updates the information of the selected file with the parameters specified in the request.
    /// </summary>
    /// <short>Update a file</short>
    /// <category>Files</category>
    /// <param type="System.Int32, System" method="url" name="fileId">File ID</param>
    /// <param type="ASC.Files.Core.ApiModels.RequestDto.UpdateFileRequestDto, ASC.Files.Core" name="inDto">Request parameters for updating a file</param>
    /// <returns type="ASC.Files.Core.ApiModels.ResponseDto.FileDto, ASC.Files.Core">Updated file information</returns>
    /// <path>api/2.0/files/file/{fileId}</path>
    /// <httpMethod>PUT</httpMethod>
    [HttpPut("file/{fileId}")]
    public async Task<FileDto<T>> UpdateFileAsync(T fileId, UpdateFileRequestDto inDto)
    {
        return await _filesControllerHelper.UpdateFileAsync(fileId, inDto.Title, inDto.LastVersion);
    }

    /// <summary>
    /// Updates the contents of a file with the ID specified in the request.
    /// </summary>
    /// <short>Update file contents</short>
    /// <category>Files</category>
    /// <param type="System.Int32, System" method="url" name="fileId">File ID</param>
    /// <param type="ASC.Files.Core.ApiModels.RequestDto.FileStreamRequestDto, ASC.Files.Core" name="inDto">Request parameters for updating file contents</param>
    /// <path>api/2.0/files/{fileId}/update</path>
    /// <httpMethod>PUT</httpMethod>
    /// <returns type="ASC.Files.Core.ApiModels.ResponseDto.FileDto, ASC.Files.Core">Updated file information</returns>
    /// <visible>false</visible>
    [HttpPut("{fileId}/update")]
    public async Task<FileDto<T>> UpdateFileStreamFromFormAsync(T fileId, [FromForm] FileStreamRequestDto inDto)
    {
        return await _filesControllerHelper.UpdateFileStreamAsync(_filesControllerHelper.GetFileFromRequest(inDto).OpenReadStream(), fileId, inDto.FileExtension, inDto.Encrypted, inDto.Forcesave);
    }

<<<<<<< HEAD
=======
    /// <summary>
    /// Returns file properties of the specified file.
    /// </summary>
    /// <short>Get file properties</short>
    /// <param type="System.Int32, System" method="url" name="fileId">File ID</param>
    /// <category>Files</category>
    /// <returns type="ASC.Files.Core.ApiModels.RequestDto.EntryPropertiesRequestDto, ASC.Files.Core">File properties</returns>
    /// <path>api/2.0/files/{fileId}/properties</path>
    /// <httpMethod>GET</httpMethod>
    [HttpGet("{fileId}/properties")]
    public async Task<EntryPropertiesRequestDto> GetProperties(T fileId)
    {
        return _mapper.Map<EntryProperties, EntryPropertiesRequestDto>(await _fileStorageService.GetFileProperties(fileId));
    }


    /// <summary>
    /// Saves file properties to the specified file.
    /// </summary>
    /// <short>Save file properties to a file</short>
    /// <param type="System.Int32, System" method="url" name="fileId">File ID</param>
    /// <param type="ASC.Files.Core.ApiModels.RequestDto.EntryPropertiesRequestDto, ASC.Files.Core" name="inDto">File properties request parameters</param>
    /// <category>Files</category>
    /// <returns type="ASC.Files.Core.EntryProperties, ASC.Files.Core">File properties</returns>
    /// <path>api/2.0/files/{fileId}/properties</path>
    /// <httpMethod>PUT</httpMethod>
    [HttpPut("{fileId}/properties")]
    public Task<EntryProperties> SetProperties(T fileId, EntryPropertiesRequestDto inDto)
    {
        return _fileStorageService.SetFileProperties(fileId, _mapper.Map<EntryPropertiesRequestDto, EntryProperties>(inDto));
    }
>>>>>>> 0c94da69
}

public class FilesControllerCommon : ApiControllerBase
{
    private readonly IMapper _mapper;
    private readonly IServiceScopeFactory _serviceScopeFactory;
    private readonly GlobalFolderHelper _globalFolderHelper;
    private readonly FileStorageService _fileStorageService;
    private readonly FilesControllerHelper _filesControllerHelperInternal;

    public FilesControllerCommon(
        IMapper mapper,
        IServiceScopeFactory serviceScopeFactory,
        GlobalFolderHelper globalFolderHelper,
        FileStorageService fileStorageService,
        FilesControllerHelper filesControllerHelperInternal,
        FolderDtoHelper folderDtoHelper,
        FileDtoHelper fileDtoHelper) : base(folderDtoHelper, fileDtoHelper)
    {
        _mapper = mapper;
        _serviceScopeFactory = serviceScopeFactory;
        _globalFolderHelper = globalFolderHelper;
        _fileStorageService = fileStorageService;
        _filesControllerHelperInternal = filesControllerHelperInternal;
    }

    /// <summary>
    /// Creates a new file in the "My documents" section with the title specified in the request.
    /// </summary>
    /// <short>Create a file in the "My documents" section</short>
    /// <category>Files</category>
    /// <param type="ASC.Files.Core.ApiModels.RequestDto.CreateFileRequestDto{System.Text.Json.JsonElement}, ASC.Files.Core" name="inDto">Request parameters for creating a file</param>
    /// <remarks>If a file extension is different from DOCX/XLSX/PPTX and refers to one of the known text, spreadsheet, or presentation formats, it will be changed to DOCX/XLSX/PPTX accordingly. If the file extension is not specified or is unknown, the DOCX extension will be added to the file title.</remarks>
    /// <returns type="ASC.Files.Core.ApiModels.ResponseDto.FileDto, ASC.Files.Core">New file information</returns>
    /// <path>api/2.0/files/@my/file</path>
    /// <httpMethod>POST</httpMethod>
    [HttpPost("@my/file")]
    public async Task<FileDto<int>> CreateFileAsync(CreateFileRequestDto<JsonElement> inDto)
    {
        return await _filesControllerHelperInternal.CreateFileAsync(await _globalFolderHelper.FolderMyAsync, inDto.Title, inDto.TemplateId, inDto.FormId, inDto.EnableExternalExt);
    }

    /// <summary>
    /// Creates an HTML (.html) file in the "Common" section with the title and contents specified in the request.
    /// </summary>
    /// <short>Create an HTML file in the "Common" section</short>
    /// <category>Files</category>
    /// <param type="ASC.Files.Core.ApiModels.RequestDto.CreateTextOrHtmlFileRequestDto, ASC.Files.Core" name="inDto">Request parameters for creating an HTML file</param>
    /// <returns type="ASC.Files.Core.ApiModels.ResponseDto.FileDto, ASC.Files.Core">New file information</returns>
    /// <path>api/2.0/files/@common/html</path>
    /// <httpMethod>POST</httpMethod>
    [HttpPost("@common/html")]
    public async Task<FileDto<int>> CreateHtmlFileInCommonAsync(CreateTextOrHtmlFileRequestDto inDto)
    {
        return await _filesControllerHelperInternal.CreateHtmlFileAsync(await _globalFolderHelper.FolderCommonAsync, inDto.Title, inDto.Content);
    }

    /// <summary>
    /// Creates an HTML (.html) file in the "My documents" section with the title and contents specified in the request.
    /// </summary>
    /// <short>Create an HTML file in the "My documents" section</short>
    /// <category>Files</category>
    /// <param type="ASC.Files.Core.ApiModels.RequestDto.CreateTextOrHtmlFileRequestDto, ASC.Files.Core" name="inDto">Request parameters for creating an HTML file</param>
    /// <returns type="ASC.Files.Core.ApiModels.ResponseDto.FileDto, ASC.Files.Core">New file information</returns>
    /// <path>api/2.0/files/@my/html</path>
    /// <httpMethod>POST</httpMethod>
    [HttpPost("@my/html")]
    public async Task<FileDto<int>> CreateHtmlFileInMyAsync(CreateTextOrHtmlFileRequestDto inDto)
    {
        return await _filesControllerHelperInternal.CreateHtmlFileAsync(await _globalFolderHelper.FolderMyAsync, inDto.Title, inDto.Content);
    }

    /// <summary>
    /// Creates a text (.txt) file in the "Common" section with the title and contents specified in the request.
    /// </summary>
    /// <short>Create a text file in the "Common" section</short>
    /// <category>Files</category>
    /// <param type="ASC.Files.Core.ApiModels.RequestDto.CreateTextOrHtmlFileRequestDto, ASC.Files.Core" name="inDto">Request parameters for creating a text file</param>
    /// <returns type="ASC.Files.Core.ApiModels.ResponseDto.FileDto, ASC.Files.Core">New file information</returns>
    /// <path>api/2.0/files/@common/text</path>
    /// <httpMethod>POST</httpMethod>
    [HttpPost("@common/text")]
    public async Task<FileDto<int>> CreateTextFileInCommonAsync(CreateTextOrHtmlFileRequestDto inDto)
    {
        return await _filesControllerHelperInternal.CreateTextFileAsync(await _globalFolderHelper.FolderCommonAsync, inDto.Title, inDto.Content);
    }

    /// <summary>
    /// Creates a text (.txt) file in the "My documents" section with the title and contents specified in the request.
    /// </summary>
    /// <short>Create a text file in the "My documents" section</short>
    /// <category>Files</category>
    /// <param type="ASC.Files.Core.ApiModels.RequestDto.CreateTextOrHtmlFileRequestDto, ASC.Files.Core" name="inDto">Request parameters for creating a text file</param>
    /// <returns type="ASC.Files.Core.ApiModels.ResponseDto.FileDto, ASC.Files.Core">New file information</returns>
    /// <path>api/2.0/files/@my/text</path>
    /// <httpMethod>POST</httpMethod>
    [HttpPost("@my/text")]
    public async Task<FileDto<int>> CreateTextFileInMyAsync(CreateTextOrHtmlFileRequestDto inDto)
    {
        return await _filesControllerHelperInternal.CreateTextFileAsync(await _globalFolderHelper.FolderMyAsync, inDto.Title, inDto.Content);
    }

    /// <summary>
    /// Creates thumbnails for the files with the IDs specified in the request.
    /// </summary>
    /// <short>Create thumbnails</short>
    /// <category>Files</category>
    /// <param type="ASC.Files.Core.ApiModels.RequestDto.BaseBatchRequestDto, ASC.Files.Core" name="inDto">Base batch request parameters</param>
    /// <returns type="System.Text.Json.JsonElement, System.Text.Json">List of file IDs</returns>
    /// <path>api/2.0/files/thumbnails</path>
    /// <httpMethod>POST</httpMethod>
    /// <collection>list</collection>
    [AllowAnonymous]
    [HttpPost("thumbnails")]
    public async Task<IEnumerable<JsonElement>> CreateThumbnailsAsync(BaseBatchRequestDto inDto)
    {
        return await _fileStorageService.CreateThumbnailsAsync(inDto.FileIds.ToList());
    }

<<<<<<< HEAD
=======

    /// <summary>
    /// Saves file properties to the specified files.
    /// </summary>
    /// <short>Save file properties to files</short>
    /// <param type="ASC.Files.Core.ApiModels.RequestDto.BatchEntryPropertiesRequestDto, ASC.Files.Core" name="inDto">Batch entry properties request parameters</param>
    /// <category>Files</category>
    /// <returns type="ASC.Files.Core.EntryProperties, ASC.Files.Core">List of file properties: collects the data from the filled forms or not, folder ID where a file will be saved, folder path where a file will be saved, new folder title, file name mask</returns>
    /// <path>api/2.0/files/batch/properties</path>
    /// <httpMethod>PUT</httpMethod>
    /// <collection>list</collection>
    [HttpPut("batch/properties")]
    public async Task<List<EntryProperties>> SetProperties(BatchEntryPropertiesRequestDto inDto)
    {
        var result = new List<EntryProperties>();

        foreach (var fileId in inDto.FilesId)
        {
            if (fileId.ValueKind == JsonValueKind.String)
            {
                await AddProps(fileId.GetString());
            }
            else if (fileId.ValueKind == JsonValueKind.String)
            {
                await AddProps(fileId.GetInt32());
            }
        }

        return result;

        async Task AddProps<T>(T fileId)
        {
            await using var scope = _serviceScopeFactory.CreateAsyncScope();
            var fileStorageService = scope.ServiceProvider.GetRequiredService<FileStorageService>();
            var props = _mapper.Map<EntryPropertiesRequestDto, EntryProperties>(inDto.FileProperties);
            if (inDto.CreateSubfolder)
            {
                var file = await fileStorageService.GetFileAsync(fileId, -1).NotFoundIfNull("File not found");
                props.FormFilling.CreateFolderTitle = Path.GetFileNameWithoutExtension(file.Title);
            }

            result.Add(await fileStorageService.SetFileProperties(fileId, props));
        }
    }
>>>>>>> 0c94da69
}<|MERGE_RESOLUTION|>--- conflicted
+++ resolved
@@ -61,20 +61,20 @@
         _documentServiceHelper = documentServiceHelper;
     }
 
-    /// <summary>
-    /// Returns the detailed information about a third-party file with the ID specified in the request.
-    /// </summary>
-    /// <short>Get third-party file information</short>
-    /// <param type="System.String, System" method="url" name="fileId">File ID</param>
-    /// <category>Files</category>
-    /// <returns type="ASC.Files.Core.ApiModels.ResponseDto.FileEntryDto, ASC.Files.Core">File entry information</returns>
-    /// <path>api/2.0/files/file/app-{fileId}</path>
-    /// <httpMethod>GET</httpMethod>
+    /// <summary>
+    /// Returns the detailed information about a third-party file with the ID specified in the request.
+    /// </summary>
+    /// <short>Get third-party file information</short>
+    /// <param type="System.String, System" method="url" name="fileId">File ID</param>
+    /// <category>Files</category>
+    /// <returns type="ASC.Files.Core.ApiModels.ResponseDto.FileEntryDto, ASC.Files.Core">File entry information</returns>
+    /// <path>api/2.0/files/file/app-{fileId}</path>
+    /// <httpMethod>GET</httpMethod>
     [HttpGet("file/app-{fileId}", Order = 1)]
     public async Task<FileEntryDto> GetFileInfoThirdPartyAsync(string fileId)
     {
         fileId = "app-" + fileId;
-        var app = _thirdPartySelector.GetAppByFileId(fileId?.ToString());
+        var app = _thirdPartySelector.GetAppByFileId(fileId?.ToString());
         (var file, var editable) = await app.GetFileAsync(fileId?.ToString());
         var docParams = await _documentServiceHelper.GetParamsAsync(file, true, editable ? FileShare.ReadWrite : FileShare.Read, false, editable, editable, editable, false);
         return await GetFileEntryWrapperAsync(docParams.File);
@@ -103,15 +103,15 @@
     }
 
     /// <summary>
-    /// Changes the version history of a file with the ID specified in the request.
+    /// Changes the version history of a file with the ID specified in the request.
     /// </summary>
     /// <short>Change version history</short>
-    /// <param type="System.Int32, System" method="url" name="fileId">File ID</param>
+    /// <param type="System.Int32, System" method="url" name="fileId">File ID</param>
     /// <param type="ASC.Files.Core.ApiModels.RequestDto.ChangeHistoryRequestDto, ASC.Files.Core" name="inDto">Request parameters for changing version history</param>
     /// <category>Files</category>
     /// <returns type="ASC.Files.Core.ApiModels.ResponseDto.FileDto, ASC.Files.Core">Updated information about file versions</returns>
-    /// <path>api/2.0/files/file/{fileId}/history</path>
-    /// <httpMethod>PUT</httpMethod>
+    /// <path>api/2.0/files/file/{fileId}/history</path>
+    /// <httpMethod>PUT</httpMethod>
     /// <collection>list</collection>
     [HttpPut("file/{fileId}/history")]
     public IAsyncEnumerable<FileDto<T>> ChangeHistoryAsync(T fileId, ChangeHistoryRequestDto inDto)
@@ -120,15 +120,15 @@
     }
 
     /// <summary>
-    /// Checks the conversion status of a file with the ID specified in the request.
-    /// </summary>
-    /// <short>Get conversion status</short>
-    /// <category>Operations</category>
-    /// <param type="System.Int32, System" method="url" name="fileId">File ID</param>
-    /// <param type="System.Boolean, System" name="start">Specifies if a conversion operation is started or not</param>
-    /// <returns type="ASC.Files.Core.ApiModels.ResponseDto.ConversationResultDto, ASC.Files.Core">Conversion result</returns>
-    /// <path>api/2.0/files/file/{fileId}/checkconversion</path>
-    /// <httpMethod>GET</httpMethod>
+    /// Checks the conversion status of a file with the ID specified in the request.
+    /// </summary>
+    /// <short>Get conversion status</short>
+    /// <category>Operations</category>
+    /// <param type="System.Int32, System" method="url" name="fileId">File ID</param>
+    /// <param type="System.Boolean, System" name="start">Specifies if a conversion operation is started or not</param>
+    /// <returns type="ASC.Files.Core.ApiModels.ResponseDto.ConversationResultDto, ASC.Files.Core">Conversion result</returns>
+    /// <path>api/2.0/files/file/{fileId}/checkconversion</path>
+    /// <httpMethod>GET</httpMethod>
     /// <collection>list</collection>
     [HttpGet("file/{fileId}/checkconversion")]
     public async IAsyncEnumerable<ConversationResultDto<T>> CheckConversionAsync(T fileId, bool start)
@@ -143,31 +143,31 @@
         }
     }
 
-    /// <summary>
-    /// Returns a link to download a file with the ID specified in the request.
-    /// </summary>
-    /// <short>Get file download link</short>
-    /// <category>Files</category>
-    /// <param type="System.Int32, System" method="url" name="fileId">File ID</param>
-    /// <returns type="System.String, System">File download link</returns>
-    /// <path>api/2.0/files/file/{fileId}/presigneduri</path>
-    /// <httpMethod>GET</httpMethod>
+    /// <summary>
+    /// Returns a link to download a file with the ID specified in the request.
+    /// </summary>
+    /// <short>Get file download link</short>
+    /// <category>Files</category>
+    /// <param type="System.Int32, System" method="url" name="fileId">File ID</param>
+    /// <returns type="System.String, System">File download link</returns>
+    /// <path>api/2.0/files/file/{fileId}/presigneduri</path>
+    /// <httpMethod>GET</httpMethod>
     [HttpGet("file/{fileId}/presigneduri")]
     public async Task<string> GetPresignedUri(T fileId)
     {
         return await _filesControllerHelper.GetPresignedUri(fileId);
     }
 
-    /// <summary>
-    /// Copies (and converts if possible) an existing file to the specified folder.
-    /// </summary>
-    /// <short>Copy a file</short>
-    /// <category>Files</category>
-    /// <param type="System.Int32, System" method="url" name="fileId">File ID</param>
-    /// <param type="ASC.Files.Core.ApiModels.RequestDto.CopyAsRequestDto{System.Text.Json.JsonElement}, ASC.Files.Core" name="inDto">Request parameters for copying a file</param>
-    /// <returns type="ASC.Files.Core.ApiModels.ResponseDto.FileEntryDto, ASC.Files.Core">Copied file entry information</returns>
-    /// <path>api/2.0/files/file/{fileId}/copyas</path>
-    /// <httpMethod>POST</httpMethod>
+    /// <summary>
+    /// Copies (and converts if possible) an existing file to the specified folder.
+    /// </summary>
+    /// <short>Copy a file</short>
+    /// <category>Files</category>
+    /// <param type="System.Int32, System" method="url" name="fileId">File ID</param>
+    /// <param type="ASC.Files.Core.ApiModels.RequestDto.CopyAsRequestDto{System.Text.Json.JsonElement}, ASC.Files.Core" name="inDto">Request parameters for copying a file</param>
+    /// <returns type="ASC.Files.Core.ApiModels.ResponseDto.FileEntryDto, ASC.Files.Core">Copied file entry information</returns>
+    /// <path>api/2.0/files/file/{fileId}/copyas</path>
+    /// <httpMethod>POST</httpMethod>
     [HttpPost("file/{fileId}/copyas")]
     public async Task<FileEntryDto> CopyFileAs(T fileId, CopyAsRequestDto<JsonElement> inDto)
     {
@@ -184,15 +184,15 @@
     }
 
     /// <summary>
-    /// Creates a new file in the specified folder with the title specified in the request.
-    /// </summary>
-    /// <short>Create a file</short>
-    /// <category>Files</category>
-    /// <param type="System.Int32, System" method="url" name="folderId">Folder ID</param>
-    /// <param type="ASC.Files.Core.ApiModels.RequestDto.CreateFileRequestDto{System.Text.Json.JsonElement}, ASC.Files.Core" name="inDto">Request parameters for creating a file</param>
-    /// <remarks>If a file extension is different from DOCX/XLSX/PPTX and refers to one of the known text, spreadsheet, or presentation formats, it will be changed to DOCX/XLSX/PPTX accordingly. If the file extension is not specified or is unknown, the DOCX extension will be added to the file title.</remarks>
-    /// <returns type="ASC.Files.Core.ApiModels.ResponseDto.FileDto, ASC.Files.Core">New file information</returns>
-    /// <path>api/2.0/files/{folderId}/file</path>
+    /// Creates a new file in the specified folder with the title specified in the request.
+    /// </summary>
+    /// <short>Create a file</short>
+    /// <category>Files</category>
+    /// <param type="System.Int32, System" method="url" name="folderId">Folder ID</param>
+    /// <param type="ASC.Files.Core.ApiModels.RequestDto.CreateFileRequestDto{System.Text.Json.JsonElement}, ASC.Files.Core" name="inDto">Request parameters for creating a file</param>
+    /// <remarks>If a file extension is different from DOCX/XLSX/PPTX and refers to one of the known text, spreadsheet, or presentation formats, it will be changed to DOCX/XLSX/PPTX accordingly. If the file extension is not specified or is unknown, the DOCX extension will be added to the file title.</remarks>
+    /// <returns type="ASC.Files.Core.ApiModels.ResponseDto.FileDto, ASC.Files.Core">New file information</returns>
+    /// <path>api/2.0/files/{folderId}/file</path>
     /// <httpMethod>POST</httpMethod>
     [HttpPost("{folderId}/file")]
     public async Task<FileDto<T>> CreateFileAsync(T folderId, CreateFileRequestDto<JsonElement> inDto)
@@ -201,14 +201,14 @@
     }
 
     /// <summary>
-    /// Creates an HTML (.html) file in the selected folder with the title and contents specified in the request.
-    /// </summary>
-    /// <short>Create an HTML file</short>
-    /// <category>Files</category>
-    /// <param type="System.Int32, System" method="url" name="folderId">Folder ID</param>
-    /// <param type="ASC.Files.Core.ApiModels.RequestDto.CreateTextOrHtmlFileRequestDto, ASC.Files.Core" name="inDto">Request parameters for creating an HTML file</param>
-    /// <returns type="ASC.Files.Core.ApiModels.ResponseDto.FileDto, ASC.Files.Core">New file information</returns>
-    /// <path>api/2.0/files/{folderId}/html</path>
+    /// Creates an HTML (.html) file in the selected folder with the title and contents specified in the request.
+    /// </summary>
+    /// <short>Create an HTML file</short>
+    /// <category>Files</category>
+    /// <param type="System.Int32, System" method="url" name="folderId">Folder ID</param>
+    /// <param type="ASC.Files.Core.ApiModels.RequestDto.CreateTextOrHtmlFileRequestDto, ASC.Files.Core" name="inDto">Request parameters for creating an HTML file</param>
+    /// <returns type="ASC.Files.Core.ApiModels.ResponseDto.FileDto, ASC.Files.Core">New file information</returns>
+    /// <path>api/2.0/files/{folderId}/html</path>
     /// <httpMethod>POST</httpMethod>
     [HttpPost("{folderId}/html")]
     public async Task<FileDto<T>> CreateHtmlFileAsync(T folderId, CreateTextOrHtmlFileRequestDto inDto)
@@ -217,14 +217,14 @@
     }
 
     /// <summary>
-    /// Creates a text (.txt) file in the selected folder with the title and contents specified in the request.
-    /// </summary>
-    /// <short>Create a txt file</short>
-    /// <category>Files</category>
-    /// <param type="System.Int32, System" method="url" name="folderId">Folder ID</param>
-    /// <param type="ASC.Files.Core.ApiModels.RequestDto.CreateTextOrHtmlFileRequestDto, ASC.Files.Core" name="inDto">Request parameters for creating a text file</param>
-    /// <returns type="ASC.Files.Core.ApiModels.ResponseDto.FileDto, ASC.Files.Core">New file information</returns>
-    /// <path>api/2.0/files/{folderId}/text</path>
+    /// Creates a text (.txt) file in the selected folder with the title and contents specified in the request.
+    /// </summary>
+    /// <short>Create a txt file</short>
+    /// <category>Files</category>
+    /// <param type="System.Int32, System" method="url" name="folderId">Folder ID</param>
+    /// <param type="ASC.Files.Core.ApiModels.RequestDto.CreateTextOrHtmlFileRequestDto, ASC.Files.Core" name="inDto">Request parameters for creating a text file</param>
+    /// <returns type="ASC.Files.Core.ApiModels.ResponseDto.FileDto, ASC.Files.Core">New file information</returns>
+    /// <path>api/2.0/files/{folderId}/text</path>
     /// <httpMethod>POST</httpMethod>
     [HttpPost("{folderId}/text")]
     public async Task<FileDto<T>> CreateTextFileAsync(T folderId, CreateTextOrHtmlFileRequestDto inDto)
@@ -233,15 +233,15 @@
     }
 
     /// <summary>
-    /// Deletes a file with the ID specified in the request.
-    /// </summary>
-    /// <short>Delete a file</short>
-    /// <category>Files</category>
-    /// <param type="System.Int32, System" method="url" name="fileId">File ID</param>
-    /// <param type="ASC.Files.Core.ApiModels.RequestDto.DeleteRequestDto, ASC.Files.Core" name="inDto">Request parameters for deleting a file</param>
-    /// <returns type="ASC.Files.Core.ApiModels.ResponseDto.FileOperationDto, ASC.Files.Core">List of file operations</returns>
-    /// <path>api/2.0/files/file/{fileId}</path>
-    /// <httpMethod>DELETE</httpMethod>
+    /// Deletes a file with the ID specified in the request.
+    /// </summary>
+    /// <short>Delete a file</short>
+    /// <category>Files</category>
+    /// <param type="System.Int32, System" method="url" name="fileId">File ID</param>
+    /// <param type="ASC.Files.Core.ApiModels.RequestDto.DeleteRequestDto, ASC.Files.Core" name="inDto">Request parameters for deleting a file</param>
+    /// <returns type="ASC.Files.Core.ApiModels.ResponseDto.FileOperationDto, ASC.Files.Core">List of file operations</returns>
+    /// <path>api/2.0/files/file/{fileId}</path>
+    /// <httpMethod>DELETE</httpMethod>
     /// <collection>list</collection>
     [HttpDelete("file/{fileId}")]
     public async IAsyncEnumerable<FileOperationDto> DeleteFile(T fileId, [FromBody] DeleteRequestDto inDto)
@@ -252,18 +252,18 @@
         }
     }
 
-    /// <summary>
-    /// Returns a URL to the changes of a file version specified in the request.
-    /// </summary>
-    /// <short>Get changes URL</short>
-    /// <category>Files</category>
-    /// <param type="System.Int32, System" method="url" name="fileId">File ID</param>
-    /// <param type="System.Int32, System" name="version">File version</param>
-    /// <param type="System.String, System" name="doc">Shared token</param>
-    /// <returns type="ASC.Files.Core.EditHistoryDataDto, ASC.Files.Core">File version history data</returns>
-    /// <path>api/2.0/files/file/{fileId}/edit/diff</path>
-    /// <httpMethod>GET</httpMethod>
-    /// <requiresAuthorization>false</requiresAuthorization>
+    /// <summary>
+    /// Returns a URL to the changes of a file version specified in the request.
+    /// </summary>
+    /// <short>Get changes URL</short>
+    /// <category>Files</category>
+    /// <param type="System.Int32, System" method="url" name="fileId">File ID</param>
+    /// <param type="System.Int32, System" name="version">File version</param>
+    /// <param type="System.String, System" name="doc">Shared token</param>
+    /// <returns type="ASC.Files.Core.EditHistoryDataDto, ASC.Files.Core">File version history data</returns>
+    /// <path>api/2.0/files/file/{fileId}/edit/diff</path>
+    /// <httpMethod>GET</httpMethod>
+    /// <requiresAuthorization>false</requiresAuthorization>
     [AllowAnonymous]
     [HttpGet("file/{fileId}/edit/diff")]
     public async Task<EditHistoryDataDto> GetEditDiffUrlAsync(T fileId, int version = 0, string doc = null)
@@ -271,18 +271,18 @@
         return await _filesControllerHelper.GetEditDiffUrlAsync(fileId, version, doc);
     }
 
-    /// <summary>
-    /// Returns the version history of a file with the ID specified in the request.
-    /// </summary>
-    /// <short>Get version history</short>
-    /// <category>Files</category>
-    /// <param type="System.Int32, System" method="url" name="fileId">File ID</param>
-    /// <param type="System.String, System" name="doc">Shared token</param>
-    /// <returns type="ASC.Files.Core.ApiModels.ResponseDto.EditHistoryDto, ASC.Files.Core">Version history data</returns>
-    /// <path>api/2.0/files/file/{fileId}/edit/history</path>
-    /// <httpMethod>GET</httpMethod>
-    /// <requiresAuthorization>false</requiresAuthorization>
-    /// <collection>list</collection>
+    /// <summary>
+    /// Returns the version history of a file with the ID specified in the request.
+    /// </summary>
+    /// <short>Get version history</short>
+    /// <category>Files</category>
+    /// <param type="System.Int32, System" method="url" name="fileId">File ID</param>
+    /// <param type="System.String, System" name="doc">Shared token</param>
+    /// <returns type="ASC.Files.Core.ApiModels.ResponseDto.EditHistoryDto, ASC.Files.Core">Version history data</returns>
+    /// <path>api/2.0/files/file/{fileId}/edit/history</path>
+    /// <httpMethod>GET</httpMethod>
+    /// <requiresAuthorization>false</requiresAuthorization>
+    /// <collection>list</collection>
     [AllowAnonymous]
     [HttpGet("file/{fileId}/edit/history")]
     public IAsyncEnumerable<EditHistoryDto> GetEditHistoryAsync(T fileId, string doc = null)
@@ -291,14 +291,14 @@
     }
 
     /// <summary>
-    /// Returns the detailed information about a file with the ID specified in the request.
-    /// </summary>
-    /// <short>Get file information</short>
-    /// <param type="System.Int32, System" method="url" name="fileId">File ID</param>
-    /// <param type="System.Int32, System" name="version">File version</param>
-    /// <category>Files</category>
-    /// <returns type="ASC.Files.Core.ApiModels.ResponseDto.FileDto, ASC.Files.Core">File information</returns>
-    /// <path>api/2.0/files/file/{fileId}</path>
+    /// Returns the detailed information about a file with the ID specified in the request.
+    /// </summary>
+    /// <short>Get file information</short>
+    /// <param type="System.Int32, System" method="url" name="fileId">File ID</param>
+    /// <param type="System.Int32, System" name="version">File version</param>
+    /// <category>Files</category>
+    /// <returns type="ASC.Files.Core.ApiModels.ResponseDto.FileDto, ASC.Files.Core">File information</returns>
+    /// <path>api/2.0/files/file/{fileId}</path>
     /// <httpMethod>GET</httpMethod>
     [AllowAnonymous]
     [HttpGet("file/{fileId}")]
@@ -309,20 +309,20 @@
 
 
     /// <summary>
-    /// Returns the detailed information about all the available file versions with the ID specified in the request.
-    /// </summary>
-    /// <short>Get file versions</short>
-    /// <category>Files</category>
-    /// <param type="System.Int32, System" method="url" name="fileId">File ID</param>
-    /// <returns type="ASC.Files.Core.ApiModels.ResponseDto.FileDto, ASC.Files.Core">Information about file versions: folder ID, version, version group, content length, pure content length, file status, URL to view a file, web URL, file type, file extension, comment, encrypted or not, thumbnail URL, thumbnail status, locked or not, user ID who locked a file, denies file downloading or not, denies file sharing or not, file accessibility</returns>
-    /// <path>api/2.0/files/file/{fileId}/history</path>
-    /// <httpMethod>GET</httpMethod>
+    /// Returns the detailed information about all the available file versions with the ID specified in the request.
+    /// </summary>
+    /// <short>Get file versions</short>
+    /// <category>Files</category>
+    /// <param type="System.Int32, System" method="url" name="fileId">File ID</param>
+    /// <returns type="ASC.Files.Core.ApiModels.ResponseDto.FileDto, ASC.Files.Core">Information about file versions: folder ID, version, version group, content length, pure content length, file status, URL to view a file, web URL, file type, file extension, comment, encrypted or not, thumbnail URL, thumbnail status, locked or not, user ID who locked a file, denies file downloading or not, denies file sharing or not, file accessibility</returns>
+    /// <path>api/2.0/files/file/{fileId}/history</path>
+    /// <httpMethod>GET</httpMethod>
     /// <collection>list</collection>
     [HttpGet("file/{fileId}/history")]
     public IAsyncEnumerable<FileDto<T>> GetFileVersionInfoAsync(T fileId)
     {
         return _filesControllerHelper.GetFileVersionInfoAsync(fileId);
-    }
+    }
 
     [HttpGet("file/{fileId}/roles")]
     public async Task<List<FileRoleDto>> GetFormRolesAsync(T fileId)
@@ -342,36 +342,36 @@
         return await _filesControllerHelper.ChangeFillingRoleAsync(fileId, inDto.RoleId);
     }
 
-    /// <summary>
-    /// Locks a file with the ID specified in the request.
-    /// </summary>
-    /// <short>Lock a file</short>
-    /// <category>Files</category>
-    /// <param type="System.Int32, System" method="url" name="fileId">File ID</param>
-    /// <param type="ASC.Files.Core.ApiModels.RequestDto.LockFileRequestDto, ASC.Files.Core" name="inDto">Request parameters for locking a file</param>
-    /// <returns type="ASC.Files.Core.ApiModels.ResponseDto.FileDto, ASC.Files.Core">Locked file information</returns>
-    /// <path>api/2.0/files/file/{fileId}/lock</path>
-    /// <httpMethod>PUT</httpMethod>
+    /// <summary>
+    /// Locks a file with the ID specified in the request.
+    /// </summary>
+    /// <short>Lock a file</short>
+    /// <category>Files</category>
+    /// <param type="System.Int32, System" method="url" name="fileId">File ID</param>
+    /// <param type="ASC.Files.Core.ApiModels.RequestDto.LockFileRequestDto, ASC.Files.Core" name="inDto">Request parameters for locking a file</param>
+    /// <returns type="ASC.Files.Core.ApiModels.ResponseDto.FileDto, ASC.Files.Core">Locked file information</returns>
+    /// <path>api/2.0/files/file/{fileId}/lock</path>
+    /// <httpMethod>PUT</httpMethod>
     [HttpPut("file/{fileId}/lock")]
     public async Task<FileDto<T>> LockFileAsync(T fileId, LockFileRequestDto inDto)
     {
         return await _filesControllerHelper.LockFileAsync(fileId, inDto.LockFile);
     }
 
-    /// <summary>
-    /// Restores a file version specified in the request.
-    /// </summary>
-    /// <short>Restore a file version</short>
-    /// <category>Files</category>
-    /// <param type="System.Int32, System" method="url" name="fileId">File ID</param>
-    /// <param type="System.Int32, System" name="version">File version</param>
-    /// <param type="System.String, System" name="url">File version URL</param>
-    /// <param type="System.String, System" name="doc">Shared token</param>
-    /// <returns type="ASC.Files.Core.ApiModels.ResponseDto.EditHistoryDto, ASC.Files.Core">Version history data: file ID, key, file version, version group, a user who updated a file, creation time, history changes in the string format, list of history changes, server version</returns>
-    /// <path>api/2.0/files/file/{fileId}/restoreversion</path>
-    /// <httpMethod>GET</httpMethod>
-    /// <requiresAuthorization>false</requiresAuthorization>
-    /// <collection>list</collection>
+    /// <summary>
+    /// Restores a file version specified in the request.
+    /// </summary>
+    /// <short>Restore a file version</short>
+    /// <category>Files</category>
+    /// <param type="System.Int32, System" method="url" name="fileId">File ID</param>
+    /// <param type="System.Int32, System" name="version">File version</param>
+    /// <param type="System.String, System" name="url">File version URL</param>
+    /// <param type="System.String, System" name="doc">Shared token</param>
+    /// <returns type="ASC.Files.Core.ApiModels.ResponseDto.EditHistoryDto, ASC.Files.Core">Version history data: file ID, key, file version, version group, a user who updated a file, creation time, history changes in the string format, list of history changes, server version</returns>
+    /// <path>api/2.0/files/file/{fileId}/restoreversion</path>
+    /// <httpMethod>GET</httpMethod>
+    /// <requiresAuthorization>false</requiresAuthorization>
+    /// <collection>list</collection>
     [AllowAnonymous]
     [HttpGet("file/{fileId}/restoreversion")]
     public IAsyncEnumerable<EditHistoryDto> RestoreVersionAsync(T fileId, int version = 0, string url = null, string doc = null)
@@ -380,15 +380,15 @@
     }
 
     /// <summary>
-    /// Starts a conversion operation of a file with the ID specified in the request.
-    /// </summary>
-    /// <short>Start file conversion</short>
-    /// <category>Operations</category>
-    /// <param type="System.Int32, System" method="url" name="fileId">File ID</param>
-    /// <param type="ASC.Files.Core.ApiModels.RequestDto.CheckConversionRequestDto, ASC.Files.Core" name="inDto">Request parameters for starting file conversion</param>
-    /// <returns type="ASC.Files.Core.ApiModels.ResponseDto.ConversationResultDto, ASC.Files.Core">Conversion result</returns>
-    /// <path>api/2.0/files/file/{fileId}/checkconversion</path>
-    /// <httpMethod>PUT</httpMethod>
+    /// Starts a conversion operation of a file with the ID specified in the request.
+    /// </summary>
+    /// <short>Start file conversion</short>
+    /// <category>Operations</category>
+    /// <param type="System.Int32, System" method="url" name="fileId">File ID</param>
+    /// <param type="ASC.Files.Core.ApiModels.RequestDto.CheckConversionRequestDto, ASC.Files.Core" name="inDto">Request parameters for starting file conversion</param>
+    /// <returns type="ASC.Files.Core.ApiModels.ResponseDto.ConversationResultDto, ASC.Files.Core">Conversion result</returns>
+    /// <path>api/2.0/files/file/{fileId}/checkconversion</path>
+    /// <httpMethod>PUT</httpMethod>
     /// <collection>list</collection>
     [HttpPut("file/{fileId}/checkconversion")]
     public IAsyncEnumerable<ConversationResultDto<T>> StartConversion(T fileId, [FromBody(EmptyBodyBehavior = Microsoft.AspNetCore.Mvc.ModelBinding.EmptyBodyBehavior.Allow)] CheckConversionRequestDto<T> inDto)
@@ -402,16 +402,16 @@
         return _filesControllerHelper.StartConversionAsync(inDto);
     }
 
-    /// <summary>
-    /// Updates a comment in a file with the ID specified in the request.
-    /// </summary>
-    /// <short>Update a comment</short>
-    /// <category>Operations</category>
-    /// <param type="System.Int32, System" method="url" name="fileId">File ID</param>
-    /// <param type="ASC.Files.Core.ApiModels.RequestDto.UpdateCommentRequestDto, ASC.Files.Core" name="inDto">Request parameters for updating a comment</param>
-    /// <returns type="System.Object, System">Updated comment</returns>
-    /// <path>api/2.0/files/file/{fileId}/comment</path>
-    /// <httpMethod>PUT</httpMethod>
+    /// <summary>
+    /// Updates a comment in a file with the ID specified in the request.
+    /// </summary>
+    /// <short>Update a comment</short>
+    /// <category>Operations</category>
+    /// <param type="System.Int32, System" method="url" name="fileId">File ID</param>
+    /// <param type="ASC.Files.Core.ApiModels.RequestDto.UpdateCommentRequestDto, ASC.Files.Core" name="inDto">Request parameters for updating a comment</param>
+    /// <returns type="System.Object, System">Updated comment</returns>
+    /// <path>api/2.0/files/file/{fileId}/comment</path>
+    /// <httpMethod>PUT</httpMethod>
     [HttpPut("file/{fileId}/comment")]
     public async Task<object> UpdateCommentAsync(T fileId, UpdateCommentRequestDto inDto)
     {
@@ -419,14 +419,14 @@
     }
 
     /// <summary>
-    /// Updates the information of the selected file with the parameters specified in the request.
-    /// </summary>
-    /// <short>Update a file</short>
-    /// <category>Files</category>
-    /// <param type="System.Int32, System" method="url" name="fileId">File ID</param>
-    /// <param type="ASC.Files.Core.ApiModels.RequestDto.UpdateFileRequestDto, ASC.Files.Core" name="inDto">Request parameters for updating a file</param>
-    /// <returns type="ASC.Files.Core.ApiModels.ResponseDto.FileDto, ASC.Files.Core">Updated file information</returns>
-    /// <path>api/2.0/files/file/{fileId}</path>
+    /// Updates the information of the selected file with the parameters specified in the request.
+    /// </summary>
+    /// <short>Update a file</short>
+    /// <category>Files</category>
+    /// <param type="System.Int32, System" method="url" name="fileId">File ID</param>
+    /// <param type="ASC.Files.Core.ApiModels.RequestDto.UpdateFileRequestDto, ASC.Files.Core" name="inDto">Request parameters for updating a file</param>
+    /// <returns type="ASC.Files.Core.ApiModels.ResponseDto.FileDto, ASC.Files.Core">Updated file information</returns>
+    /// <path>api/2.0/files/file/{fileId}</path>
     /// <httpMethod>PUT</httpMethod>
     [HttpPut("file/{fileId}")]
     public async Task<FileDto<T>> UpdateFileAsync(T fileId, UpdateFileRequestDto inDto)
@@ -435,14 +435,14 @@
     }
 
     /// <summary>
-    /// Updates the contents of a file with the ID specified in the request.
-    /// </summary>
-    /// <short>Update file contents</short>
-    /// <category>Files</category>
-    /// <param type="System.Int32, System" method="url" name="fileId">File ID</param>
-    /// <param type="ASC.Files.Core.ApiModels.RequestDto.FileStreamRequestDto, ASC.Files.Core" name="inDto">Request parameters for updating file contents</param>
-    /// <path>api/2.0/files/{fileId}/update</path>
-    /// <httpMethod>PUT</httpMethod>
+    /// Updates the contents of a file with the ID specified in the request.
+    /// </summary>
+    /// <short>Update file contents</short>
+    /// <category>Files</category>
+    /// <param type="System.Int32, System" method="url" name="fileId">File ID</param>
+    /// <param type="ASC.Files.Core.ApiModels.RequestDto.FileStreamRequestDto, ASC.Files.Core" name="inDto">Request parameters for updating file contents</param>
+    /// <path>api/2.0/files/{fileId}/update</path>
+    /// <httpMethod>PUT</httpMethod>
     /// <returns type="ASC.Files.Core.ApiModels.ResponseDto.FileDto, ASC.Files.Core">Updated file information</returns>
     /// <visible>false</visible>
     [HttpPut("{fileId}/update")]
@@ -451,8 +451,6 @@
         return await _filesControllerHelper.UpdateFileStreamAsync(_filesControllerHelper.GetFileFromRequest(inDto).OpenReadStream(), fileId, inDto.FileExtension, inDto.Encrypted, inDto.Forcesave);
     }
 
-<<<<<<< HEAD
-=======
     /// <summary>
     /// Returns file properties of the specified file.
     /// </summary>
@@ -484,7 +482,6 @@
     {
         return _fileStorageService.SetFileProperties(fileId, _mapper.Map<EntryPropertiesRequestDto, EntryProperties>(inDto));
     }
->>>>>>> 0c94da69
 }
 
 public class FilesControllerCommon : ApiControllerBase
@@ -512,14 +509,14 @@
     }
 
     /// <summary>
-    /// Creates a new file in the "My documents" section with the title specified in the request.
-    /// </summary>
-    /// <short>Create a file in the "My documents" section</short>
-    /// <category>Files</category>
-    /// <param type="ASC.Files.Core.ApiModels.RequestDto.CreateFileRequestDto{System.Text.Json.JsonElement}, ASC.Files.Core" name="inDto">Request parameters for creating a file</param>
-    /// <remarks>If a file extension is different from DOCX/XLSX/PPTX and refers to one of the known text, spreadsheet, or presentation formats, it will be changed to DOCX/XLSX/PPTX accordingly. If the file extension is not specified or is unknown, the DOCX extension will be added to the file title.</remarks>
-    /// <returns type="ASC.Files.Core.ApiModels.ResponseDto.FileDto, ASC.Files.Core">New file information</returns>
-    /// <path>api/2.0/files/@my/file</path>
+    /// Creates a new file in the "My documents" section with the title specified in the request.
+    /// </summary>
+    /// <short>Create a file in the "My documents" section</short>
+    /// <category>Files</category>
+    /// <param type="ASC.Files.Core.ApiModels.RequestDto.CreateFileRequestDto{System.Text.Json.JsonElement}, ASC.Files.Core" name="inDto">Request parameters for creating a file</param>
+    /// <remarks>If a file extension is different from DOCX/XLSX/PPTX and refers to one of the known text, spreadsheet, or presentation formats, it will be changed to DOCX/XLSX/PPTX accordingly. If the file extension is not specified or is unknown, the DOCX extension will be added to the file title.</remarks>
+    /// <returns type="ASC.Files.Core.ApiModels.ResponseDto.FileDto, ASC.Files.Core">New file information</returns>
+    /// <path>api/2.0/files/@my/file</path>
     /// <httpMethod>POST</httpMethod>
     [HttpPost("@my/file")]
     public async Task<FileDto<int>> CreateFileAsync(CreateFileRequestDto<JsonElement> inDto)
@@ -528,13 +525,13 @@
     }
 
     /// <summary>
-    /// Creates an HTML (.html) file in the "Common" section with the title and contents specified in the request.
-    /// </summary>
-    /// <short>Create an HTML file in the "Common" section</short>
-    /// <category>Files</category>
-    /// <param type="ASC.Files.Core.ApiModels.RequestDto.CreateTextOrHtmlFileRequestDto, ASC.Files.Core" name="inDto">Request parameters for creating an HTML file</param>
-    /// <returns type="ASC.Files.Core.ApiModels.ResponseDto.FileDto, ASC.Files.Core">New file information</returns>
-    /// <path>api/2.0/files/@common/html</path>
+    /// Creates an HTML (.html) file in the "Common" section with the title and contents specified in the request.
+    /// </summary>
+    /// <short>Create an HTML file in the "Common" section</short>
+    /// <category>Files</category>
+    /// <param type="ASC.Files.Core.ApiModels.RequestDto.CreateTextOrHtmlFileRequestDto, ASC.Files.Core" name="inDto">Request parameters for creating an HTML file</param>
+    /// <returns type="ASC.Files.Core.ApiModels.ResponseDto.FileDto, ASC.Files.Core">New file information</returns>
+    /// <path>api/2.0/files/@common/html</path>
     /// <httpMethod>POST</httpMethod>
     [HttpPost("@common/html")]
     public async Task<FileDto<int>> CreateHtmlFileInCommonAsync(CreateTextOrHtmlFileRequestDto inDto)
@@ -543,13 +540,13 @@
     }
 
     /// <summary>
-    /// Creates an HTML (.html) file in the "My documents" section with the title and contents specified in the request.
-    /// </summary>
-    /// <short>Create an HTML file in the "My documents" section</short>
-    /// <category>Files</category>
-    /// <param type="ASC.Files.Core.ApiModels.RequestDto.CreateTextOrHtmlFileRequestDto, ASC.Files.Core" name="inDto">Request parameters for creating an HTML file</param>
-    /// <returns type="ASC.Files.Core.ApiModels.ResponseDto.FileDto, ASC.Files.Core">New file information</returns>
-    /// <path>api/2.0/files/@my/html</path>
+    /// Creates an HTML (.html) file in the "My documents" section with the title and contents specified in the request.
+    /// </summary>
+    /// <short>Create an HTML file in the "My documents" section</short>
+    /// <category>Files</category>
+    /// <param type="ASC.Files.Core.ApiModels.RequestDto.CreateTextOrHtmlFileRequestDto, ASC.Files.Core" name="inDto">Request parameters for creating an HTML file</param>
+    /// <returns type="ASC.Files.Core.ApiModels.ResponseDto.FileDto, ASC.Files.Core">New file information</returns>
+    /// <path>api/2.0/files/@my/html</path>
     /// <httpMethod>POST</httpMethod>
     [HttpPost("@my/html")]
     public async Task<FileDto<int>> CreateHtmlFileInMyAsync(CreateTextOrHtmlFileRequestDto inDto)
@@ -558,13 +555,13 @@
     }
 
     /// <summary>
-    /// Creates a text (.txt) file in the "Common" section with the title and contents specified in the request.
-    /// </summary>
-    /// <short>Create a text file in the "Common" section</short>
-    /// <category>Files</category>
-    /// <param type="ASC.Files.Core.ApiModels.RequestDto.CreateTextOrHtmlFileRequestDto, ASC.Files.Core" name="inDto">Request parameters for creating a text file</param>
-    /// <returns type="ASC.Files.Core.ApiModels.ResponseDto.FileDto, ASC.Files.Core">New file information</returns>
-    /// <path>api/2.0/files/@common/text</path>
+    /// Creates a text (.txt) file in the "Common" section with the title and contents specified in the request.
+    /// </summary>
+    /// <short>Create a text file in the "Common" section</short>
+    /// <category>Files</category>
+    /// <param type="ASC.Files.Core.ApiModels.RequestDto.CreateTextOrHtmlFileRequestDto, ASC.Files.Core" name="inDto">Request parameters for creating a text file</param>
+    /// <returns type="ASC.Files.Core.ApiModels.ResponseDto.FileDto, ASC.Files.Core">New file information</returns>
+    /// <path>api/2.0/files/@common/text</path>
     /// <httpMethod>POST</httpMethod>
     [HttpPost("@common/text")]
     public async Task<FileDto<int>> CreateTextFileInCommonAsync(CreateTextOrHtmlFileRequestDto inDto)
@@ -573,13 +570,13 @@
     }
 
     /// <summary>
-    /// Creates a text (.txt) file in the "My documents" section with the title and contents specified in the request.
-    /// </summary>
-    /// <short>Create a text file in the "My documents" section</short>
-    /// <category>Files</category>
-    /// <param type="ASC.Files.Core.ApiModels.RequestDto.CreateTextOrHtmlFileRequestDto, ASC.Files.Core" name="inDto">Request parameters for creating a text file</param>
-    /// <returns type="ASC.Files.Core.ApiModels.ResponseDto.FileDto, ASC.Files.Core">New file information</returns>
-    /// <path>api/2.0/files/@my/text</path>
+    /// Creates a text (.txt) file in the "My documents" section with the title and contents specified in the request.
+    /// </summary>
+    /// <short>Create a text file in the "My documents" section</short>
+    /// <category>Files</category>
+    /// <param type="ASC.Files.Core.ApiModels.RequestDto.CreateTextOrHtmlFileRequestDto, ASC.Files.Core" name="inDto">Request parameters for creating a text file</param>
+    /// <returns type="ASC.Files.Core.ApiModels.ResponseDto.FileDto, ASC.Files.Core">New file information</returns>
+    /// <path>api/2.0/files/@my/text</path>
     /// <httpMethod>POST</httpMethod>
     [HttpPost("@my/text")]
     public async Task<FileDto<int>> CreateTextFileInMyAsync(CreateTextOrHtmlFileRequestDto inDto)
@@ -587,16 +584,16 @@
         return await _filesControllerHelperInternal.CreateTextFileAsync(await _globalFolderHelper.FolderMyAsync, inDto.Title, inDto.Content);
     }
 
-    /// <summary>
-    /// Creates thumbnails for the files with the IDs specified in the request.
-    /// </summary>
-    /// <short>Create thumbnails</short>
-    /// <category>Files</category>
-    /// <param type="ASC.Files.Core.ApiModels.RequestDto.BaseBatchRequestDto, ASC.Files.Core" name="inDto">Base batch request parameters</param>
-    /// <returns type="System.Text.Json.JsonElement, System.Text.Json">List of file IDs</returns>
-    /// <path>api/2.0/files/thumbnails</path>
-    /// <httpMethod>POST</httpMethod>
-    /// <collection>list</collection>
+    /// <summary>
+    /// Creates thumbnails for the files with the IDs specified in the request.
+    /// </summary>
+    /// <short>Create thumbnails</short>
+    /// <category>Files</category>
+    /// <param type="ASC.Files.Core.ApiModels.RequestDto.BaseBatchRequestDto, ASC.Files.Core" name="inDto">Base batch request parameters</param>
+    /// <returns type="System.Text.Json.JsonElement, System.Text.Json">List of file IDs</returns>
+    /// <path>api/2.0/files/thumbnails</path>
+    /// <httpMethod>POST</httpMethod>
+    /// <collection>list</collection>
     [AllowAnonymous]
     [HttpPost("thumbnails")]
     public async Task<IEnumerable<JsonElement>> CreateThumbnailsAsync(BaseBatchRequestDto inDto)
@@ -604,8 +601,6 @@
         return await _fileStorageService.CreateThumbnailsAsync(inDto.FileIds.ToList());
     }
 
-<<<<<<< HEAD
-=======
 
     /// <summary>
     /// Saves file properties to the specified files.
@@ -650,5 +645,4 @@
             result.Add(await fileStorageService.SetFileProperties(fileId, props));
         }
     }
->>>>>>> 0c94da69
 }