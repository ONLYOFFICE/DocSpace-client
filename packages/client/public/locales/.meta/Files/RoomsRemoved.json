--- conflicted
+++ resolved
@@ -3,11 +3,7 @@
   "content": "Rooms removed",
   "content_en_sha1_hash": "b7f6fbe672117d78dda530804dc9a74efcd4e510",
   "created_at": "2025-05-19T21:30:56.133Z",
-<<<<<<< HEAD
-  "updated_at": "2025-06-30T12:20:31.223Z",
-=======
   "updated_at": "2025-07-10T11:11:06.817Z",
->>>>>>> 4378f47c
   "comment": {
     "text": "The \"Rooms removed\" translation key is used to display a success message when rooms are successfully deleted from a selected folder. This message appears in dialogs after deletion and is translated to fit various languages. It indicates that room removal has been completed successfully.",
     "is_auto": true,
@@ -16,7 +12,7 @@
   "usage": [
     {
       "file_path": "/packages/client/src/components/dialogs/DeleteDialog/index.js",
-      "line_number": 121,
+      "line_number": 119,
       "context": "};\n \n const onDeleteRoom = async () => {\n const translations = {\n successRemoveRoom: t(\"Files:RoomRemoved\"),\n successRemoveRooms: t(\"Files:RoomsRemoved\"),\n };\n \n if (isTemplate) {\n translations.successRemoveTemplate = t(\"Files:TemplateRemoved\");\n }",
       "module": "/packages/client"
     },
