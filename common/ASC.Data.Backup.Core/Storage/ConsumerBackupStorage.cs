// (c) Copyright Ascensio System SIA 2010-2022
//
// This program is a free software product.
// You can redistribute it and/or modify it under the terms
// of the GNU Affero General Public License (AGPL) version 3 as published by the Free Software
// Foundation. In accordance with Section 7(a) of the GNU AGPL its Section 15 shall be amended
// to the effect that Ascensio System SIA expressly excludes the warranty of non-infringement of
// any third-party rights.
//
// This program is distributed WITHOUT ANY WARRANTY, without even the implied warranty
// of MERCHANTABILITY or FITNESS FOR A PARTICULAR  PURPOSE. For details, see
// the GNU AGPL at: http://www.gnu.org/licenses/agpl-3.0.html
//
// You can contact Ascensio System SIA at Lubanas st. 125a-25, Riga, Latvia, EU, LV-1021.
//
// The  interactive user interfaces in modified source and object code versions of the Program must
// display Appropriate Legal Notices, as required under Section 5 of the GNU AGPL version 3.
//
// Pursuant to Section 7(b) of the License you must retain the original Product logo when
// distributing the program. Pursuant to Section 7(e) we decline to grant you any rights under
// trademark law for use of our trademarks.
//
// All the Product's GUI elements, including illustrations and icon sets, as well as technical writing
// content are licensed under the terms of the Creative Commons Attribution-ShareAlike 4.0
// International. See the License terms at http://creativecommons.org/licenses/by-sa/4.0/legalcode

namespace ASC.Data.Backup.Storage;

[Scope]
public class ConsumerBackupStorage : IBackupStorage, IGetterWriteOperator
{
    private IDataStore _store;
    private readonly StorageSettingsHelper _storageSettingsHelper;
    private readonly TempPath _tempPath;
    private readonly ILogger<ConsumerBackupStorage> _logger;
    private readonly SetupInfo _setupInfo;
    private readonly StorageFactory _storageFactory;

    private bool _isTemporary;
    private string Domain { get => _isTemporary ? "" : "backup"; }
    private CommonChunkedUploadSessionHolder _sessionHolder;

    public ConsumerBackupStorage(
        StorageSettingsHelper storageSettingsHelper,
        TempPath tempPath,
        ILogger<ConsumerBackupStorage> logger,
        SetupInfo setupInfo,
        StorageFactory storageFactory)
    {
        _storageSettingsHelper = storageSettingsHelper;
        _tempPath = tempPath;
        _logger = logger;
        _setupInfo = setupInfo;
        _storageFactory = storageFactory;
    }

    public void Init(IReadOnlyDictionary<string, string> storageParams)
    {
        var settings = new StorageSettings { Module = storageParams["module"], Props = storageParams.Where(r => r.Key != "module").ToDictionary(r => r.Key, r => r.Value) };
        _store = _storageSettingsHelper.DataStore(settings);
        _sessionHolder = new CommonChunkedUploadSessionHolder(_tempPath, _logger, _store, Domain, _setupInfo.ChunkUploadSize);
    }

    public void Init(int tenant)
    {
        _isTemporary = true;
<<<<<<< HEAD
        _store = _storageFactory.GetStorage(tenant, "backup", null);
=======
        _store = _storageFactory.GetStorage(tenant, "backup");
>>>>>>> b39b2949
        _sessionHolder = new CommonChunkedUploadSessionHolder(_tempPath, _logger, _store, Domain, _setupInfo.ChunkUploadSize);
    }

    public async Task<string> Upload(string storageBasePath, string localPath, Guid userId)
    {
        using var stream = File.OpenRead(localPath);
        var storagePath = Path.GetFileName(localPath);
        await _store.SaveAsync(Domain, storagePath, stream, ACL.Private);
        return storagePath;
    }

    public async Task Download(string storagePath, string targetLocalPath)
    {
        using var source = await _store.GetReadStreamAsync(Domain, storagePath);
        using var destination = File.OpenWrite(targetLocalPath);
        await source.CopyToAsync(destination);
    }

    public async Task Delete(string storagePath)
    {
        if (await _store.IsFileAsync(Domain, storagePath))
        {
            await _store.DeleteAsync(Domain, storagePath);
        }
    }

    public async Task<bool> IsExists(string storagePath)
    {
        if (_store != null)
        {
            return await _store.IsFileAsync(Domain, storagePath);
        }
        else
        {
            return false;
        }
    }

    public async Task<string> GetPublicLink(string storagePath)
    {
        if (_isTemporary)
        {
            return (await _store.GetPreSignedUriAsync(Domain, storagePath, TimeSpan.FromDays(1), null)).ToString();
        }
        else
        {
            return (await _store.GetInternalUriAsync(Domain, storagePath, TimeSpan.FromDays(1), null)).AbsoluteUri;
        }
    }

    public async Task<IDataWriteOperator> GetWriteOperatorAsync(string storageBasePath, string title, Guid userId)
    {
        var session = new CommonChunkedUploadSession(-1)
        {
            TempPath = title,
            UploadId = await _store.InitiateChunkedUploadAsync(Domain, title)
        };
        return _store.CreateDataWriteOperator(session, _sessionHolder);
    }
}<|MERGE_RESOLUTION|>--- conflicted
+++ resolved
@@ -22,60 +22,56 @@
 //
 // All the Product's GUI elements, including illustrations and icon sets, as well as technical writing
 // content are licensed under the terms of the Creative Commons Attribution-ShareAlike 4.0
-// International. See the License terms at http://creativecommons.org/licenses/by-sa/4.0/legalcode
-
+// International. See the License terms at http://creativecommons.org/licenses/by-sa/4.0/legalcode
+
 namespace ASC.Data.Backup.Storage;
 
 [Scope]
 public class ConsumerBackupStorage : IBackupStorage, IGetterWriteOperator
 {
     private IDataStore _store;
-    private readonly StorageSettingsHelper _storageSettingsHelper;
-    private readonly TempPath _tempPath;
-    private readonly ILogger<ConsumerBackupStorage> _logger;
-    private readonly SetupInfo _setupInfo;
-    private readonly StorageFactory _storageFactory;
-
-    private bool _isTemporary;
-    private string Domain { get => _isTemporary ? "" : "backup"; }
+    private readonly StorageSettingsHelper _storageSettingsHelper;
+    private readonly TempPath _tempPath;
+    private readonly ILogger<ConsumerBackupStorage> _logger;
+    private readonly SetupInfo _setupInfo;
+    private readonly StorageFactory _storageFactory;
+
+    private bool _isTemporary;
+    private string Domain { get => _isTemporary ? "" : "backup"; }
     private CommonChunkedUploadSessionHolder _sessionHolder;
 
-    public ConsumerBackupStorage(
-        StorageSettingsHelper storageSettingsHelper,
-        TempPath tempPath,
-        ILogger<ConsumerBackupStorage> logger,
-        SetupInfo setupInfo,
+    public ConsumerBackupStorage(
+        StorageSettingsHelper storageSettingsHelper,
+        TempPath tempPath,
+        ILogger<ConsumerBackupStorage> logger,
+        SetupInfo setupInfo,
         StorageFactory storageFactory)
     {
-        _storageSettingsHelper = storageSettingsHelper;
-        _tempPath = tempPath;
-        _logger = logger;
-        _setupInfo = setupInfo;
+        _storageSettingsHelper = storageSettingsHelper;
+        _tempPath = tempPath;
+        _logger = logger;
+        _setupInfo = setupInfo;
         _storageFactory = storageFactory;
     }
 
     public void Init(IReadOnlyDictionary<string, string> storageParams)
     {
         var settings = new StorageSettings { Module = storageParams["module"], Props = storageParams.Where(r => r.Key != "module").ToDictionary(r => r.Key, r => r.Value) };
-        _store = _storageSettingsHelper.DataStore(settings);
+        _store = _storageSettingsHelper.DataStore(settings);
         _sessionHolder = new CommonChunkedUploadSessionHolder(_tempPath, _logger, _store, Domain, _setupInfo.ChunkUploadSize);
-    }
-
-    public void Init(int tenant)
-    {
-        _isTemporary = true;
-<<<<<<< HEAD
-        _store = _storageFactory.GetStorage(tenant, "backup", null);
-=======
+    }
+
+    public void Init(int tenant)
+    {
+        _isTemporary = true;
         _store = _storageFactory.GetStorage(tenant, "backup");
->>>>>>> b39b2949
-        _sessionHolder = new CommonChunkedUploadSessionHolder(_tempPath, _logger, _store, Domain, _setupInfo.ChunkUploadSize);
-    }
-
+        _sessionHolder = new CommonChunkedUploadSessionHolder(_tempPath, _logger, _store, Domain, _setupInfo.ChunkUploadSize);
+    }
+
     public async Task<string> Upload(string storageBasePath, string localPath, Guid userId)
     {
         using var stream = File.OpenRead(localPath);
-        var storagePath = Path.GetFileName(localPath);
+        var storagePath = Path.GetFileName(localPath);
         await _store.SaveAsync(Domain, storagePath, stream, ACL.Private);
         return storagePath;
     }
@@ -88,44 +84,44 @@
     }
 
     public async Task Delete(string storagePath)
-    {
+    {
         if (await _store.IsFileAsync(Domain, storagePath))
-        {
+        {
             await _store.DeleteAsync(Domain, storagePath);
         }
     }
 
     public async Task<bool> IsExists(string storagePath)
-    {
-        if (_store != null)
-        {
-            return await _store.IsFileAsync(Domain, storagePath);
-        }
-        else
-        {
-            return false;
-        }
+    {
+        if (_store != null)
+        {
+            return await _store.IsFileAsync(Domain, storagePath);
+        }
+        else
+        {
+            return false;
+        }
     }
 
     public async Task<string> GetPublicLink(string storagePath)
-    {
-        if (_isTemporary)
-        {
-            return (await _store.GetPreSignedUriAsync(Domain, storagePath, TimeSpan.FromDays(1), null)).ToString();
+    {
+        if (_isTemporary)
+        {
+            return (await _store.GetPreSignedUriAsync(Domain, storagePath, TimeSpan.FromDays(1), null)).ToString();
+        }
+        else
+        {
+            return (await _store.GetInternalUriAsync(Domain, storagePath, TimeSpan.FromDays(1), null)).AbsoluteUri;
         }
-        else
-        {
-            return (await _store.GetInternalUriAsync(Domain, storagePath, TimeSpan.FromDays(1), null)).AbsoluteUri;
-        }
-    }
-
-    public async Task<IDataWriteOperator> GetWriteOperatorAsync(string storageBasePath, string title, Guid userId)
-    {
-        var session = new CommonChunkedUploadSession(-1)
-        {
-            TempPath = title,
-            UploadId = await _store.InitiateChunkedUploadAsync(Domain, title)
-        };
-        return _store.CreateDataWriteOperator(session, _sessionHolder);
+    }
+
+    public async Task<IDataWriteOperator> GetWriteOperatorAsync(string storageBasePath, string title, Guid userId)
+    {
+        var session = new CommonChunkedUploadSession(-1)
+        {
+            TempPath = title,
+            UploadId = await _store.InitiateChunkedUploadAsync(Domain, title)
+        };
+        return _store.CreateDataWriteOperator(session, _sessionHolder);
     }
 }