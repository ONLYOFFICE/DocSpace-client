import globalColors from "../utils/globalColors";

import AvatarBaseReactSvgUrl from "PUBLIC_DIR/images/avatar.base.react.svg?url";

const {
  black,
  white,
  whiteSolitude,
  grayLight,
  grayLightMid,
  grayMid,
  graySilver,
  gray,
  grayMain,
  shuttleGrey,

  blueMain,
  blueHover,
  blueActive,
  blueDisabled,
  blueCharcoal,

  blueDenim,
  blueDenimTransparent,
  blueMaya,
  blueSky,

  orangeMain,
  orangeHover,
  orangePressed,
  orangeDisabled,

  link,
  errorColor,
  warningColor,
  red,
  blueLightMid,
  grayMaxLight,
  cyanBlueDarkShade,
  lightCumulus,
  lightMediumGoldenrod,
  activeSuccess,
  activeError,
  activeInfo,
  activeWarning,
  hoverSuccess,
  hoverError,
  hoverInfo,
  hoverWarning,
  darkBlack,
  silver,
  lightHover,
  strongBlue,
  lightGrayishStrongBlue,
  darkRed,
<<<<<<< HEAD
  grayBackgroundTextDark,
=======

  lightErrorStatus,
>>>>>>> d7400c31
} = globalColors;

const Base = {
  isBase: true,
  color: black,
  backgroundColor: white,
  fontFamily: "Open Sans, sans-serif, Arial",
  fontSize: "13px",
  interfaceDirection: "ltr",

  text: {
    color: black,
    disableColor: gray,
    fontWeight: "normal",
    fontWeightBold: "bold",
    descriptionColor: grayMain,
    grayBackgroundText: cyanBlueDarkShade,
  },

  heading: {
    fontSize: {
      xlarge: "27px",
      large: "23px",
      medium: "21px",
      small: "19px",
      xsmall: "15px",
    },

    fontWeight: 600,
    color: black,
  },

  button: {
    fontWeight: "600",
    margin: "0",
    display: "inline-block",
    textAlign: "center",
    textDecoration: "none",

    topVerticalAlign: "text-top",
    middleVerticalAlign: "middle",
    bottomVerticalAlign: "text-bottom",

    borderRadius: "3px",
    stroke: "none",
    overflow: "hidden",
    textOverflow: "ellipsis",
    whiteSpace: "nowrap",
    outline: "none",
    boxSizing: "border-box",

    paddingRight: "4px",

    height: {
      extraSmall: "24px",
      small: "32px",
      normal: "40px",
      medium: "44px",
    },

    lineHeight: {
      extraSmall: "15px",
      small: "20px",
      normal: "16px",
      medium: "22px",
    },

    fontSize: {
      extraSmall: "12px",
      small: "13px",
      normal: "14px",
      medium: "16px",
    },

    padding: {
      extraSmall: "0 11.5px",
      small: "0 28px",
      normal: "0 28px",
      medium: "0 32px",
    },

    color: {
      base: black,
      baseHover: black,
      baseActive: black,
      baseDisabled: grayMid,
      primary: white,
      primaryHover: white,
      primaryActive: white,
      primaryDisabled: white,
    },

    backgroundColor: {
      base: white,
      baseHover: white,
      baseActive: grayLightMid,
      baseDisabled: grayLight,

      primary: blueDenim,
      primaryHover: blueDenimTransparent,
      primaryActive: blueMaya,
      primaryDisabled: blueSky,
    },

    border: {
      base: `1px solid ${globalColors.grayMid}`,
      baseHover: `1px solid ${blueDenim}`,
      baseActive: `1px solid ${globalColors.grayMid}`,
      baseDisabled: `1px solid ${globalColors.grayLightMid}`,

      primary: `1px solid ${blueDenim}`,
      primaryHover: `1px solid ${blueDenimTransparent}`,
      primaryActive: `1px solid ${blueMaya}`,
      primaryDisabled: `1px solid ${blueSky}`,
    },

    loader: {
      base: blueDenim,
      primary: white,
    },
  },

  helpButton: {
    width: "100%",
    backgroundColor: white,
    maxWidth: "500px",
    margin: "0",
    lineHeight: "56px",
    fontWeight: "700",
    borderBottom: `1px solid ${globalColors.lightGrayishBlue}`,
    padding: "0 16px 16px",
    bodyPadding: "16px 0",
  },

  mainButtonMobile: {
    textColor: grayMain,

    buttonColor: orangeMain,
    iconFill: white,

    circleBackground: white,

    mobileProgressBarBackground: "rgb(48%, 58%, 69%, 0.4)",

    bar: {
      errorBackground: orangePressed,

      icon: "#A3A9AE",
    },

    buttonWrapper: {
      background: white,
      uploadingBackground: grayLightMid,
    },

    buttonOptions: {
      backgroundColor: blueLightMid,
      color: white,
    },

    dropDown: {
      position: "fixed",
      right: "32px",
      bottom: "32px",

      width: "400px",

      zIndex: "202",

      mobile: {
        right: "24px",
        bottom: "24px",

        marginLeft: "24px",

        width: "calc(100vw - 48px)",
      },
      separatorBackground: white,

      buttonColor: white,
      hoverButtonColor: "#3a6c9e",

      backgroundActionMobile: blueLightMid,
    },

    dropDownItem: {
      padding: "10px",
    },
  },

  mainButton: {
    backgroundColor: "#4781D1",
    disableBackgroundColor: "rgba(71, 129, 209, 0.6)",
    hoverBackgroundColor: "rgba(71, 129, 209, .85)",
    clickBackgroundColor: "#4074BC",

    padding: "5px 14px 5px 12px",
    borderRadius: "3px",
    lineHeight: "22px",
    fontSize: "16px",
    fontWeight: 700,
    textColor: white,
    textColorDisabled: white,

    cornerRoundsTopRight: "0",
    cornerRoundsBottomRight: "0",

    svg: {
      margin: "auto",
      height: "100%",
      fill: white,
    },

    dropDown: {
      top: "100%",
    },

    arrowDropdown: {
      borderLeft: "4px solid transparent",
      borderRight: "4px solid transparent",
      borderTop: "5px solid white",
      borderTopDisabled: `5px solid white`,
      right: "14px",
      top: "50%",
      width: "0",
      height: "0",
      marginTop: " -1px",
    },
  },

  socialButton: {
    fontWeight: "500",
    textDecoration: "none",
    padding: "0",
    borderRadius: "2px",
    height: "40px",
    heightSmall: "32px",
    textAlign: "left",
    stroke: " none",
    outline: "none",
    width: "100%",

    background: white,
    disableBackgroundColor: "#F8F9F9",
    connectBackground: "#3B72A7",
    hoverBackground: white,
    hoverConnectBackground: "#265A8F",
    activeBackground: "grayMaxLight",
    hoverBorder: "#1877f2",

    boxShadow:
      "0px 1px 1px rgba(0, 0, 0, 0.24),0px 0px 1px rgba(0, 0, 0, 0.12)",
    hoverBoxShadow: "none",

    color: "rgba(0, 0, 0, 0.54)",
    disableColor: "#333333",
    disabledSvgColor: "none",
    border: "none",
    text: {
      width: "100%",
      height: "16px",
      margin: "0 11px",
      fontWeight: "600",
      fontSize: "14px",
      lineHeight: "14px",
      letterSpacing: "0.21875px",
      overflow: "hidden",
      textOverflow: "ellipsis",
      whiteSpace: "nowrap",
      color: "#A3A9AE",
      hoverColor: black,
      connectColor: white,
    },

    svg: {
      margin: "11px 16px",
      width: "18px",
      height: "18px",
      minWidth: "18px",
      minHeight: "18px",
      fill: white,
    },
  },

  groupButton: {
    fontSize: "14px",
    lineHeight: "19px",
    color: black,
    disableColor: gray,
    float: "left",
    height: "19px",
    overflow: "hidden",
    padding: "0px",

    separator: {
      border: `1px solid ${globalColors.grayLightMid}`,
      width: "0px",
      height: "24px",
      margin: "16px 12px 0 12px",
    },

    checkbox: {
      margin: "16px 0 16px 24px",
      tabletMargin: "auto 0 auto 16px",
    },
  },

  groupButtonsMenu: {
    top: "0",
    background: white,
    boxShadow: " 0px 10px 18px -8px rgba(0, 0, 0, 0.100306)",
    height: "48px",
    tabletHeight: "56px",
    padding: "0 18px 19px 0",
    width: "100%",
    zIndex: "189",
    marginTop: "1px",

    closeButton: {
      right: "11px",
      top: "6px",
      tabletTop: "10px",
      width: "20px",
      height: "20px",
      padding: "8px",
      hoverBackgroundColor: cyanBlueDarkShade,
      backgroundColor: grayMid,
    },
  },

  iconButton: {
    color: gray,
    hoverColor: grayMain,
  },
  selectorAddButton: {
    background: grayLightMid,
    hoverBackground: lightGrayishStrongBlue,
    activeBackground: grayMid,

    iconColor: grayMain,
    iconColorHover: grayMain,
    iconColorActive: grayMain,

    border: `none`,
    boxSizing: "border-box",
    borderRadius: "3px",
    height: " 32px",
    width: "32px",
    padding: "10px",
    color: grayMain,
    hoverColor: black,
  },

  saveCancelButtons: {
    bottom: "0",
    width: "100%",
    left: "0",
    padding: "8px 24px 8px 16px",
    marginRight: "8px",

    unsavedColor: gray,
  },

  selectedItem: {
    background: grayLight,
    border: `1px solid ${globalColors.grayLightMid}`,
    borderRadius: "3px",

    textBox: {
      padding: "0 8px",
      height: "32px",
      alignItems: "center",
      borderRight: `1px solid ${globalColors.grayLightMid}`,
    },

    text: {
      color: cyanBlueDarkShade,
      disabledColor: grayMid,
    },

    closeButton: {
      alignItems: "center",
      padding: "0 8px",
      color: "#979797",
      colorHover: cyanBlueDarkShade,
      backgroundColor: grayLightMid,
    },
  },

  checkbox: {
    fillColor: white,
    borderColor: grayMid,
    arrowColor: black,
    indeterminateColor: black,

    disableArrowColor: grayMid,
    disableBorderColor: grayLightMid,
    disableFillColor: grayLight,
    disableIndeterminateColor: gray,

    hoverBorderColor: gray,
    hoverIndeterminateColor: black,

    pressedBorderColor: grayMid,
    pressedFillColor: grayLightMid,

    focusColor: gray,

    errorColor: "#F21C0E",
  },

  // slider: {
  //   sliderBarColorProgress: blueMain,
  //   sliderBarColorProgressDisabled: grayMid,
  //   sliderBarColor: grayLightMid,
  //   sliderBarDisableColor: grayLightMid,

  //   sliderBarBorderActive: `1px solid ${globalColors.grayMid}`,
  //   sliderBarBorderDisable: `1px solid ${globalColors.grayMid}`,

  //   thumbFillDisable: grayLightMid,
  //   thumbFillActive: grayLightMid,

  //   thumbBorderColorActive: `1px solid ${globalColors.gray}`,
  //   thumbBorderColorDisable: `1px solid ${globalColors.grayMid}`,

  //   sliderWidth: "202px",

  //   arrowHover: blueMain,
  //   arrowColor: grayMid,
  // },

  viewSelector: {
    fillColor: white,
    checkedFillColor: gray,
    fillColorDisabled: grayLight,
    disabledFillColor: grayLightMid,
    disabledFillColorInner: grayMid,
    hoverBorderColor: gray,
    borderColor: grayMid,
  },

  radioButton: {
    textColor: black,
    textDisableColor: gray,

    marginBeforeLabel: "8px",

    background: white,
    disableBackground: grayLight,

    fillColor: black,
    borderColor: grayMid,

    disableFillColor: grayMid,
    disableBorderColor: grayLightMid,

    hoverBorderColor: gray,
  },

  requestLoader: {
    backgroundColor: white,
    border: `1px solid ${globalColors.veryLightGrey}`,
    overflow: "hidden",
    padding: "5px 10px",
    lineHeight: "16px",
    borderRadius: "5px",
    boxShadow: "0 2px 8px rgba(0, 0, 0, 0.3)",

    marginRight: "10px",
    top: "10px",
    width: "100%",
  },

  row: {
    minHeight: "47px",
    width: "100%",
    borderBottom: globalColors.grayLightMid,
    backgroundColor: globalColors.lightHover,
    minWidth: "160px",
    overflow: "hidden",
    textOverflow: "ellipsis",

    element: {
      marginRight: "14px",
      marginLeft: "2px",
    },

    optionButton: {
      padding: "8px 9px 9px 7px",
    },
  },

  rowContent: {
    icons: {
      height: "19px",
    },

    margin: "0 6px",
    fontSize: "12px",
    fontStyle: "normal",
    fontWeight: "600",
    height: "56px",
    maxWidth: " 100%",

    sideInfo: {
      minWidth: "160px",
      margin: "0 6px",
      overflow: "hidden",
      textOverflow: "ellipsis",
    },

    mainWrapper: {
      minWidth: "140px",
      marginRight: "8px",
      marginTop: "8px",
      width: "95%",
    },
  },

  badge: {
    border: "1px solid transparent",
    padding: "1px",
    lineHeight: "0.8",
    overflow: "hidden",
    color: white,
    backgroundColor: orangeMain,
    disableBackgroundColor: "#A3A9AE",
  },

  scrollbar: {
    backgroundColorVertical: "rgba(0, 0, 0, 0.1)",
    backgroundColorHorizontal: "rgba(0, 0, 0, 0.1)",
    hoverBackgroundColorVertical: grayMid,
  },

  modalDialog: {
    backgroundColor: white,
    textColor: black,
    headerBorderColor: globalColors.grayLightMid,
    footerBorderColor: globalColors.grayLightMid,
    width: "auto",
    maxwidth: "560px",
    margin: " 0 auto",
    minHeight: "100%",

    colorDisabledFileIcons: "#f3f4f4",

    content: {
      backgroundColor: white,
      modalPadding: "0 12px 12px",
      modalBorderRadius: "6px",
      asidePadding: "0 16px 16px",
      heading: {
        maxWidth: "calc(100% - 18px)",
        margin: "0",
        modalLineHeight: "40px",
        asideLineHeight: "56px",
        fontWeight: "700",
        asideFontSize: "21px",
        modalFontSize: "18px",
      },
    },

    header: {
      borderBottom: `1px solid ${globalColors.lightGrayishBlue}`,
    },

    closeButton: {
      //backgroundColor: "#9a9ea3",
      fillColor: white,
    },
  },

  paging: {
    button: {
      marginRight: "8px",
      maxWidth: "110px",
    },

    page: {
      marginRight: "8px",
      width: "110%",
    },

    comboBox: {
      marginLeft: "auto",
      marginRight: "0px",
    },
  },

  input: {
    color: black,
    disableColor: grayMid,

    backgroundColor: white,
    disableBackgroundColor: grayLight,

    width: {
      base: "173px",
      middle: "300px",
      big: "350px",
      huge: "500px",
      large: "550px",
    },

    borderRadius: "3px",
    boxShadow: "none",
    boxSizing: "border-box",
    border: "solid 1px",

    borderColor: grayMid,
    errorBorderColor: "#F21C0E",
    warningBorderColor: warningColor,
    disabledBorderColor: grayLightMid,

    hoverBorderColor: gray,
    hoverErrorBorderColor: red,
    hoverWarningBorderColor: warningColor,
    hoverDisabledBorderColor: grayLightMid,

    focusBorderColor: blueMain,
    focusErrorBorderColor: red,
    focusWarningBorderColor: warningColor,
    focusDisabledBorderColor: grayLightMid,
  },

  fileInput: {
    width: {
      base: "173px",
      middle: "300px",
      big: "350px",
      huge: "500px",
      large: "550px",
    },

    height: {
      base: "32px",
      middle: "38px",
      big: "38px",
      huge: "39px",
      large: "44px",
    },

    paddingRight: {
      base: "37px",
      middle: "48px",
      big: "53px",
      huge: "58px",
      large: "64px",
    },

    icon: {
      background: white,

      border: "1px solid",
      borderRadius: "0 3px 3px 0",

      width: {
        base: "30px",
        middle: "36px",
        big: "37px",
        huge: "38px",
        large: "48px",
      },

      height: {
        base: "30px",
        middle: "36px",
        big: "36px",
        huge: "37px",
        large: "42px",
      },
    },

    iconButton: {
      width: {
        base: "15px",
        middle: "15px",
        big: "16px",
        huge: "16px",
        large: "16px",
      },
    },
  },

  passwordInput: {
    disableColor: grayMid,
    color: gray,

    iconColor: grayMid,
    hoverIconColor: gray,

    hoverColor: gray,

    lineHeight: "32px",

    tooltipTextColor: black,

    text: {
      lineHeight: "14px",
      marginTop: "-2px",
    },

    link: {
      marginTop: "-6px",

      tablet: {
        width: "100%",
        marginLeft: "0px",
        marginTop: "-1px",
      },
    },

    progress: {
      borderRadius: "2px",
      marginTop: "-2px",
    },

    newPassword: {
      margin: "0 16px",

      svg: {
        overflow: "hidden",
        marginBottom: "4px",
      },
    },
  },

  searchInput: {
    fontSize: "14px",
    fontWeight: "600",

    iconColor: grayMid,
    hoverIconColor: grayMid,
  },

  inputPhone: {
    activeBorderColor: "#2da7db",
    inactiveBorderColor: "#d0d5da",
    errorBorderColor: "#f21c0e",
    backgroundColor: "#fff",
    color: "#33333",
    scrollBackground: "#a3a9ae",
    placeholderColor: "#a3a9ae",
    dialCodeColor: "#a3a9ae",
    width: "320px",
    height: "44px",
  },

  textInput: {
    fontWeight: "normal",
    placeholderColor: gray,
    disablePlaceholderColor: grayMid,

    transition: "all 0.2s ease 0s",
    appearance: "none",
    display: "flex",
    flex: "1 1 0%",
    outline: "none",
    overflow: "hidden",
    opacity: "1",

    lineHeight: {
      base: "20px",
      middle: "20px",
      big: "20px",
      huge: "21px",
      large: "20px",
    },

    fontSize: {
      base: "13px",
      middle: "14px",
      big: "16px",
      huge: "18px",
      large: "16px",
    },

    padding: {
      base: "5px 6px",
      middle: "8px 12px",
      big: "8px 16px",
      huge: "8px 20px",
      large: "11px 12px",
    },
  },

  inputBlock: {
    height: "100%",
    paddingRight: "8px",
    paddingLeft: "1px",

    display: "flex",
    alignItems: "center",
    padding: "2px 0px 2px 2px",
    margin: "0",

    borderColor: blueMain,

    iconColor: grayMid,
    hoverIconColor: grayMid,
  },

  textArea: {
    disabledColor: grayLight,

    focusBorderColor: blueMain,
    focusErrorBorderColor: red,
    focusOutline: "none",

    scrollWidth: "100%",
    scrollHeight: "91px",

    numerationColor: "#A3A9AE",

    copyIconFilter:
      "invert(71%) sepia(1%) saturate(1597%) hue-rotate(166deg) brightness(100%) contrast(73%)",
  },

  link: {
    color: black,
    lineHeight: "calc(100% + 6px)",
    opacity: "0.5",
    textDecoration: "none",
    cursor: "pointer",
    display: "inline-block",

    hover: {
      textDecoration: "underline dashed",
      page: { textDecoration: "underline" },
    },
  },

  linkWithDropdown: {
    paddingRight: "20px",
    semiTransparentOpacity: "0.5",
    textDecoration: "none",
    disableColor: gray,

    svg: {
      opacity: "1",
      semiTransparentOpacity: "0.5",
    },

    text: { maxWidth: "100%" },

    span: { maxWidth: "300px" },

    expander: {
      iconColor: black,
    },

    color: {
      default: "#A3A9AE",
      hover: "#555F65",
      active: "#333333",
      focus: "#333333",
    },

    background: {
      default: "transparent",
      hover: "#ECEEF1",
      active: "#D0D5DA",
      focus: "#DFE2E3",
    },

    caret: {
      width: "5px",
      minWidth: "5px",
      height: "4px",
      minHeight: "4px",
      marginLeft: "5px",
      marginTop: "-4px",
      right: "6px",
      top: "0",
      bottom: "0",
      isOpenBottom: "-1px",
      margin: "auto",
      opacity: "0",
      transform: "scale(1, -1)",
    },
  },

  tooltip: {
    borderRadius: "6px",
    boxShadow: "0px 10px 15px rgba(4, 15, 27, 0.13)",
    opacity: "1",
    padding: "8px 12px",
    pointerEvents: "auto",
    maxWidth: "340px",
    color: "#F8F7BF",
    textColor: black,

    before: {
      border: "none",
    },
    after: {
      border: "none",
    },
  },

  tabsContainer: {
    scrollbar: {
      width: "100%",
      height: "44px",
    },

    label: {
      height: " 32px",
      borderRadius: "16px",
      minWidth: "fit-content",
      marginRight: "8px",
      width: "fit-content",

      backgroundColor: blueLightMid,
      hoverBackgroundColor: grayLight,
      disableBackgroundColor: grayLightMid,

      title: {
        margin: "7px 15px 7px 15px",
        overflow: "hidden",
        color: white,
        hoverColor: black,
        disableColor: grayMid,
      },
    },
  },

  fieldContainer: {
    horizontal: {
      margin: "0 0 16px 0",

      label: {
        lineHeight: "32px",
        margin: "0",
      },

      body: {
        flexGrow: "1",
      },

      iconButton: {
        marginTop: "10px",
        marginLeft: "8px",
      },
    },

    vertical: {
      margin: "0 0 16px 0",

      label: {
        lineHeight: "20px",
        height: "20px",
      },

      labelIcon: {
        width: "100%",
        margin: "0 0 4px 0",
      },

      body: {
        width: "100%",
      },

      iconButton: {
        margin: "0",
        padding: "0px 8px",
        width: "12px",
        height: "12px",
      },
    },

    errorLabel: {
      color: "#F21C0E",
    },
  },

  avatar: {
    defaultImage: `url("${AvatarBaseReactSvgUrl}")`,
    initialsContainer: {
      color: white,
      left: "50%",
      top: "50%",
      transform: "translate(-50%, -50%)",
      fontWeight: "600",

      fontSize: {
        min: "12px",
        small: "12px",
        base: "16px",
        medium: "20px",
        big: "34px",
        max: "72px",
      },
    },

    roleWrapperContainer: {
      right: {
        min: "-5px",
        small: "-2px",
        base: "-2px",
        medium: "-4px",
        big: "3px",
        max: "0px",
      },

      bottom: {
        min: "-5px",
        small: "3px",
        base: "4px",
        medium: "6px",
        big: "3px",
        max: "0px",
      },

      width: {
        medium: "16px",
        max: "24px",
      },

      height: {
        medium: "16px",
        max: "24px",
      },
    },

    imageContainer: {
      backgroundImage: blueMain,
      background: grayMid,
      borderRadius: "50%",
      height: "100%",

      svg: {
        display: "block",
        width: "50%",
        height: "100%",
        margin: "auto",
        fill: white,
      },
    },

    administrator: {
      fill: orangeMain,
      stroke: darkBlack,
      color: white,
    },

    guest: {
      fill: "#3B72A7",
      stroke: darkBlack,
      color: white,
    },

    owner: {
      fill: "#EDC409",
      stroke: darkBlack,
      color: white,
    },

    editContainer: {
      right: "0px",
      bottom: "0px",
      fill: white,
      backgroundColor: blueLightMid,
      borderRadius: "50%",
      height: "32px",
      width: "32px",
    },

    image: {
      width: "100%",
      height: "100%",
      borderRadius: "50%",
    },

    icon: {
      background: "#ECEEF1",
      color: "#A3A9AE",
    },

    width: {
      min: "32px",
      small: "36px",
      base: "40px",
      medium: "48px",
      big: "80px",
      max: "124px",
    },

    height: {
      min: "32px",
      small: "36px",
      base: "40px",
      medium: "48px",
      big: "80px",
      max: "124px",
    },
  },

  avatarEditor: {
    minWidth: "208px",
    maxWidth: "300px",
    width: "max-content",
  },

  avatarEditorBody: {
    maxWidth: "400px",

    selectLink: {
      color: black,
      linkColor: link,
    },

    slider: {
      width: "100%",
      margin: "24px 0",
      backgroundColor: "transparent",

      runnableTrack: {
        background: grayLightMid,
        focusBackground: grayLightMid,
        border: `1.4px solid ${grayLightMid}`,
        borderRadius: "5.6px",
        width: "100%",
        height: "8px",
      },

      sliderThumb: {
        marginTop: "-9.4px",
        width: "24px",
        height: "24px",
        background: blueMain,
        disabledBackground: "#A6DCF2",
        borderWidth: "6px",
        borderStyle: "solid",
        borderColor: `${white}`,
        borderRadius: "30px",
        boxShadow: "0px 5px 20px rgba(4, 15, 27, 0.13)",
      },

      thumb: {
        width: "24px",
        height: "24px",
        background: blueMain,
        border: `6px solid ${white}`,
        borderRadius: "30px",
        marginTop: "0px",
        boxShadow: "0px 5px 20px rgba(4, 15, 27, 0.13)",
      },

      rangeTrack: {
        background: grayLightMid,
        border: `1.4px solid ${grayLightMid}`,
        borderRadius: "5.6px",
        width: "100%",
        height: "8px",
      },

      rangeThumb: {
        width: "14px",
        height: "14px",
        background: blueMain,
        border: `6px solid ${white}`,
        borderRadius: "30px",
        boxShadow: "0px 5px 20px rgba(4, 15, 27, 0.13)",
      },

      track: {
        background: "transparent",
        borderColor: "transparent",
        borderWidth: "10.2px 0",
        color: "transparent",
        width: "100%",
        height: "8px",
      },

      trackNumber: {
        color: "#A3A9AE",
      },

      fillLower: {
        background: grayLightMid,
        focusBackground: grayLightMid,
        border: `1.4px solid ${grayLightMid}`,
        borderRadius: "11.2px",
      },

      fillUpper: {
        background: grayLightMid,
        focusBackground: grayLightMid,
        border: `1.4px solid ${grayLightMid}`,
        borderRadius: "11.2px",
      },
    },

    dropZone: {
      border: `1px dashed ${silver}`,
    },

    container: {
      miniPreview: {
        width: "160px",
        border: `1px solid ${grayLightMid}`,
        borderRadius: "6px",
        padding: "8px",
      },

      buttons: {
        height: "32px",
        background: gray,

        mobileWidth: "40px",
        mobileHeight: "100%",
        mobileBackground: "none",
      },

      button: {
        background: gray,
        fill: white,
        hoverFill: white,
        padding: "0 12px",
        height: "40px",
        borderRadius: "6px",
      },

      zoom: {
        height: "56px",

        mobileHeight: "24px",
        marginTop: "16px",
      },
    },
  },

  backdrop: {
    backgroundColor: "rgba(6, 22, 38, 0.2)",
    unsetBackgroundColor: "unset",
  },

  treeMenu: {
    disabledColor: "#767676",
  },

  treeNode: {
    background: "#f3f4f4",
    disableColor: "#A3A9AE",

    dragging: {
      draggable: {
        background: lightCumulus,
        hoverBackgroundColor: lightMediumGoldenrod,
        borderRadius: "3px",
      },

      title: {
        width: "85%",
      },
    },
    icon: {
      color: grayMain,
    },

    draggable: {
      color: cyanBlueDarkShade,
      dragOverBackgroundColor: strongBlue,
      border: `1px ${strongBlue} solid`,
      dragOverColor: white,

      gapTop: {
        borderTop: `2px blue solid`,
      },

      gapBottom: {
        borderBottom: `2px blue solid`,
      },
    },

    contentWrapper: {
      color: darkRed,
    },

    title: {
      color: cyanBlueDarkShade,
    },

    selected: {
      background: lightGrayishStrongBlue,
      hoverBackgroundColor: lightGrayishStrongBlue,
      borderRadius: "3px",
    },

    checkbox: {
      border: `2px solid ${white}`,
      borderTop: 0,
      borderLeft: 0,
    },
  },

  progressBar: {
    backgroundColor: "#DADDDF",

    percent: {
      background: "#4781D1",
    },
  },

  dropDown: {
    fontWeight: "600",
    fontSize: "13px",
    zIndex: "400",
    background: white,
    borderRadius: "6px",
    boxShadow: "0px 5px 20px rgba(0, 0, 0, 0.13)",
    border: "none",
  },

  dropDownItem: {
    color: black,
    disableColor: gray,
    backgroundColor: white,
    hoverBackgroundColor: grayLight,
    hoverDisabledBackgroundColor: white,
    selectedBackgroundColor: lightHover,
    fontWeight: "600",
    fontSize: "13px",
    width: "100%",
    maxWidth: "500px",
    border: "0px",
    margin: "0px",
    padding: "0px 12px",
    tabletPadding: "0px 16px",
    lineHeight: "32px",
    tabletLineHeight: "36px",

    icon: {
      width: "16px",
      marginRight: "8px",
      lineHeight: "10px",

      color: black,
      disableColor: gray,
    },

    separator: {
      padding: "0px 16px",
      borderBottom: `1px solid ${globalColors.grayLightMid}`,
      margin: " 4px 16px 4px",
      lineHeight: "1px",
      height: "1px",
      width: "calc(100% - 32px)",
    },
  },

  toast: {
    active: {
      success: activeSuccess,
      error: activeError,
      info: activeInfo,
      warning: activeWarning,
    },
    hover: {
      success: hoverSuccess,
      error: hoverError,
      info: hoverInfo,
      warning: hoverWarning,
    },
    border: {
      success: "none",
      error: "none",
      info: "none",
      warning: "none",
    },

    zIndex: "9999",
    position: "fixed",
    padding: "4px",
    width: "320px",
    color: white,
    top: "16px",
    right: "24px",
    marginTop: "0px",

    closeButton: {
      color: white,
      fontWeight: "700",
      fontSize: "14px",
      background: "transparent",
      padding: "0",
      opacity: "0.7",
      hoverOpacity: "1",
      transition: "0.3s ease",
    },

    main: {
      marginBottom: "1rem",
      boxShadow: "0px 10px 16px -12px rgba(0, 0, 0, 0.3)",
      maxHeight: "800px",
      overflow: "hidden",
      borderRadius: "6px",
      color: darkBlack,
      margin: "0 0 12px",
      padding: "12px",
      minHeight: "32px",
      width: "100%",
      right: "0",
      transition: "0.3s",
    },
  },

  toastr: {
    svg: {
      width: "16px",
      minWidth: "16px",
      height: "16px",
      minHeight: "16px",
      color: {
        success: black,
        error: black,
        info: black,
        warning: black,
      },
    },

    text: {
      lineHeight: " 1.3",
      fontSize: "12px",
      color: black,
    },

    title: {
      fontWeight: "600",
      margin: "0",
      marginBottom: "5px",
      lineHeight: "16px",
      color: {
        success: darkBlack,
        error: darkBlack,
        info: darkBlack,
        warning: darkBlack,
      },
      fontSize: "12px",
    },

    closeButtonColor: black,
  },

  loader: {
    color: shuttleGrey,
    size: "40px",
    marginRight: "2px",
    borderRadius: "50%",
  },

  rombsLoader: {
    blue: {
      colorStep_1: "#F2CBBF",
      colorStep_2: "#fff",
      colorStep_3: "#E6E4E4",
      colorStep_4: "#D2D2D2",
    },
    red: {
      colorStep_1: "#BFE8F8",
      colorStep_2: "#fff",
      colorStep_3: "#EFEFEF",
    },
    green: {
      colorStep_1: "#CBE0AC",
      colorStep_2: "#fff",
      colorStep_3: "#EFEFEF",
      colorStep_4: "#E6E4E4",
    },
  },

  dialogLoader: {
    borderBottom: "1px solid rgb(222, 226, 230)",
  },

  // dropDownItem: {
  //   width: "100%",
  //   maxWidth: "240px",
  //   border: "none",
  //   cursor: "pointer",
  //   padding: "0px 16px",
  //   lineHeight: "32px",
  //   textAlign: "left",
  //   background: "none",
  //   textDecoration: "none",
  //   fontStyle: "normal",
  //   fontWeight: "600",
  //   fontSize: "13px",

  //   whiteSpace: "nowrap",
  //   overflow: "hidden",
  //   textOverflow: "ellipsis",

  //   outline: "none",
  //   color: black,
  //   textTransform: "none",

  //   hoverBackgroundColor: grayLight,
  //   noHoverBackgroundColor: white,

  //   header: {
  //     color: gray,
  //     hoverCursor: "default",
  //     hoverBackgroundColor: "white",
  //     textTransform: "uppercase",
  //   },

  //   disabled: {
  //     color: gray,
  //     hoverCursor: "default",
  //     hoverBackgroundColor: "white",
  //   },

  //   separator: {
  //     padding: "0px 16px",
  //     border: `0.5px solid ${grayLightMid}`,
  //     cursor: "default",
  //     margin: "6px 16px 6px",
  //     lineHeight: "1px",
  //     height: "1px",
  //     width: "calc(100% - 32px)",
  //   },

  //   tablet: { lineHeight: "36px" },

  comboBox: {
    padding: "6px 0px",
    background: lightGrayishStrongBlue,

    width: {
      base: "173px",
      middle: "300px",
      big: "350px",
      huge: "500px",
    },

    arrow: {
      width: "6px",
      flex: "0 0 6px",
      marginTopWithBorder: "5px",
      marginTop: "12px",
      marginRight: "8px",
      marginLeft: "auto",
    },

    button: {
      height: "18px",
      heightWithBorder: "30px",
      heightModernView: "28px",

      paddingLeft: "16px",
      paddingRightNoArrow: "16px",
      paddingRight: "8px",

      selectPaddingLeft: "8px",
      selectPaddingRightNoArrow: "14px",
      selectPaddingRight: "6px",

      color: black,
      disabledColor: grayMid,
      background: white,
      backgroundWithBorder: "none",
      backgroundModernView: "none",

      border: `1px solid ${grayMid}`,
      borderRadius: "3px",
      borderColor: blueMain,
      openBorderColor: blueMain,
      disabledBorderColor: grayLightMid,
      disabledBackground: grayLight,

      hoverBorderColor: gray,
      hoverBorderColorOpen: blueMain,
      hoverDisabledBorderColor: grayLightMid,

      hoverBackgroundModernView: "#ECEEF1",
      activeBackgroundModernView: "#D0D5DA",
      focusBackgroundModernView: "#DFE2E3",
    },

    label: {
      marginRightWithBorder: "8px",
      marginRight: "4px",

      disabledColor: grayMid,
      color: black,
      selectedColor: black,
      maxWidth: "175px",

      lineHeightWithoutBorder: "16px",
      lineHeightTextDecoration: "underline dashed",
    },

    childrenButton: {
      marginRight: "8px",
      width: "16px",
      height: "16px",

      defaultDisabledColor: grayMid,
      defaultColor: gray,
      disabledColor: grayMid,
      color: black,
    },
  },

  toggleContent: {
    headingHeight: "24px",
    headingLineHeight: "26px",
    hoverBorderBottom: "1px dashed",
    contentPadding: "10px 0px 0px 0px",
    arrowMargin: "4px 8px 4px 0px",
    transform: "rotate(180deg)",
    iconColor: black,

    childrenContent: {
      color: black,
      paddingTop: "6px",
    },
  },

  toggleButton: {
    fillColorDefault: "#4781D1",
    fillColorOff: "#D0D5DA",
    hoverFillColorOff: "#A3A9AE",
    fillCircleColor: white,
    fillCircleColorOff: white,
  },

  contextMenuButton: {
    content: {
      width: "100%",
      backgroundColor: white,
      padding: "0 16px 16px",
    },

    headerContent: {
      maxWidth: "500px",
      margin: "0",
      lineHeight: "56px",
      fontWeight: "700",
      borderBottom: `1px solid ${globalColors.lightGrayishBlue}`,
    },

    bodyContent: {
      padding: "16px 0",
    },
  },

  calendar: {
    color: "#333333",
    disabledColor: "#DFE2E3",
    pastColor: "#A3A9AE",
    onHoverBackground: "#f3f4f4",
    titleColor: "#555F65",
    outlineColor: "#eceef1",
    arrowColor: "#555f65",
    disabledArrow: "#A3A9AE",
    weekdayColor: "#A3A9AE",
    accent: "#4781d1",
  },

  datePicker: {
    width: "115px",
    dropDownPadding: "16px 16px 16px 17px",
    contentPadding: "0 16px 16px",
    bodyPadding: "16px 0",
    backgroundColor: white,
    inputBorder: blueMain,
    iconPadding: "8px 8px 7px 0px",

    contentMaxWidth: "500px",
    contentLineHeight: "56px",
    contentFontWeight: "700",

    borderBottom: `1px solid ${globalColors.lightGrayishBlue}`,
  },

  aside: {
    backgroundColor: white,
    height: "100%",
    overflowX: "hidden",
    overflowY: "auto",
    position: "fixed",
    right: "0",
    top: "0",
    bottom: "16px",
    paddingBottom: "64px",
    transition: "transform 0.3s ease-in-out",
  },

  dragAndDrop: {
    height: "100%",
    border: `1px solid ${globalColors.darkSilver}`,
    transparentBorder: "1px solid transparent",
    acceptBackground: lightMediumGoldenrod,
    background: lightCumulus,
  },

  // phoneInput: {
  //   width: "304px",
  //   height: "44px",
  //   itemTextColor: black,
  //   itemBackgroundColor: white,
  //   itemHoverColor: grayLightMid,
  //   scrollBackground: "rgba(0, 0, 0, 0.1)",
  //   placeholderColor: gray,
  // },

  // squareButton: {
  //   height: "32px",
  //   width: "32px",
  //   color: gray,
  //   backgroundColor: white,
  //   border: `1px solid ${grayMid}`,
  //   borderRadius: "3px",
  //   outline: "none",
  //   hover: {
  //     backgroundColor: white,
  //     border: `1px solid ${gray}`,
  //   },
  //   click: {
  //     backgroundColor: grayLightMid,
  //     border: `1px solid ${gray}`,
  //   },
  //   disable: {
  //     backgroundColor: grayLight,
  //     border: `1px solid ${grayLightMid}`,
  //   },
  //   crossShape: {
  //     color: graySilver,
  //     disable: {
  //       color: gray,
  //     },
  //   },
  // },

  // roundButton: {
  //   height: "40px",
  //   width: "40px",
  //   backgroundColor: grayLight,
  //   borderRadius: {
  //     plus: "112px",
  //     minus: "81px",
  //   },
  //   borderStyle: "none",
  //   outline: "none",
  //   hover: {
  //     backgroundColor: grayLightMid,
  //   },
  //   click: {
  //     backgroundColor: grayMid,
  //   },
  //   disable: {
  //     backgroundColor: grayLight,
  //   },
  //   plus: {
  //     color: grayMid,
  //     disable: {
  //       color: black,
  //     },
  //   },
  // },

  catalog: {
    background: "#f8f9f9",

    header: {
      borderBottom: "1px solid #eceef1",
      iconFill: "#657077",
    },
    control: {
      background: "#9a9ea3",
      fill: "#ffffff",
    },

    headerBurgerColor: "#657077",

    verticalLine: "1px solid #eceef1",

    profile: {
      borderTop: "1px solid #eceef1",
      background: "#f3f4f4",
    },

    paymentAlert: {
      color: "#ed7309",
      warningColor: "#F21C0E",
    },

    teamTrainingAlert: {
      titleColor: "#388BDE",
      borderColor: "#388BDE",
      linkColor: "#5299E0",
    },
  },

  alertComponent: {
    descriptionColor: "#555F65",
    iconColor: "#657077",
  },

  catalogItem: {
    container: {
      width: "100%",
      height: "36px",
      padding: "0 12px",
      marginBottom: "16px",
      background: "#fff",
      tablet: {
        height: "44px",
        padding: "0 12px",
        marginBottom: "24px",
      },
    },
    sibling: {
      active: {
        background: lightGrayishStrongBlue,
      },
      hover: {
        background: grayLightMid,
      },
    },
    img: {
      svg: {
        width: "16px",
        height: "16px",

        fill: "#657077",
        isActiveFill: "#4781D1",
        tablet: {
          width: "20px",
          height: "20px",
        },
      },
    },
    text: {
      width: "100%",
      marginLeft: "8px",
      lineHeight: "20px",
      color: cyanBlueDarkShade,
      isActiveColor: "#4781D1",
      fontSize: "13px",
      fontWeight: 600,
      tablet: {
        marginLeft: "12px",
        lineHeight: "20px",
        fontSize: "15px",
        fontWeight: "600",
      },
    },
    initialText: {
      color: white,
      width: "16px",
      lineHeight: "11px",
      fontSize: "11px",
      fontWeight: "bold",
      tablet: {
        width: "20px",
        lineHeight: "19px",
        fontSize: "11px",
      },
    },
    badgeWrapper: {
      size: "16px",
      marginLeft: "8px",
      marginRight: "-2px",
      tablet: {
        width: "44px",
        height: "44px",
        marginRight: "-16px",
      },
    },
    badgeWithoutText: {
      backgroundColor: orangeMain,

      size: "8px",
      position: "-4px",
    },
    trashIconFill: "#A3A9AE",
  },

  navigation: {
    expanderColor: black,
    background: white,
    rootFolderTitleColor: "#A3A9AE",
    publicIcon: black,

    icon: {
      fill: "#316DAA",
      stroke: "#DFE2E3",
    },
  },

  nav: {
    backgroundColor: "#0F4071",
  },

  navItem: {
    baseColor: "#7A95B0",
    activeColor: white,
    separatorColor: "#3E668D",

    wrapper: {
      hoverBackground: "#0d3760",
    },
  },

  header: {
    backgroundColor: "#F8F9F9",
    recoveryColor: "#657077",
    linkColor: "#657077",
    productColor: white,
  },

  menuContainer: {
    background: "#F3F4F4",
    color: black,
  },

  article: {
    background: grayLight,
    pinBorderColor: grayLightMid,
    catalogItemHeader: "#A3A9AE",
    catalogItemText: "#555F65",
    catalogItemActiveBackground: "#DFE2E3",
    catalogShowText: "#657077",
  },

  section: {
    toggler: {
      background: white,
      fill: gray,
      boxShadow: "0px 5px 20px rgba(0, 0, 0, 0.13)",
    },

    header: {
      backgroundColor: white,
      background: `linear-gradient(180deg,#ffffff 2.81%,rgba(255, 255, 255, 0.91) 63.03%,rgba(255, 255, 255, 0) 100%)`,
      trashErasureLabelBackground: "#f8f9f9",
      trashErasureLabelText: "#555f65",
    },
  },

  infoPanel: {
    sectionHeaderToggleIcon: gray,
    sectionHeaderToggleIconActive: "#3B72A7",
    sectionHeaderToggleBg: "transparent",
    sectionHeaderToggleBgActive: grayLight,

    backgroundColor: white,
    blurColor: "rgba(6, 22, 38, 0.2)",
    borderColor: grayLightMid,
    thumbnailBorderColor: grayLightMid,
    textColor: black,

    closeButtonWrapperPadding: "0px",
    closeButtonIcon: white,
    closeButtonSize: "17px",
    closeButtonBg: "transparent",

    links: {
      iconColor: "#3B72A7",
      iconErrorColor: "rgba(242, 28, 14, 0.5)", //"#F21C0E",
    },

    members: {
      iconColor: "#A3A9AE",
      iconHoverColor: "#657077",
      isExpectName: "#A3A9AE",
      subtitleColor: "#a3a9ae",
      meLabelColor: "#a3a9ae",
      roleSelectorColor: "#a3a9ae",
      disabledRoleSelectorColor: "#a3a9ae",
      roleSelectorArrowColor: "#a3a9ae",
    },

    history: {
      subtitleColor: "#a3a9ae",
      fileBlockBg: "#f8f9f9",
      dateColor: "#A3A9AE",
      fileExstColor: "#A3A9AE",
      locationIconColor: "#A3A9AE",
      folderLabelColor: "#A3A9AE",
    },

    details: {
      customLogoBorderColor: grayLightMid,
      commentEditorIconColor: "#333",
      tagBackground: "#ECEEF1",
    },

    gallery: {
      borderColor: "#d0d5da",
    },
  },

  filesArticleBody: {
    background: lightGrayishStrongBlue,
    panelBackground: lightGrayishStrongBlue,

    fill: grayMain,
    expanderColor: "dimgray",
    downloadAppList: {
      color: "#83888d",
      winHoverColor: "#3785D3",
      macHoverColor: "#000",
      linuxHoverColor: "#FFB800",
      androidHoverColor: "#9BD71C",
    },
    thirdPartyList: {
      color: "#818b91",
      linkColor: cyanBlueDarkShade,
    },
  },

  peopleArticleBody: {
    iconColor: grayMain,
    expanderColor: "dimgray",
  },

  peopleTableRow: {
    fill: "#3b72a7",

    nameColor: black,
    pendingNameColor: gray,

    sideInfoColor: gray,
    pendingSideInfoColor: grayMid,
  },

  filterInput: {
    button: {
      border: "1px solid #d0d5da",
      hoverBorder: "1px solid #a3a9ae",

      openBackground: "#a3a9ae",

      openFill: "#ffffff",
    },

    filter: {
      background: "#ffffff",
      border: "1px solid #eceef1",
      color: "#a3a9ae",

      separatorColor: "#eceef1",
      indicatorColor: "#ED7309",

      selectedItem: {
        background: "#265a8f",
        border: "#265a8f",
        color: "#ffffff",
      },
    },

    sort: {
      background: "#ffffff",
      hoverBackground: "#f8f9f9",
      selectedViewIcon: "#dfe2e3",
      viewIcon: "#a3a9ae",
      sortFill: "#657077",

      tileSortFill: black,
      tileSortColor: black,
    },

    selectedItems: {
      background: "#eceef1",
      hoverBackground: "#F3F4F4",
    },
  },

  profileInfo: {
    color: "#83888d",
    iconButtonColor: black,
    linkColor: gray,

    tooltipLinkColor: black,
    iconColor: "#C96C27",
  },

  updateUserForm: {
    tooltipTextColor: black,
    borderTop: "1px solid #eceef1",
  },

  tableContainer: {
    borderRight: `2px solid ${grayMid}`,
    hoverBorderColor: grayMain,
    tableCellBorder: `1px solid ${grayLightMid}`,

    groupMenu: {
      background: white,
      borderBottom: "1px solid transparent",
      borderRight: `1px solid ${grayMid}`,
      boxShadow: "0px 5px 20px rgba(4, 15, 27, 7%)",
    },

    header: {
      background: white,
      borderBottom: `1px solid ${grayLightMid}`,
      textColor: gray,
      activeTextColor: grayMain,
      hoverTextColor: grayMain,

      iconColor: gray,
      activeIconColor: grayMain,
      hoverIconColor: grayMain,

      borderImageSource: `linear-gradient(to right,${white} 21px,${grayLightMid} 21px,${grayLightMid} calc(100% - 20px),${white} calc(100% - 20px))`,
      lengthenBorderImageSource: `linear-gradient(to right, ${grayLightMid}, ${grayLightMid})`,
      hotkeyBorderBottom: `1px solid ${globalColors.blueMain}`,

      settingsIconDisableColor: "#D0D5DA",
    },

    tableCell: {
      border: `1px solid ${grayLightMid}`,
    },
  },

  filesSection: {
    rowView: {
      checkedBackground: "#f3f4f4",

      draggingBackground: lightCumulus,
      draggingHoverBackground: lightMediumGoldenrod,

      shareButton: {
        color: grayMain,
        fill: grayMain,
      },

      sideColor: gray,
      linkColor: black,
      textColor: gray,

      editingIconColor: "#3b72a7",
      shareHoverColor: "#3b72a7",
      pinColor: "#3b72a7",
    },

    tableView: {
      fileName: {
        linkColor: black,
        textColor: gray,
      },

      row: {
        checkboxChecked: `linear-gradient(to right, #f3f4f4 24px, ${grayLightMid} 24px)`,
        checkboxDragging: `linear-gradient(to right, ${lightCumulus} 24px, ${grayLightMid} 24px)`,
        checkboxDraggingHover: `linear-gradient(to right,rgb(239, 239, 178) 24px, ${grayLightMid} 24px)`,

        contextMenuWrapperChecked: `linear-gradient(to left, #f3f4f4 24px, ${grayLightMid} 24px)`,
        contextMenuWrapperDragging: `border-image-source: linear-gradient(to left, ${lightCumulus} 24px, ${grayLightMid} 24px)`,
        contextMenuWrapperDraggingHover: `linear-gradient(to left,rgb(239, 239, 178) 24px,${grayLightMid} 24px)`,

        backgroundActive: `#F3F4F4`,

        borderImageCheckbox: `linear-gradient(to right, ${white} 24px, ${grayLightMid} 24px)`,
        borderImageContextMenu: `linear-gradient(to left, ${white} 24px, ${grayLightMid} 24px)`,

        borderHover: gray,
        sideColor: gray,
        shareHoverColor: "#3b72a7",

        borderImageRight:
          "linear-gradient(to right, #ffffff 25px,#eceef1 24px)",
        borderImageLeft: "linear-gradient(to left, #ffffff 24px,#eceef1 24px)",

        borderColor: "#ECEEf1",
        borderColorTransition: "#f3f4f4",
      },
    },

    tilesView: {
      tile: {
        draggingColor: lightCumulus,
        draggingHoverColor: lightMediumGoldenrod,
        checkedColor: "#f3f4f4",
        roomsCheckedColor: "#f3f4f4",
        border: `1px solid ${grayMid}`,
        backgroundBadgeColor: white,
        backgroundColor: white,
        borderRadius: "6px",
        roomsBorderRadius: "12px",
        bottomBorderRadius: "0 0 6px 6px",
        roomsBottomBorderRadius: "0 0 12px 12px",
        upperBorderRadius: "6px 6px 0 0",
        roomsUpperBorderRadius: "12px 12px 0 0",
        backgroundColorTop: white,
      },

      sideColor: black,
      color: black,
      textColor: gray,
    },

    animationColor: "rgba(82, 153, 224, 0.16)",
  },

  advancedSelector: {
    footerBorder: `1px solid ${grayLightMid}`,

    hoverBackgroundColor: grayLightMid,
    selectedBackgroundColor: grayLightMid,
    borderLeft: `1px solid ${grayLightMid}`,

    searcher: {
      hoverBorderColor: grayMid,
      focusBorderColor: blueMain,
      placeholderColor: gray,
    },
  },

  selector: {
    border: `1px solid ${grayLightMid}`,

    breadCrumbs: {
      prevItemColor: "#A3A9AE",
      arrowRightColor: "#A3A9AE",
    },

    bodyDescriptionText: "#A3A9AE",

    item: {
      hoverBackground: grayLight,
      selectedBackground: lightHover,
    },

    emptyScreen: {
      descriptionColor: cyanBlueDarkShade,
    },
  },

  floatingButton: {
    backgroundColor: "#3B72A7",
    color: white,
    boxShadow: "0px 5px 20px rgba(0, 0, 0, 0.13)",
    fill: white,

    alert: {
      fill: "",
      path: "",
    },
  },

  mediaViewer: {
    color: "#d1d1d1",
    background: "rgba(17, 17, 17, 0.867)",
    backgroundColor: "rgba(11, 11, 11, 0.7)",
    fill: white,
    titleColor: white,
    iconColor: white,

    controlBtn: {
      backgroundColor: "rgba(200, 200, 200, 0.2)",
    },

    imageViewer: {
      backgroundColor: "rgba(200, 200, 200, 0.2)",
      inactiveBackgroundColor: "rgba(11,11,11,0.7)",
      fill: white,
    },

    progressBar: {
      background: "#d1d1d1",
      backgroundColor: "rgba(200, 200, 200, 0.2)",
    },

    scrollButton: {
      backgroundColor: "rgba(11, 11, 11, 0.7)",
      background: "rgba(200, 200, 200, 0.2)",
      border: `solid ${white}`,
    },

    videoViewer: {
      fill: white,
      stroke: white,
      color: "#d1d1d1",
      colorError: white,
      backgroundColorError: darkBlack,
      backgroundColor: "rgba(11, 11, 11, 0.7)",
      background: "rgba(200, 200, 200, 0.2)",
    },
  },

  connectCloud: {
    connectBtnContent: black,
    connectBtnTextBg: white,
    connectBtnIconBg: white,
    connectBtnTextBorder: grayMid,
    connectBtnIconBorder: grayMid,
  },

  createEditRoomDialog: {
    commonParam: {
      descriptionColor: "#a3a9ae",
    },

    roomType: {
      listItem: {
        background: "none",
        borderColor: "#ECEEF1",
        descriptionText: "#A3A9AE",
      },
      dropdownButton: {
        background: "none",
        borderColor: "#ECEEF1",
        isOpenBorderColor: "#2DA7DB",
        descriptionText: "#A3A9AE",
      },
      dropdownItem: {
        background: "#ffffff",
        hoverBackground: "#f3f4f4",
        descriptionText: "#A3A9AE",
      },
      displayItem: {
        background: "#f8f8f8",
        borderColor: "#f8f8f8",
        descriptionText: "#555F65",
      },
    },

    roomTypeDropdown: {
      desktop: {
        background: "#ffffff",
        borderColor: "#d0d5da",
      },
      mobile: {
        background: "#ffffff",
      },
    },

    permanentSettings: {
      background: "#f8f9f9",
      isPrivateIcon: "#35ad17",
      descriptionColor: "#555f65",
    },

    tagInput: {
      tagBackground: "#ECEEF1",
      tagHoverBackground: "#F3F4F4",
    },

    dropdown: {
      background: "#ffffff",
      borderColor: "#d0d5da",
      item: {
        hoverBackground: "#f3f4f4",
      },
    },

    isPrivate: {
      limitations: {
        background: "#f8f9f9",
        iconColor: "#ed7309",
        titleColor: "#ed7309",
        descriptionColor: "#555f65",
        linkColor: "#555f65",
      },
    },

    thirdpartyStorage: {
      combobox: {
        background: "#ffffff",
        dropdownBorderColor: "#d0d5da",
        hoverDropdownBorderColor: "#a3a9ae",
        isOpenDropdownBorderColor: "#2DA7DB",
        arrowFill: "#a3a9ae",
      },
      folderInput: {
        background: "#ffffff",
        borderColor: "#d0d5da",
        hoverBorderColor: "#a3a9ae",
        focusBorderColor: "#35abd8",
        rootLabelColor: "#a3a9ae",
        iconFill: "#657177",
      },
    },

    iconCropper: {
      gridColor: "#333333",
      deleteButton: {
        background: "#f8f9f9",
        hoverBackground: "#f3f4f4",
        borderColor: "#f8f9f9",
        hoverBorderColor: "#f3f4f4",
        color: "#555f65",
        iconColor: "#657077",
      },
    },

    previewTile: {
      background: "#ffffff",
      borderColor: "#d0d5da",
      iconBorderColor: "#eceef1",
    },

    dropzone: {
      borderColor: "#eceef1",
      linkMainColor: "#316daa",
      linkSecondaryColor: "#333333",
      exstsColor: "#a3a9ae",
    },
  },

  filesThirdPartyDialog: {
    border: "1px solid #d1d1d1",
  },

  connectedClouds: {
    color: "#657077",
    borderBottom: `1px solid #eceef1`,
    borderRight: `1px solid #d0d5da`,
  },

  filesModalDialog: {
    border: `1px solid lightgray`,
  },

  filesDragTooltip: {
    background: white,
    boxShadow: "0px 5px 20px rgba(0, 0, 0, 0.13)",
    color: gray,
  },

  filesEmptyContainer: {
    linkColor: cyanBlueDarkShade,
    privateRoom: {
      linkColor: "#116d9d",
    },
  },

  emptyContent: {
    header: {
      color: "#333333",
    },

    description: {
      color: cyanBlueDarkShade,
    },
    button: {
      colorLink: "#657077",
      colorText: "#555F65",
    },
  },

  filesPanels: {
    color: black,

    aside: {
      backgroundColor: white,
    },

    addGroups: {
      iconColor: gray,
      arrowColor: darkBlack,
    },

    addUsers: {
      iconColor: gray,
      arrowColor: darkBlack,
    },

    changeOwner: {
      iconColor: gray,
      arrowColor: darkBlack,
    },

    embedding: {
      textAreaColor: "#AEAEAE",
      iconColor: black,
      color: gray,
    },

    versionHistory: {
      borderTop: `1px solid ${grayLightMid}`,
    },

    content: {
      backgroundColor: white,
      fill: gray,
      disabledFill: grayMid,
    },

    body: {
      backgroundColor: grayLightMid,
      fill: black,
    },

    footer: {
      backgroundColor: white,
      borderTop: `1px solid ${grayLightMid}`,
    },

    linkRow: {
      backgroundColor: grayLight,
      fill: gray,
      disabledFill: grayMid,
    },

    selectFolder: {
      color: gray,
    },

    selectFile: {
      color: gray,
      background: grayLight,
      borderBottom: `1px solid ${grayLightMid}`,
      borderRight: `1px solid ${globalColors.lightGrayishBlue}`,

      buttonsBackground: white,
    },

    filesList: {
      color: gray,
      backgroundColor: grayLightMid,
      borderBottom: `1px solid ${grayLightMid}`,
    },

    modalRow: {
      backgroundColor: grayLightMid,
      fill: gray,
      disabledFill: grayMid,
    },

    sharing: {
      color: gray,
      fill: gray,
      loadingFill: grayMid,

      borderBottom: "1px solid #eceef1",
      borderTop: "1px solid #eceef1",
      externalLinkBackground: "#f8f9f9",
      externalLinkSvg: "#333333",

      internalLinkBorder: "1px dashed #333333",

      itemBorder: "1px dashed #333333",

      itemOwnerColor: "rgb(163, 169, 174)",

      backgroundButtons: "#FFFFFF",

      dropdownColor: black,

      loader: {
        foregroundColor: grayLight,
        backgroundColor: grayLight,
      },
    },

    upload: {
      color: gray,
      tooltipColor: lightCumulus,

      shareButton: {
        color: gray,
        sharedColor: grayMain,
      },

      loadingButton: {
        color: blueMain,
        background: white,
      },
    },
  },

  menuItem: {
    iconWrapper: {
      width: "16px",
      height: "16px",
      header: {
        width: "24px",
        height: "24px",
      },
    },
    separator: {
      borderBottom: `1px solid ${grayLightMid} !important`,
      margin: "6px 16px 6px 16px !important",
      height: "1px !important",
      width: "calc(100% - 32px) !important",
    },
    text: {
      header: {
        fontSize: "15px",
        lineHeight: "20px",
      },
      mobile: {
        fontSize: "13px",
        lineHeight: "36px",
      },
      fontSize: "12px",
      lineHeight: "30px",
      fontWeight: "600",
      margin: "0 0 0 8px",
      color: black,
    },
    hover: grayLight,
    background: "none",
    svgFill: black,
    header: {
      height: "49px",
      borderBottom: `1px solid ${grayLightMid}`,
      marginBottom: "6px",
    },
    height: "30px",
    borderBottom: "none",
    marginBottom: "0",
    padding: "0 12px",
    mobile: {
      height: "36px",
      padding: "0 16px 6px",
    },
  },
  newContextMenu: {
    background: white,
    borderRadius: "6px",
    mobileBorderRadius: "6px 6px 0 0",
    boxShadow: "0px 12px 40px rgba(4, 15, 27, 0.12)",
    padding: "6px 0px",
    border: "none",
    devices: {
      maxHeight: "calc(100vh - 64px)",
      tabletWidth: "375px",
      mobileWidth: "100vw",
      left: 0,
      right: 0,
      bottom: 0,
      margin: "0 auto",
    },
  },
  filesSettings: {
    color: cyanBlueDarkShade,

    linkColor: black,
  },

  filesBadges: {
    iconColor: gray,
    hoverIconColor: "#3B72A7",

    color: white,
    backgroundColor: white,

    badgeColor: white,
    badgeBackgroundColor: gray,
  },

  filesEditingWrapper: {
    color: black,
    border: `1px solid ${grayMid}`,
    borderBottom: `1px solid ${grayLightMid}`,

    tile: {
      background: globalColors.lightHover,
      itemBackground: white,
      itemBorder: grayMid,
      itemActiveBorder: blueMain,
    },

    row: {
      itemBackground: white,
    },

    fill: gray,
    hoverFill: grayMain,
  },

  filesIcons: {
    fill: "#3b72a7",
    hoverFill: "#3b72a7",
  },

  filesQuickButtons: {
    color: gray,
    sharedColor: "#3b72a7",
    hoverColor: "#3b72a7",
  },

  filesSharedButton: {
    color: gray,
    sharedColor: grayMain,
  },

  filesPrivateRoom: {
    borderBottom: "1px solid #d3d3d3",
    linkColor: "#116d9d",
    textColor: "#83888D",
  },

  filesVersionHistory: {
    row: {
      color: gray,
      fill: black,
    },

    badge: {
      color: white,
      stroke: gray,
      fill: gray,
      defaultFill: white,
      badgeFill: orangeMain,
    },

    versionList: {
      fill: grayMid,
      stroke: grayMid,
      color: grayMid,
    },
  },

  login: {
    linkColor: link,
    textColor: gray,
    navBackground: "#F8F9F9",
    headerColor: black,
    helpButton: "#A3A9AE",
    orLineColor: "#ECEEF1",
    orTextColor: "#A3A9AE",
    titleColor: black,

    register: {
      backgroundColor: grayLight,
      textColor: link,
    },

    container: {
      backgroundColor: grayLightMid,
    },

    captcha: {
      border: `1px solid ${lightErrorStatus}`,
      color: lightErrorStatus,
    },
  },

  facebookButton: {
    background: white,
    border: "1px solid #1877f2",
    color: "#1877f2",
  },

  peopleSelector: {
    textColor: gray,
  },

  peopleWithContent: {
    color: gray,
    pendingColor: grayMid,
  },

  peopleDialogs: {
    modal: {
      border: `1px solid ${gray}`,
    },

    deleteUser: {
      textColor: red,
    },

    deleteSelf: {
      linkColor: link,
    },

    changePassword: {
      linkColor: link,
    },
  },

  downloadDialog: {
    background: "#f8f9f9",
  },

  client: {
    about: {
      linkColor: blueMain,
      border: "1px solid lightgray",
      logoColor: black,
    },

    comingSoon: {
      linkColor: cyanBlueDarkShade,
      linkIconColor: black,
      backgroundColor: white,
      foregroundColor: white,
    },

    confirm: {
      activateUser: {
        textColor: "#116d9d",
        textColorError: red,
      },
      change: {
        titleColor: "#116d9d",
      },
    },

    home: {
      logoColor: black,
      textColorError: red,
    },

    payments: {
      linkColor: link,
      delayColor: "#F21C0E",
    },

    paymentsEnterprise: {
      background: grayLight,

      buttonBackground: "#edf2f7",

      linkColor: link,
      headerColor: orangePressed,
    },

    settings: {
      iconFill: black,
      trashIcon: "#A3A9AE",
      article: {
        titleColor: grayMain,
        fillIcon: "dimgray",
        expanderColor: "dimgray",
      },

      separatorBorder: `1px solid ${grayLightMid}`,

      security: {
        arrowFill: black,
        descriptionColor: cyanBlueDarkShade,

        admins: {
          backgroundColor: black,
          backgroundColorWrapper: blueMain,
          roleColor: grayMid,

          color: link,
          departmentColor: gray,

          tooltipColor: lightCumulus,

          nameColor: black,
          pendingNameColor: gray,

          textColor: white,
          iconColor: blueMain,
        },

        owner: {
          backgroundColor: grayLight,
          linkColor: link,
          departmentColor: gray,
          tooltipColor: lightCumulus,
        },
        auditTrail: {
          downloadReportDescriptionColor: gray,
        },
      },

      common: {
        linkColor: gray,
        linkColorHelp: link,
        tooltipLinkColor: black,
        arrowColor: black,
        descriptionColor: grayMain,
        brandingDescriptionColor: "#657077",

        whiteLabel: {
          borderImg: "1px solid #d1d1d1",

          backgroundColorWhite: white,
          backgroundColorLight: "#F8F9F9",
          backgroundColorDark: "#282828",
          greenBackgroundColor: "#40865C",
          blueBackgroundColor: "#446995",
          orangeBackgroundColor: "#AA5252",

          dataFontColor: white,
          dataFontColorBlack: black,
        },
      },

      integration: {
        separatorBorder: `1px solid ${grayMid}`,
        linkColor: link,

        sso: {
          toggleContentBackground: grayLight,
          iconButton: black,
          iconButtonDisabled: gray,
        },

        smtp: {
          requirementColor: "#F21C0E",
        },
      },

      backup: {
        rectangleBackgroundColor: "#f8f9f9",
        separatorBorder: "1px solid #eceef1",
        warningColor: "#f21c0e",
        textColor: "#A3A9AE",
        backupCheckedListItemBackground: "#F3F4F4",
      },

      payment: {
        priceColor: "#555F65",
        storageSizeTitle: "#A3A9AE",

        backgroundColor: "#f8f9f9",
        linkColor: "#316DAA",
        tariffText: "#555F65",
        border: "1px solid #f8f9f9",
        backgroundBenefitsColor: "#f8f9f9",
        rectangleColor: "#f3f4f4",

        priceContainer: {
          backgroundText: "#f3f4f4",
          background: "transparent",
          border: "1px solid #d0d5da",
          featureTextColor: "#A3A9AE",

          disableColor: "#A3A9AE",
          trackNumberColor: "#A3A9AE",
          disablePriceColor: "#A3A9AE",
        },

        benefitsContainer: {
          iconsColor: "#657077",
        },

        contactContainer: {
          textColor: "#A3A9AE",
          linkColor: "#657077",
        },

        warningColor: "#F21C0E",
        color: "#F97A0B",
      },
    },

    wizard: {
      linkColor: "#116d9d",
      generatePasswordColor: "#657077",
    },
  },

  campaignsBanner: {
    border: "1px solid #d1d1d1",
    color: darkBlack,

    btnColor: white,
    btnBackgroundActive: blueMain,
  },

  tileLoader: {
    border: `1px solid ${grayMid}`,

    background: white,
  },

  errorContainer: {
    background: white,
    bodyText: "#A3A9AE",
  },

  editor: {
    color: "#555f65",
    background: white,
  },

  submenu: {
    lineColor: "#eceef1",
    backgroundColor: white,
    textColor: "#657077",
    activeTextColor: "#316DAA",
    bottomLineColor: "#316DAA",
  },

  hotkeys: {
    key: {
      color: grayMain,
    },
  },

  tag: {
    color: black,
    background: "#f3f4f4",
    hoverBackground: "#eceef1",
    disabledBackground: "#f8f9f9",
    defaultTagColor: black,
    newTagBackground: "#eceef1",
  },

  profile: {
    main: {
      background: "#F8F9F9",
      textColor: black,

      descriptionTextColor: "#A3A9AE",
      pendingEmailTextColor: "#A3A9AE",

      mobileRowBackground: "#F8F9F9",
    },
    themePreview: {
      descriptionColor: "#A3A9AE",
      border: "1px solid #eceef1",
    },
    notifications: {
      textDescriptionColor: "#A3A9AE",
    },
  },

  activeSessions: {
    color: "#333",
    borderColor: "#eceef1",
    tickIconColor: "#35AD17",
    removeIconColor: "#A3A9AE",
    sortHeaderColor: "#d0d5da",
  },

  formWrapper: {
    background: white,
    boxShadow: "0px 5px 20px rgba(4, 15, 27, 0.07)",
  },

  preparationPortalProgress: {
    backgroundColor: "#F3F4F4",
    colorPercentSmall: "#333333",
    colorPercentBig: "#FFFFFF",
    errorTextColor: "#F21C0E",
    descriptionTextColor: "#A3A9AE",
  },

  codeInput: {
    background: white,
    border: "1px solid #d0d5da",
    color: black,
    lineColor: "#C4C4C4",
    disabledBackground: "#F8F9F9",
    disabledBorder: "1px solid #ECEEF1",
    disabledColor: "#A3A9AE",
  },

  accessRightSelect: {
    descriptionColor: gray,
  },

  itemIcon: {
    borderColor: grayLightMid,
  },

  invitePage: {
    borderColor: "#eceef1",
  },

  portalUnavailable: {
    textDescriptionColor: "#A3A9AE",
  },

  deepLink: {
    navBackground: "#f8f9f9",
    fileTileBackground: "#f3f4f4",
  },

  emailChips: {
    borderColor: "#A3A9AE",
    dashedBorder: "1px dashed #5299E0",
  },

  editLink: {
    text: {
      color: "#A3A9AE",
      errorColor: "#F21C0E",
    },
  },

  infoBlock: {
    background: "#F8F9F9",
    headerColor: "#333",
    descriptionColor: "#555F65",
  },
};

export default Base;<|MERGE_RESOLUTION|>--- conflicted
+++ resolved
@@ -53,12 +53,8 @@
   strongBlue,
   lightGrayishStrongBlue,
   darkRed,
-<<<<<<< HEAD
   grayBackgroundTextDark,
-=======
-
   lightErrorStatus,
->>>>>>> d7400c31
 } = globalColors;
 
 const Base = {
@@ -2797,7 +2793,7 @@
     captcha: {
       border: `1px solid ${lightErrorStatus}`,
       color: lightErrorStatus,
-    },
+  },
   },
 
   facebookButton: {
