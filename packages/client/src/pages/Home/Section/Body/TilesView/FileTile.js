--- conflicted
+++ resolved
@@ -88,11 +88,8 @@
     badgeUrl,
     icon,
     isDownload,
-<<<<<<< HEAD
+    selectableRef,
     setGuidanceCoordinates,
-=======
-    selectableRef,
->>>>>>> c2c3c504
   } = props;
 
   // const { sectionWidth } = useContext(Context);
