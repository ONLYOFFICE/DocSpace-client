﻿import FolderLockedReactSvgUrl from "PUBLIC_DIR/images/folder.locked.react.svg?url";
import ActionsDocumentsReactSvgUrl from "PUBLIC_DIR/images/actions.documents.react.svg?url";
import SpreadsheetReactSvgUrl from "PUBLIC_DIR/images/spreadsheet.react.svg?url";
import ActionsPresentationReactSvgUrl from "PUBLIC_DIR/images/actions.presentation.react.svg?url";
import FormReactSvgUrl from "PUBLIC_DIR/images/access.form.react.svg?url";
import FormBlankReactSvgUrl from "PUBLIC_DIR/images/form.blank.react.svg?url";
import FormFileReactSvgUrl from "PUBLIC_DIR/images/form.file.react.svg?url";
import FormGalleryReactSvgUrl from "PUBLIC_DIR/images/form.gallery.react.svg?url";
import CatalogFolderReactSvgUrl from "PUBLIC_DIR/images/catalog.folder.react.svg?url";
import ActionsUploadReactSvgUrl from "PUBLIC_DIR/images/actions.upload.react.svg?url";
import ClearTrashReactSvgUrl from "PUBLIC_DIR/images/clear.trash.react.svg?url";
import ReconnectSvgUrl from "PUBLIC_DIR/images/reconnect.svg?url";
import SettingsReactSvgUrl from "PUBLIC_DIR/images/catalog.settings.react.svg?url";
import CopyToReactSvgUrl from "PUBLIC_DIR/images/copyTo.react.svg?url";
import DownloadReactSvgUrl from "PUBLIC_DIR/images/download.react.svg?url";
import MoveReactSvgUrl from "PUBLIC_DIR/images/move.react.svg?url";
import RenameReactSvgUrl from "PUBLIC_DIR/images/rename.react.svg?url";
import ShareReactSvgUrl from "PUBLIC_DIR/images/share.react.svg?url";
import InvitationLinkReactSvgUrl from "PUBLIC_DIR/images/invitation.link.react.svg?url";
import InfoOutlineReactSvgUrl from "PUBLIC_DIR/images/info.outline.react.svg?url";
import PersonReactSvgUrl from "PUBLIC_DIR/images/person.react.svg?url";
import RoomArchiveSvgUrl from "PUBLIC_DIR/images/room.archive.svg?url";
import CopyReactSvgUrl from "PUBLIC_DIR/images/copy.react.svg?url";
import CatalogTrashReactSvgUrl from "PUBLIC_DIR/images/catalog.trash.react.svg?url";
import PersonAdminReactSvgUrl from "PUBLIC_DIR/images/person.admin.react.svg?url";
import PersonManagerReactSvgUrl from "PUBLIC_DIR/images/person.manager.react.svg?url";
import PersonUserReactSvgUrl from "PUBLIC_DIR/images/person.user.react.svg?url";
import InviteAgainReactSvgUrl from "PUBLIC_DIR/images/invite.again.react.svg?url";
import PublicRoomIconUrl from "PUBLIC_DIR/images/public-room.react.svg?url";

import React from "react";
import { inject, observer } from "mobx-react";
import { withTranslation } from "react-i18next";
import { isMobile, isTablet, isMobileOnly } from "react-device-detect";
import styled, { css } from "styled-components";
import copy from "copy-to-clipboard";
import { useNavigate, useLocation } from "react-router-dom";

import Loaders from "@docspace/common/components/Loaders";
import Navigation from "@docspace/common/components/Navigation";
import FilesFilter from "@docspace/common/api/files/filter";
import { resendInvitesAgain } from "@docspace/common/api/people";

import DropDownItem from "@docspace/components/drop-down-item";
import { tablet, mobile } from "@docspace/components/utils/device";
import { Consumer } from "@docspace/components/utils/context";
import toastr from "@docspace/components/toast/toastr";
import TableGroupMenu from "@docspace/components/table-container/TableGroupMenu";
import { Events, EmployeeType, RoomsType } from "@docspace/common/constants";

import { CategoryType } from "SRC_DIR/helpers/constants";
import {
  getCategoryTypeByFolderType,
  getCategoryUrl,
} from "SRC_DIR/helpers/utils";
import { getLogoFromPath } from "@docspace/common/utils";

const StyledContainer = styled.div`
  width: 100%;
  min-height: 33px;

  .table-container_group-menu {
    ${props =>
  props.theme.interfaceDirection === "rtl"
    ? css`
            margin: 0 -20px 0 0;
          `
    : css`
            margin: 0 0 0 -20px;
          `}
    -webkit-tap-highlight-color: rgba(0, 0, 0, 0);

    width: calc(100% + 40px);
    height: 68px;

    @media ${tablet} {
      height: 60px;
      ${props =>
    props.theme.interfaceDirection === "rtl"
      ? css`
              margin: 0 -16px 0 0;
            `
      : css`
              margin: 0 0 0 -16px;
            `}
      width: calc(100% + 32px);
    }

    ${isMobile &&
css`
      height: 60px;
      ${props =>
    props.theme.interfaceDirection === "rtl"
      ? css`
              margin: 0 -16px 0 0;
            `
      : css`
              margin: 0 0 0 -16px;
            `}
      width: calc(100% + 32px);
    `}

    @media ${mobile} {
      height: 52px;

      ${props =>
    props.theme.interfaceDirection === "rtl"
      ? css`
              margin: 0 -16px 0 0;
            `
      : css`
              margin: 0 0 0 -16px;
            `}
      width: calc(100% + 32px);
    }

    ${isMobileOnly &&
css`
      height: 52px;
      ${props =>
    props.theme.interfaceDirection === "rtl"
      ? css`
              margin: 0 -16px 0 0;
            `
      : css`
              margin: 0 0 0 -16px;
            `}
      width: calc(100% + 32px);
    `}
  }

  .header-container {
    min-height: 33px;

    ${props =>
  props.hideContextMenuInsideArchiveRoom &&
    `.option-button {
      display: none;}`}

    @media ${tablet} {
      height: 60px;
    }
  }
`;

const SectionHeaderContent = props => {
  const {
    currentFolderId,
    setSelectFileDialogVisible,
    t,
    isPrivacyFolder,
    isRoomsFolder,
    enablePlugins,
    mainButtonItemsList,
    security,
    setIsFolderActions,
    setBufferSelection,
    setMoveToPanelVisible,
    tReady,
    isInfoPanelVisible,
    isRootFolder,
    title,
    showHeaderLoader,
    isDesktop,
    isTabletView,
    personal,
    navigationPath,
    getHeaderMenu,
    isRecycleBinFolder,
    isArchiveFolder,
    isEmptyFilesList,
    isHeaderVisible,
    isHeaderChecked,
    isHeaderIndeterminate,
    showText,

    isEmptyArchive,

    isRoom,
    isGroupMenuBlocked,

    onClickBack,
    hideContextMenuInsideArchiveRoom,
    activeFiles,
    activeFolders,
    selectedFolder,
    setCopyPanelVisible,
    setSharingPanelVisible,
    deleteAction,
    confirmDelete,
    setDeleteDialogVisible,
    isThirdPartySelection,

    getFolderInfo,

    setEmptyTrashDialogVisible,
    setRestoreAllPanelVisible,
    isGracePeriod,
    setInviteUsersWarningDialogVisible,
    setArchiveAction,
    setRestoreAllArchive,
    setRestoreRoomDialogVisible,
    setArchiveDialogVisible,
    onCopyLink,

    setSelected,
    cbMenuItems,
    getCheckboxItemLabel,
    getCheckboxItemId,
    setSelectedNode,
    setIsLoading,

    moveToRoomsPage,
    setIsInfoPanelVisible,

    getAccountsHeaderMenu,
    isAccountsHeaderVisible,
    isAccountsHeaderIndeterminate,
    isAccountsHeaderChecked,
    accountsCbMenuItems,
    getAccountsMenuItemId,
    getAccountsCheckboxItemLabel,
    setAccountsSelected,
    isOwner,
    setInvitePanelOptions,
    isEmptyPage,

    isLoading,
    pathParts,
    emptyTrashInProgress,
    categoryType,
    isPublicRoom,
    theme,
    whiteLabelLogoUrls,
    setRoomSharingPanelVisible,
    downloadAction,
    isPublicRoomType,
    externalLinks,
    moveToPublicRoom,
  } = props;

  const navigate = useNavigate();
  const location = useLocation();

  const isAccountsPage = location.pathname.includes("/accounts");

  const isSettingsPage = location.pathname.includes("/settings");

  const onCreate = format => {
    const event = new Event(Events.CREATE);

    const payload = {
      extension: format,
      id: -1,
    };

    event.payload = payload;

    window.dispatchEvent(event);
  };

  const onCreateRoom = () => {
    if (isGracePeriod) {
      setInviteUsersWarningDialogVisible(true);
      return;
    }

    const event = new Event(Events.ROOM_CREATE);
    window.dispatchEvent(event);
  };

  const createDocument = () => onCreate("docx");

  const createSpreadsheet = () => onCreate("xlsx");

  const createPresentation = () => onCreate("pptx");

  const createForm = () => onCreate("docxf");

  const createFormFromFile = () => {
    setSelectFileDialogVisible(true);
  };

  const onShowGallery = () => {
    navigate(`/form-gallery/${currentFolderId}/`);
  };

  const createFolder = () => onCreate();

  // TODO: add privacy room check for files
  const onUploadAction = type => {
    const element =
      type === "file"
        ? document.getElementById("customFileInput")
        : document.getElementById("customFolderInput");

    element?.click();
  };

  const getContextOptionsPlus = () => {
    if (isAccountsPage) {
      return [
        isOwner && {
          id: "accounts-add_administrator",
          className: "main-button_drop-down",
          icon: PersonAdminReactSvgUrl,
          label: t("Common:DocSpaceAdmin"),
          onClick: onInvite,
          "data-type": EmployeeType.Admin,
          key: "administrator",
        },
        {
          id: "accounts-add_manager",
          className: "main-button_drop-down",
          icon: PersonManagerReactSvgUrl,
          label: t("Common:RoomAdmin"),
          onClick: onInvite,
          "data-type": EmployeeType.User,
          key: "manager",
        },
        {
          id: "accounts-add_collaborator",
          className: "main-button_drop-down",
          icon: PersonReactSvgUrl,
          label: t("Common:PowerUser"),
          onClick: onInvite,
          "data-type": EmployeeType.Collaborator,
          key: "collaborator",
        },
        {
          id: "accounts-add_user",
          className: "main-button_drop-down",
          icon: PersonUserReactSvgUrl,
          label: t("Common:User"),
          onClick: onInvite,
          "data-type": EmployeeType.Guest,
          key: "user",
        },
        {
          key: "separator",
          isSeparator: true,
        },
        {
          id: "accounts-add_invite-again",
          className: "main-button_drop-down",
          icon: InviteAgainReactSvgUrl,
          label: t("People:LblInviteAgain"),
          onClick: onInviteAgain,
          "data-action": "invite-again",
          key: "invite-again",
        },
      ];
    }

    const options = isRoomsFolder
      ? [
        {
          key: "new-room",
          label: t("NewRoom"),
          onClick: onCreateRoom,
          icon: FolderLockedReactSvgUrl,
        },
      ]
      : [
        {
          id: "personal_new-documnet",
          key: "new-document",
          label: t("Common:NewDocument"),
          onClick: createDocument,
          icon: ActionsDocumentsReactSvgUrl,
        },
        {
          id: "personal_new-spreadsheet",
          key: "new-spreadsheet",
          label: t("Common:NewSpreadsheet"),
          onClick: createSpreadsheet,
          icon: SpreadsheetReactSvgUrl,
        },
        {
          id: "personal_new-presentation",
          key: "new-presentation",
          label: t("Common:NewPresentation"),
          onClick: createPresentation,
          icon: ActionsPresentationReactSvgUrl,
        },
        {
          id: "personal_form-template",
          icon: FormReactSvgUrl,
          label: t("Translations:NewForm"),
          key: "new-form-base",
          items: [
            {
              id: "personal_template_black",
              key: "new-form",
              label: t("Translations:SubNewForm"),
              icon: FormBlankReactSvgUrl,
              onClick: createForm,
            },
            {
              id: "personal_template_new-form-file",
              key: "new-form-file",
              label: t("Translations:SubNewFormFile"),
              icon: FormFileReactSvgUrl,
              onClick: createFormFromFile,
              disabled: isPrivacyFolder,
            },
            {
              id: "personal_template_oforms-gallery",
              key: "oforms-gallery",
              label: t("Common:OFORMsGallery"),
              icon: FormGalleryReactSvgUrl,
              onClick: onShowGallery,
              disabled: isPrivacyFolder || (isMobile && isTablet),
            },
          ],
        },
        {
          id: "personal_new-folder",
          key: "new-folder",
          label: t("Common:NewFolder"),
          onClick: createFolder,
          icon: CatalogFolderReactSvgUrl,
        },
        { key: "separator", isSeparator: true },
        {
          key: "upload-files",
          label: t("Article:UploadFiles"),
          onClick: () => onUploadAction("file"),
          icon: ActionsUploadReactSvgUrl,
        },
        {
          key: "upload-folder",
          label: t("Article:UploadFolder"),
          onClick: () => onUploadAction("folder"),
          icon: ActionsUploadReactSvgUrl,
        },
      ];

<<<<<<< HEAD
    if (mainButtonItemsList && enablePlugins) {
      mainButtonItemsList.forEach((option) => {
        options.splice(option.value.position, 0, {
          key: option.key,
          ...option.value,
=======
    if (enablePlugins) {
      const pluginOptions = getMainButtonItems();

      if (pluginOptions) {
        pluginOptions.forEach(option => {
          options.splice(option.value.position, 0, {
            key: option.key,
            ...option.value,
          });
>>>>>>> a9e93ef2
        });
      });
    }

    return options;
  };

  const createLinkForPortalUsers = () => {
    copy(
      `${window.location.origin}/filter?folder=${currentFolderId}` //TODO: Change url by category
    );

    toastr.success(t("Translations:LinkCopySuccess"));
  };

  const onMoveAction = () => {
    setIsFolderActions(true);
    setBufferSelection(selectedFolder);
    return setMoveToPanelVisible(true);
  };

  const onCopyAction = () => {
    setIsFolderActions(true);
    setBufferSelection(currentFolderId);
    return setCopyPanelVisible(true);
  };

  const onDownloadAction = () => {
    setBufferSelection(currentFolderId);
    setIsFolderActions(true);
    downloadAction(t("Translations:ArchivingData"), [currentFolderId]).catch(
      err => toastr.error(err)
    );
  };

  const renameAction = () => {
    const event = new Event(Events.RENAME);

    event.item = selectedFolder;

    window.dispatchEvent(event);
  };

  const onOpenSharingPanel = () => {
    setBufferSelection(currentFolderId);
    setIsFolderActions(true);
    return setSharingPanelVisible(true);
  };

  const onDeleteAction = () => {
    setIsFolderActions(true);

    if (confirmDelete || isThirdPartySelection) {
      getFolderInfo(currentFolderId).then(data => {
        setBufferSelection(data);
        setDeleteDialogVisible(true);
      });
    } else {
      const translations = {
        deleteOperation: t("Translations:DeleteOperation"),
        deleteFromTrash: t("Translations:DeleteFromTrash"),
        deleteSelectedElem: t("Translations:DeleteSelectedElem"),
        FolderRemoved: t("Files:FolderRemoved"),
      };

      deleteAction(translations, [currentFolderId], true).catch(err =>
        toastr.error(err)
      );
    }
  };

  const onEmptyTrashAction = () => {
    const isExistActiveItems = [...activeFiles, ...activeFolders].length > 0;

    if (isExistActiveItems || emptyTrashInProgress) return;

    setEmptyTrashDialogVisible(true);
  };

  const onRestoreAllAction = () => {
    setRestoreAllPanelVisible;
    const isExistActiveItems = [...activeFiles, ...activeFolders].length > 0;

    if (isExistActiveItems) return;

    setRestoreAllPanelVisible(true);
  };

  const onRestoreAllArchiveAction = () => {
    const isExistActiveItems = [...activeFiles, ...activeFolders].length > 0;

    if (isExistActiveItems) return;

    if (isGracePeriod) {
      setInviteUsersWarningDialogVisible(true);
      return;
    }

    setRestoreAllArchive(true);
    setRestoreRoomDialogVisible(true);
  };

  const onShowInfo = () => {
    const { setIsInfoPanelVisible } = props;
    setIsInfoPanelVisible(true);
  };

  const onToggleInfoPanel = () => {
    setIsInfoPanelVisible(!isInfoPanelVisible);
  };

  const onCopyLinkAction = () => {
    onCopyLink && onCopyLink({ ...selectedFolder, isFolder: true }, t);
  };

  const onDownloadAll = () => {
    onDownloadAction();
    // downloadAction(t("Translations:ArchivingData"), currentFolderId);
  };

  const onShareRoom = () => {
    setRoomSharingPanelVisible(true);
  };

  const getContextOptionsFolder = () => {
    const {
      t,
      isRoom,
      isRecycleBinFolder,
      isArchiveFolder,
      isPersonalRoom,

      selectedFolder,

      onClickEditRoom,
      onClickInviteUsers,
      onShowInfoPanel,
      onClickArchive,
      onClickReconnectStorage,

      canRestoreAll,
      canDeleteAll,

      security,
      isPublicRoomType,
      isPublicRoom,
    } = props;

    if (isPublicRoom) {
      return [
        security?.Download && {
          key: "public-room_edit",
          label: t("Files:DownloadAll"),
          icon: DownloadReactSvgUrl,
          onClick: onDownloadAll,
        },
        security?.Download && {
          key: "public-room_separator",
          isSeparator: true,
        },
        {
          key: "public-room_share",
          label: t("Files:ShareRoom"),
          icon: ShareReactSvgUrl,
          onClick: onShareRoom,
        },
      ];
    }

    const isDisabled = isRecycleBinFolder || isRoom;

    const links = externalLinks.filter(l => !l.sharedTo.disabled);
    const isMultiExternalLink = links.length > 1;

    const roomLinks = links.map(link => {
      return {
        // id: "option_move-to",
        key: `external-link_${link.sharedTo.id}`,
        label: link.sharedTo.title,
        icon: InvitationLinkReactSvgUrl,
        onClick: () => {
          copy(link.sharedTo.shareLink);
          toastr.success(t("Files:LinkSuccessfullyCopied"));
        },
        disabled: link.sharedTo.disabled,
      };
    });

    const publicAction = links.length
      ? isMultiExternalLink
        ? {
          id: "header_option_copy-external-link",
          key: "copy-external-link",
          label: t("SharingPanel:CopyExternalLink"),
          icon: CopyToReactSvgUrl,
          disabled: !isPublicRoomType,
          items: roomLinks,
        }
        : {
          id: "header_option_copy-external-link",
          key: "copy-external-link",
          label: t("SharingPanel:CopyExternalLink"),
          icon: CopyToReactSvgUrl,
          onClick: () => {
            roomLinks[0]?.onClick();
          },
          disabled: !isPublicRoomType || roomLinks[0]?.disabled,
        }
      : {};

    if (isArchiveFolder) {
      return [
        {
          id: "header_option_empty-archive",
          key: "empty-archive",
          label: t("ArchiveAction"),
          onClick: onEmptyTrashAction,
          disabled: !canDeleteAll,
          icon: ClearTrashReactSvgUrl,
        },
        {
          id: "header_option_restore-all",
          key: "restore-all",
          label: t("RestoreAll"),
          onClick: onRestoreAllArchiveAction,
          disabled: !canRestoreAll,
          icon: MoveReactSvgUrl,
        },
      ];
    }

    return [
      {
        id: "header_option_sharing-settings",
        key: "sharing-settings",
        label: t("SharingPanel:SharingSettingsTitle"),
        onClick: onOpenSharingPanel,
        disabled: true,
        icon: ShareReactSvgUrl,
      },
      {
        id: "header_option_link-portal-users",
        key: "link-portal-users",
        label: t("LinkForPortalUsers"),
        onClick: createLinkForPortalUsers,
        disabled: true,
        icon: InvitationLinkReactSvgUrl,
      },
      {
        id: "header_option_link-for-room-members",
        key: "link-for-room-members",
        label: t("LinkForRoomMembers"),
        onClick: onCopyLinkAction,
        disabled: isRecycleBinFolder || isPersonalRoom,
        icon: InvitationLinkReactSvgUrl,
      },
      {
        id: "header_option_empty-trash",
        key: "empty-trash",
        label: t("RecycleBinAction"),
        onClick: onEmptyTrashAction,
        disabled: !isRecycleBinFolder,
        icon: ClearTrashReactSvgUrl,
      },
      {
        id: "header_option_restore-all",
        key: "restore-all",
        label: t("RestoreAll"),
        onClick: onRestoreAllAction,
        disabled: !isRecycleBinFolder,
        icon: MoveReactSvgUrl,
      },
      {
        id: "header_option_show-info",
        key: "show-info",
        label: t("Common:Info"),
        onClick: onShowInfo,
        disabled: isDisabled,
        icon: InfoOutlineReactSvgUrl,
      },
      {
        id: "header_option_reconnect-storage",
        key: "reconnect-storage",
        label: t("Common:ReconnectStorage"),
        icon: ReconnectSvgUrl,
        onClick: () => onClickReconnectStorage(selectedFolder, t),
        disabled: !selectedFolder.providerKey || !isRoom,
      },
      {
        id: "header_option_edit-room",
        key: "edit-room",
        label: t("EditRoom"),
        icon: SettingsReactSvgUrl,
        onClick: () => onClickEditRoom(selectedFolder),
        disabled: !isRoom || !security?.EditRoom,
      },
      publicAction,
      {
        id: "header_option_invite-users-to-room",
        key: "invite-users-to-room",
        label: t("Common:InviteUsers"),
        icon: PersonReactSvgUrl,
        onClick: () =>
          onClickInviteUsers(selectedFolder.id, selectedFolder.roomType),
        disabled: !isRoom || !security?.EditAccess,
      },
      {
        id: "header_option_room-info",
        key: "room-info",
        label: t("Common:Info"),
        icon: InfoOutlineReactSvgUrl,
        onClick: onToggleInfoPanel,
        disabled: !isRoom,
      },
      {
        id: "header_option_separator-2",
        key: "separator-2",
        isSeparator: true,
        disabled: isRecycleBinFolder,
      },
      {
        id: "header_option_archive-room",
        key: "archive-room",
        label: t("MoveToArchive"),
        icon: RoomArchiveSvgUrl,
        onClick: e => onClickArchive(e),
        disabled: !isRoom || !security?.Move,
        "data-action": "archive",
        action: "archive",
      },
      {
        id: "header_option_download",
        key: "download",
        label: t("Common:Download"),
        onClick: onDownloadAction,
        disabled: isDisabled,
        icon: DownloadReactSvgUrl,
      },
      {
        id: "header_option_move-to",
        key: "move-to",
        label: t("Common:MoveTo"),
        onClick: onMoveAction,
        disabled: isDisabled || !security?.MoveTo,
        icon: MoveReactSvgUrl,
      },
      {
        id: "header_option_copy",
        key: "copy",
        label: t("Common:Copy"),
        onClick: onCopyAction,
        disabled: isDisabled || !security?.CopyTo,
        icon: CopyReactSvgUrl,
      },
      {
        id: "header_option_rename",
        key: "rename",
        label: t("Common:Rename"),
        onClick: renameAction,
        disabled: isDisabled || !security?.Rename,
        icon: RenameReactSvgUrl,
      },
      {
        id: "header_option_separator-3",
        key: "separator-3",
        isSeparator: true,
        disabled: isDisabled || !security?.Delete,
      },
      {
        id: "header_option_delete",
        key: "delete",
        label: t("Common:Delete"),
        onClick: onDeleteAction,
        disabled: isDisabled || !security?.Delete,
        icon: CatalogTrashReactSvgUrl,
      },
    ];
  };

  const onSelect = e => {
    const key = e.currentTarget.dataset.key;

    isAccountsPage ? setAccountsSelected(key) : setSelected(key);
  };

  const onClose = () => {
    setSelected("close");
  };

  const getMenuItems = () => {
    const checkboxOptions = isAccountsPage ? (
      <>
        {accountsCbMenuItems.map(key => {
          const label = getAccountsCheckboxItemLabel(t, key);
          const id = getAccountsMenuItemId(key);
          return (
            <DropDownItem
              id={id}
              key={key}
              label={label}
              data-key={key}
              onClick={onSelect}
            />
          );
        })}
      </>
    ) : (
      <>
        {cbMenuItems.map(key => {
          const label = getCheckboxItemLabel(t, key);
          const id = getCheckboxItemId(key);
          return (
            <DropDownItem
              id={id}
              key={key}
              label={label}
              data-key={key}
              onClick={onSelect}
            />
          );
        })}
      </>
    );

    return checkboxOptions;
  };

  const onChange = checked => {
    isAccountsPage
      ? setAccountsSelected(checked ? "all" : "none")
      : setSelected(checked ? "all" : "none");
  };

  const onClickFolder = (id, isRootRoom) => {
    if (isPublicRoom) {
      return moveToPublicRoom(id);
    }

    if (isRootRoom) {
      return moveToRoomsPage();
    }

    setSelectedNode(id);

    const rootFolderType = selectedFolder.rootFolderType;

    const path = getCategoryUrl(
      getCategoryTypeByFolderType(rootFolderType, id),
      id
    );

    const filter = FilesFilter.getDefault();

    filter.folder = id;

    const itemIdx = selectedFolder.navigationPath.findIndex(v => v.id === id);

    const state = {
      title: selectedFolder.navigationPath[itemIdx]?.title || "",
      isRoot: itemIdx === 0,

      rootFolderType: rootFolderType,
    };

    setIsLoading(true);

    window.DocSpace.navigate(`${path}?${filter.toUrlParams()}`, { state });
  };

  const onInvite = e => {
    const type = e.item["data-type"];

    if (isGracePeriod) {
      setInviteUsersWarningDialogVisible(true);
      return;
    }

    setInvitePanelOptions({
      visible: true,
      roomId: -1,
      hideSelector: true,
      defaultAccess: type,
    });
  };

  const onInviteAgain = React.useCallback(() => {
    resendInvitesAgain()
      .then(() =>
        toastr.success(t("PeopleTranslations:SuccessSentMultipleInvitatios"))
      )
      .catch(err => toastr.error(err));
  }, [resendInvitesAgain]);

  const headerMenu = isAccountsPage
    ? getAccountsHeaderMenu(t)
    : getHeaderMenu(t);

  const menuItems = getMenuItems();

  let tableGroupMenuVisible = headerMenu.length;
  const tableGroupMenuProps = {
    checkboxOptions: menuItems,
    onChange,
    headerMenu,
    isInfoPanelVisible,
    toggleInfoPanel: onToggleInfoPanel,
    isMobileView: isMobileOnly,
  };

  if (isAccountsPage) {
    tableGroupMenuVisible =
      isAccountsHeaderVisible &&
      tableGroupMenuVisible &&
      headerMenu.some(x => !x.disabled);
    tableGroupMenuProps.isChecked = isAccountsHeaderChecked;
    tableGroupMenuProps.isIndeterminate = isAccountsHeaderIndeterminate;
    tableGroupMenuProps.withoutInfoPanelToggler = false;
  } else {
    tableGroupMenuVisible = isHeaderVisible && tableGroupMenuVisible;
    tableGroupMenuProps.isChecked = isHeaderChecked;
    tableGroupMenuProps.isIndeterminate = isHeaderIndeterminate;
    tableGroupMenuProps.isBlocked = isGroupMenuBlocked;
    tableGroupMenuProps.withoutInfoPanelToggler = isPublicRoom;
  }

  const stateTitle = location?.state?.title;
  const stateIsRoot = location?.state?.isRoot;
  const stateIsRoom = location?.state?.isRoom;

  const isRoot =
    isLoading && stateIsRoot
      ? stateIsRoot
      : isRootFolder || isAccountsPage || isSettingsPage;

  const currentTitle = isSettingsPage
    ? t("Common:Settings")
    : isAccountsPage
      ? t("Common:Accounts")
      : isLoading && stateTitle
        ? stateTitle
        : title;

  const isCurrentRoom = isLoading && stateIsRoom ? stateIsRoom : isRoom;

  if (showHeaderLoader) return <Loaders.SectionHeader />;

  const insideTheRoom =
    categoryType === CategoryType.SharedRoom ||
    categoryType === CategoryType.Archive;

  const logo = !theme.isBase
    ? getLogoFromPath(whiteLabelLogoUrls[0]?.path?.dark)
    : getLogoFromPath(whiteLabelLogoUrls[0]?.path?.light);
  const burgerLogo = !theme.isBase
    ? getLogoFromPath(whiteLabelLogoUrls[5]?.path?.dark)
    : getLogoFromPath(whiteLabelLogoUrls[5]?.path?.light);

  return (
    <Consumer key="header">
      {context => (
        <StyledContainer
          isRecycleBinFolder={isRecycleBinFolder}
          hideContextMenuInsideArchiveRoom={hideContextMenuInsideArchiveRoom}>
          {tableGroupMenuVisible ? (
            <TableGroupMenu {...tableGroupMenuProps} />
          ) : (
            <div className="header-container">
              <Navigation
                sectionWidth={context.sectionWidth}
                showText={showText}
                isRootFolder={isRoot}
                canCreate={
                  (security?.Create || isAccountsPage) &&
                  !isSettingsPage &&
                  !isPublicRoom
                }
                title={currentTitle}
                isDesktop={isDesktop}
                isTabletView={isTabletView}
                personal={personal}
                tReady={tReady}
                menuItems={menuItems}
                navigationItems={navigationPath}
                getContextOptionsPlus={getContextOptionsPlus}
                getContextOptionsFolder={getContextOptionsFolder}
                onClose={onClose}
                onClickFolder={onClickFolder}
                isTrashFolder={isRecycleBinFolder}
                isRecycleBinFolder={isRecycleBinFolder || isArchiveFolder}
                isEmptyFilesList={
                  isArchiveFolder ? isEmptyArchive : isEmptyFilesList
                }
                clearTrash={onEmptyTrashAction}
                onBackToParentFolder={onClickBack}
                toggleInfoPanel={onToggleInfoPanel}
                isInfoPanelVisible={isInfoPanelVisible}
                titles={{
                  trash: t("EmptyRecycleBin"),
                  trashWarning: t("TrashErasureWarning"),
                  actions: isRoomsFolder
                    ? t("Files:NewRoom")
                    : t("Common:Actions"),
                  contextMenu: t("Translations:TitleShowFolderActions"),
                  infoPanel: t("Common:InfoPanel"),
                }}
                withMenu={!isRoomsFolder}
                onPlusClick={onCreateRoom}
                isEmptyPage={isEmptyPage}
                isRoom={isCurrentRoom}
                hideInfoPanel={isSettingsPage || isPublicRoom}
                withLogo={isPublicRoom && logo}
                burgerLogo={isPublicRoom && burgerLogo}
                isPublicRoom={isPublicRoom}
                titleIcon={
                  isPublicRoomType && !isPublicRoom && PublicRoomIconUrl
                }
                showRootFolderTitle={insideTheRoom}
              />
            </div>
          )}
        </StyledContainer>
      )}
    </Consumer>
  );
};

export default inject(
  ({
    auth,
    filesStore,
    peopleStore,
    dialogsStore,
    selectedFolderStore,
    treeFoldersStore,
    filesActionsStore,
    settingsStore,
    clientLoadingStore,
    publicRoomStore,
    contextOptionsStore,
    pluginStore,
  }) => {
    const isOwner = auth.userStore.user?.isOwner;
    const isAdmin = auth.userStore.user?.isAdmin;

    const {
      setSelected,

      isHeaderVisible,
      isHeaderIndeterminate,
      isHeaderChecked,
      isThirdPartySelection,
      cbMenuItems,
      getCheckboxItemLabel,
      getCheckboxItemId,
      isEmptyFilesList,
      getFolderInfo,
      setBufferSelection,

      activeFiles,
      activeFolders,

      roomsForRestore,
      roomsForDelete,

      isEmptyPage,

      clearFiles,
      categoryType,
    } = filesStore;

    const { setIsSectionFilterLoading, showHeaderLoader, isLoading } =
      clientLoadingStore;

    const setIsLoading = param => {
      setIsSectionFilterLoading(param);
    };

    const { mainButtonItemsList } = pluginStore;

    const {
      setSharingPanelVisible,
      setMoveToPanelVisible,
      setCopyPanelVisible,
      setDeleteDialogVisible,
      setEmptyTrashDialogVisible,
      setSelectFileDialogVisible,
      setIsFolderActions,
      setRestoreAllPanelVisible,
      setRestoreRoomDialogVisible,
      setRestoreAllArchive,
      setInvitePanelOptions,
      setInviteUsersWarningDialogVisible,
      setRoomSharingPanelVisible,
    } = dialogsStore;

    const {
      isRecycleBinFolder,
      isPrivacyFolder,
      isRoomsFolder,
      isArchiveFolder,
      isPersonalRoom,
      isArchiveFolderRoot,
    } = treeFoldersStore;

    const {
      deleteAction,
      downloadAction,
      getHeaderMenu,
      isGroupMenuBlocked,
      moveToRoomsPage,
      onClickBack,
      emptyTrashInProgress,
      moveToPublicRoom,
    } = filesActionsStore;

    const { setIsVisible, isVisible } = auth.infoPanelStore;

    const { title, id, roomType, pathParts, navigationPath, security } =
      selectedFolderStore;

    const selectedFolder = { ...selectedFolderStore };

    const { enablePlugins, theme, whiteLabelLogoUrls, isFrame } =
      auth.settingsStore;
    const { isGracePeriod } = auth.currentTariffStatusStore;

    const isRoom = !!roomType;
    const isPublicRoomType = roomType === RoomsType.PublicRoom;

    const {
      onClickEditRoom,
      onClickInviteUsers,
      onShowInfoPanel,
      onClickArchive,
      onClickReconnectStorage,
      onCopyLink,
    } = contextOptionsStore;

    const canRestoreAll = isArchiveFolder && roomsForRestore.length > 0;

    const canDeleteAll = isArchiveFolder && roomsForDelete.length > 0;

    const isEmptyArchive = !canRestoreAll && !canDeleteAll;

    const hideContextMenuInsideArchiveRoom = isArchiveFolderRoot
      ? !isArchiveFolder
      : false;

    const {
      selectionStore,
      headerMenuStore,
      getHeaderMenu: getAccountsHeaderMenu,
    } = peopleStore;

    const {
      isHeaderVisible: isAccountsHeaderVisible,
      isHeaderIndeterminate: isAccountsHeaderIndeterminate,
      isHeaderChecked: isAccountsHeaderChecked,
      cbMenuItems: accountsCbMenuItems,
      getMenuItemId: getAccountsMenuItemId,
      getCheckboxItemLabel: getAccountsCheckboxItemLabel,
    } = headerMenuStore;

    const { setSelected: setAccountsSelected } = selectionStore;

    let folderPath = navigationPath;

    if (isFrame && !!pathParts) {
      folderPath = navigationPath.filter(item => !item.isRootRoom);
    }

    const isRoot = isFrame
      ? pathParts?.length === 1 || pathParts?.length === 2
      : pathParts?.length === 1;

    return {
      isGracePeriod,
      setInviteUsersWarningDialogVisible,
      showText: auth.settingsStore.showText,
      isDesktop: auth.settingsStore.isDesktopClient,
      showHeaderLoader,
      isLoading,
      isRootFolder: isRoot,
      isPersonalRoom,
      title,
      isRoom,
      currentFolderId: id,
      pathParts: pathParts,
      navigationPath: folderPath,

      setIsInfoPanelVisible: setIsVisible,
      isInfoPanelVisible: isVisible,
      isHeaderVisible,
      isHeaderIndeterminate,
      isHeaderChecked,
      isThirdPartySelection,
      isTabletView: auth.settingsStore.isTabletView,
      confirmDelete: settingsStore.confirmDelete,
      personal: auth.settingsStore.personal,
      cbMenuItems,
      setSelectedNode: treeFoldersStore.setSelectedNode,
      getFolderInfo,

      setSelected,
      security,

      setSharingPanelVisible,
      setMoveToPanelVisible,
      setCopyPanelVisible,
      setBufferSelection,
      setIsFolderActions,
      deleteAction,
      setDeleteDialogVisible,
      downloadAction,
      getHeaderMenu,
      getCheckboxItemLabel,
      getCheckboxItemId,
      setSelectFileDialogVisible,

      isRecycleBinFolder,
      setEmptyTrashDialogVisible,
      isEmptyFilesList,
      isEmptyArchive,
      isPrivacyFolder,
      isArchiveFolder,
      hideContextMenuInsideArchiveRoom,

      setIsLoading,

      activeFiles,
      activeFolders,

      isRoomsFolder,

      enablePlugins,
      mainButtonItemsList,

      setRestoreAllPanelVisible,

      setRestoreRoomDialogVisible,
      setRestoreAllArchive,

      selectedFolder,

      onClickEditRoom,
      onClickInviteUsers,
      onShowInfoPanel,
      onClickArchive,
      onCopyLink,

      isEmptyArchive,
      canRestoreAll,
      canDeleteAll,
      isGroupMenuBlocked,

      moveToRoomsPage,
      onClickBack,
      isPublicRoomType,
      isPublicRoom: publicRoomStore.isPublicRoom,
      externalLinks: publicRoomStore.roomLinks,
      moveToPublicRoom,

      getAccountsHeaderMenu,
      isAccountsHeaderVisible,
      isAccountsHeaderIndeterminate,
      isAccountsHeaderChecked,
      accountsCbMenuItems,
      getAccountsMenuItemId,
      getAccountsCheckboxItemLabel,
      setAccountsSelected,
      isOwner,
      isAdmin,
      setInvitePanelOptions,
      isEmptyPage,

      clearFiles,
      emptyTrashInProgress,
      categoryType,
      theme,
      whiteLabelLogoUrls,
      setRoomSharingPanelVisible,
      isFrame,
    };
  }
)(
  withTranslation([
    "Files",
    "Common",
    "Translations",
    "InfoPanel",
    "SharingPanel",
    "Article",
    "People",
    "PeopleTranslations",
    "ChangeUserTypeDialog",
  ])(observer(SectionHeaderContent))
);<|MERGE_RESOLUTION|>--- conflicted
+++ resolved
@@ -60,12 +60,12 @@
   min-height: 33px;
 
   .table-container_group-menu {
-    ${props =>
-  props.theme.interfaceDirection === "rtl"
-    ? css`
+    ${(props) =>
+      props.theme.interfaceDirection === "rtl"
+        ? css`
             margin: 0 -20px 0 0;
           `
-    : css`
+        : css`
             margin: 0 0 0 -20px;
           `}
     -webkit-tap-highlight-color: rgba(0, 0, 0, 0);
@@ -75,26 +75,26 @@
 
     @media ${tablet} {
       height: 60px;
-      ${props =>
-    props.theme.interfaceDirection === "rtl"
-      ? css`
+      ${(props) =>
+        props.theme.interfaceDirection === "rtl"
+          ? css`
               margin: 0 -16px 0 0;
             `
-      : css`
+          : css`
               margin: 0 0 0 -16px;
             `}
       width: calc(100% + 32px);
     }
 
     ${isMobile &&
-css`
+    css`
       height: 60px;
-      ${props =>
-    props.theme.interfaceDirection === "rtl"
-      ? css`
+      ${(props) =>
+        props.theme.interfaceDirection === "rtl"
+          ? css`
               margin: 0 -16px 0 0;
             `
-      : css`
+          : css`
               margin: 0 0 0 -16px;
             `}
       width: calc(100% + 32px);
@@ -103,26 +103,26 @@
     @media ${mobile} {
       height: 52px;
 
-      ${props =>
-    props.theme.interfaceDirection === "rtl"
-      ? css`
+      ${(props) =>
+        props.theme.interfaceDirection === "rtl"
+          ? css`
               margin: 0 -16px 0 0;
             `
-      : css`
+          : css`
               margin: 0 0 0 -16px;
             `}
       width: calc(100% + 32px);
     }
 
     ${isMobileOnly &&
-css`
+    css`
       height: 52px;
-      ${props =>
-    props.theme.interfaceDirection === "rtl"
-      ? css`
+      ${(props) =>
+        props.theme.interfaceDirection === "rtl"
+          ? css`
               margin: 0 -16px 0 0;
             `
-      : css`
+          : css`
               margin: 0 0 0 -16px;
             `}
       width: calc(100% + 32px);
@@ -132,9 +132,9 @@
   .header-container {
     min-height: 33px;
 
-    ${props =>
-  props.hideContextMenuInsideArchiveRoom &&
-    `.option-button {
+    ${(props) =>
+      props.hideContextMenuInsideArchiveRoom &&
+      `.option-button {
       display: none;}`}
 
     @media ${tablet} {
@@ -143,7 +143,7 @@
   }
 `;
 
-const SectionHeaderContent = props => {
+const SectionHeaderContent = (props) => {
   const {
     currentFolderId,
     setSelectFileDialogVisible,
@@ -246,7 +246,7 @@
 
   const isSettingsPage = location.pathname.includes("/settings");
 
-  const onCreate = format => {
+  const onCreate = (format) => {
     const event = new Event(Events.CREATE);
 
     const payload = {
@@ -288,7 +288,7 @@
   const createFolder = () => onCreate();
 
   // TODO: add privacy room check for files
-  const onUploadAction = type => {
+  const onUploadAction = (type) => {
     const element =
       type === "file"
         ? document.getElementById("customFileInput")
@@ -354,105 +354,93 @@
 
     const options = isRoomsFolder
       ? [
-        {
-          key: "new-room",
-          label: t("NewRoom"),
-          onClick: onCreateRoom,
-          icon: FolderLockedReactSvgUrl,
-        },
-      ]
+          {
+            key: "new-room",
+            label: t("NewRoom"),
+            onClick: onCreateRoom,
+            icon: FolderLockedReactSvgUrl,
+          },
+        ]
       : [
-        {
-          id: "personal_new-documnet",
-          key: "new-document",
-          label: t("Common:NewDocument"),
-          onClick: createDocument,
-          icon: ActionsDocumentsReactSvgUrl,
-        },
-        {
-          id: "personal_new-spreadsheet",
-          key: "new-spreadsheet",
-          label: t("Common:NewSpreadsheet"),
-          onClick: createSpreadsheet,
-          icon: SpreadsheetReactSvgUrl,
-        },
-        {
-          id: "personal_new-presentation",
-          key: "new-presentation",
-          label: t("Common:NewPresentation"),
-          onClick: createPresentation,
-          icon: ActionsPresentationReactSvgUrl,
-        },
-        {
-          id: "personal_form-template",
-          icon: FormReactSvgUrl,
-          label: t("Translations:NewForm"),
-          key: "new-form-base",
-          items: [
-            {
-              id: "personal_template_black",
-              key: "new-form",
-              label: t("Translations:SubNewForm"),
-              icon: FormBlankReactSvgUrl,
-              onClick: createForm,
-            },
-            {
-              id: "personal_template_new-form-file",
-              key: "new-form-file",
-              label: t("Translations:SubNewFormFile"),
-              icon: FormFileReactSvgUrl,
-              onClick: createFormFromFile,
-              disabled: isPrivacyFolder,
-            },
-            {
-              id: "personal_template_oforms-gallery",
-              key: "oforms-gallery",
-              label: t("Common:OFORMsGallery"),
-              icon: FormGalleryReactSvgUrl,
-              onClick: onShowGallery,
-              disabled: isPrivacyFolder || (isMobile && isTablet),
-            },
-          ],
-        },
-        {
-          id: "personal_new-folder",
-          key: "new-folder",
-          label: t("Common:NewFolder"),
-          onClick: createFolder,
-          icon: CatalogFolderReactSvgUrl,
-        },
-        { key: "separator", isSeparator: true },
-        {
-          key: "upload-files",
-          label: t("Article:UploadFiles"),
-          onClick: () => onUploadAction("file"),
-          icon: ActionsUploadReactSvgUrl,
-        },
-        {
-          key: "upload-folder",
-          label: t("Article:UploadFolder"),
-          onClick: () => onUploadAction("folder"),
-          icon: ActionsUploadReactSvgUrl,
-        },
-      ];
-
-<<<<<<< HEAD
+          {
+            id: "personal_new-documnet",
+            key: "new-document",
+            label: t("Common:NewDocument"),
+            onClick: createDocument,
+            icon: ActionsDocumentsReactSvgUrl,
+          },
+          {
+            id: "personal_new-spreadsheet",
+            key: "new-spreadsheet",
+            label: t("Common:NewSpreadsheet"),
+            onClick: createSpreadsheet,
+            icon: SpreadsheetReactSvgUrl,
+          },
+          {
+            id: "personal_new-presentation",
+            key: "new-presentation",
+            label: t("Common:NewPresentation"),
+            onClick: createPresentation,
+            icon: ActionsPresentationReactSvgUrl,
+          },
+          {
+            id: "personal_form-template",
+            icon: FormReactSvgUrl,
+            label: t("Translations:NewForm"),
+            key: "new-form-base",
+            items: [
+              {
+                id: "personal_template_black",
+                key: "new-form",
+                label: t("Translations:SubNewForm"),
+                icon: FormBlankReactSvgUrl,
+                onClick: createForm,
+              },
+              {
+                id: "personal_template_new-form-file",
+                key: "new-form-file",
+                label: t("Translations:SubNewFormFile"),
+                icon: FormFileReactSvgUrl,
+                onClick: createFormFromFile,
+                disabled: isPrivacyFolder,
+              },
+              {
+                id: "personal_template_oforms-gallery",
+                key: "oforms-gallery",
+                label: t("Common:OFORMsGallery"),
+                icon: FormGalleryReactSvgUrl,
+                onClick: onShowGallery,
+                disabled: isPrivacyFolder || (isMobile && isTablet),
+              },
+            ],
+          },
+          {
+            id: "personal_new-folder",
+            key: "new-folder",
+            label: t("Common:NewFolder"),
+            onClick: createFolder,
+            icon: CatalogFolderReactSvgUrl,
+          },
+          { key: "separator", isSeparator: true },
+          {
+            key: "upload-files",
+            label: t("Article:UploadFiles"),
+            onClick: () => onUploadAction("file"),
+            icon: ActionsUploadReactSvgUrl,
+          },
+          {
+            key: "upload-folder",
+            label: t("Article:UploadFolder"),
+            onClick: () => onUploadAction("folder"),
+            icon: ActionsUploadReactSvgUrl,
+          },
+        ];
+
     if (mainButtonItemsList && enablePlugins) {
       mainButtonItemsList.forEach((option) => {
         options.splice(option.value.position, 0, {
           key: option.key,
           ...option.value,
-=======
-    if (enablePlugins) {
-      const pluginOptions = getMainButtonItems();
-
-      if (pluginOptions) {
-        pluginOptions.forEach(option => {
-          options.splice(option.value.position, 0, {
-            key: option.key,
-            ...option.value,
-          });
->>>>>>> a9e93ef2
         });
       });
     }
@@ -484,7 +472,7 @@
     setBufferSelection(currentFolderId);
     setIsFolderActions(true);
     downloadAction(t("Translations:ArchivingData"), [currentFolderId]).catch(
-      err => toastr.error(err)
+      (err) => toastr.error(err)
     );
   };
 
@@ -506,7 +494,7 @@
     setIsFolderActions(true);
 
     if (confirmDelete || isThirdPartySelection) {
-      getFolderInfo(currentFolderId).then(data => {
+      getFolderInfo(currentFolderId).then((data) => {
         setBufferSelection(data);
         setDeleteDialogVisible(true);
       });
@@ -518,7 +506,7 @@
         FolderRemoved: t("Files:FolderRemoved"),
       };
 
-      deleteAction(translations, [currentFolderId], true).catch(err =>
+      deleteAction(translations, [currentFolderId], true).catch((err) =>
         toastr.error(err)
       );
     }
@@ -624,10 +612,10 @@
 
     const isDisabled = isRecycleBinFolder || isRoom;
 
-    const links = externalLinks.filter(l => !l.sharedTo.disabled);
+    const links = externalLinks.filter((l) => !l.sharedTo.disabled);
     const isMultiExternalLink = links.length > 1;
 
-    const roomLinks = links.map(link => {
+    const roomLinks = links.map((link) => {
       return {
         // id: "option_move-to",
         key: `external-link_${link.sharedTo.id}`,
@@ -644,23 +632,23 @@
     const publicAction = links.length
       ? isMultiExternalLink
         ? {
-          id: "header_option_copy-external-link",
-          key: "copy-external-link",
-          label: t("SharingPanel:CopyExternalLink"),
-          icon: CopyToReactSvgUrl,
-          disabled: !isPublicRoomType,
-          items: roomLinks,
-        }
+            id: "header_option_copy-external-link",
+            key: "copy-external-link",
+            label: t("SharingPanel:CopyExternalLink"),
+            icon: CopyToReactSvgUrl,
+            disabled: !isPublicRoomType,
+            items: roomLinks,
+          }
         : {
-          id: "header_option_copy-external-link",
-          key: "copy-external-link",
-          label: t("SharingPanel:CopyExternalLink"),
-          icon: CopyToReactSvgUrl,
-          onClick: () => {
-            roomLinks[0]?.onClick();
-          },
-          disabled: !isPublicRoomType || roomLinks[0]?.disabled,
-        }
+            id: "header_option_copy-external-link",
+            key: "copy-external-link",
+            label: t("SharingPanel:CopyExternalLink"),
+            icon: CopyToReactSvgUrl,
+            onClick: () => {
+              roomLinks[0]?.onClick();
+            },
+            disabled: !isPublicRoomType || roomLinks[0]?.disabled,
+          }
       : {};
 
     if (isArchiveFolder) {
@@ -778,7 +766,7 @@
         key: "archive-room",
         label: t("MoveToArchive"),
         icon: RoomArchiveSvgUrl,
-        onClick: e => onClickArchive(e),
+        onClick: (e) => onClickArchive(e),
         disabled: !isRoom || !security?.Move,
         "data-action": "archive",
         action: "archive",
@@ -832,7 +820,7 @@
     ];
   };
 
-  const onSelect = e => {
+  const onSelect = (e) => {
     const key = e.currentTarget.dataset.key;
 
     isAccountsPage ? setAccountsSelected(key) : setSelected(key);
@@ -845,7 +833,7 @@
   const getMenuItems = () => {
     const checkboxOptions = isAccountsPage ? (
       <>
-        {accountsCbMenuItems.map(key => {
+        {accountsCbMenuItems.map((key) => {
           const label = getAccountsCheckboxItemLabel(t, key);
           const id = getAccountsMenuItemId(key);
           return (
@@ -861,7 +849,7 @@
       </>
     ) : (
       <>
-        {cbMenuItems.map(key => {
+        {cbMenuItems.map((key) => {
           const label = getCheckboxItemLabel(t, key);
           const id = getCheckboxItemId(key);
           return (
@@ -880,7 +868,7 @@
     return checkboxOptions;
   };
 
-  const onChange = checked => {
+  const onChange = (checked) => {
     isAccountsPage
       ? setAccountsSelected(checked ? "all" : "none")
       : setSelected(checked ? "all" : "none");
@@ -908,7 +896,7 @@
 
     filter.folder = id;
 
-    const itemIdx = selectedFolder.navigationPath.findIndex(v => v.id === id);
+    const itemIdx = selectedFolder.navigationPath.findIndex((v) => v.id === id);
 
     const state = {
       title: selectedFolder.navigationPath[itemIdx]?.title || "",
@@ -922,7 +910,7 @@
     window.DocSpace.navigate(`${path}?${filter.toUrlParams()}`, { state });
   };
 
-  const onInvite = e => {
+  const onInvite = (e) => {
     const type = e.item["data-type"];
 
     if (isGracePeriod) {
@@ -943,7 +931,7 @@
       .then(() =>
         toastr.success(t("PeopleTranslations:SuccessSentMultipleInvitatios"))
       )
-      .catch(err => toastr.error(err));
+      .catch((err) => toastr.error(err));
   }, [resendInvitesAgain]);
 
   const headerMenu = isAccountsPage
@@ -966,7 +954,7 @@
     tableGroupMenuVisible =
       isAccountsHeaderVisible &&
       tableGroupMenuVisible &&
-      headerMenu.some(x => !x.disabled);
+      headerMenu.some((x) => !x.disabled);
     tableGroupMenuProps.isChecked = isAccountsHeaderChecked;
     tableGroupMenuProps.isIndeterminate = isAccountsHeaderIndeterminate;
     tableGroupMenuProps.withoutInfoPanelToggler = false;
@@ -990,10 +978,10 @@
   const currentTitle = isSettingsPage
     ? t("Common:Settings")
     : isAccountsPage
-      ? t("Common:Accounts")
-      : isLoading && stateTitle
-        ? stateTitle
-        : title;
+    ? t("Common:Accounts")
+    : isLoading && stateTitle
+    ? stateTitle
+    : title;
 
   const isCurrentRoom = isLoading && stateIsRoom ? stateIsRoom : isRoom;
 
@@ -1012,10 +1000,11 @@
 
   return (
     <Consumer key="header">
-      {context => (
+      {(context) => (
         <StyledContainer
           isRecycleBinFolder={isRecycleBinFolder}
-          hideContextMenuInsideArchiveRoom={hideContextMenuInsideArchiveRoom}>
+          hideContextMenuInsideArchiveRoom={hideContextMenuInsideArchiveRoom}
+        >
           {tableGroupMenuVisible ? (
             <TableGroupMenu {...tableGroupMenuProps} />
           ) : (
@@ -1126,7 +1115,7 @@
     const { setIsSectionFilterLoading, showHeaderLoader, isLoading } =
       clientLoadingStore;
 
-    const setIsLoading = param => {
+    const setIsLoading = (param) => {
       setIsSectionFilterLoading(param);
     };
 
@@ -1221,7 +1210,7 @@
     let folderPath = navigationPath;
 
     if (isFrame && !!pathParts) {
-      folderPath = navigationPath.filter(item => !item.isRootRoom);
+      folderPath = navigationPath.filter((item) => !item.isRootRoom);
     }
 
     const isRoot = isFrame
