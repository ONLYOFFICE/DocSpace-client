// (c) Copyright Ascensio System SIA 2009-2024
//
// This program is a free software product.
// You can redistribute it and/or modify it under the terms
// of the GNU Affero General Public License (AGPL) version 3 as published by the Free Software
// Foundation. In accordance with Section 7(a) of the GNU AGPL its Section 15 shall be amended
// to the effect that Ascensio System SIA expressly excludes the warranty of non-infringement of
// any third-party rights.
//
// This program is distributed WITHOUT ANY WARRANTY, without even the implied warranty
// of MERCHANTABILITY or FITNESS FOR A PARTICULAR  PURPOSE. For details, see
// the GNU AGPL at: http://www.gnu.org/licenses/agpl-3.0.html
//
// You can contact Ascensio System SIA at Lubanas st. 125a-25, Riga, Latvia, EU, LV-1021.
//
// The  interactive user interfaces in modified source and object code versions of the Program must
// display Appropriate Legal Notices, as required under Section 5 of the GNU AGPL version 3.
//
// Pursuant to Section 7(b) of the License you must retain the original Product logo when
// distributing the program. Pursuant to Section 7(e) we decline to grant you any rights under
// trademark law for use of our trademarks.
//
// All the Product's GUI elements, including illustrations and icon sets, as well as technical writing
// content are licensed under the terms of the Creative Commons Attribution-ShareAlike 4.0
// International. See the License terms at http://creativecommons.org/licenses/by-sa/4.0/legalcode

import { useRef } from "react";
import { inject, observer } from "mobx-react";
<<<<<<< HEAD
import { Base, globalColors } from "@docspace/shared/themes";
import styled, { css } from "styled-components";
=======
import { Base } from "@docspace/shared/themes";
import styled from "styled-components";
>>>>>>> 37cbfe9e

import { EmptyScreenContainer } from "@docspace/shared/components/empty-screen-container";
import { IconButton } from "@docspace/shared/components/icon-button";
import { Link, LinkType } from "@docspace/shared/components/link";
import { Box } from "@docspace/shared/components/box";
import {
  TableGroupMenu,
  TableBody,
  TGroupMenuItem,
} from "@docspace/shared/components/table";

import ChangeTypeReactSvgUrl from "PUBLIC_DIR/images/change.type.react.svg?url";
import EmptyScreenUserReactSvgUrl from "PUBLIC_DIR/images/empty_screen_user.react.svg?url";
import ClearEmptyFilterSvgUrl from "PUBLIC_DIR/images/clear.empty.filter.svg?url";
import { StyledTableContainer } from "../../../../StyledDataImport";
import UsersTableRow from "./UsersTableRow";
import UsersTableHeader from "./UsersTableHeader";
import {
  TypeSelectTableViewProps,
  InjectedTypeSelectTableViewProps,
} from "../../../../types";

const UserSelectTableContainer = styled(StyledTableContainer)`
  .table-group-menu {
    height: 69px;
    position: sticky;
    z-index: 201;
    width: calc(100% + 40px);
    margin-top: -33px;
    margin-inline-start: -20px;
    top: 0;

    margin-bottom: -36px;

    .table-container_group-menu {
      border-image-slice: 0;
      border-image-source: none;
      border-bottom: ${(props) =>
        props.theme.client.settings.migration.workspaceBorder};
      box-shadow: ${globalColors.menuShadow} 0px 15px 20px;
      padding: 0px;
    }

    .table-container_group-menu-separator {
      margin: 0 16px;
    }

    .table-container_header {
      position: absolute;
      padding-block: 0;
      padding-inline: 28px 15px;
    }
  }
`;

UserSelectTableContainer.defaultProps = { theme: Base };

const TABLE_VERSION = "6";
const COLUMNS_SIZE = `nextcloudFourthColumnsSize_ver-${TABLE_VERSION}`;
const INFO_PANEL_COLUMNS_SIZE = `infoPanelNextcloudFourthColumnsSize_ver-${TABLE_VERSION}`;

const checkedAccountType = "result";

const TableView = (props: TypeSelectTableViewProps) => {
  const {
    t,
    sectionWidth,
    accountsData,
    typeOptions,
    userId,
    checkedUsers,
    toggleAccount,
    toggleAllAccounts,
    isAccountChecked,
    setSearchValue,
    filteredUsers,
  } = props as InjectedTypeSelectTableViewProps;
  const tableRef = useRef(null);
  const columnStorageName = `${COLUMNS_SIZE}=${userId}`;
  const columnInfoPanelStorageName = `${INFO_PANEL_COLUMNS_SIZE}=${userId}`;

  const isIndeterminate =
    checkedUsers.result.length > 0 &&
    checkedUsers.result.length !== filteredUsers.length;

  const toggleAll = (isChecked: boolean) =>
    toggleAllAccounts(isChecked, filteredUsers, checkedAccountType);

  const onClearFilter = () => {
    setSearchValue("");
  };

  const headerMenu: TGroupMenuItem[] = [
    {
      id: "change-type",
      label: t("ChangeUserTypeDialog:ChangeUserTypeButton"),
      disabled: false,
      withDropDown: true,
      options: typeOptions,
      iconUrl: ChangeTypeReactSvgUrl,
      onClick: () => {},
      title: t("ChangeUserTypeDialog:ChangeUserTypeButton"),
    },
  ];

  return (
    <UserSelectTableContainer forwardedRef={tableRef} useReactWindow>
      {checkedUsers.result.length > 0 && (
        <div className="table-group-menu">
          <TableGroupMenu
            checkboxOptions={[]}
            headerMenu={headerMenu}
            withoutInfoPanelToggler
            withComboBox={false}
            isIndeterminate={isIndeterminate}
            isChecked={checkedUsers.result.length === filteredUsers.length}
            onChange={toggleAll}
          />
        </div>
      )}
      {accountsData.length > 0 ? (
        <>
          <UsersTableHeader
            t={t}
            sectionWidth={sectionWidth}
            userId={userId}
            tableRef={tableRef}
            columnStorageName={columnStorageName}
            columnInfoPanelStorageName={columnInfoPanelStorageName}
            isIndeterminate={isIndeterminate}
            isChecked={checkedUsers.result.length === filteredUsers.length}
          />
          <TableBody
            itemHeight={49}
            useReactWindow
            infoPanelVisible={false}
            columnStorageName={columnStorageName}
            columnInfoPanelStorageName={columnInfoPanelStorageName}
            filesLength={accountsData.length}
            hasMoreFiles={false}
            itemCount={accountsData.length}
            fetchMoreFiles={() => {}}
          >
            {accountsData.map((data) => (
              <UsersTableRow
                key={data.key}
                id={data.key}
                type={data.userType}
                displayName={data.displayName}
                email={data.email}
                typeOptions={typeOptions}
                isChecked={isAccountChecked(data.key, checkedAccountType)}
                toggleAccount={() => toggleAccount(data, checkedAccountType)}
              />
            ))}
          </TableBody>
        </>
      ) : (
        <EmptyScreenContainer
          imageSrc={EmptyScreenUserReactSvgUrl}
          imageAlt="Empty Screen user image"
          headerText={t("Common:NotFoundUsers")}
          descriptionText={t("Common:NotFoundUsersDescription")}
          buttons={
            <Box displayProp="flex" alignItems="center">
              <IconButton
                className="clear-icon"
                isFill
                size={12}
                onClick={onClearFilter}
                iconName={ClearEmptyFilterSvgUrl}
              />
              <Link
                type={LinkType.action}
                isHovered
                fontWeight="600"
                onClick={onClearFilter}
              >
                {t("Common:ClearFilter")}
              </Link>
            </Box>
          }
        />
      )}
    </UserSelectTableContainer>
  );
};

export default inject<TStore>(({ userStore, importAccountsStore }) => {
  const userId = userStore.user?.id;
  const {
    checkedUsers,
    toggleAccount,
    toggleAllAccounts,
    isAccountChecked,
    setSearchValue,
    filteredUsers,
  } = importAccountsStore;

  return {
    userId,
    checkedUsers,
    toggleAccount,
    toggleAllAccounts,
    isAccountChecked,
    setSearchValue,
    filteredUsers,
  };
})(observer(TableView));<|MERGE_RESOLUTION|>--- conflicted
+++ resolved
@@ -26,13 +26,8 @@
 
 import { useRef } from "react";
 import { inject, observer } from "mobx-react";
-<<<<<<< HEAD
 import { Base, globalColors } from "@docspace/shared/themes";
-import styled, { css } from "styled-components";
-=======
-import { Base } from "@docspace/shared/themes";
 import styled from "styled-components";
->>>>>>> 37cbfe9e
 
 import { EmptyScreenContainer } from "@docspace/shared/components/empty-screen-container";
 import { IconButton } from "@docspace/shared/components/icon-button";
