﻿// (c) Copyright Ascensio System SIA 2010-2022
//
// This program is a free software product.
// You can redistribute it and/or modify it under the terms
// of the GNU Affero General Public License (AGPL) version 3 as published by the Free Software
// Foundation. In accordance with Section 7(a) of the GNU AGPL its Section 15 shall be amended
// to the effect that Ascensio System SIA expressly excludes the warranty of non-infringement of
// any third-party rights.
//
// This program is distributed WITHOUT ANY WARRANTY, without even the implied warranty
// of MERCHANTABILITY or FITNESS FOR A PARTICULAR  PURPOSE. For details, see
// the GNU AGPL at: http://www.gnu.org/licenses/agpl-3.0.html
//
// You can contact Ascensio System SIA at Lubanas st. 125a-25, Riga, Latvia, EU, LV-1021.
//
// The  interactive user interfaces in modified source and object code versions of the Program must
// display Appropriate Legal Notices, as required under Section 5 of the GNU AGPL version 3.
//
// Pursuant to Section 7(b) of the License you must retain the original Product logo when
// distributing the program. Pursuant to Section 7(e) we decline to grant you any rights under
// trademark law for use of our trademarks.
//
// All the Product's GUI elements, including illustrations and icon sets, as well as technical writing
// content are licensed under the terms of the Creative Commons Attribution-ShareAlike 4.0
// International. See the License terms at http://creativecommons.org/licenses/by-sa/4.0/legalcode

namespace ASC.Web.Api.Controllers.Settings;

[Scope]
public class RadicaleController : BaseSettingsController
{
    private readonly RadicaleClient _radicaleClient;
    private readonly DbRadicale _dbRadicale;
    private readonly CardDavAddressbook _cardDavAddressbook;
    private readonly TenantManager _tenantManager;
    private readonly ILogger<RadicaleController> _logger;
    private readonly InstanceCrypto _crypto;
    private readonly UserManager _userManager;
    private readonly AuthContext _authContext;
    private readonly WebItemSecurity _webItemSecurity;

    public RadicaleController(
        RadicaleClient radicaleClient,
        DbRadicale dbRadicale,
        CardDavAddressbook cardDavAddressbook,
        TenantManager tenantManager,
        ILogger<RadicaleController> logger,
        InstanceCrypto crypto,
        UserManager userManager,
        AuthContext authContext,
        WebItemSecurity webItemSecurity,
        ApiContext apiContext,
        IMemoryCache memoryCache,
        WebItemManager webItemManager,
        IHttpContextAccessor httpContextAccessor)
        : base(apiContext, memoryCache, webItemManager, httpContextAccessor)
    {
        _radicaleClient = radicaleClient;
        _dbRadicale = dbRadicale;
        _cardDavAddressbook = cardDavAddressbook;
        _tenantManager = tenantManager;
        _logger = logger;
        _crypto = crypto;
        _userManager = userManager;
        _authContext = authContext;
        _webItemSecurity = webItemSecurity;
    }


    [HttpGet("carddavurl")]
    public async Task<DavResponse> GetCardDavUrl()
    {

        if (await WebItemManager[WebItemManager.PeopleProductID].IsDisabledAsync(_webItemSecurity, _authContext))
        {
            await DeleteCardDavAddressBook().ConfigureAwait(false);
            throw new MethodAccessException("Method not available");
        }

<<<<<<< HEAD
        var myUri = HttpContext.Request.GetUrlRewriter();
        var currUser = await _userManager.GetUsersAsync(_authContext.CurrentAccount.ID);
=======
        var myUri = HttpContext.Request.Url();
        var currUser = _userManager.GetUsers(_authContext.CurrentAccount.ID);
>>>>>>> 94305a00
        var userName = currUser.Email.ToLower();
        var currentAccountPaswd = _crypto.Encrypt(userName);
        var cardBuilder = await CardDavAllSerializationAsync(myUri);


        var userAuthorization = userName + ":" + currentAccountPaswd;
        var rootAuthorization = _cardDavAddressbook.GetSystemAuthorization();
        var sharedCardUrl = _cardDavAddressbook.GetRadicaleUrl(myUri.ToString(), userName, true, true, true);
        var getResponse = await _cardDavAddressbook.GetCollection(sharedCardUrl, userAuthorization, myUri.ToString());
        if (getResponse.Completed)
        {
            return new DavResponse()
            {
                Completed = true,
                Data = sharedCardUrl
            };
        }
        else if (getResponse.StatusCode == 404)
        {
            var createResponse = _cardDavAddressbook.Create("", "", "", sharedCardUrl, rootAuthorization).Result;
            if (createResponse.Completed)
            {
                try
                {
                    await _dbRadicale.SaveCardDavUserAsync(await _tenantManager.GetCurrentTenantIdAsync(), currUser.Id);
                }
                catch (Exception ex)
                {
                    _logger.ErrorWithException(ex);
                }

                await _cardDavAddressbook.UpdateItem(sharedCardUrl, rootAuthorization, cardBuilder, myUri.ToString()).ConfigureAwait(false);
                return new DavResponse()
                {
                    Completed = true,
                    Data = sharedCardUrl
                };
            }

            _logger.Error(createResponse.Error);
            throw new RadicaleException(createResponse.Error);
        }
        else
        {
            _logger.Error(getResponse.Error);
            throw new RadicaleException(getResponse.Error);
        }

    }

    [HttpDelete("deletebook")]
    public async Task<DavResponse> DeleteCardDavAddressBook()
    {
        var currUser = await _userManager.GetUsersAsync(_authContext.CurrentAccount.ID);
        var currentUserEmail = currUser.Email;
        var authorization = _cardDavAddressbook.GetSystemAuthorization();
        var myUri = HttpContext.Request.Url();
        var requestUrlBook = _cardDavAddressbook.GetRadicaleUrl(myUri.ToString(), currentUserEmail, true, true);
        var tenant = await _tenantManager.GetCurrentTenantIdAsync();
        var davRequest = new DavRequest()
        {
            Url = requestUrlBook,
            Authorization = authorization,
            Header = myUri.ToString()
        };

        await _radicaleClient.RemoveAsync(davRequest).ConfigureAwait(false);

        try
        {
            await _dbRadicale.RemoveCardDavUserAsync(tenant, currUser.Id);

            return new DavResponse()
            {
                Completed = true
            };
        }
        catch (Exception ex)
        {
            _logger.ErrorWithException(ex);
            return new DavResponse()
            {
                Completed = false,
                Error = ex.Message
            };
        }


    }

    private async Task<string> CardDavAllSerializationAsync(Uri uri)
    {
        var builder = new StringBuilder();
        var users = await _userManager.GetUsersAsync();

        foreach (var user in users)
        {
            builder.AppendLine(_cardDavAddressbook.GetUserSerialization(ItemFromUserInfo(user)));
        }

        return builder.ToString();
    }

    private static CardDavItem ItemFromUserInfo(UserInfo u)
    {
        return new CardDavItem(u.Id, u.FirstName, u.LastName, u.UserName, u.BirthDate, u.Sex, u.Title, u.Email, u.ContactsList, u.MobilePhone);
    }
}<|MERGE_RESOLUTION|>--- conflicted
+++ resolved
@@ -1,194 +1,189 @@
-﻿// (c) Copyright Ascensio System SIA 2010-2022
-//
-// This program is a free software product.
-// You can redistribute it and/or modify it under the terms
-// of the GNU Affero General Public License (AGPL) version 3 as published by the Free Software
-// Foundation. In accordance with Section 7(a) of the GNU AGPL its Section 15 shall be amended
-// to the effect that Ascensio System SIA expressly excludes the warranty of non-infringement of
-// any third-party rights.
-//
-// This program is distributed WITHOUT ANY WARRANTY, without even the implied warranty
-// of MERCHANTABILITY or FITNESS FOR A PARTICULAR  PURPOSE. For details, see
-// the GNU AGPL at: http://www.gnu.org/licenses/agpl-3.0.html
-//
-// You can contact Ascensio System SIA at Lubanas st. 125a-25, Riga, Latvia, EU, LV-1021.
-//
-// The  interactive user interfaces in modified source and object code versions of the Program must
-// display Appropriate Legal Notices, as required under Section 5 of the GNU AGPL version 3.
-//
-// Pursuant to Section 7(b) of the License you must retain the original Product logo when
-// distributing the program. Pursuant to Section 7(e) we decline to grant you any rights under
-// trademark law for use of our trademarks.
-//
-// All the Product's GUI elements, including illustrations and icon sets, as well as technical writing
-// content are licensed under the terms of the Creative Commons Attribution-ShareAlike 4.0
-// International. See the License terms at http://creativecommons.org/licenses/by-sa/4.0/legalcode
+﻿// (c) Copyright Ascensio System SIA 2010-2022
+//
+// This program is a free software product.
+// You can redistribute it and/or modify it under the terms
+// of the GNU Affero General Public License (AGPL) version 3 as published by the Free Software
+// Foundation. In accordance with Section 7(a) of the GNU AGPL its Section 15 shall be amended
+// to the effect that Ascensio System SIA expressly excludes the warranty of non-infringement of
+// any third-party rights.
+//
+// This program is distributed WITHOUT ANY WARRANTY, without even the implied warranty
+// of MERCHANTABILITY or FITNESS FOR A PARTICULAR  PURPOSE. For details, see
+// the GNU AGPL at: http://www.gnu.org/licenses/agpl-3.0.html
+//
+// You can contact Ascensio System SIA at Lubanas st. 125a-25, Riga, Latvia, EU, LV-1021.
+//
+// The  interactive user interfaces in modified source and object code versions of the Program must
+// display Appropriate Legal Notices, as required under Section 5 of the GNU AGPL version 3.
+//
+// Pursuant to Section 7(b) of the License you must retain the original Product logo when
+// distributing the program. Pursuant to Section 7(e) we decline to grant you any rights under
+// trademark law for use of our trademarks.
+//
+// All the Product's GUI elements, including illustrations and icon sets, as well as technical writing
+// content are licensed under the terms of the Creative Commons Attribution-ShareAlike 4.0
+// International. See the License terms at http://creativecommons.org/licenses/by-sa/4.0/legalcode
+
+namespace ASC.Web.Api.Controllers.Settings;
+
+[Scope]
+public class RadicaleController : BaseSettingsController
+{
+    private readonly RadicaleClient _radicaleClient;
+    private readonly DbRadicale _dbRadicale;
+    private readonly CardDavAddressbook _cardDavAddressbook;
+    private readonly TenantManager _tenantManager;
+    private readonly ILogger<RadicaleController> _logger;
+    private readonly InstanceCrypto _crypto;
+    private readonly UserManager _userManager;
+    private readonly AuthContext _authContext;
+    private readonly WebItemSecurity _webItemSecurity;
+
+    public RadicaleController(
+        RadicaleClient radicaleClient,
+        DbRadicale dbRadicale,
+        CardDavAddressbook cardDavAddressbook,
+        TenantManager tenantManager,
+        ILogger<RadicaleController> logger,
+        InstanceCrypto crypto,
+        UserManager userManager,
+        AuthContext authContext,
+        WebItemSecurity webItemSecurity,
+        ApiContext apiContext,
+        IMemoryCache memoryCache,
+        WebItemManager webItemManager,
+        IHttpContextAccessor httpContextAccessor)
+        : base(apiContext, memoryCache, webItemManager, httpContextAccessor)
+    {
+        _radicaleClient = radicaleClient;
+        _dbRadicale = dbRadicale;
+        _cardDavAddressbook = cardDavAddressbook;
+        _tenantManager = tenantManager;
+        _logger = logger;
+        _crypto = crypto;
+        _userManager = userManager;
+        _authContext = authContext;
+        _webItemSecurity = webItemSecurity;
+    }
+
 
-namespace ASC.Web.Api.Controllers.Settings;
+    [HttpGet("carddavurl")]
+    public async Task<DavResponse> GetCardDavUrl()
+    {
+
+        if (await WebItemManager[WebItemManager.PeopleProductID].IsDisabledAsync(_webItemSecurity, _authContext))
+        {
+            await DeleteCardDavAddressBook().ConfigureAwait(false);
+            throw new MethodAccessException("Method not available");
+        }
+
+        var myUri = HttpContext.Request.Url();
+        var currUser = await _userManager.GetUsersAsync(_authContext.CurrentAccount.ID);
+        var userName = currUser.Email.ToLower();
+        var currentAccountPaswd = _crypto.Encrypt(userName);
+        var cardBuilder = await CardDavAllSerializationAsync(myUri);
+
+
+        var userAuthorization = userName + ":" + currentAccountPaswd;
+        var rootAuthorization = _cardDavAddressbook.GetSystemAuthorization();
+        var sharedCardUrl = _cardDavAddressbook.GetRadicaleUrl(myUri.ToString(), userName, true, true, true);
+        var getResponse = await _cardDavAddressbook.GetCollection(sharedCardUrl, userAuthorization, myUri.ToString());
+        if (getResponse.Completed)
+        {
+            return new DavResponse()
+            {
+                Completed = true,
+                Data = sharedCardUrl
+            };
+        }
+        else if (getResponse.StatusCode == 404)
+        {
+            var createResponse = _cardDavAddressbook.Create("", "", "", sharedCardUrl, rootAuthorization).Result;
+            if (createResponse.Completed)
+            {
+                try
+                {
+                    await _dbRadicale.SaveCardDavUserAsync(await _tenantManager.GetCurrentTenantIdAsync(), currUser.Id);
+                }
+                catch (Exception ex)
+                {
+                    _logger.ErrorWithException(ex);
+                }
+
+                await _cardDavAddressbook.UpdateItem(sharedCardUrl, rootAuthorization, cardBuilder, myUri.ToString()).ConfigureAwait(false);
+                return new DavResponse()
+                {
+                    Completed = true,
+                    Data = sharedCardUrl
+                };
+            }
+
+            _logger.Error(createResponse.Error);
+            throw new RadicaleException(createResponse.Error);
+        }
+        else
+        {
+            _logger.Error(getResponse.Error);
+            throw new RadicaleException(getResponse.Error);
+        }
+
+    }
 
-[Scope]
-public class RadicaleController : BaseSettingsController
-{
-    private readonly RadicaleClient _radicaleClient;
-    private readonly DbRadicale _dbRadicale;
-    private readonly CardDavAddressbook _cardDavAddressbook;
-    private readonly TenantManager _tenantManager;
-    private readonly ILogger<RadicaleController> _logger;
-    private readonly InstanceCrypto _crypto;
-    private readonly UserManager _userManager;
-    private readonly AuthContext _authContext;
-    private readonly WebItemSecurity _webItemSecurity;
-
-    public RadicaleController(
-        RadicaleClient radicaleClient,
-        DbRadicale dbRadicale,
-        CardDavAddressbook cardDavAddressbook,
-        TenantManager tenantManager,
-        ILogger<RadicaleController> logger,
-        InstanceCrypto crypto,
-        UserManager userManager,
-        AuthContext authContext,
-        WebItemSecurity webItemSecurity,
-        ApiContext apiContext,
-        IMemoryCache memoryCache,
-        WebItemManager webItemManager,
-        IHttpContextAccessor httpContextAccessor)
-        : base(apiContext, memoryCache, webItemManager, httpContextAccessor)
-    {
-        _radicaleClient = radicaleClient;
-        _dbRadicale = dbRadicale;
-        _cardDavAddressbook = cardDavAddressbook;
-        _tenantManager = tenantManager;
-        _logger = logger;
-        _crypto = crypto;
-        _userManager = userManager;
-        _authContext = authContext;
-        _webItemSecurity = webItemSecurity;
-    }
-
-
-    [HttpGet("carddavurl")]
-    public async Task<DavResponse> GetCardDavUrl()
-    {
-
-        if (await WebItemManager[WebItemManager.PeopleProductID].IsDisabledAsync(_webItemSecurity, _authContext))
-        {
-            await DeleteCardDavAddressBook().ConfigureAwait(false);
-            throw new MethodAccessException("Method not available");
-        }
-
-<<<<<<< HEAD
-        var myUri = HttpContext.Request.GetUrlRewriter();
-        var currUser = await _userManager.GetUsersAsync(_authContext.CurrentAccount.ID);
-=======
-        var myUri = HttpContext.Request.Url();
-        var currUser = _userManager.GetUsers(_authContext.CurrentAccount.ID);
->>>>>>> 94305a00
-        var userName = currUser.Email.ToLower();
-        var currentAccountPaswd = _crypto.Encrypt(userName);
-        var cardBuilder = await CardDavAllSerializationAsync(myUri);
-
-
-        var userAuthorization = userName + ":" + currentAccountPaswd;
-        var rootAuthorization = _cardDavAddressbook.GetSystemAuthorization();
-        var sharedCardUrl = _cardDavAddressbook.GetRadicaleUrl(myUri.ToString(), userName, true, true, true);
-        var getResponse = await _cardDavAddressbook.GetCollection(sharedCardUrl, userAuthorization, myUri.ToString());
-        if (getResponse.Completed)
-        {
-            return new DavResponse()
-            {
-                Completed = true,
-                Data = sharedCardUrl
-            };
-        }
-        else if (getResponse.StatusCode == 404)
-        {
-            var createResponse = _cardDavAddressbook.Create("", "", "", sharedCardUrl, rootAuthorization).Result;
-            if (createResponse.Completed)
-            {
-                try
-                {
-                    await _dbRadicale.SaveCardDavUserAsync(await _tenantManager.GetCurrentTenantIdAsync(), currUser.Id);
-                }
-                catch (Exception ex)
-                {
-                    _logger.ErrorWithException(ex);
-                }
-
-                await _cardDavAddressbook.UpdateItem(sharedCardUrl, rootAuthorization, cardBuilder, myUri.ToString()).ConfigureAwait(false);
-                return new DavResponse()
-                {
-                    Completed = true,
-                    Data = sharedCardUrl
-                };
-            }
-
-            _logger.Error(createResponse.Error);
-            throw new RadicaleException(createResponse.Error);
-        }
-        else
-        {
-            _logger.Error(getResponse.Error);
-            throw new RadicaleException(getResponse.Error);
-        }
-
-    }
-
-    [HttpDelete("deletebook")]
-    public async Task<DavResponse> DeleteCardDavAddressBook()
-    {
-        var currUser = await _userManager.GetUsersAsync(_authContext.CurrentAccount.ID);
-        var currentUserEmail = currUser.Email;
-        var authorization = _cardDavAddressbook.GetSystemAuthorization();
-        var myUri = HttpContext.Request.Url();
-        var requestUrlBook = _cardDavAddressbook.GetRadicaleUrl(myUri.ToString(), currentUserEmail, true, true);
-        var tenant = await _tenantManager.GetCurrentTenantIdAsync();
-        var davRequest = new DavRequest()
-        {
-            Url = requestUrlBook,
-            Authorization = authorization,
-            Header = myUri.ToString()
-        };
-
-        await _radicaleClient.RemoveAsync(davRequest).ConfigureAwait(false);
-
-        try
-        {
-            await _dbRadicale.RemoveCardDavUserAsync(tenant, currUser.Id);
-
-            return new DavResponse()
-            {
-                Completed = true
-            };
-        }
-        catch (Exception ex)
-        {
-            _logger.ErrorWithException(ex);
-            return new DavResponse()
-            {
-                Completed = false,
-                Error = ex.Message
-            };
-        }
-
-
-    }
-
-    private async Task<string> CardDavAllSerializationAsync(Uri uri)
-    {
-        var builder = new StringBuilder();
-        var users = await _userManager.GetUsersAsync();
-
-        foreach (var user in users)
-        {
-            builder.AppendLine(_cardDavAddressbook.GetUserSerialization(ItemFromUserInfo(user)));
-        }
-
-        return builder.ToString();
-    }
-
-    private static CardDavItem ItemFromUserInfo(UserInfo u)
-    {
-        return new CardDavItem(u.Id, u.FirstName, u.LastName, u.UserName, u.BirthDate, u.Sex, u.Title, u.Email, u.ContactsList, u.MobilePhone);
-    }
+    [HttpDelete("deletebook")]
+    public async Task<DavResponse> DeleteCardDavAddressBook()
+    {
+        var currUser = await _userManager.GetUsersAsync(_authContext.CurrentAccount.ID);
+        var currentUserEmail = currUser.Email;
+        var authorization = _cardDavAddressbook.GetSystemAuthorization();
+        var myUri = HttpContext.Request.Url();
+        var requestUrlBook = _cardDavAddressbook.GetRadicaleUrl(myUri.ToString(), currentUserEmail, true, true);
+        var tenant = await _tenantManager.GetCurrentTenantIdAsync();
+        var davRequest = new DavRequest()
+        {
+            Url = requestUrlBook,
+            Authorization = authorization,
+            Header = myUri.ToString()
+        };
+
+        await _radicaleClient.RemoveAsync(davRequest).ConfigureAwait(false);
+
+        try
+        {
+            await _dbRadicale.RemoveCardDavUserAsync(tenant, currUser.Id);
+
+            return new DavResponse()
+            {
+                Completed = true
+            };
+        }
+        catch (Exception ex)
+        {
+            _logger.ErrorWithException(ex);
+            return new DavResponse()
+            {
+                Completed = false,
+                Error = ex.Message
+            };
+        }
+
+
+    }
+
+    private async Task<string> CardDavAllSerializationAsync(Uri uri)
+    {
+        var builder = new StringBuilder();
+        var users = await _userManager.GetUsersAsync();
+
+        foreach (var user in users)
+        {
+            builder.AppendLine(_cardDavAddressbook.GetUserSerialization(ItemFromUserInfo(user)));
+        }
+
+        return builder.ToString();
+    }
+
+    private static CardDavItem ItemFromUserInfo(UserInfo u)
+    {
+        return new CardDavItem(u.Id, u.FirstName, u.LastName, u.UserName, u.BirthDate, u.Sex, u.Title, u.Email, u.ContactsList, u.MobilePhone);
+    }
 }