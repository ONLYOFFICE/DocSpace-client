--- conflicted
+++ resolved
@@ -3,11 +3,7 @@
   "content": "digits",
   "content_en_sha1_hash": "1cc8d40e2ad6a337a6ab8c75ecec0b05071a07fb",
   "created_at": "2025-05-19T21:30:47.251Z",
-<<<<<<< HEAD
-  "updated_at": "2025-05-26T07:57:32.344Z",
-=======
   "updated_at": "2025-05-28T09:30:02.313Z",
->>>>>>> 398dda3c
   "comment": {
     "text": "The \"PasswordLimitDigits\" translation key is used to display the message indicating how many digits are allowed in a password. It appears on various screens where users can create or modify passwords, such as when changing their password during account updates. The translator should focus on conveying this limiting information in a clear and user-friendly manner.",
     "is_auto": true,
@@ -34,11 +30,7 @@
     },
     {
       "file_path": "/packages/login/src/app/(root)/confirm/[Invite]/_sub-components/RegistrationForm.tsx",
-<<<<<<< HEAD
-      "line_number": 257,
-=======
       "line_number": 256,
->>>>>>> 398dda3c
       "context": "onValidateInput={onValidatePassword}\n tooltipPasswordTitle={`${t(\"Common:PasswordLimitMessage\")}:`}\n tooltipPasswordLength={`${t(\n \"Common:PasswordMinimumLength\",\n )}: ${passwordSettings ? passwordSettings.minLength : 8}`}\n tooltipPasswordDigits={`${t(\"Common:PasswordLimitDigits\")}`}\n tooltipPasswordCapital={`${t(\"Common:PasswordLimitUpperCase\")}`}\n tooltipPasswordSpecial={`${t(\"Common:PasswordLimitSpecialSymbols\")}`}\n generatePasswordTitle={t(\"Common:GeneratePassword\")}\n tooltipAllowedCharacters={`${t(\"Common:AllowedCharacters\")}: ${ALLOWED_PASSWORD_CHARACTERS}`}\n />",
       "module": "/packages/login"
     },
@@ -206,7 +198,7 @@
       "ai_spell_check_issues": [
         {
           "type": "incorrect_translation",
-          "description": "The Serbian (Cyrillic) translation \"цифре\" (cifre) translates to \"digits\" or \"numbers\" in the plural form. The English content \"digits\" is singular. A more accurate translation would be \"цифра\" (cifra) which translates to \"digit\".",
+          "description": "The Serbian (Cyrillic) translation \"цифре\" is the plural form of \"цифра\" (digit). The English content \"digits\" refers to the plural, but the translation needs to reflect that it refers to the singular 'digit' in the context of a password limit.",
           "suggestion": "цифра"
         }
       ],
@@ -224,7 +216,7 @@
       "ai_spell_check_issues": [
         {
           "type": "incorrect_translation",
-          "description": "The Turkish translation \"karakter\" (character) doesn't accurately convey the meaning of \"digits\" in the context of password limits. \"Rakam\" would be a more accurate translation.",
+          "description": "The Turkish translation 'karakter' translates to 'character' which is not the most accurate translation for 'digits' in the context of password requirements. 'Rakam' would be a more appropriate translation.",
           "suggestion": "rakam"
         }
       ],
