--- conflicted
+++ resolved
@@ -210,17 +210,12 @@
     });
   };
 
-<<<<<<< HEAD
   const onSelectTab = (e: React.MouseEvent<HTMLDivElement>) => {
     const itemValue = Number(e.currentTarget.dataset.value);
-    onChange(itemValue ?? 0);
-=======
-  const onSelectTab = (data: TTabItem) => {
-    if (data.value === undefined) return;
-
-    onChange(value + data.value);
+    if (itemValue === undefined) return;
+
+    onChange(value + itemValue);
     setError(false);
->>>>>>> f04fbba8
   };
 
   const tabItems = createTabItems();
