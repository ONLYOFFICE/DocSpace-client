{
  "key_path": "Description",
  "content": "Description",
  "content_en_sha1_hash": "55f8ebc805e65b5b71ddafdae390e3be2bcd69af",
  "created_at": "2025-05-19T21:30:44.499Z",
<<<<<<< HEAD
  "updated_at": "2025-11-21T09:16:11.810Z",
=======
  "updated_at": "2025-12-17T07:49:07.798Z",
>>>>>>> 263b1739
  "comment": {
    "text": "This translation key is used for describing plugins or other entities on a settings page, typically displayed as truncated text to limit length. It appears in various UI elements such as dialog boxes and forms, providing essential information about what users can expect from these entities.",
    "is_auto": true,
    "updated_at": "2025-05-20T09:36:43.050Z"
  },
  "usage": [
    {
      "file_path": "/packages/client/src/components/dialogs/SettingsPluginDialog/sub-components/Info.tsx",
      "line_number": 156,
      "context": "</>\n ) : null}\n {plugin.description ? (\n <>\n <Text fontSize=\"13px\" fontWeight={400} lineHeight=\"20px\" truncate>\n {t(\"Common:Description\")}\n </Text>\n <Text fontSize=\"13px\" fontWeight={600} lineHeight=\"20px\">\n {plugin.description}\n </Text>\n </>",
      "module": "/packages/client"
    },
    {
      "file_path": "/packages/client/src/pages/Home/InfoPanel/Body/views/Gallery/index.tsx",
      "line_number": 135,
      "context": "<div\n className={commonStyles.subtitle}\n data-testid=\"info_panel_gallery_description_header\"\n >\n <Text fontWeight=\"600\" fontSize=\"14px\">\n {t(\"Description\")}\n </Text>\n </div>\n \n <Text\n className={styles.galleryFormDescription}",
      "module": "/packages/client"
    },
    {
      "file_path": "/packages/client/src/pages/PortalSettings/categories/ai-settings/servers/hooks/useBaseParams.tsx",
      "line_number": 174,
      "context": "mcpServer: t(\"Common:MCPServer\"),\n })}\n </Text>\n </FieldContainer>\n <FieldContainer\n labelText={t(\"Common:Description\")}\n isRequired\n isVertical\n removeMargin\n labelVisible\n errorMessage={descriptionError}",
      "module": "/packages/client"
    },
    {
      "file_path": "/packages/client/src/pages/PortalSettings/categories/developer-tools/OAuth/sub-components/ClientForm/components/BasicBlock.tsx",
      "line_number": 187,
      "context": "dataTestId=\"select_new_image_container\"\n />\n </FieldContainer>\n \n <TextAreaGroup\n label={t(\"Common:Description\")}\n name=\"description\"\n placeholder={t(\"EnterDescription\")}\n value={descriptionValue}\n onChange={onChange}\n increaseHeight={isLogoRequiredError}",
      "module": "/packages/client"
    },
    {
      "file_path": "/packages/client/src/pages/PortalSettings/categories/developer-tools/OAuth/sub-components/InfoDialog.tsx",
      "line_number": 187,
      "context": "fontSize=\"14px\"\n lineHeight=\"16px\"\n fontWeight=\"600\"\n truncate\n >\n {t(\"Common:Description\")}\n </Text>\n \n <Text\n id=\"client-info-description-text\"\n className=\"description\"",
      "module": "/packages/client"
    }
  ],
  "languages": {
    "en": {
      "ai_translated": false,
      "ai_model": null,
      "ai_spell_check_issues": [],
      "approved_at": null
    },
    "ar-SA": {
      "ai_translated": false,
      "ai_model": null,
      "ai_spell_check_issues": [],
      "approved_at": null
    },
    "az": {
      "ai_translated": false,
      "ai_model": null,
      "ai_spell_check_issues": [],
      "approved_at": null
    },
    "bg": {
      "ai_translated": false,
      "ai_model": null,
      "ai_spell_check_issues": [],
      "approved_at": null
    },
    "cs": {
      "ai_translated": false,
      "ai_model": null,
      "ai_spell_check_issues": [],
      "approved_at": null
    },
    "de": {
      "ai_translated": false,
      "ai_model": null,
      "ai_spell_check_issues": [],
      "approved_at": null
    },
    "el-GR": {
      "ai_translated": false,
      "ai_model": null,
      "ai_spell_check_issues": [],
      "approved_at": null
    },
    "es": {
      "ai_translated": false,
      "ai_model": null,
      "ai_spell_check_issues": [],
      "approved_at": null
    },
    "fi": {
      "ai_translated": false,
      "ai_model": null,
      "ai_spell_check_issues": [],
      "approved_at": null
    },
    "fr": {
      "ai_translated": false,
      "ai_model": null,
      "ai_spell_check_issues": [],
      "approved_at": null
    },
    "hy-AM": {
      "ai_translated": false,
      "ai_model": null,
      "ai_spell_check_issues": [],
      "approved_at": null
    },
    "it": {
      "ai_translated": false,
      "ai_model": null,
      "ai_spell_check_issues": [],
      "approved_at": null
    },
    "ja-JP": {
      "ai_translated": false,
      "ai_model": null,
      "ai_spell_check_issues": [],
      "approved_at": null
    },
    "ko-KR": {
      "ai_translated": false,
      "ai_model": null,
      "ai_spell_check_issues": [],
      "approved_at": null
    },
    "lo-LA": {
      "ai_translated": false,
      "ai_model": null,
      "ai_spell_check_issues": [],
      "approved_at": null
    },
    "lv": {
      "ai_translated": false,
      "ai_model": null,
      "ai_spell_check_issues": [],
      "approved_at": null
    },
    "nl": {
      "ai_translated": false,
      "ai_model": null,
      "ai_spell_check_issues": [],
      "approved_at": null
    },
    "pl": {
      "ai_translated": false,
      "ai_model": null,
      "ai_spell_check_issues": [],
      "approved_at": null
    },
    "pt": {
      "ai_translated": false,
      "ai_model": null,
      "ai_spell_check_issues": [],
      "approved_at": null
    },
    "pt-BR": {
      "ai_translated": false,
      "ai_model": null,
      "ai_spell_check_issues": [],
      "approved_at": null
    },
    "ro": {
      "ai_translated": false,
      "ai_model": null,
      "ai_spell_check_issues": [],
      "approved_at": null
    },
    "ru": {
      "ai_translated": false,
      "ai_model": null,
      "ai_spell_check_issues": [],
      "approved_at": null
    },
    "si": {
      "ai_translated": false,
      "ai_model": null,
      "ai_spell_check_issues": [],
      "approved_at": null
    },
    "sk": {
      "ai_translated": false,
      "ai_model": null,
      "ai_spell_check_issues": [],
      "approved_at": null
    },
    "sl": {
      "ai_translated": false,
      "ai_model": null,
      "ai_spell_check_issues": [],
      "approved_at": null
    },
    "sr-Cyrl-RS": {
      "ai_translated": false,
      "ai_model": null,
      "ai_spell_check_issues": [],
      "approved_at": null
    },
    "sr-Latn-RS": {
      "ai_translated": false,
      "ai_model": null,
      "ai_spell_check_issues": [],
      "approved_at": null
    },
    "tr": {
      "ai_translated": false,
      "ai_model": null,
      "ai_spell_check_issues": [],
      "approved_at": null
    },
    "uk-UA": {
      "ai_translated": false,
      "ai_model": null,
      "ai_spell_check_issues": [],
      "approved_at": null
    },
    "vi": {
      "ai_translated": false,
      "ai_model": null,
      "ai_spell_check_issues": [],
      "approved_at": null
    },
    "zh-CN": {
      "ai_translated": false,
      "ai_model": null,
      "ai_spell_check_issues": [],
      "approved_at": null
    }
  }
}<|MERGE_RESOLUTION|>--- conflicted
+++ resolved
@@ -3,11 +3,7 @@
   "content": "Description",
   "content_en_sha1_hash": "55f8ebc805e65b5b71ddafdae390e3be2bcd69af",
   "created_at": "2025-05-19T21:30:44.499Z",
-<<<<<<< HEAD
-  "updated_at": "2025-11-21T09:16:11.810Z",
-=======
   "updated_at": "2025-12-17T07:49:07.798Z",
->>>>>>> 263b1739
   "comment": {
     "text": "This translation key is used for describing plugins or other entities on a settings page, typically displayed as truncated text to limit length. It appears in various UI elements such as dialog boxes and forms, providing essential information about what users can expect from these entities.",
     "is_auto": true,
@@ -28,8 +24,8 @@
     },
     {
       "file_path": "/packages/client/src/pages/PortalSettings/categories/ai-settings/servers/hooks/useBaseParams.tsx",
-      "line_number": 174,
-      "context": "mcpServer: t(\"Common:MCPServer\"),\n })}\n </Text>\n </FieldContainer>\n <FieldContainer\n labelText={t(\"Common:Description\")}\n isRequired\n isVertical\n removeMargin\n labelVisible\n errorMessage={descriptionError}",
+      "line_number": 172,
+      "context": "<Text className={styles.fieldHint}>\n {t(\"AISettings:MCPServerIntegrationURLHint\")}\n </Text>\n </FieldContainer>\n <FieldContainer\n labelText={t(\"Common:Description\")}\n isRequired\n isVertical\n removeMargin\n labelVisible\n errorMessage={descriptionError}",
       "module": "/packages/client"
     },
     {
