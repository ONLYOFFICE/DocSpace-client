--- conflicted
+++ resolved
@@ -41,12 +41,8 @@
 export const getCountTilesInRow = (
   isRooms?: boolean,
   isTemplates?: boolean,
-<<<<<<< HEAD
   isTemplateGallery?: boolean,
   isShowOneTile?: boolean,
-=======
-  isFormGallery?: boolean,
->>>>>>> 0ccff41f
 ) => {
   if (isTemplateGallery) {
     if (isShowOneTile) return 1;
@@ -91,7 +87,7 @@
   let minTileWidth;
   if (isRooms || isTemplates) {
     minTileWidth = getTileWidth(275, 350) + tileGap;
-  } else if (isFormGallery) {
+  } else if (isTemplateGallery) {
     minTileWidth = 216 + tileGap;
   } else {
     minTileWidth = getTileWidth(216, 360) + tileGap;
