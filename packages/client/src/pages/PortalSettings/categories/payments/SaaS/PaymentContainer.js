--- conflicted
+++ resolved
@@ -148,11 +148,7 @@
               <Text isBold>{t("ManagerTypesDescription")}</Text>
               <br />
               <Text isBold>
-<<<<<<< HEAD
-                {t("Common:PortalAdmin", { portalName: PORTAL })}
-=======
-                {t("Common:DocspaceAdmin", { productName: PRODUCT_NAME })}
->>>>>>> caacc6e5
+                {t("Common:PortalAdmin", { productName: PRODUCT_NAME })}
               </Text>
               <Text>
                 {t("AdministratorDescription", { productName: PRODUCT_NAME })}
