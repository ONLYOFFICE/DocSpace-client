{
  "key_path": "DownloadAll",
  "content": "Download all",
  "content_en_sha1_hash": "d69edf7c454524ac387fdee404dcf0ca1812a1b5",
  "created_at": "2025-05-19T21:30:55.475Z",
<<<<<<< HEAD
  "updated_at": "2025-08-29T14:33:38.355Z",
=======
  "updated_at": "2025-09-01T11:05:24.389Z",
>>>>>>> b75318d3
  "comment": {
    "text": "This translation key is used to display the text \"Download all\" as a label on a button, likely in a file management interface. It appears when downloading multiple files simultaneously and should be translated accordingly.",
    "is_auto": true,
    "updated_at": "2025-05-20T09:39:57.397Z"
  },
  "usage": [
    {
      "file_path": "/packages/client/src/store/ContextOptionsStore.js",
<<<<<<< HEAD
      "line_number": 1448,
=======
      "line_number": 1517,
>>>>>>> b75318d3
      "context": "if (isPersonalReadOnly) {\n return [\n {\n id: \"header_option_download-all\",\n key: \"download-all\",\n label: t(\"Files:DownloadAll\"),\n onClick: this.onDownloadAllAction,\n icon: MoveReactSvgUrl,\n disabled: false,\n },\n {",
      "module": "/packages/client"
    }
  ],
  "languages": {
    "en": {
      "ai_translated": false,
      "ai_model": null,
      "ai_spell_check_issues": [],
      "approved_at": null
    },
    "ar-SA": {
      "ai_translated": false,
      "ai_model": null,
      "ai_spell_check_issues": [],
      "approved_at": null
    },
    "az": {
      "ai_translated": false,
      "ai_model": null,
      "ai_spell_check_issues": [],
      "approved_at": null
    },
    "bg": {
      "ai_translated": false,
      "ai_model": null,
      "ai_spell_check_issues": [],
      "approved_at": null
    },
    "cs": {
      "ai_translated": false,
      "ai_model": null,
      "ai_spell_check_issues": [],
      "approved_at": null
    },
    "de": {
      "ai_translated": false,
      "ai_model": null,
      "ai_spell_check_issues": [],
      "approved_at": null
    },
    "el-GR": {
      "ai_translated": false,
      "ai_model": null,
      "ai_spell_check_issues": [],
      "approved_at": null
    },
    "es": {
      "ai_translated": false,
      "ai_model": null,
      "ai_spell_check_issues": [],
      "approved_at": null
    },
    "fi": {
      "ai_translated": false,
      "ai_model": null,
      "ai_spell_check_issues": [],
      "approved_at": null
    },
    "fr": {
      "ai_translated": false,
      "ai_model": null,
      "ai_spell_check_issues": [],
      "approved_at": null
    },
    "hy-AM": {
      "ai_translated": false,
      "ai_model": null,
      "ai_spell_check_issues": [
        {
          "type": "incorrect_translation",
          "description": "While \"Ներբեռնել բոլորը\" is a literal translation of \"Download all\", it might sound a bit clunky or less natural in Armenian. A more idiomatic translation might be preferable depending on the context.",
          "suggestion": "Consider alternatives like \"Բոլորը ներբեռնել\" or a more context-specific phrasing that accurately conveys the meaning of downloading everything."
        }
      ],
      "approved_at": null
    },
    "it": {
      "ai_translated": false,
      "ai_model": null,
      "ai_spell_check_issues": [],
      "approved_at": null
    },
    "ja-JP": {
      "ai_translated": false,
      "ai_model": null,
      "ai_spell_check_issues": [
        {
          "type": "incorrect_translation",
          "description": "While 'すべてダウンロード' is understandable, a more natural and idiomatic translation of 'Download all' might be 'すべてダウンロードする' or '全部ダウンロード'. The addition of 'する' (suru - to do) or '全部' (zenbu - all, everything) improves the fluency.",
          "suggestion": "すべてダウンロードする"
        }
      ],
      "approved_at": null
    },
    "ko-KR": {
      "ai_translated": false,
      "ai_model": null,
      "ai_spell_check_issues": [],
      "approved_at": null
    },
    "lo-LA": {
      "ai_translated": false,
      "ai_model": null,
      "ai_spell_check_issues": [],
      "approved_at": null
    },
    "lv": {
      "ai_translated": false,
      "ai_model": null,
      "ai_spell_check_issues": [],
      "approved_at": null
    },
    "nl": {
      "ai_translated": false,
      "ai_model": null,
      "ai_spell_check_issues": [],
      "approved_at": null
    },
    "pl": {
      "ai_translated": false,
      "ai_model": null,
      "ai_spell_check_issues": [],
      "approved_at": null
    },
    "pt": {
      "ai_translated": false,
      "ai_model": null,
      "ai_spell_check_issues": [],
      "approved_at": null
    },
    "pt-BR": {
      "ai_translated": false,
      "ai_model": null,
      "ai_spell_check_issues": [],
      "approved_at": null
    },
    "ro": {
      "ai_translated": false,
      "ai_model": null,
      "ai_spell_check_issues": [],
      "approved_at": null
    },
    "ru": {
      "ai_translated": false,
      "ai_model": null,
      "ai_spell_check_issues": [],
      "approved_at": null
    },
    "si": {
      "ai_translated": false,
      "ai_model": null,
      "ai_spell_check_issues": [
        {
          "type": "incorrect_translation",
          "description": "While 'සියල්ල බාගත කරන්න' is understandable, a more natural and commonly used translation for \"Download all\" in Sinhala would be 'ទាំងអស់ම බාගන්න'. 'සියල්ල' implies 'everything', which is broader than just the items to be downloaded.",
          "suggestion": "ទាំងអស់ම බාගන්න"
        }
      ],
      "approved_at": null
    },
    "sk": {
      "ai_translated": false,
      "ai_model": null,
      "ai_spell_check_issues": [],
      "approved_at": null
    },
    "sl": {
      "ai_translated": false,
      "ai_model": null,
      "ai_spell_check_issues": [],
      "approved_at": null
    },
    "sr-Cyrl-RS": {
      "ai_translated": false,
      "ai_model": null,
      "ai_spell_check_issues": [],
      "approved_at": null
    },
    "sr-Latn-RS": {
      "ai_translated": false,
      "ai_model": null,
      "ai_spell_check_issues": [],
      "approved_at": null
    },
    "tr": {
      "ai_translated": false,
      "ai_model": null,
      "ai_spell_check_issues": [],
      "approved_at": null
    },
    "uk-UA": {
      "ai_translated": false,
      "ai_model": null,
      "ai_spell_check_issues": [],
      "approved_at": null
    },
    "vi": {
      "ai_translated": false,
      "ai_model": null,
      "ai_spell_check_issues": [],
      "approved_at": null
    },
    "zh-CN": {
      "ai_translated": false,
      "ai_model": null,
      "ai_spell_check_issues": [],
      "approved_at": null
    }
  }
}<|MERGE_RESOLUTION|>--- conflicted
+++ resolved
@@ -3,11 +3,7 @@
   "content": "Download all",
   "content_en_sha1_hash": "d69edf7c454524ac387fdee404dcf0ca1812a1b5",
   "created_at": "2025-05-19T21:30:55.475Z",
-<<<<<<< HEAD
-  "updated_at": "2025-08-29T14:33:38.355Z",
-=======
   "updated_at": "2025-09-01T11:05:24.389Z",
->>>>>>> b75318d3
   "comment": {
     "text": "This translation key is used to display the text \"Download all\" as a label on a button, likely in a file management interface. It appears when downloading multiple files simultaneously and should be translated accordingly.",
     "is_auto": true,
@@ -16,11 +12,7 @@
   "usage": [
     {
       "file_path": "/packages/client/src/store/ContextOptionsStore.js",
-<<<<<<< HEAD
-      "line_number": 1448,
-=======
       "line_number": 1517,
->>>>>>> b75318d3
       "context": "if (isPersonalReadOnly) {\n return [\n {\n id: \"header_option_download-all\",\n key: \"download-all\",\n label: t(\"Files:DownloadAll\"),\n onClick: this.onDownloadAllAction,\n icon: MoveReactSvgUrl,\n disabled: false,\n },\n {",
       "module": "/packages/client"
     }
