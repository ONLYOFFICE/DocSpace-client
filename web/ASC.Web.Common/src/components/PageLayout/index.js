import React, { useEffect } from "react";
import { connect } from "react-redux";
import PropTypes from "prop-types";
import { Backdrop, utils } from "asc-web-components";
import store from "../../store";
import { withTranslation } from "react-i18next";
import { isMobile } from "react-device-detect";
import i18n from "./i18n";
import Article from "./sub-components/article";
import SubArticleHeader from "./sub-components/article-header";
import SubArticleMainButton from "./sub-components/article-main-button";
import SubArticleBody from "./sub-components/article-body";
import ArticlePinPanel from "./sub-components/article-pin-panel";
import Section from "./sub-components/section";
import SubSectionHeader from "./sub-components/section-header";
import SubSectionFilter from "./sub-components/section-filter";
import SubSectionBody from "./sub-components/section-body";
import SubSectionBodyContent from "./sub-components/section-body-content";
import SubSectionPaging from "./sub-components/section-paging";
import SectionToggler from "./sub-components/section-toggler";
import { changeLanguage } from "../../utils";
import ReactResizeDetector from "react-resize-detector";
import FloatingButton from "../FloatingButton";
import { getIsTabletView } from "../../store/auth/selectors";
import { isArticlePinned } from "../../store/auth/selectors";
import { setArticlePinned } from "../../store/auth/actions";

const { getLanguage } = store.auth.selectors;
const { size } = utils.device;
const { Provider } = utils.context;

function ArticleHeader() {
  return null;
}
ArticleHeader.displayName = "ArticleHeader";

function ArticleMainButton() {
  return null;
}
ArticleMainButton.displayName = "ArticleMainButton";

function ArticleBody() {
  return null;
}
ArticleBody.displayName = "ArticleBody";

function SectionHeader() {
  return null;
}
SectionHeader.displayName = "SectionHeader";

function SectionFilter() {
  return null;
}
SectionFilter.displayName = "SectionFilter";

function SectionBody() {
  return null;
}
SectionBody.displayName = "SectionBody";

function SectionPaging() {
  return null;
}
SectionPaging.displayName = "SectionPaging";

class PageLayoutComponent extends React.Component {
  static ArticleHeader = ArticleHeader;
  static ArticleMainButton = ArticleMainButton;
  static ArticleBody = ArticleBody;
  static SectionHeader = SectionHeader;
  static SectionFilter = SectionFilter;
  static SectionBody = SectionBody;
  static SectionPaging = SectionPaging;

  constructor(props) {
    super(props);

    const isArticleVisibleAndPinned = !!this.props.isArticlePinned;

    this.state = {
      isBackdropVisible: false,
      isArticleVisible: isArticleVisibleAndPinned,
      isArticlePinned: isArticleVisibleAndPinned,
    };

    this.timeoutHandler = null;
    this.intervalHandler = null;
  }

  componentDidUpdate(prevProps) {
    if (
      this.props.hideAside &&
      !this.state.isArticlePinned &&
      this.props.hideAside !== prevProps.hideAside
    ) {
      this.backdropClick();
    }
  }

  componentDidMount() {
    window.addEventListener("orientationchange", this.orientationChangeHandler);

    this.orientationChangeHandler();
  }

  componentWillUnmount() {
    window.removeEventListener(
      "orientationchange",
      this.orientationChangeHandler
    );

    if (this.intervalHandler) clearInterval(this.intervalHandler);
    if (this.timeoutHandler) clearTimeout(this.timeoutHandler);
  }

  orientationChangeHandler = () => {
    const isValueExist = !!this.props.isArticlePinned;
    const isEnoughWidth = screen.availWidth > size.smallTablet;

    if (!isEnoughWidth && isValueExist) {
      this.backdropClick();
    }
    if (isEnoughWidth && isValueExist) {
      this.pinArticle();
    }
  };

  backdropClick = () => {
    this.setState({
      isBackdropVisible: false,
      isArticleVisible: false,
      isArticlePinned: false,
    });
  };

  pinArticle = () => {
    this.setState({
      isBackdropVisible: false,
      isArticlePinned: true,
      isArticleVisible: true,
    });

    this.props.setArticlePinned(true);
  };

  unpinArticle = () => {
    this.setState({
      isBackdropVisible: true,
      isArticlePinned: false,
      isArticleVisible: true,
    });

    this.props.setArticlePinned(false);
  };

  showArticle = () => {
    this.setState({
      isBackdropVisible: true,
      isArticleVisible: true,
      isArticlePinned: false,
    });
  };

  render() {
    const {
      onDrop,
      showPrimaryProgressBar,
      primaryProgressBarIcon,
      primaryProgressBarValue,
      showPrimaryButtonAlert,
      showSecondaryProgressBar,
      secondaryProgressBarValue,
      secondaryProgressBarIcon,
      showSecondaryButtonAlert,
      setSelections,
      uploadFiles,
      viewAs,
      withBodyAutoFocus,
      withBodyScroll,
      children,
      isLoaded,
<<<<<<< HEAD
      isHeaderVisible,
      headerBorderBottom,
      isTabletView,
      firstLoad,
=======
      onOpenUploadPanel,
>>>>>>> ad492d10
    } = this.props;

    let articleHeaderContent = null;
    let articleMainButtonContent = null;
    let articleBodyContent = null;
    let sectionHeaderContent = null;
    let sectionFilterContent = null;
    let sectionPagingContent = null;
    let sectionBodyContent = null;

    React.Children.forEach(children, (child) => {
      const childType =
        child && child.type && (child.type.displayName || child.type.name);

      switch (childType) {
        case ArticleHeader.displayName:
          articleHeaderContent = child;
          break;
        case ArticleMainButton.displayName:
          articleMainButtonContent = child;
          break;
        case ArticleBody.displayName:
          articleBodyContent = child;
          break;
        case SectionHeader.displayName:
          sectionHeaderContent = child;
          break;
        case SectionFilter.displayName:
          sectionFilterContent = child;
          break;
        case SectionPaging.displayName:
          sectionPagingContent = child;
          break;
        case SectionBody.displayName:
          sectionBodyContent = child;
          break;
        default:
          break;
      }
    });

    const isArticleHeaderAvailable = !!articleHeaderContent,
      isArticleMainButtonAvailable = !!articleMainButtonContent,
      isArticleBodyAvailable = !!articleBodyContent,
      isArticleAvailable =
        isArticleHeaderAvailable ||
        isArticleMainButtonAvailable ||
        isArticleBodyAvailable,
      isSectionHeaderAvailable = !!sectionHeaderContent,
      isSectionFilterAvailable = !!sectionFilterContent,
      isSectionPagingAvailable = !!sectionPagingContent,
      isSectionBodyAvailable =
        !!sectionBodyContent ||
        isSectionFilterAvailable ||
        isSectionPagingAvailable,
      isSectionAvailable =
        isSectionHeaderAvailable ||
        isSectionFilterAvailable ||
        isSectionBodyAvailable ||
        isSectionPagingAvailable ||
        isArticleAvailable,
      isBackdropAvailable = isArticleAvailable;

    return (
      <>
        {isBackdropAvailable && (
          <Backdrop
            zIndex={400}
            visible={this.state.isBackdropVisible}
            onClick={this.backdropClick}
          />
        )}
        {isArticleAvailable && (
          <Article
            visible={this.state.isArticleVisible}
            pinned={this.state.isArticlePinned}
            isLoaded={isLoaded}
            firstLoad={firstLoad}
          >
            {isArticleHeaderAvailable && (
              <SubArticleHeader>
                {articleHeaderContent
                  ? articleHeaderContent.props.children
                  : null}
              </SubArticleHeader>
            )}
            {isArticleMainButtonAvailable && (
              <SubArticleMainButton>
                {articleMainButtonContent
                  ? articleMainButtonContent.props.children
                  : null}
              </SubArticleMainButton>
            )}
            {isArticleBodyAvailable && (
              <SubArticleBody>
                {articleBodyContent ? articleBodyContent.props.children : null}
              </SubArticleBody>
            )}
            {isArticleBodyAvailable && (
              <ArticlePinPanel
                pinned={this.state.isArticlePinned}
                pinText={this.props.t("Pin")}
                onPin={this.pinArticle}
                unpinText={this.props.t("Unpin")}
                onUnpin={this.unpinArticle}
              />
            )}
          </Article>
        )}
        {isSectionAvailable && (
          <ReactResizeDetector
            refreshRate={100}
            refreshMode="debounce"
            refreshOptions={{ trailing: true }}
          >
            {({ width, height }) => (
              <Provider
                value={{
                  sectionWidth: width,
                  sectionHeight: height,
                }}
              >
                <Section
                  widthProp={width}
                  unpinArticle={this.unpinArticle}
                  pinned={this.state.isArticlePinned}
                >
                  {isSectionHeaderAvailable && (
                    <SubSectionHeader
                      isHeaderVisible={isHeaderVisible}
                      isArticlePinned={this.state.isArticlePinned}
                    >
                      {sectionHeaderContent
                        ? sectionHeaderContent.props.children
                        : null}
                    </SubSectionHeader>
                  )}
                  {isSectionFilterAvailable && (
                    <SubSectionFilter className="section-header_filter">
                      {sectionFilterContent
                        ? sectionFilterContent.props.children
                        : null}
                    </SubSectionFilter>
                  )}
                  {isSectionBodyAvailable && (
                    <>
                      <SubSectionBody
                        onDrop={onDrop}
                        uploadFiles={uploadFiles}
                        setSelections={setSelections}
                        withScroll={withBodyScroll}
                        autoFocus={isMobile || isTabletView ? false : true}
                        pinned={this.state.isArticlePinned}
                        viewAs={viewAs}
                      >
                        {isSectionFilterAvailable && (
                          <SubSectionFilter className="section-body_filter">
                            {sectionFilterContent
                              ? sectionFilterContent.props.children
                              : null}
                          </SubSectionFilter>
                        )}
                        <SubSectionBodyContent>
                          {sectionBodyContent
                            ? sectionBodyContent.props.children
                            : null}
                        </SubSectionBodyContent>
                        {isSectionPagingAvailable && (
                          <SubSectionPaging>
                            {sectionPagingContent
                              ? sectionPagingContent.props.children
                              : null}
                          </SubSectionPaging>
                        )}
                      </SubSectionBody>
                    </>
                  )}

                  {showPrimaryProgressBar && showSecondaryProgressBar ? (
                    <>
                      <FloatingButton
                        className="layout-progress-bar"
                        icon={primaryProgressBarIcon}
                        percent={primaryProgressBarValue}
                        alert={showPrimaryButtonAlert}
                        onClick={onOpenUploadPanel}
                      />
                      <FloatingButton
                        className="layout-progress-second-bar"
                        icon={secondaryProgressBarIcon}
                        percent={secondaryProgressBarValue}
                        alert={showSecondaryButtonAlert}
                      />
                    </>
                  ) : showPrimaryProgressBar && !showSecondaryProgressBar ? (
                    <FloatingButton
                      className="layout-progress-bar"
                      icon={primaryProgressBarIcon}
                      percent={primaryProgressBarValue}
                      alert={showPrimaryButtonAlert}
                      onClick={onOpenUploadPanel}
                    />
                  ) : !showPrimaryProgressBar && showSecondaryProgressBar ? (
                    <FloatingButton
                      className="layout-progress-bar"
                      icon={secondaryProgressBarIcon}
                      percent={secondaryProgressBarValue}
                      alert={showSecondaryButtonAlert}
                    />
                  ) : (
                    <></>
                  )}

                  {isArticleAvailable && (
                    <SectionToggler
                      visible={!this.state.isArticleVisible}
                      onClick={this.showArticle}
                    />
                  )}
                </Section>
              </Provider>
            )}
          </ReactResizeDetector>
        )}
      </>
    );
  }
}

PageLayoutComponent.propTypes = {
  children: PropTypes.any,
  withBodyScroll: PropTypes.bool,
  withBodyAutoFocus: PropTypes.bool,
  t: PropTypes.func,
  showPrimaryProgressBar: PropTypes.bool,
  primaryProgressBarValue: PropTypes.number,
  showPrimaryButtonAlert: PropTypes.bool,
  progressBarDropDownContent: PropTypes.any,
  primaryProgressBarIcon: PropTypes.string,
  showSecondaryProgressBar: PropTypes.bool,
  secondaryProgressBarValue: PropTypes.number,
  secondaryProgressBarIcon: PropTypes.string,
  showSecondaryButtonAlert: PropTypes.bool,
  onDrop: PropTypes.func,
  setSelections: PropTypes.func,
  uploadFiles: PropTypes.bool,
  hideAside: PropTypes.bool,
  isLoaded: PropTypes.bool,
  viewAs: PropTypes.string,
<<<<<<< HEAD
  headerBorderBottom: PropTypes.bool,
  isTabletView: PropTypes.bool,
  isHeaderVisible: PropTypes.bool,
  firstLoad: PropTypes.bool,
=======
  uploadPanelVisible: PropTypes.bool,
  onOpenUploadPanel: PropTypes.func,
>>>>>>> ad492d10
};

PageLayoutComponent.defaultProps = {
  withBodyScroll: true,
  withBodyAutoFocus: false,
};

const PageLayoutTranslated = withTranslation()(PageLayoutComponent);

const PageLayout = ({ language, ...rest }) => {
  useEffect(() => {
    changeLanguage(i18n, language);
  }, [language]);

  return <PageLayoutTranslated i18n={i18n} {...rest} />;
};

PageLayout.ArticleHeader = ArticleHeader;
PageLayout.ArticleMainButton = ArticleMainButton;
PageLayout.ArticleBody = ArticleBody;
PageLayout.SectionHeader = SectionHeader;
PageLayout.SectionFilter = SectionFilter;
PageLayout.SectionBody = SectionBody;
PageLayout.SectionPaging = SectionPaging;

PageLayout.propTypes = {
  language: PropTypes.string,
  children: PropTypes.any,
};

function mapStateToProps(state) {
  return {
    language: getLanguage(state),
    isTabletView: getIsTabletView(state),
    isArticlePinned: isArticlePinned(state),
  };
}
const mapDispatchToProps = (dispatch) => {
  return {
    setArticlePinned: (isPinned) => dispatch(setArticlePinned(isPinned)),
  };
};
export default connect(mapStateToProps, mapDispatchToProps)(PageLayout);<|MERGE_RESOLUTION|>--- conflicted
+++ resolved
@@ -180,14 +180,11 @@
       withBodyScroll,
       children,
       isLoaded,
-<<<<<<< HEAD
       isHeaderVisible,
       headerBorderBottom,
+      onOpenUploadPanel,
       isTabletView,
       firstLoad,
-=======
-      onOpenUploadPanel,
->>>>>>> ad492d10
     } = this.props;
 
     let articleHeaderContent = null;
@@ -437,15 +434,11 @@
   hideAside: PropTypes.bool,
   isLoaded: PropTypes.bool,
   viewAs: PropTypes.string,
-<<<<<<< HEAD
-  headerBorderBottom: PropTypes.bool,
+  uploadPanelVisible: PropTypes.bool,
+  onOpenUploadPanel: PropTypes.func,
   isTabletView: PropTypes.bool,
   isHeaderVisible: PropTypes.bool,
   firstLoad: PropTypes.bool,
-=======
-  uploadPanelVisible: PropTypes.bool,
-  onOpenUploadPanel: PropTypes.func,
->>>>>>> ad492d10
 };
 
 PageLayoutComponent.defaultProps = {
