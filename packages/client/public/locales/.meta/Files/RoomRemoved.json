--- conflicted
+++ resolved
@@ -3,11 +3,7 @@
   "content": "Room removed",
   "content_en_sha1_hash": "650e240a06004bc3edb792413633404c35651205",
   "created_at": "2025-05-19T21:30:56.119Z",
-<<<<<<< HEAD
-  "updated_at": "2025-08-29T14:33:38.029Z",
-=======
   "updated_at": "2025-09-01T11:05:24.158Z",
->>>>>>> b75318d3
   "comment": {
     "text": "This translation key is used to display a message when a room is removed from a file management system. It typically appears in a confirmation dialog after deleting a room, informing the user that the room has been successfully removed from the selected files. The exact text and appearance may vary depending on the UI component being translated.",
     "is_auto": true,
@@ -28,7 +24,7 @@
     },
     {
       "file_path": "/packages/client/src/store/FilesActionsStore.js",
-      "line_number": 2077,
+      "line_number": 2068,
       "context": "selection.forEach((item) => {\n items.push(item.id);\n });\n \n const translations = {\n successRemoveRoom: t(\"Files:RoomRemoved\"),\n successRemoveRooms: t(\"Files:RoomsRemoved\"),\n };\n \n this.deleteItemAction(items, \"\", translations, null, null, true);\n };",
       "module": "/packages/client"
     }
