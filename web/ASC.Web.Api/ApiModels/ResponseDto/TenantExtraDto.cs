﻿// (c) Copyright Ascensio System SIA 2010-2022
//
// This program is a free software product.
// You can redistribute it and/or modify it under the terms
// of the GNU Affero General Public License (AGPL) version 3 as published by the Free Software
// Foundation. In accordance with Section 7(a) of the GNU AGPL its Section 15 shall be amended
// to the effect that Ascensio System SIA expressly excludes the warranty of non-infringement of
// any third-party rights.
//
// This program is distributed WITHOUT ANY WARRANTY, without even the implied warranty
// of MERCHANTABILITY or FITNESS FOR A PARTICULAR  PURPOSE. For details, see
// the GNU AGPL at: http://www.gnu.org/licenses/agpl-3.0.html
//
// You can contact Ascensio System SIA at Lubanas st. 125a-25, Riga, Latvia, EU, LV-1021.
//
// The  interactive user interfaces in modified source and object code versions of the Program must
// display Appropriate Legal Notices, as required under Section 5 of the GNU AGPL version 3.
//
// Pursuant to Section 7(b) of the License you must retain the original Product logo when
// distributing the program. Pursuant to Section 7(e) we decline to grant you any rights under
// trademark law for use of our trademarks.
//
// All the Product's GUI elements, including illustrations and icon sets, as well as technical writing
// content are licensed under the terms of the Creative Commons Attribution-ShareAlike 4.0
// International. See the License terms at http://creativecommons.org/licenses/by-sa/4.0/legalcode

namespace ASC.Web.Api.ApiModels.ResponseDto;

/// <summary>
/// </summary>
public class TenantExtraDto
{
<<<<<<< HEAD
    /// <summary></summary>
    /// <type>System.Boolean, System</type>
    public bool CustomMode { get; set; }

    /// <summary></summary>
    /// <type>System.Boolean, System</type>
    public bool Opensource { get; set; }

    /// <summary></summary>
    /// <type>System.Boolean, System</type>
    public bool Enterprise { get; set; }

    /// <summary></summary>
    /// <type>ASC.Core.Billing.Tariff, ASC.Core.Common</type>
    public Tariff Tariff { get; set; }

    /// <summary></summary>
    /// <type>ASC.Web.Api.ApiModels.ResponseDto.QuotaDto, ASC.Web.Api</type>
    public QuotaDto Quota { get; set; }

    /// <summary></summary>
    /// <type>System.Boolean, System</type>
    public bool NotPaid { get; set; }

    /// <summary></summary>
    /// <type>System.String, System</type>
    public string LicenseAccept { get; set; }

    /// <summary></summary>
    /// <type>System.Boolean, System</type>
    public bool EnableTariffPage { get; set; }

    /// <summary></summary>
    /// <type>System.Collections.Generic.Dictionary{System.String, System.DateTime}, System.Collections.Generic</type>
    public Dictionary<string, DateTime> DocServerUserQuota { get; set; }

    /// <summary></summary>
=======
    /// <summary>Specifies if the extra tenant license is customizable or not</summary>
    /// <type>System.Boolean, System</type>
    public bool CustomMode { get; set; }

    /// <summary>Specifies if the extra tenant license is Opensource or not</summary>
    /// <type>System.Boolean, System</type>
    public bool Opensource { get; set; }

    /// <summary>Specifies if the extra tenant license is Enterprise or not</summary>
    /// <type>System.Boolean, System</type>
    public bool Enterprise { get; set; }

    /// <summary>License tariff</summary>
    /// <type>ASC.Core.Billing.Tariff, ASC.Core.Common</type>
    public Tariff Tariff { get; set; }

    /// <summary>License quota</summary>
    /// <type>ASC.Web.Api.ApiModels.ResponseDto.QuotaDto, ASC.Web.Api</type>
    public QuotaDto Quota { get; set; }

    /// <summary>Specifies if the license is paid or not</summary>
    /// <type>System.Boolean, System</type>
    public bool NotPaid { get; set; }

    /// <summary>The time when the license was accepted</summary>
    /// <type>System.String, System</type>
    public string LicenseAccept { get; set; }

    /// <summary>Specifies if the tariff page is enabled or not</summary>
    /// <type>System.Boolean, System</type>
    public bool EnableTariffPage { get; set; }

    /// <summary>Document server user quotas</summary>
    /// <type>System.Collections.Generic.Dictionary{System.String, System.DateTime}, System.Collections.Generic</type>
    public Dictionary<string, DateTime> DocServerUserQuota { get; set; }

    /// <summary>Document server license</summary>
>>>>>>> e80fd2a7
    /// <type>ASC.Core.Billing.License, ASC.Core.Common</type>
    public License DocServerLicense { get; set; }
}<|MERGE_RESOLUTION|>--- conflicted
+++ resolved
@@ -30,45 +30,6 @@
 /// </summary>
 public class TenantExtraDto
 {
-<<<<<<< HEAD
-    /// <summary></summary>
-    /// <type>System.Boolean, System</type>
-    public bool CustomMode { get; set; }
-
-    /// <summary></summary>
-    /// <type>System.Boolean, System</type>
-    public bool Opensource { get; set; }
-
-    /// <summary></summary>
-    /// <type>System.Boolean, System</type>
-    public bool Enterprise { get; set; }
-
-    /// <summary></summary>
-    /// <type>ASC.Core.Billing.Tariff, ASC.Core.Common</type>
-    public Tariff Tariff { get; set; }
-
-    /// <summary></summary>
-    /// <type>ASC.Web.Api.ApiModels.ResponseDto.QuotaDto, ASC.Web.Api</type>
-    public QuotaDto Quota { get; set; }
-
-    /// <summary></summary>
-    /// <type>System.Boolean, System</type>
-    public bool NotPaid { get; set; }
-
-    /// <summary></summary>
-    /// <type>System.String, System</type>
-    public string LicenseAccept { get; set; }
-
-    /// <summary></summary>
-    /// <type>System.Boolean, System</type>
-    public bool EnableTariffPage { get; set; }
-
-    /// <summary></summary>
-    /// <type>System.Collections.Generic.Dictionary{System.String, System.DateTime}, System.Collections.Generic</type>
-    public Dictionary<string, DateTime> DocServerUserQuota { get; set; }
-
-    /// <summary></summary>
-=======
     /// <summary>Specifies if the extra tenant license is customizable or not</summary>
     /// <type>System.Boolean, System</type>
     public bool CustomMode { get; set; }
@@ -106,7 +67,6 @@
     public Dictionary<string, DateTime> DocServerUserQuota { get; set; }
 
     /// <summary>Document server license</summary>
->>>>>>> e80fd2a7
     /// <type>ASC.Core.Billing.License, ASC.Core.Common</type>
     public License DocServerLicense { get; set; }
 }