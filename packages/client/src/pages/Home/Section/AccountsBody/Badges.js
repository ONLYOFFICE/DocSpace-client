--- conflicted
+++ resolved
@@ -58,15 +58,6 @@
   margin-inline-end: 8px;
 `;
 
-<<<<<<< HEAD
-=======
-const StyledSendClockIcon = styled(SendClockIcon)`
-  ${commonIconsStyles}
-  path {
-    fill: ${(props) => props.theme.accountsBadges.pendingColor};
-  }
-`;
->>>>>>> 94e07e5b
 const StyledCatalogSpamIcon = styled(CatalogSpamIcon)`
   ${commonIconsStyles}
   path {
