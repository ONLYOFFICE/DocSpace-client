--- conflicted
+++ resolved
@@ -3,19 +3,11 @@
   "content": "{{aiAgent}} notifications disabled",
   "content_en_sha1_hash": "78a95937b2ffa20c86592487e0e7d29fdc70c905",
   "created_at": "2025-12-19T13:03:47.500Z",
-<<<<<<< HEAD
-  "updated_at": "2025-12-19T13:04:06.107Z",
-  "comment": {
-    "text": "",
-    "is_auto": false,
-    "updated_at": null
-=======
   "updated_at": "2025-12-22T10:03:58.533Z",
   "comment": {
     "text": "This key displays a message indicating that notifications from the AI Agent are disabled. It's used within the FilesActionsStore.js file, likely in a UI element (like a button or setting) related to AI Agent notifications. Translators should consider the tone and phrasing to align with similar notification messages.",
     "is_auto": true,
     "updated_at": "2025-12-22T10:03:58.533Z"
->>>>>>> 7bd0b0d7
   },
   "usage": [
     {
