{
  "key_path": "BadgeCompletedTitle",
  "content": "Form is completely filled out by all members",
  "content_en_sha1_hash": "12744efea1cea3ac515c9e5af1b67d2467040d2b",
  "created_at": "2025-05-19T21:30:43.187Z",
<<<<<<< HEAD
  "updated_at": "2025-06-08T12:02:32.933Z",
=======
  "updated_at": "2025-07-10T11:11:07.166Z",
>>>>>>> 4378f47c
  "comment": {
    "text": "This translation key is used to display a title indicating that a form has been completely filled out by all members. It appears in a UI component related to file filling status and is displayed when the form's status is set to \"Completed\".",
    "is_auto": true,
    "updated_at": "2025-05-20T09:37:16.860Z"
  },
  "usage": [
    {
      "file_path": "/packages/shared/utils/index.ts",
      "line_number": 295,
      "context": "case FileFillingFormStatus.InProgress:\n return t(\"Common:BadgeInProgressTitle\");\n case FileFillingFormStatus.Stopped:\n return t(\"Common:BadgeStoppedTitle\");\n case FileFillingFormStatus.Completed:\n return t(\"Common:BadgeCompletedTitle\");\n default:\n return \"\";\n }\n };",
      "module": "/packages/shared"
    }
  ],
  "languages": {
    "en": {
      "ai_translated": false,
      "ai_model": null,
      "ai_spell_check_issues": [],
      "approved_at": null
    },
    "ar-SA": {
      "ai_translated": false,
      "ai_model": null,
      "ai_spell_check_issues": [],
      "approved_at": null
    },
    "az": {
      "ai_translated": false,
      "ai_model": null,
      "ai_spell_check_issues": [
        {
          "type": "incorrect_translation",
          "description": "The translation \"Forma bütün üzvlər tərəfindən tam şəkildə doldurulur.\" literally translates to \"The form is completely filled by all members.\" While not entirely wrong, it doesn't quite convey the meaning of 'Form is completely filled out by all members'. It sounds slightly passive and less direct.  A better translation would emphasize that *all* members must complete the form.",
          "suggestion": "Forma bütün üzvlər tərəfindən doldurulması lazımdır."
        }
      ],
      "approved_at": null
    },
    "bg": {
      "ai_translated": false,
      "ai_model": null,
      "ai_spell_check_issues": [],
      "approved_at": null
    },
    "cs": {
      "ai_translated": false,
      "ai_model": null,
      "ai_spell_check_issues": [],
      "approved_at": null
    },
    "de": {
      "ai_translated": false,
      "ai_model": null,
      "ai_spell_check_issues": [
        {
          "type": "incorrect_translation",
          "description": "The translation is not the most natural way to express the English meaning. The passive voice construction ('Das Formular wird...') is less common in German when a more active voice would suffice.",
          "suggestion": "Das Formular ist von allen Mitgliedern vollständig ausgefüllt."
        }
      ],
      "approved_at": null
    },
    "el-GR": {
      "ai_translated": false,
      "ai_model": null,
      "ai_spell_check_issues": [],
      "approved_at": null
    },
    "es": {
      "ai_translated": false,
      "ai_model": null,
      "ai_spell_check_issues": [],
      "approved_at": null
    },
    "fi": {
      "ai_translated": false,
      "ai_model": null,
      "ai_spell_check_issues": [],
      "approved_at": null
    },
    "fr": {
      "ai_translated": false,
      "ai_model": null,
      "ai_spell_check_issues": [],
      "approved_at": null
    },
    "hy-AM": {
      "ai_translated": false,
      "ai_model": null,
      "ai_spell_check_issues": [],
      "approved_at": null
    },
    "it": {
      "ai_translated": false,
      "ai_model": null,
      "ai_spell_check_issues": [],
      "approved_at": null
    },
    "ja-JP": {
      "ai_translated": false,
      "ai_model": null,
      "ai_spell_check_issues": [],
      "approved_at": null
    },
    "ko-KR": {
      "ai_translated": false,
      "ai_model": null,
      "ai_spell_check_issues": [],
      "approved_at": null
    },
    "lo-LA": {
      "ai_translated": false,
      "ai_model": null,
      "ai_spell_check_issues": [
        {
          "type": "incorrect_translation",
          "description": "The Lao translation 'ແບບຟອມຖືກຕື່ນຂໍ້ມູນຢ່າງຄົບຖ້ວນໂດຍສະມາຊິກທຸກຄົນ' translates to 'The form is filled with information completely by all members'. While not entirely wrong, it's a less natural phrasing than a direct equivalent of 'Form is completely filled out by all members'. A more accurate translation would emphasize completeness.",
          "suggestion": "ແບບຟອມຖືກຕື່ນຂໍ້ມູນຄົບຖ້ວນໂດຍສະມາຊິກທຸກຄົນ"
        }
      ],
      "approved_at": null
    },
    "lv": {
      "ai_translated": false,
      "ai_model": null,
      "ai_spell_check_issues": [],
      "approved_at": null
    },
    "nl": {
      "ai_translated": false,
      "ai_model": null,
      "ai_spell_check_issues": [],
      "approved_at": null
    },
    "pl": {
      "ai_translated": false,
      "ai_model": null,
      "ai_spell_check_issues": [],
      "approved_at": null
    },
    "pt": {
      "ai_translated": false,
      "ai_model": null,
      "ai_spell_check_issues": [],
      "approved_at": null
    },
    "pt-BR": {
      "ai_translated": false,
      "ai_model": null,
      "ai_spell_check_issues": [],
      "approved_at": null
    },
    "ro": {
      "ai_translated": false,
      "ai_model": null,
      "ai_spell_check_issues": [],
      "approved_at": null
    },
    "ru": {
      "ai_translated": false,
      "ai_model": null,
      "ai_spell_check_issues": [],
      "approved_at": null
    },
    "si": {
      "ai_translated": false,
      "ai_model": null,
      "ai_spell_check_issues": [],
      "approved_at": null
    },
    "sk": {
      "ai_translated": false,
      "ai_model": null,
      "ai_spell_check_issues": [
        {
          "type": "incorrect_translation",
          "description": "The translation 'Formulár bol vyplnený všetkými členmi' doesn't fully capture the meaning of 'Form is completely filled out by all members'. It implies the form *was* filled, not that it *is* completely filled out.",
          "suggestion": "Formulár je vyplnený všetkými členmi"
        }
      ],
      "approved_at": null
    },
    "sl": {
      "ai_translated": false,
      "ai_model": null,
      "ai_spell_check_issues": [],
      "approved_at": null
    },
    "sr-Cyrl-RS": {
      "ai_translated": false,
      "ai_model": null,
      "ai_spell_check_issues": [
        {
          "type": "incorrect_translation",
          "description": "The Serbian translation \"Образац је потпуно попуњен \" does not accurately convey the meaning of \"Form is completely filled out by all members\". It translates to \"The form is completely filled out.\" It's missing the key element of 'by all members'.",
          "suggestion": "Потврда да је образац потпуно попуњен од стране свих чланова."
        }
      ],
      "approved_at": null
    },
    "sr-Latn-RS": {
      "ai_translated": false,
      "ai_model": null,
      "ai_spell_check_issues": [
        {
          "type": "incorrect_translation",
          "description": "The translation 'Obrazac je potpuno popunjen od strane svih članova' while grammatically correct, doesn't fully capture the meaning of \"Form is completely filled out by all members\". It's a bit literal. A more natural translation might emphasize the completion aspect.",
          "suggestion": "Obrazac je popunjen od strane svih članova"
        }
      ],
      "approved_at": null
    },
    "tr": {
      "ai_translated": false,
      "ai_model": null,
      "ai_spell_check_issues": [],
      "approved_at": null
    },
    "uk-UA": {
      "ai_translated": false,
      "ai_model": null,
      "ai_spell_check_issues": [
        {
          "type": "incorrect_translation",
          "description": "The translation 'Форма повністю заповнена всіма учасниками' is a literal translation but doesn't quite capture the intended meaning of 'Form is completely filled out by all members'. It sounds a bit clunky in Ukrainian. A more natural translation would emphasize completion, not just who filled it.",
          "suggestion": "Форму повністю заповнили всі учасники"
        }
      ],
      "approved_at": null
    },
    "vi": {
      "ai_translated": false,
      "ai_model": null,
      "ai_spell_check_issues": [
        {
          "type": "incorrect_translation",
          "description": "The translation 'Biểu mẫu được tất cả các thành viên điền đầy đủ' is a literal translation but sounds slightly unnatural in Vietnamese. It implies that all members *filled* the form, which might not be the intended meaning. A more natural phrasing would convey that the form is completed by all members.",
          "suggestion": "Biểu mẫu đã được hoàn thành bởi tất cả thành viên"
        }
      ],
      "approved_at": null
    },
    "zh-CN": {
      "ai_translated": false,
      "ai_model": null,
      "ai_spell_check_issues": [
        {
          "type": "incorrect_translation",
          "description": "The translation '所有成员已填写完表单' is literal and doesn't quite capture the natural flow of the English sentence 'Form is completely filled out by all members'. It emphasizes the completion action rather than the state of the form being complete.",
          "suggestion": "表单已由所有成员完整填写"
        }
      ],
      "approved_at": null
    }
  }
}<|MERGE_RESOLUTION|>--- conflicted
+++ resolved
@@ -3,11 +3,7 @@
   "content": "Form is completely filled out by all members",
   "content_en_sha1_hash": "12744efea1cea3ac515c9e5af1b67d2467040d2b",
   "created_at": "2025-05-19T21:30:43.187Z",
-<<<<<<< HEAD
-  "updated_at": "2025-06-08T12:02:32.933Z",
-=======
   "updated_at": "2025-07-10T11:11:07.166Z",
->>>>>>> 4378f47c
   "comment": {
     "text": "This translation key is used to display a title indicating that a form has been completely filled out by all members. It appears in a UI component related to file filling status and is displayed when the form's status is set to \"Completed\".",
     "is_auto": true,
@@ -40,8 +36,8 @@
       "ai_spell_check_issues": [
         {
           "type": "incorrect_translation",
-          "description": "The translation \"Forma bütün üzvlər tərəfindən tam şəkildə doldurulur.\" literally translates to \"The form is completely filled by all members.\" While not entirely wrong, it doesn't quite convey the meaning of 'Form is completely filled out by all members'. It sounds slightly passive and less direct.  A better translation would emphasize that *all* members must complete the form.",
-          "suggestion": "Forma bütün üzvlər tərəfindən doldurulması lazımdır."
+          "description": "The translation 'Forma bütün üzvlər tərəfindən tam şəkildə doldurulur.' implies that the form is being filled out *currently* by all members, not that it's been completely filled out. The English original conveys completion.",
+          "suggestion": "Forma bütün üzvlər tərəfindən tam doldurulub."
         }
       ],
       "approved_at": null
@@ -64,8 +60,8 @@
       "ai_spell_check_issues": [
         {
           "type": "incorrect_translation",
-          "description": "The translation is not the most natural way to express the English meaning. The passive voice construction ('Das Formular wird...') is less common in German when a more active voice would suffice.",
-          "suggestion": "Das Formular ist von allen Mitgliedern vollständig ausgefüllt."
+          "description": "The translation is not idiomatic and doesn't fully capture the meaning of 'Form is completely filled out by all members'. It literally translates 'The form is completely filled out by all members.' A more natural phrasing would emphasize the completion aspect.",
+          "suggestion": "Das Formular wurde vollständig von allen Mitgliedern ausgefüllt."
         }
       ],
       "approved_at": null
@@ -121,13 +117,7 @@
     "lo-LA": {
       "ai_translated": false,
       "ai_model": null,
-      "ai_spell_check_issues": [
-        {
-          "type": "incorrect_translation",
-          "description": "The Lao translation 'ແບບຟອມຖືກຕື່ນຂໍ້ມູນຢ່າງຄົບຖ້ວນໂດຍສະມາຊິກທຸກຄົນ' translates to 'The form is filled with information completely by all members'. While not entirely wrong, it's a less natural phrasing than a direct equivalent of 'Form is completely filled out by all members'. A more accurate translation would emphasize completeness.",
-          "suggestion": "ແບບຟອມຖືກຕື່ນຂໍ້ມູນຄົບຖ້ວນໂດຍສະມາຊິກທຸກຄົນ"
-        }
-      ],
+      "ai_spell_check_issues": [],
       "approved_at": null
     },
     "lv": {
@@ -163,7 +153,13 @@
     "ro": {
       "ai_translated": false,
       "ai_model": null,
-      "ai_spell_check_issues": [],
+      "ai_spell_check_issues": [
+        {
+          "type": "incorrect_translation",
+          "description": "The Romanian translation \"Formularul a fost completat în întregime de toți membrii\" is a bit literal and sounds unnatural. A more natural translation would convey the meaning that all members have filled out the form.",
+          "suggestion": "Formularul a fost completat de toți membrii"
+        }
+      ],
       "approved_at": null
     },
     "ru": {
@@ -175,7 +171,13 @@
     "si": {
       "ai_translated": false,
       "ai_model": null,
-      "ai_spell_check_issues": [],
+      "ai_spell_check_issues": [
+        {
+          "type": "incorrect_translation",
+          "description": "The translation is somewhat accurate but could be more natural and concise. 'සියලුම සාමාජිකයින් විසින්' is a bit clunky. A more natural phrasing would emphasize the completion rather than the action of filling.",
+          "suggestion": "සාමාජිකයින් සියලුම පෝරමය සම්පූර්ණයෙන්ම පුරවා ඇත."
+        }
+      ],
       "approved_at": null
     },
     "sk": {
@@ -184,8 +186,8 @@
       "ai_spell_check_issues": [
         {
           "type": "incorrect_translation",
-          "description": "The translation 'Formulár bol vyplnený všetkými členmi' doesn't fully capture the meaning of 'Form is completely filled out by all members'. It implies the form *was* filled, not that it *is* completely filled out.",
-          "suggestion": "Formulár je vyplnený všetkými členmi"
+          "description": "The Slovak translation 'Formulár bol vyplnený všetkými členmi' does not accurately convey the meaning of 'Form is completely filled out by all members'. It literally translates to 'The form was filled out by all members'. It doesn't imply completeness.",
+          "suggestion": "Formulár bol vyplnený všetkými členmi do konca"
         }
       ],
       "approved_at": null
@@ -202,8 +204,8 @@
       "ai_spell_check_issues": [
         {
           "type": "incorrect_translation",
-          "description": "The Serbian translation \"Образац је потпуно попуњен \" does not accurately convey the meaning of \"Form is completely filled out by all members\". It translates to \"The form is completely filled out.\" It's missing the key element of 'by all members'.",
-          "suggestion": "Потврда да је образац потпуно попуњен од стране свих чланова."
+          "description": "The Serbian translation \"Образац је потпуно попуњен\" translates to \"The form is completely filled out.\" While close, the English content specifies 'by all members.' This nuance is missing in the Serbian translation.",
+          "suggestion": "Образац је потпуно попуњен од стране свих чланова."
         }
       ],
       "approved_at": null
@@ -214,8 +216,8 @@
       "ai_spell_check_issues": [
         {
           "type": "incorrect_translation",
-          "description": "The translation 'Obrazac je potpuno popunjen od strane svih članova' while grammatically correct, doesn't fully capture the meaning of \"Form is completely filled out by all members\". It's a bit literal. A more natural translation might emphasize the completion aspect.",
-          "suggestion": "Obrazac je popunjen od strane svih članova"
+          "description": "The translation 'Obrazac je potpuno popunjen od strane svih članova' is not the most natural or idiomatic way to convey 'Form is completely filled out by all members'. While technically correct, it sounds somewhat formal and clunky.",
+          "suggestion": "Consider a more natural phrasing like 'Svi članovi su popunili obrazac' (All members have filled out the form) or 'Obrazac je popunjen od svih članova' (The form has been filled out by all members)."
         }
       ],
       "approved_at": null
@@ -232,8 +234,8 @@
       "ai_spell_check_issues": [
         {
           "type": "incorrect_translation",
-          "description": "The translation 'Форма повністю заповнена всіма учасниками' is a literal translation but doesn't quite capture the intended meaning of 'Form is completely filled out by all members'. It sounds a bit clunky in Ukrainian. A more natural translation would emphasize completion, not just who filled it.",
-          "suggestion": "Форму повністю заповнили всі учасники"
+          "description": "The translation 'Форма повністю заповнена всіма учасниками' (Form is completely filled out by all members) is not the most natural or idiomatic way to express the English meaning in Ukrainian. It's technically correct, but sounds somewhat awkward.",
+          "suggestion": "Форма повністю заповнена усіма учасниками"
         }
       ],
       "approved_at": null
@@ -241,13 +243,7 @@
     "vi": {
       "ai_translated": false,
       "ai_model": null,
-      "ai_spell_check_issues": [
-        {
-          "type": "incorrect_translation",
-          "description": "The translation 'Biểu mẫu được tất cả các thành viên điền đầy đủ' is a literal translation but sounds slightly unnatural in Vietnamese. It implies that all members *filled* the form, which might not be the intended meaning. A more natural phrasing would convey that the form is completed by all members.",
-          "suggestion": "Biểu mẫu đã được hoàn thành bởi tất cả thành viên"
-        }
-      ],
+      "ai_spell_check_issues": [],
       "approved_at": null
     },
     "zh-CN": {
@@ -256,7 +252,7 @@
       "ai_spell_check_issues": [
         {
           "type": "incorrect_translation",
-          "description": "The translation '所有成员已填写完表单' is literal and doesn't quite capture the natural flow of the English sentence 'Form is completely filled out by all members'. It emphasizes the completion action rather than the state of the form being complete.",
+          "description": "The translation '所有成员已填写完表单' while generally conveying the meaning, is slightly awkward and not the most natural way to express the English phrase 'Form is completely filled out by all members' in Chinese. A more natural and idiomatic translation would be '所有成员已完整填写表单' or '表单已由所有成员完整填写'. The current phrasing emphasizes the 'filling out' action rather than the completion of the form.",
           "suggestion": "表单已由所有成员完整填写"
         }
       ],
