--- conflicted
+++ resolved
@@ -3,11 +3,7 @@
   "content": "File downloading is restricted in this room.",
   "content_en_sha1_hash": "3d65b5585fbbc952fc037fb2315d41e169589507",
   "created_at": "2025-05-19T21:30:55.671Z",
-<<<<<<< HEAD
-  "updated_at": "2025-06-30T12:20:31.629Z",
-=======
   "updated_at": "2025-07-10T11:11:07.104Z",
->>>>>>> 4378f47c
   "comment": {
     "text": "File downloading is restricted in this room. This translation key displays an error message when a user tries to download a file that has not been explicitly allowed. It appears in UI elements related to file sharing or management.",
     "is_auto": true,
