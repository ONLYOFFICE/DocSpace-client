--- conflicted
+++ resolved
@@ -50,11 +50,8 @@
     roomData,
     capabilities,
     currentColorScheme,
-<<<<<<< HEAD
     userNameRegex,
-=======
     defaultPage,
->>>>>>> 842cee1d
   } = props;
   const inputRef = React.useRef(null);
 
@@ -196,30 +193,6 @@
 
     const headerKey = linkData.confirmHeader;
 
-<<<<<<< HEAD
-    createConfirmUser(personalData, loginData, headerKey)
-      .then(() => {
-        const url = roomData.roomId
-          ? `/rooms/shared/filter?folder=${roomData.roomId}`
-          : defaultPage;
-        window.location.replace(url);
-      })
-      .catch((error) => {
-        let errorMessage = "";
-        if (typeof error === "object") {
-          errorMessage =
-            error?.response?.data?.error?.message || error?.statusText || error?.message || "";
-        } else {
-          errorMessage = error;
-        }
-
-        console.error("confirm error", errorMessage);
-        setIsEmailErrorShow(true);
-        setEmailErrorText(errorMessage);
-        setEmailValid(false);
-        setIsLoading(false);
-      });
-=======
     createConfirmUser(personalData, loginData, headerKey).catch((error) => {
       let errorMessage = "";
       if (typeof error === "object") {
@@ -238,7 +211,6 @@
       setEmailValid(false);
       setIsLoading(false);
     });
->>>>>>> 842cee1d
   };
 
   const authCallback = (profile) => {
