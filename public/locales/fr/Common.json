--- conflicted
+++ resolved
@@ -451,28 +451,7 @@
   "Website": "Site Web",
   "Yes": "Oui",
   "Yesterday": "Hier",
-<<<<<<< HEAD
-  "You": "Vous"
-=======
   "You": "Vous",
-  "PublicRoomDescription": "Invitez les utilisateurs via des liens externes à consulter les documents sans inscription. Vous pouvez également intégrer cette salle dans n'importe quelle interface web.",
-  "FillingFormsRoomTitle": "Salle de remplissage de formulaires",
-  "CollaborationRoomTitle": "Salle de collaboration",
-  "CustomRoomDescription": "Appliquez vos propres paramètres pour utiliser cette salle à des fins personnalisées.",
-  "ReviewRoomTitle": "Salle de révision",
-  "ViewOnlyRoomDescription": "Partagez des documents, des rapports, de la documentation et d’autres fichiers prêts à être consultés.",
-  "ViewOnlyRoomTitle": "Salle de lecture seule",
-  "ReviewRoomDescription": "Demander une révision ou des commentaires sur les documents",
-  "CustomRoomTitle": "Salle personnalisée",
-  "CollaborationRoomDescription": "Collaborez avec votre équipe sur un ou plusieurs documents",
-  "FillingFormsRoomDescription": "Créez, partagez et remplissez des modèles de documents ou utilisez les modèles prêts à l’emploi pour créer rapidement des documents de tout type.",
-  "PublicRoom": "Salle publique",
-  "FillingFormRooms": "Remplissage du formulaire",
-  "CollaborationRooms": "Collaboration",
-  "ViewOnlyRooms": "Lecture seule",
-  "CustomRooms": "Pesonnalisée",
-  "FormRoom": "Salle de formulaires",
-  "NewRoom": "Nouvelle salle",
   "ConflictResolveDescription": "Le fichier portant le nom <1>{{file}}</1> existe déjà dans le dossier <1>{{folder}}</1>.",
   "ConflictResolveDescriptionFiles": "{{filesCount}} les documents portant le même nom existent déjà dans le dossier <1>{{folder}}</1>.",
   "ConflictResolveSelectAction": "Veuillez sélectionner une action :",
@@ -482,5 +461,4 @@
   "OverwriteTitle": "Écraser avec la mise à jour de la version",
   "SkipDescription": "Aucun fichier ne sera copié. Le fichier d'origine sera conservé dans le dossier de destination.",
   "SkipTitle": "Sauter"
->>>>>>> de942bdb
 }