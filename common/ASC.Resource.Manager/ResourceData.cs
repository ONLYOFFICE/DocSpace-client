--- conflicted
+++ resolved
@@ -1,741 +1,737 @@
-// (c) Copyright Ascensio System SIA 2010-2022
-//
-// This program is a free software product.
-// You can redistribute it and/or modify it under the terms
-// of the GNU Affero General Public License (AGPL) version 3 as published by the Free Software
-// Foundation. In accordance with Section 7(a) of the GNU AGPL its Section 15 shall be amended
-// to the effect that Ascensio System SIA expressly excludes the warranty of non-infringement of
-// any third-party rights.
-//
-// This program is distributed WITHOUT ANY WARRANTY, without even the implied warranty
-// of MERCHANTABILITY or FITNESS FOR A PARTICULAR  PURPOSE. For details, see
-// the GNU AGPL at: http://www.gnu.org/licenses/agpl-3.0.html
-//
-// You can contact Ascensio System SIA at Lubanas st. 125a-25, Riga, Latvia, EU, LV-1021.
-//
-// The  interactive user interfaces in modified source and object code versions of the Program must
-// display Appropriate Legal Notices, as required under Section 5 of the GNU AGPL version 3.
-//
-// Pursuant to Section 7(b) of the License you must retain the original Product logo when
-// distributing the program. Pursuant to Section 7(e) we decline to grant you any rights under
-// trademark law for use of our trademarks.
-//
-// All the Product's GUI elements, including illustrations and icon sets, as well as technical writing
-// content are licensed under the terms of the Creative Commons Attribution-ShareAlike 4.0
-// International. See the License terms at http://creativecommons.org/licenses/by-sa/4.0/legalcode
-
-/*
- *
- * (c) Copyright Ascensio System Limited 2010-2018
- *
- * This program is freeware. You can redistribute it and/or modify it under the terms of the GNU 
- * General Public License (GPL) version 3 as published by the Free Software Foundation (https://www.gnu.org/copyleft/gpl.html). 
- * In accordance with Section 7(a) of the GNU GPL its Section 15 shall be amended to the effect that 
- * Ascensio System SIA expressly excludes the warranty of non-infringement of any third-party rights.
- *
- * THIS PROGRAM IS DISTRIBUTED WITHOUT ANY WARRANTY; WITHOUT EVEN THE IMPLIED WARRANTY OF MERCHANTABILITY OR
- * FITNESS FOR A PARTICULAR PURPOSE. For more details, see GNU GPL at https://www.gnu.org/copyleft/gpl.html
- *
- * You can contact Ascensio System SIA by email at sales@onlyoffice.com
- *
- * The interactive user interfaces in modified source and object code versions of ONLYOFFICE must display 
- * Appropriate Legal Notices, as required under Section 5 of the GNU GPL version 3.
- *
- * Pursuant to Section 7 § 3(b) of the GNU GPL you must retain the original ONLYOFFICE logo which contains 
- * relevant author attributions when distributing the software. If the display of the logo in its graphic 
- * form is not reasonably feasible for technical reasons, you must include the words "Powered by ONLYOFFICE" 
- * in every copy of the program you distribute. 
- * Pursuant to Section 7 § 3(e) we decline to grant you any rights under trademark law for use of our trademarks.
- *
-*/
-
-namespace ASC.Resource.Manager;
-
-[Scope]
-public class ResourceData
-{
-    private const string Dbid = "tmresource";
-
-<<<<<<< HEAD
-using ASC.Common;
-using ASC.Core.Common.EF;
-using ASC.Resource.Manager.EF.Context;
-using ASC.Resource.Manager.EF.Model;
-=======
-    private ResourceDbContext DbContext { get; }
->>>>>>> a9e94046
-
-    public ResourceData(DbContextManager<ResourceDbContext> dbContext)
-    {
-        DbContext = dbContext.Get(Dbid);
-    }
-
-    /* public DateTime GetLastUpdate()
-    {
-        return DbContext.ResFiles.Max(r => r.LastUpdate);
-    } */
-
-    /* public List<ResCulture> GetListLanguages(int fileId, string title)
-    {
-        var sql = DbContext.ResCultures
-            .Join(DbContext.ResData.DefaultIfEmpty(), r => r.Title, r => r.CultureTitle, (c, d) => new { data = d, culture = c })
-            .Where(r => r.data.FileId == fileId)
-            .Where(r => r.data.Title == title);
-
-        var language = sql.Select(r => GetCultureFromDB(r.culture)).ToList();
-
-        language.Remove(language.Find(p => p.Title == "Neutral"));
-
-        return language;
-    } */
-
-    /* public Dictionary<ResCulture, List<string>> GetCulturesWithAuthors()
-    {
-        return
-            DbContext.ResAuthorsLang
-            .Join(DbContext.ResCultures, r => r.CultureTitle, r => r.Title, (al, rc) => new { cultures = rc, authorsLang = al })
-            .Join(DbContext.Authors, r => r.authorsLang.AuthorLogin, r => r.Login, (a, al) => new { authors = al, a.cultures, a.authorsLang })
-            .Where(r => r.authors.IsAdmin == false)
-            .ToList()
-            .GroupBy(r => new ResCulture { Title = r.cultures.Title, Value = r.cultures.Value }, r => r.authorsLang.AuthorLogin)
-            .ToDictionary(r => r.Key, r => r.ToList());
-    } */
-
-    /* public void AddCulture(string cultureTitle, string name)
-    {
-        var culture = new ResCultures
-        {
-            Title = cultureTitle,
-            Value = name
-        };
-
-        DbContext.ResCultures.Add(culture);
-        DbContext.SaveChanges();
-    } */
-
-    public void AddResource(string cultureTitle, string resType, DateTime date, ResWord word, bool isConsole, string authorLogin, bool updateIfExist = true)
-    {
-        var resData = DbContext.ResData
-            .Where(r => r.FileId == word.ResFile.FileID)
-            .Where(r => r.CultureTitle == cultureTitle)
-            .Where(r => r.Title == word.Title)
-            .Select(r => r.TextValue)
-            .FirstOrDefault();
-
-        var resReserve = DbContext.ResReserve
-            .Where(r => r.FileId == word.ResFile.FileID)
-            .Where(r => r.CultureTitle == cultureTitle)
-            .Where(r => r.Title == word.Title)
-            .Select(r => r.TextValue)
-            .FirstOrDefault();
-
-        if (string.IsNullOrEmpty(resData))
-        {
-            var newResData = new ResData
-            {
-                Title = word.Title,
-                TextValue = word.ValueFrom,
-                CultureTitle = cultureTitle,
-                FileId = word.ResFile.FileID,
-                ResourceType = resType,
-                TimeChanges = date,
-                Flag = 2,
-                AuthorLogin = authorLogin
-            };
-
-            DbContext.ResData.Add(newResData);
-            DbContext.SaveChanges();
-
-            if (isConsole)
-            {
-                var newResReserve = new ResReserve
-                {
-                    Title = word.Title,
-                    TextValue = word.ValueFrom,
-                    CultureTitle = cultureTitle,
-                    FileId = word.ResFile.FileID
-                };
-
-                DbContext.ResReserve.Add(newResReserve);
-                DbContext.SaveChanges();
-            }
-        }
-        else
-        {
-            if (cultureTitle == "Neutral" && isConsole)
-            {
-                updateIfExist =
-                    DbContext.ResData
-                    .Where(r => r.FileId == word.ResFile.FileID)
-                    .Where(r => r.CultureTitle != cultureTitle)
-                    .Where(r => r.Title == word.Title)
-                    .Count() == 0;
-            }
-
-            var isChangeResData = resData != word.ValueFrom;
-            var isChangeResReserve = resReserve != word.ValueFrom;
-
-            if (!updateIfExist) return;
-
-            if ((isConsole && isChangeResData && isChangeResReserve) || !isConsole)
-            {
-                if (cultureTitle == "Neutral")
-                {
-                    var forUpdate = DbContext.ResData
-                        .Where(r => r.FileId == word.ResFile.FileID)
-                        .Where(r => r.Title == word.Title)
-                        .ToList();
-
-                    foreach (var f in forUpdate)
-                    {
-                        f.Flag = 3;
-                    }
-
-                    DbContext.SaveChanges();
-                }
-
-                var newResData = new ResData
-                {
-                    Title = word.Title,
-                    TextValue = word.ValueFrom,
-                    CultureTitle = cultureTitle,
-                    FileId = word.ResFile.FileID,
-                    ResourceType = resType,
-                    TimeChanges = date,
-                    Flag = 2,
-                    AuthorLogin = authorLogin
-                };
-
-                DbContext.ResData.Add(newResData);
-                DbContext.SaveChanges();
-
-                if (isConsole)
-                {
-                    var resReserveForUpdate = DbContext.ResReserve
-                        .Where(r => r.FileId == word.ResFile.FileID)
-                        .Where(r => r.Title == word.Title)
-                        .Where(r => r.CultureTitle == cultureTitle)
-                        .ToList();
-
-                    foreach (var r in resReserveForUpdate)
-                    {
-                        r.Flag = 2;
-                        r.TextValue = word.ValueFrom;
-                    }
-
-                    DbContext.SaveChanges();
-                }
-            }
-            else if (isChangeResData)
-            {
-                var resReserveForUpdate = DbContext.ResReserve
-                        .Where(r => r.FileId == word.ResFile.FileID)
-                        .Where(r => r.Title == word.Title)
-                        .Where(r => r.CultureTitle == cultureTitle)
-                        .ToList();
-
-                foreach (var r in resReserveForUpdate)
-                {
-                    r.Flag = 2;
-                    r.TextValue = word.ValueFrom;
-                }
-
-                DbContext.SaveChanges();
-            }
-        }
-    }
-
-    /* public void EditEnglish(ResWord word)
-    {
-        var data = DbContext.ResData
-            .Where(r => r.FileId == word.ResFile.FileID)
-            .Where(r => r.Title == word.Title)
-            .Where(r => r.CultureTitle == "Neutral");
-
-        foreach (var d in data)
-        {
-            d.TextValue = word.ValueFrom;
-        }
-
-        DbContext.SaveChanges();
-    } */
-
-    /*  public void AddComment(ResWord word)
-     {
-         var data = DbContext.ResData
-             .Where(r => r.Title == word.Title)
-             .Where(r => r.FileId == word.ResFile.FileID)
-             .Where(r => r.CultureTitle == "Neutral");
-
-         foreach (var d in data)
-         {
-             d.Description = word.TextComment;
-         }
-
-         DbContext.SaveChanges();
-     } */
-
-    public int AddFile(string fileName, string projectName, string moduleName)
-    {
-        var fileNameWithoutExtension = Path.GetFileNameWithoutExtension(fileName);
-
-        if (fileNameWithoutExtension != null && fileNameWithoutExtension.Split('.').Length > 1)
-        {
-            fileName = fileNameWithoutExtension.Split('.')[0] + Path.GetExtension(fileName);
-        }
-
-        var count = DbContext.ResFiles
-            .Where(r => r.ResName == fileName)
-            .Where(r => r.ProjectName == projectName)
-            .Where(r => r.ModuleName == moduleName)
-            .Count();
-
-        if (count == 0)
-        {
-            var file = new ResFiles
-            {
-                ResName = fileName,
-                ProjectName = projectName,
-                ModuleName = moduleName
-            };
-
-            DbContext.ResFiles.Add(file);
-            DbContext.SaveChanges();
-        }
-
-        var files = DbContext.ResFiles.ToList();
-        var lastUpdate = DateTime.UtcNow.AddHours(4);
-
-        foreach (var f in files)
-        {
-            f.LastUpdate = lastUpdate;
-        }
-
-        DbContext.SaveChanges();
-
-        return DbContext.ResFiles
-            .Where(r => r.ResName == fileName)
-            .Where(r => r.ProjectName == projectName)
-            .Where(r => r.ModuleName == moduleName)
-            .Select(r => r.Id)
-            .FirstOrDefault();
-    }
-
-
-    public IEnumerable<ResCulture> GetCultures()
-    {
-        return DbContext.ResCultures
-            .OrderBy(r => r.Title)
-            .Select(GetCultureFromDB)
-            .ToList();
-    }
-
-    /* public void SetCultureAvailable(string title)
-    {
-        var cultures = DbContext.ResCultures.Where(r => r.Title == title);
-
-        foreach (var c in cultures)
-        {
-            c.Available = true;
-        }
-
-        DbContext.SaveChanges();
-    }
-
-    private static ResCulture GetCultureFromDB(IList<object> r)
-    {
-        return new ResCulture { Title = (string)r[0], Value = (string)r[1], Available = (bool)r[2] };
-    }
-                    */
-
-    private static ResCulture GetCultureFromDB(ResCultures r)
-    {
-        return new ResCulture { Title = r.Title, Value = r.Value, Available = r.Available };
-    }
-    public List<ResFile> GetAllFiles()
-    {
-        return DbContext.ResFiles.Select(r => new ResFile
-        {
-            FileID = r.Id,
-            ProjectName = r.ProjectName,
-            ModuleName = r.ModuleName,
-            FileName = r.ResName
-        }).ToList();
-    }
-
-    public IEnumerable<ResWord> GetListResWords(ResCurrent current, string search)
-    {
-        IQueryable<TempResData> exist = DbContext.ResData
-            .Where(r => r.Flag != 4)
-            .Where(r => r.ResourceType == "text")
-            .Where(r => r.CultureTitle == "Neutral")
-            .Join(DbContext.ResData.DefaultIfEmpty(), r => new { r.FileId, r.Title }, r => new { r.FileId, r.Title }, (r1, r2) => new { r1, r2 })
-            .Join(DbContext.ResFiles, r => r.r1.FileId, f => f.Id, (d, f) => new TempResData { R1 = d.r1, R2 = d.r2, RF = f })
-            .Where(r => r.R2.CultureTitle == current.Language.Title)
-            .Where(r => !r.R1.Title.StartsWith(@"del\_"))
-            .Where(r =>
-                !DbContext.ResData
-                .Where(d => d.FileId == r.R1.FileId)
-                .Where(d => d.Title == "del_" + r.R1.Title)
-                .Where(d => d.CultureTitle == r.R1.CultureTitle)
-                .Any()
-            )
-            .OrderBy(r => r.R1.Id);
-
-        if (current.Module != null && !string.IsNullOrEmpty(current.Module.Name))
-        {
-            exist = exist.Where(r => r.RF.ModuleName == current.Module.Name);
-        }
-
-        if (current.Project != null && !string.IsNullOrEmpty(current.Project.Name))
-        {
-            exist = exist.Where(r => r.RF.ProjectName == current.Project.Name);
-        }
-
-        if (current.Word != null && current.Word.ResFile != null && !string.IsNullOrEmpty(current.Word.ResFile.FileName))
-        {
-            exist = exist.Where(r => r.RF.ResName == current.Word.ResFile.FileName);
-        }
-
-        if (!string.IsNullOrEmpty(search))
-        {
-            exist = exist.Where(r => r.R1.TextValue == search);
-        }
-
-        return exist.ToList().Select(r =>
-        {
-            var word = new ResWord
-            {
-                Title = r.R1.Title,
-                ResFile = new ResFile
-                {
-                    FileID = r.R1.FileId
-                },
-                ValueFrom = r.R1.TextValue,
-                TextComment = r.R1.Description,
-                Flag = r.R1.Flag,
-                Link = r.R1.Link
-            };
-            word.ResFile.FileName = r.RF.ResName;
-
-            if (r.R2 != null)
-            {
-                word.Status = r.R2.Flag == 3 ? WordStatusEnum.Changed : WordStatusEnum.Translated;
-                word.ValueTo = r.R2.TextValue;
-            }
-            else
-            {
-                word.Status = WordStatusEnum.Untranslated;
-            }
-
-            return word;
-        }).OrderBy(r => r.ValueFrom);
-    }
-
-    /*public List<ResWord> GetListResWords(ResFile resFile, string to, string search)
-    {
-        var dbManager = GetDb();
-        var sql = new SqlQuery(ResDataTable)
-.Select("title", "fileid", "textValue", "description", "flag", "link")
-.InnerJoin(ResFilesTable, Exp.EqColumns(ResFilesTable + ".ID", ResDataTable + ".fileID"))
-.Where("moduleName", resFile.ModuleName)
-.Where("projectName", resFile.ProjectName)
-.Where("cultureTitle", to)
-.Where("flag != 4")
-.Where("resourceType", "text")
-.OrderBy(ResDataTable + ".id", true);
-
-        if (!string.IsNullOrEmpty(resFile.FileName))
-            sql.Where("resName", resFile.FileName);
-
-        if (!string.IsNullOrEmpty(search))
-            sql.Where(Exp.Like("textvalue", search));
-
-        return dbManager.ExecuteList(sql).ConvertAll(GetWord);
-    }
-    */
-    /* public void GetListModules(ResCurrent currentData)
-    {
-        var dbManager = GetDb();
-        var notExist = new SqlQuery(ResDataTable + " rd1")
-.Select("1")
-.Where("rd1.fileid = rd.fileid")
-.Where("rd1.title = concat('del_', rd.title)")
-.Where("rd1.cultureTitle = 'Neutral'");
-
-        var exist = new SqlQuery(ResDataTable + " rd2")
-            .Select("1")
-            .Where("rd2.fileid = rd.fileid")
-            .Where("rd2.title = rd.title")
-            .Where("rd2.cultureTitle = 'Neutral'");
-
-        var sql = new SqlQuery(ResFilesTable + " rf").Select("rf.moduleName",
-                                                      string.Format("sum(case rd.cultureTitle when '{0}' then (case rd.flag when 3 then 0 else 1 end) else 0 end)", currentData.Language.Title),
-                                                      string.Format("sum(case rd.cultureTitle when '{0}' then (case rd.flag when 3 then 1 else 0 end) else 0 end)", currentData.Language.Title),
-                                                      string.Format("sum(case rd.cultureTitle when '{0}' then 1 else 0 end)", "Neutral"))
-                                              .InnerJoin(ResDataTable + " rd", Exp.EqColumns("rd.fileid", "rf.id"))
-                                              .Where("rf.projectName", currentData.Project.Name)
-                                              .Where("rd.resourceType", "text")
-                                              .Where(!Exp.Like("rd.title", @"del\_", SqlLike.StartWith) & Exp.Exists(exist) & !Exp.Exists(notExist))
-                                              .GroupBy("moduleName");
-
-
-        dbManager.ExecuteList(sql).ForEach(r =>
-        {
-            var module = currentData.Project.Modules.Find(mod => mod.Name == r[0].ToString());
-            if (module == null) return;
-            module.Counts[WordStatusEnum.Translated] = Convert.ToInt32(r[1]);
-            module.Counts[WordStatusEnum.Changed] = Convert.ToInt32(r[2]);
-            module.Counts[WordStatusEnum.All] = Convert.ToInt32(r[3]);
-            module.Counts[WordStatusEnum.Untranslated] = module.Counts[WordStatusEnum.All] - module.Counts[WordStatusEnum.Changed] - module.Counts[WordStatusEnum.Translated];
-        });
-    }*/
-
-    /* public void LockModules(string projectName, string modules)
-    {
-        var dbManager = GetDb();
-        var sqlUpdate = new SqlUpdate(ResFilesTable);
-        sqlUpdate.Set("isLock", 1).Where("projectName", projectName).Where(Exp.In("moduleName", modules.Split(',')));
-        dbManager.ExecuteNonQuery(sqlUpdate);
-    } */
-
-    /* public void UnLockModules()
-    {
-        var dbManager = GetDb();
-        var sqlUpdate = new SqlUpdate(ResFilesTable);
-        sqlUpdate.Set("isLock", 0);
-        dbManager.ExecuteNonQuery(sqlUpdate);
-    } */
-
-    /* public void AddLink(string resource, string fileName, string page)
-    {
-        var dbManager = GetDb();
-        var query = new SqlQuery(ResDataTable);
-        query.Select(ResDataTable + ".id")
-             .InnerJoin(ResFilesTable, Exp.EqColumns(ResFilesTable + ".id", ResDataTable + ".fileid"))
-             .Where(ResDataTable + ".title", resource).Where(ResFilesTable + ".resName", fileName).Where(ResDataTable + ".cultureTitle", "Neutral");
-
-        var key = dbManager.ExecuteScalar<int>(query);
-
-        var update = new SqlUpdate(ResDataTable);
-        update.Set("link", page).Where("id", key);
-        dbManager.ExecuteNonQuery(update);
-    } */
-
-    /* public void GetResWordByKey(ResWord word, string to)
-    {
-        var dbManager = GetDb();
-        var sql = new SqlQuery(ResDataTable)
-.Select("textvalue", "description", "link")
-.Where("fileID", word.ResFile.FileID)
-.Where("cultureTitle", "Neutral")
-.Where("title", word.Title);
-
-        dbManager.ExecuteList(sql).ForEach(r => GetValue(word, to, r));
-
-        GetValueByKey(word, to);
-
-        sql = new SqlQuery(ResDataTable + " as res1").Select("res1.textvalue").Distinct()
-                                              .InnerJoin(ResDataTable + " as res2", Exp.EqColumns("res1.title", "res2.title") & Exp.EqColumns("res1.fileid", "res2.fileid"))
-                                              .Where("res1.cultureTitle", to)
-                                              .Where("res2.cultureTitle", "Neutral")
-                                              .Where("res2.textvalue", word.ValueFrom);
-
-        word.Alternative = new List<string>();
-        dbManager.ExecuteList(sql).ForEach(r => word.Alternative.Add((string)r[0]));
-        word.Alternative.Remove(word.ValueTo);
-
-        sql = new SqlQuery(ResFilesTable)
-            .Select("resname")
-            .Where("id", word.ResFile.FileID);
-
-        word.ResFile.FileName = dbManager.ExecuteScalar<string>(sql);
-    } */
-
-    public void GetValueByKey(ResWord word, string to)
-    {
-        var valueTo = DbContext.ResData
-            .Where(r => r.FileId == word.ResFile.FileID)
-            .Where(r => r.CultureTitle == to)
-            .Where(r => r.Title == word.Title)
-            .Select(r => r.TextValue)
-            .FirstOrDefault();
-
-        word.ValueTo = valueTo ?? "";
-    }
-
-    /* private void GetValue(ResWord word, string to, IList<object> r)
-    {
-        word.ValueFrom = (string)r[0] ?? "";
-        word.TextComment = (string)r[1] ?? "";
-
-        var langs = (ConfigurationManager.AppSettings["resources.com-lang"] ?? string.Empty).Split(';').ToList();
-        var dom = langs.Exists(lang => lang == to) ? ".info" : ".com";
-
-        word.Link = !string.IsNullOrEmpty((string)r[2]) ? string.Format("http://{0}-translator.teamlab{1}{2}", to, dom, r[2]) : "";
-    } */
-
-    /* public List<Author> GetListAuthors()
-    {
-        return DbContext.Authors.Select(r => new Author
-        {
-            Login = r.Login,
-            Password = r.Password,
-            IsAdmin = r.IsAdmin
-        }).ToList();
-    } */
-
-    /* public Author GetAuthor(string login)
-    {
-        var dbManager = GetDb();
-        var sql = new SqlQuery(ResAuthorsTable)
-.Select("login", "password", "isAdmin")
-.Where("login", login);
-
-        var author = dbManager.ExecuteList(sql)
-                              .ConvertAll(r => new Author
-                              {
-                                  Login = (string)r[0],
-                                  Password = (string)r[1],
-                                  IsAdmin = Convert.ToBoolean(r[2])
-                              }).FirstOrDefault();
-
-        if (author != null)
-        {
-            sql = new SqlQuery("res_cultures rc")
-                .Select("rc.title", "rc.value", "rc.available")
-                .InnerJoin(ResAuthorsLangTable + " ral", Exp.EqColumns("rc.title", "ral.cultureTitle"))
-                .Where("ral.authorLogin", author.Login);
-
-            author.Langs = dbManager.ExecuteList(sql).ConvertAll(GetCultureFromDB);
-
-            sql = new SqlQuery(ResFilesTable + " rf")
-                .Select("rf.projectName").Distinct()
-                .InnerJoin(ResAuthorsFileTable + " raf", Exp.EqColumns("raf.fileid", "rf.id"))
-                .Where("raf.authorlogin", login)
-                .Where("rf.isLock", 0);
-
-            var projects = dbManager.ExecuteList(sql).Select(r => new ResProject { Name = (string)r[0] }).ToList();
-
-            foreach (var resProject in projects)
-            {
-                sql = new SqlQuery(ResFilesTable + " rf")
-                    .Select("rf.moduleName").Distinct()
-                    .InnerJoin(ResAuthorsFileTable + " raf", Exp.EqColumns("raf.fileid", "rf.id"))
-                    .Where("rf.projectName", resProject.Name)
-                    .Where("raf.authorlogin", login)
-                    .Where("rf.isLock", 0);
-                resProject.Modules = dbManager.ExecuteList(sql).Select(r => new ResModule { Name = (string)r[0] }).ToList();
-            }
-
-            author.Projects = projects;
-        }
-
-        return author;
-    }*/
-
-    /* public void CreateAuthor(Author author, IEnumerable<string> languages, string modules)
-    {
-        var dbManager = GetDb();
-        var sqlInsert = new SqlInsert(ResAuthorsTable, true)
-.InColumnValue("login", author.Login)
-.InColumnValue("password", author.Password)
-.InColumnValue("isAdmin", author.IsAdmin);
-
-        dbManager.ExecuteNonQuery(sqlInsert);
-
-        var delete = new SqlDelete(ResAuthorsLangTable).Where("authorLogin", author.Login);
-        dbManager.ExecuteNonQuery(delete);
-
-        delete = new SqlDelete(ResAuthorsFileTable).Where("authorLogin", author.Login);
-        dbManager.ExecuteNonQuery(delete);
-
-        foreach (var lang in languages)
-        {
-            sqlInsert = new SqlInsert(ResAuthorsLangTable, true)
-                .InColumnValue("authorLogin", author.Login)
-                .InColumnValue("cultureTitle", lang);
-
-            dbManager.ExecuteNonQuery(sqlInsert);
-        }
-
-        var resFiles = GetAllFiles();
-        //project1:module1-access1,module2-access2;project2:module3-access3,module4-access4
-        foreach (var projectData in modules.Split(';').Select(project => project.Split(':')))
-        {
-            foreach (var mod in projectData[1].Split(','))
-            {
-                //var modData = mod.Split('-');
-                var fileid = resFiles.Where(r => r.ModuleName == mod && r.ProjectName == projectData[0]).Select(r => r.FileID).FirstOrDefault();
-                sqlInsert = new SqlInsert(ResAuthorsFileTable, true)
-                    .InColumnValue("authorLogin", author.Login)
-                    .InColumnValue("fileId", fileid); //.InColumnValue("writeAccess", Convert.ToBoolean(modData[1]));
-                dbManager.ExecuteNonQuery(sqlInsert);
-            }
-        }
-    }
-
-    public List<ResWord> SearchAll(string projectName, string moduleName, string languageTo, string searchText, string searchType)
-    {
-        var q = DbContext.ResData
-            .Where(r => r.CultureTitle == languageTo)
-            .Where(r => r.Flag != 4)
-            //.Where(r=> searchtype.containts(searchtext))
-            .Where(r => r.ResourceType == "text")
-            .OrderBy(r => r.TextValue)
-            .Join(DbContext.ResFiles, r => r.FileId, r => r.Id, (a, b) => new { data = a, files = b });
-
-        if (!string.IsNullOrEmpty(projectName) && projectName != "All")
-        {
-            q = q.Where(r => r.files.ProjectName == projectName);
-
-            if (!string.IsNullOrEmpty(moduleName) && moduleName != "All")
-            {
-                q = q.Where(r => r.files.ModuleName == moduleName);
-            }
-        }
-
-        return q.Select(r => new ResWord()
-        {
-            Title = r.data.Title,
-            ValueFrom = r.data.TextValue,
-            ResFile = new ResFile
-            {
-                FileID = r.files.Id,
-                FileName = r.files.ResName,
-                ModuleName = r.files.ModuleName,
-                ProjectName = r.files.ProjectName
-            }
-        })
-        .ToList();
-    }
-
-    public void UpdateHashTable(ref Hashtable table, DateTime date)
-    {
-        var dbManager = GetDb("tmresourceTrans");
-        var sql = new SqlQuery(ResDataTable)
-.Select(ResDataTable + ".textValue", ResDataTable + ".title", ResFilesTable + ".ResName", ResDataTable + ".cultureTitle")
-.InnerJoin(ResFilesTable, Exp.EqColumns(ResFilesTable + ".id", ResDataTable + ".fileID"))
-.Where(Exp.Ge("timechanges", date));
-
-        var list = dbManager.ExecuteList(sql);
-
-        foreach (var t in list)
-        {
-            var key = t[1] + t[2].ToString() + t[3];
-
-            if (table.ContainsKey(key))
-                table[key] = t[0];
-            else
-                table.Add(key, t[0]);
-        }
-    }
-    */
-}
-
-class TempResData
-{
-    public ResData R1 { get; set; }
-    public ResData R2 { get; set; }
-    public ResFiles RF { get; set; }
+// (c) Copyright Ascensio System SIA 2010-2022
+//
+// This program is a free software product.
+// You can redistribute it and/or modify it under the terms
+// of the GNU Affero General Public License (AGPL) version 3 as published by the Free Software
+// Foundation. In accordance with Section 7(a) of the GNU AGPL its Section 15 shall be amended
+// to the effect that Ascensio System SIA expressly excludes the warranty of non-infringement of
+// any third-party rights.
+//
+// This program is distributed WITHOUT ANY WARRANTY, without even the implied warranty
+// of MERCHANTABILITY or FITNESS FOR A PARTICULAR  PURPOSE. For details, see
+// the GNU AGPL at: http://www.gnu.org/licenses/agpl-3.0.html
+//
+// You can contact Ascensio System SIA at Lubanas st. 125a-25, Riga, Latvia, EU, LV-1021.
+//
+// The  interactive user interfaces in modified source and object code versions of the Program must
+// display Appropriate Legal Notices, as required under Section 5 of the GNU AGPL version 3.
+//
+// Pursuant to Section 7(b) of the License you must retain the original Product logo when
+// distributing the program. Pursuant to Section 7(e) we decline to grant you any rights under
+// trademark law for use of our trademarks.
+//
+// All the Product's GUI elements, including illustrations and icon sets, as well as technical writing
+// content are licensed under the terms of the Creative Commons Attribution-ShareAlike 4.0
+// International. See the License terms at http://creativecommons.org/licenses/by-sa/4.0/legalcode
+
+/*
+ *
+ * (c) Copyright Ascensio System Limited 2010-2018
+ *
+ * This program is freeware. You can redistribute it and/or modify it under the terms of the GNU 
+ * General Public License (GPL) version 3 as published by the Free Software Foundation (https://www.gnu.org/copyleft/gpl.html). 
+ * In accordance with Section 7(a) of the GNU GPL its Section 15 shall be amended to the effect that 
+ * Ascensio System SIA expressly excludes the warranty of non-infringement of any third-party rights.
+ *
+ * THIS PROGRAM IS DISTRIBUTED WITHOUT ANY WARRANTY; WITHOUT EVEN THE IMPLIED WARRANTY OF MERCHANTABILITY OR
+ * FITNESS FOR A PARTICULAR PURPOSE. For more details, see GNU GPL at https://www.gnu.org/copyleft/gpl.html
+ *
+ * You can contact Ascensio System SIA by email at sales@onlyoffice.com
+ *
+ * The interactive user interfaces in modified source and object code versions of ONLYOFFICE must display 
+ * Appropriate Legal Notices, as required under Section 5 of the GNU GPL version 3.
+ *
+ * Pursuant to Section 7 § 3(b) of the GNU GPL you must retain the original ONLYOFFICE logo which contains 
+ * relevant author attributions when distributing the software. If the display of the logo in its graphic 
+ * form is not reasonably feasible for technical reasons, you must include the words "Powered by ONLYOFFICE" 
+ * in every copy of the program you distribute. 
+ * Pursuant to Section 7 § 3(e) we decline to grant you any rights under trademark law for use of our trademarks.
+ *
+*/
+
+namespace ASC.Resource.Manager;
+
+[Scope]
+public class ResourceData
+{
+    private const string Dbid = "tmresource";
+
+using ASC.Common;
+using ASC.Core.Common.EF;
+using ASC.Resource.Manager.EF.Context;
+using ASC.Resource.Manager.EF.Model;
+
+    public ResourceData(DbContextManager<ResourceDbContext> dbContext)
+    {
+        DbContext = dbContext.Get(Dbid);
+    }
+
+    /* public DateTime GetLastUpdate()
+    {
+        return DbContext.ResFiles.Max(r => r.LastUpdate);
+    } */
+
+    /* public List<ResCulture> GetListLanguages(int fileId, string title)
+    {
+        var sql = DbContext.ResCultures
+            .Join(DbContext.ResData.DefaultIfEmpty(), r => r.Title, r => r.CultureTitle, (c, d) => new { data = d, culture = c })
+            .Where(r => r.data.FileId == fileId)
+            .Where(r => r.data.Title == title);
+
+        var language = sql.Select(r => GetCultureFromDB(r.culture)).ToList();
+
+        language.Remove(language.Find(p => p.Title == "Neutral"));
+
+        return language;
+    } */
+
+    /* public Dictionary<ResCulture, List<string>> GetCulturesWithAuthors()
+    {
+        return
+            DbContext.ResAuthorsLang
+            .Join(DbContext.ResCultures, r => r.CultureTitle, r => r.Title, (al, rc) => new { cultures = rc, authorsLang = al })
+            .Join(DbContext.Authors, r => r.authorsLang.AuthorLogin, r => r.Login, (a, al) => new { authors = al, a.cultures, a.authorsLang })
+            .Where(r => r.authors.IsAdmin == false)
+            .ToList()
+            .GroupBy(r => new ResCulture { Title = r.cultures.Title, Value = r.cultures.Value }, r => r.authorsLang.AuthorLogin)
+            .ToDictionary(r => r.Key, r => r.ToList());
+    } */
+
+    /* public void AddCulture(string cultureTitle, string name)
+    {
+        var culture = new ResCultures
+        {
+            Title = cultureTitle,
+            Value = name
+        };
+
+        DbContext.ResCultures.Add(culture);
+        DbContext.SaveChanges();
+    } */
+
+    public void AddResource(string cultureTitle, string resType, DateTime date, ResWord word, bool isConsole, string authorLogin, bool updateIfExist = true)
+    {
+        var resData = DbContext.ResData
+            .Where(r => r.FileId == word.ResFile.FileID)
+            .Where(r => r.CultureTitle == cultureTitle)
+            .Where(r => r.Title == word.Title)
+            .Select(r => r.TextValue)
+            .FirstOrDefault();
+
+        var resReserve = DbContext.ResReserve
+            .Where(r => r.FileId == word.ResFile.FileID)
+            .Where(r => r.CultureTitle == cultureTitle)
+            .Where(r => r.Title == word.Title)
+            .Select(r => r.TextValue)
+            .FirstOrDefault();
+
+        if (string.IsNullOrEmpty(resData))
+        {
+            var newResData = new ResData
+            {
+                Title = word.Title,
+                TextValue = word.ValueFrom,
+                CultureTitle = cultureTitle,
+                FileId = word.ResFile.FileID,
+                ResourceType = resType,
+                TimeChanges = date,
+                Flag = 2,
+                AuthorLogin = authorLogin
+            };
+
+            DbContext.ResData.Add(newResData);
+            DbContext.SaveChanges();
+
+            if (isConsole)
+            {
+                var newResReserve = new ResReserve
+                {
+                    Title = word.Title,
+                    TextValue = word.ValueFrom,
+                    CultureTitle = cultureTitle,
+                    FileId = word.ResFile.FileID
+                };
+
+                DbContext.ResReserve.Add(newResReserve);
+                DbContext.SaveChanges();
+            }
+        }
+        else
+        {
+            if (cultureTitle == "Neutral" && isConsole)
+            {
+                updateIfExist =
+                    DbContext.ResData
+                    .Where(r => r.FileId == word.ResFile.FileID)
+                    .Where(r => r.CultureTitle != cultureTitle)
+                    .Where(r => r.Title == word.Title)
+                    .Count() == 0;
+            }
+
+            var isChangeResData = resData != word.ValueFrom;
+            var isChangeResReserve = resReserve != word.ValueFrom;
+
+            if (!updateIfExist) return;
+
+            if ((isConsole && isChangeResData && isChangeResReserve) || !isConsole)
+            {
+                if (cultureTitle == "Neutral")
+                {
+                    var forUpdate = DbContext.ResData
+                        .Where(r => r.FileId == word.ResFile.FileID)
+                        .Where(r => r.Title == word.Title)
+                        .ToList();
+
+                    foreach (var f in forUpdate)
+                    {
+                        f.Flag = 3;
+                    }
+
+                    DbContext.SaveChanges();
+                }
+
+                var newResData = new ResData
+                {
+                    Title = word.Title,
+                    TextValue = word.ValueFrom,
+                    CultureTitle = cultureTitle,
+                    FileId = word.ResFile.FileID,
+                    ResourceType = resType,
+                    TimeChanges = date,
+                    Flag = 2,
+                    AuthorLogin = authorLogin
+                };
+
+                DbContext.ResData.Add(newResData);
+                DbContext.SaveChanges();
+
+                if (isConsole)
+                {
+                    var resReserveForUpdate = DbContext.ResReserve
+                        .Where(r => r.FileId == word.ResFile.FileID)
+                        .Where(r => r.Title == word.Title)
+                        .Where(r => r.CultureTitle == cultureTitle)
+                        .ToList();
+
+                    foreach (var r in resReserveForUpdate)
+                    {
+                        r.Flag = 2;
+                        r.TextValue = word.ValueFrom;
+                    }
+
+                    DbContext.SaveChanges();
+                }
+            }
+            else if (isChangeResData)
+            {
+                var resReserveForUpdate = DbContext.ResReserve
+                        .Where(r => r.FileId == word.ResFile.FileID)
+                        .Where(r => r.Title == word.Title)
+                        .Where(r => r.CultureTitle == cultureTitle)
+                        .ToList();
+
+                foreach (var r in resReserveForUpdate)
+                {
+                    r.Flag = 2;
+                    r.TextValue = word.ValueFrom;
+                }
+
+                DbContext.SaveChanges();
+            }
+        }
+    }
+
+    /* public void EditEnglish(ResWord word)
+    {
+        var data = DbContext.ResData
+            .Where(r => r.FileId == word.ResFile.FileID)
+            .Where(r => r.Title == word.Title)
+            .Where(r => r.CultureTitle == "Neutral");
+
+        foreach (var d in data)
+        {
+            d.TextValue = word.ValueFrom;
+        }
+
+        DbContext.SaveChanges();
+    } */
+
+    /*  public void AddComment(ResWord word)
+     {
+         var data = DbContext.ResData
+             .Where(r => r.Title == word.Title)
+             .Where(r => r.FileId == word.ResFile.FileID)
+             .Where(r => r.CultureTitle == "Neutral");
+
+         foreach (var d in data)
+         {
+             d.Description = word.TextComment;
+         }
+
+         DbContext.SaveChanges();
+     } */
+
+    public int AddFile(string fileName, string projectName, string moduleName)
+    {
+        var fileNameWithoutExtension = Path.GetFileNameWithoutExtension(fileName);
+
+        if (fileNameWithoutExtension != null && fileNameWithoutExtension.Split('.').Length > 1)
+        {
+            fileName = fileNameWithoutExtension.Split('.')[0] + Path.GetExtension(fileName);
+        }
+
+        var count = DbContext.ResFiles
+            .Where(r => r.ResName == fileName)
+            .Where(r => r.ProjectName == projectName)
+            .Where(r => r.ModuleName == moduleName)
+            .Count();
+
+        if (count == 0)
+        {
+            var file = new ResFiles
+            {
+                ResName = fileName,
+                ProjectName = projectName,
+                ModuleName = moduleName
+            };
+
+            DbContext.ResFiles.Add(file);
+            DbContext.SaveChanges();
+        }
+
+        var files = DbContext.ResFiles.ToList();
+        var lastUpdate = DateTime.UtcNow.AddHours(4);
+
+        foreach (var f in files)
+        {
+            f.LastUpdate = lastUpdate;
+        }
+
+        DbContext.SaveChanges();
+
+        return DbContext.ResFiles
+            .Where(r => r.ResName == fileName)
+            .Where(r => r.ProjectName == projectName)
+            .Where(r => r.ModuleName == moduleName)
+            .Select(r => r.Id)
+            .FirstOrDefault();
+    }
+
+
+    public IEnumerable<ResCulture> GetCultures()
+    {
+        return DbContext.ResCultures
+            .OrderBy(r => r.Title)
+            .Select(GetCultureFromDB)
+            .ToList();
+    }
+
+    /* public void SetCultureAvailable(string title)
+    {
+        var cultures = DbContext.ResCultures.Where(r => r.Title == title);
+
+        foreach (var c in cultures)
+        {
+            c.Available = true;
+        }
+
+        DbContext.SaveChanges();
+    }
+
+    private static ResCulture GetCultureFromDB(IList<object> r)
+    {
+        return new ResCulture { Title = (string)r[0], Value = (string)r[1], Available = (bool)r[2] };
+    }
+                    */
+
+    private static ResCulture GetCultureFromDB(ResCultures r)
+    {
+        return new ResCulture { Title = r.Title, Value = r.Value, Available = r.Available };
+    }
+    public List<ResFile> GetAllFiles()
+    {
+        return DbContext.ResFiles.Select(r => new ResFile
+        {
+            FileID = r.Id,
+            ProjectName = r.ProjectName,
+            ModuleName = r.ModuleName,
+            FileName = r.ResName
+        }).ToList();
+    }
+
+    public IEnumerable<ResWord> GetListResWords(ResCurrent current, string search)
+    {
+        IQueryable<TempResData> exist = DbContext.ResData
+            .Where(r => r.Flag != 4)
+            .Where(r => r.ResourceType == "text")
+            .Where(r => r.CultureTitle == "Neutral")
+            .Join(DbContext.ResData.DefaultIfEmpty(), r => new { r.FileId, r.Title }, r => new { r.FileId, r.Title }, (r1, r2) => new { r1, r2 })
+            .Join(DbContext.ResFiles, r => r.r1.FileId, f => f.Id, (d, f) => new TempResData { R1 = d.r1, R2 = d.r2, RF = f })
+            .Where(r => r.R2.CultureTitle == current.Language.Title)
+            .Where(r => !r.R1.Title.StartsWith(@"del\_"))
+            .Where(r =>
+                !DbContext.ResData
+                .Where(d => d.FileId == r.R1.FileId)
+                .Where(d => d.Title == "del_" + r.R1.Title)
+                .Where(d => d.CultureTitle == r.R1.CultureTitle)
+                .Any()
+            )
+            .OrderBy(r => r.R1.Id);
+
+        if (current.Module != null && !string.IsNullOrEmpty(current.Module.Name))
+        {
+            exist = exist.Where(r => r.RF.ModuleName == current.Module.Name);
+        }
+
+        if (current.Project != null && !string.IsNullOrEmpty(current.Project.Name))
+        {
+            exist = exist.Where(r => r.RF.ProjectName == current.Project.Name);
+        }
+
+        if (current.Word != null && current.Word.ResFile != null && !string.IsNullOrEmpty(current.Word.ResFile.FileName))
+        {
+            exist = exist.Where(r => r.RF.ResName == current.Word.ResFile.FileName);
+        }
+
+        if (!string.IsNullOrEmpty(search))
+        {
+            exist = exist.Where(r => r.R1.TextValue == search);
+        }
+
+        return exist.ToList().Select(r =>
+        {
+            var word = new ResWord
+            {
+                Title = r.R1.Title,
+                ResFile = new ResFile
+                {
+                    FileID = r.R1.FileId
+                },
+                ValueFrom = r.R1.TextValue,
+                TextComment = r.R1.Description,
+                Flag = r.R1.Flag,
+                Link = r.R1.Link
+            };
+            word.ResFile.FileName = r.RF.ResName;
+
+            if (r.R2 != null)
+            {
+                word.Status = r.R2.Flag == 3 ? WordStatusEnum.Changed : WordStatusEnum.Translated;
+                word.ValueTo = r.R2.TextValue;
+            }
+            else
+            {
+                word.Status = WordStatusEnum.Untranslated;
+            }
+
+            return word;
+        }).OrderBy(r => r.ValueFrom);
+    }
+
+    /*public List<ResWord> GetListResWords(ResFile resFile, string to, string search)
+    {
+        var dbManager = GetDb();
+        var sql = new SqlQuery(ResDataTable)
+.Select("title", "fileid", "textValue", "description", "flag", "link")
+.InnerJoin(ResFilesTable, Exp.EqColumns(ResFilesTable + ".ID", ResDataTable + ".fileID"))
+.Where("moduleName", resFile.ModuleName)
+.Where("projectName", resFile.ProjectName)
+.Where("cultureTitle", to)
+.Where("flag != 4")
+.Where("resourceType", "text")
+.OrderBy(ResDataTable + ".id", true);
+
+        if (!string.IsNullOrEmpty(resFile.FileName))
+            sql.Where("resName", resFile.FileName);
+
+        if (!string.IsNullOrEmpty(search))
+            sql.Where(Exp.Like("textvalue", search));
+
+        return dbManager.ExecuteList(sql).ConvertAll(GetWord);
+    }
+    */
+    /* public void GetListModules(ResCurrent currentData)
+    {
+        var dbManager = GetDb();
+        var notExist = new SqlQuery(ResDataTable + " rd1")
+.Select("1")
+.Where("rd1.fileid = rd.fileid")
+.Where("rd1.title = concat('del_', rd.title)")
+.Where("rd1.cultureTitle = 'Neutral'");
+
+        var exist = new SqlQuery(ResDataTable + " rd2")
+            .Select("1")
+            .Where("rd2.fileid = rd.fileid")
+            .Where("rd2.title = rd.title")
+            .Where("rd2.cultureTitle = 'Neutral'");
+
+        var sql = new SqlQuery(ResFilesTable + " rf").Select("rf.moduleName",
+                                                      string.Format("sum(case rd.cultureTitle when '{0}' then (case rd.flag when 3 then 0 else 1 end) else 0 end)", currentData.Language.Title),
+                                                      string.Format("sum(case rd.cultureTitle when '{0}' then (case rd.flag when 3 then 1 else 0 end) else 0 end)", currentData.Language.Title),
+                                                      string.Format("sum(case rd.cultureTitle when '{0}' then 1 else 0 end)", "Neutral"))
+                                              .InnerJoin(ResDataTable + " rd", Exp.EqColumns("rd.fileid", "rf.id"))
+                                              .Where("rf.projectName", currentData.Project.Name)
+                                              .Where("rd.resourceType", "text")
+                                              .Where(!Exp.Like("rd.title", @"del\_", SqlLike.StartWith) & Exp.Exists(exist) & !Exp.Exists(notExist))
+                                              .GroupBy("moduleName");
+
+
+        dbManager.ExecuteList(sql).ForEach(r =>
+        {
+            var module = currentData.Project.Modules.Find(mod => mod.Name == r[0].ToString());
+            if (module == null) return;
+            module.Counts[WordStatusEnum.Translated] = Convert.ToInt32(r[1]);
+            module.Counts[WordStatusEnum.Changed] = Convert.ToInt32(r[2]);
+            module.Counts[WordStatusEnum.All] = Convert.ToInt32(r[3]);
+            module.Counts[WordStatusEnum.Untranslated] = module.Counts[WordStatusEnum.All] - module.Counts[WordStatusEnum.Changed] - module.Counts[WordStatusEnum.Translated];
+        });
+    }*/
+
+    /* public void LockModules(string projectName, string modules)
+    {
+        var dbManager = GetDb();
+        var sqlUpdate = new SqlUpdate(ResFilesTable);
+        sqlUpdate.Set("isLock", 1).Where("projectName", projectName).Where(Exp.In("moduleName", modules.Split(',')));
+        dbManager.ExecuteNonQuery(sqlUpdate);
+    } */
+
+    /* public void UnLockModules()
+    {
+        var dbManager = GetDb();
+        var sqlUpdate = new SqlUpdate(ResFilesTable);
+        sqlUpdate.Set("isLock", 0);
+        dbManager.ExecuteNonQuery(sqlUpdate);
+    } */
+
+    /* public void AddLink(string resource, string fileName, string page)
+    {
+        var dbManager = GetDb();
+        var query = new SqlQuery(ResDataTable);
+        query.Select(ResDataTable + ".id")
+             .InnerJoin(ResFilesTable, Exp.EqColumns(ResFilesTable + ".id", ResDataTable + ".fileid"))
+             .Where(ResDataTable + ".title", resource).Where(ResFilesTable + ".resName", fileName).Where(ResDataTable + ".cultureTitle", "Neutral");
+
+        var key = dbManager.ExecuteScalar<int>(query);
+
+        var update = new SqlUpdate(ResDataTable);
+        update.Set("link", page).Where("id", key);
+        dbManager.ExecuteNonQuery(update);
+    } */
+
+    /* public void GetResWordByKey(ResWord word, string to)
+    {
+        var dbManager = GetDb();
+        var sql = new SqlQuery(ResDataTable)
+.Select("textvalue", "description", "link")
+.Where("fileID", word.ResFile.FileID)
+.Where("cultureTitle", "Neutral")
+.Where("title", word.Title);
+
+        dbManager.ExecuteList(sql).ForEach(r => GetValue(word, to, r));
+
+        GetValueByKey(word, to);
+
+        sql = new SqlQuery(ResDataTable + " as res1").Select("res1.textvalue").Distinct()
+                                              .InnerJoin(ResDataTable + " as res2", Exp.EqColumns("res1.title", "res2.title") & Exp.EqColumns("res1.fileid", "res2.fileid"))
+                                              .Where("res1.cultureTitle", to)
+                                              .Where("res2.cultureTitle", "Neutral")
+                                              .Where("res2.textvalue", word.ValueFrom);
+
+        word.Alternative = new List<string>();
+        dbManager.ExecuteList(sql).ForEach(r => word.Alternative.Add((string)r[0]));
+        word.Alternative.Remove(word.ValueTo);
+
+        sql = new SqlQuery(ResFilesTable)
+            .Select("resname")
+            .Where("id", word.ResFile.FileID);
+
+        word.ResFile.FileName = dbManager.ExecuteScalar<string>(sql);
+    } */
+
+    public void GetValueByKey(ResWord word, string to)
+    {
+        var valueTo = DbContext.ResData
+            .Where(r => r.FileId == word.ResFile.FileID)
+            .Where(r => r.CultureTitle == to)
+            .Where(r => r.Title == word.Title)
+            .Select(r => r.TextValue)
+            .FirstOrDefault();
+
+        word.ValueTo = valueTo ?? "";
+    }
+
+    /* private void GetValue(ResWord word, string to, IList<object> r)
+    {
+        word.ValueFrom = (string)r[0] ?? "";
+        word.TextComment = (string)r[1] ?? "";
+
+        var langs = (ConfigurationManager.AppSettings["resources.com-lang"] ?? string.Empty).Split(';').ToList();
+        var dom = langs.Exists(lang => lang == to) ? ".info" : ".com";
+
+        word.Link = !string.IsNullOrEmpty((string)r[2]) ? string.Format("http://{0}-translator.teamlab{1}{2}", to, dom, r[2]) : "";
+    } */
+
+    /* public List<Author> GetListAuthors()
+    {
+        return DbContext.Authors.Select(r => new Author
+        {
+            Login = r.Login,
+            Password = r.Password,
+            IsAdmin = r.IsAdmin
+        }).ToList();
+    } */
+
+    /* public Author GetAuthor(string login)
+    {
+        var dbManager = GetDb();
+        var sql = new SqlQuery(ResAuthorsTable)
+.Select("login", "password", "isAdmin")
+.Where("login", login);
+
+        var author = dbManager.ExecuteList(sql)
+                              .ConvertAll(r => new Author
+                              {
+                                  Login = (string)r[0],
+                                  Password = (string)r[1],
+                                  IsAdmin = Convert.ToBoolean(r[2])
+                              }).FirstOrDefault();
+
+        if (author != null)
+        {
+            sql = new SqlQuery("res_cultures rc")
+                .Select("rc.title", "rc.value", "rc.available")
+                .InnerJoin(ResAuthorsLangTable + " ral", Exp.EqColumns("rc.title", "ral.cultureTitle"))
+                .Where("ral.authorLogin", author.Login);
+
+            author.Langs = dbManager.ExecuteList(sql).ConvertAll(GetCultureFromDB);
+
+            sql = new SqlQuery(ResFilesTable + " rf")
+                .Select("rf.projectName").Distinct()
+                .InnerJoin(ResAuthorsFileTable + " raf", Exp.EqColumns("raf.fileid", "rf.id"))
+                .Where("raf.authorlogin", login)
+                .Where("rf.isLock", 0);
+
+            var projects = dbManager.ExecuteList(sql).Select(r => new ResProject { Name = (string)r[0] }).ToList();
+
+            foreach (var resProject in projects)
+            {
+                sql = new SqlQuery(ResFilesTable + " rf")
+                    .Select("rf.moduleName").Distinct()
+                    .InnerJoin(ResAuthorsFileTable + " raf", Exp.EqColumns("raf.fileid", "rf.id"))
+                    .Where("rf.projectName", resProject.Name)
+                    .Where("raf.authorlogin", login)
+                    .Where("rf.isLock", 0);
+                resProject.Modules = dbManager.ExecuteList(sql).Select(r => new ResModule { Name = (string)r[0] }).ToList();
+            }
+
+            author.Projects = projects;
+        }
+
+        return author;
+    }*/
+
+    /* public void CreateAuthor(Author author, IEnumerable<string> languages, string modules)
+    {
+        var dbManager = GetDb();
+        var sqlInsert = new SqlInsert(ResAuthorsTable, true)
+.InColumnValue("login", author.Login)
+.InColumnValue("password", author.Password)
+.InColumnValue("isAdmin", author.IsAdmin);
+
+        dbManager.ExecuteNonQuery(sqlInsert);
+
+        var delete = new SqlDelete(ResAuthorsLangTable).Where("authorLogin", author.Login);
+        dbManager.ExecuteNonQuery(delete);
+
+        delete = new SqlDelete(ResAuthorsFileTable).Where("authorLogin", author.Login);
+        dbManager.ExecuteNonQuery(delete);
+
+        foreach (var lang in languages)
+        {
+            sqlInsert = new SqlInsert(ResAuthorsLangTable, true)
+                .InColumnValue("authorLogin", author.Login)
+                .InColumnValue("cultureTitle", lang);
+
+            dbManager.ExecuteNonQuery(sqlInsert);
+        }
+
+        var resFiles = GetAllFiles();
+        //project1:module1-access1,module2-access2;project2:module3-access3,module4-access4
+        foreach (var projectData in modules.Split(';').Select(project => project.Split(':')))
+        {
+            foreach (var mod in projectData[1].Split(','))
+            {
+                //var modData = mod.Split('-');
+                var fileid = resFiles.Where(r => r.ModuleName == mod && r.ProjectName == projectData[0]).Select(r => r.FileID).FirstOrDefault();
+                sqlInsert = new SqlInsert(ResAuthorsFileTable, true)
+                    .InColumnValue("authorLogin", author.Login)
+                    .InColumnValue("fileId", fileid); //.InColumnValue("writeAccess", Convert.ToBoolean(modData[1]));
+                dbManager.ExecuteNonQuery(sqlInsert);
+            }
+        }
+    }
+
+    public List<ResWord> SearchAll(string projectName, string moduleName, string languageTo, string searchText, string searchType)
+    {
+        var q = DbContext.ResData
+            .Where(r => r.CultureTitle == languageTo)
+            .Where(r => r.Flag != 4)
+            //.Where(r=> searchtype.containts(searchtext))
+            .Where(r => r.ResourceType == "text")
+            .OrderBy(r => r.TextValue)
+            .Join(DbContext.ResFiles, r => r.FileId, r => r.Id, (a, b) => new { data = a, files = b });
+
+        if (!string.IsNullOrEmpty(projectName) && projectName != "All")
+        {
+            q = q.Where(r => r.files.ProjectName == projectName);
+
+            if (!string.IsNullOrEmpty(moduleName) && moduleName != "All")
+            {
+                q = q.Where(r => r.files.ModuleName == moduleName);
+            }
+        }
+
+        return q.Select(r => new ResWord()
+        {
+            Title = r.data.Title,
+            ValueFrom = r.data.TextValue,
+            ResFile = new ResFile
+            {
+                FileID = r.files.Id,
+                FileName = r.files.ResName,
+                ModuleName = r.files.ModuleName,
+                ProjectName = r.files.ProjectName
+            }
+        })
+        .ToList();
+    }
+
+    public void UpdateHashTable(ref Hashtable table, DateTime date)
+    {
+        var dbManager = GetDb("tmresourceTrans");
+        var sql = new SqlQuery(ResDataTable)
+.Select(ResDataTable + ".textValue", ResDataTable + ".title", ResFilesTable + ".ResName", ResDataTable + ".cultureTitle")
+.InnerJoin(ResFilesTable, Exp.EqColumns(ResFilesTable + ".id", ResDataTable + ".fileID"))
+.Where(Exp.Ge("timechanges", date));
+
+        var list = dbManager.ExecuteList(sql);
+
+        foreach (var t in list)
+        {
+            var key = t[1] + t[2].ToString() + t[3];
+
+            if (table.ContainsKey(key))
+                table[key] = t[0];
+            else
+                table.Add(key, t[0]);
+        }
+    }
+    */
+}
+
+class TempResData
+{
+    public ResData R1 { get; set; }
+    public ResData R2 { get; set; }
+    public ResFiles RF { get; set; }
 }