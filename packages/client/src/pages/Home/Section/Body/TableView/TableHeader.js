--- conflicted
+++ resolved
@@ -28,12 +28,7 @@
 import { TableHeader } from "@docspace/shared/components/table";
 import { inject, observer } from "mobx-react";
 import { withTranslation } from "react-i18next";
-<<<<<<< HEAD
-import { Events, SortByFieldName } from "@docspace/shared/enums";
-=======
-import { Events, RoomsType } from "@docspace/shared/enums";
-import { SortByFieldName } from "SRC_DIR/helpers/constants";
->>>>>>> ef892c70
+import { Events, SortByFieldName, RoomsType } from "@docspace/shared/enums";
 
 class FilesTableHeader extends React.Component {
   constructor(props) {
