import Checkbox from "@appserver/components/checkbox";
import ContextMenuButton from "@appserver/components/context-menu-button";
import PropTypes from "prop-types";
import React from "react";
import { ReactSVG } from "react-svg";
import styled, { css } from "styled-components";
import ContextMenu from "@appserver/components/new-context-menu";
import { tablet } from "@appserver/components/utils/device";
import { isDesktop } from "react-device-detect";

import Link from "@appserver/components/link";
import Loader from "@appserver/components/loader";
import { Base } from "@appserver/components/themes";

const svgLoader = () => <div style={{ width: "96px" }} />;

const FlexBoxStyles = css`
  display: flex;
  flex-direction: row;
  flex-wrap: nowrap;

  justify-content: flex-start;
  align-items: center;
  align-content: center;
`;

const FolderStyles = css`
  height: 64px;
`;

const FileStyles = css`
  height: 220px;
`;

const checkedStyle = css`
  background: ${(props) =>
    props.theme.filesSection.tilesView.tile.checkedColor} !important;
`;

const bottomFileBorder = css`
  border: ${(props) => props.theme.filesSection.tilesView.tile.border};
  border-radius: 0 0 6px 6px;
`;

const StyledTile = styled.div`
  cursor: ${(props) => (!props.isRecycleBin ? "pointer" : "default")};
  ${(props) =>
    props.inProgress &&
    css`
      pointer-events: none;
      /* cursor: wait; */
    `}
  box-sizing: border-box;
  width: 100%;
  border: ${(props) => props.theme.filesSection.tilesView.tile.border};
  border-radius: 6px;
  -webkit-tap-highlight-color: rgba(0, 0, 0, 0);

  ${(props) => props.isFolder && FlexBoxStyles}
  ${(props) => (props.isFolder ? FolderStyles : FileStyles)}
  ${(props) =>
    !props.isEdit &&
    props.isFolder &&
    (props.checked || props.isActive) &&
    checkedStyle}

  .checkbox {
    display: flex;
    opacity: ${(props) => (props.checked ? 1 : 0)};
    flex: 0 0 16px;
    justify-content: center;

    @media ${tablet} {
      opacity: 1;
    }
  }

  .file-checkbox {
    display: ${(props) => (props.checked ? "flex" : "none")};
    flex: 0 0 16px;
    margin-top: 8px;
    margin-left: ${(props) => (props.isFolder ? "8px" : "7px")};
  }

  .file-icon {
    display: ${(props) => (props.checked ? "none" : "flex")};
    flex: 0 0 auto;
    user-select: none;
    margin-top: ${(props) => (props.isFolder ? "0" : "-2px")};
  }

  .file-icon_container {
    width: 32px;
    height: 32px;
    margin-left: ${(props) => (props.isFolder ? "15px" : "16px")};
    margin-right: ${(props) => (props.isFolder ? "7px" : "8px")};
  }

  .tile-folder-loader {
    padding-top: 4px;
  }

  :hover {
    ${(props) =>
      !props.dragging &&
      props.isDesktop &&
      !props.inProgress &&
      css`
        .checkbox {
          opacity: 1;
        }
        .file-checkbox {
          display: flex;
        }
        .file-icon {
          display: none;
        }
      `}
  }
`;

const StyledFileTileTop = styled.div`
  ${FlexBoxStyles};
  justify-content: space-between;
  align-items: baseline;
  height: 156px;
  position: relative;

  .thumbnail-image {
    pointer-events: none;
    position: absolute;
    height: 100%;
    width: 100%;
    object-fit: cover;
    border-radius: 6px 6px 0 0;
    z-index: 0;
  }

  .temporary-icon > .injected-svg {
    position: absolute;
    width: 100%;
    bottom: 16px;
  }
`;

const StyledFileTileBottom = styled.div`
  ${FlexBoxStyles};
  ${(props) =>
    !props.isEdit && (props.checked || props.isActive) && checkedStyle}

  border-top: 1px solid transparent;
  ${(props) =>
    !props.isEdit && (props.checked || props.isActive) && bottomFileBorder}

  padding: 9px 0;
  height: 62px;
  box-sizing: border-box;

  .tile-file-loader {
    padding-top: 4px;
    padding-left: 3px;
  }
`;

const StyledContent = styled.div`
  display: flex;
  flex-basis: 100%;

  a {
    display: block;
    display: -webkit-box;
    max-width: 400px;
    height: auto;
    margin: 0 auto;
    line-height: 19px;
    -webkit-line-clamp: 2;
    -webkit-box-orient: vertical;
    overflow: hidden;
    text-overflow: ellipsis;
    white-space: normal;
    word-break: break-word;
  }

  @media (max-width: 1024px) {
    white-space: nowrap;
    overflow: hidden;
    text-overflow: ellipsis;
  }
`;

const StyledElement = styled.div`
  flex: 0 0 auto;
  display: flex;
  margin-right: 4px;
  user-select: none;
  margin-top: 3px;

  height: 32px;
  width: 32px;
`;

const StyledOptionButton = styled.div`
  display: block;

  .expandButton > div:first-child {
    padding: 8px 21px 8px 12px;
  }
`;

StyledOptionButton.defaultProps = { theme: Base };

const badgesPosition = css`
  left: 9px;

  .badges {
    display: grid;
    grid-template-columns: repeat(3, fit-content(50px));
    grid-template-rows: 32px;
    grid-gap: 7px;

    .badge-new-version {
      order: 1;
    }

    .badge-version-current {
      order: 2;
    }

    .is-editing,
    .can-convert {
      order: 3;
    }
  }
`;

const quickButtonsPosition = css`
  right: 9px;

  .badges {
    display: grid;
    grid-template-columns: 32px;
    grid-template-rows: repeat(3, 32px);
    grid-gap: 7px;
  }
`;

const StyledIcons = styled.div`
  position: absolute;
  top: 8px;

  ${(props) => props.isBadges && badgesPosition}
  ${(props) => props.isQuickButtons && quickButtonsPosition}
  
  .badge {
    display: flex;
    align-items: center;
    justify-content: center;
    padding: 8px;
    background: ${(props) =>
      props.theme.filesSection.tilesView.tile.backgroundColor};
    border-radius: 4px;
    box-shadow: 0px 2px 4px rgba(4, 15, 27, 0.16);
  }
`;

StyledIcons.defaultProps = { theme: Base };

class Tile extends React.PureComponent {
  constructor(props) {
    super(props);

    this.state = {
      errorLoadSrc: false,
    };

    this.cm = React.createRef();
    this.tile = React.createRef();
  }

  onError = () => {
    this.setState({
      errorLoadSrc: true,
    });
  };

  getIconFile = () => {
    const { temporaryIcon, thumbnailClick, thumbnail } = this.props;

    const icon =
      thumbnail && !this.state.errorLoadSrc ? thumbnail : temporaryIcon;

    return (
      <Link type="page" onClick={thumbnailClick}>
        {thumbnail && !this.state.errorLoadSrc ? (
          <img
            src={thumbnail}
            className="thumbnail-image"
            alt="Thumbnail-img"
            onError={this.onError}
          />
        ) : (
          <ReactSVG className="temporary-icon" src={icon} loading={svgLoader} />
        )}
      </Link>
    );
  };

  changeCheckbox = (e) => {
    const { onSelect, item } = this.props;
    onSelect && onSelect(e.target.checked, item);
  };

  onFileIconClick = () => {
    if (isDesktop) return;

    const { onSelect, item } = this.props;
    onSelect && onSelect(true, item);
  };

  render() {
    const {
      checked,
      children,
      contextButtonSpacerWidth,
      contextOptions,
      element,
      indeterminate,
      tileContextClick,
      dragging,
      isRecycleBin,
      item,
      isActive,
      inProgress,
      isEdit,
      contentElement,
      title,
      getModel,
      t,
    } = this.props;
    const { isFolder, id, fileExst } = item;
    const contextMenuData = { getModel, t, item };

    const renderElement = Object.prototype.hasOwnProperty.call(
      this.props,
      "element"
    );

    const renderContentElement = Object.prototype.hasOwnProperty.call(
      this.props,
      "contentElement"
    );

    const renderContext =
      Object.prototype.hasOwnProperty.call(item, "contextOptions") &&
      contextOptions.length > 0;

    const getOptions = () => {
      tileContextClick && tileContextClick();
      return contextOptions;
    };

    const onContextMenu = (e) => {
      tileContextClick && tileContextClick();
      if (!this.cm.current.menuRef.current) {
        this.tile.current.click(e); //TODO: need fix context menu to global
      }
      this.cm.current.show(e);
    };

    const icon = this.getIconFile();
    const [FilesTileContent, badges] = children;
    const quickButtons = contentElement;

    const contextMenuHeader = {
      icon: children[0].props.item.icon,
      title: children[0].props.item.title,
    };

    return (
      <StyledTile
        ref={this.tile}
        {...this.props}
        onContextMenu={onContextMenu}
        dragging={dragging && isFolder}
        isFolder={(isFolder && !fileExst) || (!fileExst && id === -1)}
        isRecycleBin={isRecycleBin}
        checked={checked}
        isActive={isActive}
        inProgress={inProgress}
        isDesktop={isDesktop}
      >
        {isFolder || (!fileExst && id === -1) ? (
          <>
            {renderElement && !(!fileExst && id === -1) && !isEdit && (
              <>
                {!inProgress ? (
                  <div className="file-icon_container">
                    <StyledElement
                      className="file-icon"
                      onClick={this.onFileIconClick}
                    >
                      {element}
                    </StyledElement>

                    <Checkbox
                      className="checkbox file-checkbox"
                      isChecked={checked}
                      isIndeterminate={indeterminate}
                      onChange={this.changeCheckbox}
                    />
                  </div>
                ) : (
                  <Loader
                    className="tile-folder-loader"
                    type="oval"
                    size="16px"
                  />
                )}
              </>
            )}
            <StyledContent
              isFolder={(isFolder && !fileExst) || (!fileExst && id === -1)}
            >
              {FilesTileContent}
            </StyledContent>
            <StyledOptionButton spacerWidth={contextButtonSpacerWidth}>
              {renderContext ? (
                <ContextMenuButton
                  className="expandButton"
                  directionX="right"
                  getData={getOptions}
                  isNew={true}
                  onClick={onContextMenu}
                  title={title}
                />
              ) : (
                <div className="expandButton" />
              )}
<<<<<<< HEAD
              <ContextMenu
                model={contextOptions}
                ref={this.cm}
                header={contextMenuHeader}
              />
=======
              <ContextMenu contextMenuData={contextMenuData} ref={this.cm} />
>>>>>>> 4b27512e
            </StyledOptionButton>
          </>
        ) : (
          <>
            <StyledFileTileTop checked={checked} isActive={isActive}>
              {icon}
            </StyledFileTileTop>

            <StyledIcons isBadges>{badges}</StyledIcons>

            {renderContentElement && (
              <StyledIcons isQuickButtons>{quickButtons}</StyledIcons>
            )}

            <StyledFileTileBottom
              checked={checked}
              isActive={isActive}
              isEdit={isEdit}
            >
              {id !== -1 && !isEdit && (
                <>
                  {!inProgress ? (
                    <div className="file-icon_container">
                      <div className="file-icon" onClick={this.onFileIconClick}>
                        {element}
                      </div>
                      <Checkbox
                        className="file-checkbox"
                        isChecked={checked}
                        isIndeterminate={indeterminate}
                        onChange={this.changeCheckbox}
                      />
                    </div>
                  ) : (
                    <Loader
                      className="tile-file-loader"
                      type="oval"
                      size="16px"
                    />
                  )}
                </>
              )}
              <StyledContent
                isFolder={(isFolder && !fileExst) || (!fileExst && id === -1)}
              >
                {FilesTileContent}
              </StyledContent>
              <StyledOptionButton spacerWidth={contextButtonSpacerWidth}>
                {renderContext ? (
                  <ContextMenuButton
                    className="expandButton"
                    directionX="right"
                    getData={getOptions}
                    isNew={true}
                    onClick={onContextMenu}
                    title={title}
                  />
                ) : (
                  <div className="expandButton" />
                )}
<<<<<<< HEAD
                <ContextMenu
                  model={contextOptions}
                  ref={this.cm}
                  header={contextMenuHeader}
                  withBackdrop={true}
                />
=======
                <ContextMenu contextMenuData={contextMenuData} ref={this.cm} />
>>>>>>> 4b27512e
              </StyledOptionButton>
            </StyledFileTileBottom>
          </>
        )}
      </StyledTile>
    );
  }
}

Tile.propTypes = {
  checked: PropTypes.bool,
  children: PropTypes.oneOfType([
    PropTypes.arrayOf(PropTypes.element),
    PropTypes.element,
  ]),
  className: PropTypes.string,
  contextButtonSpacerWidth: PropTypes.string,
  contextOptions: PropTypes.array,
  data: PropTypes.object,
  element: PropTypes.element,
  id: PropTypes.string,
  indeterminate: PropTypes.bool,
  needForUpdate: PropTypes.func,
  onSelect: PropTypes.func,
  style: PropTypes.oneOfType([PropTypes.object, PropTypes.array]),
  viewAs: PropTypes.string,
  tileContextClick: PropTypes.func,
  contentElement: PropTypes.element,
};

Tile.defaultProps = {
  contextButtonSpacerWidth: "32px",
  item: {},
};

export default Tile;<|MERGE_RESOLUTION|>--- conflicted
+++ resolved
@@ -436,15 +436,11 @@
               ) : (
                 <div className="expandButton" />
               )}
-<<<<<<< HEAD
               <ContextMenu
-                model={contextOptions}
+                contextMenuData={contextMenuData}
                 ref={this.cm}
                 header={contextMenuHeader}
               />
-=======
-              <ContextMenu contextMenuData={contextMenuData} ref={this.cm} />
->>>>>>> 4b27512e
             </StyledOptionButton>
           </>
         ) : (
@@ -505,16 +501,12 @@
                 ) : (
                   <div className="expandButton" />
                 )}
-<<<<<<< HEAD
                 <ContextMenu
-                  model={contextOptions}
+                  contextMenuData={contextMenuData}
                   ref={this.cm}
                   header={contextMenuHeader}
                   withBackdrop={true}
                 />
-=======
-                <ContextMenu contextMenuData={contextMenuData} ref={this.cm} />
->>>>>>> 4b27512e
               </StyledOptionButton>
             </StyledFileTileBottom>
           </>
