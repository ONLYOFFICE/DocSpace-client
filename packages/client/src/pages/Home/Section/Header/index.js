--- conflicted
+++ resolved
@@ -30,7 +30,7 @@
 import React from "react";
 import { inject, observer } from "mobx-react";
 import { withTranslation } from "react-i18next";
-import styled from "styled-components";
+import styled, { css } from "styled-components";
 import { useLocation, useParams } from "react-router-dom";
 import { SectionHeaderSkeleton } from "@docspace/shared/skeletons/sections";
 import Navigation from "@docspace/shared/components/navigation";
@@ -51,14 +51,11 @@
   getCategoryUrl,
 } from "SRC_DIR/helpers/utils";
 import TariffBar from "SRC_DIR/components/TariffBar";
-<<<<<<< HEAD
 import IndexMenu from "../IndexHeader";
 import { getLifetimePeriodTranslation } from "@docspace/shared/utils/common";
-=======
 import { globalColors } from "@docspace/shared/themes";
 import getFilesFromEvent from "@docspace/shared/components/drag-and-drop/get-files-from-event";
 import { toastr } from "@docspace/shared/components/toast";
->>>>>>> 94e07e5b
 
 const StyledContainer = styled.div`
   width: 100%;
@@ -234,12 +231,9 @@
     onEmptyTrashAction,
     getHeaderOptions,
     setBufferSelection,
-<<<<<<< HEAD
     setReorderDialogVisible,
-=======
     setGroupsBufferSelection,
     createFoldersTree,
->>>>>>> 94e07e5b
   } = props;
 
   const location = useLocation();
@@ -687,11 +681,8 @@
       moveToRoomsPage,
       onClickBack,
       moveToPublicRoom,
-<<<<<<< HEAD
       reorder,
-=======
       createFoldersTree,
->>>>>>> 94e07e5b
     } = filesActionsStore;
 
     const { setIsVisible, isVisible } = infoPanelStore;
@@ -719,12 +710,9 @@
 
     const isRoom = !!roomType;
     const isPublicRoomType = roomType === RoomsType.PublicRoom;
-<<<<<<< HEAD
     const isVirtualDataRoomType = roomType === RoomsType.VirtualDataRoom;
     const isCustomRoomType = roomType === RoomsType.CustomRoom;
     const isFormRoomType = roomType === RoomsType.FormRoom;
-=======
->>>>>>> 94e07e5b
 
     const {
       onCreateAndCopySharedLink,
@@ -865,12 +853,9 @@
       onEmptyTrashAction,
       getHeaderOptions,
       setBufferSelection,
-<<<<<<< HEAD
       setReorderDialogVisible,
-=======
       setGroupsBufferSelection,
       createFoldersTree,
->>>>>>> 94e07e5b
     };
   },
 )(
