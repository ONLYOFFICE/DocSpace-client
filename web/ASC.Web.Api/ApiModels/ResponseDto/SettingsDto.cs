// (c) Copyright Ascensio System SIA 2010-2022
//
// This program is a free software product.
// You can redistribute it and/or modify it under the terms
// of the GNU Affero General Public License (AGPL) version 3 as published by the Free Software
// Foundation. In accordance with Section 7(a) of the GNU AGPL its Section 15 shall be amended
// to the effect that Ascensio System SIA expressly excludes the warranty of non-infringement of
// any third-party rights.
//
// This program is distributed WITHOUT ANY WARRANTY, without even the implied warranty
// of MERCHANTABILITY or FITNESS FOR A PARTICULAR  PURPOSE. For details, see
// the GNU AGPL at: http://www.gnu.org/licenses/agpl-3.0.html
//
// You can contact Ascensio System SIA at Lubanas st. 125a-25, Riga, Latvia, EU, LV-1021.
//
// The  interactive user interfaces in modified source and object code versions of the Program must
// display Appropriate Legal Notices, as required under Section 5 of the GNU AGPL version 3.
//
// Pursuant to Section 7(b) of the License you must retain the original Product logo when
// distributing the program. Pursuant to Section 7(e) we decline to grant you any rights under
// trademark law for use of our trademarks.
//
// All the Product's GUI elements, including illustrations and icon sets, as well as technical writing
// content are licensed under the terms of the Creative Commons Attribution-ShareAlike 4.0
// International. See the License terms at http://creativecommons.org/licenses/by-sa/4.0/legalcode

namespace ASC.Web.Api.ApiModel.ResponseDto;

/// <summary>
/// </summary>
public class SettingsDto
{
    /// <summary>Time zone</summary>
    /// <type>System.String, System</type>
    public string Timezone { get; set; }

    /// <summary>List of trusted domains</summary>
    /// <type>System.Collections.Generic.List{System.String}, System.Collections.Generic</type>
    public List<string> TrustedDomains { get; set; }

    /// <summary>Trusted domains type</summary>
    /// <type>ASC.Core.Tenants.TenantTrustedDomainsType, ASC.Core.Common</type>
    public TenantTrustedDomainsType TrustedDomainsType { get; set; }

    /// <summary>Language</summary>
    /// <type>System.String, System</type>
    public string Culture { get; set; }

    /// <summary>UTC offset</summary>
    /// <type>System.TimeSpan, System</type>
    public TimeSpan UtcOffset { get; set; }

    /// <summary>UTC hours offset</summary>
    /// <type>System.Double, System</type>
    public double UtcHoursOffset { get; set; }

    /// <summary>Greeting settings</summary>
    /// <type>System.String, System</type>
    public string GreetingSettings { get; set; }

    /// <summary>Owner ID</summary>
    /// <type>System.Guid, System</type>
    public Guid OwnerId { get; set; }

    /// <summary>Team template ID</summary>
    /// <type>System.String, System</type>
    public string NameSchemaId { get; set; }

    /// <summary>Specifies if a user can join to the portal or not</summary>
    /// <type>System.Nullable{System.Boolean}, System</type>
    public bool? EnabledJoin { get; set; }

    /// <summary>Specifies if a user can send a message to the administrator or not</summary>
    /// <type>System.Nullable{System.Boolean}, System</type>
    public bool? EnableAdmMess { get; set; }

    /// <summary>Specifies if a user can connect third-party providers or not</summary>
    /// <type>System.Nullable{System.Boolean}, System</type>
    public bool? ThirdpartyEnable { get; set; }

    /// <summary>Specifies if this is a Personal portal or not</summary>
    /// <type>System.Boolean, System</type>
    public bool Personal { get; set; }

    /// <summary>Specifies if this is a DocSpace portal or not</summary>
    /// <type>System.Boolean, System</type>
    public bool DocSpace { get; set; }

    /// <summary>Specifies if this is a standalone portal or not</summary>
    /// <type>System.Boolean, System</type>
    public bool Standalone { get; set; }

    /// <summary>Base domain</summary>
    /// <type>System.String, System</type>
    public string BaseDomain { get; set; }

    /// <summary>Wizard token</summary>
    /// <type>System.String, System</type>
    public string WizardToken { get; set; }

    /// <summary>Password hash</summary>
    /// <type>ASC.Security.Cryptography.PasswordHasher, ASC.Common</type>
    public PasswordHasher PasswordHash { get; set; }

    /// <summary>Firebase parameters</summary>
    /// <type>ASC.Web.Api.ApiModel.ResponseDto.FirebaseDto, ASC.Web.Api</type>
    public FirebaseDto Firebase { get; set; }

    /// <summary>Version</summary>
    /// <type>System.String, System</type>
    public string Version { get; set; }

    /// <summary>ReCAPTCHA public key</summary>
    /// <type>System.String, System</type>
    public string RecaptchaPublicKey { get; set; }

    /// <summary>Specifies if the debug information will be sent or not</summary>
    /// <type>System.Boolean, System</type>
    public bool DebugInfo { get; set; }

    /// <summary>Socket URL</summary>
    /// <type>System.String, System</type>
    public string SocketUrl { get; set; }

    /// <summary>Tenant status</summary>
    /// <type>ASC.Core.Tenants.TenantStatus, ASC.Core.Common</type>
    public TenantStatus TenantStatus { get; set; }

    /// <summary>Tenant alias</summary>
    /// <type>System.String, System</type>
    public string TenantAlias { get; set; }

    /// <summary>Link to the help</summary>
    /// <type>System.String, System</type>
    public string HelpLink { get; set; }
<<<<<<< HEAD

    /// <summary>Domain validator</summary>
    /// <type>ASC.Core.Tenants.TenantDomainValidator, ASC.Core.Common</type>
=======
    public string ApiDocsLink { get; set; }
>>>>>>> e4ea5a46
    public TenantDomainValidator DomainValidator { get; set; }

    /// <summary>Zendesk key</summary>
    /// <type>System.String, System</type>
    public string ZendeskKey { get; set; }

    /// <summary>Email for training booking</summary>
    /// <type>System.String, System</type>
    public string BookTrainingEmail { get; set; }

    /// <summary>Documentation email</summary>
    /// <type>System.String, System</type>
    public string DocumentationEmail { get; set; }

    /// <summary>Legal terms</summary>
    /// <type>System.String, System</type>
    public string LegalTerms { get; set; }
    public bool CookieSettingsEnabled { get; set; }

    /// <summary>Plugins</summary>
    /// <type>ASC.Web.Api.ApiModel.ResponseDto.PluginsDto, ASC.Web.Api</type>
    public PluginsDto Plugins { get; set; }

    public static SettingsDto GetSample()
    {
        return new SettingsDto
        {
            Culture = "en-US",
            Timezone = TimeZoneInfo.Utc.ToString(),
            TrustedDomains = new List<string> { "mydomain.com" },
            UtcHoursOffset = -8.5,
            UtcOffset = TimeSpan.FromHours(-8.5),
            GreetingSettings = "Web Office Applications",
            OwnerId = new Guid()
        };
    }
}<|MERGE_RESOLUTION|>--- conflicted
+++ resolved
@@ -26,142 +26,145 @@
 
 namespace ASC.Web.Api.ApiModel.ResponseDto;
 
-/// <summary>
-/// </summary>
+/// <summary>
+/// </summary>
 public class SettingsDto
 {
-    /// <summary>Time zone</summary>
+    /// <summary>Time zone</summary>
+    /// <type>System.String, System</type>
+    public string Timezone { get; set; }
+
+    /// <summary>List of trusted domains</summary>
+    /// <type>System.Collections.Generic.List{System.String}, System.Collections.Generic</type>
+    public List<string> TrustedDomains { get; set; }
+
+    /// <summary>Trusted domains type</summary>
+    /// <type>ASC.Core.Tenants.TenantTrustedDomainsType, ASC.Core.Common</type>
+    public TenantTrustedDomainsType TrustedDomainsType { get; set; }
+
+    /// <summary>Language</summary>
+    /// <type>System.String, System</type>
+    public string Culture { get; set; }
+
+    /// <summary>UTC offset</summary>
+    /// <type>System.TimeSpan, System</type>
+    public TimeSpan UtcOffset { get; set; }
+
+    /// <summary>UTC hours offset</summary>
+    /// <type>System.Double, System</type>
+    public double UtcHoursOffset { get; set; }
+
+    /// <summary>Greeting settings</summary>
+    /// <type>System.String, System</type>
+    public string GreetingSettings { get; set; }
+
+    /// <summary>Owner ID</summary>
+    /// <type>System.Guid, System</type>
+    public Guid OwnerId { get; set; }
+
+    /// <summary>Team template ID</summary>
+    /// <type>System.String, System</type>
+    public string NameSchemaId { get; set; }
+
+    /// <summary>Specifies if a user can join to the portal or not</summary>
+    /// <type>System.Nullable{System.Boolean}, System</type>
+    public bool? EnabledJoin { get; set; }
+
+    /// <summary>Specifies if a user can send a message to the administrator or not</summary>
+    /// <type>System.Nullable{System.Boolean}, System</type>
+    public bool? EnableAdmMess { get; set; }
+
+    /// <summary>Specifies if a user can connect third-party providers or not</summary>
+    /// <type>System.Nullable{System.Boolean}, System</type>
+    public bool? ThirdpartyEnable { get; set; }
+
+    /// <summary>Specifies if this is a Personal portal or not</summary>
+    /// <type>System.Boolean, System</type>
+    public bool Personal { get; set; }
+
+    /// <summary>Specifies if this is a DocSpace portal or not</summary>
+    /// <type>System.Boolean, System</type>
+    public bool DocSpace { get; set; }
+
+    /// <summary>Specifies if this is a standalone portal or not</summary>
+    /// <type>System.Boolean, System</type>
+    public bool Standalone { get; set; }
+
+    /// <summary>Base domain</summary>
+    /// <type>System.String, System</type>
+    public string BaseDomain { get; set; }
+
+    /// <summary>Wizard token</summary>
+    /// <type>System.String, System</type>
+    public string WizardToken { get; set; }
+
+    /// <summary>Password hash</summary>
+    /// <type>ASC.Security.Cryptography.PasswordHasher, ASC.Common</type>
+    public PasswordHasher PasswordHash { get; set; }
+
+    /// <summary>Firebase parameters</summary>
+    /// <type>ASC.Web.Api.ApiModel.ResponseDto.FirebaseDto, ASC.Web.Api</type>
+    public FirebaseDto Firebase { get; set; }
+
+    /// <summary>Version</summary>
+    /// <type>System.String, System</type>
+    public string Version { get; set; }
+
+    /// <summary>ReCAPTCHA public key</summary>
+    /// <type>System.String, System</type>
+    public string RecaptchaPublicKey { get; set; }
+
+    /// <summary>Specifies if the debug information will be sent or not</summary>
+    /// <type>System.Boolean, System</type>
+    public bool DebugInfo { get; set; }
+
+    /// <summary>Socket URL</summary>
+    /// <type>System.String, System</type>
+    public string SocketUrl { get; set; }
+
+    /// <summary>Tenant status</summary>
+    /// <type>ASC.Core.Tenants.TenantStatus, ASC.Core.Common</type>
+    public TenantStatus TenantStatus { get; set; }
+
+    /// <summary>Tenant alias</summary>
+    /// <type>System.String, System</type>
+    public string TenantAlias { get; set; }
+
+    /// <summary>Link to the help</summary>
+    /// <type>System.String, System</type>
+    public string HelpLink { get; set; }
+
+    /// <summary>Api docs link</summary>
     /// <type>System.String, System</type>
-    public string Timezone { get; set; }
+    public string ApiDocsLink { get; set; }
+
+    /// <summary>Domain validator</summary>
+    /// <type>ASC.Core.Tenants.TenantDomainValidator, ASC.Core.Common</type>
+    public TenantDomainValidator DomainValidator { get; set; }
+
+    /// <summary>Zendesk key</summary>
+    /// <type>System.String, System</type>
+    public string ZendeskKey { get; set; }
+
+    /// <summary>Email for training booking</summary>
+    /// <type>System.String, System</type>
+    public string BookTrainingEmail { get; set; }
+
+    /// <summary>Documentation email</summary>
+    /// <type>System.String, System</type>
+    public string DocumentationEmail { get; set; }
+
+    /// <summary>Legal terms</summary>
+    /// <type>System.String, System</type>
+    public string LegalTerms { get; set; }
+
+    /// <summary>Cookie settings enabled</summary>
+    /// <type>System.Boolean, System</type>
+    public bool CookieSettingsEnabled { get; set; }
 
-    /// <summary>List of trusted domains</summary>
-    /// <type>System.Collections.Generic.List{System.String}, System.Collections.Generic</type>
-    public List<string> TrustedDomains { get; set; }
-
-    /// <summary>Trusted domains type</summary>
-    /// <type>ASC.Core.Tenants.TenantTrustedDomainsType, ASC.Core.Common</type>
-    public TenantTrustedDomainsType TrustedDomainsType { get; set; }
-
-    /// <summary>Language</summary>
-    /// <type>System.String, System</type>
-    public string Culture { get; set; }
-
-    /// <summary>UTC offset</summary>
-    /// <type>System.TimeSpan, System</type>
-    public TimeSpan UtcOffset { get; set; }
-
-    /// <summary>UTC hours offset</summary>
-    /// <type>System.Double, System</type>
-    public double UtcHoursOffset { get; set; }
-
-    /// <summary>Greeting settings</summary>
-    /// <type>System.String, System</type>
-    public string GreetingSettings { get; set; }
-
-    /// <summary>Owner ID</summary>
-    /// <type>System.Guid, System</type>
-    public Guid OwnerId { get; set; }
-
-    /// <summary>Team template ID</summary>
-    /// <type>System.String, System</type>
-    public string NameSchemaId { get; set; }
-
-    /// <summary>Specifies if a user can join to the portal or not</summary>
-    /// <type>System.Nullable{System.Boolean}, System</type>
-    public bool? EnabledJoin { get; set; }
-
-    /// <summary>Specifies if a user can send a message to the administrator or not</summary>
-    /// <type>System.Nullable{System.Boolean}, System</type>
-    public bool? EnableAdmMess { get; set; }
-
-    /// <summary>Specifies if a user can connect third-party providers or not</summary>
-    /// <type>System.Nullable{System.Boolean}, System</type>
-    public bool? ThirdpartyEnable { get; set; }
-
-    /// <summary>Specifies if this is a Personal portal or not</summary>
-    /// <type>System.Boolean, System</type>
-    public bool Personal { get; set; }
-
-    /// <summary>Specifies if this is a DocSpace portal or not</summary>
-    /// <type>System.Boolean, System</type>
-    public bool DocSpace { get; set; }
-
-    /// <summary>Specifies if this is a standalone portal or not</summary>
-    /// <type>System.Boolean, System</type>
-    public bool Standalone { get; set; }
-
-    /// <summary>Base domain</summary>
-    /// <type>System.String, System</type>
-    public string BaseDomain { get; set; }
-
-    /// <summary>Wizard token</summary>
-    /// <type>System.String, System</type>
-    public string WizardToken { get; set; }
-
-    /// <summary>Password hash</summary>
-    /// <type>ASC.Security.Cryptography.PasswordHasher, ASC.Common</type>
-    public PasswordHasher PasswordHash { get; set; }
-
-    /// <summary>Firebase parameters</summary>
-    /// <type>ASC.Web.Api.ApiModel.ResponseDto.FirebaseDto, ASC.Web.Api</type>
-    public FirebaseDto Firebase { get; set; }
-
-    /// <summary>Version</summary>
-    /// <type>System.String, System</type>
-    public string Version { get; set; }
-
-    /// <summary>ReCAPTCHA public key</summary>
-    /// <type>System.String, System</type>
-    public string RecaptchaPublicKey { get; set; }
-
-    /// <summary>Specifies if the debug information will be sent or not</summary>
-    /// <type>System.Boolean, System</type>
-    public bool DebugInfo { get; set; }
-
-    /// <summary>Socket URL</summary>
-    /// <type>System.String, System</type>
-    public string SocketUrl { get; set; }
-
-    /// <summary>Tenant status</summary>
-    /// <type>ASC.Core.Tenants.TenantStatus, ASC.Core.Common</type>
-    public TenantStatus TenantStatus { get; set; }
-
-    /// <summary>Tenant alias</summary>
-    /// <type>System.String, System</type>
-    public string TenantAlias { get; set; }
-
-    /// <summary>Link to the help</summary>
-    /// <type>System.String, System</type>
-    public string HelpLink { get; set; }
-<<<<<<< HEAD
-
-    /// <summary>Domain validator</summary>
-    /// <type>ASC.Core.Tenants.TenantDomainValidator, ASC.Core.Common</type>
-=======
-    public string ApiDocsLink { get; set; }
->>>>>>> e4ea5a46
-    public TenantDomainValidator DomainValidator { get; set; }
-
-    /// <summary>Zendesk key</summary>
-    /// <type>System.String, System</type>
-    public string ZendeskKey { get; set; }
-
-    /// <summary>Email for training booking</summary>
-    /// <type>System.String, System</type>
-    public string BookTrainingEmail { get; set; }
-
-    /// <summary>Documentation email</summary>
-    /// <type>System.String, System</type>
-    public string DocumentationEmail { get; set; }
-
-    /// <summary>Legal terms</summary>
-    /// <type>System.String, System</type>
-    public string LegalTerms { get; set; }
-    public bool CookieSettingsEnabled { get; set; }
-
-    /// <summary>Plugins</summary>
-    /// <type>ASC.Web.Api.ApiModel.ResponseDto.PluginsDto, ASC.Web.Api</type>
-    public PluginsDto Plugins { get; set; }
+    /// <summary>Plugins</summary>
+    /// <type>ASC.Web.Api.ApiModel.ResponseDto.PluginsDto, ASC.Web.Api</type>
+    public PluginsDto Plugins { get; set; }
 
     public static SettingsDto GetSample()
     {
