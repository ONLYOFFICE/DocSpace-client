import React, { Component } from "react";
import { ReactSVG } from "react-svg";
import PropTypes from "prop-types";
import { withRouter } from "react-router";
import { withTranslation } from "react-i18next";
import styled from "styled-components";
import Text from "@appserver/components/text";
import Avatar from "@appserver/components/avatar";
import Link from "@appserver/components/link";
import toastr from "@appserver/components/toast/toastr";
import HelpButton from "@appserver/components/help-button";
<<<<<<< HEAD
import PeopleSelector from "people/PeopleSelector";
=======
import PeopleSelector from "@appserver/people/src/components/PeopleSelector";
>>>>>>> 1627490b
import isEmpty from "lodash/isEmpty";
import { inject } from "mobx-react";
import { combineUrl } from "@appserver/common/utils";
import { AppServerConfig } from "@appserver/common/constants";

const StyledWrapper = styled.div`
  .portal-owner-description {
    margin-left: 16px;
    overflow: hidden;
    width: 100%;
    display: flex;
    flex-flow: column;
    justify-content: center;
  }

  .portal-owner-name {
    display: flex;
    align-items: center;
    flex-wrap: wrap;
  }
`;

const OwnerContainer = styled.div`
  margin-bottom: 50px;

  .owner-content-wrapper {
    display: flex;
<<<<<<< HEAD
    margin-bottom: 30px;
=======
>>>>>>> 1627490b
    padding: 16px;
    background-color: #f8f9f9;
    border-radius: 12px;

    .avatar_wrapper {
      width: 88px;
      height: 88px;
      flex: none;
    }

    .avatar_text {
      margin-right: 3px;
    }

    .portal-owner-heading {
      margin: 0;
      margin-bottom: 4px;
    }

    .group-wrapper {
      display: inline-block;
      margin-right: 3px;
    }
  }

  .link_style {
    margin-right: 3px;
  }
  .advanced-selector {
    position: relative;
  }
  .button_offset {
    margin-right: 16px;
  }
  .chooseOwnerWrap {
    margin-top: 8px;
  }
`;

const getFormattedDepartments = (departments) => {
  const formattedDepartments = departments.map((department, index) => {
    return (
      <span key={index}>
        <Link href={getGroupLink(department)} type="page" fontSize="12px">
          {department.name}
        </Link>
        {departments.length - 1 !== index ? ", " : ""}
      </span>
    );
  });

  return formattedDepartments;
};

const getGroupLink = (department) => {
  return combineUrl(
    AppServerConfig.proxyURL,
    "/products/people/filter?group=",
    department.id
  );
};

class PureOwnerSettings extends Component {
  constructor(props) {
    super(props);

    this.state = {
      isLoading: false,
      showSelector: false,
<<<<<<< HEAD
=======
      selectorIsLoaded: false,
>>>>>>> 1627490b
      showLocalLoader: true,
    };
  }

  async componentDidMount() {
    const { owner, getPortalOwner } = this.props;

    if (isEmpty(owner, true)) {
      try {
        await getPortalOwner();
      } catch (error) {
        toastr.error(error);
      }
    }
  }

  ownerInfo = () => (
    <Text>{this.props.t("AccessRightsOwnerOpportunities")}</Text>
  );

  changeOwner = (selectedOwner) => {
    const { sendOwnerChange, t, owner } = this.props;
    sendOwnerChange(selectedOwner.key)
      .then(() =>
        toastr.success(
          t("ConfirmEmailSended", { ownerName: owner.displayName })
        )
      )
      .catch((err) => toastr.error(err));
  };

  onLoading = (status) => this.setState({ isLoading: status });

  onToggleSelector = (status = !this.state.showSelector) => {
    this.setState({
      showSelector: status,
      selectorIsLoaded: true,
    });
  };

  onCancelSelector = () => {
    this.onToggleSelector(false);
  };

  onSelect = (items) => {
<<<<<<< HEAD
    this.onShowSelector(false);
=======
    this.onToggleSelector(false);
>>>>>>> 1627490b
    this.changeOwner(items[0]);
  };

  render() {
    const { t, owner, me, groupsCaption } = this.props;
<<<<<<< HEAD
    const { isLoading, showSelector, selectedOwner } = this.state;
=======
    const {
      isLoading,
      showSelector,
      selectedOwner,
      selectorIsLoaded,
    } = this.state;
>>>>>>> 1627490b

    const formattedDepartments =
      owner.department && getFormattedDepartments(owner.groups);

    return (
      <StyledWrapper>
        <OwnerContainer>
          <div className="owner-content-wrapper">
            <Link href={owner.profileUrl}>
              <Avatar
                className="avatar_wrapper"
                size="big"
                userName={owner.userName}
                source={owner.avatar}
                role="user"
              />
            </Link>
<<<<<<< HEAD

            <div className="portal-owner-description">
              <div className="portal-owner-name">
                <Link
                  className="avatar_text"
                  fontSize="16px"
                  fontWeight={600}
                  isBold={true}
                  color="#316DAA"
                  href={owner.profileUrl}
                >
                  {owner.displayName}
                </Link>

                <div className="group-wrapper">
                  <Text fontSize="16px" as="span">{`(${t(
                    "PortalOwner"
                  )})`}</Text>
                </div>
                <HelpButton
                  place="right"
                  className="option-info"
                  offsetRight={0}
                  tooltipContent={this.ownerInfo()}
                />
              </div>
              <div className="chooseOwnerWrap">
                <Link
                  className="link_style"
                  isHovered={true}
                  onClick={this.onShowSelector.bind(this, !showSelector)}
                  fontSize="12px"
                  type="action"
                >
                  {selectedOwner ? selectedOwner.label : t("ChooseOwner")}
                </Link>
                <Text as="span" fontSize="12px" color="#A3A9AE">
                  {t("AccessRightsChangeOwnerConfirmText")}
                </Text>
              </div>
            </div>
          </div>

          <div className="advanced-selector">
            <PeopleSelector
              isOpen={showSelector}
              size={"compact"}
              onSelect={this.onSelect}
              onCancel={this.onCancelSelector}
              defaultOption={me}
              defaultOptionLabel={t("MeLabel")}
              groupsCaption={groupsCaption}
            />
          </div>
=======

            <div className="portal-owner-description">
              <div className="portal-owner-name">
                <Link
                  className="avatar_text"
                  fontSize="16px"
                  fontWeight={600}
                  isBold={true}
                  color="#316DAA"
                  href={owner.profileUrl}
                >
                  {owner.displayName}
                </Link>

                <div className="group-wrapper">
                  <Text fontSize="16px" as="span">{`(${t(
                    "PortalOwner"
                  )})`}</Text>
                </div>
                <HelpButton
                  displayType="dropdown"
                  place="right"
                  className="option-info"
                  offsetRight={0}
                  tooltipContent={this.ownerInfo()}
                />
              </div>
              <div className="chooseOwnerWrap">
                <Link
                  className="link_style"
                  isHovered={true}
                  onClick={this.onToggleSelector}
                  fontSize="12px"
                  type="action"
                >
                  {selectedOwner ? selectedOwner.label : t("ChooseOwner")}
                </Link>
                <Text as="span" fontSize="12px" color="#A3A9AE">
                  {t("AccessRightsChangeOwnerConfirmText")}
                </Text>
              </div>
            </div>
          </div>
          {selectorIsLoaded && (
            <div className="advanced-selector">
              <PeopleSelector
                isOpen={showSelector}
                size={"full"}
                onSelect={this.onSelect}
                onCancel={this.onCancelSelector}
                defaultOption={me}
                defaultOptionLabel={t("MeLabel")}
                groupsCaption={groupsCaption}
              />
            </div>
          )}
>>>>>>> 1627490b
        </OwnerContainer>
      </StyledWrapper>
    );
  }
}

PureOwnerSettings.defaultProps = {
  owner: {},
};

PureOwnerSettings.propTypes = {
  owner: PropTypes.object,
};

export default inject(({ auth, setup }) => {
  const { customNames, getPortalOwner, owner } = auth.settingsStore;
  const { sendOwnerChange } = setup;
  return {
    groupsCaption: customNames.groupsCaption,
    getPortalOwner,
    owner,
    me: auth.userStore.user,
    sendOwnerChange,
  };
})(withTranslation("Settings")(withRouter(PureOwnerSettings)));<|MERGE_RESOLUTION|>--- conflicted
+++ resolved
@@ -9,11 +9,7 @@
 import Link from "@appserver/components/link";
 import toastr from "@appserver/components/toast/toastr";
 import HelpButton from "@appserver/components/help-button";
-<<<<<<< HEAD
-import PeopleSelector from "people/PeopleSelector";
-=======
 import PeopleSelector from "@appserver/people/src/components/PeopleSelector";
->>>>>>> 1627490b
 import isEmpty from "lodash/isEmpty";
 import { inject } from "mobx-react";
 import { combineUrl } from "@appserver/common/utils";
@@ -41,10 +37,6 @@
 
   .owner-content-wrapper {
     display: flex;
-<<<<<<< HEAD
-    margin-bottom: 30px;
-=======
->>>>>>> 1627490b
     padding: 16px;
     background-color: #f8f9f9;
     border-radius: 12px;
@@ -114,10 +106,7 @@
     this.state = {
       isLoading: false,
       showSelector: false,
-<<<<<<< HEAD
-=======
       selectorIsLoaded: false,
->>>>>>> 1627490b
       showLocalLoader: true,
     };
   }
@@ -163,26 +152,18 @@
   };
 
   onSelect = (items) => {
-<<<<<<< HEAD
-    this.onShowSelector(false);
-=======
     this.onToggleSelector(false);
->>>>>>> 1627490b
     this.changeOwner(items[0]);
   };
 
   render() {
     const { t, owner, me, groupsCaption } = this.props;
-<<<<<<< HEAD
-    const { isLoading, showSelector, selectedOwner } = this.state;
-=======
     const {
       isLoading,
       showSelector,
       selectedOwner,
       selectorIsLoaded,
     } = this.state;
->>>>>>> 1627490b
 
     const formattedDepartments =
       owner.department && getFormattedDepartments(owner.groups);
@@ -200,62 +181,6 @@
                 role="user"
               />
             </Link>
-<<<<<<< HEAD
-
-            <div className="portal-owner-description">
-              <div className="portal-owner-name">
-                <Link
-                  className="avatar_text"
-                  fontSize="16px"
-                  fontWeight={600}
-                  isBold={true}
-                  color="#316DAA"
-                  href={owner.profileUrl}
-                >
-                  {owner.displayName}
-                </Link>
-
-                <div className="group-wrapper">
-                  <Text fontSize="16px" as="span">{`(${t(
-                    "PortalOwner"
-                  )})`}</Text>
-                </div>
-                <HelpButton
-                  place="right"
-                  className="option-info"
-                  offsetRight={0}
-                  tooltipContent={this.ownerInfo()}
-                />
-              </div>
-              <div className="chooseOwnerWrap">
-                <Link
-                  className="link_style"
-                  isHovered={true}
-                  onClick={this.onShowSelector.bind(this, !showSelector)}
-                  fontSize="12px"
-                  type="action"
-                >
-                  {selectedOwner ? selectedOwner.label : t("ChooseOwner")}
-                </Link>
-                <Text as="span" fontSize="12px" color="#A3A9AE">
-                  {t("AccessRightsChangeOwnerConfirmText")}
-                </Text>
-              </div>
-            </div>
-          </div>
-
-          <div className="advanced-selector">
-            <PeopleSelector
-              isOpen={showSelector}
-              size={"compact"}
-              onSelect={this.onSelect}
-              onCancel={this.onCancelSelector}
-              defaultOption={me}
-              defaultOptionLabel={t("MeLabel")}
-              groupsCaption={groupsCaption}
-            />
-          </div>
-=======
 
             <div className="portal-owner-description">
               <div className="portal-owner-name">
@@ -312,7 +237,6 @@
               />
             </div>
           )}
->>>>>>> 1627490b
         </OwnerContainer>
       </StyledWrapper>
     );
