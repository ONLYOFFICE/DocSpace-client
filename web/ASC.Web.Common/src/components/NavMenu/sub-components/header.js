--- conflicted
+++ resolved
@@ -11,32 +11,7 @@
 import { ReactSVG } from "react-svg";
 import { useTranslation } from "react-i18next";
 
-<<<<<<< HEAD
-import { utils } from "asc-web-components";
-import { useTranslation } from "react-i18next";
-// import { connect } from "react-redux";
-// import {
-//   getCurrentProductId,
-//   getCurrentProductName,
-//   getDefaultPage,
-//   //getMainModules,
-//   getTotalNotificationsCount,
-//   getIsLoaded,
-// } from "../../../store/auth/selectors";
-//import store from "../../../store";
-//const { moduleStore, settingsStore } = store;
-=======
 import { utils, Box, Link, Text } from "asc-web-components";
-import { connect } from "react-redux";
-import {
-  getCurrentProductId,
-  getCurrentProductName,
-  getDefaultPage,
-  getMainModules,
-  getTotalNotificationsCount,
-  getIsLoaded,
-} from "../../../store/auth/selectors";
->>>>>>> dd362f37
 
 const { desktop } = utils.device;
 
@@ -107,18 +82,12 @@
   isNavOpened,
   currentProductId,
   toggleAside,
-<<<<<<< HEAD
+  isLoaded,
+  version,
+  isAuthenticated,
   isAdmin,
   ...props
 }) => {
-  //console.log("Header render");
-=======
-  isLoaded,
-  version,
-  isAuthenticated,
-  ...props
-}) => {
->>>>>>> dd362f37
   const { t } = useTranslation();
 
   const isNavAvailable = mainModules.length > 0;
@@ -226,10 +195,6 @@
               iconName,
               iconUrl,
               notifications,
-<<<<<<< HEAD
-=======
-              onClick,
->>>>>>> dd362f37
               link,
               title,
               dashed,
@@ -246,20 +211,14 @@
                 badgeNumber={notifications}
                 onClick={onItemClick}
                 onBadgeClick={onBadgeClick}
-<<<<<<< HEAD
                 url={link}
-=======
-                link={link}
                 dashed={dashed}
->>>>>>> dd362f37
               >
                 {title}
               </NavItem>
             )
           )}
-<<<<<<< HEAD
           {getCustomModules()}
-=======
           <Box className="version-box">
             <Link
               as="a"
@@ -277,7 +236,6 @@
               {t("AboutShort")}
             </Link>
           </Box>
->>>>>>> dd362f37
         </Nav>
       )}
     </>
@@ -304,7 +262,6 @@
   isAdmin: PropTypes.bool,
 };
 
-<<<<<<< HEAD
 export default inject(({ auth }) => {
   const {
     settingsStore,
@@ -314,27 +271,19 @@
     isAdmin,
     product,
   } = auth;
-  const { logoUrl, defaultPage, currentProductId } = settingsStore;
+  const { logoUrl, defaultPage, currentProductId, version } = settingsStore;
   const { modules, totalNotifications } = moduleStore;
 
   const mainModules = modules.filter((m) => !m.isolateMode);
-=======
-const mapStateToProps = (state) => {
-  const { logoUrl } = state.auth.settings;
-  const { isAuthenticated, version } = state.auth;
->>>>>>> dd362f37
 
   return {
     isAdmin,
     defaultPage,
     logoUrl,
-<<<<<<< HEAD
     mainModules,
     totalNotifications,
     isLoaded,
-=======
     version,
->>>>>>> dd362f37
     isAuthenticated,
     currentProductId,
     currentProductName: (product && product.title) || "",
