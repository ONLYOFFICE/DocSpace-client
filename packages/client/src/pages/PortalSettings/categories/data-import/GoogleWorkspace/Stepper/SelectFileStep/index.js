import { useState, useRef } from "react";
import { inject, observer } from "mobx-react";
import { useNavigate, useSearchParams } from "react-router-dom";
import { CancelUploadDialog } from "SRC_DIR/components/dialogs";
import styled from "styled-components";

import Text from "@docspace/components/text";
import Box from "@docspace/components/box";
import Link from "@docspace/components/link";
import Button from "@docspace/components/button";
import FileInput from "@docspace/components/file-input";
import ProgressBar from "@docspace/components/progress-bar";
import SaveCancelButtons from "@docspace/components/save-cancel-buttons";

const Wrapper = styled.div`
  max-width: 350px;

  .select-file-title {
    font-weight: 600;
    line-height: 20px;
    margin-bottom: 4px;
    color: ${(props) => props.theme.client.settings.migration.subtitleColor};
  }

  .select-file-input {
    height: 32px;
    margin-bottom: 16px;

    .icon-button_svg {
      svg {
        path {
          fill: ${(props) => props.theme.client.settings.migration.fileInputIconColor};
        }
      }
    }
  }

  .select-file-progress-bar {
    margin: 12px 0 16px;
    width: 350px;
  }
`;

const ErrorBlock = styled.div`
  max-width: 700px;

  .complete-progress-bar {
    margin: 12px 0 16px;
    max-width: 350px;
  }

  .error-text {
    font-size: 12px;
    margin-bottom: 10px;
    color: ${(props) => props.theme.client.settings.migration.errorTextColor};
  }

  .save-cancel-buttons {
    margin-top: 16px;
  }
`;

const SelectFileStep = ({
  t,
  onNextStep,
  showReminder,
  setShowReminder,
  cancelDialogVisble,
  setCancelDialogVisbile,
  initMigrationName,
  multipleFileUploading,
  singleFileUploading,
  getMigrationStatus,
  setUsers,
  isFileLoading,
  setIsFileLoading,
  cancelMigration,
}) => {
  const [progress, setProgress] = useState(0);
  const [searchParams] = useSearchParams();
  const [isFileError, setIsFileError] = useState(false);
  const uploadInterval = useRef(null);
  const navigate = useNavigate();

<<<<<<< HEAD
  const onDownloadArchives = async () => {
    try {
      await getMigrationStatus()
        .then(
          (res) =>
            new Blob([res.parseResult.failedArchives], {
              type: "text/csv;charset=utf-8",
            }),
        )
        .then((blob) => {
          let a = document.createElement("a");
          const url = window.URL.createObjectURL(blob);
          a.href = url;
          a.download = "unsupported_archives";
          a.click();
          window.URL.revokeObjectURL(url);
        });
    } catch (error) {
      console.log(error);
    }
  };

=======
>>>>>>> 19265658
  const onUploadFile = async (file) => {
    if (file.length) {
      await multipleFileUploading(file, setProgress);
    } else {
      await singleFileUploading(file, setProgress);
    }
    await initMigrationName(searchParams.get("service"));

    uploadInterval.current = setInterval(async () => {
      const res = await getMigrationStatus();

      if (!res || res.parseResult.failedArchives.length > 0) {
        setIsFileError(true);
        setIsFileLoading(false);
        clearInterval(uploadInterval.current);
      } else if (res.isCompleted) {
        setIsFileLoading(false);
<<<<<<< HEAD
        clearInterval(interval);
=======
        clearInterval(uploadInterval.current);
>>>>>>> 19265658
        setUsers(res.parseResult);
        setShowReminder(true);
      }
    }, 1000);
  };

  const onSelectFile = (file) => {
    setIsFileLoading(true);
    try {
      onUploadFile(file);
    } catch (error) {
      console.log(error);
      setIsFileLoading(false);
    }
  };

  const onDownloadArchives = async () => {
    try {
      await getMigrationStatus()
        .then(
          (res) =>
            new Blob([res.parseResult.failedArchives], {
              type: "text/csv;charset=utf-8",
            })
        )
        .then((blob) => {
          let a = document.createElement("a");
          const url = window.URL.createObjectURL(blob);
          a.href = url;
          a.download = "unsupported_archives";
          a.click();
          window.URL.revokeObjectURL(url);
        });
    } catch (error) {
      console.log(error);
    }
  };

  const onCancel = () => {
    setCancelDialogVisbile(true);
    setProgress(0);
    setIsFileLoading(false);
  };

  const handleCancelMigration = () => {
    clearInterval(uploadInterval.current);
    cancelMigration();
  };

  return (
    <>
      <Wrapper>
        <Text className="select-file-title">{t("Settings:ChooseBackupFile")}</Text>
        <FileInput
          scale
          onInput={onSelectFile}
          className="select-file-input"
          placeholder={t("Settings:BackupFile")}
          isDisabled={isFileLoading}
          accept=".zip"
        />
      </Wrapper>

      {isFileLoading ? (
        <Wrapper>
          <ProgressBar
            percent={progress}
            className="select-file-progress-bar"
            label={t("Settings:BackupFileUploading")}
          />
          <Button size="small" label={t("Common:CancelButton")} onClick={onCancel} />
        </Wrapper>
      ) : (
        <ErrorBlock>
          {isFileError && (
            <Box>
              <ProgressBar
                percent={100}
                className="complete-progress-bar"
                label={t("Common:LoadingIsComplete")}
              />
              <Text className="error-text">{t("Settings:UnsupportedArchivesDescription")}</Text>
              <Link type="action" isHovered fontWeight={600} onClick={onDownloadArchives}>
                {t("Settings:DownloadUnsupportedArchives")}
              </Link>
            </Box>
          )}
          <SaveCancelButtons
            className="save-cancel-buttons"
            onSaveClick={onNextStep}
            onCancelClick={() => navigate(-1)}
            saveButtonLabel={t("Settings:UploadToServer")}
            cancelButtonLabel={t("Common:Back")}
            displaySettings
            saveButtonDisabled={!showReminder}
            showReminder
          />
        </ErrorBlock>
      )}

      {cancelDialogVisble && (
        <CancelUploadDialog
          visible={cancelDialogVisble}
          loading={isFileLoading}
          onClose={() => setCancelDialogVisbile(false)}
          cancelMigration={handleCancelMigration}
        />
      )}
    </>
  );
};

export default inject(({ dialogsStore, importAccountsStore }) => {
  const {
    initMigrationName,
    singleFileUploading,
    multipleFileUploading,
    getMigrationStatus,
    setUsers,
    isFileLoading,
    setIsFileLoading,
    cancelMigration,
  } = importAccountsStore;
  const { cancelUploadDialogVisible, setCancelUploadDialogVisible } = dialogsStore;

  return {
    initMigrationName,
    singleFileUploading,
    multipleFileUploading,
    getMigrationStatus,
    setUsers,
    isFileLoading,
    setIsFileLoading,
    cancelMigration,
    cancelDialogVisble: cancelUploadDialogVisible,
    setCancelDialogVisbile: setCancelUploadDialogVisible,
  };
})(observer(SelectFileStep));<|MERGE_RESOLUTION|>--- conflicted
+++ resolved
@@ -82,7 +82,40 @@
   const uploadInterval = useRef(null);
   const navigate = useNavigate();
 
-<<<<<<< HEAD
+  const onUploadFile = async (file) => {
+    if (file.length) {
+      await multipleFileUploading(file, setProgress);
+    } else {
+      await singleFileUploading(file, setProgress);
+    }
+    await initMigrationName(searchParams.get("service"));
+
+    uploadInterval.current = setInterval(async () => {
+      const res = await getMigrationStatus();
+
+      if (!res || res.parseResult.failedArchives.length > 0) {
+        setIsFileError(true);
+        setIsFileLoading(false);
+        clearInterval(uploadInterval.current);
+      } else if (res.isCompleted) {
+        setIsFileLoading(false);
+        clearInterval(uploadInterval.current);
+        setUsers(res.parseResult);
+        setShowReminder(true);
+      }
+    }, 1000);
+  };
+
+  const onSelectFile = (file) => {
+    setIsFileLoading(true);
+    try {
+      onUploadFile(file);
+    } catch (error) {
+      console.log(error);
+      setIsFileLoading(false);
+    }
+  };
+
   const onDownloadArchives = async () => {
     try {
       await getMigrationStatus()
@@ -91,68 +124,6 @@
             new Blob([res.parseResult.failedArchives], {
               type: "text/csv;charset=utf-8",
             }),
-        )
-        .then((blob) => {
-          let a = document.createElement("a");
-          const url = window.URL.createObjectURL(blob);
-          a.href = url;
-          a.download = "unsupported_archives";
-          a.click();
-          window.URL.revokeObjectURL(url);
-        });
-    } catch (error) {
-      console.log(error);
-    }
-  };
-
-=======
->>>>>>> 19265658
-  const onUploadFile = async (file) => {
-    if (file.length) {
-      await multipleFileUploading(file, setProgress);
-    } else {
-      await singleFileUploading(file, setProgress);
-    }
-    await initMigrationName(searchParams.get("service"));
-
-    uploadInterval.current = setInterval(async () => {
-      const res = await getMigrationStatus();
-
-      if (!res || res.parseResult.failedArchives.length > 0) {
-        setIsFileError(true);
-        setIsFileLoading(false);
-        clearInterval(uploadInterval.current);
-      } else if (res.isCompleted) {
-        setIsFileLoading(false);
-<<<<<<< HEAD
-        clearInterval(interval);
-=======
-        clearInterval(uploadInterval.current);
->>>>>>> 19265658
-        setUsers(res.parseResult);
-        setShowReminder(true);
-      }
-    }, 1000);
-  };
-
-  const onSelectFile = (file) => {
-    setIsFileLoading(true);
-    try {
-      onUploadFile(file);
-    } catch (error) {
-      console.log(error);
-      setIsFileLoading(false);
-    }
-  };
-
-  const onDownloadArchives = async () => {
-    try {
-      await getMigrationStatus()
-        .then(
-          (res) =>
-            new Blob([res.parseResult.failedArchives], {
-              type: "text/csv;charset=utf-8",
-            })
         )
         .then((blob) => {
           let a = document.createElement("a");
