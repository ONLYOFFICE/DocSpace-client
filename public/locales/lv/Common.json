﻿{
  "About": "Par",
  "AboutCompanyTitle": "Par šo programmu",
  "AccessDenied": "Pieeja ir liegta",
  "AccessRights": "Piekļuves tiesības",
  "Accounts": "Konti",
  "Action": "Darbība",
  "Actions": "Darbības",
  "Activate": "Aktivizēt",
  "Active": "Aktīvs",
  "AddButton": "Pievienot",
  "AdditionalLinkRemove": "Papildu saites noņemšana",
  "Address": "Adrese",
  "AddUsers": "Pievienot lietotājus",
  "AdvancedFilter": "Meklēšanas nosacījumi",
  "Alert": "Brīdinājums",
  "AllAccounts": "Visi konti",
  "AnyoneWithLink": "Ikviens, kam ir saite",
  "ApplyButton": "Piemērot",
  "Archive": "Arhīvs",
  "ArchivedRoomAction": "Telpa {{name}} ir arhivēta",
  "Attention": "Uzmanību",
  "Audio": "Audio",
  "Authorization": "Autorizācija",
  "Back": "Atpakaļ",
  "BarMaintenanceDescription": "Mēs atvainojamies par jebkādām īslaicīgām tehniskām problēmām pakalpojuma darbībā, kas var būt šajā datumā: {{targetDate}} {{productName}} atjaunināšanas laikā.",
  "BarMaintenanceDisclaimer": "Lūdzu, pārliecinieties, vai visas izmaiņas ir veiksmīgi saglabātas šīs dienas laikā.",
  "BetaBadgeDescription": "Lūdzu, ņemiet vērā: beta režīmā varat iespējot RTL valodas DocSpace saskarnei. Drīzumā būs pieejams RTL atbalsts redaktoriem.",
  "BetaBadgeFeedback": "Ja esat atradis kļūdu, lūdzu, iesniedziet to, izmantojot <1>forumu</1>, vai sazinieties ar mums pa e-pastu <3>{{supportEmail}}</3>.",
  "BetaBadgeTitle": "RTL interfeiss",
  "BetaLabel": "BETA",
  "Bonus": "Bonuss",
  "BookTraining": "Rezervēt apmācību",
  "Button": "Poga",
  "Bytes": "baiti",
  "CancelButton": "Atcelt",
  "ChangeButton": "Mainīt",
  "ChangeQuota": "Mainīt kvotu",
  "ChangesSavedSuccessfully": "Izmaiņas ir veiksmīgi saglabātas",
  "ClearAll": "Notīrīt visu",
  "ClearFilter": "Notīrīt filtru",
  "CloseButton": "Aizvērt",
  "Color": "Krāsa",
  "ComingSoon": "Drīzumā",
  "Comment": "Komentārs",
  "Comments": "Komentāri",
  "Common": "Kopēji",
  "CommonFiles": "Kopīgi faili",
  "CompanyName": "Uzņēmuma nosaukums",
  "Confirmation": "Apstiprinājums",
  "Connect": "Savienot",
  "Content": "Saturs",
  "Context": "Konteksts",
  "ContinueButton": "Turpināt",
  "ContinueWith": "Turpināt ar",
  "Copy": "Kopēt",
  "CopyHere": "Kopēt šeit",
  "CopyOperation": "Kopē",
  "CountPerPage": "{{count}}vienā lapā",
  "Create": "Izveidot",
  "CreateAndCopy": "Izveidot un kopēt",
  "CreateCopy": "Izveidojiet kopiju",
  "CreateFileCopy": "Izveidojiet faila kopiju",
  "CreateMasterFormFromFile": "Izveidojiet veidlapas veidni no faila",
  "Culture_ar-SA": "عربي (المملكة العربية السعودية)",
  "Culture_az": "Azərbaycan (Latın, Azərbaycan)",
  "Culture_bg": "Български (България)",
  "Culture_cs": "Český (Česká republika)",
  "Culture_de": "Deutsch (Deutschland)",
  "Culture_de-CH": "Deutsch (Schweiz)",
  "Culture_el-GR": "Ελληνικά (Ελλάδα)",
  "Culture_en-GB": "English (United Kingdom)",
  "Culture_en-US": "English (United States)",
  "Culture_es": "Español (España)",
  "Culture_es-MX": "Español (México)",
  "Culture_fi": "Suomi (Suomi)",
  "Culture_fr": "Français (France)",
  "Culture_hy-AM": "Հայերեն",
  "Culture_it": "Italiano (Italia)",
  "Culture_ja-JP": "日本語（日本）",
  "Culture_ko-KR": "한국어(대한민국)",
  "Culture_lo-LA": "ພາສາລາວ",
  "Culture_lv": "Latviešu (Latvija)",
  "Culture_nl": "Nederlands (Nederland)",
  "Culture_pl": "Polski (Polska)",
  "Culture_pt": "Português (Portugal)",
  "Culture_pt-BR": "Português (Brasil)",
  "Culture_ro": "Română (România)",
  "Culture_ru": "Русский (Россия)",
  "Culture_si": "සිංහල (ශ්‍රී ලංකාව)",
  "Culture_sk": "Slovenčina (Slovensko)",
  "Culture_sl": "Slovensko (Slovenija)",
  "Culture_tr": "Türkçe (Türkiye)",
  "Culture_uk-UA": "Українська (Україна)",
  "Culture_vi": "Tiếng Việt (Việt Nam)",
  "Culture_zh-CN": "中文（简体，中国）",
  "Custom": "Pielāgots",
  "CustomFilter": "Pielāgots filtrs",
  "CustomQuota": "Pielāgota kvota",
  "Date": "Datums",
  "Day": "diena",
  "DayOfTheMonth": "Mēneša diena",
  "DayOfTheWeek": "Nedēļas diena",
  "Days": "dienas",
  "DefaultQuota": "Noklusējuma kvota",
  "Delete": "Dzēst",
  "DenyAccess": "Liegt piekļuvi",
  "Description": "Apraksts",
  "DeveloperTools": "Izstrādātāja rīki",
<<<<<<< HEAD
  "DisableQuota": "Atspējot kvotu",
  "DisableStorageQuota": "Atspējot krātuves kvotu",
=======
  "Disabled": "Atspējots",
>>>>>>> e998e52e
  "Disconnect": "Atvienot",
  "DocSpaceAdmin": "DocSpace administrators",
  "DocSpaceOwner": "DocSpace īpašnieks",
  "Documents": "Dokumenti",
  "Domain": "Domēns:",
  "DomainIpAddress": "Domēni kā IP adrese netiek atbalstīti",
  "Done": "Gatavs",
  "DontAskAgain": "Veidojot vairs nejautāt faila nosaukumu",
  "Download": "Lejupielādēt",
  "DownloadApps": "Lejupielādēt",
  "DropzoneTitleExsts": "(JPG vai PNG)",
  "DropzoneTitleLink": "Atlasīt jaunu attēlu",
  "DropzoneTitleSecondary": "vai nometiet failu šeit",
  "Duplicate": "Dublikāts",
  "EditButton": "Rediģēt",
  "Editing": "Rediģēšana",
  "Email": "E-pasts",
  "EmptyDescription": "Šeit tiks parādīts to lietotāju saraksts, kas iepriekš uzaicināti uz DocSpace vai atsevišķām telpām. Jūs varēsiet uzaicināt šos lietotājus sadarboties jebkurā laikā.",
  "EmptyEmail": "Neviens e-pasts nav parsēts",
  "EmptyFieldError": "Tukšs lauks",
  "EmptyFilterDescriptionText": "Šim filtram neatbilst neviens fails vai mape. Lai skatītu visus failus, izmēģiniet citu filtru vai notīriet filtru. ",
  "EmptyGroupsDescription": "Izveidojiet pirmo grupu.",
  "EmptyGroupsHeader": "Šeit vēl nav nevienas grupas",
  "EmptyHeader": "Šeit vēl nav citu kontu",
  "EmptyRoomsDescription": "Lūdzu, izveidojiet pirmo telpu Manās telpās.",
  "EmptyRoomsHeader": "Šeit vēl nav nevienas telpas",
  "Enable": "Iespējot",
  "EncryptingFile": "Šifrē failu",
  "EncryptionFilePreparing": "Sagatavo failu šifrēšanai",
  "EncryptionKeysReload": "Šifrēšanas atslēgas jāievada atkārtoti",
  "EnterName": "Ievadiet vārdu",
  "Error": "Kļūda",
  "Error401Text": "Diemžēl resurss pašlaik nav pieejams.",
  "Error403Text": "Diemžēl piekļuve liegta",
  "Error404Text": "Diemžēl resursu nevar atrast.",
  "ErrorDeactivatedText": "Šī DocSpace ir deaktivizēta",
  "ErrorEmptyList": "Entītiju saraksts ir mainīts. Pārbaudiet saturu un mēģiniet vēlreiz.",
  "ErrorInternalServer": "Iekšējā servera kļūda. Mēģiniet vēlāk vēlreiz.",
  "ErrorOfflineText": "Interneta savienojums nav atrasts",
  "ErrorReport": "Kļūdas pārskats",
  "ErrorReportDescription": "Atveriet tālāk esošo pārskatu, lai redzētu, kādi dati ir iekļauti. Kļūdu ziņojumos nav ietverti nekādi lietotāju personas dati. Lai palīdzētu mūsu komandai labāk izprast problēmu, aprakstiet to brīvā formā, izmantojot komentāru lauku.",
  "ErrorReportSuccess": "Kļūdas pārskats ir veiksmīgi nosūtīts",
  "EveryDay": "Katru dienu",
  "EveryDayOfTheMonth": "Katru mēneša dienu",
  "EveryDayOfTheWeek": "Katru nedēļas dienu",
  "EveryHour": "Katru stundu",
  "EveryMinute": "Katru minūti",
  "EveryMonth": "Katru mēnesi",
  "EveryWeek": "Katru nedēļu",
  "EveryYear": "Katru gadu",
  "Exabyte": "EB",
  "Example": "Piemērs: {{example}}",
  "ExpiredLink": "Saites derīgums ir beidzies",
  "FeedbackAndSupport": "Feedback & Support",
  "FillFormButton": "Aizpildiet veidlapu",
  "Finish": "Pabeigt",
  "FirstName": "Vārds",
  "Free": "Bezmaksas",
  "FreeProFeatures": "Bezmaksas piekļuve profesionālajām funkcijām",
  "FullAccess": "Pilna piekļuve",
  "GeneralAccessLinkCopied": "Vispārīgā saite veiksmīgi nokopēta starpliktuvē",
  "GeneralAccessLinkRemove": "Vispārējās piekļuves saites noņemšana",
  "Gigabyte": "GB",
  "GoBack": "Atgriezties",
  "Group": "Grupa",
  "Groups": "Grupas",
  "GroupsNotFoundDescription": "Neviena grupa neatbilst jūsu meklēšanas kritērijiem. Pielāgojiet meklēšanas parametrus vai notīriet meklēšanas lauku, lai skatītu pilnu grupu sarakstu.",
  "GroupsNotFoundHeader": "Nav atrasta neviena grupa",
  "HasFullAccess": "Viņam ir pilnīga piekļuve telpai",
  "HeadOfGroup": "Grupas vadītājs",
  "HelpCenter": "Palīdzības centrs",
  "HideArticleMenu": "Slēpt izvēlni",
  "Homepage": "Mājaslapa",
  "Hotkeys": "Ātrie taustiņi",
  "Hour": "stunda",
  "Hours": "stundas",
  "Image": "Attēls",
  "IncorrectDomain": "Nepareizs domēns",
  "IncorrectEmail": "Nepareiza e-pasta adrese",
  "IncorrectFirstName": "Nepareizs vārds",
  "IncorrectLastName": "Nepareizs uzvārds",
  "IncorrectLocalPart": "Nepareiza lokālā daļa",
  "IncorrectPassword": "Nepareiza parole",
  "Info": "Informācija",
  "InfoPanel": "Informācijas panelis",
  "InvitationToPortal": "<1>{{firstName}} {{lastName}}</1> aicina jūs pievienoties DocSpace <1>{{spaceAddress}}</1> drošai sadarbībai ar dokumentiem.",
  "InvitationToRoom": "<1>{{firstName}} {{lastName}}</1> aicina jūs pievienoties telpai <1>{{roomName}}</1> drošai sadarbībai ar dokumentiem.",
  "Invite": "Uzaicināt",
  "Invited": "Uzaicināts",
  "InviteUsers": "Uzaicinājuma saite",
  "IpAddress": "IP adrese",
  "Kilobyte": "KB",
  "Language": "Valoda",
  "LastModifiedDate": "Pēdējās modifikācijas datums",
  "LastName": "Uzvārds",
  "LatePayment": "Maksājumu kavējumi",
  "LearnMore": "Uzzināt vairāk",
  "LinkAccessDenied": "Piekļuve saitei ir liegta",
  "LinkExpireAfter": "Saites derīguma termiņš beigsies pēc <1>{{date}}</1>",
  "LinkExpired": "Saitei ir beidzies derīguma termiņš.",
  "LinkIsValid": "Saite ir derīga <1>{{date}}</1>",
  "LinkSuccessfullyCopied": "Saite ir veiksmīgi kopēta starpliktuvē",
  "ListAccounts": "Uzskaitīt kontus",
  "LiveChat": "Tiešsaistes tērzēšana",
  "LiveChatOff": "Tiešsaistes tērzēšana tika veiksmīgi atvienota",
  "LiveChatOn": "Tiešsaistes tērzēšana tika veiksmīgi savienota",
  "Load": "Ielādē",
  "LoadingDescription": "Lūdzu uzgaidiet...",
  "LoadingIsComplete": "Ielāde ir pabeigta 100% apmērā",
  "LoadingProcessing": "Ielādē...",
  "LocalDomain": "Lokālie domēni netiek atbalstīti",
  "Location": "Atrašanās vieta",
  "LoginButton": "Ielogoties",
  "LogoutButton": "Izrakstīties",
  "MainHeaderSelectAll": "Izvēlēties visu",
  "MakeForm": "Saglabāt kā oform",
  "ManageStorageQuota": "Pārvaldīt krātuves kvotu",
  "ManyEmails": "Pārāk daudz e-pasta ziņojumu parsēts",
  "MaximumNumberOfExternalLinksCreated": "Maksimālais izveidoto ārējo saišu skaits",
  "MaxLengthExceeded": "Maksimālais lietotājvārda vai citas vietējās daļas garums ir 64 rakstzīmes.",
  "MediaError": "Neizdevās ielādēt multivides vietrādi URL",
  "Megabyte": "MB",
  "MeLabel": "Es",
  "Member": "Loceklis (-e)",
  "Members": "Dalībnieki",
  "MobileAndroid": "Iegūt ONLYOFFICE dokumentus pakalpojumā Google Play",
  "MobileIos": "Lejupielādēt ONLYOFFICE dokumentus no App Store",
  "MobileLinux": "Lejupielādēt ONLYOFFICE darbvirsmas redaktorus operētājsistēmai Linux",
  "MobileMac": "Lejupielādēt ONLYOFFICE darbvirsmas redaktorus operētājsistēmai macOS",
  "MobileWin": "Lejupielādēt ONLYOFFICE darbvirsmas redaktorus operētājsistēmai Windows",
  "More": "Vairāk",
  "MoveHere": "Pārvietoties šeit",
  "MoveTo": "Pārvietot uz",
  "MoveToFolderMessage": "Jūs nevarat pārvietot mapi uz tās apakšmapi",
  "MoveToOperation": "Pārvieto",
  "MyDocuments": "Mani dokumenti",
  "Name": "Nosaukums",
  "NeedPassword": "Lai piekļūtu telpai, jums ir jābūt parolei",
  "NewDocument": "Jauns dokuments",
  "NewFolder": "Jauna mape",
  "NewMasterForm": "Jauna veidlapas veidne",
  "NewPresentation": "Jauna prezentācija",
  "NewSpreadsheet": "Jauna izklājlapa",
  "NewVersionAvailable": "Ir pieejama jauna tīmekļa vietnes versija",
  "Next": "Tālāk",
  "No": "Nē",
  "NotFoundGroups": "Nav atrasta neviena grupa",
  "NotFoundGroupsDescription": "Neviena grupa neatbilst jūsu meklēšanas kritērijiem. Pielāgojiet meklēšanas parametrus vai notīriet meklēšanas lauku, lai skatītu pilnu grupu sarakstu.",
  "NotFoundLanguage": "Vai nevarat atrast savu valodu? Sazinieties ar mums, rakstot e-pastu uz <1>{{supportEmail}}</1>, lai tulkotu un saņemtu atlīdzību",
  "NotFoundTitle": "Nekas nav atrasts",
  "NotFoundUsers": "Lietotāji nav atrasti",
  "NotFoundUsersDescription": "Neviens lietotājs neatbilst jūsu meklēšanas vaicājumam. Pielāgojiet meklēšanas parametrus vai notīriet meklēšanas lauku, lai skatītu pilnu lietotāju sarakstu.",
  "NotSupportedFormat": "Atvainojiet, bet šis faila formats nav atbalstīts",
  "OFORMsGallery": "OFORMs galerija",
  "OkButton": "Ok",
  "OKButton": "Labi",
  "Or": "vai",
  "orContinueWith": "vai turpināt ar",
  "OtherLabel": "Citi",
  "OtherOperations": "Citas darbības",
  "Owner": "Īpašnieks",
  "PageOfTotalPage": "{{page}} lapa no {{totalPage}}",
  "Pages": "Lapas",
  "Paid": "Samaksāts",
  "Password": "Parole",
  "PasswordLimitDigits": "cipari",
  "PasswordLimitMessage": "Parolei ir jāsatur",
  "PasswordLimitSpecialSymbols": "īpašās rakstzīmes",
  "PasswordLimitUpperCase": "lielie burti",
  "PasswordMinimumLength": "Minimālais garums",
  "PaymentsTitle": "Maksājumi",
  "People": "Cilvēki",
  "PerUserMonth": "<1>{{currencySymbol}} </1><1>{{price}} </1> vienam administratoram/prasmīgam lietotājam/mēnesī",
  "Petabyte": "PB",
  "Phone": "Tālrunis",
  "Plugins": "Spraudņi",
  "PortalRestriction": "Jūsu interneta protokola (IP) adrese nav iekļauta atļauto IP adrešu sarakstā, lai piekļūtu šai DocSpace. Izslēdziet virtuālo privāto tīklu (VPN), ja tas ir iespējots, un atkārtoti ielādējiet lapu vai izmantojiet citu IP adresi, lai pieteiktos.",
  "PowerUser": "Prasmīgs lietotājs",
  "PreparationPortalTitle": "Notiek portāla atjaunošana.",
  "Preview": "Priekšskatīt",
  "Previous": "Iepriekšējais",
  "Profile": "Profils",
  "Projects": "Projekti",
  "ProviderApple": "Apple",
  "ProviderFacebook": "Facebook",
  "ProviderGoogle": "Google",
  "ProviderLinkedIn": "Google",
  "ProviderLoginError": "Autorizācijas kļūda",
  "ProviderNotConnected": "Pakalpojumu sniedzējs nav savienots ar jūsu kontu",
  "ProviderSso": "SSO",
  "ProviderSsoSetting": "Vienotā pierakstīšanās",
  "ProviderTwitter": "Twitter",
  "ProviderZoom": "Zoom",
  "PublicRoomLabel": "Publisks",
  "PunycodeDomain": "Punycode domēni netiek atbalstīti",
  "PunycodeLocalPart": "Punycode lokālā daļa netiek atbalstīta",
  "QuotaPaidUserLimitError": "Ir sasniegts maksas lietotāju ierobežojums.",
  "ReadInstructions": "Izlasiet norādījumus",
  "ReadOnly": "Tikai lasīt",
  "ReconnectStorage": "Atkārtoti pievienot krātuvi",
  "RecoverDescribeYourProblemPlaceholder": "Aprakstiet savu problēmu",
  "RecoverTitle": "Piekļuves atkopšana",
  "Regenerate": "Reģenerēt",
  "RegistrationEmail": "Jūsu reģistrācijas e-pasts",
  "ReloadPage": "Pārlādēt lapu",
  "Remember": "Atcerēties mani",
  "Remove": "Noņemt",
  "Rename": "Pārdēvēt",
  "RenewSubscription": "Vai atjaunot abonementu?",
  "RepeatInvitation": "Atkārtoti uzaicināt",
  "RequiredField": "Obligāts lauks",
  "ResetApplication": "Atiestatīt lietojumprogrammu",
  "Restore": "Atjaunot",
  "RestoreHere": "Atjaunot šeit",
  "RestoreTo": "Atjaunot uz",
  "Review": "Pārskatīt",
  "Role": "Loma",
  "Room": "Telpa",
  "RoomAdmin": "Telpas administrators",
  "RoomList": "Telpu saraksts",
  "Rooms": "Telpas",
  "SameEmail": "Jūs nevarat izmantot to pašu e-pastu",
  "SaveButton": "Saglabāt",
  "SaveHereButton": "Saglabāt šeit",
  "SaveToPublicRoom": "Saglabāt publiskā telpā",
  "Search": "Meklēt",
  "SearchEmptyRoomsDescription": "Šim filtram neatbilst neviena telpa. Izmēģiniet citu vai notīriet filtru, lai skatītu visas telpas.",
  "SelectAction": "Izvēlieties",
  "SelectAll": "Atlasīt visu",
  "SelectBackupOnlyFormat": "Atlasiet tikai dublējuma failu",
  "SelectDOCXFFormat": "Atlasiet .DOCXF failu",
  "SelectDOCXFormat": "Atlasīt failu .DOCX formātā",
  "SelectFile": "Atlasīt failu",
  "SelectFiles": "Atlasīt failus",
  "SelectIMGFormat": "Atlasiet IMG failu",
  "SelectorEmptyScreenHeader": "Šeit vēl nav neviena faila un mapes",
  "SelectRoom": "Atlasīt telpu",
  "SelectXLSXFormat": "Atlasīt .XLSX fails",
  "SendButton": "Sūtīt",
  "Sending": "Sūta...",
  "SendRequest": "Sūtīt pieprasījumu",
  "Sessions": "Sesijas",
  "SetDiskSpaceQuota": "Iestatiet krātuves kvotu, lai definētu maksimālo vietu šajā DocSpace diskā.",
  "SetQuotaStorageLimit": "Iestatiet kvotu, lai definētu krātuves ierobežojumu.",
  "Settings": "Iestatījumi",
  "SettingsGeneral": "Vispārīgi",
  "SettingsPersonal": "Privāts",
  "SetToDefault": "Iestatīt uz noklusējumu",
  "SharedLinks": "Kopīgotās saites",
  "ShareDocument": "Nosūtīt šo dokumentu",
  "ShareDocumentDescription": "Nodrošiniet piekļuvi dokumentam un iestatiet atļauju līmeņus.",
  "SharedWithMe": "Kopīgots ar mani",
  "ShareVia": "Koplietot, izmantojot",
  "ShowMore": "Parādīt vairāk",
  "SignInWithApple": "Pierakstīties ar Apple",
  "SignInWithFacebook": "Pierakstīties ar Facebook",
  "SignInWithGoogle": "Pierakstīties ar Google",
  "SignInWithLinkedIn": "Pierakstīties ar LinkedIn",
  "SignInWithMicrosoft": "Pierakstīties ar Microsoft",
  "SignInWithSso": "Pierakstīties, izmantojot SSO",
  "SignInWithTwitter": "Pierakstīties ar Twitter",
  "SignInWithZoom": "Pierakstīties ar Zoom",
  "SignUpWithApple": "Reģistrējieties ar Apple",
  "SignUpWithFacebook": "Reģistrējieties ar Facebook",
  "SignUpWithGoogle": "Reģistrējieties ar Google",
  "SignUpWithLinkedIn": "Reģistrējieties ar LinkedIn",
  "SignUpWithMicrosoft": "Reģistrējieties ar Microsoft",
  "SignUpWithSso": "Reģistrējieties ar SSO",
  "SignUpWithTwitter": "Reģistrējieties ar Twitter",
  "SignUpWithZoom": "Reģistrējieties ar Zoom",
  "Size": "Izmērs",
  "SizeImageLarge": "Attēls ir pārāk liels. Lūdzu, atlasiet citu attēlu.",
  "SomethingWentWrong": "Radās problēma.",
  "SortBy": "Šķirot pēc",
  "SpaceManagement": "Telpu pārvaldība",
  "Spaces": "Telpas",
  "SpacesInLocalPart": "Lokālajā daļā nedrīkst būt atstarpes",
  "SpaceUsersOnly": "Tikai DoсSpace lietotājiem",
  "SSO": "SSO",
  "Standard": "Standarta",
  "Storage": "Uzglabāšana",
  "StorageAndQuota": "Uzglabāšana / kvota",
  "StorageQuota": "Krātuves kvota",
  "StorageQuotaDisabled": "Krātuves kvota ir atspējota.",
  "StorageQuotaReset": "Krātuves kvota ir veiksmīgi iestatīta uz noklusējumu.",
  "StorageQuotaSet": "Krātuves kvota ir veiksmīgi iestatīta.",
  "SubmitToFormGallery": "Iesniedziet veidlapu galerijā",
  "SubmitToGallery": "Iesniegt galerijā",
  "SubmitToGalleryBlockBody": "Iesniedziet savas veidnes, lai tās kopīgotu ar ONLYOFFICE kopienu.",
  "SubmitToGalleryBlockHeader": "ONLYOFFICE veidlapu galerija",
  "SubscriptionExpired": "Jūsu atbalsta un atjauninājumu abonementa termiņš ir iztecējis",
  "SubscriptionExpiredTitle": "Abonementa derīguma termiņš ir beidzies",
  "SubscriptionIsExpiring": "Jūsu abonementa derīguma termiņš beidzas šajā datumā: {{date}}",
  "Support": "Support",
  "SwitchToThumbnails": "Pārslēgties uz sīktēlu skatu",
  "SwitchViewToCompact": "Pārslēgties uz kompakto skatu",
  "Tags": "Atzīmes",
  "Terabyte": "TB",
  "ThirdPartyStorage": "Trešās puses krātuve",
  "Title": "Nosaukums",
  "TitleSelectFile": "Atlasīt",
  "Today": "Šodien",
  "TrialDaysLeft": "Izmēģinājuma periods: {{count}} diena (-s)",
  "TrialExpired": "Izmēģinājuma termiņš beidzās",
  "TryBusiness": "Izmēģināt uzņēmumumdarbību",
  "TurnOffDiskSpaceLimit": "Izslēdziet diska vietas ierobežojumu šim DocSpace.",
  "Type": "Tips",
  "UnexpectedError": "Radās neparedzēta kļūda. Vēlāk mēģiniet vēlreiz vai sazinieties ar atbalsta dienestu.",
  "Unknown": "Nezināms",
  "UnknownError": "Nezināma kļūda",
  "Unlimited": "Neierobežots",
  "UploadDate": "Augšuplādes datums",
  "Uploader": "Augšupielādētājs",
  "User": "Lietotājs",
  "UsersInvited": "Uzaicinātie lietotāji",
  "UTC": "UTC",
  "Version": "Versija",
  "Video": "Video",
  "View": "Skatīt",
  "WantToContinue": "Vai tiešām vēlaties turpināt?",
  "Warning": "Brīdinājums",
  "Website": "Vietne",
  "Yes": "Jā",
  "Yesterday": "어제",
  "You": "Jūs"
}<|MERGE_RESOLUTION|>--- conflicted
+++ resolved
@@ -107,12 +107,9 @@
   "DenyAccess": "Liegt piekļuvi",
   "Description": "Apraksts",
   "DeveloperTools": "Izstrādātāja rīki",
-<<<<<<< HEAD
   "DisableQuota": "Atspējot kvotu",
   "DisableStorageQuota": "Atspējot krātuves kvotu",
-=======
   "Disabled": "Atspējots",
->>>>>>> e998e52e
   "Disconnect": "Atvienot",
   "DocSpaceAdmin": "DocSpace administrators",
   "DocSpaceOwner": "DocSpace īpašnieks",
