import React from "react";
import copy from "copy-to-clipboard";
import styled, { css } from "styled-components";
import { withRouter } from "react-router";
import toastr from "@docspace/components/toast/toastr";
import Loaders from "@docspace/common/components/Loaders";
import { AppServerConfig } from "@docspace/common/constants";
import { withTranslation } from "react-i18next";
import { isMobile, isTablet, isMobileOnly } from "react-device-detect";
import DropDownItem from "@docspace/components/drop-down-item";
import { tablet, mobile } from "@docspace/components/utils/device";
import { Consumer } from "@docspace/components/utils/context";
import { inject, observer } from "mobx-react";
import TableGroupMenu from "@docspace/components/table-container/TableGroupMenu";
import Navigation from "@docspace/common/components/Navigation";
import { Events } from "@docspace/common/constants";
import config from "PACKAGE_FILE";
import { combineUrl } from "@docspace/common/utils";
import RoomsFilter from "@docspace/common/api/rooms/filter";
import { getCategoryUrl } from "SRC_DIR/helpers/utils";
import { getMainButtonItems } from "SRC_DIR/helpers/plugins";

const StyledContainer = styled.div`
  width: 100%;
  height: 32px;

  .table-container_group-menu {
    margin: 0 0 0 -20px;
    -webkit-tap-highlight-color: rgba(0, 0, 0, 0);

    width: calc(100% + 40px);
    height: 68px;

    @media ${tablet} {
      height: 60px;
      margin: 0 0 0 -16px;
      width: calc(100% + 32px);
    }

    ${isMobile &&
    css`
      height: 60px;
      margin: 0 0 0 -16px;
      width: calc(100% + 32px);
    `}

    @media ${mobile} {
      height: 52px;
      margin: 0 0 0 -16px;
      width: calc(100% + 32px);
    }

    ${isMobileOnly &&
    css`
      height: 52px;
      margin: 0 0 0 -16px;
      width: calc(100% + 32px);
    `}
  }

  .header-container {
    height: 100%;
  }
`;

class SectionHeaderContent extends React.Component {
  constructor(props) {
    super(props);
    this.state = { navigationItems: [] };
  }

  onCreate = (format) => {
    const event = new Event(Events.CREATE);

    const payload = {
      extension: format,
      id: -1,
    };

    event.payload = payload;

    window.dispatchEvent(event);
  };

  onCreateRoom = () => {
    const event = new Event(Events.ROOM_CREATE);
    window.dispatchEvent(event);
  };

  createDocument = () => this.onCreate("docx");

  createSpreadsheet = () => this.onCreate("xlsx");

  createPresentation = () => this.onCreate("pptx");

  createForm = () => this.onCreate("docxf");

  createFormFromFile = () => {
    this.props.setSelectFileDialogVisible(true);
  };

  onShowGallery = () => {
    const { history, currentFolderId } = this.props;
    history.push(
      combineUrl(
        AppServerConfig.proxyURL,
        config.homepage,
        `/form-gallery/${currentFolderId}/`
      )
    );
  };

  createFolder = () => this.onCreate();

  uploadToFolder = () => console.log("Upload To Folder click");

  getContextOptionsPlus = () => {
    const { t, isPrivacyFolder, isRoomsFolder, enablePlugins } = this.props;

    const options = isRoomsFolder
      ? [
          {
            key: "new-room",
            label: t("NewRoom"),
            onClick: this.onCreateRoom,
            icon: "images/folder.locked.react.svg",
          },
        ]
      : [
          {
            key: "new-document",
            label: t("NewDocument"),
            onClick: this.createDocument,
            icon: "images/actions.documents.react.svg",
          },
          {
            key: "new-spreadsheet",
            label: t("NewSpreadsheet"),
            onClick: this.createSpreadsheet,
            icon: "images/spreadsheet.react.svg",
          },
          {
            key: "new-presentation",
            label: t("NewPresentation"),
            onClick: this.createPresentation,
            icon: "images/actions.presentation.react.svg",
          },
          {
            icon: "images/form.react.svg",
            label: t("Translations:NewForm"),
            key: "new-form-base",
            items: [
              {
                key: "new-form",
                label: t("Translations:SubNewForm"),
                icon: "images/form.blank.react.svg",
                onClick: this.createForm,
              },
              {
                key: "new-form-file",
                label: t("Translations:SubNewFormFile"),
                icon: "images/form.file.react.svg",
                onClick: this.createFormFromFile,
                disabled: isPrivacyFolder,
              },
              {
                key: "oforms-gallery",
                label: t("Common:OFORMsGallery"),
                icon: "images/form.gallery.react.svg",
                onClick: this.onShowGallery,
                disabled: isPrivacyFolder || (isMobile && isTablet),
              },
            ],
          },
          {
            key: "new-folder",
            label: t("NewFolder"),
            onClick: this.createFolder,
            icon: "images/catalog.folder.react.svg",
          },
          /*{ key: "separator", isSeparator: true },
      {
        key: "upload-to-folder",
        label: t("UploadToFolder"),
        onClick: this.uploadToFolder,
        disabled: true,
        icon: "images/actions.upload.react.svg",
      },*/
        ];

    if (enablePlugins) {
      const pluginOptions = getMainButtonItems();

      if (pluginOptions) {
        pluginOptions.forEach((option) => {
          options.splice(option.value.position, 0, {
            key: option.key,
            ...option.value,
          });
        });
      }
    }

    return options;
  };

  createLinkForPortalUsers = () => {
    const { currentFolderId } = this.props;
    const { t } = this.props;

    copy(
      `${window.location.origin}/filter?folder=${currentFolderId}` //TODO: Change url by category
    );

    toastr.success(t("Translations:LinkCopySuccess"));
  };

  onMoveAction = () => {
    this.props.setIsFolderActions(true);
    this.props.setBufferSelection(this.props.currentFolderId);
    return this.props.setMoveToPanelVisible(true);
  };
  onCopyAction = () => {
    this.props.setIsFolderActions(true);
    this.props.setBufferSelection(this.props.currentFolderId);
    return this.props.setCopyPanelVisible(true);
  };
  downloadAction = () => {
    this.props.setBufferSelection(this.props.currentFolderId);
    this.props.setIsFolderActions(true);
    this.props
      .downloadAction(this.props.t("Translations:ArchivingData"), [
        this.props.currentFolderId,
      ])
      .catch((err) => toastr.error(err));
  };

  renameAction = () => console.log("renameAction click");
  onOpenSharingPanel = () => {
    this.props.setBufferSelection(this.props.currentFolderId);
    this.props.setIsFolderActions(true);
    return this.props.setSharingPanelVisible(true);
  };

  onDeleteAction = () => {
    const {
      t,
      deleteAction,
      confirmDelete,
      setDeleteDialogVisible,
      isThirdPartySelection,
      currentFolderId,
      getFolderInfo,
      setBufferSelection,
    } = this.props;

    this.props.setIsFolderActions(true);

    if (confirmDelete || isThirdPartySelection) {
      getFolderInfo(currentFolderId).then((data) => {
        setBufferSelection(data);
        setDeleteDialogVisible(true);
      });
    } else {
      const translations = {
        deleteOperation: t("Translations:DeleteOperation"),
        deleteFromTrash: t("Translations:DeleteFromTrash"),
        deleteSelectedElem: t("Translations:DeleteSelectedElem"),
      };

      deleteAction(translations, [currentFolderId], true).catch((err) =>
        toastr.error(err)
      );
    }
  };

  onEmptyTrashAction = () => {
    const { activeFiles, activeFolders } = this.props;
    const isExistActiveItems = [...activeFiles, ...activeFolders].length > 0;

    if (isExistActiveItems) return;

    this.props.setEmptyTrashDialogVisible(true);
  };

  onShowInfo = () => {
    const { setIsInfoPanelVisible } = this.props;
    setIsInfoPanelVisible(true);
  };

  onToggleInfoPanel = () => {
    const { isInfoPanelVisible, setIsInfoPanelVisible } = this.props;
    setIsInfoPanelVisible(!isInfoPanelVisible);
  };

  getContextOptionsFolder = () => {
    const { t, personal } = this.props;

    return [
      {
        key: "sharing-settings",
        label: t("SharingPanel:SharingSettingsTitle"),
        onClick: this.onOpenSharingPanel,
        disabled: personal ? true : false,
        icon: "/static/images/share.react.svg",
      },
      {
        key: "link-portal-users",
        label: t("LinkForPortalUsers"),
        onClick: this.createLinkForPortalUsers,
        disabled: personal ? true : false,
        icon: "/static/images/invitation.link.react.svg",
      },
      {
        key: "show-info",
        label: t("InfoPanel:ViewDetails"),
        onClick: this.onShowInfo,
        disabled: false,
        icon: "/static/images/info.outline.react.svg",
      },
      { key: "separator-2", isSeparator: true },
      {
        key: "move-to",
        label: t("MoveTo"),
        onClick: this.onMoveAction,
        disabled: false,
        icon: "images/move.react.svg",
      },
      {
        key: "copy",
        label: t("Translations:Copy"),
        onClick: this.onCopyAction,
        disabled: false,
        icon: "/static/images/copy.react.svg",
      },
      {
        key: "download",
        label: t("Common:Download"),
        onClick: this.downloadAction,
        disabled: false,
        icon: "images/download.react.svg",
      },
      {
        key: "rename",
        label: t("Rename"),
        onClick: this.renameAction,
        disabled: true,
        icon: "images/rename.react.svg",
      },
      {
        key: "delete",
        label: t("Common:Delete"),
        onClick: this.onDeleteAction,
        disabled: false,
        icon: "/static/images/catalog.trash.react.svg",
      },
    ];
  };

  onBackToParentFolder = () => {
    if (this.props.isRoom) {
      return this.moveToRoomsPage();
    }

    this.props.backToParentFolder();
  };

  onSelect = (e) => {
    const key = e.currentTarget.dataset.key;
    this.props.setSelected(key);
  };

  onClose = () => {
    this.props.setSelected("close");
  };

  getMenuItems = () => {
    const { t, cbMenuItems, getCheckboxItemLabel } = this.props;

    const checkboxOptions = (
      <>
        {cbMenuItems.map((key) => {
          const label = getCheckboxItemLabel(t, key);
          return (
            <DropDownItem
              key={key}
              label={label}
              data-key={key}
              onClick={this.onSelect}
            />
          );
        })}
      </>
    );

    return checkboxOptions;
  };

  onChange = (checked) => {
    this.props.setSelected(checked ? "all" : "none");
  };

  onClickFolder = (id, isRootRoom) => {
    const { setSelectedNode, setIsLoading, fetchFiles } = this.props;

    if (isRootRoom) {
      return this.moveToRoomsPage();
    }

    setSelectedNode(id);
    setIsLoading(true);
    fetchFiles(id, null, true, false)
      .catch((err) => toastr.error(err))
      .finally(() => setIsLoading(false));
  };

  moveToRoomsPage = () => {
    const {
      setIsLoading,

      fetchRooms,
      history,

      setAlreadyFetchingRooms,

      categoryType,
    } = this.props;

    setIsLoading(true);

    setAlreadyFetchingRooms(true);

    fetchRooms(null, null)
      .then(() => {
        const filter = RoomsFilter.getDefault();

        const filterParamsStr = filter.toUrlParams();

        const url = getCategoryUrl(categoryType, filter.folder);

        const pathname = `${url}?${filterParamsStr}`;

        history.push(
          combineUrl(AppServerConfig.proxyURL, config.homepage, pathname)
        );
      })
      .finally(() => {
        setIsLoading(false);
      });
  };

  render() {
    //console.log("Body header render");

    const {
      t,
      tReady,
      isInfoPanelVisible,
      isRootFolder,
      title,
      canCreate,
      isDesktop,
      isTabletView,
      personal,
      navigationPath,
      getHeaderMenu,
      isRecycleBinFolder,
      isEmptyFilesList,
      isHeaderVisible,
      isHeaderChecked,
      isHeaderIndeterminate,
      showText,
<<<<<<< HEAD
=======
      toggleInfoPanel,
      isRoomsFolder,
>>>>>>> cc9e41bd
    } = this.props;
    const menuItems = this.getMenuItems();
    const isLoading = !title || !tReady;
    const headerMenu = getHeaderMenu(t);

    return (
      <Consumer>
        {(context) => (
          <StyledContainer>
            {isHeaderVisible ? (
              <TableGroupMenu
                checkboxOptions={menuItems}
                onChange={this.onChange}
                isChecked={isHeaderChecked}
                isIndeterminate={isHeaderIndeterminate}
                headerMenu={headerMenu}
                isInfoPanelVisible={isInfoPanelVisible}
                toggleInfoPanel={this.onToggleInfoPanel}
              />
            ) : (
              <div className="header-container">
                {isLoading ? (
                  <Loaders.SectionHeader />
                ) : (
                  <Navigation
                    sectionWidth={context.sectionWidth}
                    showText={showText}
                    isRootFolder={isRootFolder}
                    canCreate={canCreate}
                    title={title}
                    isDesktop={isDesktop}
                    isTabletView={isTabletView}
                    personal={personal}
                    tReady={tReady}
                    menuItems={menuItems}
                    navigationItems={navigationPath}
                    getContextOptionsPlus={this.getContextOptionsPlus}
                    getContextOptionsFolder={this.getContextOptionsFolder}
                    onClose={this.onClose}
                    onClickFolder={this.onClickFolder}
                    isRecycleBinFolder={isRecycleBinFolder}
                    isEmptyFilesList={isEmptyFilesList}
                    clearTrash={this.onEmptyTrashAction}
                    onBackToParentFolder={this.onBackToParentFolder}
                    toggleInfoPanel={this.onToggleInfoPanel}
                    isInfoPanelVisible={isInfoPanelVisible}
                    titles={{
                      trash: t("EmptyRecycleBin"),
                    }}
                    withMenu={!isRoomsFolder}
                    onPlusClick={this.onCreateRoom}
                  />
                )}
              </div>
            )}
          </StyledContainer>
        )}
      </Consumer>
    );
  }
}

export default inject(
  ({
    auth,
    filesStore,

    dialogsStore,
    selectedFolderStore,
    treeFoldersStore,
    filesActionsStore,
    settingsStore,
  }) => {
    const {
      setSelected,
      canCreate,
      isHeaderVisible,
      isHeaderIndeterminate,
      isHeaderChecked,
      isThirdPartySelection,
      cbMenuItems,
      getCheckboxItemLabel,
      isEmptyFilesList,
      getFolderInfo,
      setBufferSelection,
      setIsLoading,
      fetchFiles,
      fetchRooms,
      activeFiles,
      activeFolders,

      setAlreadyFetchingRooms,

      categoryType,
    } = filesStore;

    const {
      setSharingPanelVisible,
      setMoveToPanelVisible,
      setCopyPanelVisible,
      setDeleteDialogVisible,
      setEmptyTrashDialogVisible,
      setSelectFileDialogVisible,
      setIsFolderActions,
    } = dialogsStore;

    const {
      isRecycleBinFolder,
      isPrivacyFolder,
      isRoomsFolder,
    } = treeFoldersStore;
    const {
      deleteAction,
      downloadAction,
      getHeaderMenu,
      backToParentFolder,
    } = filesActionsStore;

    const { setIsVisible, isVisible } = auth.infoPanelStore;

    const {
      title,
      id,
      roomType,
      pathParts,
      navigationPath,
    } = selectedFolderStore;

    const { enablePlugins } = auth.settingsStore;

    const isRoom = !!roomType;

    return {
      showText: auth.settingsStore.showText,
      isDesktop: auth.settingsStore.isDesktopClient,
      isRootFolder: pathParts?.length === 1,
      title,
      isRoom,
      currentFolderId: id,
      pathParts: pathParts,
      navigationPath: navigationPath,
      canCreate,
      setIsInfoPanelVisible: setIsVisible,
      isInfoPanelVisible: isVisible,
      isHeaderVisible,
      isHeaderIndeterminate,
      isHeaderChecked,
      isThirdPartySelection,
      isTabletView: auth.settingsStore.isTabletView,
      confirmDelete: settingsStore.confirmDelete,
      personal: auth.settingsStore.personal,
      cbMenuItems,
      setSelectedNode: treeFoldersStore.setSelectedNode,
      getFolderInfo,

      setSelected,

      setSharingPanelVisible,
      setMoveToPanelVisible,
      setCopyPanelVisible,
      setBufferSelection,
      setIsFolderActions,
      deleteAction,
      setDeleteDialogVisible,
      downloadAction,
      getHeaderMenu,
      backToParentFolder,
      getCheckboxItemLabel,
      setSelectFileDialogVisible,

      isRecycleBinFolder,
      setEmptyTrashDialogVisible,
      isEmptyFilesList,
      isPrivacyFolder,

      setIsLoading,
      fetchFiles,
      fetchRooms,

      activeFiles,
      activeFolders,

      isRoomsFolder,

      setAlreadyFetchingRooms,

      categoryType,

      enablePlugins,
    };
  }
)(
  withTranslation([
    "Files",
    "Common",
    "Translations",
    "InfoPanel",
    "SharingPanel",
  ])(withRouter(observer(SectionHeaderContent)))
);<|MERGE_RESOLUTION|>--- conflicted
+++ resolved
@@ -470,11 +470,8 @@
       isHeaderChecked,
       isHeaderIndeterminate,
       showText,
-<<<<<<< HEAD
-=======
       toggleInfoPanel,
       isRoomsFolder,
->>>>>>> cc9e41bd
     } = this.props;
     const menuItems = this.getMenuItems();
     const isLoading = !title || !tReady;
