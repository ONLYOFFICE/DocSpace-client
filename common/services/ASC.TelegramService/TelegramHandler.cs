﻿/*
 *
 * (c) Copyright Ascensio System Limited 2010-2020
 *
 * This program is freeware. You can redistribute it and/or modify it under the terms of the GNU 
 * General Public License (GPL) version 3 as published by the Free Software Foundation (https://www.gnu.org/copyleft/gpl.html). 
 * In accordance with Section 7(a) of the GNU GPL its Section 15 shall be amended to the effect that 
 * Ascensio System SIA expressly excludes the warranty of non-infringement of any third-party rights.
 *
 * THIS PROGRAM IS DISTRIBUTED WITHOUT ANY WARRANTY; WITHOUT EVEN THE IMPLIED WARRANTY OF MERCHANTABILITY OR
 * FITNESS FOR A PARTICULAR PURPOSE. For more details, see GNU GPL at https://www.gnu.org/copyleft/gpl.html
 *
 * You can contact Ascensio System SIA by email at sales@onlyoffice.com
 *
 * The interactive user interfaces in modified source and object code versions of ONLYOFFICE must display 
 * Appropriate Legal Notices, as required under Section 5 of the GNU GPL version 3.
 *
 * Pursuant to Section 7 § 3(b) of the GNU GPL you must retain the original ONLYOFFICE logo which contains 
 * relevant author attributions when distributing the software. If the display of the logo in its graphic 
 * form is not reasonably feasible for technical reasons, you must include the words "Powered by ONLYOFFICE" 
 * in every copy of the program you distribute. 
 * Pursuant to Section 7 § 3(e) we decline to grant you any rights under trademark law for use of our trademarks.
 *
*/

namespace ASC.TelegramService;

[Singletone(Additional = typeof(TelegramHandlerExtension))]
public class TelegramHandler
{
    private readonly Dictionary<int, TenantTgClient> _clients;
    private readonly CommandModule _command;
    private readonly ILog _log;
    private readonly IServiceScopeFactory _scopeFactory;

    public TelegramHandler(CommandModule command, IOptionsMonitor<ILog> option, IServiceScopeFactory scopeFactory)
    {
        _command = command;
        _log = option.CurrentValue;
        _scopeFactory = scopeFactory;
        _clients = new Dictionary<int, TenantTgClient>();
        ServicePointManager.SecurityProtocol |= SecurityProtocolType.Tls12 | SecurityProtocolType.Tls13;
    }

<<<<<<< HEAD
    public Task SendMessage(NotifyMessage msg)
    {
        if (string.IsNullOrEmpty(msg.To)) return Task.CompletedTask;
        if (!_clients.ContainsKey(msg.Tenant)) return Task.CompletedTask;
=======
        public Task SendMessage(NotifyMessage msg)
        {
            if (string.IsNullOrEmpty(msg.Reciever)) return Task.CompletedTask;
            if (!Clients.ContainsKey(msg.TenantId)) return Task.CompletedTask;
>>>>>>> 0635eea5

        return InternalSendMessage(msg);
    }

<<<<<<< HEAD
    private async Task InternalSendMessage(NotifyMessage msg)
    {
        var scope = _scopeFactory.CreateScope();
        var cachedTelegramDao = scope.ServiceProvider.GetService<IOptionsSnapshot<CachedTelegramDao>>().Value;

        var client = _clients[msg.Tenant].Client;

        try
        {
            var tgUser = cachedTelegramDao.GetUser(Guid.Parse(msg.To), msg.Tenant);
=======
            var client = Clients[msg.TenantId].Client;

            try
            {
                var tgUser = cachedTelegramDao.GetUser(Guid.Parse(msg.Reciever), msg.TenantId);

                if (tgUser == null)
                {
                    Log.DebugFormat("Couldn't find telegramId for user '{0}'", msg.Reciever);
                    return;
                }
>>>>>>> 0635eea5

            if (tgUser == null)
            {
<<<<<<< HEAD
                _log.DebugFormat("Couldn't find telegramId for user '{0}'", msg.To);
                return;
=======
                Log.DebugFormat("Couldn't send message for user '{0}' got an '{1}'", msg.Reciever, e.Message);
>>>>>>> 0635eea5
            }

            var chat = await client.GetChatAsync(tgUser.TelegramUserId);
            await client.SendTextMessageAsync(chat, msg.Content, Telegram.Bot.Types.Enums.ParseMode.Markdown);
        }
        catch (Exception e)
        {
            _log.DebugFormat("Couldn't send message for user '{0}' got an '{1}'", msg.To, e.Message);
        }
    }

    public void DisableClient(int tenantId)
    {
        if (!_clients.ContainsKey(tenantId)) return;

        var client = _clients[tenantId];
        client.Client.StopReceiving();

        _clients.Remove(tenantId);
    }

    public void CreateOrUpdateClientForTenant(int tenantId, string token, int tokenLifespan, string proxy, bool startTelegramService, CancellationToken stoppingToken,  bool force = false)
    {
        var scope = _scopeFactory.CreateScope();
        var telegramHelper = scope.ServiceProvider.GetService<TelegramHelper>();
        var newClient = telegramHelper.InitClient(token, proxy);

        if (_clients.TryGetValue(tenantId, out var client))
        {
            client.TokenLifeSpan = tokenLifespan;

            if (token != client.Token || proxy != client.Proxy)
            {
                if (startTelegramService)
                {
                    if (!telegramHelper.TestingClient(newClient)) return;
                }

                client.Client.StopReceiving();

                BindClient(newClient, tenantId, stoppingToken);

                client.Client = newClient;
                client.Token = token;
                client.Proxy = proxy;
            }
        }
        else
        {
            if (!force && startTelegramService)
            {
                if (!telegramHelper.TestingClient(newClient)) return;
            }

            BindClient(newClient, tenantId, stoppingToken);

            _clients.Add(tenantId, new TenantTgClient()
            {
                Token = token,
                Client = newClient,
                Proxy = proxy,
                TenantId = tenantId,
                TokenLifeSpan = tokenLifespan
            });
        }
    }

    public void RegisterUser(string userId, int tenantId, string token)
    {
        if (!_clients.ContainsKey(tenantId)) return;

        var userKey = UserKey(userId, tenantId);
        var dateExpires = DateTimeOffset.Now.AddMinutes(_clients[tenantId].TokenLifeSpan);
        MemoryCache.Default.Set(token, userKey, dateExpires);
    }

    private Task OnMessage(object sender, MessageEventArgs e, TelegramBotClient client, int tenantId)
    {
        if (string.IsNullOrEmpty(e.Message.Text) || e.Message.Text[0] != '/') return Task.CompletedTask;
        return InternalOnMessage(sender, e, client, tenantId);
    }

    private async Task InternalOnMessage(object sender, MessageEventArgs e, TelegramBotClient client, int tenantId)
    {
        await _command.HandleCommand(e.Message, client, tenantId);
    }


    private void BindClient(TelegramBotClient client, int tenantId, CancellationToken stoppingToken)
    {
        client.OnMessage += async (sender, e) => { await OnMessage(sender, e, client, tenantId); };
        client.StartReceiving(cancellationToken: stoppingToken);
    }

    private string UserKey(string userId, int tenantId)
    {
        return string.Format("{0}:{1}", userId, tenantId);
    }
}

public static class TelegramHandlerExtension
{
    public static void Register(DIHelper services)
    {
        services.TryAdd<TelegramHelper>();
    }
}<|MERGE_RESOLUTION|>--- conflicted
+++ resolved
@@ -42,54 +42,29 @@
         ServicePointManager.SecurityProtocol |= SecurityProtocolType.Tls12 | SecurityProtocolType.Tls13;
     }
 
-<<<<<<< HEAD
     public Task SendMessage(NotifyMessage msg)
     {
-        if (string.IsNullOrEmpty(msg.To)) return Task.CompletedTask;
-        if (!_clients.ContainsKey(msg.Tenant)) return Task.CompletedTask;
-=======
-        public Task SendMessage(NotifyMessage msg)
-        {
-            if (string.IsNullOrEmpty(msg.Reciever)) return Task.CompletedTask;
-            if (!Clients.ContainsKey(msg.TenantId)) return Task.CompletedTask;
->>>>>>> 0635eea5
+        if (string.IsNullOrEmpty(msg.Reciever)) return Task.CompletedTask;
+        if (!_clients.ContainsKey(msg.TenantId)) return Task.CompletedTask;
 
         return InternalSendMessage(msg);
     }
 
-<<<<<<< HEAD
     private async Task InternalSendMessage(NotifyMessage msg)
     {
         var scope = _scopeFactory.CreateScope();
         var cachedTelegramDao = scope.ServiceProvider.GetService<IOptionsSnapshot<CachedTelegramDao>>().Value;
 
-        var client = _clients[msg.Tenant].Client;
+        var client = _clients[msg.TenantId].Client;
 
         try
         {
-            var tgUser = cachedTelegramDao.GetUser(Guid.Parse(msg.To), msg.Tenant);
-=======
-            var client = Clients[msg.TenantId].Client;
-
-            try
-            {
-                var tgUser = cachedTelegramDao.GetUser(Guid.Parse(msg.Reciever), msg.TenantId);
-
-                if (tgUser == null)
-                {
-                    Log.DebugFormat("Couldn't find telegramId for user '{0}'", msg.Reciever);
-                    return;
-                }
->>>>>>> 0635eea5
+            var tgUser = cachedTelegramDao.GetUser(Guid.Parse(msg.Reciever), msg.TenantId);
 
             if (tgUser == null)
             {
-<<<<<<< HEAD
-                _log.DebugFormat("Couldn't find telegramId for user '{0}'", msg.To);
+                _log.DebugFormat("Couldn't find telegramId for user '{0}'", msg.Reciever);
                 return;
-=======
-                Log.DebugFormat("Couldn't send message for user '{0}' got an '{1}'", msg.Reciever, e.Message);
->>>>>>> 0635eea5
             }
 
             var chat = await client.GetChatAsync(tgUser.TelegramUserId);
@@ -97,7 +72,7 @@
         }
         catch (Exception e)
         {
-            _log.DebugFormat("Couldn't send message for user '{0}' got an '{1}'", msg.To, e.Message);
+            _log.DebugFormat("Couldn't send message for user '{0}' got an '{1}'", msg.Reciever, e.Message);
         }
     }
 
