--- conflicted
+++ resolved
@@ -170,11 +170,6 @@
 
     const isAboutPage = location.pathname.includes("about");
     const isDeveloperToolsPage = location.pathname.includes("/developer-tools");
-<<<<<<< HEAD
-
-    console.log("isAuthenticated", isAuthenticated);
-=======
->>>>>>> 6e598865
 
     if (location.pathname === "/shared/invalid-link") {
       return children;
