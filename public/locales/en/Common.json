--- conflicted
+++ resolved
@@ -169,13 +169,9 @@
   "FirstName": "First name",
   "Free": "Free",
   "FreeProFeatures": "Free access to pro features",
-<<<<<<< HEAD
-  "FreeStartupPlan": "Free {{planName}} plan",
   "FromDevice": "From device",
   "FromDocSpace": "From DocSpace",
   "FromReadyTemplate": "From ready template",
-=======
->>>>>>> c52600bf
   "FullAccess": "Full access",
   "GeneralAccessLinkCopied": "General link successfully copied to clipboard",
   "GeneralAccessLinkRemove": "General access link remove",
@@ -353,11 +349,8 @@
   "SelectFiles": "Select files",
   "SelectIMGFormat": "Select IMG file",
   "SelectorEmptyScreenHeader": "No files and folders here yet",
-<<<<<<< HEAD
   "SelectPDFFormat": "Select .PDF file",
-=======
   "SelectRoom": "Select room",
->>>>>>> c52600bf
   "SelectXLSXFormat": "Select .XLSX file",
   "SendButton": "Send",
   "Sending": "Sending...",
@@ -434,11 +427,7 @@
   "Unlimited": "Unlimited",
   "UploadDate": "Upload date",
   "Uploader": "Uploader",
-<<<<<<< HEAD
   "UploadReadyPDFForm": "Upload Ready PDF form",
-  "UseLikePro": "Use ONLYOFFICE like a pro",
-=======
->>>>>>> c52600bf
   "User": "User",
   "UsersInvited": "Users invited",
   "UTC": "UTC",
