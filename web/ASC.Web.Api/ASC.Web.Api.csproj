<<<<<<< HEAD
﻿<Project Sdk="Microsoft.NET.Sdk.Web">

  <PropertyGroup>
    <TargetFramework>net6.0</TargetFramework>
    <AssemblyTitle>ASC.Web.Api</AssemblyTitle>
    <Company>Ascensio System SIA</Company>
    <Product>ASC.Web.Api</Product>
    <Copyright>(c) Ascensio System SIA. All rights reserved</Copyright>
    <RazorCompileOnBuild>false</RazorCompileOnBuild>
    <GenerateMvcApplicationPartsAssemblyAttributes>false</GenerateMvcApplicationPartsAssemblyAttributes>
    <AppendTargetFrameworkToOutputPath>false</AppendTargetFrameworkToOutputPath>
    <ImplicitUsings>enable</ImplicitUsings>
  </PropertyGroup>

  <PropertyGroup Condition="'$(Configuration)|$(Platform)'=='Release|AnyCPU'">
    <DebugType>none</DebugType>
    <Optimize>true</Optimize>
  </PropertyGroup>

    <ItemGroup>
	    <Compile Remove="Api\LdapController.cs" />
	    <Compile Remove="Api\SsoSettingsV2Controller.cs" />
    </ItemGroup>

  <ItemGroup>
    <ProjectReference Include="..\..\common\ASC.Api.Core\ASC.Api.Core.csproj" />
    <ProjectReference Include="..\..\common\ASC.Core.Common\ASC.Core.Common.csproj" />
    <ProjectReference Include="..\..\common\ASC.Data.Backup.Core\ASC.Data.Backup.Core.csproj" />
    <ProjectReference Include="..\..\common\services\ASC.AuditTrail\ASC.AuditTrail.csproj" />
  </ItemGroup>

  <ItemGroup>
    <Compile Update="Core\AuditResource.Designer.cs">
      <DesignTime>True</DesignTime>
      <AutoGen>True</AutoGen>
      <DependentUpon>AuditResource.resx</DependentUpon>
    </Compile>
  </ItemGroup>

  <ItemGroup>
    <EmbeddedResource Update="Core\AuditResource.resx">
      <Generator>PublicResXFileCodeGenerator</Generator>
      <LastGenOutput>AuditResource.Designer.cs</LastGenOutput>
    </EmbeddedResource>
    <EmbeddedResource Update="Core\AuditResource.ru.resx">
      <DependentUpon>AuditResource.resx</DependentUpon>
    </EmbeddedResource>
    <EmbeddedResource Update="Core\AuditResource.de.resx">
      <DependentUpon>AuditResource.resx</DependentUpon>
    </EmbeddedResource>
    <EmbeddedResource Update="Core\AuditResource.es.resx">
      <DependentUpon>AuditResource.resx</DependentUpon>
    </EmbeddedResource>
    <EmbeddedResource Update="Core\AuditResource.fr.resx">
      <DependentUpon>AuditResource.resx</DependentUpon>
    </EmbeddedResource>
    <EmbeddedResource Update="Core\AuditResource.it.resx">
      <DependentUpon>AuditResource.resx</DependentUpon>
    </EmbeddedResource>
  </ItemGroup>
  
=======
﻿<?xml version="1.0" encoding="utf-8"?>
<Project Sdk="Microsoft.NET.Sdk.Web">
  <PropertyGroup>
    <TargetFramework>net6.0</TargetFramework>
    <AssemblyTitle>ASC.Web.Api</AssemblyTitle>
    <Company>Ascensio System SIA</Company>
    <Product>ASC.Web.Api</Product>
    <Copyright>(c) Ascensio System SIA. All rights reserved</Copyright>
    <RazorCompileOnBuild>false</RazorCompileOnBuild>
    <GenerateMvcApplicationPartsAssemblyAttributes>false</GenerateMvcApplicationPartsAssemblyAttributes>
    <AppendTargetFrameworkToOutputPath>false</AppendTargetFrameworkToOutputPath>
  </PropertyGroup>
  <PropertyGroup Condition="'$(Configuration)|$(Platform)'=='Release|AnyCPU'">
    <DebugType>none</DebugType>
    <Optimize>true</Optimize>
  </PropertyGroup>
  <ItemGroup>
    <Compile Remove="Controllers\LdapController.cs" />
    <Compile Remove="Controllers\SsoSettingsV2Controller.cs" />
  </ItemGroup>
  <ItemGroup>
    <PackageReference Include="Autofac.Extensions.DependencyInjection" Version="7.2.0" />
    <PackageReference Include="Microsoft.Extensions.Hosting.Systemd" Version="6.0.0" />
  </ItemGroup>
  <ItemGroup>
    <ProjectReference Include="..\..\common\ASC.Core.Common\ASC.Core.Common.csproj" />
    <ProjectReference Include="..\..\common\ASC.Data.Backup.Core\ASC.Data.Backup.Core.csproj" />
    <ProjectReference Include="..\..\common\services\ASC.AuditTrail\ASC.AuditTrail.csproj" />
  </ItemGroup>
  <ItemGroup>
    <Compile Update="Core\AuditResource.Designer.cs">
      <DesignTime>True</DesignTime>
      <AutoGen>True</AutoGen>
      <DependentUpon>AuditResource.resx</DependentUpon>
    </Compile>
  </ItemGroup>
  <ItemGroup>
    <EmbeddedResource Update="Core\AuditResource.resx">
      <Generator>PublicResXFileCodeGenerator</Generator>
      <LastGenOutput>AuditResource.Designer.cs</LastGenOutput>
    </EmbeddedResource>
    <EmbeddedResource Update="Core\AuditResource.ru.resx">
      <DependentUpon>AuditResource.resx</DependentUpon>
    </EmbeddedResource>
    <EmbeddedResource Update="Core\AuditResource.de.resx">
      <DependentUpon>AuditResource.resx</DependentUpon>
    </EmbeddedResource>
    <EmbeddedResource Update="Core\AuditResource.es.resx">
      <DependentUpon>AuditResource.resx</DependentUpon>
    </EmbeddedResource>
    <EmbeddedResource Update="Core\AuditResource.fr.resx">
      <DependentUpon>AuditResource.resx</DependentUpon>
    </EmbeddedResource>
    <EmbeddedResource Update="Core\AuditResource.it.resx">
      <DependentUpon>AuditResource.resx</DependentUpon>
    </EmbeddedResource>
    <EmbeddedResource Update="Core\AuditResource.bg.resx">
      <DependentUpon>AuditResource.resx</DependentUpon>
    </EmbeddedResource>
    <EmbeddedResource Update="Core\AuditResource.cs.resx">
      <DependentUpon>AuditResource.resx</DependentUpon>
    </EmbeddedResource>
    <EmbeddedResource Update="Core\AuditResource.el.resx">
      <DependentUpon>AuditResource.resx</DependentUpon>
    </EmbeddedResource>
    <EmbeddedResource Update="Core\AuditResource.fi.resx">
      <DependentUpon>AuditResource.resx</DependentUpon>
    </EmbeddedResource>
    <EmbeddedResource Update="Core\AuditResource.ja.resx">
      <DependentUpon>AuditResource.resx</DependentUpon>
    </EmbeddedResource>
    <EmbeddedResource Update="Core\AuditResource.lv.resx">
      <DependentUpon>AuditResource.resx</DependentUpon>
    </EmbeddedResource>
    <EmbeddedResource Update="Core\AuditResource.nl.resx">
      <DependentUpon>AuditResource.resx</DependentUpon>
    </EmbeddedResource>
    <EmbeddedResource Update="Core\AuditResource.pl.resx">
      <DependentUpon>AuditResource.resx</DependentUpon>
    </EmbeddedResource>
    <EmbeddedResource Update="Core\AuditResource.pt-BR.resx">
      <DependentUpon>AuditResource.resx</DependentUpon>
    </EmbeddedResource>
    <EmbeddedResource Update="Core\AuditResource.sk.resx">
      <DependentUpon>AuditResource.resx</DependentUpon>
    </EmbeddedResource>
    <EmbeddedResource Update="Core\AuditResource.sl.resx">
      <DependentUpon>AuditResource.resx</DependentUpon>
    </EmbeddedResource>
    <EmbeddedResource Update="Core\AuditResource.tr.resx">
      <DependentUpon>AuditResource.resx</DependentUpon>
    </EmbeddedResource>
    <EmbeddedResource Update="Core\AuditResource.uk.resx">
      <DependentUpon>AuditResource.resx</DependentUpon>
    </EmbeddedResource>
    <EmbeddedResource Update="Core\AuditResource.vi.resx">
      <DependentUpon>AuditResource.resx</DependentUpon>
    </EmbeddedResource>
    <EmbeddedResource Update="Core\AuditResource.zh-CN.resx">
      <DependentUpon>AuditResource.resx</DependentUpon>
    </EmbeddedResource>
  </ItemGroup>
>>>>>>> 2479448c
</Project><|MERGE_RESOLUTION|>--- conflicted
+++ resolved
@@ -1,6 +1,5 @@
-<<<<<<< HEAD
-﻿<Project Sdk="Microsoft.NET.Sdk.Web">
-
+﻿<?xml version="1.0" encoding="utf-8"?>
+<Project Sdk="Microsoft.NET.Sdk.Web">
   <PropertyGroup>
     <TargetFramework>net6.0</TargetFramework>
     <AssemblyTitle>ASC.Web.Api</AssemblyTitle>
@@ -12,80 +11,16 @@
     <AppendTargetFrameworkToOutputPath>false</AppendTargetFrameworkToOutputPath>
     <ImplicitUsings>enable</ImplicitUsings>
   </PropertyGroup>
-
-  <PropertyGroup Condition="'$(Configuration)|$(Platform)'=='Release|AnyCPU'">
-    <DebugType>none</DebugType>
-    <Optimize>true</Optimize>
+  <PropertyGroup Condition="'$(Configuration)|$(Platform)'=='Release|AnyCPU'">
+    <DebugType>none</DebugType>
+    <Optimize>true</Optimize>
   </PropertyGroup>
-
     <ItemGroup>
 	    <Compile Remove="Api\LdapController.cs" />
 	    <Compile Remove="Api\SsoSettingsV2Controller.cs" />
     </ItemGroup>
-
   <ItemGroup>
-    <ProjectReference Include="..\..\common\ASC.Api.Core\ASC.Api.Core.csproj" />
-    <ProjectReference Include="..\..\common\ASC.Core.Common\ASC.Core.Common.csproj" />
-    <ProjectReference Include="..\..\common\ASC.Data.Backup.Core\ASC.Data.Backup.Core.csproj" />
-    <ProjectReference Include="..\..\common\services\ASC.AuditTrail\ASC.AuditTrail.csproj" />
-  </ItemGroup>
-
-  <ItemGroup>
-    <Compile Update="Core\AuditResource.Designer.cs">
-      <DesignTime>True</DesignTime>
-      <AutoGen>True</AutoGen>
-      <DependentUpon>AuditResource.resx</DependentUpon>
-    </Compile>
-  </ItemGroup>
-
-  <ItemGroup>
-    <EmbeddedResource Update="Core\AuditResource.resx">
-      <Generator>PublicResXFileCodeGenerator</Generator>
-      <LastGenOutput>AuditResource.Designer.cs</LastGenOutput>
-    </EmbeddedResource>
-    <EmbeddedResource Update="Core\AuditResource.ru.resx">
-      <DependentUpon>AuditResource.resx</DependentUpon>
-    </EmbeddedResource>
-    <EmbeddedResource Update="Core\AuditResource.de.resx">
-      <DependentUpon>AuditResource.resx</DependentUpon>
-    </EmbeddedResource>
-    <EmbeddedResource Update="Core\AuditResource.es.resx">
-      <DependentUpon>AuditResource.resx</DependentUpon>
-    </EmbeddedResource>
-    <EmbeddedResource Update="Core\AuditResource.fr.resx">
-      <DependentUpon>AuditResource.resx</DependentUpon>
-    </EmbeddedResource>
-    <EmbeddedResource Update="Core\AuditResource.it.resx">
-      <DependentUpon>AuditResource.resx</DependentUpon>
-    </EmbeddedResource>
-  </ItemGroup>
-  
-=======
-﻿<?xml version="1.0" encoding="utf-8"?>
-<Project Sdk="Microsoft.NET.Sdk.Web">
-  <PropertyGroup>
-    <TargetFramework>net6.0</TargetFramework>
-    <AssemblyTitle>ASC.Web.Api</AssemblyTitle>
-    <Company>Ascensio System SIA</Company>
-    <Product>ASC.Web.Api</Product>
-    <Copyright>(c) Ascensio System SIA. All rights reserved</Copyright>
-    <RazorCompileOnBuild>false</RazorCompileOnBuild>
-    <GenerateMvcApplicationPartsAssemblyAttributes>false</GenerateMvcApplicationPartsAssemblyAttributes>
-    <AppendTargetFrameworkToOutputPath>false</AppendTargetFrameworkToOutputPath>
-  </PropertyGroup>
-  <PropertyGroup Condition="'$(Configuration)|$(Platform)'=='Release|AnyCPU'">
-    <DebugType>none</DebugType>
-    <Optimize>true</Optimize>
-  </PropertyGroup>
-  <ItemGroup>
-    <Compile Remove="Controllers\LdapController.cs" />
-    <Compile Remove="Controllers\SsoSettingsV2Controller.cs" />
-  </ItemGroup>
-  <ItemGroup>
-    <PackageReference Include="Autofac.Extensions.DependencyInjection" Version="7.2.0" />
-    <PackageReference Include="Microsoft.Extensions.Hosting.Systemd" Version="6.0.0" />
-  </ItemGroup>
-  <ItemGroup>
+    <ProjectReference Include="..\..\common\ASC.Api.Core\ASC.Api.Core.csproj" />
     <ProjectReference Include="..\..\common\ASC.Core.Common\ASC.Core.Common.csproj" />
     <ProjectReference Include="..\..\common\ASC.Data.Backup.Core\ASC.Data.Backup.Core.csproj" />
     <ProjectReference Include="..\..\common\services\ASC.AuditTrail\ASC.AuditTrail.csproj" />
@@ -117,51 +52,50 @@
     <EmbeddedResource Update="Core\AuditResource.it.resx">
       <DependentUpon>AuditResource.resx</DependentUpon>
     </EmbeddedResource>
-    <EmbeddedResource Update="Core\AuditResource.bg.resx">
-      <DependentUpon>AuditResource.resx</DependentUpon>
-    </EmbeddedResource>
-    <EmbeddedResource Update="Core\AuditResource.cs.resx">
-      <DependentUpon>AuditResource.resx</DependentUpon>
-    </EmbeddedResource>
-    <EmbeddedResource Update="Core\AuditResource.el.resx">
-      <DependentUpon>AuditResource.resx</DependentUpon>
-    </EmbeddedResource>
-    <EmbeddedResource Update="Core\AuditResource.fi.resx">
-      <DependentUpon>AuditResource.resx</DependentUpon>
-    </EmbeddedResource>
-    <EmbeddedResource Update="Core\AuditResource.ja.resx">
-      <DependentUpon>AuditResource.resx</DependentUpon>
-    </EmbeddedResource>
-    <EmbeddedResource Update="Core\AuditResource.lv.resx">
-      <DependentUpon>AuditResource.resx</DependentUpon>
-    </EmbeddedResource>
-    <EmbeddedResource Update="Core\AuditResource.nl.resx">
-      <DependentUpon>AuditResource.resx</DependentUpon>
-    </EmbeddedResource>
-    <EmbeddedResource Update="Core\AuditResource.pl.resx">
-      <DependentUpon>AuditResource.resx</DependentUpon>
-    </EmbeddedResource>
-    <EmbeddedResource Update="Core\AuditResource.pt-BR.resx">
-      <DependentUpon>AuditResource.resx</DependentUpon>
-    </EmbeddedResource>
-    <EmbeddedResource Update="Core\AuditResource.sk.resx">
-      <DependentUpon>AuditResource.resx</DependentUpon>
-    </EmbeddedResource>
-    <EmbeddedResource Update="Core\AuditResource.sl.resx">
-      <DependentUpon>AuditResource.resx</DependentUpon>
-    </EmbeddedResource>
-    <EmbeddedResource Update="Core\AuditResource.tr.resx">
-      <DependentUpon>AuditResource.resx</DependentUpon>
-    </EmbeddedResource>
-    <EmbeddedResource Update="Core\AuditResource.uk.resx">
-      <DependentUpon>AuditResource.resx</DependentUpon>
-    </EmbeddedResource>
-    <EmbeddedResource Update="Core\AuditResource.vi.resx">
-      <DependentUpon>AuditResource.resx</DependentUpon>
-    </EmbeddedResource>
-    <EmbeddedResource Update="Core\AuditResource.zh-CN.resx">
-      <DependentUpon>AuditResource.resx</DependentUpon>
-    </EmbeddedResource>
+    <EmbeddedResource Update="Core\AuditResource.bg.resx">
+      <DependentUpon>AuditResource.resx</DependentUpon>
+    </EmbeddedResource>
+    <EmbeddedResource Update="Core\AuditResource.cs.resx">
+      <DependentUpon>AuditResource.resx</DependentUpon>
+    </EmbeddedResource>
+    <EmbeddedResource Update="Core\AuditResource.el.resx">
+      <DependentUpon>AuditResource.resx</DependentUpon>
+    </EmbeddedResource>
+    <EmbeddedResource Update="Core\AuditResource.fi.resx">
+      <DependentUpon>AuditResource.resx</DependentUpon>
+    </EmbeddedResource>
+    <EmbeddedResource Update="Core\AuditResource.ja.resx">
+      <DependentUpon>AuditResource.resx</DependentUpon>
+    </EmbeddedResource>
+    <EmbeddedResource Update="Core\AuditResource.lv.resx">
+      <DependentUpon>AuditResource.resx</DependentUpon>
+    </EmbeddedResource>
+    <EmbeddedResource Update="Core\AuditResource.nl.resx">
+      <DependentUpon>AuditResource.resx</DependentUpon>
+    </EmbeddedResource>
+    <EmbeddedResource Update="Core\AuditResource.pl.resx">
+      <DependentUpon>AuditResource.resx</DependentUpon>
+    </EmbeddedResource>
+    <EmbeddedResource Update="Core\AuditResource.pt-BR.resx">
+      <DependentUpon>AuditResource.resx</DependentUpon>
+    </EmbeddedResource>
+    <EmbeddedResource Update="Core\AuditResource.sk.resx">
+      <DependentUpon>AuditResource.resx</DependentUpon>
+    </EmbeddedResource>
+    <EmbeddedResource Update="Core\AuditResource.sl.resx">
+      <DependentUpon>AuditResource.resx</DependentUpon>
+    </EmbeddedResource>
+    <EmbeddedResource Update="Core\AuditResource.tr.resx">
+      <DependentUpon>AuditResource.resx</DependentUpon>
+    </EmbeddedResource>
+    <EmbeddedResource Update="Core\AuditResource.uk.resx">
+      <DependentUpon>AuditResource.resx</DependentUpon>
+    </EmbeddedResource>
+    <EmbeddedResource Update="Core\AuditResource.vi.resx">
+      <DependentUpon>AuditResource.resx</DependentUpon>
+    </EmbeddedResource>
+    <EmbeddedResource Update="Core\AuditResource.zh-CN.resx">
+      <DependentUpon>AuditResource.resx</DependentUpon>
+    </EmbeddedResource>
   </ItemGroup>
->>>>>>> 2479448c
 </Project>