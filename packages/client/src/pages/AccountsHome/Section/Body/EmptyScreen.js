--- conflicted
+++ resolved
@@ -1,4 +1,4 @@
-﻿import EmptyScreenPersonsPngUrl from "PUBLIC_DIR/images/empty_screen_persons.png";
+﻿import EmptyScreenPersonSvgUrl from "ASSETS_DIR/images/empty_screen_persons.svg?url";
 import ClearEmptyFilterSvgUrl from "PUBLIC_DIR/images/clear.empty.filter.svg?url";
 import React from "react";
 import { inject, observer } from "mobx-react";
@@ -24,11 +24,7 @@
   return (
     <>
       <EmptyScreenContainer
-<<<<<<< HEAD
-        imageSrc={EmptyScreenPersonsPngUrl}
-=======
-        imageSrc="images/empty_screen_persons.svg"
->>>>>>> 36298e8a
+        imageSrc={EmptyScreenPersonSvgUrl}
         imageAlt="Empty Screen Filter image"
         headerText={title}
         descriptionText={description}
