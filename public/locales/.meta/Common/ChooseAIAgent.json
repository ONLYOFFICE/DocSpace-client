--- conflicted
+++ resolved
@@ -3,19 +3,11 @@
   "content": "Choose an {{aiAgent}}",
   "content_en_sha1_hash": "13c16f38542b31392b1e38f68dd875f7e7bff25a",
   "created_at": "2025-12-19T10:16:20.006Z",
-<<<<<<< HEAD
-  "updated_at": "2025-12-19T10:17:08.807Z",
-  "comment": {
-    "text": "",
-    "is_auto": false,
-    "updated_at": null
-=======
   "updated_at": "2025-12-22T09:45:48.290Z",
   "comment": {
     "text": "This key displays the text \"Choose an {{aiAgent}}\" within a UI element, likely a dialog or selection component, prompting the user to select an AI agent. The `aiAgent` placeholder will be replaced with the name of the specific AI agent being offered. It appears within an aside section used for selecting AI agents.",
     "is_auto": true,
     "updated_at": "2025-12-22T09:45:48.290Z"
->>>>>>> 7bd0b0d7
   },
   "usage": [
     {
