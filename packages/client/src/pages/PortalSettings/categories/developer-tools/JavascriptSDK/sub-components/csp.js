--- conflicted
+++ resolved
@@ -54,12 +54,8 @@
 
   &.description-holder {
     display: block;
-<<<<<<< HEAD
-    color: ${(props) => props.theme.sdkPresets?.secondaryColor};
-=======
     color: ${(props) => props.theme.sdkPresets.secondaryColor};
     margin-bottom: 16px;
->>>>>>> d90ad9d9
   }
 
   &.description-holder > div {
