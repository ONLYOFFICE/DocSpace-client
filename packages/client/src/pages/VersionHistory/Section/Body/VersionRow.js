import AccessCommentReactSvgUrl from "PUBLIC_DIR/images/access.comment.react.svg?url";
import RestoreAuthReactSvgUrl from "PUBLIC_DIR/images/restore.auth.react.svg?url";
import { useNavigate } from "react-router-dom";
import DownloadReactSvgUrl from "PUBLIC_DIR/images/download.react.svg?url";
import React, { useState, useEffect } from "react";
import styled from "styled-components";
import { Link } from "@docspace/shared/components/link";
import { Text } from "@docspace/shared/components/text";
import { Box } from "@docspace/shared/components/box";
import { Textarea } from "@docspace/shared/components/textarea";
import { Button } from "@docspace/shared/components/button";
import { withTranslation } from "react-i18next";
import VersionBadge from "./VersionBadge";
import { StyledVersionRow } from "./StyledVersionHistory";
import ExternalLinkIcon from "PUBLIC_DIR/images/external.link.react.svg?url";
import { commonIconsStyles, getCorrectDate } from "@docspace/shared/utils";
import { inject, observer } from "mobx-react";
import { toastr } from "@docspace/shared/components/toast";
import { Encoder } from "@docspace/shared/utils/encoder";
import { Base } from "@docspace/shared/themes";
<<<<<<< HEAD
import { MAX_FILE_COMMENT_LENGTH } from "@docspace/shared/constants";
=======
import {
  MAX_FILE_COMMENT_LENGTH,
  MEDIA_VIEW_URL,
} from "@docspace/shared/constants";
>>>>>>> 1b95b482
import moment from "moment-timezone";
import { combineUrl } from "@docspace/shared/utils/combineUrl";

const StyledExternalLinkIcon = styled(ExternalLinkIcon)`
  ${commonIconsStyles}
  path {
    fill: ${(props) => props.theme.filesVersionHistory.fill};
  }
`;

StyledExternalLinkIcon.defaultProps = { theme: Base };
const VersionRow = (props) => {
  const {
    info,
    index,
    culture,
    isVersion,
    t,
    // markAsVersion,
    restoreVersion,
    updateCommentVersion,
    onSetRestoreProcess,
    isTabletView,
    onUpdateHeight,
    versionsListLength,
    isEditing,
    theme,
    canChangeVersionFileHistory,
    openUser,
    onClose,
    setIsVisible,
    fileItemsList,
    enablePlugins,
    currentDeviceType,
  } = props;

  const navigate = useNavigate();

  const [showEditPanel, setShowEditPanel] = useState(false);
  const [commentValue, setCommentValue] = useState(info.comment);
  const [isSavingComment, setIsSavingComment] = useState(false);

  useEffect(() => {
    if (commentValue !== info.comment) {
      setCommentValue(info.comment);
    }
  }, [info.comment]);

  const versionDate = getCorrectDate(culture, info.updated, "L", "LTS");

  const title = `${Encoder.htmlDecode(info.updatedBy?.displayName)}`;

  const onDownloadAction = () =>
    window.open(`${info.viewUrl}&version=${info.version}`, "_self");

  const onEditComment = () => !isEditing && setShowEditPanel(!showEditPanel);

  const onChange = (e) => {
    const value = e.target.value;

    if (value.length > MAX_FILE_COMMENT_LENGTH) {
      return setCommentValue(value.slice(0, MAX_FILE_COMMENT_LENGTH));
    }

    setCommentValue(value);
  };

  const onUserClick = () => {
    onClose(true);
    setIsVisible(true);
    openUser(info?.updatedBy, navigate);
  };

  const onSaveClick = () => {
    setIsSavingComment(true);
    updateCommentVersion(info.id, commentValue, info.version)
      .catch((err) => toastr.error(err))
      .finally(() => {
        onEditComment();
        setIsSavingComment(false);
      });
  };

  const onCancelClick = () => {
    setCommentValue(info.comment);
    setShowEditPanel(!showEditPanel);
  };
  const onOpenFile = () => {
    const { MediaView, ImageView } = info?.viewAccessibility;

    if (MediaView || ImageView) {
      return window.open(
        combineUrl(MEDIA_VIEW_URL, info.id),
        window.DocSpaceConfig?.editor?.openOnNewPage ? "_blank" : "_self"
      );
    }

    if (fileItemsList && enablePlugins) {
      let currPluginItem = null;

      fileItemsList.forEach((i) => {
        if (i.key === info.fileExst) currPluginItem = i.value;
      });

      if (currPluginItem) {
        const correctDevice = currPluginItem.devices
          ? currPluginItem.devices.includes(currentDeviceType)
          : true;
        if (correctDevice)
          return currPluginItem.onClick({
            ...info,
            viewUrl: `${info.viewUrl}&version=${info.version}`,
          });
      }
    }

    window.open(
      info.webUrl,
      window.DocSpaceConfig?.editor?.openOnNewPage ? "_blank" : "_self"
    );
  };

  const onRestoreClick = () => {
    onSetRestoreProcess(true);
    restoreVersion(info.id, info.version)
      .catch((err) => toastr.error(err))
      .finally(() => {
        onSetRestoreProcess(false);
      });
  };

  // const onVersionClick = () => {
  //   markAsVersion(info.id, isVersion, info.version).catch((err) =>
  //     toastr.error(err)
  //   );
  // };

  const contextOptions = [
    {
      key: "open",
      icon: ExternalLinkIcon,
      label: t("Files:Open"),
      onClick: onOpenFile,
    },
    canChangeVersionFileHistory && {
      key: "edit",
      icon: AccessCommentReactSvgUrl,
      label: t("EditComment"),
      onClick: onEditComment,
    },
    index !== 0 &&
      canChangeVersionFileHistory && {
        key: "restore",
        icon: RestoreAuthReactSvgUrl,
        label: t("Common:Restore"),
        onClick: onRestoreClick,
      },
    {
      key: "download",
      icon: DownloadReactSvgUrl,
      label: `${t("Common:Download")} (${info.contentLength})`,
      onClick: onDownloadAction,
    },
  ];

  // uncomment if we want to change versions again
  // const onClickProp = canChangeVersionFileHistory
  //   ? { onClick: onVersionClick }
  //   : {};

  useEffect(() => {
    const newRowHeight = document.getElementsByClassName(
      `version-row_${index}`
    )[0]?.clientHeight;

    newRowHeight && onUpdateHeight(index, newRowHeight);
  }, [showEditPanel, versionsListLength]);

  return (
    <StyledVersionRow
      showEditPanel={showEditPanel}
      contextOptions={contextOptions}
      canEdit={canChangeVersionFileHistory}
      isTabletView={isTabletView}
      isSavingComment={isSavingComment}
      isEditing={isEditing}
      contextTitle={t("Common:Actions")}
    >
      <div className={`version-row_${index}`}>
        <Box displayProp="flex" className="row-header">
          <VersionBadge
            theme={theme}
            className={`version_badge ${
              isVersion ? "versioned" : "not-versioned"
            }`}
            isVersion={isVersion}
            index={index}
            versionGroup={info.versionGroup}
            //  {...onClickProp}
            t={t}
            title={
              index > 0
                ? isVersion
                  ? t("Files:MarkAsRevision")
                  : t("Files:MarkAsVersion")
                : ""
            }
          />
          <Box
            displayProp="flex"
            flexDirection="column"
            marginProp="-2px 0 0 0"
          >
            <Link
              onClick={onOpenFile}
              fontWeight={600}
              fontSize="14px"
              title={versionDate}
              isTextOverflow={true}
              className="version-link-file"
            >
              {versionDate}
            </Link>
            <Link
              onClick={onUserClick}
              fontWeight={600}
              fontSize="14px"
              title={title}
              isTextOverflow={true}
              className="version-link-file"
            >
              {title}
            </Link>
          </Box>

          {/*<Text
            className="version_content-length"
            fontWeight={600}
            color={theme.filesVersionHistory.color}
            fontSize="14px"
          >
            {info.contentLength}
          </Text>*/}
        </Box>
        <Box className="version-comment-wrapper" displayProp="flex">
          <>
            {showEditPanel && (
              <>
                <Textarea
                  className="version_edit-comment"
                  onChange={onChange}
                  fontSize={12}
                  heightTextArea={54}
                  value={commentValue}
                  isDisabled={isSavingComment}
                  autoFocus={true}
                  areaSelect={true}
                />
              </>
            )}

            <Text className="version_text" color="#A3A9AE" truncate={true}>
              {info.comment}
            </Text>
          </>
        </Box>
        {showEditPanel && (
          <Box className="version_edit-comment" marginProp="8px 0 2px 70px">
            <Box
              className="version_edit-comment-button-primary"
              displayProp="inline-block"
            >
              <Button
                isDisabled={isSavingComment}
                size="extraSmall"
                scale={true}
                primary
                onClick={onSaveClick}
                label={t("Common:SaveButton")}
              />
            </Box>
            <Box
              className="version_edit-comment-button-second"
              displayProp="inline-block"
            >
              <Button
                isDisabled={isSavingComment}
                size="extraSmall"
                scale={true}
                onClick={onCancelClick}
                label={t("Common:CancelButton")}
              />
            </Box>
          </Box>
        )}
      </div>
    </StyledVersionRow>
  );
};

export default inject(({ auth, versionHistoryStore, pluginStore }) => {
  const { user } = auth.userStore;
  const { openUser, setIsVisible } = auth.infoPanelStore;
  const { culture, isTabletView, enablePlugins, currentDeviceType } =
    auth.settingsStore;
  const language = (user && user.cultureName) || culture || "en";

  const { fileItemsList } = pluginStore;

  const {
    // markAsVersion,
    restoreVersion,
    updateCommentVersion,
    isEditing,
    isEditingVersion,
    fileSecurity,
  } = versionHistoryStore;

  const isEdit = isEditingVersion || isEditing;
  const canChangeVersionFileHistory = !isEdit && fileSecurity?.EditHistory;

  return {
    currentDeviceType,
    fileItemsList,
    enablePlugins,
    theme: auth.settingsStore.theme,
    culture: language,
    isTabletView,
    // markAsVersion,
    restoreVersion,
    updateCommentVersion,
    isEditing: isEdit,
    canChangeVersionFileHistory,
    openUser,
    setIsVisible,
  };
})(
  withTranslation(["VersionHistory", "Common", "Translations"])(
    observer(VersionRow)
  )
);<|MERGE_RESOLUTION|>--- conflicted
+++ resolved
@@ -18,14 +18,10 @@
 import { toastr } from "@docspace/shared/components/toast";
 import { Encoder } from "@docspace/shared/utils/encoder";
 import { Base } from "@docspace/shared/themes";
-<<<<<<< HEAD
-import { MAX_FILE_COMMENT_LENGTH } from "@docspace/shared/constants";
-=======
 import {
   MAX_FILE_COMMENT_LENGTH,
   MEDIA_VIEW_URL,
 } from "@docspace/shared/constants";
->>>>>>> 1b95b482
 import moment from "moment-timezone";
 import { combineUrl } from "@docspace/shared/utils/combineUrl";
 
