import React from "react";
import find from "lodash/find";
import result from "lodash/result";
import { withTranslation } from "react-i18next";
import { withRouter } from "react-router";
import { FilterType } from "@appserver/common/constants";
import Loaders from "@appserver/common/components/Loaders";
import FilterInput from "@appserver/common/components/FilterInput";
import { withLayoutSize } from "@appserver/common/utils";
//import equal from "fast-deep-equal/react";
import { isMobileOnly, isMobile } from "react-device-detect";
import { inject, observer } from "mobx-react";

const getFilterType = (filterValues) => {
  const filterType = result(
    find(filterValues, (value) => {
      return value.group === "filter-filterType";
    }),
    "key"
  );

  return filterType ? +filterType : null;
};

const getAuthorType = (filterValues) => {
  const authorType = result(
    find(filterValues, (value) => {
      return value.group === "filter-author";
    }),
    "key"
  );

  return authorType ? authorType : null;
};

const getSelectedItem = (filterValues, type) => {
  const selectedItem = filterValues.find((item) => item.key === type);
  return selectedItem || null;
};

const getSearchParams = (filterValues) => {
  const searchParams = result(
    find(filterValues, (value) => {
      return value.group === "filter-folders";
    }),
    "key"
  );

  return searchParams || "true";
};

class SectionFilterContent extends React.Component {
  constructor(props) {
    super(props);
    this.state = {
      isReady: false,
    };
  }

  onFilter = (data) => {
    const { setIsLoading, filter, selectedFolderId, fetchFiles } = this.props;

    const filterType = getFilterType(data.filterValues) || null;
    const search = data.inputValue || "";
    const sortBy = data.sortId;
    const sortOrder =
      data.sortDirection === "desc" ? "descending" : "ascending";
    const authorType = getAuthorType(data.filterValues);
    const withSubfolders = getSearchParams(data.filterValues);

    const selectedItem = authorType
      ? getSelectedItem(data.filterValues, authorType)
      : null;
    const selectedFilterItem = {};
    if (selectedItem) {
      selectedFilterItem.key = selectedItem.selectedItem.key;
      selectedFilterItem.label = selectedItem.selectedItem.label;
      selectedFilterItem.type = selectedItem.typeSelector;
    }

    const newFilter = filter.clone();
    newFilter.page = 0;
    newFilter.sortBy = sortBy;
    newFilter.sortOrder = sortOrder;
    newFilter.filterType = filterType;
    newFilter.search = search;
    newFilter.authorType = authorType;
    newFilter.withSubfolders = withSubfolders;
    newFilter.selectedItem = selectedFilterItem;

    setIsLoading(true);
    fetchFiles(selectedFolderId, newFilter).finally(() => setIsLoading(false));
  };

  onChangeViewAs = (view) => {
    const { setViewAs } = this.props;
    setViewAs(view);
  };

  getData = () => {
    const { t, customNames, user, filter, personal } = this.props;
    const { selectedItem } = filter;
    const { usersCaption, groupsCaption } = customNames;

    const options = [
      {
        key: "filter-filterType",
        group: "filter-filterType",
        label: t("Common:Type"),
        isHeader: true,
      },
      {
        key: FilterType.FoldersOnly.toString(),
        group: "filter-filterType",
        label: t("Translations:Folders"),
      },
      {
        key: FilterType.DocumentsOnly.toString(),
        group: "filter-filterType",
        label: t("Common:Documents"),
      },
      {
        key: FilterType.PresentationsOnly.toString(),
        group: "filter-filterType",
        label: t("Translations:Presentations"),
      },
      {
        key: FilterType.SpreadsheetsOnly.toString(),
        group: "filter-filterType",
        label: t("Translations:Spreadsheets"),
      },
      {
        key: FilterType.ImagesOnly.toString(),
        group: "filter-filterType",
        label: t("Images"),
      },
      {
        key: FilterType.MediaOnly.toString(),
        group: "filter-filterType",
        label: t("Media"),
      },
      {
        key: FilterType.ArchiveOnly.toString(),
        group: "filter-filterType",
        label: t("Archives"),
      },
      {
        key: FilterType.FilesOnly.toString(),
        group: "filter-filterType",
        label: t("AllFiles"),
      },
    ];

    const filterOptions = [...options];

    if (!personal)
      filterOptions.push(
        {
          key: "filter-author",
          group: "filter-author",
          label: t("ByAuthor"),
          isHeader: true,
        },
        {
          key: "user",
          group: "filter-author",
          label: usersCaption,
          isSelector: true,
          defaultOptionLabel: t("Common:MeLabel"),
          defaultSelectLabel: t("Common:Select"),
          groupsCaption,
          defaultOption: user,
          selectedItem,
        },
        {
          key: "group",
          group: "filter-author",
          label: groupsCaption,
          defaultSelectLabel: t("Common:Select"),
          isSelector: true,
          selectedItem,
        }
      );

    filterOptions.push(
      {
        key: "filter-folders",
        group: "filter-folders",
        label: t("Translations:Folders"),
        isHeader: true,
      },
      {
        key: "false",
        group: "filter-folders",
        label: t("NoSubfolders"),
      }
    );

    //console.log("getData (filterOptions)", filterOptions);

    return filterOptions;
  };

  getSortData = () => {
    const { t, personal } = this.props;

    const commonOptions = [
      { key: "DateAndTime", label: t("ByLastModifiedDate"), default: true },
      { key: "DateAndTimeCreation", label: t("ByCreationDate"), default: true },
      { key: "AZ", label: t("ByTitle"), default: true },
      { key: "Type", label: t("Common:Type"), default: true },
      { key: "Size", label: t("Common:Size"), default: true },
    ];

      if (!personal)
          commonOptions.push({
            key: "Author",
            label: t("ByAuthor"),
            default: true,
          });

    return commonOptions;
  };

  getViewSettingsData = () => {
    const { t, createThumbnails } = this.props;

    const viewSettings = [
      {
        value: "row",
        label: t("ViewList"),
        isSetting: isMobileOnly,
        default: true,
        icon: "/static/images/view-rows.react.svg",
      },
      {
        value: "tile",
        label: t("ViewTiles"),
        isSetting: isMobileOnly,
        default: true,
        icon: "/static/images/view-tiles.react.svg",
        callback: createThumbnails,
      },
    ];

    return viewSettings;
  };

  getSelectedFilterData = () => {
    const { filter } = this.props;
    const selectedFilterData = {
      filterValues: [],
      sortDirection: filter.sortOrder === "ascending" ? "asc" : "desc",
      sortId: filter.sortBy,
    };

    selectedFilterData.inputValue = filter.search;

    if (filter.filterType >= 0) {
      selectedFilterData.filterValues.push({
        key: `${filter.filterType}`,
        group: "filter-filterType",
      });
    }

    if (filter.authorType) {
      selectedFilterData.filterValues.push({
        key: `${filter.authorType}`,
        group: "filter-author",
      });
    }

    if (filter.withSubfolders === "false") {
      selectedFilterData.filterValues.push({
        key: filter.withSubfolders,
        group: "filter-folders",
      });
    }

    // if (filter.group) {
    //   selectedFilterData.filterValues.push({
    //     key: filter.group,
    //     group: "filter-group"
    //   });
    // }

    return selectedFilterData;
  };

  render() {
    //console.log("Filter render");
    const selectedFilterData = this.getSelectedFilterData();
    const { t, sectionWidth, tReady, isFiltered, viewAs, personal } = this.props;
    const filterColumnCount =
      window.innerWidth < 500 ? {} : { filterColumnCount: personal ? 2 : 3 };

    return !isFiltered ? null : !tReady ? (
      <Loaders.Filter />
    ) : (
      <FilterInput
        sectionWidth={sectionWidth}
        getFilterData={this.getData}
        getSortData={this.getSortData}
        getViewSettingsData={this.getViewSettingsData}
        selectedFilterData={selectedFilterData}
        onFilter={this.onFilter}
        onChangeViewAs={this.onChangeViewAs}
        viewAs={viewAs}
        directionAscLabel={t("Common:DirectionAscLabel")}
        directionDescLabel={t("Common:DirectionDescLabel")}
        placeholder={t("Common:Search")}
        isReady={this.state.isReady}
        {...filterColumnCount}
        contextMenuHeader={t("Common:AddFilter")}
        isMobile={isMobileOnly}
      />
    );
  }
}

export default inject(
<<<<<<< HEAD
  ({ auth, filesStore, selectedFolderStore, thumbnailsStore }) => {
  const {
    fetchFiles,
    filter,
    setIsLoading,
    setViewAs,
    viewAs,
    files,
    folders,
=======
  ({ auth, filesStore, treeFoldersStore, selectedFolderStore }) => {
    const {
      fetchFiles,
      filter,
      setIsLoading,
      setViewAs,
      viewAs,
      files,
      folders,
      createThumbnails,
    } = filesStore;

    const { user } = auth.userStore;
    const { customNames, culture } = auth.settingsStore;

    const { search, filterType, authorType } = filter;
    const isFiltered =
      (!!files.length ||
        !!folders.length ||
        search ||
        filterType ||
        authorType) &&
      !(treeFoldersStore.isPrivacyFolder && isMobile);

    return {
      customNames,
      user,
      selectedFolderId: selectedFolderStore.id,
      selectedItem: filter.selectedItem,
      filter,
      viewAs,
      isFiltered,

      setIsLoading,
      fetchFiles,
      setViewAs,
>>>>>>> 5a16c5a6
      createThumbnails,
  } = filesStore;

  const { user } = auth.userStore;
  const { customNames, culture, personal } = auth.settingsStore;

  const { search, filterType, authorType } = filter;
  const isFiltered =
    !!files.length || !!folders.length || search || filterType || authorType;

  return {
    customNames,
    user,
    selectedFolderId: selectedFolderStore.id,
    selectedItem: filter.selectedItem,
    filter,
    viewAs,
    isFiltered,
    setIsLoading,
    fetchFiles,
    setViewAs,
    createThumbnails,

    personal,
  };
  }
)(
  withRouter(
    withLayoutSize(
      withTranslation(["Home", "Common", "Translations"])(
        observer(SectionFilterContent)
      )
    )
  )
);<|MERGE_RESOLUTION|>--- conflicted
+++ resolved
@@ -319,8 +319,7 @@
 }
 
 export default inject(
-<<<<<<< HEAD
-  ({ auth, filesStore, selectedFolderStore, thumbnailsStore }) => {
+  ({ auth, filesStore, treeFoldersStore, selectedFolderStore }) => {
   const {
     fetchFiles,
     filter,
@@ -329,53 +328,20 @@
     viewAs,
     files,
     folders,
-=======
-  ({ auth, filesStore, treeFoldersStore, selectedFolderStore }) => {
-    const {
-      fetchFiles,
-      filter,
-      setIsLoading,
-      setViewAs,
-      viewAs,
-      files,
-      folders,
       createThumbnails,
-    } = filesStore;
-
-    const { user } = auth.userStore;
-    const { customNames, culture } = auth.settingsStore;
-
-    const { search, filterType, authorType } = filter;
-    const isFiltered =
+  } = filesStore;
+
+  const { user } = auth.userStore;
+  const { customNames, culture, personal } = auth.settingsStore;
+
+  const { search, filterType, authorType } = filter;
+  const isFiltered =
       (!!files.length ||
         !!folders.length ||
         search ||
         filterType ||
         authorType) &&
       !(treeFoldersStore.isPrivacyFolder && isMobile);
-
-    return {
-      customNames,
-      user,
-      selectedFolderId: selectedFolderStore.id,
-      selectedItem: filter.selectedItem,
-      filter,
-      viewAs,
-      isFiltered,
-
-      setIsLoading,
-      fetchFiles,
-      setViewAs,
->>>>>>> 5a16c5a6
-      createThumbnails,
-  } = filesStore;
-
-  const { user } = auth.userStore;
-  const { customNames, culture, personal } = auth.settingsStore;
-
-  const { search, filterType, authorType } = filter;
-  const isFiltered =
-    !!files.length || !!folders.length || search || filterType || authorType;
 
   return {
     customNames,
@@ -385,6 +351,7 @@
     filter,
     viewAs,
     isFiltered,
+
     setIsLoading,
     fetchFiles,
     setViewAs,
