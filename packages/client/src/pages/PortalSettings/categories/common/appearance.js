﻿import CheckWhiteSvgUrl from "PUBLIC_DIR/images/check.white.svg?url";
import { useState, useEffect, useCallback, useMemo } from "react";
import { withTranslation } from "react-i18next";
import { toastr } from "@docspace/shared/components/toast";
import { inject, observer } from "mobx-react";
import { Button } from "@docspace/shared/components/button";
import { Tooltip } from "@docspace/shared/components/tooltip";
import { Text } from "@docspace/shared/components/text";
import { TabsContainer } from "@docspace/shared/components/tabs-container";
import Preview from "./Appearance/preview";
import { saveToSessionStorage, getFromSessionStorage } from "../../utils";
import ColorSchemeDialog from "./sub-components/colorSchemeDialog";
import { setDocumentTitle } from "SRC_DIR/helpers/utils";
import { DropDownItem } from "@docspace/shared/components/drop-down-item";
import { DropDown } from "@docspace/shared/components/drop-down";

import Loader from "./sub-components/loaderAppearance";

import { StyledComponent, StyledTheme } from "./Appearance/StyledApperance.js";
import { ReactSVG } from "react-svg";
import ModalDialogDelete from "./sub-components/modalDialogDelete";
import hexToRgba from "hex-to-rgba";
import { isMobile } from "@docspace/shared/utils";
import { DeviceType } from "@docspace/shared/enums";
<<<<<<< HEAD
=======

import { ColorPicker } from "@docspace/shared/components/color-picker";
>>>>>>> 1b95b482

const Appearance = (props) => {
  const {
    appearanceTheme,
    selectedThemeId,
    sendAppearanceTheme,
    getAppearanceTheme,
    currentColorScheme,
    deleteAppearanceTheme,
    tReady,
    t,
    currentDeviceType,
    resetIsInit,
  } = props;

  const defaultAppliedColorAccent = currentColorScheme.main.accent;
  const defaultAppliedColorButtons = currentColorScheme.main.buttons;

  const isMobileView = currentDeviceType === DeviceType.mobile;

  const headerAddTheme = t("Settings:NewColorScheme");
  const headerEditTheme = t("Settings:EditColorScheme");

  const checkImgHover = (
    <ReactSVG className="check-hover" src={CheckWhiteSvgUrl} />
  );

  const [showColorSchemeDialog, setShowColorSchemeDialog] = useState(false);

  const [headerColorSchemeDialog, setHeaderColorSchemeDialog] =
    useState(headerEditTheme);

  const [currentColorAccent, setCurrentColorAccent] = useState(null);
  const [currentColorButtons, setCurrentColorButtons] = useState(null);

  const [openHexColorPickerAccent, setOpenHexColorPickerAccent] =
    useState(false);
  const [openHexColorPickerButtons, setOpenHexColorPickerButtons] =
    useState(false);

  const [appliedColorAccent, setAppliedColorAccent] = useState(
    defaultAppliedColorAccent
  );
  const [appliedColorButtons, setAppliedColorButtons] = useState(
    defaultAppliedColorButtons
  );

  const [changeCurrentColorAccent, setChangeCurrentColorAccent] =
    useState(false);
  const [changeCurrentColorButtons, setChangeCurrentColorButtons] =
    useState(false);

  const [isSmallWindow, setIsSmallWindow] = useState(false);

  const [showSaveButtonDialog, setShowSaveButtonDialog] = useState(false);

  const [isEditDialog, setIsEditDialog] = useState(false);
  const [isAddThemeDialog, setIsAddThemeDialog] = useState(false);

  const [previewAccent, setPreviewAccent] = useState(
    currentColorScheme.main.accent
  );

  const [colorCheckImg, setColorCheckImg] = useState(
    currentColorScheme.text.accent
  );
  const [colorCheckImgHover, setColorCheckImgHover] = useState(
    currentColorScheme.text.accent
  );

  const [selectThemeId, setSelectThemeId] = useState(selectedThemeId);

  const [isDisabledSaveButton, setIsDisabledSaveButton] = useState(true);

  const [abilityAddTheme, setAbilityAddTheme] = useState(true);

  const [isDisabledEditButton, setIsDisabledEditButton] = useState(true);
  const [isDisabledDeleteButton, setIsDisabledDeleteButton] = useState(true);
  const [isShowDeleteButton, setIsShowDeleteButton] = useState(false);

  const [visibleDialog, setVisibleDialog] = useState(false);

  const [theme, setTheme] = useState(appearanceTheme);

  const array_items = useMemo(
    () => [
      {
        id: "light-theme",
        key: "0",
        title: t("Profile:LightTheme"),
        content: (
          <Preview
            appliedColorAccent={appliedColorAccent}
            previewAccent={previewAccent}
            selectThemeId={selectThemeId}
            colorCheckImg={colorCheckImg}
            themePreview="Light"
          />
        ),
      },
      {
        id: "dark-theme",
        key: "1",
        title: t("Profile:DarkTheme"),
        content: (
          <Preview
            appliedColorAccent={appliedColorAccent}
            previewAccent={previewAccent}
            selectThemeId={selectThemeId}
            colorCheckImg={colorCheckImg}
            themePreview="Dark"
          />
        ),
      },
    ],
    [previewAccent, selectThemeId, colorCheckImg, tReady]
  );

  const getSettings = () => {
    const selectColorId = getFromSessionStorage("selectColorId");
    const defaultColorId = selectedThemeId;
    saveToSessionStorage("defaultColorId", defaultColorId);
    if (selectColorId) {
      setSelectThemeId(selectColorId);
    } else {
      setSelectThemeId(defaultColorId);
    }
  };

  useEffect(() => {
    getSettings();
    setDocumentTitle(t("Appearance"));
  }, []);

  useEffect(() => {
    saveToSessionStorage("selectColorId", selectThemeId);
  }, [selectThemeId]);

  useEffect(() => {
    onCheckView();
    window.addEventListener("resize", onCheckView);

    return () => {
      window.removeEventListener("resize", onCheckView);
      !isMobileView && resetIsInit();
    };
  }, []);

  useEffect(() => {
    if (!currentColorScheme) return;

    setAppliedColorButtons(defaultAppliedColorButtons);
    setAppliedColorAccent(defaultAppliedColorAccent);
  }, [
    currentColorScheme,
    defaultAppliedColorButtons,
    defaultAppliedColorAccent,
  ]);

  useEffect(() => {
    onColorCheck(appearanceTheme);

    // Setting a checkbox for a new theme
    setTheme(appearanceTheme);
    if (appearanceTheme.length > theme.length) {
      const newTheme = appearanceTheme[appearanceTheme.length - 1];
      const idNewTheme = newTheme.id;
      const accentNewTheme = newTheme.main.accent;

      setSelectThemeId(idNewTheme);
      setPreviewAccent(accentNewTheme);
    }

    if (appearanceTheme.length === 9) {
      setAbilityAddTheme(false);
    } else {
      setAbilityAddTheme(true);
    }

    if (appearanceTheme.length === 6) {
      setIsShowDeleteButton(false);
    } else {
      setIsShowDeleteButton(true);
    }
  }, [
    appearanceTheme,
    theme,
    setSelectThemeId,
    setPreviewAccent,
    setAbilityAddTheme,
    setIsShowDeleteButton,
  ]);

  useEffect(() => {
    onColorCheck(appearanceTheme);

    if (appearanceTheme.find((theme) => theme.id == selectThemeId).name) {
      setIsDisabledEditButton(true);
      setIsDisabledDeleteButton(true);
      return;
    }

    setIsDisabledEditButton(false);
    setIsDisabledDeleteButton(false);
  }, [selectThemeId]);

  useEffect(() => {
    if (selectThemeId === selectedThemeId) {
      setIsDisabledSaveButton(true);
    } else {
      setIsDisabledSaveButton(false);
    }

    if (
      changeCurrentColorAccent &&
      changeCurrentColorButtons &&
      isAddThemeDialog
    ) {
      setShowSaveButtonDialog(true);
    }

    if (
      (changeCurrentColorAccent || changeCurrentColorButtons) &&
      isEditDialog
    ) {
      setShowSaveButtonDialog(true);
    }

    if (
      !changeCurrentColorAccent &&
      !changeCurrentColorButtons &&
      isEditDialog
    ) {
      setShowSaveButtonDialog(false);
    }
  }, [
    selectedThemeId,
    selectThemeId,
    changeCurrentColorAccent,
    changeCurrentColorButtons,
    isAddThemeDialog,
    isEditDialog,
    previewAccent,
  ]);

  const onColorCheck = useCallback(
    (themes) => {
      const colorCheckImg = themes.find((theme) => theme.id == selectThemeId)
        ?.text.accent;

      setColorCheckImg(colorCheckImg);
    },
    [selectThemeId]
  );

  const onColorCheckImgHover = useCallback(
    (e) => {
      const id = e.target.id;
      if (!id) return;

      const colorCheckImg = appearanceTheme.find((theme) => theme.id == id).text
        .accent;

      setColorCheckImgHover(colorCheckImg);
    },
    [appearanceTheme]
  );

  const onCheckView = () => {
    if (isMobile()) {
      setIsSmallWindow(true);
    } else {
      setIsSmallWindow(false);
    }
  };

  const onColorSelection = useCallback(
    (e) => {
      const theme = e.currentTarget;
      const id = +theme.id;
      const accent = appearanceTheme.find((theme) => theme.id == id).main
        .accent;

      setPreviewAccent(accent);
      setSelectThemeId(id);
      saveToSessionStorage("selectColorId", id);
      saveToSessionStorage("selectColorAccent", accent);
    },
    [appearanceTheme, setPreviewAccent, setSelectThemeId]
  );

  const onSave = useCallback(async () => {
    setIsDisabledSaveButton(true);

    if (!selectThemeId) return;

    try {
      await sendAppearanceTheme({ selected: selectThemeId });
      await getAppearanceTheme();
      toastr.success(t("Settings:SuccessfullySaveSettingsMessage"));
    } catch (error) {
      toastr.error(error);
    }
    saveToSessionStorage("selectColorId", selectThemeId);
    saveToSessionStorage("defaultColorId", selectThemeId);
    saveToSessionStorage("selectColorAccent", previewAccent);
    saveToSessionStorage("defaultColorAccent", previewAccent);
  }, [
    selectThemeId,
    setIsDisabledSaveButton,
    sendAppearanceTheme,
    getAppearanceTheme,
  ]);

  // Open HexColorPicker
  const onClickColor = (e) => {
    if (e.target.id === "accent") {
      setOpenHexColorPickerAccent(true);
      setOpenHexColorPickerButtons(false);
    } else {
      setOpenHexColorPickerButtons(true);
      setOpenHexColorPickerAccent(false);
    }
  };

  const onClickDeleteModal = useCallback(async () => {
    try {
      await deleteAppearanceTheme(selectThemeId);
      await getAppearanceTheme();

      if (selectedThemeId !== selectThemeId) {
        setSelectThemeId(selectedThemeId);
        setPreviewAccent(currentColorScheme.main.accent);
      }

      if (selectedThemeId === selectThemeId) {
        setSelectThemeId(appearanceTheme[0].id);
        setPreviewAccent(appearanceTheme[0].main.accent);
      }

      saveToSessionStorage("selectColorId", appearanceTheme[0].id);
      saveToSessionStorage("selectColorAccent", appearanceTheme[0].main.accent);

      onCloseDialogDelete();

      toastr.success(t("Settings:SuccessfullySaveSettingsMessage"));
    } catch (error) {
      toastr.error(error);
    }
  }, [
    selectThemeId,
    selectedThemeId,
    onCloseDialogDelete,
    deleteAppearanceTheme,
    getAppearanceTheme,
  ]);

  const onCloseColorSchemeDialog = () => {
    setShowColorSchemeDialog(false);

    setOpenHexColorPickerAccent(false);
    setOpenHexColorPickerButtons(false);

    setChangeCurrentColorAccent(false);
    setChangeCurrentColorButtons(false);

    setIsEditDialog(false);
    setIsAddThemeDialog(false);

    setShowSaveButtonDialog(false);

    setCurrentColorAccent(null);
    setCurrentColorButtons(null);

    setAppliedColorAccent(defaultAppliedColorAccent);
    setAppliedColorButtons(defaultAppliedColorButtons);
  };

  const onAddTheme = () => {
    if (!abilityAddTheme) return;
    setIsAddThemeDialog(true);

    setHeaderColorSchemeDialog(headerAddTheme);

    setShowColorSchemeDialog(true);
  };

  const onClickEdit = () => {
    appearanceTheme.map((item) => {
      if (item.id === selectThemeId) {
        setCurrentColorAccent(item.main.accent.toUpperCase());
        setCurrentColorButtons(item.main.buttons.toUpperCase());

        setAppliedColorAccent(item.main.accent.toUpperCase());
        setAppliedColorButtons(item.main.buttons.toUpperCase());
      }
    });

    setIsEditDialog(true);

    setHeaderColorSchemeDialog(headerEditTheme);

    setShowColorSchemeDialog(true);
  };

  const onCloseHexColorPickerAccent = useCallback(() => {
    setOpenHexColorPickerAccent(false);
    if (!currentColorAccent) return;
    setAppliedColorAccent(currentColorAccent);
  }, [currentColorAccent, setOpenHexColorPickerAccent, setAppliedColorAccent]);

  const onCloseHexColorPickerButtons = useCallback(() => {
    setOpenHexColorPickerButtons(false);
    if (!currentColorButtons) return;
    setAppliedColorButtons(currentColorButtons);
  }, [
    currentColorButtons,
    setOpenHexColorPickerButtons,
    setAppliedColorButtons,
  ]);

  const getTextColor = (color) => {
    const black = "#333333";
    const white = "#FFFFFF";

    const rgba = hexToRgba(color)
      .replace("rgba(", "")
      .replace(")", "")
      .split(", ");

    const r = rgba[0];
    const g = rgba[1];
    const b = rgba[2];

    const textColor =
      (r * 299 + g * 587 + b * 114) / 1000 > 128 ? black : white;

    return textColor;
  };

  const onAppliedColorAccent = useCallback(
    (color) => {
      if (color.toUpperCase() !== currentColorAccent) {
        setChangeCurrentColorAccent(true);
      }

      setCurrentColorAccent(color);
      saveToSessionStorage("selectColorAccent", color);

      setOpenHexColorPickerAccent(false);
    },
    [
      currentColorAccent,
      setChangeCurrentColorAccent,
      setOpenHexColorPickerAccent,
    ]
  );

  const onAppliedColorButtons = useCallback(
    (color) => {
      if (color.toUpperCase() !== currentColorButtons) {
        setChangeCurrentColorButtons(true);
      }

      setCurrentColorButtons(color);

      setOpenHexColorPickerButtons(false);
    },
    [
      currentColorButtons,
      setChangeCurrentColorButtons,
      setOpenHexColorPickerButtons,
    ]
  );

  const onSaveNewThemes = useCallback(
    async (theme) => {
      try {
        await sendAppearanceTheme({ theme: theme });
        await getAppearanceTheme();

        toastr.success(t("Settings:SuccessfullySaveSettingsMessage"));
      } catch (error) {
        toastr.error(error);
      }
    },
    [sendAppearanceTheme, getAppearanceTheme]
  );

  const onSaveChangedThemes = useCallback(
    async (editTheme) => {
      try {
        await sendAppearanceTheme({ theme: editTheme });
        await getAppearanceTheme();
        setPreviewAccent(editTheme.main.accent);

        toastr.success(t("Settings:SuccessfullySaveSettingsMessage"));
      } catch (error) {
        toastr.error(error);
      }
    },
    [sendAppearanceTheme, getAppearanceTheme]
  );

  const onSaveColorSchemeDialog = () => {
    const textColorAccent = getTextColor(currentColorAccent);
    const textColorButtons = getTextColor(currentColorButtons);

    if (isAddThemeDialog) {
      // Saving a new custom theme
      const theme = {
        main: {
          accent: currentColorAccent,
          buttons: currentColorButtons,
        },
        text: {
          accent: textColorAccent,
          buttons: textColorButtons,
        },
      };

      onSaveNewThemes(theme);

      setCurrentColorAccent(null);
      setCurrentColorButtons(null);

      onCloseColorSchemeDialog();

      return;
    }

    // Editing themes
    const editTheme = {
      id: selectThemeId,
      main: {
        accent: currentColorAccent,
        buttons: currentColorButtons,
      },
      text: {
        accent: textColorAccent,
        buttons: textColorButtons,
      },
    };

    onSaveChangedThemes(editTheme);

    setCurrentColorAccent(appliedColorAccent);
    setCurrentColorButtons(appliedColorButtons);

    onCloseColorSchemeDialog();
  };

  const onCloseDialogDelete = () => {
    setVisibleDialog(false);
  };

  const onOpenDialogDelete = () => {
    setVisibleDialog(true);
  };

  const nodeHexColorPickerButtons = (
    <DropDown
      directionX="right"
      manualY="62px"
      withBackdrop={false}
      isDefaultMode={false}
      open={openHexColorPickerButtons}
      clickOutsideAction={onCloseHexColorPickerButtons}
    >
      <DropDownItem className="drop-down-item-hex">
        <ColorPicker
          id="buttons-hex"
          onClose={onCloseHexColorPickerButtons}
          onApply={onAppliedColorButtons}
          appliedColor={appliedColorButtons}
          applyButtonLabel={t("Common:ApplyButton")}
          cancelButtonLabel={t("Common:CancelButton")}
        />
      </DropDownItem>
    </DropDown>
  );

  const nodeHexColorPickerAccent = (
    <DropDown
      directionX="right"
      manualY="62px"
      withBackdrop={false}
      isDefaultMode={false}
      open={openHexColorPickerAccent}
      clickOutsideAction={onCloseHexColorPickerAccent}
    >
      <DropDownItem className="drop-down-item-hex">
        <ColorPicker
          id="accent-hex"
          onClose={onCloseHexColorPickerAccent}
          onApply={onAppliedColorAccent}
          appliedColor={appliedColorAccent}
          applyButtonLabel={t("Common:ApplyButton")}
          cancelButtonLabel={t("Common:CancelButton")}
        />
      </DropDownItem>
    </DropDown>
  );

  const textTooltip = () => {
    return (
      <Text fontSize="12px" noSelect>
        {t("Settings:LimitThemesTooltip")}
      </Text>
    );
  };

  const buttonSize =
    currentDeviceType === DeviceType.desktop ? "small" : "normal";

  return !tReady ? (
    <Loader />
  ) : (
    <>
      <ModalDialogDelete
        visible={visibleDialog}
        onClose={onCloseDialogDelete}
        onClickDelete={onClickDeleteModal}
      />

      <StyledComponent
        colorCheckImg={colorCheckImg}
        isShowDeleteButton={isShowDeleteButton}
      >
        <div className="header">{t("Common:Color")}</div>

        <div className="theme-standard-container">
          <div className="theme-name">{t("Common:Standard")}</div>

          <div className="theme-container">
            {appearanceTheme.map((item, index) => {
              if (!item.name) return;
              return (
                <StyledTheme
                  key={index}
                  id={item.id}
                  colorCheckImgHover={colorCheckImgHover}
                  style={{ background: item.main.accent }}
                  onClick={onColorSelection}
                  onMouseOver={onColorCheckImgHover}
                >
                  {selectThemeId === item.id && (
                    <ReactSVG className="check-img" src={CheckWhiteSvgUrl} />
                  )}

                  {selectThemeId !== item.id && checkImgHover}
                </StyledTheme>
              );
            })}
          </div>
        </div>

        <div className="theme-custom-container">
          <div className="theme-name">{t("Settings:Custom")}</div>

          <div className="theme-container">
            <div className="custom-themes">
              {appearanceTheme.map((item, index) => {
                if (item.name) return;
                return (
                  <StyledTheme
                    key={index}
                    id={item.id}
                    style={{ background: item.main.accent }}
                    colorCheckImgHover={colorCheckImgHover}
                    onClick={onColorSelection}
                    onMouseOver={onColorCheckImgHover}
                  >
                    {selectThemeId === item.id && (
                      <ReactSVG className="check-img" src={CheckWhiteSvgUrl} />
                    )}
                    {selectThemeId !== item.id && checkImgHover}
                  </StyledTheme>
                );
              })}
            </div>

            <div
              data-tooltip-id="theme-add"
              data-tip="tooltip"
              className="theme-add"
              onClick={onAddTheme}
            />
            {!abilityAddTheme && (
              <Tooltip
                id="theme-add"
                offsetBottom={0}
                offsetRight={130}
                place="bottom"
                getContent={textTooltip}
                maxWidth="300px"
              />
            )}
          </div>
        </div>

        <ColorSchemeDialog
          onClickColor={onClickColor}
          currentColorAccent={currentColorAccent}
          currentColorButtons={currentColorButtons}
          nodeHexColorPickerAccent={nodeHexColorPickerAccent}
          nodeHexColorPickerButtons={nodeHexColorPickerButtons}
          visible={showColorSchemeDialog}
          onClose={onCloseColorSchemeDialog}
          header={headerColorSchemeDialog}
          // viewMobile={isMobileOnly}
          openHexColorPickerButtons={openHexColorPickerButtons}
          openHexColorPickerAccent={openHexColorPickerAccent}
          showSaveButtonDialog={showSaveButtonDialog}
          onSaveColorSchemeDialog={onSaveColorSchemeDialog}
        />
        <div className="header preview-header">{t("Common:Preview")}</div>
        <TabsContainer elements={array_items} />

        <div className="buttons-container">
          <Button
            className="save button"
            label={t("Common:SaveButton")}
            onClick={onSave}
            primary
            size={buttonSize}
            isDisabled={isDisabledSaveButton}
          />

          <Button
            className="edit-current-theme button"
            label={t("Common:EditButton")}
            onClick={onClickEdit}
            size={buttonSize}
            isDisabled={isDisabledEditButton}
          />
          {isShowDeleteButton && (
            <Button
              className="delete-theme button"
              label={t("Settings:DeleteTheme")}
              onClick={onOpenDialogDelete}
              size={buttonSize}
              isDisabled={isDisabledDeleteButton}
            />
          )}
        </div>
      </StyledComponent>
    </>
  );
};

export default inject(({ auth, common }) => {
  const { settingsStore } = auth;
  const {
    appearanceTheme,
    selectedThemeId,
    sendAppearanceTheme,
    getAppearanceTheme,
    currentColorScheme,
    deleteAppearanceTheme,
    theme,
    currentDeviceType,
  } = settingsStore;

  const { resetIsInit } = common;

  return {
    appearanceTheme,
    selectedThemeId,
    sendAppearanceTheme,
    getAppearanceTheme,
    currentColorScheme,
    deleteAppearanceTheme,
    currentDeviceType,
    theme,
    resetIsInit,
  };
})(withTranslation(["Profile", "Common", "Settings"])(observer(Appearance)));<|MERGE_RESOLUTION|>--- conflicted
+++ resolved
@@ -22,11 +22,8 @@
 import hexToRgba from "hex-to-rgba";
 import { isMobile } from "@docspace/shared/utils";
 import { DeviceType } from "@docspace/shared/enums";
-<<<<<<< HEAD
-=======
 
 import { ColorPicker } from "@docspace/shared/components/color-picker";
->>>>>>> 1b95b482
 
 const Appearance = (props) => {
   const {
