import PropTypes from "prop-types";
import React from "react";

import Checkbox from "../checkbox";
import ContextMenuButton from "../context-menu-button";
import ContextMenu from "../context-menu";
import {
  StyledOptionButton,
  StyledContentElement,
  StyledElement,
  StyledCheckbox,
  StyledContent,
  StyledRow,
} from "./styled-row";
import Loader from "../loader";

class Row extends React.Component {
  constructor(props) {
    super(props);

    this.cm = React.createRef();
    this.row = React.createRef();
  }

  render() {
    const {
      checked,
      children,
      contentElement,
      contextButtonSpacerWidth,
      data,
      element,
      indeterminate,
      onSelect,
      rowContextClick,
      sectionWidth,
      getContextModel,
    } = this.props;

    const renderCheckbox = Object.prototype.hasOwnProperty.call(
      this.props,
      "checked"
    );

    const renderElement = Object.prototype.hasOwnProperty.call(
      this.props,
      "element"
    );

    const renderContentElement = Object.prototype.hasOwnProperty.call(
      this.props,
      "contentElement"
    );

    const contextData = data.contextOptions ? data : this.props;

    const renderContext =
      Object.prototype.hasOwnProperty.call(contextData, "contextOptions") &&
<<<<<<< HEAD
      contextData &&
=======
>>>>>>> 7f019492
      contextData.contextOptions &&
      contextData.contextOptions.length > 0;

    const changeCheckbox = (e) => {
      onSelect && onSelect(e.target.checked, data);
    };

    const getOptions = () => {
      rowContextClick && rowContextClick();
      return contextData.contextOptions;
    };

    const onContextMenu = (e) => {
      rowContextClick && rowContextClick();
      if (!this.cm.current.menuRef.current) {
        this.row.current.click(e); //TODO: need fix context menu to global
      }
      this.cm.current.show(e);
    };

    let contextMenuHeader = {};
    if (children.props.item) {
      contextMenuHeader = {
        icon: children.props.item.icon,
        title: children.props.item.title,
      };
    }

    const { onRowClick, inProgress, ...rest } = this.props;

    return (
      <StyledRow ref={this.row} {...rest} onContextMenu={onContextMenu}>
        {inProgress ? (
          <Loader className="row-loader" type="oval" size="16px" />
        ) : (
          renderCheckbox && (
            <StyledCheckbox className="not-selectable">
              <Checkbox
                className="checkbox"
                isChecked={checked}
                isIndeterminate={indeterminate}
                onChange={changeCheckbox}
              />
            </StyledCheckbox>
          )
        )}
        {renderElement && (
          <StyledElement onClick={onRowClick} className="styled-element">
            {element}
          </StyledElement>
        )}
        <StyledContent onClick={onRowClick} className="row_content">
          {children}
        </StyledContent>
        <StyledOptionButton
          className="row_context-menu-wrapper"
          spacerWidth={contextButtonSpacerWidth}
        >
          {renderContentElement && (
            <StyledContentElement>{contentElement}</StyledContentElement>
          )}
          {renderContext ? (
            <ContextMenuButton
              className="expandButton"
              getData={getOptions}
              directionX="right"
              isNew={true}
              onClick={onContextMenu}
            />
          ) : (
            <div className="expandButton"> </div>
          )}
          <ContextMenu
            getContextModel={getContextModel}
            model={contextData.contextOptions}
            ref={this.cm}
            header={contextMenuHeader}
            withBackdrop={true}
          ></ContextMenu>
        </StyledOptionButton>
      </StyledRow>
    );
  }
}

Row.propTypes = {
  /** Required to host the Checkbox component. Its location is fixed and it is always the first.
   * If there is no value, the occupied space is distributed among the other child elements. */
  checked: PropTypes.bool,
  children: PropTypes.element,
  /** Accepts class */
  className: PropTypes.string,
  contentElement: PropTypes.any,
  /** Required for the width task of the ContextMenuButton component. */
  contextButtonSpacerWidth: PropTypes.string,
  /** Required to host the ContextMenuButton component. It is always located near the right border of the container,
   * regardless of the contents of the child elements. If there is no value, the occupied space is distributed among the other child elements. */
  contextOptions: PropTypes.array,
  /** Current row item information. */
  data: PropTypes.object,
  /** Required to host some component. It has a fixed order of location, if the Checkbox component is specified,
   * then it follows, otherwise it occupies the first position. If there is no value, the occupied space is distributed among the other child elements. */
  element: PropTypes.element,
  /** Accepts id  */
  id: PropTypes.string,
  /** If true, this state is shown as a rectangle in the checkbox */
  indeterminate: PropTypes.bool,
  /** when selecting row element. Returns data value. */
  onSelect: PropTypes.func,
  /** On click anywhere in the row, except the checkbox and context menu */
  onRowClick: PropTypes.func,
  rowContextClick: PropTypes.func,
  /** Accepts css style  */
  style: PropTypes.oneOfType([PropTypes.object, PropTypes.array]),
  sectionWidth: PropTypes.oneOfType([PropTypes.string, PropTypes.number]),
  inProgress: PropTypes.bool,
  getContextModel: PropTypes.func,
};

Row.defaultProps = {
  contextButtonSpacerWidth: "26px",
  data: {},
};

export default Row;<|MERGE_RESOLUTION|>--- conflicted
+++ resolved
@@ -56,10 +56,7 @@
 
     const renderContext =
       Object.prototype.hasOwnProperty.call(contextData, "contextOptions") &&
-<<<<<<< HEAD
       contextData &&
-=======
->>>>>>> 7f019492
       contextData.contextOptions &&
       contextData.contextOptions.length > 0;
 
