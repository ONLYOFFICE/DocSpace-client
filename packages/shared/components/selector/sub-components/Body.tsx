--- conflicted
+++ resolved
@@ -90,12 +90,9 @@
   withInfoBadge,
   setInputItemVisible,
   inputItemVisible,
-<<<<<<< HEAD
   injectedElement,
-=======
 
   isSSR,
->>>>>>> 897b95db
 }: BodyProps) => {
   const infoBarRef = useRef<HTMLDivElement>(null);
   const injectedElementRef = useRef<HTMLElement>(null);
@@ -214,7 +211,6 @@
     if (injectedElement) {
       const element = injectedElementRef.current;
 
-<<<<<<< HEAD
       if (element) {
         const { height } = element.getBoundingClientRect();
         setInjectedElementHeight(height);
@@ -222,11 +218,7 @@
     }
   }, [injectedElement, itemsCount]);
 
-  let listHeight =
-    bodyHeight - CONTAINER_PADDING - infoBarHeight - injectedElementHeight;
-=======
-  let listHeight = bodyHeight - infoBarHeight;
->>>>>>> 897b95db
+  let listHeight = bodyHeight - infoBarHeight - injectedElementHeight;
 
   const showSearch = withSearch && (isSearch || itemsCount > 0);
   const showSelectAll = (isMultiSelect && withSelectAll && !isSearch) || false;
