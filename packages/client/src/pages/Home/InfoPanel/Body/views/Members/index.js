// (c) Copyright Ascensio System SIA 2009-2025
//
// This program is a free software product.
// You can redistribute it and/or modify it under the terms
// of the GNU Affero General Public License (AGPL) version 3 as published by the Free Software
// Foundation. In accordance with Section 7(a) of the GNU AGPL its Section 15 shall be amended
// to the effect that Ascensio System SIA expressly excludes the warranty of non-infringement of
// any third-party rights.
//
// This program is distributed WITHOUT ANY WARRANTY, without even the implied warranty
// of MERCHANTABILITY or FITNESS FOR A PARTICULAR  PURPOSE. For details, see
// the GNU AGPL at: http://www.gnu.org/licenses/agpl-3.0.html
//
// You can contact Ascensio System SIA at Lubanas st. 125a-25, Riga, Latvia, EU, LV-1021.
//
// The  interactive user interfaces in modified source and object code versions of the Program must
// display Appropriate Legal Notices, as required under Section 5 of the GNU AGPL version 3.
//
// Pursuant to Section 7(b) of the License you must retain the original Product logo when
// distributing the program. Pursuant to Section 7(e) we decline to grant you any rights under
// trademark law for use of our trademarks.
//
// All the Product's GUI elements, including illustrations and icon sets, as well as technical writing
// content are licensed under the terms of the Creative Commons Attribution-ShareAlike 4.0
// International. See the License terms at http://creativecommons.org/licenses/by-sa/4.0/legalcode

import { use, useEffect } from "react";
import { useSearchParams } from "react-router";
import { inject, observer } from "mobx-react";
import { withTranslation } from "react-i18next";

import {
  FolderType,
  RoomsType,
  ShareAccessRights,
} from "@docspace/shared/enums";
import { isDesktop } from "@docspace/shared/utils";
import { Text } from "@docspace/shared/components/text";
import { Link } from "@docspace/shared/components/link";
import { toastr } from "@docspace/shared/components/toast";
import { copyShareLink } from "@docspace/shared/utils/copy";
import { Tooltip } from "@docspace/shared/components/tooltip";
import { IconButton } from "@docspace/shared/components/icon-button";
import PublicRoomBar from "@docspace/shared/components/public-room-bar";
import InfoPanelViewLoader from "@docspace/shared/skeletons/info-panel/body";
import ScrollbarContext from "@docspace/shared/components/scrollbar/custom-scrollbar/ScrollbarContext";
import {
  GENERAL_LINK_HEADER_KEY,
  LINKS_LIMIT_COUNT,
} from "@docspace/shared/constants";
import FilesFilter from "@docspace/shared/api/files/filter";

import PlusIcon from "PUBLIC_DIR/images/plus.react.svg?url";
import LinksToViewingIconUrl from "PUBLIC_DIR/images/links-to-viewing.react.svg?url";

import MembersHelper from "../../helpers/MembersHelper";

import MembersList from "./sub-components/MembersList";
import EmptyContainer from "./sub-components/EmptyContainer";
import LinkRow from "./sub-components/LinkRow";
import {
  LinksBlock,
  StyledLinkRow,
  StyledPublicRoomBarContainer,
} from "./sub-components/Styled";

import User from "./User";

const TooltipContent = ({ content }) => <Text fontSize="12px">{content}</Text>;

const Members = ({
  t,
  selfId,
  isAdmin,
  infoPanelSelection,
  setIsScrollLocked,
  isPublicRoomType,
  membersFilter,
  infoPanelMembers,
  updateInfoPanelMembers,
  primaryLink,
  isArchiveFolder,
  isPublicRoom,
  isFormRoom,
  additionalLinks,
  setLinkParams,
  setEditLinkPanelIsVisible,
  getPrimaryLink,
  setExternalLink,
  withPublicRoomBlock,
  fetchMoreMembers,
  membersIsLoading,
  searchValue,
  isMembersPanelUpdating,
  setPublicRoomKey,
  setAccessSettingsIsVisible,
  templateAvailable,
  isRootFolder,
  isCustomRoom,
}) => {
  const withoutTitlesAndLinks = !!searchValue;
  const membersHelper = new MembersHelper({ t });

<<<<<<< HEAD
  const scrollContext = use(ScrollbarContext);
  const [, setSearchParams] = useSearchParams();
=======
  const scrollContext = useContext(ScrollbarContext);
  const [searchParams, setSearchParams] = useSearchParams();
>>>>>>> fd469090

  useEffect(() => {
    updateInfoPanelMembers(t);
  }, [infoPanelSelection, searchValue]);

  useEffect(() => {
    if (isMembersPanelUpdating) return;
    scrollContext?.parentScrollbar?.scrollToTop();
  }, [isMembersPanelUpdating]);

  const loadNextPage = async () => {
    await fetchMoreMembers(t, withoutTitlesAndLinks);
  };

  if (membersIsLoading) return <InfoPanelViewLoader view="members" />;
  if (!infoPanelMembers) return null;

  const [currentMember] = infoPanelMembers.administrators.filter(
    (member) => member.id === selfId,
  );

  const { administrators, users, expected, groups, guests } = infoPanelMembers;

  const membersList = [
    ...administrators,
    ...groups,
    ...users,
    ...guests,
    ...expected,
  ];

  const adminsTitleCount = administrators.length ? 1 : 0;
  const usersTitleCount = users.length ? 1 : 0;
  const expectedTitleCount = expected.length ? 1 : 0;
  const groupsTitleCount = groups.length ? 1 : 0;
  const guestsTitleCount = guests.length ? 1 : 0;

  const headersCount = withoutTitlesAndLinks
    ? 0
    : adminsTitleCount +
      usersTitleCount +
      expectedTitleCount +
      groupsTitleCount +
      guestsTitleCount;

  const onAddNewLink = async () => {
    if (isPublicRoom || primaryLink) {
      setLinkParams({ roomId: infoPanelSelection?.id, isEdit: false });
      setEditLinkPanelIsVisible(true);
    } else {
      getPrimaryLink(infoPanelSelection.id).then((link) => {
        setExternalLink(link, searchParams, setSearchParams, isCustomRoom);
        copyShareLink(link.sharedTo.shareLink);
        toastr.success(t("Files:LinkSuccessfullyCreatedAndCopied"));

        const filterObj = FilesFilter.getFilter(window.location);

        if (isPublicRoomType && !filterObj.key && !isRootFolder) {
          setPublicRoomKey(link.sharedTo.requestToken);
          setSearchParams((prev) => {
            prev.set("key", link.sharedTo.requestToken);
            return prev;
          });
        }
      });
    }
  };

  const onOpenAccessSettings = () => {
    setAccessSettingsIsVisible(true);
  };

  const publicRoomItems = [];

  const isTemplate =
    infoPanelSelection?.rootFolderType === FolderType.RoomTemplates;

  if (
    isPublicRoomType &&
    withPublicRoomBlock &&
    !withoutTitlesAndLinks &&
    !isTemplate
  ) {
    if (!isArchiveFolder || primaryLink) {
      publicRoomItems.push(
        <LinksBlock key={GENERAL_LINK_HEADER_KEY}>
          <Text fontSize="14px" fontWeight={600} lineHeight="16px">
            {isFormRoom ? t("Common:PublicLink") : t("Common:SharedLinks")}
          </Text>

          {!isArchiveFolder && !isFormRoom ? (
            <div
              data-tooltip-id="emailTooltip"
              data-tooltip-content={t(
                "Common:MaximumNumberOfExternalLinksCreated",
              )}
            >
              <IconButton
                className="link-to-viewing-icon"
                iconName={LinksToViewingIconUrl}
                onClick={onAddNewLink}
                size={16}
                isDisabled={additionalLinks.length >= LINKS_LIMIT_COUNT}
                title={t("Files:AddNewLink")}
              />

              {additionalLinks.length >= LINKS_LIMIT_COUNT ? (
                <Tooltip
                  float={isDesktop()}
                  id="emailTooltip"
                  getContent={TooltipContent}
                  place="bottom"
                />
              ) : null}
            </div>
          ) : null}
        </LinksBlock>,
      );
    }

    if (primaryLink && !withoutTitlesAndLinks) {
      publicRoomItems.push(
        <LinkRow
          key="general-link"
          link={primaryLink}
          setIsScrollLocked={setIsScrollLocked}
          isShareLink
          isPrimaryLink
        />,
      );
    }

    if (additionalLinks.length && !withoutTitlesAndLinks) {
      additionalLinks.forEach((link) => {
        publicRoomItems.push(
          <LinkRow
            link={link}
            key={link?.sharedTo?.id}
            setIsScrollLocked={setIsScrollLocked}
            isShareLink
          />,
        );
      });
    } else if (!isArchiveFolder && !primaryLink && !withoutTitlesAndLinks) {
      publicRoomItems.push(
        <StyledLinkRow
          key="create-additional-link"
          className="additional-link"
          onClick={onAddNewLink}
          isShareLink
        >
          <div className="create-link-icon">
            <IconButton size={12} iconName={PlusIcon} isDisabled />
          </div>

          <Link
            noHover
            type="action"
            fontSize="14px"
            fontWeight={600}
            className="external-row-link"
          >
            {t("Files:CreateNewLink")}
          </Link>
        </StyledLinkRow>,
      );
    }
  }

  const showPublicRoomBar =
    ((primaryLink && !isArchiveFolder) || isPublicRoom) &&
    withPublicRoomBlock &&
    !withoutTitlesAndLinks &&
    !isTemplate;

  const publicRoomItemsLength = publicRoomItems.length;

  const isTemplateOwner =
    infoPanelSelection?.access === ShareAccessRights.None ||
    infoPanelSelection?.access === ShareAccessRights.FullAccess;

  if (isTemplate && templateAvailable) {
    return (
      <PublicRoomBar
        headerText={t("Files:TemplateAvailable")}
        bodyText={
          <>
            <div className="template-access_description">
              {t("Files:TemplateAvailableDescription", {
                productName: t("Common:ProductName"),
              })}
            </div>
            {isTemplateOwner ? (
              <Link
                className="template-access_link"
                isHovered
                type="action"
                fontWeight={600}
                fontSize="13px"
                onClick={onOpenAccessSettings}
              >
                {t("Files:AccessSettings")}
              </Link>
            ) : null}
          </>
        }
      />
    );
  }

  if (!membersList.length) {
    return <EmptyContainer />;
  }

  return (
    <>
      {showPublicRoomBar ? (
        <StyledPublicRoomBarContainer>
          <PublicRoomBar
            headerText={
              isFormRoom
                ? t("Files:RoomAvailableViaSharedLink")
                : t("Files:RoomAvailableViaExternalLink")
            }
            bodyText={
              isFormRoom
                ? t("CreateEditRoomDialog:FormRoomBarDescription")
                : t("CreateEditRoomDialog:PublicRoomBarDescription")
            }
          />
        </StyledPublicRoomBarContainer>
      ) : null}

      <MembersList
        loadNextPage={loadNextPage}
        hasNextPage={
          !isMembersPanelUpdating
            ? membersList.length - headersCount < membersFilter.total
            : null
        }
        itemCount={membersFilter.total + headersCount + publicRoomItemsLength}
        showPublicRoomBar={showPublicRoomBar}
        linksBlockLength={publicRoomItemsLength}
        withoutTitlesAndLinks={withoutTitlesAndLinks}
      >
        {publicRoomItems}
        {membersList.map((user, index) => {
          return (
            <User
              t={t}
              user={user}
              key={user.id || user.email} // user.email for users added via email
              showTooltip={isAdmin}
              index={index + publicRoomItemsLength}
              membersHelper={membersHelper}
              currentMember={currentMember}
              hasNextPage={
                !isMembersPanelUpdating
                  ? membersList.length - headersCount < membersFilter.total
                  : null
              }
            />
          );
        })}
      </MembersList>
    </>
  );
};

export default inject(
  ({
    userStore,
    filesStore,
    selectedFolderStore,
    publicRoomStore,
    treeFoldersStore,
    dialogsStore,
    infoPanelStore,
  }) => {
    const {
      infoPanelSelection,
      setIsScrollLocked,
      infoPanelMembers,
      updateInfoPanelMembers,
      fetchMoreMembers,
      membersIsLoading,
      withPublicRoomBlock,
      searchValue,
      isMembersPanelUpdating,
      templateAvailableToEveryone,
    } = infoPanelStore;
    const { membersFilter } = filesStore;
    const { id: selfId, isAdmin } = userStore.user;
    const { isRootFolder } = selectedFolderStore;

    const { primaryLink, additionalLinks, setExternalLink, setPublicRoomKey } =
      publicRoomStore;

    const { isArchiveFolderRoot } = treeFoldersStore;
    const {
      setLinkParams,
      setEditLinkPanelIsVisible,
      setTemplateAccessSettingsVisible: setAccessSettingsIsVisible,
    } = dialogsStore;

    const roomType =
      selectedFolderStore.roomType ?? infoPanelSelection?.roomType;

    const infoSelection =
      infoPanelSelection?.length > 1 ? null : infoPanelSelection;

    const isFormRoom = roomType === RoomsType.FormRoom;
    const isPublicRoom = roomType === RoomsType.PublicRoom;
    const isCustomRoom = roomType === RoomsType.CustomRoom;

    const isPublicRoomType = isPublicRoom || isCustomRoom || isFormRoom;

    return {
      infoPanelSelection: infoSelection,
      setIsScrollLocked,
      selfId,
      isAdmin,
      isPublicRoomType,
      isFormRoom,
      membersFilter,
      infoPanelMembers,
      updateInfoPanelMembers,
      roomType,
      primaryLink,
      isArchiveFolder: isArchiveFolderRoot,
      isPublicRoom,
      additionalLinks,
      setLinkParams,
      setEditLinkPanelIsVisible,
      getPrimaryLink: filesStore.getPrimaryLink,
      setExternalLink,
      withPublicRoomBlock,
      fetchMoreMembers,
      membersIsLoading,
      searchValue,
      isMembersPanelUpdating,
      setPublicRoomKey,
      setAccessSettingsIsVisible,
      templateAvailable: templateAvailableToEveryone,
      isRootFolder,
      isCustomRoom,
    };
  },
)(
  withTranslation([
    "InfoPanel",
    "Common",
    "Translations",
    "People",
    "PeopleTranslations",
    "Settings",
    "CreateEditRoomDialog",
  ])(observer(Members)),
);<|MERGE_RESOLUTION|>--- conflicted
+++ resolved
@@ -101,13 +101,8 @@
   const withoutTitlesAndLinks = !!searchValue;
   const membersHelper = new MembersHelper({ t });
 
-<<<<<<< HEAD
   const scrollContext = use(ScrollbarContext);
-  const [, setSearchParams] = useSearchParams();
-=======
-  const scrollContext = useContext(ScrollbarContext);
   const [searchParams, setSearchParams] = useSearchParams();
->>>>>>> fd469090
 
   useEffect(() => {
     updateInfoPanelMembers(t);
