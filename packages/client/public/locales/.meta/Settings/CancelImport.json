--- conflicted
+++ resolved
@@ -3,11 +3,7 @@
   "content": "Cancel import",
   "content_en_sha1_hash": "a4b5358b5d50407c88f27bef1900ad0b73db2767",
   "created_at": "2025-05-19T21:30:50.865Z",
-<<<<<<< HEAD
-  "updated_at": "2025-10-03T10:07:11.685Z",
-=======
   "updated_at": "2025-10-17T14:43:53.498Z",
->>>>>>> 91cdd1ad
   "comment": {
     "text": "This translation key is used for a \"Cancel Import\" button in data import steps within the portal settings. It appears as a label on a save button and, when clicked, triggers cancellation of the import process.",
     "is_auto": true,
@@ -22,11 +18,7 @@
     },
     {
       "file_path": "/packages/client/src/pages/PortalSettings/categories/data-import/components/ImportStep.tsx",
-<<<<<<< HEAD
-      "line_number": 267,
-=======
       "line_number": 263,
->>>>>>> 91cdd1ad
       "context": "onCancelClick={decrementStep}\n saveButtonLabel={t(\"Settings:NextStep\")}\n cancelButtonLabel={t(\"Common:Back\")}\n displaySettings\n showReminder\n migrationCancelLabel={t(\"Settings:CancelImport\")}\n onMigrationCancelClick={showCancelDialog}\n />\n \n {cancelUploadDialogVisible ? (\n <CancelUploadDialog",
       "module": "/packages/client"
     },
