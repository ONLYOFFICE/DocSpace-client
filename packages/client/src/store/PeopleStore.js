﻿import InfoReactSvgUrl from "PUBLIC_DIR/images/info.outline.react.svg?url";
import EnableReactSvgUrl from "PUBLIC_DIR/images/enable.react.svg?url";
import DisableReactSvgUrl from "PUBLIC_DIR/images/disable.react.svg?url";
import ChangeToEmployeeReactSvgUrl from "PUBLIC_DIR/images/change.to.employee.react.svg?url";
import InviteAgainReactSvgUrl from "PUBLIC_DIR/images/invite.again.react.svg?url";
import DeleteReactSvgUrl from "PUBLIC_DIR/images/delete.react.svg?url";
<<<<<<< HEAD
import ChangQuotaReactSvgUrl from "PUBLIC_DIR/images/change.quota.react.svg?url";
import DisableQuotaReactSvgUrl from "PUBLIC_DIR/images/disable.quota.react.svg?url";
import DefaultQuotaReactSvgUrl from "PUBLIC_DIR/images/default.quota.react.svg?url";
import { makeAutoObservable } from "mobx";
=======
import { makeAutoObservable, runInAction } from "mobx";
>>>>>>> cde5c71b
import GroupsStore from "./GroupsStore";
import UsersStore from "./UsersStore";
import TargetUserStore from "./TargetUserStore";
import EditingFormStore from "./EditingFormStore";
import FilterStore from "./FilterStore";
import SelectionStore from "./SelectionPeopleStore";
import HeaderMenuStore from "./HeaderMenuStore";

import InviteLinksStore from "./InviteLinksStore";
import DialogStore from "./DialogStore";

import AccountsContextOptionsStore from "./AccountsContextOptionsStore";
import { isMobile, isTablet, isDesktop } from "@docspace/shared/utils";

import { toastr } from "@docspace/shared/components/toast";
import api from "@docspace/shared/api";
import {
  EmployeeActivationStatus,
  EmployeeStatus,
  Events,
} from "@docspace/shared/enums";
import Filter from "@docspace/shared/api/people/filter";

class PeopleStore {
  contextOptionsStore = null;
  authStore = null;
  dialogsStore = null;
  groupsStore = null;
  usersStore = null;
  targetUserStore = null;
  editingFormStore = null;
  filterStore = null;
  selectionStore = null;
  headerMenuStore = null;

  inviteLinksStore = null;
  dialogStore = null;
  setupStore = null;
  accessRightsStore = null;
  profileActionsStore = null;
  infoPanelStore = null;
  userStore = null;

  isInit = false;
  viewAs = isDesktop() ? "table" : "row";
  isLoadedProfileSectionBody = false;

  constructor(
    authStore,
    setupStore,
    accessRightsStore,
    dialogsStore,
    infoPanelStore,
    userStore,
    tfaStore,
    settingsStore,
<<<<<<< HEAD
=======
    clientLoadingStore,
>>>>>>> cde5c71b
  ) {
    this.authStore = authStore;
    this.infoPanelStore = infoPanelStore;
    this.usersStore = new UsersStore(
      this,
      settingsStore,
      infoPanelStore,
      userStore,
<<<<<<< HEAD
=======
    );
    this.groupsStore = new GroupsStore(
      authStore,
      this,
      infoPanelStore,
      clientLoadingStore,
>>>>>>> cde5c71b
    );
    this.targetUserStore = new TargetUserStore(this, userStore);
    this.editingFormStore = new EditingFormStore(this);
    this.filterStore = new FilterStore(userStore);
    this.selectionStore = new SelectionStore(this);
    this.headerMenuStore = new HeaderMenuStore(this);
    this.inviteLinksStore = new InviteLinksStore(this);
    this.dialogStore = new DialogStore();
    this.userStore = userStore;

    this.setupStore = setupStore;
    this.accessRightsStore = accessRightsStore;
    this.dialogsStore = dialogsStore;

    this.contextOptionsStore = new AccountsContextOptionsStore(
      this,
      infoPanelStore,
      userStore,
      tfaStore,
      settingsStore,
    );

    makeAutoObservable(this);
  }

  get isPeoplesAdmin() {
    return this.authStore.isAdmin;
  }

  init = async () => {
    if (this.isInit) return;
    this.isInit = true;

    //this.authStore.settingsStore.setModuleInfo(config.homepage, config.id);
  };

  reset = () => {
    this.isInit = false;
  };

  resetFilter = () => {
    const filter = Filter.getDefault();

    window.DocSpace.navigate(`accounts/people/filter?${filter.toUrlParams()}`);
  };

  onChangeType = (e) => {
    const action = e?.action ? e.action : e?.currentTarget?.dataset?.action;

    const { getUsersToMakeEmployees } = this.selectionStore;

    this.changeType(action, getUsersToMakeEmployees);
  };

  changeType = (type, users, successCallback, abortCallback) => {
    const { setDialogData } = this.dialogStore;
    const { getUserRole } = this.usersStore;
    const event = new Event(Events.CHANGE_USER_TYPE);

    let fromType =
      users.length === 1
        ? [users[0].role ? users[0].role : getUserRole(users[0])]
        : users.map((u) => (u.role ? u.role : getUserRole(u)));

    if (users.length > 1) {
      fromType = fromType.filter(
        (item, index) => fromType.indexOf(item) === index && item !== type,
      );

      if (fromType.length === 0) fromType = [fromType[0]];
    }

    if (fromType.length === 1 && fromType[0] === type) return false;

    const userIDs = users
      .filter((u) => u.role !== type)
      .map((user) => {
        return user?.id ? user.id : user;
      });

    setDialogData({
      toType: type,
      fromType,
      userIDs,
      successCallback,
      abortCallback,
    });

    window.dispatchEvent(event);

    return true;
  };

  changeUserQuota = (users, successCallback, abortCallback) => {
    const event = new Event(Events.CHANGE_QUOTA);

    const userIDs = users.map((user) => {
      return user?.id ? user.id : user;
    });

    const payload = {
      visible: true,
      type: "user",
      ids: userIDs,
      successCallback,
      abortCallback,
    };

    event.payload = payload;

    window.dispatchEvent(event);
  };
  disableUserQuota = async (users, t) => {
    const { setCustomUserQuota, getPeopleListItem } = this.usersStore;
    const { infoPanelStore } = this.authStore;
    const { setInfoPanelSelection } = infoPanelStore;

    const userIDs = users.map((user) => {
      return user?.id ? user.id : user;
    });

    try {
      const items = await setCustomUserQuota(-1, userIDs);
      const users = [];
      items.map((u) => users.push(getPeopleListItem(u)));

      if (items.length === 1) {
        setInfoPanelSelection(getPeopleListItem(items[0]));
      } else {
        setInfoPanelSelection(items);
      }

      toastr.success(t("Common:StorageQuotaDisabled"));
    } catch (e) {
      toastr.error(e);
    }
  };
  resetUserQuota = async (users, t) => {
    const { resetUserQuota, getPeopleListItem } = this.usersStore;
    const { infoPanelStore } = this.authStore;
    const { setInfoPanelSelection } = infoPanelStore;
    const userIDs = users.map((user) => {
      return user?.id ? user.id : user;
    });

    try {
      const items = await resetUserQuota(userIDs);

      const users = [];
      items.map((u) => users.push(getPeopleListItem(u)));

      if (items.length === 1) {
        setInfoPanelSelection(getPeopleListItem(items[0]));
      } else {
        setInfoPanelSelection(items);
      }

      toastr.success(t("Common:StorageQuotaReset"));
    } catch (e) {
      toastr.error(e);
    }
  };

  onChangeStatus = (status) => {
    const users = [];

    if (status === EmployeeStatus.Active) {
      const { getUsersToActivate } = this.selectionStore;

      users.push(...getUsersToActivate);
    } else {
      const { getUsersToDisable } = this.selectionStore;

      users.push(...getUsersToDisable);
    }

    this.changeStatus(status, users);
  };

  changeStatus = (status, users) => {
    const { setChangeUserStatusDialogVisible, setDialogData } =
      this.dialogStore;

    const userIDs = users.map((user) => {
      return user?.id ? user.id : user;
    });

    setDialogData({ status, userIDs });

    setChangeUserStatusDialogVisible(true);
  };

  onOpenInfoPanel = () => {
    const { setIsVisible } = this.infoPanelStore;
    setIsVisible(true);
  };

  getUsersRightsSubmenu = (t) => {
    const { userSelectionRole, selectionUsersRights } = this.selectionStore;

    const { isOwner } = this.userStore.user;

    const options = [];

    const adminOption = {
      id: "menu_change-user_administrator",
      className: "group-menu_drop-down",
      label: t("Common:DocSpaceAdmin"),
      title: t("Common:DocSpaceAdmin"),
      onClick: (e) => this.onChangeType(e),
      "data-action": "admin",
      key: "administrator",
      isActive: userSelectionRole === "admin",
    };
    const managerOption = {
      id: "menu_change-user_manager",
      className: "group-menu_drop-down",
      label: t("Common:RoomAdmin"),
      title: t("Common:RoomAdmin"),
      onClick: (e) => this.onChangeType(e),
      "data-action": "manager",
      key: "manager",
      isActive: userSelectionRole === "manager",
    };
    // const userOption = {
    //   id: "menu_change-user_user",
    //   className: "group-menu_drop-down",
    //   label: t("Common:User"),
    //   title: t("Common:User"),
    //   onClick: (e) => this.onChangeType(e),
    //   "data-action": "user",
    //   key: "user",
    //   isActive: userSelectionRole === "user",
    // };

    const collaboratorOption = {
      id: "menu_change-collaborator",
      key: "collaborator",
      title: t("Common:PowerUser"),
      label: t("Common:PowerUser"),
      "data-action": "collaborator",
      onClick: (e) => this.onChangeType(e),
      isActive: userSelectionRole === "collaborator",
    };

    const { isVisitor, isCollaborator, isRoomAdmin, isAdmin } =
      selectionUsersRights;

    if (isVisitor > 0) {
      isOwner && options.push(adminOption);
      options.push(managerOption);
      options.push(collaboratorOption);

      return options;
    }

    if (isCollaborator > 0 || (isRoomAdmin > 0 && isAdmin > 0)) {
      isOwner && options.push(adminOption);
      options.push(managerOption);

      return options;
    }

    if (isRoomAdmin > 0) {
      isOwner && options.push(adminOption);

      return options;
    }

    if (isAdmin > 0) {
      options.push(managerOption);

      return options;
    }
  };
  getHeaderMenu = (t) => {
    const {
      hasUsersToMakeEmployees,
      hasUsersToActivate,
      hasUsersToDisable,
      hasUsersToInvite,
      hasUsersToRemove,
      hasUsersToChangeQuota,
      hasUsersToResetQuota,
      hasUsersToDisableQuota,
      selection,
    } = this.selectionStore;

    const { setSendInviteDialogVisible } = this.dialogStore;
    const { toggleDeleteProfileEverDialog } = this.contextOptionsStore;

    const { isVisible } = this.infoPanelStore;

    const headerMenu = [
      {
        id: "menu-change-type",
        key: "change-user",
        label: t("ChangeUserTypeDialog:ChangeUserTypeButton"),
        disabled: !hasUsersToMakeEmployees,
        iconUrl: ChangeToEmployeeReactSvgUrl,
        withDropDown: true,
        options: this.getUsersRightsSubmenu(t),
      },
      {
        id: "menu-info",
        key: "info",
        label: t("Common:Info"),
        disabled:
          isVisible ||
          !(isTablet() || isMobile() || !isDesktop()) ||
          selection.length > 1,
        onClick: (item) => this.onOpenInfoPanel(item),
        iconUrl: InfoReactSvgUrl,
      },
      {
        id: "menu-invite",
        key: "invite",
        label: t("Common:Invite"),
        disabled: !hasUsersToInvite,
        onClick: () => setSendInviteDialogVisible(true),
        iconUrl: InviteAgainReactSvgUrl,
      },
      {
        id: "menu-enable",
        key: "enable",
        label: t("Common:Enable"),
        disabled: !hasUsersToActivate,
        onClick: () => this.onChangeStatus(EmployeeStatus.Active),
        iconUrl: EnableReactSvgUrl,
      },
      {
        id: "menu-disable",
        key: "disable",
        label: t("PeopleTranslations:DisableUserButton"),
        disabled: !hasUsersToDisable,
        onClick: () => this.onChangeStatus(EmployeeStatus.Disabled),
        iconUrl: DisableReactSvgUrl,
      },
      {
        id: "menu-change-quota",
        key: "change-quota",
        label: t("Common:ChangeQuota"),
        disabled: !hasUsersToChangeQuota,
        iconUrl: ChangQuotaReactSvgUrl,
        onClick: () => this.changeUserQuota(selection),
      },
      {
        id: "menu-default-quota",
        key: "default-quota",
        label: t("Common:SetToDefault"),
        disabled: !hasUsersToResetQuota,
        iconUrl: DefaultQuotaReactSvgUrl,
        onClick: () => this.resetUserQuota(selection, t),
      },
      {
        id: "menu-disable-quota",
        key: "disable-quota",
        label: t("Common:DisableQuota"),
        disabled: !hasUsersToDisableQuota,
        iconUrl: DisableQuotaReactSvgUrl,
        onClick: () => this.disableUserQuota(selection, t),
      },
      {
        id: "menu-delete",
        key: "delete",
        label: t("Common:Delete"),
        disabled: !hasUsersToRemove,
        onClick: () => toggleDeleteProfileEverDialog(selection),
        iconUrl: DeleteReactSvgUrl,
      },
    ];

    return headerMenu;
  };

  setViewAs = (viewAs) => {
    this.viewAs = viewAs;
  };

  setIsLoadedProfileSectionBody = (isLoadedProfileSectionBody) => {
    this.isLoadedProfileSectionBody = isLoadedProfileSectionBody;
  };

  getStatusType = (user) => {
    if (
      user.status === EmployeeStatus.Active &&
      user.activationStatus === EmployeeActivationStatus.Activated
    ) {
      return "normal";
    } else if (
      user.status === EmployeeStatus.Active &&
      user.activationStatus === EmployeeActivationStatus.Pending
    ) {
      return "pending";
    } else if (user.status === EmployeeStatus.Disabled) {
      return "disabled";
    } else {
      return "unknown";
    }
  };

  getUserRole = (user) => {
    if (user.isOwner) return "owner";
    else if (user.isAdmin) return "admin";
    else if (user.isCollaborator) return "collaborator";
    else if (user.isVisitor) return "user";
    else return "manager";
  };
}

export default PeopleStore;<|MERGE_RESOLUTION|>--- conflicted
+++ resolved
@@ -4,14 +4,10 @@
 import ChangeToEmployeeReactSvgUrl from "PUBLIC_DIR/images/change.to.employee.react.svg?url";
 import InviteAgainReactSvgUrl from "PUBLIC_DIR/images/invite.again.react.svg?url";
 import DeleteReactSvgUrl from "PUBLIC_DIR/images/delete.react.svg?url";
-<<<<<<< HEAD
+import { makeAutoObservable, runInAction } from "mobx";
 import ChangQuotaReactSvgUrl from "PUBLIC_DIR/images/change.quota.react.svg?url";
 import DisableQuotaReactSvgUrl from "PUBLIC_DIR/images/disable.quota.react.svg?url";
 import DefaultQuotaReactSvgUrl from "PUBLIC_DIR/images/default.quota.react.svg?url";
-import { makeAutoObservable } from "mobx";
-=======
-import { makeAutoObservable, runInAction } from "mobx";
->>>>>>> cde5c71b
 import GroupsStore from "./GroupsStore";
 import UsersStore from "./UsersStore";
 import TargetUserStore from "./TargetUserStore";
@@ -68,10 +64,7 @@
     userStore,
     tfaStore,
     settingsStore,
-<<<<<<< HEAD
-=======
     clientLoadingStore,
->>>>>>> cde5c71b
   ) {
     this.authStore = authStore;
     this.infoPanelStore = infoPanelStore;
@@ -80,15 +73,12 @@
       settingsStore,
       infoPanelStore,
       userStore,
-<<<<<<< HEAD
-=======
     );
     this.groupsStore = new GroupsStore(
       authStore,
       this,
       infoPanelStore,
       clientLoadingStore,
->>>>>>> cde5c71b
     );
     this.targetUserStore = new TargetUserStore(this, userStore);
     this.editingFormStore = new EditingFormStore(this);
@@ -487,7 +477,7 @@
       return "disabled";
     } else {
       return "unknown";
-    }
+}
   };
 
   getUserRole = (user) => {
