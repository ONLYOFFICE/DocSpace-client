{
  "key_path": "PortalRenamingNote",
  "content": "<strong>Note:</strong> Your old space address will become unavailable to new users once you click the Save button.",
  "content_en_sha1_hash": "2c9edfd2e118ab897a57d7d5168c0a41b4ae4d12",
  "created_at": "2025-05-19T21:30:52.293Z",
<<<<<<< HEAD
  "updated_at": "2025-05-24T04:30:14.328Z",
=======
  "updated_at": "2025-07-10T11:11:06.910Z",
>>>>>>> 4378f47c
  "comment": {
    "text": "This translation key is used to display a note about making an old space address unavailable to new users. It appears in a portal settings page and is displayed next to a save button. The translator should provide a message that informs users of this change's consequences.",
    "is_auto": true,
    "updated_at": "2025-05-20T09:44:43.366Z"
  },
  "usage": [
    {
      "file_path": "/packages/client/src/pages/PortalSettings/categories/common/Customization/portal-renaming.js",
      "line_number": 365,
      "context": "<div className=\"category-item-description\">\n <Text fontSize=\"13px\" fontWeight={400}>\n {t(\"PortalRenamingDescriptionText\", { domain })}\n </Text>\n <Text fontSize=\"13px\" fontWeight={400}>\n <Trans t={t} i18nKey=\"PortalRenamingNote\" />\n </Text>\n {renamingSettingsUrl ? (\n <Link\n className=\"link-learn-more\"\n color={currentColorScheme.main?.accent}",
      "module": "/packages/client"
    }
  ],
  "languages": {
    "en": {
      "ai_translated": false,
      "ai_model": null,
      "ai_spell_check_issues": [],
      "approved_at": null
    },
    "ar-SA": {
      "ai_translated": false,
      "ai_model": null,
      "ai_spell_check_issues": [
        {
          "type": "incorrect_translation",
          "description": "The translation of \"Your old space address\" is too literal. A more natural phrasing would be \"عنوان مساحتك القديمة\" (ʿunwān masāḥatik al-qadīma) instead of \"عنوان بوابتك القديم\" (ʿunwān bawwātik al-qadīm). While 'bawwātik' can mean portal, 'masāḥatik' more accurately conveys the user's personalized space.",
          "suggestion": "عنوان مساحتك القديمة"
        }
      ],
      "approved_at": null
    },
    "az": {
      "ai_translated": false,
      "ai_model": null,
      "ai_spell_check_issues": [
        {
          "type": "incorrect_translation",
          "description": "The word 'domain' (domen) is not the most appropriate translation for 'space address' in this context. 'Space address' refers to the URL of the user's space, and a better translation would be something like 'fəsilə ünvanı' or 'sahə ünvanı'.",
          "suggestion": "Consider translating 'space address' as 'fəsilə ünvanı' or 'sahə ünvanı'."
        },
        {
          "type": "formatting",
          "description": "The use of '<strong...>' tags is appropriate, but ensure it is consistently applied and valid HTML within the target platform's requirements.",
          "suggestion": "Verify HTML tag validity and consistency with the platform's standards."
        }
      ],
      "approved_at": null
    },
    "bg": {
      "ai_translated": false,
      "ai_model": null,
      "ai_spell_check_issues": [],
      "approved_at": null
    },
    "cs": {
      "ai_translated": false,
      "ai_model": null,
      "ai_spell_check_issues": [],
      "approved_at": null
    },
    "de": {
      "ai_translated": false,
      "ai_model": null,
      "ai_spell_check_issues": [],
      "approved_at": null
    },
    "el-GR": {
      "ai_translated": false,
      "ai_model": null,
      "ai_spell_check_issues": [],
      "approved_at": null
    },
    "es": {
      "ai_translated": false,
      "ai_model": null,
      "ai_spell_check_issues": [
        {
          "type": "incorrect_translation",
          "description": "The English phrase 'space address' isn't directly translatable and the Spanish translation 'dirección del espacio' sounds awkward.  A more natural translation would depend on the context (e.g., 'enlace', 'ubicación', 'URL').  'Dirección' typically refers to a postal address.",
          "suggestion": "Consider alternatives like 'enlace antiguo', 'ubicación anterior', or 'URL anterior', depending on the context.  More context would allow for a more accurate suggestion."
        },
        {
          "type": "formatting",
          "description": "The strong tag formatting is correctly replicated.",
          "suggestion": "N/A"
        }
      ],
      "approved_at": null
    },
    "fi": {
      "ai_translated": false,
      "ai_model": null,
      "ai_spell_check_issues": [
        {
          "type": "spelling",
          "description": "The word 'käyttäjäjille' is a misspelling of 'käyttäjille'.",
          "suggestion": "käyttäjille"
        }
      ],
      "approved_at": null
    },
    "fr": {
      "ai_translated": false,
      "ai_model": null,
      "ai_spell_check_issues": [
        {
          "type": "formatting",
          "description": "The French translation uses double quotes for \"Sauvegarder\" where single quotes would be more consistent with the English use of single quotes around 'Save'.",
          "suggestion": "\"Sauvegarder\" should be changed to 'Sauvegarder'."
        }
      ],
      "approved_at": null
    },
    "hy-AM": {
      "ai_translated": false,
      "ai_model": null,
      "ai_spell_check_issues": [
        {
          "type": "formatting",
          "description": "The Armenian translation lacks the strong tag for 'Note:' as in the English version.  This impacts the visual emphasis.",
          "suggestion": "<strong>Նշում։</strong> Ձեր հին տարածքի հասցեն անհասանելի կդառնա նոր օգտվողների համար, երբ սեղմեք Պահպանել կոճակը:"
        }
      ],
      "approved_at": null
    },
    "it": {
      "ai_translated": false,
      "ai_model": null,
      "ai_spell_check_issues": [
        {
          "type": "formatting",
          "description": "The strong tag (<b> or <strong>) is present in both the English and Italian versions, which is good, maintaining the emphasis on 'Note'.",
          "suggestion": null
        },
        {
          "type": "incorrect_translation",
          "description": "While generally accurate, 'Your old space address' is translated as 'il tuo vecchio indirizzo dello spazio'. A more natural and concise translation might be 'il tuo vecchio indirizzo'.",
          "suggestion": "il tuo vecchio indirizzo"
        }
      ],
      "approved_at": null
    },
    "ja-JP": {
      "ai_translated": false,
      "ai_model": null,
      "ai_spell_check_issues": [],
      "approved_at": null
    },
    "ko-KR": {
      "ai_translated": false,
      "ai_model": null,
      "ai_spell_check_issues": [
        {
          "type": "formatting",
          "description": "The Korean translation maintains the strong tag, which is consistent with the English. However, it's important to ensure this is the desired formatting for the Korean UI.",
          "suggestion": "Confirm if the strong tag is required for the Korean UI. If not, remove it."
        }
      ],
      "approved_at": null
    },
    "lo-LA": {
      "ai_translated": false,
      "ai_model": null,
      "ai_spell_check_issues": [
        {
          "type": "incorrect_translation",
          "description": "The phrase \"Your old space address\" is not accurately translated. \"ທີ່ຢູ່ອາວະກາດເກົ່າຂອງເຈົ້າ\" translates more literally to 'Your old space location'.  'Address' implies a web address or URL, which is the intended meaning.",
          "suggestion": "Consider translating it as something like \"ທີ່ຢູ່ຂອງເວັບໄຊ້ເກົ່າຂອງເຈົ້າ\" (Your old website address) or \"URL ຂອງເວັບໄຊ້ເກົ່າຂອງເຈົ້າ\" (Your old website URL)."
        }
      ],
      "approved_at": null
    },
    "lv": {
      "ai_translated": false,
      "ai_model": null,
      "ai_spell_check_issues": [],
      "approved_at": null
    },
    "nl": {
      "ai_translated": false,
      "ai_model": null,
      "ai_spell_check_issues": [
        {
          "type": "incorrect_translation",
          "description": "The Dutch translation 'wordt beschikbaar voor nieuwe gebruikers' translates to 'becomes available to new users,' which is the opposite of the intended meaning of 'will become unavailable to new users'.",
          "suggestion": "Let op: uw oude ruimteadres wordt niet meer beschikbaar voor nieuwe gebruikers zodra u op de Opslaan knop klikt."
        }
      ],
      "approved_at": null
    },
    "pl": {
      "ai_translated": false,
      "ai_model": null,
      "ai_spell_check_issues": [],
      "approved_at": null
    },
    "pt": {
      "ai_translated": false,
      "ai_model": null,
      "ai_spell_check_issues": [],
      "approved_at": null
    },
    "pt-BR": {
      "ai_translated": false,
      "ai_model": null,
      "ai_spell_check_issues": [],
      "approved_at": null
    },
    "ro": {
      "ai_translated": false,
      "ai_model": null,
      "ai_spell_check_issues": [
        {
          "type": "spelling",
          "description": "The word 'spațiu' is spelled incorrectly. It should be 'spațiu'.",
          "suggestion": "spațiu"
        },
        {
          "type": "grammar",
          "description": "The phrase 'odată ce faceți clic pe butonul Salvare' is slightly awkward. It can be improved for natural flow.",
          "suggestion": "odată ce dați clic pe butonul Salvare"
        }
      ],
      "approved_at": null
    },
    "ru": {
      "ai_translated": false,
      "ai_model": null,
      "ai_spell_check_issues": [
        {
          "type": "formatting",
          "description": "The Russian translation uses double quotes (“”) for the word \"Save\". While acceptable, single quotes (') are more commonly used for English loanwords in Russian, aligning better with the English original’s use of single quotes.",
          "suggestion": "Replace “Сохранить” with 'Сохранить'."
        }
      ],
      "approved_at": null
    },
    "si": {
      "ai_translated": false,
      "ai_model": null,
      "ai_spell_check_issues": [
        {
          "type": "incorrect_translation",
          "description": "The phrase 'Your old space address' is not accurately translated. 'ඔබගේ අවකාශයේ පරණ ලිපිනය' literally translates to 'your space's old address.' A more accurate translation might emphasize that it's the *previous* address of the renamed space.",
          "suggestion": "ඔබගේ කලින් වූ අවකාශයේ ලිපිනය"
        },
        {
          "type": "incorrect_translation",
          "description": "The phrase 'will become unavailable' is not as fluent in Sinhala as it could be. 'ලැබ ගැනීමට නොහැකිය' translates to 'cannot be obtained,' but a better phrasing would indicate that access is blocked or disabled.",
          "suggestion": "ප්‍රවේශය ලබා ගැනීමට නොහැකිය"
        },
        {
          "type": "formatting",
          "description": "While the strong tag is correctly used for 'Note', ensure consistent formatting across the entire application.  Verify that `<strong/>` tags are uniformly applied for similar elements.",
          "suggestion": "Verify consistent use of strong tags across the application."
        }
      ],
      "approved_at": null
    },
    "sk": {
      "ai_translated": false,
      "ai_model": null,
      "ai_spell_check_issues": [],
      "approved_at": null
    },
    "sl": {
      "ai_translated": false,
      "ai_model": null,
      "ai_spell_check_issues": [],
      "approved_at": null
    },
    "sr-Cyrl-RS": {
      "ai_translated": false,
      "ai_model": null,
      "ai_spell_check_issues": [
        {
          "type": "formatting",
          "description": "The strong tag is present in both the English and Serbian translations, which is consistent and acceptable.",
          "suggestion": null
        },
        {
          "type": "incorrect_translation",
          "description": "While technically correct, 'простора' (prostora) might be slightly less natural than 'простора' (prostora). It's implying 'space' as a genitive case here, which isn't wrong but can sound a little stiff.  'Ваша стара адреса простора...' sounds a bit clunky.",
          "suggestion": "Ваша стара адреса биће недоступна новим корисницима након што кликнете на дугме Сачувај."
        }
      ],
      "approved_at": null
    },
    "sr-Latn-RS": {
      "ai_translated": false,
      "ai_model": null,
      "ai_spell_check_issues": [
        {
          "type": "formatting",
          "description": "The Serbian translation preserves the strong tag as in the English. Ensure this is desired and consistent with the application's style guide.",
          "suggestion": "Review the usage of the strong tag and ensure consistency with the application's design and styling.  Consider if it should be removed or altered."
        }
      ],
      "approved_at": null
    },
    "tr": {
      "ai_translated": false,
      "ai_model": null,
      "ai_spell_check_issues": [
        {
          "type": "formatting",
          "description": "The strong tag is inconsistent. The English uses `<strong>` while the Turkish uses `<strong`.",
          "suggestion": "Use `<strong>` in the Turkish translation to match the English source: `<strong>Not:</strong>`"
        }
      ],
      "approved_at": null
    },
    "uk-UA": {
      "ai_translated": false,
      "ai_model": null,
      "ai_spell_check_issues": [],
      "approved_at": null
    },
    "vi": {
      "ai_translated": false,
      "ai_model": null,
      "ai_spell_check_issues": [
        {
          "type": "formatting",
          "description": "The strong tag formatting is consistent between the English and Vietnamese versions, which is good.",
          "suggestion": null
        },
        {
          "type": "incorrect_translation",
          "description": "While 'Địa chỉ không gian cũ' is understandable, a more natural and clearer translation of 'old space address' would be 'địa chỉ khu vực cũ' or 'địa chỉ không gian làm việc cũ'.  'Địa chỉ không gian cũ' is technically correct but not idiomatic.",
          "suggestion": "Địa chỉ khu vực cũ của bạn"
        }
      ],
      "approved_at": null
    },
    "zh-CN": {
      "ai_translated": false,
      "ai_model": null,
      "ai_spell_check_issues": [
        {
          "type": "incorrect_translation",
          "description": "The English phrase 'Your old space address' is not accurately translated. '空间' (space) is technically correct but lacks the nuance of 'address' in this context. It implies a physical space rather than a URL or identifier. A more accurate translation would convey the idea of a URL or access point.",
          "suggestion": "点击“保存”按钮后，新用户将无法通过您旧的访问地址进入您的空间。"
        },
        {
          "type": "formatting",
          "description": "The original English content uses a strong tag for 'Note:'. The Chinese translation uses '请注意' which acts similarly but may not have the visual emphasis intended by the original. While not strictly incorrect, consistency in formatting should be considered.",
          "suggestion": "Consider using a similar formatting approach for '请注意' if visual emphasis is desired, such as using <strong>请注意</strong>."
        }
      ],
      "approved_at": null
    }
  }
}<|MERGE_RESOLUTION|>--- conflicted
+++ resolved
@@ -3,11 +3,7 @@
   "content": "<strong>Note:</strong> Your old space address will become unavailable to new users once you click the Save button.",
   "content_en_sha1_hash": "2c9edfd2e118ab897a57d7d5168c0a41b4ae4d12",
   "created_at": "2025-05-19T21:30:52.293Z",
-<<<<<<< HEAD
-  "updated_at": "2025-05-24T04:30:14.328Z",
-=======
   "updated_at": "2025-07-10T11:11:06.910Z",
->>>>>>> 4378f47c
   "comment": {
     "text": "This translation key is used to display a note about making an old space address unavailable to new users. It appears in a portal settings page and is displayed next to a save button. The translator should provide a message that informs users of this change's consequences.",
     "is_auto": true,
@@ -34,8 +30,13 @@
       "ai_spell_check_issues": [
         {
           "type": "incorrect_translation",
-          "description": "The translation of \"Your old space address\" is too literal. A more natural phrasing would be \"عنوان مساحتك القديمة\" (ʿunwān masāḥatik al-qadīma) instead of \"عنوان بوابتك القديم\" (ʿunwān bawwātik al-qadīm). While 'bawwātik' can mean portal, 'masāḥatik' more accurately conveys the user's personalized space.",
-          "suggestion": "عنوان مساحتك القديمة"
+          "description": "The phrase 'Your old space address' is not accurately translated. 'بوابتك القديم' (bawabatak al-qadeem) literally translates to 'your old portal' which isn't the best equivalent to 'space address' in this context. A more accurate translation might convey the idea of a unique identifier or URL.",
+          "suggestion": "Consider a translation like: \"عنوان مساحتك القديمة\" (unsaan masahatak al-qadeema) which translates to 'your old space address'."
+        },
+        {
+          "type": "formatting",
+          "description": "While the strong tag is correctly used, consistency with other similar content should be checked. Is the same bolding used in other related UI elements?",
+          "suggestion": "Verify the formatting aligns with the overall design of the interface."
         }
       ],
       "approved_at": null
@@ -46,13 +47,13 @@
       "ai_spell_check_issues": [
         {
           "type": "incorrect_translation",
-          "description": "The word 'domain' (domen) is not the most appropriate translation for 'space address' in this context. 'Space address' refers to the URL of the user's space, and a better translation would be something like 'fəsilə ünvanı' or 'sahə ünvanı'.",
-          "suggestion": "Consider translating 'space address' as 'fəsilə ünvanı' or 'sahə ünvanı'."
-        },
-        {
-          "type": "formatting",
-          "description": "The use of '<strong...>' tags is appropriate, but ensure it is consistently applied and valid HTML within the target platform's requirements.",
-          "suggestion": "Verify HTML tag validity and consistency with the platform's standards."
+          "description": "The term 'domain address' (domen ünvanınız) is not the most natural or accurate translation of 'space address' in this context. 'space address' refers to the URL or unique identifier for a user's space within the portal. 'Domen' typically refers to a broader domain.",
+          "suggestion": "Consider a more specific translation like 'fasilə ünvanınız' (your space address) or 'sahə ünvanınız' (your area address) which better reflects the original meaning."
+        },
+        {
+          "type": "formatting",
+          "description": "The bolding (<strong>) is consistent between the English and Azerbaijani versions, which is good.",
+          "suggestion": "N/A"
         }
       ],
       "approved_at": null
@@ -72,7 +73,13 @@
     "de": {
       "ai_translated": false,
       "ai_model": null,
-      "ai_spell_check_issues": [],
+      "ai_spell_check_issues": [
+        {
+          "type": "formatting",
+          "description": "The German translation maintains the strong tag, which is consistent with the English. This is good.",
+          "suggestion": null
+        }
+      ],
       "approved_at": null
     },
     "el-GR": {
@@ -87,13 +94,13 @@
       "ai_spell_check_issues": [
         {
           "type": "incorrect_translation",
-          "description": "The English phrase 'space address' isn't directly translatable and the Spanish translation 'dirección del espacio' sounds awkward.  A more natural translation would depend on the context (e.g., 'enlace', 'ubicación', 'URL').  'Dirección' typically refers to a postal address.",
-          "suggestion": "Consider alternatives like 'enlace antiguo', 'ubicación anterior', or 'URL anterior', depending on the context.  More context would allow for a more accurate suggestion."
-        },
-        {
-          "type": "formatting",
-          "description": "The strong tag formatting is correctly replicated.",
-          "suggestion": "N/A"
+          "description": "'Space address' isn't the most natural translation for 'space address' in this context. It might be better to convey the idea of a URL or web address.",
+          "suggestion": "'Su antigua dirección web/URL' "
+        },
+        {
+          "type": "formatting",
+          "description": "The strong tag is correctly used, however, it might be beneficial to check if this formatting matches the UI of the Spanish version of the application.",
+          "suggestion": "Ensure consistent formatting with the rest of the Spanish UI."
         }
       ],
       "approved_at": null
@@ -104,8 +111,8 @@
       "ai_spell_check_issues": [
         {
           "type": "spelling",
-          "description": "The word 'käyttäjäjille' is a misspelling of 'käyttäjille'.",
-          "suggestion": "käyttäjille"
+          "description": "The word 'uusilla käyttäjäjille' is misspelled. The correct word should be 'uusille käyttäjille'.",
+          "suggestion": "uusille käyttäjille"
         }
       ],
       "approved_at": null
@@ -115,9 +122,14 @@
       "ai_model": null,
       "ai_spell_check_issues": [
         {
-          "type": "formatting",
-          "description": "The French translation uses double quotes for \"Sauvegarder\" where single quotes would be more consistent with the English use of single quotes around 'Save'.",
-          "suggestion": "\"Sauvegarder\" should be changed to 'Sauvegarder'."
+          "type": "incorrect_translation",
+          "description": "The phrase 'Your old space address' is a bit too literal. 'Adresse de l'espace' is acceptable, but a more natural phrasing in French might be 'votre ancienne URL de l'espace' or 'l'ancien identifiant de votre espace'.",
+          "suggestion": "Consider 'votre ancienne URL de l'espace' or 'l'ancien identifiant de votre espace' for a more natural French phrasing."
+        },
+        {
+          "type": "formatting",
+          "description": "The French translation maintains the strong tag, which is consistent with the English. However, ensure this formatting is consistent across the entire application.",
+          "suggestion": "Verify consistent use of strong tags throughout the application."
         }
       ],
       "approved_at": null
@@ -128,8 +140,8 @@
       "ai_spell_check_issues": [
         {
           "type": "formatting",
-          "description": "The Armenian translation lacks the strong tag for 'Note:' as in the English version.  This impacts the visual emphasis.",
-          "suggestion": "<strong>Նշում։</strong> Ձեր հին տարածքի հասցեն անհասանելի կդառնա նոր օգտվողների համար, երբ սեղմեք Պահպանել կոճակը:"
+          "description": "The Armenian translation does not match the English formatting. The English uses strong tags (<b>) while the Armenian translation appears to not have them applied consistently or might be relying on different styling.",
+          "suggestion": "Ensure the Armenian translation utilizes appropriate HTML tags (e.g., <strong>) or CSS styling to match the visual emphasis of the original English text."
         }
       ],
       "approved_at": null
@@ -140,13 +152,13 @@
       "ai_spell_check_issues": [
         {
           "type": "formatting",
-          "description": "The strong tag (<b> or <strong>) is present in both the English and Italian versions, which is good, maintaining the emphasis on 'Note'.",
+          "description": "The strong tag (<strong/>) is correctly used in both English and Italian to emphasize the 'Note'.",
           "suggestion": null
         },
         {
           "type": "incorrect_translation",
-          "description": "While generally accurate, 'Your old space address' is translated as 'il tuo vecchio indirizzo dello spazio'. A more natural and concise translation might be 'il tuo vecchio indirizzo'.",
-          "suggestion": "il tuo vecchio indirizzo"
+          "description": "While generally accurate, 'dopo aver fatto clic sul pulsante Salva' is a bit wordy and less natural than a more concise alternative.",
+          "suggestion": "dopo aver cliccato sul pulsante Salva"
         }
       ],
       "approved_at": null
@@ -163,8 +175,8 @@
       "ai_spell_check_issues": [
         {
           "type": "formatting",
-          "description": "The Korean translation maintains the strong tag, which is consistent with the English. However, it's important to ensure this is the desired formatting for the Korean UI.",
-          "suggestion": "Confirm if the strong tag is required for the Korean UI. If not, remove it."
+          "description": "The Korean translation preserves the strong tag, which is consistent with the English, but it's good to confirm that this formatting is intended and consistent across all locales.",
+          "suggestion": "Verify that the strong tag is intended and consistent with the design and other locales."
         }
       ],
       "approved_at": null
@@ -175,8 +187,18 @@
       "ai_spell_check_issues": [
         {
           "type": "incorrect_translation",
-          "description": "The phrase \"Your old space address\" is not accurately translated. \"ທີ່ຢູ່ອາວະກາດເກົ່າຂອງເຈົ້າ\" translates more literally to 'Your old space location'.  'Address' implies a web address or URL, which is the intended meaning.",
-          "suggestion": "Consider translating it as something like \"ທີ່ຢູ່ຂອງເວັບໄຊ້ເກົ່າຂອງເຈົ້າ\" (Your old website address) or \"URL ຂອງເວັບໄຊ້ເກົ່າຂອງເຈົ້າ\" (Your old website URL)."
+          "description": "The phrase \"Your old space address\" is not accurately translated. 'Space address' could be better conveyed as 'ຊຸດທີ່ຢູ່' or a similar term depending on the platform's terminology for user spaces.",
+          "suggestion": "Consider revising to something like: '<strong>ໝາຍເຫດ:</strong> ທີ່ຢູ່ຂອງຊຸດເກົ່າຂອງເຈົ້າຈະບໍ່ສາມາດໃຊ້ໄດ້ກັບຜູ້ໃຊ້ໃໝ່ເມື່ອທ່ານຄລິກທີ່ປຸ່ມບັນທຶກ.'"
+        },
+        {
+          "type": "formatting",
+          "description": "The strong tag is used correctly, maintaining the bolding of 'Note'.",
+          "suggestion": "No change needed."
+        },
+        {
+          "type": "grammar",
+          "description": "While technically correct, the sentence structure \"ທີ່ຢູ່ອາວະກາດເກົ່າຂອງເຈົ້າຈະບໍ່ສາມາດໃຊ້ໄດ້\" can be made slightly more natural in Lao. It might be more idiomatic to rephrase the dependency of the action.",
+          "suggestion": "Consider revising to something like: 'ເມື່ອທ່ານຄລິກທີ່ປຸ່ມບັນທຶກ, ທີ່ຢູ່ອາວະກາດເກົ່າຂອງເຈົ້າຈະບໍ່ສາມາດໃຊ້ໄດ້ກັບຜູ້ໃຊ້ໃໝ່'"
         }
       ],
       "approved_at": null
@@ -193,8 +215,8 @@
       "ai_spell_check_issues": [
         {
           "type": "incorrect_translation",
-          "description": "The Dutch translation 'wordt beschikbaar voor nieuwe gebruikers' translates to 'becomes available to new users,' which is the opposite of the intended meaning of 'will become unavailable to new users'.",
-          "suggestion": "Let op: uw oude ruimteadres wordt niet meer beschikbaar voor nieuwe gebruikers zodra u op de Opslaan knop klikt."
+          "description": "The English phrase 'will become unavailable' is translated as 'wordt beschikbaar' which means 'will become available'. This is the opposite of the intended meaning.",
+          "suggestion": "uw oude ruimteadres wordt niet meer beschikbaar voor nieuwe gebruikers"
         }
       ],
       "approved_at": null
@@ -223,13 +245,13 @@
       "ai_spell_check_issues": [
         {
           "type": "spelling",
-          "description": "The word 'spațiu' is spelled incorrectly. It should be 'spațiu'.",
+          "description": "The word 'spaţiu' is missing a diacritic. It should be 'spațiu'.",
           "suggestion": "spațiu"
         },
         {
           "type": "grammar",
-          "description": "The phrase 'odată ce faceți clic pe butonul Salvare' is slightly awkward. It can be improved for natural flow.",
-          "suggestion": "odată ce dați clic pe butonul Salvare"
+          "description": "The phrase 'odată ce faceți clic pe butonul Salvare' is a bit clunky. A more natural phrasing would be 'după ce dați clic pe butonul Salvare'.",
+          "suggestion": "după ce dați clic pe butonul Salvare"
         }
       ],
       "approved_at": null
@@ -237,13 +259,7 @@
     "ru": {
       "ai_translated": false,
       "ai_model": null,
-      "ai_spell_check_issues": [
-        {
-          "type": "formatting",
-          "description": "The Russian translation uses double quotes (“”) for the word \"Save\". While acceptable, single quotes (') are more commonly used for English loanwords in Russian, aligning better with the English original’s use of single quotes.",
-          "suggestion": "Replace “Сохранить” with 'Сохранить'."
-        }
-      ],
+      "ai_spell_check_issues": [],
       "approved_at": null
     },
     "si": {
@@ -252,18 +268,13 @@
       "ai_spell_check_issues": [
         {
           "type": "incorrect_translation",
-          "description": "The phrase 'Your old space address' is not accurately translated. 'ඔබගේ අවකාශයේ පරණ ලිපිනය' literally translates to 'your space's old address.' A more accurate translation might emphasize that it's the *previous* address of the renamed space.",
-          "suggestion": "ඔබගේ කලින් වූ අවකාශයේ ලිපිනය"
-        },
-        {
-          "type": "incorrect_translation",
-          "description": "The phrase 'will become unavailable' is not as fluent in Sinhala as it could be. 'ලැබ ගැනීමට නොහැකිය' translates to 'cannot be obtained,' but a better phrasing would indicate that access is blocked or disabled.",
-          "suggestion": "ප්‍රවේශය ලබා ගැනීමට නොහැකිය"
-        },
-        {
-          "type": "formatting",
-          "description": "While the strong tag is correctly used for 'Note', ensure consistent formatting across the entire application.  Verify that `<strong/>` tags are uniformly applied for similar elements.",
-          "suggestion": "Verify consistent use of strong tags across the application."
+          "description": "The phrase 'Your old space address' is not accurately translated. 'අවකාශයේ පරණ ලිපිනය' literally translates to 'old address of the space' which, while understandable, isn't the most natural or precise rendering of 'space address' in this context. It could be more accurately conveyed.",
+          "suggestion": "Consider using a more contextually appropriate term for 'space address'. Something like 'ඔබේ ස්ථානයේ පරණ ලිපිනය' (obe sthanaye parana lipinaya) might be better, though further context would be ideal for the most accurate rendering."
+        },
+        {
+          "type": "formatting",
+          "description": "The Sinhala translation maintains the strong tag, which is consistent with the English source, but ensure this formatting choice is appropriate for the target platform and audience.  While consistent, bolding might not be desired.",
+          "suggestion": "Consider whether bolding is necessary in the Sinhala version. If not, remove the strong tags."
         }
       ],
       "approved_at": null
@@ -286,13 +297,13 @@
       "ai_spell_check_issues": [
         {
           "type": "formatting",
-          "description": "The strong tag is present in both the English and Serbian translations, which is consistent and acceptable.",
+          "description": "The strong tag (<b> or <strong>) is preserved correctly.",
           "suggestion": null
         },
         {
           "type": "incorrect_translation",
-          "description": "While technically correct, 'простора' (prostora) might be slightly less natural than 'простора' (prostora). It's implying 'space' as a genitive case here, which isn't wrong but can sound a little stiff.  'Ваша стара адреса простора...' sounds a bit clunky.",
-          "suggestion": "Ваша стара адреса биће недоступна новим корисницима након што кликнете на дугме Сачувај."
+          "description": "While generally accurate, 'простора' (prostora) could be slightly improved to 'простора' (prostora) or 'простору' (prostoru) to better reflect the meaning of 'space'. However, 'простора' is not incorrect. The best choice depends on the desired nuance.",
+          "suggestion": "Consider 'Ваша стара адреса простору постаће недоступна новим корисницима након што кликнете на дугме Сачувај.'"
         }
       ],
       "approved_at": null
@@ -300,13 +311,7 @@
     "sr-Latn-RS": {
       "ai_translated": false,
       "ai_model": null,
-      "ai_spell_check_issues": [
-        {
-          "type": "formatting",
-          "description": "The Serbian translation preserves the strong tag as in the English. Ensure this is desired and consistent with the application's style guide.",
-          "suggestion": "Review the usage of the strong tag and ensure consistency with the application's design and styling.  Consider if it should be removed or altered."
-        }
-      ],
+      "ai_spell_check_issues": [],
       "approved_at": null
     },
     "tr": {
@@ -315,8 +320,8 @@
       "ai_spell_check_issues": [
         {
           "type": "formatting",
-          "description": "The strong tag is inconsistent. The English uses `<strong>` while the Turkish uses `<strong`.",
-          "suggestion": "Use `<strong>` in the Turkish translation to match the English source: `<strong>Not:</strong>`"
+          "description": "The strong tag is inconsistent with the English version. The English version uses `<strong>`, while the Turkish version does not.",
+          "suggestion": "Apply the `<strong>` tag to the Turkish translation, similar to the English: `<strong>Not:</strong> Kaydet düğmesine tıkladığınızda eski alan adresiniz yeni kullanıcılar tarafından kullanılamaz hale gelecektir."
         }
       ],
       "approved_at": null
@@ -333,13 +338,13 @@
       "ai_spell_check_issues": [
         {
           "type": "formatting",
-          "description": "The strong tag formatting is consistent between the English and Vietnamese versions, which is good.",
+          "description": "The formatting of the strong tag is preserved, which is correct.",
           "suggestion": null
         },
         {
           "type": "incorrect_translation",
-          "description": "While 'Địa chỉ không gian cũ' is understandable, a more natural and clearer translation of 'old space address' would be 'địa chỉ khu vực cũ' or 'địa chỉ không gian làm việc cũ'.  'Địa chỉ không gian cũ' is technically correct but not idiomatic.",
-          "suggestion": "Địa chỉ khu vực cũ của bạn"
+          "description": "“Space address” is translated as “Địa chỉ không gian”. While technically correct, a more natural and user-friendly translation might be “địa chỉ của bạn” (your address).",
+          "suggestion": "Địa chỉ của bạn"
         }
       ],
       "approved_at": null
@@ -350,13 +355,13 @@
       "ai_spell_check_issues": [
         {
           "type": "incorrect_translation",
-          "description": "The English phrase 'Your old space address' is not accurately translated. '空间' (space) is technically correct but lacks the nuance of 'address' in this context. It implies a physical space rather than a URL or identifier. A more accurate translation would convey the idea of a URL or access point.",
-          "suggestion": "点击“保存”按钮后，新用户将无法通过您旧的访问地址进入您的空间。"
-        },
-        {
-          "type": "formatting",
-          "description": "The original English content uses a strong tag for 'Note:'. The Chinese translation uses '请注意' which acts similarly but may not have the visual emphasis intended by the original. While not strictly incorrect, consistency in formatting should be considered.",
-          "suggestion": "Consider using a similar formatting approach for '请注意' if visual emphasis is desired, such as using <strong>请注意</strong>."
+          "description": "The English phrase \"Your old space address\" is not perfectly captured by \"旧地址进入您的空间\". While \"旧地址\" conveys 'old address', the latter part implies 'access your space through the old address'. It's more accurate to reflect that the address itself becomes unavailable.",
+          "suggestion": "点击“保存”按钮后，新用户将无法使用旧空间地址。"
+        },
+        {
+          "type": "formatting",
+          "description": "The English uses a strong tag for 'Note:' which is reflected in the Chinese translation using a strong tag for '请注意'. While generally acceptable, consider whether a simpler, non-bolded version ('请注意：') might be more consistent with the UI style.  This is minor and depends on specific design guidelines.",
+          "suggestion": "请注意："
         }
       ],
       "approved_at": null
