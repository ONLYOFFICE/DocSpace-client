--- conflicted
+++ resolved
@@ -3,11 +3,7 @@
   "content": "Disable Custom filter",
   "content_en_sha1_hash": "598157d6d4873c7b214960264722b2388f27f0ee",
   "created_at": "2025-05-19T21:30:55.390Z",
-<<<<<<< HEAD
-  "updated_at": "2025-08-29T14:33:38.372Z",
-=======
   "updated_at": "2025-09-01T11:05:24.395Z",
->>>>>>> b75318d3
   "comment": {
     "text": "The translation key \"CustomFilterDisable\" is used to display the label for a button or option that disables custom filtering. This text appears in UI components where the user can toggle custom filtering on/off, and its purpose is to provide a clear indication of what action the button will perform when clicked.",
     "is_auto": true,
@@ -16,11 +12,7 @@
   "usage": [
     {
       "file_path": "/packages/client/src/store/ContextOptionsStore.js",
-<<<<<<< HEAD
-      "line_number": 2049,
-=======
       "line_number": 2092,
->>>>>>> b75318d3
       "context": "},\n {\n id: \"option_custom-filter\",\n key: \"custom-filter\",\n label: item.customFilterEnabled\n ? t(\"Files:CustomFilterDisable\")\n : t(\"Files:CustomFilterEnable\"),\n icon: CustomFilterReactSvgUrl,\n onClick: () => this.onSetUpCustomFilter(item, t),\n disabled: Boolean(\n !isRoomAdmin &&",
       "module": "/packages/client"
     }
