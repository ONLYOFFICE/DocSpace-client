// (c) Copyright Ascensio System SIA 2009-2024
//
// This program is a free software product.
// You can redistribute it and/or modify it under the terms
// of the GNU Affero General Public License (AGPL) version 3 as published by the Free Software
// Foundation. In accordance with Section 7(a) of the GNU AGPL its Section 15 shall be amended
// to the effect that Ascensio System SIA expressly excludes the warranty of non-infringement of
// any third-party rights.
//
// This program is distributed WITHOUT ANY WARRANTY, without even the implied warranty
// of MERCHANTABILITY or FITNESS FOR A PARTICULAR  PURPOSE. For details, see
// the GNU AGPL at: http://www.gnu.org/licenses/agpl-3.0.html
//
// You can contact Ascensio System SIA at Lubanas st. 125a-25, Riga, Latvia, EU, LV-1021.
//
// The  interactive user interfaces in modified source and object code versions of the Program must
// display Appropriate Legal Notices, as required under Section 5 of the GNU AGPL version 3.
//
// Pursuant to Section 7(b) of the License you must retain the original Product logo when
// distributing the program. Pursuant to Section 7(e) we decline to grant you any rights under
// trademark law for use of our trademarks.
//
// All the Product's GUI elements, including illustrations and icon sets, as well as technical writing
// content are licensed under the terms of the Creative Commons Attribution-ShareAlike 4.0
// International. See the License terms at http://creativecommons.org/licenses/by-sa/4.0/legalcode

import styled from "styled-components";
import { observer } from "mobx-react";

import { retryWebhook } from "@docspace/shared/api/settings";

import { toastr } from "@docspace/shared/components/toast";

import { useNavigate, useParams } from "react-router-dom";

import ArrowPathReactSvgUrl from "PUBLIC_DIR/images/arrow.path.react.svg?url";
import RetryIcon from "PUBLIC_DIR/images/icons/16/refresh.react.svg?url";

import { Heading } from "@docspace/shared/components/heading";
import { IconButton } from "@docspace/shared/components/icon-button";

import { tablet, mobile } from "@docspace/shared/utils";
import { useTranslation } from "react-i18next";

const HeaderContainer = styled.div`
  position: sticky;
  top: 0;
  background-color: ${(props) => props.theme.backgroundColor};
  z-index: 310;
  display: flex;
  align-items: center;
  max-width: calc(100vw - 32px);
  min-height: 69px;

  @media ${tablet} {
    margin-top: -5px;
    margin-bottom: 5px;
  }
  @media ${mobile} {
    margin-top: 0;
    justify-content: space-between;
  }

  .headerNavigation {
    display: flex;
    align-items: center;
  }

  .arrow-button {
    margin-inline-end: 18.5px;

    @media ${tablet} {
      padding-block: 8px;
      padding-inline: 8px 0;

      margin-inline-start: -8px;
    }
    @media ${mobile} {
      margin-inline-end: 13px;
    }

    svg {
      ${({ theme }) =>
        theme.interfaceDirection === "rtl" && "transform: scaleX(-1);"}
    }
  }

  .headline {
    font-size: 18px;
    margin-inline-end: 16px;

    @media ${tablet} {
      font-size: 21px;
    }

    @media ${mobile} {
      font-size: 18px;
    }
  }
`;

const DetailsNavigationHeader = () => {
  const { eventId } = useParams();

  const { t } = useTranslation(["Webhooks", "Common"]);
  const navigate = useNavigate();
  const onBack = () => {
    navigate(-1);
  };
  const handleRetryEvent = async () => {
    await retryWebhook(eventId);
    toastr.success(t("WebhookRedilivered"), <b>{t("Common:Done")}</b>);
  };

  return (
<<<<<<< HEAD
    <>
      <HeaderContainer>
        <div className="headerNavigation">
          <IconButton
            iconName={ArrowPathReactSvgUrl}
            size="17"
            isFill={true}
            onClick={onBack}
            className="arrow-button"
          />
          <Heading type="content" truncate={true} className="headline">
            {t("WebhookDetails")}
          </Heading>
        </div>

=======
    <HeaderContainer>
      <div className="headerNavigation">
>>>>>>> 434ad0d3
        <IconButton
          iconName={ArrowPathReactSvgUrl}
          size="17"
          isFill
          onClick={onBack}
          className="arrow-button"
        />
        <Headline type="content" truncate className="headline">
          {t("WebhookDetails")}
        </Headline>
      </div>

      <IconButton
        className="retry"
        iconName={RetryIcon}
        size="17"
        isFill
        onClick={handleRetryEvent}
      />
    </HeaderContainer>
  );
};

export default observer(DetailsNavigationHeader);<|MERGE_RESOLUTION|>--- conflicted
+++ resolved
@@ -113,26 +113,8 @@
   };
 
   return (
-<<<<<<< HEAD
-    <>
-      <HeaderContainer>
-        <div className="headerNavigation">
-          <IconButton
-            iconName={ArrowPathReactSvgUrl}
-            size="17"
-            isFill={true}
-            onClick={onBack}
-            className="arrow-button"
-          />
-          <Heading type="content" truncate={true} className="headline">
-            {t("WebhookDetails")}
-          </Heading>
-        </div>
-
-=======
     <HeaderContainer>
       <div className="headerNavigation">
->>>>>>> 434ad0d3
         <IconButton
           iconName={ArrowPathReactSvgUrl}
           size="17"
@@ -140,9 +122,9 @@
           onClick={onBack}
           className="arrow-button"
         />
-        <Headline type="content" truncate className="headline">
+        <Heading type="content" truncate className="headline">
           {t("WebhookDetails")}
-        </Headline>
+        </Heading>
       </div>
 
       <IconButton
