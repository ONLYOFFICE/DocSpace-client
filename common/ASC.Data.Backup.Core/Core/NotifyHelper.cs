// (c) Copyright Ascensio System SIA 2010-2022
//
// This program is a free software product.
// You can redistribute it and/or modify it under the terms
// of the GNU Affero General Public License (AGPL) version 3 as published by the Free Software
// Foundation. In accordance with Section 7(a) of the GNU AGPL its Section 15 shall be amended
// to the effect that Ascensio System SIA expressly excludes the warranty of non-infringement of
// any third-party rights.
//
// This program is distributed WITHOUT ANY WARRANTY, without even the implied warranty
// of MERCHANTABILITY or FITNESS FOR A PARTICULAR  PURPOSE. For details, see
// the GNU AGPL at: http://www.gnu.org/licenses/agpl-3.0.html
//
// You can contact Ascensio System SIA at Lubanas st. 125a-25, Riga, Latvia, EU, LV-1021.
//
// The  interactive user interfaces in modified source and object code versions of the Program must
// display Appropriate Legal Notices, as required under Section 5 of the GNU AGPL version 3.
//
// Pursuant to Section 7(b) of the License you must retain the original Product logo when
// distributing the program. Pursuant to Section 7(e) we decline to grant you any rights under
// trademark law for use of our trademarks.
//
// All the Product's GUI elements, including illustrations and icon sets, as well as technical writing
// content are licensed under the terms of the Creative Commons Attribution-ShareAlike 4.0
// International. See the License terms at http://creativecommons.org/licenses/by-sa/4.0/legalcode

namespace ASC.Data.Backup;

[Scope]
public class NotifyHelper
{
    private readonly AuthManager _authManager;
    private readonly NotifyEngineQueue _notifyEngineQueue;
    private readonly WorkContext _workContext;
    private readonly CommonLinkUtility _commonLinkUtility;
    private readonly TenantLogoManager _tenantLogoManager;
    private readonly UserManager _userManager;
    private readonly StudioNotifyHelper _studioNotifyHelper;
    private readonly StudioNotifySource _studioNotifySource;
    private readonly DisplayUserSettingsHelper _displayUserSettingsHelper;
    private readonly TenantManager _tenantManager;

    public NotifyHelper(
        UserManager userManager,
        StudioNotifyHelper studioNotifyHelper,
        StudioNotifySource studioNotifySource,
        DisplayUserSettingsHelper displayUserSettingsHelper,
        TenantManager tenantManager,
        AuthManager authManager,
        NotifyEngineQueue notifyEngineQueue,
        WorkContext workContext,
        CommonLinkUtility commonLinkUtility,
        TenantLogoManager tenantLogoManager)
    {
        _userManager = userManager;
        _studioNotifyHelper = studioNotifyHelper;
        _studioNotifySource = studioNotifySource;
        _displayUserSettingsHelper = displayUserSettingsHelper;
        _tenantManager = tenantManager;
        _authManager = authManager;
        _notifyEngineQueue = notifyEngineQueue;
        _workContext = workContext;
        _commonLinkUtility = commonLinkUtility;
        _tenantLogoManager = tenantLogoManager;
    }

    public async Task SendAboutTransferStartAsync(Tenant tenant, string targetRegion, bool notifyUsers)
    {
        await MigrationNotifyAsync(tenant, Actions.MigrationPortalStart, targetRegion, string.Empty, notifyUsers);
    }

    public async Task SendAboutTransferCompleteAsync(Tenant tenant, string targetRegion, string targetAddress, bool notifyOnlyOwner, int toTenantId)
    {
        await MigrationNotifyAsync(tenant, Actions.MigrationPortalSuccessV115, targetRegion, targetAddress, !notifyOnlyOwner, toTenantId);
    }

    public async Task SendAboutTransferErrorAsync(Tenant tenant, string targetRegion, string resultAddress, bool notifyOnlyOwner)
    {
        await MigrationNotifyAsync(tenant, !string.IsNullOrEmpty(targetRegion) ? Actions.MigrationPortalError : Actions.MigrationPortalServerFailure, targetRegion, resultAddress, !notifyOnlyOwner);
    }

    public async Task SendAboutBackupCompletedAsync(int tenantId, Guid userId)
    {
        await _tenantManager.SetCurrentTenantAsync(tenantId);

        var client = _workContext.NotifyContext.RegisterClient(_notifyEngineQueue, _studioNotifySource);

        await client.SendNoticeToAsync(
            Actions.BackupCreated,
            new[] { await _studioNotifyHelper.ToRecipientAsync(userId) },
            new[] { StudioNotifyService.EMailSenderName },
            new TagValue(Tags.OwnerName, (await _userManager.GetUsersAsync(userId)).DisplayUserName(_displayUserSettingsHelper)));
    }

    public async Task SendAboutRestoreStartedAsync(Tenant tenant, bool notifyAllUsers)
    {
        await _tenantManager.SetCurrentTenantAsync(tenant.Id);

        var client = _workContext.NotifyContext.RegisterClient(_notifyEngineQueue, _studioNotifySource);

        var owner = await _userManager.GetUsersAsync(tenant.OwnerId);
        var users =
            notifyAllUsers
                ? await _studioNotifyHelper.RecipientFromEmailAsync((await _userManager.GetUsersAsync(EmployeeStatus.Active)).Where(r => r.ActivationStatus == EmployeeActivationStatus.Activated).Select(u => u.Email).ToList(), false)
                : owner.ActivationStatus == EmployeeActivationStatus.Activated ? await _studioNotifyHelper.RecipientFromEmailAsync(owner.Email, false) : new IDirectRecipient[0];

        await client.SendNoticeToAsync(
            Actions.RestoreStarted,
            users,
            new[] { StudioNotifyService.EMailSenderName });
    }

    public async Task SendAboutRestoreCompletedAsync(Tenant tenant, bool notifyAllUsers)
    {
        _tenantManager.SetCurrentTenant(tenant);
        var client = _workContext.NotifyContext.RegisterClient(_notifyEngineQueue, _studioNotifySource);

        var users = notifyAllUsers
            ? await _userManager.GetUsersAsync(EmployeeStatus.Active)
            : new[] { await _userManager.GetUsersAsync((await _tenantManager.GetCurrentTenantAsync()).OwnerId) };

        foreach (var user in users)
        {
            var hash = (await _authManager.GetUserPasswordStampAsync(user.Id)).ToString("s");
            var confirmationUrl = await _commonLinkUtility.GetConfirmationEmailUrlAsync(user.Email, ConfirmType.PasswordChange, hash, user.Id);

            var greenButtonText = BackupResource.ResourceManager.GetString("ButtonSetPassword", GetCulture(user));

            await client.SendNoticeToAsync(
                Actions.RestoreCompletedV115,
                new IRecipient[] { user },
                new[] { StudioNotifyService.EMailSenderName },
                TagValues.GreenButton(greenButtonText, confirmationUrl));
        }
    }

    private async Task MigrationNotifyAsync(Tenant tenant, INotifyAction action, string region, string url, bool notify, int? toTenantId = null)
    {
        _tenantManager.SetCurrentTenant(tenant);

        var client = _workContext.NotifyContext.RegisterClient(_notifyEngineQueue, _studioNotifySource);

        var users = (await _userManager.GetUsersAsync())
            .Where(u => notify ? u.ActivationStatus.HasFlag(EmployeeActivationStatus.Activated) : u.IsOwner(tenant))
            .ToArray();

        if (users.Length > 0)
        {
            var args = await CreateArgsAsync(region, url);
            if (action == Actions.MigrationPortalSuccessV115)
            {
                foreach (var user in users)
                {
                    var currentArgs = new List<ITagValue>(args);

                    var newTenantId = toTenantId.HasValue ? toTenantId.Value : tenant.Id;
                    var hash = (await _authManager.GetUserPasswordStampAsync(user.Id)).ToString("s");
                    var confirmationUrl = url + "/" + _commonLinkUtility.GetConfirmationUrlRelative(newTenantId, user.Email, ConfirmType.PasswordChange, hash, user.Id);

                    var greenButtonText = BackupResource.ResourceManager.GetString("ButtonSetPassword", GetCulture(user));
                    currentArgs.Add(TagValues.GreenButton(greenButtonText, confirmationUrl));

                    await client.SendNoticeToAsync(
                        action,
                        null,
                        new IRecipient[] { user },
                        new[] { StudioNotifyService.EMailSenderName },
                        currentArgs.ToArray());
                }
            }
            else
            {
                await client.SendNoticeToAsync(
                    action,
                    null,
                    await users.ToAsyncEnumerable().SelectAwait(async u => await _studioNotifyHelper.ToRecipientAsync(u.Id)).ToArrayAsync(),
                    new[] { StudioNotifyService.EMailSenderName },
                    args.ToArray());
            }
        }
    }

    private async Task<List<ITagValue>> CreateArgsAsync(string region, string url)
    {
        var args = new List<ITagValue>()
                    {
                        new TagValue(Tags.RegionName, TransferResourceHelper.GetRegionDescription(region)),
                        new TagValue(Tags.PortalUrl, url)
                    };

        if (!string.IsNullOrEmpty(url))
        {
            args.Add(new TagValue(CommonTags.VirtualRootPath, url));
<<<<<<< HEAD
            args.Add(new TagValue(CommonTags.ProfileUrl, url + _commonLinkUtility.GetMyStaff()));
            args.Add(new TagValue(CommonTags.LetterLogo, await _tenantLogoManager.GetLogoDarkAsync(false)));
=======
            args.Add(new TagValue(CommonTags.ProfileUrl, url + _commonLinkUtility.GetMyStaff()));

            var attachment = _tenantLogoManager.GetMailLogoAsAttacment().Result;

            if (attachment != null)
            {
                args.Add(new TagValue(CommonTags.LetterLogo, "cid:" + attachment.ContentId));
                args.Add(new TagValue(CommonTags.EmbeddedAttachments, new[] { attachment }));
            }
>>>>>>> 94305a00
        }

        return args;
    }

    private CultureInfo GetCulture(UserInfo user)
    {
        CultureInfo culture = null;

        if (!string.IsNullOrEmpty(user.CultureName))
        {
            culture = user.GetCulture();
        }

        if (culture == null)
        {
            culture = _tenantManager.GetCurrentTenant(false)?.GetCulture();
        }

        return culture;
    }
}<|MERGE_RESOLUTION|>--- conflicted
+++ resolved
@@ -191,20 +191,15 @@
         if (!string.IsNullOrEmpty(url))
         {
             args.Add(new TagValue(CommonTags.VirtualRootPath, url));
-<<<<<<< HEAD
             args.Add(new TagValue(CommonTags.ProfileUrl, url + _commonLinkUtility.GetMyStaff()));
-            args.Add(new TagValue(CommonTags.LetterLogo, await _tenantLogoManager.GetLogoDarkAsync(false)));
-=======
-            args.Add(new TagValue(CommonTags.ProfileUrl, url + _commonLinkUtility.GetMyStaff()));
-
-            var attachment = _tenantLogoManager.GetMailLogoAsAttacment().Result;
+
+            var attachment = await _tenantLogoManager.GetMailLogoAsAttacmentAsync();
 
             if (attachment != null)
             {
                 args.Add(new TagValue(CommonTags.LetterLogo, "cid:" + attachment.ContentId));
                 args.Add(new TagValue(CommonTags.EmbeddedAttachments, new[] { attachment }));
             }
->>>>>>> 94305a00
         }
 
         return args;
