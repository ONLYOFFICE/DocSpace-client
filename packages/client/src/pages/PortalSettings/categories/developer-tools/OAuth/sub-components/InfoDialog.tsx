--- conflicted
+++ resolved
@@ -339,18 +339,13 @@
                 {t("LastModified")}
               </Text>
 
-<<<<<<< HEAD
-              <Text fontSize="13px" lineHeight="20px" fontWeight="600" truncate>
-=======
               <Text
                 fontSize="13px"
                 lineHeight="20px"
                 fontWeight="600"
-                noSelect
                 truncate
                 dataTestId="client_info_modified"
               >
->>>>>>> 7fd9a8fa
                 {modifiedDate}
               </Text>
             </>
