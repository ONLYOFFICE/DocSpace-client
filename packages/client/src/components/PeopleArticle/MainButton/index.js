--- conflicted
+++ resolved
@@ -130,26 +130,16 @@
       {
         key: "invite-link",
         icon: combineUrl(
-<<<<<<< HEAD
-          AppServerConfig.proxyURL,
+          window.DocSpaceConfig?.proxy?.url,
           InvitationLinkReactSvgUrl
-=======
-          window.DocSpaceConfig?.proxy?.url,
-          "/static/images/invitation.link.react.svg"
->>>>>>> 0dc14746
         ),
         label: t("PeopleTranslations:InviteLinkTitle"),
         onClick: this.onInvitationDialogClick,
       },
       /* {
         icon: combineUrl(
-<<<<<<< HEAD
-          AppServerConfig.proxyURL,
+          window.DocSpaceConfig?.proxy?.url,
           PlaneReactSvgUrl
-=======
-          window.DocSpaceConfig?.proxy?.url,
-          "/static/images/plane.react.svg"
->>>>>>> 0dc14746
         ),
         label: t("SendInvitesAgain"),
         onClick: this.onNotImplementedClick.bind(this, t("SendInvitesAgain")),
@@ -157,13 +147,8 @@
       separator,
       {
         icon: combineUrl(
-<<<<<<< HEAD
-          AppServerConfig.proxyURL,
+          window.DocSpaceConfig?.proxy?.url,
           ImportReactSvgUrl
-=======
-          window.DocSpaceConfig?.proxy?.url,
-          "/static/images/import.react.svg"
->>>>>>> 0dc14746
         ),
         label: t("ImportPeople"),
         onClick: this.onImportClick,
