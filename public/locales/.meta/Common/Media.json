{
  "key_path": "Media",
  "content": "Media",
  "content_en_sha1_hash": "0c77aeece8c258113148c6fb487946bf97b34672",
  "created_at": "2025-05-19T21:30:46.398Z",
<<<<<<< HEAD
  "updated_at": "2025-05-26T07:57:32.459Z",
=======
  "updated_at": "2025-06-03T20:59:42.051Z",
>>>>>>> 398dda3c
  "comment": {
    "text": "This translation key is used to display the label for a filter option that categorizes files as \"Media\". It appears in a file browser or list view, allowing users to select files based on their media type. Translators should provide an equivalent phrase for common languages.",
    "is_auto": true,
    "updated_at": "2025-05-20T09:35:32.836Z"
  },
  "usage": [
    {
      "file_path": "/packages/client/src/pages/Home/Section/Filter/index.js",
<<<<<<< HEAD
      "line_number": 604,
=======
      "line_number": 605,
>>>>>>> 398dda3c
      "context": "break;\n case FilterType.ImagesOnly.toString():\n label = t(\"Common:Images\");\n break;\n case FilterType.MediaOnly.toString():\n label = t(\"Common:Media\");\n break;\n case FilterType.FilesOnly.toString():\n label = t(\"Common:Files\");\n break;\n case FilterType.PDFForm.toString():",
      "module": "/packages/client"
    },
    {
      "file_path": "/packages/client/src/pages/Home/Section/Filter/index.js",
<<<<<<< HEAD
      "line_number": 604,
=======
      "line_number": 605,
>>>>>>> 398dda3c
      "context": "break;\n case FilterType.ImagesOnly.toString():\n label = t(\"Common:Images\");\n break;\n case FilterType.MediaOnly.toString():\n label = t(\"Common:Media\");\n break;\n case FilterType.FilesOnly.toString():\n label = t(\"Common:Files\");\n break;\n case FilterType.PDFForm.toString():",
      "module": "/packages/client"
    },
    {
      "file_path": "/packages/client/src/pages/PortalSettings/categories/developer-tools/JavascriptSDK/presets/FileSelector.js",
      "line_number": 133,
      "context": "key: FilterType.ImagesOnly,\n label: t(`Common:Images`),\n },\n {\n key: FilterType.MediaOnly,\n label: t(`Common:Media`),\n },\n {\n key: FilterType.FilesOnly,\n label: t(`Common:Files`),\n },",
      "module": "/packages/client"
    },
    {
      "file_path": "/packages/client/src/pages/PortalSettings/categories/developer-tools/JavascriptSDK/sub-components/FilterBlock.js",
      "line_number": 173,
      "context": "label: t(\"Common:Images\"),\n typeKey: FilterType.ImagesOnly,\n },\n {\n key: \"filter-type-media\",\n label: t(\"Common:Media\"),\n typeKey: FilterType.MediaOnly,\n },\n {\n key: \"filter-type-forms\",\n label: getManyPDFTitle(t, true),",
      "module": "/packages/client"
    },
    {
      "file_path": "/packages/shared/utils/getSelectFormatTranslation.ts",
      "line_number": 68,
      "context": "case FilterType.FoldersOnly:\n return getTranslatedType(\"Common:Folders\");\n \n case FilterType.MediaOnly:\n return t(\"Common:SelectExtensionFiles\", {\n extension: t(\"Common:Media\").toLowerCase(),\n });\n \n case FilterType.Pdf:\n return getTranslatedType(getManyPDFTitle(t, false));",
      "module": "/packages/shared"
    },
    {
      "file_path": "/packages/shared/utils/index.ts",
<<<<<<< HEAD
      "line_number": 353,
=======
      "line_number": 351,
>>>>>>> 398dda3c
      "context": "case FilterType.SpreadsheetsOnly:\n return t(\"Common:Spreadsheets\");\n case FilterType.ImagesOnly:\n return t(\"Common:Images\");\n case FilterType.MediaOnly:\n return t(\"Common:Media\");\n case FilterType.ArchiveOnly:\n return t(\"Common:Archives\");\n case FilterType.FilesOnly:\n return t(\"Common:Files\");",
      "module": "/packages/shared"
    }
  ],
  "languages": {
    "en": {
      "ai_translated": false,
      "ai_model": null,
      "ai_spell_check_issues": [],
      "approved_at": null
    },
    "ar-SA": {
      "ai_translated": false,
      "ai_model": null,
      "ai_spell_check_issues": [],
      "approved_at": null
    },
    "az": {
      "ai_translated": false,
      "ai_model": null,
      "ai_spell_check_issues": [],
      "approved_at": null
    },
    "bg": {
      "ai_translated": false,
      "ai_model": null,
      "ai_spell_check_issues": [],
      "approved_at": null
    },
    "cs": {
      "ai_translated": false,
      "ai_model": null,
      "ai_spell_check_issues": [],
      "approved_at": null
    },
    "de": {
      "ai_translated": false,
      "ai_model": null,
      "ai_spell_check_issues": [],
      "approved_at": null
    },
    "el-GR": {
      "ai_translated": false,
      "ai_model": null,
      "ai_spell_check_issues": [],
      "approved_at": null
    },
    "es": {
      "ai_translated": false,
      "ai_model": null,
      "ai_spell_check_issues": [
        {
          "type": "incorrect_translation",
          "description": "The Spanish translation \"Multimedia\" does not accurately translate the English word \"Media\". \"Media\" refers to various forms of communication (news, entertainment, etc.), while \"Multimedia\" specifically refers to content combining multiple forms of media.",
          "suggestion": "Consider alternatives like \"Medios\" or \"Comunicación\" for a more accurate translation of \"Media\"."
        }
      ],
      "approved_at": null
    },
    "fi": {
      "ai_translated": false,
      "ai_model": null,
      "ai_spell_check_issues": [],
      "approved_at": null
    },
    "fr": {
      "ai_translated": false,
      "ai_model": null,
      "ai_spell_check_issues": [],
      "approved_at": null
    },
    "hy-AM": {
      "ai_translated": false,
      "ai_model": null,
      "ai_spell_check_issues": [],
      "approved_at": null
    },
    "it": {
      "ai_translated": false,
      "ai_model": null,
      "ai_spell_check_issues": [
        {
          "type": "incorrect_translation",
          "description": "The Italian translation \"Multimedia\" does not accurately reflect the meaning of \"Media\". \"Media\" broadly refers to various forms of communication (news, images, audio, video), while \"Multimedia\" specifically means a combination of multiple media types.",
          "suggestion": "Consider \"Mezzi di comunicazione\" or \"Media\" (using the English term directly) for a more accurate translation."
        }
      ],
      "approved_at": null
    },
    "ja-JP": {
      "ai_translated": false,
      "ai_model": null,
      "ai_spell_check_issues": [],
      "approved_at": null
    },
    "ko-KR": {
      "ai_translated": false,
      "ai_model": null,
      "ai_spell_check_issues": [],
      "approved_at": null
    },
    "lo-LA": {
      "ai_translated": false,
      "ai_model": null,
      "ai_spell_check_issues": [
        {
          "type": "incorrect_translation",
          "description": "The Lao translation \"ຊື່ມວນຊົນ\" (Sueumuanchon) does not accurately translate \"Media.\" It translates to something like \"mass name\" or \"mass identity.\" \"Media\" typically refers to communication outlets (newspapers, television, radio, internet) or content produced for those outlets.",
          "suggestion": "A more accurate translation of \"Media\" in Lao might be something like \"ສື່ມວນຊົນ\" (Sue muan son), which is the standard and widely accepted term."
        }
      ],
      "approved_at": null
    },
    "lv": {
      "ai_translated": false,
      "ai_model": null,
      "ai_spell_check_issues": [
        {
          "type": "incorrect_translation",
          "description": "The Latvian translation \"Multivide\" is not an accurate translation of \"Media\". \"Media\" typically refers to news, broadcasting, and visual content.",
          "suggestion": "Possible suggestions include: \"Mediji\", \"Mediju resursi\", or a more context-specific term depending on the intended meaning."
        }
      ],
      "approved_at": null
    },
    "nl": {
      "ai_translated": false,
      "ai_model": null,
      "ai_spell_check_issues": [],
      "approved_at": null
    },
    "pl": {
      "ai_translated": false,
      "ai_model": null,
      "ai_spell_check_issues": [],
      "approved_at": null
    },
    "pt": {
      "ai_translated": false,
      "ai_model": null,
      "ai_spell_check_issues": [],
      "approved_at": null
    },
    "pt-BR": {
      "ai_translated": false,
      "ai_model": null,
      "ai_spell_check_issues": [
        {
          "type": "incorrect_translation",
          "description": "The English word \"Media\" in the context of content (videos, images, audio) is often translated as \"Mídia\" in Portuguese (Brazil), not \"Média\". \"Média\" refers to average.",
          "suggestion": "Consider translating \"Media\" as \"Mídia\"."
        }
      ],
      "approved_at": null
    },
    "ro": {
      "ai_translated": false,
      "ai_model": null,
      "ai_spell_check_issues": [],
      "approved_at": null
    },
    "ru": {
      "ai_translated": false,
      "ai_model": null,
      "ai_spell_check_issues": [],
      "approved_at": null
    },
    "si": {
      "ai_translated": false,
      "ai_model": null,
      "ai_spell_check_issues": [],
      "approved_at": null
    },
    "sk": {
      "ai_translated": false,
      "ai_model": null,
      "ai_spell_check_issues": [],
      "approved_at": null
    },
    "sl": {
      "ai_translated": false,
      "ai_model": null,
      "ai_spell_check_issues": [],
      "approved_at": null
    },
    "sr-Cyrl-RS": {
      "ai_translated": false,
      "ai_model": null,
      "ai_spell_check_issues": [],
      "approved_at": null
    },
    "sr-Latn-RS": {
      "ai_translated": false,
      "ai_model": null,
      "ai_spell_check_issues": [],
      "approved_at": null
    },
    "tr": {
      "ai_translated": false,
      "ai_model": null,
      "ai_spell_check_issues": [],
      "approved_at": null
    },
    "uk-UA": {
      "ai_translated": false,
      "ai_model": null,
      "ai_spell_check_issues": [],
      "approved_at": null
    },
    "vi": {
      "ai_translated": false,
      "ai_model": null,
      "ai_spell_check_issues": [],
      "approved_at": null
    },
    "zh-CN": {
      "ai_translated": false,
      "ai_model": null,
      "ai_spell_check_issues": [],
      "approved_at": null
    }
  }
}<|MERGE_RESOLUTION|>--- conflicted
+++ resolved
@@ -3,11 +3,7 @@
   "content": "Media",
   "content_en_sha1_hash": "0c77aeece8c258113148c6fb487946bf97b34672",
   "created_at": "2025-05-19T21:30:46.398Z",
-<<<<<<< HEAD
-  "updated_at": "2025-05-26T07:57:32.459Z",
-=======
   "updated_at": "2025-06-03T20:59:42.051Z",
->>>>>>> 398dda3c
   "comment": {
     "text": "This translation key is used to display the label for a filter option that categorizes files as \"Media\". It appears in a file browser or list view, allowing users to select files based on their media type. Translators should provide an equivalent phrase for common languages.",
     "is_auto": true,
@@ -16,21 +12,13 @@
   "usage": [
     {
       "file_path": "/packages/client/src/pages/Home/Section/Filter/index.js",
-<<<<<<< HEAD
-      "line_number": 604,
-=======
       "line_number": 605,
->>>>>>> 398dda3c
       "context": "break;\n case FilterType.ImagesOnly.toString():\n label = t(\"Common:Images\");\n break;\n case FilterType.MediaOnly.toString():\n label = t(\"Common:Media\");\n break;\n case FilterType.FilesOnly.toString():\n label = t(\"Common:Files\");\n break;\n case FilterType.PDFForm.toString():",
       "module": "/packages/client"
     },
     {
       "file_path": "/packages/client/src/pages/Home/Section/Filter/index.js",
-<<<<<<< HEAD
-      "line_number": 604,
-=======
       "line_number": 605,
->>>>>>> 398dda3c
       "context": "break;\n case FilterType.ImagesOnly.toString():\n label = t(\"Common:Images\");\n break;\n case FilterType.MediaOnly.toString():\n label = t(\"Common:Media\");\n break;\n case FilterType.FilesOnly.toString():\n label = t(\"Common:Files\");\n break;\n case FilterType.PDFForm.toString():",
       "module": "/packages/client"
     },
@@ -54,11 +42,7 @@
     },
     {
       "file_path": "/packages/shared/utils/index.ts",
-<<<<<<< HEAD
-      "line_number": 353,
-=======
       "line_number": 351,
->>>>>>> 398dda3c
       "context": "case FilterType.SpreadsheetsOnly:\n return t(\"Common:Spreadsheets\");\n case FilterType.ImagesOnly:\n return t(\"Common:Images\");\n case FilterType.MediaOnly:\n return t(\"Common:Media\");\n case FilterType.ArchiveOnly:\n return t(\"Common:Archives\");\n case FilterType.FilesOnly:\n return t(\"Common:Files\");",
       "module": "/packages/shared"
     }
@@ -112,8 +96,8 @@
       "ai_spell_check_issues": [
         {
           "type": "incorrect_translation",
-          "description": "The Spanish translation \"Multimedia\" does not accurately translate the English word \"Media\". \"Media\" refers to various forms of communication (news, entertainment, etc.), while \"Multimedia\" specifically refers to content combining multiple forms of media.",
-          "suggestion": "Consider alternatives like \"Medios\" or \"Comunicación\" for a more accurate translation of \"Media\"."
+          "description": "The Spanish translation \"Multimedia\" does not accurately reflect the meaning of \"Media.\" \"Media\" broadly refers to various forms of communication, while \"Multimedia\" specifically refers to a combination of different content formats.",
+          "suggestion": "Consider translations like \"Medios,\" \"Comunicación,\" or \"Medios de comunicación,\" depending on the context."
         }
       ],
       "approved_at": null
@@ -142,8 +126,8 @@
       "ai_spell_check_issues": [
         {
           "type": "incorrect_translation",
-          "description": "The Italian translation \"Multimedia\" does not accurately reflect the meaning of \"Media\". \"Media\" broadly refers to various forms of communication (news, images, audio, video), while \"Multimedia\" specifically means a combination of multiple media types.",
-          "suggestion": "Consider \"Mezzi di comunicazione\" or \"Media\" (using the English term directly) for a more accurate translation."
+          "description": "The Italian translation 'Multimedia' does not accurately reflect the meaning of 'Media'. 'Media' refers to a broad range of communication channels, while 'Multimedia' specifically refers to content using multiple forms of media (audio, video, text, etc.).",
+          "suggestion": "Consider alternatives like 'Mezzi di comunicazione' or 'Media' depending on the specific context."
         }
       ],
       "approved_at": null
@@ -166,8 +150,8 @@
       "ai_spell_check_issues": [
         {
           "type": "incorrect_translation",
-          "description": "The Lao translation \"ຊື່ມວນຊົນ\" (Sueumuanchon) does not accurately translate \"Media.\" It translates to something like \"mass name\" or \"mass identity.\" \"Media\" typically refers to communication outlets (newspapers, television, radio, internet) or content produced for those outlets.",
-          "suggestion": "A more accurate translation of \"Media\" in Lao might be something like \"ສື່ມວນຊົນ\" (Sue muan son), which is the standard and widely accepted term."
+          "description": "The Lao translation \"ຊື່ມວນຊົນ\" translates to something like \"mass name\" or \"people's name.\" This is not an accurate translation of \"Media,\" which refers to communication outlets or content.",
+          "suggestion": "A more appropriate translation for \"Media\" in Lao might be \"ສື່ມວນຊົນ\" (siu muan chon) or a more descriptive phrase depending on the specific context."
         }
       ],
       "approved_at": null
@@ -178,8 +162,8 @@
       "ai_spell_check_issues": [
         {
           "type": "incorrect_translation",
-          "description": "The Latvian translation \"Multivide\" is not an accurate translation of \"Media\". \"Media\" typically refers to news, broadcasting, and visual content.",
-          "suggestion": "Possible suggestions include: \"Mediji\", \"Mediju resursi\", or a more context-specific term depending on the intended meaning."
+          "description": "The Latvian translation \"Multivide\" does not accurately convey the meaning of \"Media\". It appears to be a non-standard or potentially misspelled term.",
+          "suggestion": "Consider alternative Latvian translations such as \"Mediji\", \"Līdzekļi\" or a more context-specific term depending on the intended meaning of 'Media'."
         }
       ],
       "approved_at": null
@@ -208,8 +192,8 @@
       "ai_spell_check_issues": [
         {
           "type": "incorrect_translation",
-          "description": "The English word \"Media\" in the context of content (videos, images, audio) is often translated as \"Mídia\" in Portuguese (Brazil), not \"Média\". \"Média\" refers to average.",
-          "suggestion": "Consider translating \"Media\" as \"Mídia\"."
+          "description": "The Portuguese translation \"Média\" translates to \"average\" or \"mean\", not \"media\" (as in news, or visual content).",
+          "suggestion": "Consider using \"Midia\" which is the correct Portuguese translation for \"Media\"."
         }
       ],
       "approved_at": null
