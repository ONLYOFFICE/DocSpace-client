import React, { Suspense } from "react";
import { connect } from "react-redux";
import { Router, Switch, Redirect, Route } from "react-router-dom";
import Home from "./components/pages/Home";
import DocEditor from "./components/pages/DocEditor";
import Settings from "./components/pages/Settings";
import VersionHistory from "./components/pages/VersionHistory";
import { fetchTreeFolders } from "./store/files/actions";
import config from "../package.json";

import {
  store as commonStore,
  history,
  PrivateRoute,
  PublicRoute,
  Login,
  Error404,
  Error520,
  Offline,
  NavMenu,
  Main,
  utils,
  toastr,
  regDesktop,
} from "asc-web-common";

const {
  setIsLoaded,
  getUser,
  getPortalSettings,
  getModules,
  setCurrentProductId,
  setCurrentProductHomePage,
  getPortalCultures,
  setEncryptionKeys,
  getIsEncryptionSupport,
  getEncryptionKeys,
  getIsAuthenticated,
} = commonStore.auth.actions;
const {
  getCurrentUser,
  isEncryptionSupport,
  isDesktopClient,
  getIsLoaded,
} = commonStore.auth.selectors;

class App extends React.Component {
  constructor(props) {
    super(props);

    this.isEditor = window.location.pathname.indexOf("doceditor") !== -1;
    this.isDesktopInit = false;
  }

  componentDidMount() {
    const {
      setModuleInfo,
      getUser,
      getPortalSettings,
      getModules,
      getPortalCultures,
      fetchTreeFolders,
      setIsLoaded,
      getIsEncryptionSupport,
      getEncryptionKeys,
      isDesktop,
      getIsAuthenticated,
    } = this.props;

    setModuleInfo();

    if (this.isEditor) {
      setIsLoaded();
      return;
    }

    getIsAuthenticated().then((isAuthenticated) => {
      if (!isAuthenticated) {
        utils.updateTempContent();
        return setIsLoaded();
      } else {
        utils.updateTempContent(isAuthenticated);
      }

<<<<<<< HEAD
      const requests = [getUser()];
      if (!this.isEditor) {
        requests.push(
          getPortalSettings(),
          getModules(),
          getPortalCultures(),
          fetchTreeFolders()
        );
        if (isDesktop) {
          requests.push(getIsEncryptionSupport(), getEncryptionKeys());
        }
      }
=======
      const requests = [
        getUser(),
        getPortalSettings(),
        getModules(),
        getPortalCultures(),
        fetchTreeFolders(),
      ];
>>>>>>> 543f5a82

      Promise.all(requests)
        .then(() => {
          if (this.isEditor) return Promise.resolve();
        })
        .catch((e) => {
          toastr.error(e);
        })
        .finally(() => {
          utils.updateTempContent();
          setIsLoaded();
        });
    });
  }

  componentDidUpdate(prevProps) {
    const {
      isAuthenticated,
      user,
      isEncryption,
      encryptionKeys,
      setEncryptionKeys,
      isLoaded,
    } = this.props;
    console.log("componentDidUpdate: ", this.props);
    if (isAuthenticated && !this.isDesktopInit && isEncryption && isLoaded) {
      this.isDesktopInit = true;
      regDesktop(user, isEncryption, encryptionKeys, setEncryptionKeys);
      console.log(
        "%c%s",
        "color: green; font: 1.2em bold;",
        "Current keys is: ",
        encryptionKeys
      );
    }
  }

  render() {
    const { homepage } = this.props;

    return navigator.onLine ? (
      <Router history={history}>
        {!this.isEditor && <NavMenu />}
        <Main>
          <Suspense fallback={null}>
            <Switch>
              <Redirect exact from="/" to={`${homepage}`} />
              <PrivateRoute
                exact
                path={`${homepage}/settings/:setting`}
                component={Settings}
              />
              <Route
                exact
                path={`${homepage}/doceditor`}
                component={DocEditor}
              />
              <PrivateRoute
                exact
                path={`${homepage}/:fileId/history`}
                component={VersionHistory}
              />
              <PrivateRoute exact path={homepage} component={Home} />
              <PrivateRoute path={`${homepage}/filter`} component={Home} />
              <PublicRoute
                exact
                path={[
                  "/login",
                  "/login/error=:error",
                  "/login/confirmed-email=:confirmedEmail",
                ]}
                component={Login}
              />
              <PrivateRoute exact path={`/error=:error`} component={Error520} />
              <PrivateRoute component={Error404} />
            </Switch>
          </Suspense>
        </Main>
      </Router>
    ) : (
      <Offline />
    );
  }
}

const mapStateToProps = (state) => {
  const { settings } = state.auth;
  const { homepage } = settings;
  return {
    homepage: homepage || config.homepage,
    user: getCurrentUser(state),
    isAuthenticated: state.auth.isAuthenticated,
    isLoaded: getIsLoaded(state),
    isEncryption: isEncryptionSupport(state),
    isDesktop: isDesktopClient(state),
    encryptionKeys: settings.encryptionKeys,
  };
};

const mapDispatchToProps = (dispatch) => {
  return {
    getIsAuthenticated: () => getIsAuthenticated(dispatch),
    setModuleInfo: () => {
      dispatch(setCurrentProductHomePage(config.homepage));
      dispatch(setCurrentProductId("e67be73d-f9ae-4ce1-8fec-1880cb518cb4"));
    },
    getUser: () => getUser(dispatch),
    getPortalSettings: () => getPortalSettings(dispatch),
    getModules: () => getModules(dispatch),
    getPortalCultures: () => getPortalCultures(dispatch),
    fetchTreeFolders: () => fetchTreeFolders(dispatch),
    setIsLoaded: () => dispatch(setIsLoaded(true)),
    getIsEncryptionSupport: () => getIsEncryptionSupport(dispatch),
    getEncryptionKeys: () => getEncryptionKeys(dispatch),
    setEncryptionKeys: (keys) => dispatch(setEncryptionKeys(keys)),
  };
};

export default connect(mapStateToProps, mapDispatchToProps)(App);<|MERGE_RESOLUTION|>--- conflicted
+++ resolved
@@ -82,7 +82,6 @@
         utils.updateTempContent(isAuthenticated);
       }
 
-<<<<<<< HEAD
       const requests = [getUser()];
       if (!this.isEditor) {
         requests.push(
@@ -95,15 +94,6 @@
           requests.push(getIsEncryptionSupport(), getEncryptionKeys());
         }
       }
-=======
-      const requests = [
-        getUser(),
-        getPortalSettings(),
-        getModules(),
-        getPortalCultures(),
-        fetchTreeFolders(),
-      ];
->>>>>>> 543f5a82
 
       Promise.all(requests)
         .then(() => {
