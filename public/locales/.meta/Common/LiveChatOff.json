--- conflicted
+++ resolved
@@ -3,11 +3,7 @@
   "content": "Live chat was successfully disconnected",
   "content_en_sha1_hash": "ae2a6017f6a674929d0c42e27c69de090c46cd8b",
   "created_at": "2025-05-19T21:30:46.244Z",
-<<<<<<< HEAD
-  "updated_at": "2025-05-26T07:57:32.836Z",
-=======
   "updated_at": "2025-05-28T09:30:02.855Z",
->>>>>>> 398dda3c
   "comment": {
     "text": "The \"LiveChatOff\" translation key is used to display a success message when a live chat widget is successfully hidden or disconnected. This message appears after clicking on a support button, indicating that the chat has been removed from view.",
     "is_auto": true,
@@ -16,11 +12,7 @@
   "usage": [
     {
       "file_path": "/packages/client/src/store/ProfileActionsStore.js",
-<<<<<<< HEAD
-      "line_number": 194,
-=======
       "line_number": 198,
->>>>>>> 398dda3c
       "context": "this.setStateLiveChat(isShow);\n \n zendeskAPI.addChanges(\"webWidget\", isShow ? \"show\" : \"hide\");\n \n toastr.success(isShow ? t(\"LiveChatOn\") : t(\"LiveChatOff\"));\n };\n \n onSupportClick = () => {\n const supportUrl = this.settingsStore.feedbackAndSupportUrl;",
       "module": "/packages/client"
     }
@@ -41,13 +33,25 @@
     "az": {
       "ai_translated": false,
       "ai_model": null,
-      "ai_spell_check_issues": [],
+      "ai_spell_check_issues": [
+        {
+          "type": "incorrect_translation",
+          "description": "The translation \"Canlı söhbət uğurla kəsildi\" is technically correct but sounds somewhat awkward in Azerbaijani. A more natural phrasing would emphasize the action of disabling/turning off the live chat.",
+          "suggestion": "Canlı söhbət başa düşürüldü"
+        }
+      ],
       "approved_at": null
     },
     "bg": {
       "ai_translated": false,
       "ai_model": null,
-      "ai_spell_check_issues": [],
+      "ai_spell_check_issues": [
+        {
+          "type": "incorrect_translation",
+          "description": "The translation \"Чата на живо е успешно преустановен\" uses 'преустановен' which implies a more formal or complete termination. 'Disconnected' in this context likely refers to a temporary disconnection. A better translation would reflect that.",
+          "suggestion": "Чата на живо е успешно прекъснат"
+        }
+      ],
       "approved_at": null
     },
     "cs": {
@@ -95,13 +99,7 @@
     "it": {
       "ai_translated": false,
       "ai_model": null,
-      "ai_spell_check_issues": [
-        {
-          "type": "incorrect_translation",
-          "description": "The translation 'La chat dal vivo è stata disconnessa con successo' is a literal translation and sounds unnatural in Italian. A more natural phrasing would be 'La chat in diretta è stata disconnessa correttamente' or 'La chat dal vivo è stata scollegata correttamente'.",
-          "suggestion": "La chat in diretta è stata disconnessa correttamente"
-        }
-      ],
+      "ai_spell_check_issues": [],
       "approved_at": null
     },
     "ja-JP": {
@@ -134,8 +132,13 @@
       "ai_spell_check_issues": [
         {
           "type": "incorrect_translation",
-          "description": "The English phrase 'Live chat was successfully disconnected' implies a completed action. The Dutch translation 'Live chat is met succes verbroken' uses the present tense ('is'), which suggests an ongoing state or action. A more accurate past tense translation would better reflect the original meaning.",
-          "suggestion": "Live chat is succesvol verbroken"
+          "description": "The translation 'Live chat is met succes verbroken' is not the most natural way to say 'Live chat was successfully disconnected' in Dutch. 'Is' (is) implies a current state, while the English suggests a completed action.",
+          "suggestion": "Live chat is succesvol losgekoppeld"
+        },
+        {
+          "type": "grammatical",
+          "description": "While not strictly incorrect, using 'losgekoppeld' is more idiomatic for 'disconnected' in a technical context.",
+          "suggestion": "Live chat is succesvol losgekoppeld"
         }
       ],
       "approved_at": null
@@ -146,7 +149,7 @@
       "ai_spell_check_issues": [
         {
           "type": "incorrect_translation",
-          "description": "The translation 'Czat na żywo został zakończony' doesn't fully capture the meaning of 'Live chat was successfully disconnected'. 'Zakończony' implies a normal end, whereas 'disconnected' suggests a deliberate action. A more accurate translation would convey the sense of being disconnected.",
+          "description": "The translation 'Czat na żywo został zakończony' isn't the most natural or accurate translation of 'Live chat was successfully disconnected'. While 'zakończony' can mean ended, 'disconnected' implies a more technical action. A better translation would convey that.",
           "suggestion": "Czat na żywo został pomyślnie odłączony"
         }
       ],
@@ -182,8 +185,8 @@
       "ai_spell_check_issues": [
         {
           "type": "incorrect_translation",
-          "description": "The translation \"සජීව සංවාදයෙන් විසන්ධි විය\" while containing correct words, doesn't perfectly capture the meaning of 'Live chat was successfully disconnected'. It translates to 'Disconnected from the live conversation.' It lacks the 'successfully' aspect which implies completion and correctness.",
-          "suggestion": "Consider a translation that incorporates the element of success, such as \"සජීව සංවාදය සාර්ථකව විසන්ධි විය\" (Sajeeva sanwaadaya saarthakava visandhi viya) - 'Live chat was successfully disconnected.'"
+          "description": "The translation \"සජීව සංවාදයෙන් විසන්ධි විය\" while literally meaning 'Disconnected from live conversation' doesn't fully convey the meaning of 'Live chat was successfully disconnected'. It lacks the 'successfully' aspect.",
+          "suggestion": "Possible alternative: \"සජීව සංවාදය සාර්ථකව විසන්ධි විය\" (Sajeeva sanvaadaya saaththaka wa disaandhi viya) - meaning 'Live chat was successfully disconnected'."
         }
       ],
       "approved_at": null
@@ -203,13 +206,7 @@
     "sr-Cyrl-RS": {
       "ai_translated": false,
       "ai_model": null,
-      "ai_spell_check_issues": [
-        {
-          "type": "spelling",
-          "description": "The word 'Ћаскање' (Ćaskanje) is a more informal term for 'chat'. While understandable, 'Разговор уживо' (Razgovor uživo) would be more formal and appropriate for a technical notification.",
-          "suggestion": "Разговор уживо је успешно искључено"
-        }
-      ],
+      "ai_spell_check_issues": [],
       "approved_at": null
     },
     "sr-Latn-RS": {
@@ -230,8 +227,8 @@
       "ai_spell_check_issues": [
         {
           "type": "incorrect_translation",
-          "description": "The translation \"Чат наживо успішно від’єднано\" isn't the most natural or precise translation of 'Live chat was successfully disconnected'. While technically correct, it sounds somewhat awkward.",
-          "suggestion": "Consider a more natural phrasing like \"Живий чат успішно відключено\" or \"Зв’язок з онлайн-чатом припинено\"."
+          "description": "The translation 'Чат наживо успішно від’єднано' is not the most natural or accurate translation of 'Live chat was successfully disconnected.' While technically correct, it sounds slightly awkward in Ukrainian. A more common and fluid translation would be something like 'Живий чат успішно відключено' or 'Живий чат успішно вимкнено'. The use of 'від’єднано' sounds more like a physical disconnection rather than a digital one.",
+          "suggestion": "Живий чат успішно відключено"
         }
       ],
       "approved_at": null
@@ -248,8 +245,8 @@
       "ai_spell_check_issues": [
         {
           "type": "incorrect_translation",
-          "description": "The translation \"实时聊天已结束\" (Shi shi lian tiao yi jie shu) translates to \"Live chat has ended\" or \"Real-time chat has ended\". While close, it doesn't perfectly convey the meaning of \"successfully disconnected\". The original English emphasizes the action of disconnecting, whereas the Chinese emphasizes the state of being ended.",
-          "suggestion": "实时聊天已成功断开"
+          "description": "The translation '实时聊天已结束' while generally conveying the idea of ending a live chat, doesn't directly translate 'disconnected'. 'Disconnected' implies a deliberate severance of a connection, whereas '结束' implies an ending, which could be due to various reasons (user leaving, timeout, etc.).",
+          "suggestion": "实时聊天已断开连接 (Shi shi lian ting yi duan kai lian jie) - This directly translates to 'Live chat has been disconnected'."
         }
       ],
       "approved_at": null
