// (c) Copyright Ascensio System SIA 2010-2022
//
// This program is a free software product.
// You can redistribute it and/or modify it under the terms
// of the GNU Affero General Public License (AGPL) version 3 as published by the Free Software
// Foundation. In accordance with Section 7(a) of the GNU AGPL its Section 15 shall be amended
// to the effect that Ascensio System SIA expressly excludes the warranty of non-infringement of
// any third-party rights.
//
// This program is distributed WITHOUT ANY WARRANTY, without even the implied warranty
// of MERCHANTABILITY or FITNESS FOR A PARTICULAR  PURPOSE. For details, see
// the GNU AGPL at: http://www.gnu.org/licenses/agpl-3.0.html
//
// You can contact Ascensio System SIA at Lubanas st. 125a-25, Riga, Latvia, EU, LV-1021.
//
// The  interactive user interfaces in modified source and object code versions of the Program must
// display Appropriate Legal Notices, as required under Section 5 of the GNU AGPL version 3.
//
// Pursuant to Section 7(b) of the License you must retain the original Product logo when
// distributing the program. Pursuant to Section 7(e) we decline to grant you any rights under
// trademark law for use of our trademarks.
//
// All the Product's GUI elements, including illustrations and icon sets, as well as technical writing
// content are licensed under the terms of the Creative Commons Attribution-ShareAlike 4.0
// International. See the License terms at http://creativecommons.org/licenses/by-sa/4.0/legalcode


namespace ASC.Web.Files.ThirdPartyApp;

[Scope]
public class BoxApp : Consumer, IThirdPartyApp, IOAuthProvider
{
    public const string AppAttr = "box";

    private const string _boxUrlUserInfo = "https://api.box.com/2.0/users/me";
    private const string _boxUrlFile = "https://api.box.com/2.0/files/{fileId}";
    private const string _boxUrlUpload = "https://upload.box.com/api/2.0/files/{fileId}/content";
    public string Scopes => string.Empty;
    public string CodeUrl => string.Empty;
    public string AccessTokenUrl => "https://www.box.com/api/oauth2/token";
    public string RedirectUri => string.Empty;
    public string ClientID => this["boxAppClientId"];
    public string ClientSecret => this["boxAppSecretKey"];
    public bool IsEnabled => !string.IsNullOrEmpty(ClientID) && !string.IsNullOrEmpty(ClientSecret);

    private readonly ILogger<BoxApp> _logger;
    private readonly PathProvider _pathProvider;
    private readonly TenantUtil _tenantUtil;
    private readonly AuthContext _authContext;
    private readonly SecurityContext _securityContext;
    private readonly UserManager _userManager;
    private readonly UserManagerWrapper _userManagerWrapper;
    private readonly CookiesManager _cookiesManager;
    private readonly Global _global;
    private readonly EmailValidationKeyProvider _emailValidationKeyProvider;
    private readonly FilesLinkUtility _filesLinkUtility;
    private readonly SettingsManager _settingsManager;
    private readonly PersonalSettingsHelper _personalSettingsHelper;
    private readonly BaseCommonLinkUtility _baseCommonLinkUtility;
    private readonly AccountLinker _accountLinker;
    private readonly SetupInfo _setupInfo;
    private readonly TokenHelper _tokenHelper;
    private readonly DocumentServiceConnector _documentServiceConnector;
    private readonly ThirdPartyAppHandlerService _thirdPartyAppHandlerService;
    private readonly IServiceProvider _serviceProvider;
    private readonly IHttpClientFactory _clientFactory;
    private readonly RequestHelper _requestHelper;
    private readonly OAuth20TokenHelper _oAuth20TokenHelper;

    public BoxApp() { }

    public BoxApp(
        PathProvider pathProvider,
        TenantUtil tenantUtil,
        ILogger<BoxApp> logger,
        AuthContext authContext,
        SecurityContext securityContext,
        UserManager userManager,
        UserManagerWrapper userManagerWrapper,
        CookiesManager cookiesManager,
        Global global,
        EmailValidationKeyProvider emailValidationKeyProvider,
        FilesLinkUtility filesLinkUtility,
        SettingsManager settingsManager,
        PersonalSettingsHelper personalSettingsHelper,
        BaseCommonLinkUtility baseCommonLinkUtility,
        AccountLinker accountLinker,
        SetupInfo setupInfo,
        TokenHelper tokenHelper,
        DocumentServiceConnector documentServiceConnector,
        ThirdPartyAppHandlerService thirdPartyAppHandlerService,
        IServiceProvider serviceProvider,
        TenantManager tenantManager,
        CoreBaseSettings coreBaseSettings,
        CoreSettings coreSettings,
        IConfiguration configuration,
        ICacheNotify<ConsumerCacheItem> cache,
        ConsumerFactory consumerFactory,
        IHttpClientFactory clientFactory,
        RequestHelper requestHelper,
        OAuth20TokenHelper oAuth20TokenHelper,
        string name, int order, Dictionary<string, string> additional)
        : base(tenantManager, coreBaseSettings, coreSettings, configuration, cache, consumerFactory, name, order, additional)
    {
        _pathProvider = pathProvider;
        _tenantUtil = tenantUtil;
        _authContext = authContext;
        _securityContext = securityContext;
        _userManager = userManager;
        _userManagerWrapper = userManagerWrapper;
        _cookiesManager = cookiesManager;
        _global = global;
        _emailValidationKeyProvider = emailValidationKeyProvider;
        _filesLinkUtility = filesLinkUtility;
        _settingsManager = settingsManager;
        _personalSettingsHelper = personalSettingsHelper;
        _baseCommonLinkUtility = baseCommonLinkUtility;
        _accountLinker = accountLinker;
        _setupInfo = setupInfo;
        _tokenHelper = tokenHelper;
        _documentServiceConnector = documentServiceConnector;
        _thirdPartyAppHandlerService = thirdPartyAppHandlerService;
        _serviceProvider = serviceProvider;
        _logger = logger;
        _clientFactory = clientFactory;
        _requestHelper = requestHelper;
        _oAuth20TokenHelper = oAuth20TokenHelper;
    }

    public async Task<bool> RequestAsync(HttpContext context)
    {
        if ((context.Request.Query[FilesLinkUtility.Action].FirstOrDefault() ?? "").Equals("stream", StringComparison.InvariantCultureIgnoreCase))
        {
            await StreamFileAsync(context);

            return true;
        }

        if (!string.IsNullOrEmpty(context.Request.Query["code"]))
        {
            await RequestCodeAsync(context);

            return true;
        }

        return false;
    }

    public string GetRefreshUrl()
    {
        return AccessTokenUrl;
    }

    public async Task<(File<string>, bool)> GetFileAsync(string fileId)
    {
        _logger.DebugBoxAppGetFile(fileId);
        fileId = ThirdPartySelector.GetFileId(fileId);

        var token = await _tokenHelper.GetTokenAsync(AppAttr);

        var boxFile = GetBoxFile(fileId, token);
        var editable = true;

        if (boxFile == null)
        {
            return (null, editable);
        }

        var jsonFile = JObject.Parse(boxFile);

        var file = _serviceProvider.GetService<File<string>>();
        file.Id = ThirdPartySelector.BuildAppFileId(AppAttr, jsonFile.Value<string>("id"));
        file.Title = Global.ReplaceInvalidCharsAndTruncate(jsonFile.Value<string>("name"));
        file.CreateOn = _tenantUtil.DateTimeFromUtc(jsonFile.Value<DateTime>("created_at"));
        file.ModifiedOn = _tenantUtil.DateTimeFromUtc(jsonFile.Value<DateTime>("modified_at"));
        file.ContentLength = Convert.ToInt64(jsonFile.Value<string>("size"));
        file.ProviderKey = "Box";

        var modifiedBy = jsonFile.Value<JObject>("modified_by");
        if (modifiedBy != null)
        {
            file.ModifiedByString = modifiedBy.Value<string>("name");
        }

        var createdBy = jsonFile.Value<JObject>("created_by");
        if (createdBy != null)
        {
            file.CreateByString = createdBy.Value<string>("name");
        }


        var locked = jsonFile.Value<JObject>("lock");
        if (locked != null)
        {
            var lockedBy = locked.Value<JObject>("created_by");
            if (lockedBy != null)
            {
                var lockedUserId = lockedBy.Value<string>("id");
                _logger.DebugBoxAppLockedBy(lockedUserId);

                editable = await CurrentUserAsync(lockedUserId);
            }
        }

        return (file, editable);
    }

    public string GetFileStreamUrl(File<string> file)
    {
        if (file == null)
        {
            return string.Empty;
        }

        var fileId = ThirdPartySelector.GetFileId(file.Id);

        _logger.DebugBoxAppGetFileStreamUrl(fileId);

        var uriBuilder = new UriBuilder(_baseCommonLinkUtility.GetFullAbsolutePath(_thirdPartyAppHandlerService.HandlerPath));
        if (uriBuilder.Uri.IsLoopback)
        {
            uriBuilder.Host = Dns.GetHostName();
        }

        var query = uriBuilder.Query;
        query += FilesLinkUtility.Action + "=stream&";
        query += FilesLinkUtility.FileId + "=" + HttpUtility.UrlEncode(fileId) + "&";
        query += CommonLinkUtility.ParamName_UserUserID + "=" + HttpUtility.UrlEncode(_authContext.CurrentAccount.ID.ToString()) + "&";
        query += FilesLinkUtility.AuthKey + "=" + _emailValidationKeyProvider.GetEmailKeyAsync(fileId + _authContext.CurrentAccount.ID) + "&";
        query += ThirdPartySelector.AppAttr + "=" + AppAttr;

        return uriBuilder.Uri + "?" + query;
    }

    public async Task SaveFileAsync(string fileId, string fileType, string downloadUrl, Stream stream)
    {
        _logger.DebugBoxAppSaveFileStream(fileId, stream == null ? downloadUrl : "stream");
        fileId = ThirdPartySelector.GetFileId(fileId);

        var token = await _tokenHelper.GetTokenAsync(AppAttr);

        var boxFile = GetBoxFile(fileId, token);
        if (boxFile == null)
        {
            _logger.ErrorBoxAppFileIsNull();

            throw new Exception("File not found");
        }

        var jsonFile = JObject.Parse(boxFile);
        var title = Global.ReplaceInvalidCharsAndTruncate(jsonFile.Value<string>("name"));
        var currentType = FileUtility.GetFileExtension(title);
        if (!fileType.Equals(currentType))
        {
            try
            {
                if (stream != null)
                {
                    downloadUrl = await _pathProvider.GetTempUrlAsync(stream, fileType);
                    downloadUrl = await _documentServiceConnector.ReplaceCommunityAdressAsync(downloadUrl);
                }

                _logger.DebugBoxAppGetConvertedUri(fileType, currentType, downloadUrl);

                var key = DocumentServiceConnector.GenerateRevisionId(downloadUrl);

                var resultTuple = await _documentServiceConnector.GetConvertedUriAsync(downloadUrl, fileType, currentType, key, null, CultureInfo.CurrentUICulture.Name, null, null, false);
                downloadUrl = resultTuple.ConvertedDocumentUri;

                stream = null;
            }
            catch (Exception e)
            {
                _logger.ErrorBoxAppConvert(e);
            }
        }

        var httpClient = _clientFactory.CreateClient();

        var request = new HttpRequestMessage
        {
            RequestUri = new Uri(_boxUrlUpload.Replace("{fileId}", fileId))
        };

        StreamContent streamContent;

        using var multipartFormContent = new MultipartFormDataContent();

        if (stream != null)
        {
            streamContent = new StreamContent(stream);
        }
        else
        {
            var downloadRequest = new HttpRequestMessage
            {
                RequestUri = new Uri(downloadUrl)
            };
            var response = await httpClient.SendAsync(downloadRequest);
            var downloadStream = new ResponseStream(response);

            streamContent = new StreamContent(downloadStream);
        }

        streamContent.Headers.TryAddWithoutValidation("Content-Type", MimeMapping.GetMimeMapping(title));
        multipartFormContent.Add(streamContent, name: "filename", fileName: title);

        request.Content = multipartFormContent;
        request.Method = HttpMethod.Post;
        request.Headers.Add("Authorization", "Bearer " + token);
        //request.Content.Headers.ContentType = new MediaTypeHeaderValue("multipart/form-data; boundary=" + boundary);
        //_logger.DebugBoxAppSaveFileTotalSize(tmpStream.Length);

        try
        {
            using var response = await httpClient.SendAsync(request);
            await using var responseStream = await response.Content.ReadAsStreamAsync();
            string result = null;
            if (responseStream != null)
            {
                using var readStream = new StreamReader(responseStream);
                result = await readStream.ReadToEndAsync();
            }

            _logger.DebugBoxAppSaveFileResponse(result);
        }
        catch (HttpRequestException e)
        {
            _logger.ErrorBoxAppSaveFile(e);
            if (e.StatusCode == HttpStatusCode.Forbidden || e.StatusCode == HttpStatusCode.Unauthorized)
            {
                throw new SecurityException(FilesCommonResource.ErrorMassage_SecurityException, e);
            }

            throw;
        }
    }


    private async Task RequestCodeAsync(HttpContext context)
    {
        var token = GetToken(context.Request.Query["code"]);
        if (token == null)
        {
            _logger.ErrorBoxAppTokenIsNull();

            throw new SecurityException("Access token is null");
        }

        var boxUserId = context.Request.Query["userId"];

        if (_authContext.IsAuthenticated)
        {
            if (!(await CurrentUserAsync(boxUserId)))
            {
                _logger.DebugBoxAppLogout(boxUserId);
                _cookiesManager.ClearCookies(CookiesType.AuthKey);
                _authContext.Logout();
            }
        }

        if (!_authContext.IsAuthenticated)
        {
            var wrapper = await GetUserInfo(token);
            var userInfo = wrapper.UserInfo;
            var isNew = wrapper.IsNew;

            if (userInfo == null)
            {
                _logger.ErrorBoxAppUserInfoIsNull();

                throw new Exception("Profile is null");
            }

<<<<<<< HEAD
            await _cookiesManager.AuthenticateMeAndSetCookiesAsync(userInfo.Tenant, userInfo.Id, MessageAction.LoginSuccessViaSocialApp);

=======
            await _cookiesManager.AuthenticateMeAndSetCookiesAsync(userInfo.TenantId, userInfo.Id, MessageAction.LoginSuccessViaSocialApp);

>>>>>>> 09bc9909
            if (isNew)
            {
                var userHelpTourSettings = await _settingsManager.LoadForCurrentUserAsync<UserHelpTourSettings>();
                userHelpTourSettings.IsNewUser = true;
                await _settingsManager.SaveForCurrentUserAsync(userHelpTourSettings);

                _personalSettingsHelper.IsNewUser = true;
                _personalSettingsHelper.IsNotActivated = true;
            }

            if (!string.IsNullOrEmpty(boxUserId) && !(await CurrentUserAsync(boxUserId)))
            {
                await AddLinkerAsync(boxUserId);
            }
        }

        await _tokenHelper.SaveTokenAsync(token);

        var fileId = context.Request.Query["id"];

        context.Response.Redirect(_filesLinkUtility.GetFileWebEditorUrl(ThirdPartySelector.BuildAppFileId(AppAttr, fileId)), true);
    }

    private async Task StreamFileAsync(HttpContext context)
    {
        try
        {
            var fileId = context.Request.Query[FilesLinkUtility.FileId];
            var auth = context.Request.Query[FilesLinkUtility.AuthKey];
            var userId = context.Request.Query[CommonLinkUtility.ParamName_UserUserID];

            _logger.DebugBoxAppGetFileStream(fileId);

            var validateResult = await _emailValidationKeyProvider.ValidateEmailKeyAsync(fileId + userId, auth, _global.StreamUrlExpire);
            if (validateResult != EmailValidationKeyProvider.ValidationResult.Ok)
            {
                var exc = new HttpException((int)HttpStatusCode.Forbidden, FilesCommonResource.ErrorMassage_SecurityException);

                _logger.ErrorBoxAppValidateError(FilesLinkUtility.AuthKey, validateResult, context.Request.Url(), exc);

                throw exc;
            }

            Token token = null;

            if (Guid.TryParse(userId, out var userIdGuid))
            {
                token = await _tokenHelper.GetTokenAsync(AppAttr, userIdGuid);
            }

            if (token == null)
            {
                _logger.ErrorBoxAppTokenIsNull();

                throw new SecurityException("Access token is null");
            }

            var request = new HttpRequestMessage
            {
                RequestUri = new Uri(_boxUrlFile.Replace("{fileId}", fileId) + "/content"),
                Method = HttpMethod.Get
            };
            request.Headers.Add("Authorization", "Bearer " + token);

            var httpClient = _clientFactory.CreateClient();
            using var response = await httpClient.SendAsync(request);
            await using var stream = new ResponseStream(response);
            await stream.CopyToAsync(context.Response.Body);
        }
        catch (Exception ex)
        {
            context.Response.StatusCode = (int)HttpStatusCode.BadRequest;
            await context.Response.WriteAsync(ex.Message);
            _logger.ErrorBoxAppErrorRequest(context.Request.Url(), ex);
        }

        try
        {
            await context.Response.Body.FlushAsync();
            //TODO
            //context.Response.Body.SuppressContent = true;
            //context.ApplicationInstance.CompleteRequest();
        }
        catch (HttpException ex)
        {
            _logger.ErrorBoxAppStreamFile(ex);
        }
    }

    private async Task<bool> CurrentUserAsync(string boxUserId)
    {
        var linkedProfiles = await _accountLinker.GetLinkedObjectsByHashIdAsync(HashHelper.MD5($"{ProviderConstants.Box}/{boxUserId}"));

        return linkedProfiles.Any(profileId => Guid.TryParse(profileId, out var tmp) && tmp == _authContext.CurrentAccount.ID);
    }

    private async Task AddLinkerAsync(string boxUserId)
    {
        _logger.DebugBoxAppAddLinker(boxUserId);

        await _accountLinker.AddLinkAsync(_authContext.CurrentAccount.ID.ToString(), boxUserId, ProviderConstants.Box);
    }

    private async Task<UserInfoWrapper> GetUserInfo(Token token)
    {
        var wrapper = new UserInfoWrapper();
        if (token == null)
        {
            _logger.ErrorBoxAppTokenIsNull();

            throw new SecurityException("Access token is null");
        }

        var resultResponse = string.Empty;
        try
        {
            resultResponse = _requestHelper.PerformRequest(_boxUrlUserInfo,
                                                          headers: new Dictionary<string, string> { { "Authorization", "Bearer " + token } });
            _logger.DebugBoxAppUserInfoResponse(resultResponse);
        }
        catch (Exception ex)
        {
            _logger.ErrorBoxAppUserinfoRequest(ex);
        }

        var boxUserInfo = JObject.Parse(resultResponse);
        if (boxUserInfo == null)
        {
            _logger.ErrorInUserInfoRequest();

            return null;
        }

        var email = boxUserInfo.Value<string>("login");
        var userInfo = await _userManager.GetUserByEmailAsync(email);
        if (Equals(userInfo, Constants.LostUser))
        {
            userInfo = new UserInfo
            {
                FirstName = boxUserInfo.Value<string>("name"),
                Email = email,
                MobilePhone = boxUserInfo.Value<string>("phone"),
            };

            var cultureName = boxUserInfo.Value<string>("language");
            if (string.IsNullOrEmpty(cultureName))
            {
                cultureName = CultureInfo.CurrentUICulture.TwoLetterISOLanguageName;
            }

            var cultureInfo = _setupInfo.EnabledCultures.Find(c => string.Equals(c.TwoLetterISOLanguageName, cultureName, StringComparison.InvariantCultureIgnoreCase));
            if (cultureInfo != null)
            {
                userInfo.CultureName = cultureInfo.Name;
            }
            else
            {
                _logger.DebugBoxAppFromBoxAppNewPersonalUser(userInfo.Email, cultureName);
            }

            if (string.IsNullOrEmpty(userInfo.FirstName))
            {
                userInfo.FirstName = FilesCommonResource.UnknownFirstName;
            }
            if (string.IsNullOrEmpty(userInfo.LastName))
            {
                userInfo.LastName = FilesCommonResource.UnknownLastName;
            }

            try
            {
                await _securityContext.AuthenticateMeWithoutCookieAsync(ASC.Core.Configuration.Constants.CoreSystem);
                userInfo = await _userManagerWrapper.AddUserAsync(userInfo, UserManagerWrapper.GeneratePassword());
            }
            finally
            {
                _authContext.Logout();
            }

            wrapper.IsNew = true;

            _logger.DebugBoxAppNewUser(userInfo.Id);
        }

        wrapper.UserInfo = userInfo;
        return wrapper;
    }

    private string GetBoxFile(string boxFileId, Token token)
    {
        if (token == null)
        {
            _logger.ErrorBoxAppTokenIsNull();

            throw new SecurityException("Access token is null");
        }

        try
        {
            var resultResponse = _requestHelper.PerformRequest(_boxUrlFile.Replace("{fileId}", boxFileId),
                                                              headers: new Dictionary<string, string> { { "Authorization", "Bearer " + token } });
            _logger.DebugBoxAppFileResponse(resultResponse);

            return resultResponse;
        }
        catch (Exception ex)
        {
            _logger.ErrorBoxAppFileRequest(ex);
        }
        return null;
    }

    private Token GetToken(string code)
    {
        try
        {
            _logger.DebugBoxAppGetAccessTokenByCode(code);
            var token = _oAuth20TokenHelper.GetAccessToken<BoxApp>(ConsumerFactory, code);

            return new Token(token, AppAttr);
        }
        catch (Exception ex)
        {
            _logger.ErrorGetToken(ex);
        }

        return null;
    }
}
<|MERGE_RESOLUTION|>--- conflicted
+++ resolved
@@ -1,610 +1,605 @@
-// (c) Copyright Ascensio System SIA 2010-2022
-//
-// This program is a free software product.
-// You can redistribute it and/or modify it under the terms
-// of the GNU Affero General Public License (AGPL) version 3 as published by the Free Software
-// Foundation. In accordance with Section 7(a) of the GNU AGPL its Section 15 shall be amended
-// to the effect that Ascensio System SIA expressly excludes the warranty of non-infringement of
-// any third-party rights.
-//
-// This program is distributed WITHOUT ANY WARRANTY, without even the implied warranty
-// of MERCHANTABILITY or FITNESS FOR A PARTICULAR  PURPOSE. For details, see
-// the GNU AGPL at: http://www.gnu.org/licenses/agpl-3.0.html
-//
-// You can contact Ascensio System SIA at Lubanas st. 125a-25, Riga, Latvia, EU, LV-1021.
-//
-// The  interactive user interfaces in modified source and object code versions of the Program must
-// display Appropriate Legal Notices, as required under Section 5 of the GNU AGPL version 3.
-//
-// Pursuant to Section 7(b) of the License you must retain the original Product logo when
-// distributing the program. Pursuant to Section 7(e) we decline to grant you any rights under
-// trademark law for use of our trademarks.
-//
-// All the Product's GUI elements, including illustrations and icon sets, as well as technical writing
-// content are licensed under the terms of the Creative Commons Attribution-ShareAlike 4.0
-// International. See the License terms at http://creativecommons.org/licenses/by-sa/4.0/legalcode
-
-
-namespace ASC.Web.Files.ThirdPartyApp;
-
-[Scope]
-public class BoxApp : Consumer, IThirdPartyApp, IOAuthProvider
-{
-    public const string AppAttr = "box";
-
-    private const string _boxUrlUserInfo = "https://api.box.com/2.0/users/me";
-    private const string _boxUrlFile = "https://api.box.com/2.0/files/{fileId}";
-    private const string _boxUrlUpload = "https://upload.box.com/api/2.0/files/{fileId}/content";
-    public string Scopes => string.Empty;
-    public string CodeUrl => string.Empty;
-    public string AccessTokenUrl => "https://www.box.com/api/oauth2/token";
-    public string RedirectUri => string.Empty;
-    public string ClientID => this["boxAppClientId"];
-    public string ClientSecret => this["boxAppSecretKey"];
-    public bool IsEnabled => !string.IsNullOrEmpty(ClientID) && !string.IsNullOrEmpty(ClientSecret);
-
-    private readonly ILogger<BoxApp> _logger;
-    private readonly PathProvider _pathProvider;
-    private readonly TenantUtil _tenantUtil;
-    private readonly AuthContext _authContext;
-    private readonly SecurityContext _securityContext;
-    private readonly UserManager _userManager;
-    private readonly UserManagerWrapper _userManagerWrapper;
-    private readonly CookiesManager _cookiesManager;
-    private readonly Global _global;
-    private readonly EmailValidationKeyProvider _emailValidationKeyProvider;
-    private readonly FilesLinkUtility _filesLinkUtility;
-    private readonly SettingsManager _settingsManager;
-    private readonly PersonalSettingsHelper _personalSettingsHelper;
-    private readonly BaseCommonLinkUtility _baseCommonLinkUtility;
-    private readonly AccountLinker _accountLinker;
-    private readonly SetupInfo _setupInfo;
-    private readonly TokenHelper _tokenHelper;
-    private readonly DocumentServiceConnector _documentServiceConnector;
-    private readonly ThirdPartyAppHandlerService _thirdPartyAppHandlerService;
-    private readonly IServiceProvider _serviceProvider;
-    private readonly IHttpClientFactory _clientFactory;
-    private readonly RequestHelper _requestHelper;
-    private readonly OAuth20TokenHelper _oAuth20TokenHelper;
-
-    public BoxApp() { }
-
-    public BoxApp(
-        PathProvider pathProvider,
-        TenantUtil tenantUtil,
-        ILogger<BoxApp> logger,
-        AuthContext authContext,
-        SecurityContext securityContext,
-        UserManager userManager,
-        UserManagerWrapper userManagerWrapper,
-        CookiesManager cookiesManager,
-        Global global,
-        EmailValidationKeyProvider emailValidationKeyProvider,
-        FilesLinkUtility filesLinkUtility,
-        SettingsManager settingsManager,
-        PersonalSettingsHelper personalSettingsHelper,
-        BaseCommonLinkUtility baseCommonLinkUtility,
-        AccountLinker accountLinker,
-        SetupInfo setupInfo,
-        TokenHelper tokenHelper,
-        DocumentServiceConnector documentServiceConnector,
-        ThirdPartyAppHandlerService thirdPartyAppHandlerService,
-        IServiceProvider serviceProvider,
-        TenantManager tenantManager,
-        CoreBaseSettings coreBaseSettings,
-        CoreSettings coreSettings,
-        IConfiguration configuration,
-        ICacheNotify<ConsumerCacheItem> cache,
-        ConsumerFactory consumerFactory,
-        IHttpClientFactory clientFactory,
-        RequestHelper requestHelper,
-        OAuth20TokenHelper oAuth20TokenHelper,
-        string name, int order, Dictionary<string, string> additional)
-        : base(tenantManager, coreBaseSettings, coreSettings, configuration, cache, consumerFactory, name, order, additional)
-    {
-        _pathProvider = pathProvider;
-        _tenantUtil = tenantUtil;
-        _authContext = authContext;
-        _securityContext = securityContext;
-        _userManager = userManager;
-        _userManagerWrapper = userManagerWrapper;
-        _cookiesManager = cookiesManager;
-        _global = global;
-        _emailValidationKeyProvider = emailValidationKeyProvider;
-        _filesLinkUtility = filesLinkUtility;
-        _settingsManager = settingsManager;
-        _personalSettingsHelper = personalSettingsHelper;
-        _baseCommonLinkUtility = baseCommonLinkUtility;
-        _accountLinker = accountLinker;
-        _setupInfo = setupInfo;
-        _tokenHelper = tokenHelper;
-        _documentServiceConnector = documentServiceConnector;
-        _thirdPartyAppHandlerService = thirdPartyAppHandlerService;
-        _serviceProvider = serviceProvider;
-        _logger = logger;
-        _clientFactory = clientFactory;
-        _requestHelper = requestHelper;
-        _oAuth20TokenHelper = oAuth20TokenHelper;
-    }
-
-    public async Task<bool> RequestAsync(HttpContext context)
-    {
-        if ((context.Request.Query[FilesLinkUtility.Action].FirstOrDefault() ?? "").Equals("stream", StringComparison.InvariantCultureIgnoreCase))
-        {
-            await StreamFileAsync(context);
-
-            return true;
-        }
-
-        if (!string.IsNullOrEmpty(context.Request.Query["code"]))
-        {
-            await RequestCodeAsync(context);
-
-            return true;
-        }
-
-        return false;
-    }
-
-    public string GetRefreshUrl()
-    {
-        return AccessTokenUrl;
-    }
-
-    public async Task<(File<string>, bool)> GetFileAsync(string fileId)
-    {
-        _logger.DebugBoxAppGetFile(fileId);
-        fileId = ThirdPartySelector.GetFileId(fileId);
-
-        var token = await _tokenHelper.GetTokenAsync(AppAttr);
-
-        var boxFile = GetBoxFile(fileId, token);
-        var editable = true;
-
-        if (boxFile == null)
-        {
-            return (null, editable);
-        }
-
-        var jsonFile = JObject.Parse(boxFile);
-
-        var file = _serviceProvider.GetService<File<string>>();
-        file.Id = ThirdPartySelector.BuildAppFileId(AppAttr, jsonFile.Value<string>("id"));
-        file.Title = Global.ReplaceInvalidCharsAndTruncate(jsonFile.Value<string>("name"));
-        file.CreateOn = _tenantUtil.DateTimeFromUtc(jsonFile.Value<DateTime>("created_at"));
-        file.ModifiedOn = _tenantUtil.DateTimeFromUtc(jsonFile.Value<DateTime>("modified_at"));
-        file.ContentLength = Convert.ToInt64(jsonFile.Value<string>("size"));
-        file.ProviderKey = "Box";
-
-        var modifiedBy = jsonFile.Value<JObject>("modified_by");
-        if (modifiedBy != null)
-        {
-            file.ModifiedByString = modifiedBy.Value<string>("name");
-        }
-
-        var createdBy = jsonFile.Value<JObject>("created_by");
-        if (createdBy != null)
-        {
-            file.CreateByString = createdBy.Value<string>("name");
-        }
-
-
-        var locked = jsonFile.Value<JObject>("lock");
-        if (locked != null)
-        {
-            var lockedBy = locked.Value<JObject>("created_by");
-            if (lockedBy != null)
-            {
-                var lockedUserId = lockedBy.Value<string>("id");
-                _logger.DebugBoxAppLockedBy(lockedUserId);
-
-                editable = await CurrentUserAsync(lockedUserId);
-            }
-        }
-
-        return (file, editable);
-    }
-
-    public string GetFileStreamUrl(File<string> file)
-    {
-        if (file == null)
-        {
-            return string.Empty;
-        }
-
-        var fileId = ThirdPartySelector.GetFileId(file.Id);
-
-        _logger.DebugBoxAppGetFileStreamUrl(fileId);
-
-        var uriBuilder = new UriBuilder(_baseCommonLinkUtility.GetFullAbsolutePath(_thirdPartyAppHandlerService.HandlerPath));
-        if (uriBuilder.Uri.IsLoopback)
-        {
-            uriBuilder.Host = Dns.GetHostName();
-        }
-
-        var query = uriBuilder.Query;
-        query += FilesLinkUtility.Action + "=stream&";
-        query += FilesLinkUtility.FileId + "=" + HttpUtility.UrlEncode(fileId) + "&";
-        query += CommonLinkUtility.ParamName_UserUserID + "=" + HttpUtility.UrlEncode(_authContext.CurrentAccount.ID.ToString()) + "&";
-        query += FilesLinkUtility.AuthKey + "=" + _emailValidationKeyProvider.GetEmailKeyAsync(fileId + _authContext.CurrentAccount.ID) + "&";
-        query += ThirdPartySelector.AppAttr + "=" + AppAttr;
-
-        return uriBuilder.Uri + "?" + query;
-    }
-
-    public async Task SaveFileAsync(string fileId, string fileType, string downloadUrl, Stream stream)
-    {
-        _logger.DebugBoxAppSaveFileStream(fileId, stream == null ? downloadUrl : "stream");
-        fileId = ThirdPartySelector.GetFileId(fileId);
-
-        var token = await _tokenHelper.GetTokenAsync(AppAttr);
-
-        var boxFile = GetBoxFile(fileId, token);
-        if (boxFile == null)
-        {
-            _logger.ErrorBoxAppFileIsNull();
-
-            throw new Exception("File not found");
-        }
-
-        var jsonFile = JObject.Parse(boxFile);
-        var title = Global.ReplaceInvalidCharsAndTruncate(jsonFile.Value<string>("name"));
-        var currentType = FileUtility.GetFileExtension(title);
-        if (!fileType.Equals(currentType))
-        {
-            try
-            {
-                if (stream != null)
-                {
-                    downloadUrl = await _pathProvider.GetTempUrlAsync(stream, fileType);
-                    downloadUrl = await _documentServiceConnector.ReplaceCommunityAdressAsync(downloadUrl);
-                }
-
-                _logger.DebugBoxAppGetConvertedUri(fileType, currentType, downloadUrl);
-
-                var key = DocumentServiceConnector.GenerateRevisionId(downloadUrl);
-
-                var resultTuple = await _documentServiceConnector.GetConvertedUriAsync(downloadUrl, fileType, currentType, key, null, CultureInfo.CurrentUICulture.Name, null, null, false);
-                downloadUrl = resultTuple.ConvertedDocumentUri;
-
-                stream = null;
-            }
-            catch (Exception e)
-            {
-                _logger.ErrorBoxAppConvert(e);
-            }
-        }
-
-        var httpClient = _clientFactory.CreateClient();
-
-        var request = new HttpRequestMessage
-        {
-            RequestUri = new Uri(_boxUrlUpload.Replace("{fileId}", fileId))
-        };
-
-        StreamContent streamContent;
-
-        using var multipartFormContent = new MultipartFormDataContent();
-
-        if (stream != null)
-        {
-            streamContent = new StreamContent(stream);
-        }
-        else
-        {
-            var downloadRequest = new HttpRequestMessage
-            {
-                RequestUri = new Uri(downloadUrl)
-            };
-            var response = await httpClient.SendAsync(downloadRequest);
-            var downloadStream = new ResponseStream(response);
-
-            streamContent = new StreamContent(downloadStream);
-        }
-
-        streamContent.Headers.TryAddWithoutValidation("Content-Type", MimeMapping.GetMimeMapping(title));
-        multipartFormContent.Add(streamContent, name: "filename", fileName: title);
-
-        request.Content = multipartFormContent;
-        request.Method = HttpMethod.Post;
-        request.Headers.Add("Authorization", "Bearer " + token);
-        //request.Content.Headers.ContentType = new MediaTypeHeaderValue("multipart/form-data; boundary=" + boundary);
-        //_logger.DebugBoxAppSaveFileTotalSize(tmpStream.Length);
-
-        try
-        {
-            using var response = await httpClient.SendAsync(request);
-            await using var responseStream = await response.Content.ReadAsStreamAsync();
-            string result = null;
-            if (responseStream != null)
-            {
-                using var readStream = new StreamReader(responseStream);
-                result = await readStream.ReadToEndAsync();
-            }
-
-            _logger.DebugBoxAppSaveFileResponse(result);
-        }
-        catch (HttpRequestException e)
-        {
-            _logger.ErrorBoxAppSaveFile(e);
-            if (e.StatusCode == HttpStatusCode.Forbidden || e.StatusCode == HttpStatusCode.Unauthorized)
-            {
-                throw new SecurityException(FilesCommonResource.ErrorMassage_SecurityException, e);
-            }
-
-            throw;
-        }
-    }
-
-
-    private async Task RequestCodeAsync(HttpContext context)
-    {
-        var token = GetToken(context.Request.Query["code"]);
-        if (token == null)
-        {
-            _logger.ErrorBoxAppTokenIsNull();
-
-            throw new SecurityException("Access token is null");
-        }
-
-        var boxUserId = context.Request.Query["userId"];
-
-        if (_authContext.IsAuthenticated)
-        {
-            if (!(await CurrentUserAsync(boxUserId)))
-            {
-                _logger.DebugBoxAppLogout(boxUserId);
-                _cookiesManager.ClearCookies(CookiesType.AuthKey);
-                _authContext.Logout();
-            }
-        }
-
-        if (!_authContext.IsAuthenticated)
-        {
-            var wrapper = await GetUserInfo(token);
-            var userInfo = wrapper.UserInfo;
-            var isNew = wrapper.IsNew;
-
-            if (userInfo == null)
-            {
-                _logger.ErrorBoxAppUserInfoIsNull();
-
-                throw new Exception("Profile is null");
-            }
-
-<<<<<<< HEAD
-            await _cookiesManager.AuthenticateMeAndSetCookiesAsync(userInfo.Tenant, userInfo.Id, MessageAction.LoginSuccessViaSocialApp);
-
-=======
-            await _cookiesManager.AuthenticateMeAndSetCookiesAsync(userInfo.TenantId, userInfo.Id, MessageAction.LoginSuccessViaSocialApp);
-
->>>>>>> 09bc9909
-            if (isNew)
-            {
-                var userHelpTourSettings = await _settingsManager.LoadForCurrentUserAsync<UserHelpTourSettings>();
-                userHelpTourSettings.IsNewUser = true;
-                await _settingsManager.SaveForCurrentUserAsync(userHelpTourSettings);
-
-                _personalSettingsHelper.IsNewUser = true;
-                _personalSettingsHelper.IsNotActivated = true;
-            }
-
-            if (!string.IsNullOrEmpty(boxUserId) && !(await CurrentUserAsync(boxUserId)))
-            {
-                await AddLinkerAsync(boxUserId);
-            }
-        }
-
-        await _tokenHelper.SaveTokenAsync(token);
-
-        var fileId = context.Request.Query["id"];
-
-        context.Response.Redirect(_filesLinkUtility.GetFileWebEditorUrl(ThirdPartySelector.BuildAppFileId(AppAttr, fileId)), true);
-    }
-
-    private async Task StreamFileAsync(HttpContext context)
-    {
-        try
-        {
-            var fileId = context.Request.Query[FilesLinkUtility.FileId];
-            var auth = context.Request.Query[FilesLinkUtility.AuthKey];
-            var userId = context.Request.Query[CommonLinkUtility.ParamName_UserUserID];
-
-            _logger.DebugBoxAppGetFileStream(fileId);
-
-            var validateResult = await _emailValidationKeyProvider.ValidateEmailKeyAsync(fileId + userId, auth, _global.StreamUrlExpire);
-            if (validateResult != EmailValidationKeyProvider.ValidationResult.Ok)
-            {
-                var exc = new HttpException((int)HttpStatusCode.Forbidden, FilesCommonResource.ErrorMassage_SecurityException);
-
-                _logger.ErrorBoxAppValidateError(FilesLinkUtility.AuthKey, validateResult, context.Request.Url(), exc);
-
-                throw exc;
-            }
-
-            Token token = null;
-
-            if (Guid.TryParse(userId, out var userIdGuid))
-            {
-                token = await _tokenHelper.GetTokenAsync(AppAttr, userIdGuid);
-            }
-
-            if (token == null)
-            {
-                _logger.ErrorBoxAppTokenIsNull();
-
-                throw new SecurityException("Access token is null");
-            }
-
-            var request = new HttpRequestMessage
-            {
-                RequestUri = new Uri(_boxUrlFile.Replace("{fileId}", fileId) + "/content"),
-                Method = HttpMethod.Get
-            };
-            request.Headers.Add("Authorization", "Bearer " + token);
-
-            var httpClient = _clientFactory.CreateClient();
-            using var response = await httpClient.SendAsync(request);
-            await using var stream = new ResponseStream(response);
-            await stream.CopyToAsync(context.Response.Body);
-        }
-        catch (Exception ex)
-        {
-            context.Response.StatusCode = (int)HttpStatusCode.BadRequest;
-            await context.Response.WriteAsync(ex.Message);
-            _logger.ErrorBoxAppErrorRequest(context.Request.Url(), ex);
-        }
-
-        try
-        {
-            await context.Response.Body.FlushAsync();
-            //TODO
-            //context.Response.Body.SuppressContent = true;
-            //context.ApplicationInstance.CompleteRequest();
-        }
-        catch (HttpException ex)
-        {
-            _logger.ErrorBoxAppStreamFile(ex);
-        }
-    }
-
-    private async Task<bool> CurrentUserAsync(string boxUserId)
-    {
-        var linkedProfiles = await _accountLinker.GetLinkedObjectsByHashIdAsync(HashHelper.MD5($"{ProviderConstants.Box}/{boxUserId}"));
-
-        return linkedProfiles.Any(profileId => Guid.TryParse(profileId, out var tmp) && tmp == _authContext.CurrentAccount.ID);
-    }
-
-    private async Task AddLinkerAsync(string boxUserId)
-    {
-        _logger.DebugBoxAppAddLinker(boxUserId);
-
-        await _accountLinker.AddLinkAsync(_authContext.CurrentAccount.ID.ToString(), boxUserId, ProviderConstants.Box);
-    }
-
-    private async Task<UserInfoWrapper> GetUserInfo(Token token)
-    {
-        var wrapper = new UserInfoWrapper();
-        if (token == null)
-        {
-            _logger.ErrorBoxAppTokenIsNull();
-
-            throw new SecurityException("Access token is null");
-        }
-
-        var resultResponse = string.Empty;
-        try
-        {
-            resultResponse = _requestHelper.PerformRequest(_boxUrlUserInfo,
-                                                          headers: new Dictionary<string, string> { { "Authorization", "Bearer " + token } });
-            _logger.DebugBoxAppUserInfoResponse(resultResponse);
-        }
-        catch (Exception ex)
-        {
-            _logger.ErrorBoxAppUserinfoRequest(ex);
-        }
-
-        var boxUserInfo = JObject.Parse(resultResponse);
-        if (boxUserInfo == null)
-        {
-            _logger.ErrorInUserInfoRequest();
-
-            return null;
-        }
-
-        var email = boxUserInfo.Value<string>("login");
-        var userInfo = await _userManager.GetUserByEmailAsync(email);
-        if (Equals(userInfo, Constants.LostUser))
-        {
-            userInfo = new UserInfo
-            {
-                FirstName = boxUserInfo.Value<string>("name"),
-                Email = email,
-                MobilePhone = boxUserInfo.Value<string>("phone"),
-            };
-
-            var cultureName = boxUserInfo.Value<string>("language");
-            if (string.IsNullOrEmpty(cultureName))
-            {
-                cultureName = CultureInfo.CurrentUICulture.TwoLetterISOLanguageName;
-            }
-
-            var cultureInfo = _setupInfo.EnabledCultures.Find(c => string.Equals(c.TwoLetterISOLanguageName, cultureName, StringComparison.InvariantCultureIgnoreCase));
-            if (cultureInfo != null)
-            {
-                userInfo.CultureName = cultureInfo.Name;
-            }
-            else
-            {
-                _logger.DebugBoxAppFromBoxAppNewPersonalUser(userInfo.Email, cultureName);
-            }
-
-            if (string.IsNullOrEmpty(userInfo.FirstName))
-            {
-                userInfo.FirstName = FilesCommonResource.UnknownFirstName;
-            }
-            if (string.IsNullOrEmpty(userInfo.LastName))
-            {
-                userInfo.LastName = FilesCommonResource.UnknownLastName;
-            }
-
-            try
-            {
-                await _securityContext.AuthenticateMeWithoutCookieAsync(ASC.Core.Configuration.Constants.CoreSystem);
-                userInfo = await _userManagerWrapper.AddUserAsync(userInfo, UserManagerWrapper.GeneratePassword());
-            }
-            finally
-            {
-                _authContext.Logout();
-            }
-
-            wrapper.IsNew = true;
-
-            _logger.DebugBoxAppNewUser(userInfo.Id);
-        }
-
-        wrapper.UserInfo = userInfo;
-        return wrapper;
-    }
-
-    private string GetBoxFile(string boxFileId, Token token)
-    {
-        if (token == null)
-        {
-            _logger.ErrorBoxAppTokenIsNull();
-
-            throw new SecurityException("Access token is null");
-        }
-
-        try
-        {
-            var resultResponse = _requestHelper.PerformRequest(_boxUrlFile.Replace("{fileId}", boxFileId),
-                                                              headers: new Dictionary<string, string> { { "Authorization", "Bearer " + token } });
-            _logger.DebugBoxAppFileResponse(resultResponse);
-
-            return resultResponse;
-        }
-        catch (Exception ex)
-        {
-            _logger.ErrorBoxAppFileRequest(ex);
-        }
-        return null;
-    }
-
-    private Token GetToken(string code)
-    {
-        try
-        {
-            _logger.DebugBoxAppGetAccessTokenByCode(code);
-            var token = _oAuth20TokenHelper.GetAccessToken<BoxApp>(ConsumerFactory, code);
-
-            return new Token(token, AppAttr);
-        }
-        catch (Exception ex)
-        {
-            _logger.ErrorGetToken(ex);
-        }
-
-        return null;
-    }
-}
+// (c) Copyright Ascensio System SIA 2010-2022
+//
+// This program is a free software product.
+// You can redistribute it and/or modify it under the terms
+// of the GNU Affero General Public License (AGPL) version 3 as published by the Free Software
+// Foundation. In accordance with Section 7(a) of the GNU AGPL its Section 15 shall be amended
+// to the effect that Ascensio System SIA expressly excludes the warranty of non-infringement of
+// any third-party rights.
+//
+// This program is distributed WITHOUT ANY WARRANTY, without even the implied warranty
+// of MERCHANTABILITY or FITNESS FOR A PARTICULAR  PURPOSE. For details, see
+// the GNU AGPL at: http://www.gnu.org/licenses/agpl-3.0.html
+//
+// You can contact Ascensio System SIA at Lubanas st. 125a-25, Riga, Latvia, EU, LV-1021.
+//
+// The  interactive user interfaces in modified source and object code versions of the Program must
+// display Appropriate Legal Notices, as required under Section 5 of the GNU AGPL version 3.
+//
+// Pursuant to Section 7(b) of the License you must retain the original Product logo when
+// distributing the program. Pursuant to Section 7(e) we decline to grant you any rights under
+// trademark law for use of our trademarks.
+//
+// All the Product's GUI elements, including illustrations and icon sets, as well as technical writing
+// content are licensed under the terms of the Creative Commons Attribution-ShareAlike 4.0
+// International. See the License terms at http://creativecommons.org/licenses/by-sa/4.0/legalcode
+
+
+namespace ASC.Web.Files.ThirdPartyApp;
+
+[Scope]
+public class BoxApp : Consumer, IThirdPartyApp, IOAuthProvider
+{
+    public const string AppAttr = "box";
+
+    private const string _boxUrlUserInfo = "https://api.box.com/2.0/users/me";
+    private const string _boxUrlFile = "https://api.box.com/2.0/files/{fileId}";
+    private const string _boxUrlUpload = "https://upload.box.com/api/2.0/files/{fileId}/content";
+    public string Scopes => string.Empty;
+    public string CodeUrl => string.Empty;
+    public string AccessTokenUrl => "https://www.box.com/api/oauth2/token";
+    public string RedirectUri => string.Empty;
+    public string ClientID => this["boxAppClientId"];
+    public string ClientSecret => this["boxAppSecretKey"];
+    public bool IsEnabled => !string.IsNullOrEmpty(ClientID) && !string.IsNullOrEmpty(ClientSecret);
+
+    private readonly ILogger<BoxApp> _logger;
+    private readonly PathProvider _pathProvider;
+    private readonly TenantUtil _tenantUtil;
+    private readonly AuthContext _authContext;
+    private readonly SecurityContext _securityContext;
+    private readonly UserManager _userManager;
+    private readonly UserManagerWrapper _userManagerWrapper;
+    private readonly CookiesManager _cookiesManager;
+    private readonly Global _global;
+    private readonly EmailValidationKeyProvider _emailValidationKeyProvider;
+    private readonly FilesLinkUtility _filesLinkUtility;
+    private readonly SettingsManager _settingsManager;
+    private readonly PersonalSettingsHelper _personalSettingsHelper;
+    private readonly BaseCommonLinkUtility _baseCommonLinkUtility;
+    private readonly AccountLinker _accountLinker;
+    private readonly SetupInfo _setupInfo;
+    private readonly TokenHelper _tokenHelper;
+    private readonly DocumentServiceConnector _documentServiceConnector;
+    private readonly ThirdPartyAppHandlerService _thirdPartyAppHandlerService;
+    private readonly IServiceProvider _serviceProvider;
+    private readonly IHttpClientFactory _clientFactory;
+    private readonly RequestHelper _requestHelper;
+    private readonly OAuth20TokenHelper _oAuth20TokenHelper;
+
+    public BoxApp() { }
+
+    public BoxApp(
+        PathProvider pathProvider,
+        TenantUtil tenantUtil,
+        ILogger<BoxApp> logger,
+        AuthContext authContext,
+        SecurityContext securityContext,
+        UserManager userManager,
+        UserManagerWrapper userManagerWrapper,
+        CookiesManager cookiesManager,
+        Global global,
+        EmailValidationKeyProvider emailValidationKeyProvider,
+        FilesLinkUtility filesLinkUtility,
+        SettingsManager settingsManager,
+        PersonalSettingsHelper personalSettingsHelper,
+        BaseCommonLinkUtility baseCommonLinkUtility,
+        AccountLinker accountLinker,
+        SetupInfo setupInfo,
+        TokenHelper tokenHelper,
+        DocumentServiceConnector documentServiceConnector,
+        ThirdPartyAppHandlerService thirdPartyAppHandlerService,
+        IServiceProvider serviceProvider,
+        TenantManager tenantManager,
+        CoreBaseSettings coreBaseSettings,
+        CoreSettings coreSettings,
+        IConfiguration configuration,
+        ICacheNotify<ConsumerCacheItem> cache,
+        ConsumerFactory consumerFactory,
+        IHttpClientFactory clientFactory,
+        RequestHelper requestHelper,
+        OAuth20TokenHelper oAuth20TokenHelper,
+        string name, int order, Dictionary<string, string> additional)
+        : base(tenantManager, coreBaseSettings, coreSettings, configuration, cache, consumerFactory, name, order, additional)
+    {
+        _pathProvider = pathProvider;
+        _tenantUtil = tenantUtil;
+        _authContext = authContext;
+        _securityContext = securityContext;
+        _userManager = userManager;
+        _userManagerWrapper = userManagerWrapper;
+        _cookiesManager = cookiesManager;
+        _global = global;
+        _emailValidationKeyProvider = emailValidationKeyProvider;
+        _filesLinkUtility = filesLinkUtility;
+        _settingsManager = settingsManager;
+        _personalSettingsHelper = personalSettingsHelper;
+        _baseCommonLinkUtility = baseCommonLinkUtility;
+        _accountLinker = accountLinker;
+        _setupInfo = setupInfo;
+        _tokenHelper = tokenHelper;
+        _documentServiceConnector = documentServiceConnector;
+        _thirdPartyAppHandlerService = thirdPartyAppHandlerService;
+        _serviceProvider = serviceProvider;
+        _logger = logger;
+        _clientFactory = clientFactory;
+        _requestHelper = requestHelper;
+        _oAuth20TokenHelper = oAuth20TokenHelper;
+    }
+
+    public async Task<bool> RequestAsync(HttpContext context)
+    {
+        if ((context.Request.Query[FilesLinkUtility.Action].FirstOrDefault() ?? "").Equals("stream", StringComparison.InvariantCultureIgnoreCase))
+        {
+            await StreamFileAsync(context);
+
+            return true;
+        }
+
+        if (!string.IsNullOrEmpty(context.Request.Query["code"]))
+        {
+            await RequestCodeAsync(context);
+
+            return true;
+        }
+
+        return false;
+    }
+
+    public string GetRefreshUrl()
+    {
+        return AccessTokenUrl;
+    }
+
+    public async Task<(File<string>, bool)> GetFileAsync(string fileId)
+    {
+        _logger.DebugBoxAppGetFile(fileId);
+        fileId = ThirdPartySelector.GetFileId(fileId);
+
+        var token = await _tokenHelper.GetTokenAsync(AppAttr);
+
+        var boxFile = GetBoxFile(fileId, token);
+        var editable = true;
+
+        if (boxFile == null)
+        {
+            return (null, editable);
+        }
+
+        var jsonFile = JObject.Parse(boxFile);
+
+        var file = _serviceProvider.GetService<File<string>>();
+        file.Id = ThirdPartySelector.BuildAppFileId(AppAttr, jsonFile.Value<string>("id"));
+        file.Title = Global.ReplaceInvalidCharsAndTruncate(jsonFile.Value<string>("name"));
+        file.CreateOn = _tenantUtil.DateTimeFromUtc(jsonFile.Value<DateTime>("created_at"));
+        file.ModifiedOn = _tenantUtil.DateTimeFromUtc(jsonFile.Value<DateTime>("modified_at"));
+        file.ContentLength = Convert.ToInt64(jsonFile.Value<string>("size"));
+        file.ProviderKey = "Box";
+
+        var modifiedBy = jsonFile.Value<JObject>("modified_by");
+        if (modifiedBy != null)
+        {
+            file.ModifiedByString = modifiedBy.Value<string>("name");
+        }
+
+        var createdBy = jsonFile.Value<JObject>("created_by");
+        if (createdBy != null)
+        {
+            file.CreateByString = createdBy.Value<string>("name");
+        }
+
+
+        var locked = jsonFile.Value<JObject>("lock");
+        if (locked != null)
+        {
+            var lockedBy = locked.Value<JObject>("created_by");
+            if (lockedBy != null)
+            {
+                var lockedUserId = lockedBy.Value<string>("id");
+                _logger.DebugBoxAppLockedBy(lockedUserId);
+
+                editable = await CurrentUserAsync(lockedUserId);
+            }
+        }
+
+        return (file, editable);
+    }
+
+    public string GetFileStreamUrl(File<string> file)
+    {
+        if (file == null)
+        {
+            return string.Empty;
+        }
+
+        var fileId = ThirdPartySelector.GetFileId(file.Id);
+
+        _logger.DebugBoxAppGetFileStreamUrl(fileId);
+
+        var uriBuilder = new UriBuilder(_baseCommonLinkUtility.GetFullAbsolutePath(_thirdPartyAppHandlerService.HandlerPath));
+        if (uriBuilder.Uri.IsLoopback)
+        {
+            uriBuilder.Host = Dns.GetHostName();
+        }
+
+        var query = uriBuilder.Query;
+        query += FilesLinkUtility.Action + "=stream&";
+        query += FilesLinkUtility.FileId + "=" + HttpUtility.UrlEncode(fileId) + "&";
+        query += CommonLinkUtility.ParamName_UserUserID + "=" + HttpUtility.UrlEncode(_authContext.CurrentAccount.ID.ToString()) + "&";
+        query += FilesLinkUtility.AuthKey + "=" + _emailValidationKeyProvider.GetEmailKeyAsync(fileId + _authContext.CurrentAccount.ID) + "&";
+        query += ThirdPartySelector.AppAttr + "=" + AppAttr;
+
+        return uriBuilder.Uri + "?" + query;
+    }
+
+    public async Task SaveFileAsync(string fileId, string fileType, string downloadUrl, Stream stream)
+    {
+        _logger.DebugBoxAppSaveFileStream(fileId, stream == null ? downloadUrl : "stream");
+        fileId = ThirdPartySelector.GetFileId(fileId);
+
+        var token = await _tokenHelper.GetTokenAsync(AppAttr);
+
+        var boxFile = GetBoxFile(fileId, token);
+        if (boxFile == null)
+        {
+            _logger.ErrorBoxAppFileIsNull();
+
+            throw new Exception("File not found");
+        }
+
+        var jsonFile = JObject.Parse(boxFile);
+        var title = Global.ReplaceInvalidCharsAndTruncate(jsonFile.Value<string>("name"));
+        var currentType = FileUtility.GetFileExtension(title);
+        if (!fileType.Equals(currentType))
+        {
+            try
+            {
+                if (stream != null)
+                {
+                    downloadUrl = await _pathProvider.GetTempUrlAsync(stream, fileType);
+                    downloadUrl = await _documentServiceConnector.ReplaceCommunityAdressAsync(downloadUrl);
+                }
+
+                _logger.DebugBoxAppGetConvertedUri(fileType, currentType, downloadUrl);
+
+                var key = DocumentServiceConnector.GenerateRevisionId(downloadUrl);
+
+                var resultTuple = await _documentServiceConnector.GetConvertedUriAsync(downloadUrl, fileType, currentType, key, null, CultureInfo.CurrentUICulture.Name, null, null, false);
+                downloadUrl = resultTuple.ConvertedDocumentUri;
+
+                stream = null;
+            }
+            catch (Exception e)
+            {
+                _logger.ErrorBoxAppConvert(e);
+            }
+        }
+
+        var httpClient = _clientFactory.CreateClient();
+
+        var request = new HttpRequestMessage
+        {
+            RequestUri = new Uri(_boxUrlUpload.Replace("{fileId}", fileId))
+        };
+
+        StreamContent streamContent;
+
+        using var multipartFormContent = new MultipartFormDataContent();
+
+        if (stream != null)
+        {
+            streamContent = new StreamContent(stream);
+        }
+        else
+        {
+            var downloadRequest = new HttpRequestMessage
+            {
+                RequestUri = new Uri(downloadUrl)
+            };
+            var response = await httpClient.SendAsync(downloadRequest);
+            var downloadStream = new ResponseStream(response);
+
+            streamContent = new StreamContent(downloadStream);
+        }
+
+        streamContent.Headers.TryAddWithoutValidation("Content-Type", MimeMapping.GetMimeMapping(title));
+        multipartFormContent.Add(streamContent, name: "filename", fileName: title);
+
+        request.Content = multipartFormContent;
+        request.Method = HttpMethod.Post;
+        request.Headers.Add("Authorization", "Bearer " + token);
+        //request.Content.Headers.ContentType = new MediaTypeHeaderValue("multipart/form-data; boundary=" + boundary);
+        //_logger.DebugBoxAppSaveFileTotalSize(tmpStream.Length);
+
+        try
+        {
+            using var response = await httpClient.SendAsync(request);
+            await using var responseStream = await response.Content.ReadAsStreamAsync();
+            string result = null;
+            if (responseStream != null)
+            {
+                using var readStream = new StreamReader(responseStream);
+                result = await readStream.ReadToEndAsync();
+            }
+
+            _logger.DebugBoxAppSaveFileResponse(result);
+        }
+        catch (HttpRequestException e)
+        {
+            _logger.ErrorBoxAppSaveFile(e);
+            if (e.StatusCode == HttpStatusCode.Forbidden || e.StatusCode == HttpStatusCode.Unauthorized)
+            {
+                throw new SecurityException(FilesCommonResource.ErrorMassage_SecurityException, e);
+            }
+
+            throw;
+        }
+    }
+
+
+    private async Task RequestCodeAsync(HttpContext context)
+    {
+        var token = GetToken(context.Request.Query["code"]);
+        if (token == null)
+        {
+            _logger.ErrorBoxAppTokenIsNull();
+
+            throw new SecurityException("Access token is null");
+        }
+
+        var boxUserId = context.Request.Query["userId"];
+
+        if (_authContext.IsAuthenticated)
+        {
+            if (!(await CurrentUserAsync(boxUserId)))
+            {
+                _logger.DebugBoxAppLogout(boxUserId);
+                _cookiesManager.ClearCookies(CookiesType.AuthKey);
+                _authContext.Logout();
+            }
+        }
+
+        if (!_authContext.IsAuthenticated)
+        {
+            var wrapper = await GetUserInfo(token);
+            var userInfo = wrapper.UserInfo;
+            var isNew = wrapper.IsNew;
+
+            if (userInfo == null)
+            {
+                _logger.ErrorBoxAppUserInfoIsNull();
+
+                throw new Exception("Profile is null");
+            }
+
+            await _cookiesManager.AuthenticateMeAndSetCookiesAsync(userInfo.TenantId, userInfo.Id, MessageAction.LoginSuccessViaSocialApp);
+
+            if (isNew)
+            {
+                var userHelpTourSettings = await _settingsManager.LoadForCurrentUserAsync<UserHelpTourSettings>();
+                userHelpTourSettings.IsNewUser = true;
+                await _settingsManager.SaveForCurrentUserAsync(userHelpTourSettings);
+
+                _personalSettingsHelper.IsNewUser = true;
+                _personalSettingsHelper.IsNotActivated = true;
+            }
+
+            if (!string.IsNullOrEmpty(boxUserId) && !(await CurrentUserAsync(boxUserId)))
+            {
+                await AddLinkerAsync(boxUserId);
+            }
+        }
+
+        await _tokenHelper.SaveTokenAsync(token);
+
+        var fileId = context.Request.Query["id"];
+
+        context.Response.Redirect(_filesLinkUtility.GetFileWebEditorUrl(ThirdPartySelector.BuildAppFileId(AppAttr, fileId)), true);
+    }
+
+    private async Task StreamFileAsync(HttpContext context)
+    {
+        try
+        {
+            var fileId = context.Request.Query[FilesLinkUtility.FileId];
+            var auth = context.Request.Query[FilesLinkUtility.AuthKey];
+            var userId = context.Request.Query[CommonLinkUtility.ParamName_UserUserID];
+
+            _logger.DebugBoxAppGetFileStream(fileId);
+
+            var validateResult = await _emailValidationKeyProvider.ValidateEmailKeyAsync(fileId + userId, auth, _global.StreamUrlExpire);
+            if (validateResult != EmailValidationKeyProvider.ValidationResult.Ok)
+            {
+                var exc = new HttpException((int)HttpStatusCode.Forbidden, FilesCommonResource.ErrorMassage_SecurityException);
+
+                _logger.ErrorBoxAppValidateError(FilesLinkUtility.AuthKey, validateResult, context.Request.Url(), exc);
+
+                throw exc;
+            }
+
+            Token token = null;
+
+            if (Guid.TryParse(userId, out var userIdGuid))
+            {
+                token = await _tokenHelper.GetTokenAsync(AppAttr, userIdGuid);
+            }
+
+            if (token == null)
+            {
+                _logger.ErrorBoxAppTokenIsNull();
+
+                throw new SecurityException("Access token is null");
+            }
+
+            var request = new HttpRequestMessage
+            {
+                RequestUri = new Uri(_boxUrlFile.Replace("{fileId}", fileId) + "/content"),
+                Method = HttpMethod.Get
+            };
+            request.Headers.Add("Authorization", "Bearer " + token);
+
+            var httpClient = _clientFactory.CreateClient();
+            using var response = await httpClient.SendAsync(request);
+            await using var stream = new ResponseStream(response);
+            await stream.CopyToAsync(context.Response.Body);
+        }
+        catch (Exception ex)
+        {
+            context.Response.StatusCode = (int)HttpStatusCode.BadRequest;
+            await context.Response.WriteAsync(ex.Message);
+            _logger.ErrorBoxAppErrorRequest(context.Request.Url(), ex);
+        }
+
+        try
+        {
+            await context.Response.Body.FlushAsync();
+            //TODO
+            //context.Response.Body.SuppressContent = true;
+            //context.ApplicationInstance.CompleteRequest();
+        }
+        catch (HttpException ex)
+        {
+            _logger.ErrorBoxAppStreamFile(ex);
+        }
+    }
+
+    private async Task<bool> CurrentUserAsync(string boxUserId)
+    {
+        var linkedProfiles = await _accountLinker.GetLinkedObjectsByHashIdAsync(HashHelper.MD5($"{ProviderConstants.Box}/{boxUserId}"));
+
+        return linkedProfiles.Any(profileId => Guid.TryParse(profileId, out var tmp) && tmp == _authContext.CurrentAccount.ID);
+    }
+
+    private async Task AddLinkerAsync(string boxUserId)
+    {
+        _logger.DebugBoxAppAddLinker(boxUserId);
+
+        await _accountLinker.AddLinkAsync(_authContext.CurrentAccount.ID.ToString(), boxUserId, ProviderConstants.Box);
+    }
+
+    private async Task<UserInfoWrapper> GetUserInfo(Token token)
+    {
+        var wrapper = new UserInfoWrapper();
+        if (token == null)
+        {
+            _logger.ErrorBoxAppTokenIsNull();
+
+            throw new SecurityException("Access token is null");
+        }
+
+        var resultResponse = string.Empty;
+        try
+        {
+            resultResponse = _requestHelper.PerformRequest(_boxUrlUserInfo,
+                                                          headers: new Dictionary<string, string> { { "Authorization", "Bearer " + token } });
+            _logger.DebugBoxAppUserInfoResponse(resultResponse);
+        }
+        catch (Exception ex)
+        {
+            _logger.ErrorBoxAppUserinfoRequest(ex);
+        }
+
+        var boxUserInfo = JObject.Parse(resultResponse);
+        if (boxUserInfo == null)
+        {
+            _logger.ErrorInUserInfoRequest();
+
+            return null;
+        }
+
+        var email = boxUserInfo.Value<string>("login");
+        var userInfo = await _userManager.GetUserByEmailAsync(email);
+        if (Equals(userInfo, Constants.LostUser))
+        {
+            userInfo = new UserInfo
+            {
+                FirstName = boxUserInfo.Value<string>("name"),
+                Email = email,
+                MobilePhone = boxUserInfo.Value<string>("phone"),
+            };
+
+            var cultureName = boxUserInfo.Value<string>("language");
+            if (string.IsNullOrEmpty(cultureName))
+            {
+                cultureName = CultureInfo.CurrentUICulture.TwoLetterISOLanguageName;
+            }
+
+            var cultureInfo = _setupInfo.EnabledCultures.Find(c => string.Equals(c.TwoLetterISOLanguageName, cultureName, StringComparison.InvariantCultureIgnoreCase));
+            if (cultureInfo != null)
+            {
+                userInfo.CultureName = cultureInfo.Name;
+            }
+            else
+            {
+                _logger.DebugBoxAppFromBoxAppNewPersonalUser(userInfo.Email, cultureName);
+            }
+
+            if (string.IsNullOrEmpty(userInfo.FirstName))
+            {
+                userInfo.FirstName = FilesCommonResource.UnknownFirstName;
+            }
+            if (string.IsNullOrEmpty(userInfo.LastName))
+            {
+                userInfo.LastName = FilesCommonResource.UnknownLastName;
+            }
+
+            try
+            {
+                await _securityContext.AuthenticateMeWithoutCookieAsync(ASC.Core.Configuration.Constants.CoreSystem);
+                userInfo = await _userManagerWrapper.AddUserAsync(userInfo, UserManagerWrapper.GeneratePassword());
+            }
+            finally
+            {
+                _authContext.Logout();
+            }
+
+            wrapper.IsNew = true;
+
+            _logger.DebugBoxAppNewUser(userInfo.Id);
+        }
+
+        wrapper.UserInfo = userInfo;
+        return wrapper;
+    }
+
+    private string GetBoxFile(string boxFileId, Token token)
+    {
+        if (token == null)
+        {
+            _logger.ErrorBoxAppTokenIsNull();
+
+            throw new SecurityException("Access token is null");
+        }
+
+        try
+        {
+            var resultResponse = _requestHelper.PerformRequest(_boxUrlFile.Replace("{fileId}", boxFileId),
+                                                              headers: new Dictionary<string, string> { { "Authorization", "Bearer " + token } });
+            _logger.DebugBoxAppFileResponse(resultResponse);
+
+            return resultResponse;
+        }
+        catch (Exception ex)
+        {
+            _logger.ErrorBoxAppFileRequest(ex);
+        }
+        return null;
+    }
+
+    private Token GetToken(string code)
+    {
+        try
+        {
+            _logger.DebugBoxAppGetAccessTokenByCode(code);
+            var token = _oAuth20TokenHelper.GetAccessToken<BoxApp>(ConsumerFactory, code);
+
+            return new Token(token, AppAttr);
+        }
+        catch (Exception ex)
+        {
+            _logger.ErrorGetToken(ex);
+        }
+
+        return null;
+    }
+}