--- conflicted
+++ resolved
@@ -4,15 +4,8 @@
 
 export type TCombobox = null | "badge";
 
-<<<<<<< HEAD
-export type TOptionKey = string | number;
-
-export type TOption<T extends TOptionKey = TOptionKey> = {
-  key: T;
-=======
 export type TOption = {
   key: string | number;
->>>>>>> 754cc9e3
   icon?: string;
   label: string;
   color?: string;
@@ -22,7 +15,7 @@
   disabled?: boolean;
 };
 
-export interface ComboboxProps<T> {
+export interface ComboboxProps {
   /** Displays advanced options */
   advancedOptions?: React.ReactNode;
   /** Children elements */
@@ -50,17 +43,17 @@
   /** Indicates that component is displayed without borders */
   noBorder?: boolean;
   /** Is triggered whenever ComboBox is a selected option */
-  onSelect: (option: T) => void;
+  onSelect: (option: TOption) => void;
   /** Sets the component open */
   opened?: boolean;
   /** Combo box options */
-  options: T[];
+  options: TOption[];
   /** Indicates that component is scaled by parent */
   scaled?: boolean;
   /** Indicates that component`s options are scaled by ComboButton */
   scaledOptions?: boolean;
   /** Selected option */
-  selectedOption: T;
+  selectedOption: TOption;
   /** Sets the component's width from the default settings */
   size?: ComboBoxSize;
   /** Accepts css style */
@@ -106,7 +99,7 @@
   /** Type ComboBox */
   type?: TCombobox;
   setIsOpenItemAccess?: (value: boolean) => void;
-  onClickSelectedItem?: (option: T) => void;
+  onClickSelectedItem?: (option: TOption) => void;
   withoutBackground?: boolean;
   forceCloseClickOutside?: boolean;
   hideMobileView?: boolean;
@@ -118,10 +111,10 @@
   title?: string;
 }
 
-export interface ComboButtonProps<T> {
+export interface ComboButtonProps {
   noBorder?: boolean;
   isDisabled?: boolean;
-  selectedOption: T;
+  selectedOption: TOption;
   withOptions?: boolean;
   optionsLength?: number;
   withAdvancedOptions?: boolean;
@@ -139,7 +132,7 @@
   type?: TCombobox;
 }
 
-export interface ComboButtonThemeProps<T> extends ComboButtonProps<T> {
+export interface ComboButtonThemeProps extends ComboButtonProps {
   ref: React.LegacyRef<HTMLDivElement>;
   $currentColorScheme?: TColorScheme;
   interfaceDirection?: string;
