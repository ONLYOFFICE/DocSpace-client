{
  "LblInviteAgain": "Πρόσκληση ξανά",
  "MessageEmailActivationInstuctionsSentOnEmail": "Οι οδηγίες ενεργοποίησης μέσω email έχουν σταλεί στη διεύθυνση email <1>{{email}}</1>",
<<<<<<< HEAD
  "NotFoundUsers": "Δεν βρέθηκαν χρήστες",
  "NotFoundUsersDescription": "Δεν υπάρχουν χρήστες που να ανταποκρίνονται στην αναζήτησή σας. Προσαρμόστε τις παραμέτρους αναζήτησης ή καθαρίστε το πεδίο αναζήτησης για να δείτε την πλήρη λίστα των χρηστών."
=======
  "UserStatus": "Κατάσταση"
>>>>>>> ee84c163
}<|MERGE_RESOLUTION|>--- conflicted
+++ resolved
@@ -1,10 +1,5 @@
 {
   "LblInviteAgain": "Πρόσκληση ξανά",
   "MessageEmailActivationInstuctionsSentOnEmail": "Οι οδηγίες ενεργοποίησης μέσω email έχουν σταλεί στη διεύθυνση email <1>{{email}}</1>",
-<<<<<<< HEAD
-  "NotFoundUsers": "Δεν βρέθηκαν χρήστες",
-  "NotFoundUsersDescription": "Δεν υπάρχουν χρήστες που να ανταποκρίνονται στην αναζήτησή σας. Προσαρμόστε τις παραμέτρους αναζήτησης ή καθαρίστε το πεδίο αναζήτησης για να δείτε την πλήρη λίστα των χρηστών."
-=======
   "UserStatus": "Κατάσταση"
->>>>>>> ee84c163
 }