// (c) Copyright Ascensio System SIA 2009-2024
//
// This program is a free software product.
// You can redistribute it and/or modify it under the terms
// of the GNU Affero General Public License (AGPL) version 3 as published by the Free Software
// Foundation. In accordance with Section 7(a) of the GNU AGPL its Section 15 shall be amended
// to the effect that Ascensio System SIA expressly excludes the warranty of non-infringement of
// any third-party rights.
//
// This program is distributed WITHOUT ANY WARRANTY, without even the implied warranty
// of MERCHANTABILITY or FITNESS FOR A PARTICULAR  PURPOSE. For details, see
// the GNU AGPL at: http://www.gnu.org/licenses/agpl-3.0.html
//
// You can contact Ascensio System SIA at Lubanas st. 125a-25, Riga, Latvia, EU, LV-1021.
//
// The  interactive user interfaces in modified source and object code versions of the Program must
// display Appropriate Legal Notices, as required under Section 5 of the GNU AGPL version 3.
//
// Pursuant to Section 7(b) of the License you must retain the original Product logo when
// distributing the program. Pursuant to Section 7(e) we decline to grant you any rights under
// trademark law for use of our trademarks.
//
// All the Product's GUI elements, including illustrations and icon sets, as well as technical writing
// content are licensed under the terms of the Creative Commons Attribution-ShareAlike 4.0
// International. See the License terms at http://creativecommons.org/licenses/by-sa/4.0/legalcode

import React from "react";
import styled, { css } from "styled-components";
import { withTranslation } from "react-i18next";
import DragAndDrop from "@docspace/shared/components/drag-and-drop/DragAndDrop";
import { Row } from "@docspace/shared/components/row";
import FilesRowContent from "./FilesRowContent";
import { isMobile, isMobileOnly } from "react-device-detect";

import {
  isMobile as isMobileUtile,
  mobile,
  tablet,
  classNames,
  injectDefaultTheme,
} from "@docspace/shared/utils";

import withFileActions from "../../../../../HOCs/withFileActions";
import withQuickButtons from "../../../../../HOCs/withQuickButtons";
import withBadges from "../../../../../HOCs/withBadges";
import ItemIcon from "../../../../../components/ItemIcon";
import marginStyles from "./CommonStyles";
import { globalColors } from "@docspace/shared/themes";

import CursorPalmReactSvgUrl from "PUBLIC_DIR/images/cursor.palm.react.svg?url";

const checkedStyle = css`
  background: ${(props) => props.theme.filesSection.rowView.checkedBackground};
  ${marginStyles}
`;

const StyledWrapper = styled.div`
  .files-item {
    border-inline: none;
    margin-inline-start: 0;
  }
  height: 59px;
  box-sizing: border-box;

  border-bottom: ${(props) =>
    `1px ${props.theme.filesSection.tableView.row.borderColor} solid`};
  border-top: ${(props) =>
    `1px ${props.theme.filesSection.tableView.row.borderColor} solid`};
  margin-top: -1px;

  ${(props) =>
    (props.checked || props.isActive) &&
    !props.isIndexEditingMode &&
    checkedStyle};
  ${(props) =>
    (props.checked || props.isActive) &&
    props.isFirstElem &&
    css`
      border-top-color: ${(props) =>
        `${props.theme.filesSection.tableView.row.borderColor} !important`};
    `};

  ${(props) =>
    props.isIndexUpdated &&
    css`
      background: ${(props) =>
        props.isIndexEditingMode
          ? `${props.theme.filesSection.tableView.row.indexUpdate} !important`
          : `${props.theme.filesSection.tableView.row.backgroundActive} !important`};

      &:hover {
        background: ${(props) =>
          `${props.theme.filesSection.tableView.row.indexActive} !important`};
      }

      ${marginStyles}
    `}

  ${(props) =>
    !isMobile &&
    !props.isDragging &&
    !props.isIndexEditingMode &&
    css`
      :hover {
        cursor: pointer;
        ${checkedStyle}
      }
    `};

  ${(props) =>
    !isMobile &&
    props.isIndexEditingMode &&
    css`
      :hover {
        cursor: pointer;
        background: ${(props) =>
          props.theme.filesSection.tableView.row.indexActive};
        ${marginStyles}
      }
    `};

  ${(props) =>
    props.showHotkeyBorder &&
    css`
      border-color: ${globalColors.lightSecondMain} !important;
      z-index: 1;
      position: relative;

      margin-inline: -24px;
      padding-inline: 24px;
    `}

  ${(props) =>
    props.isHighlight &&
    css`
      ${marginStyles}
      animation: Highlight 2s 1;

      @keyframes Highlight {
        0% {
          background: ${(props) => props.theme.filesSection.animationColor};
        }

        100% {
          background: none;
        }
      }
    `}
`;

const StyledSimpleFilesRow = styled(Row).attrs(injectDefaultTheme)`
  height: 56px;

  position: unset;
  cursor: ${(props) =>
    !props.isThirdPartyFolder &&
    (props.checked || props.isActive) &&
    props.canDrag &&
    `url(${CursorPalmReactSvgUrl}) 8 0, auto`};
  ${(props) =>
    props.inProgress &&
    css`
      pointer-events: none;
      /* cursor: wait; */
    `}

  margin-top: 0px;

  ${(props) =>
    (!props.contextOptions || props.isEdit) &&
    `
    & > div:last-child {
        width: 0px;
        overflow: hidden;
      }
  `}

  -webkit-tap-highlight-color: ${globalColors.tapHighlight};

  .styled-element {
    height: 32px;
    margin-inline-end: 12px;
  }

  .row_content {
    ${(props) =>
      props.sectionWidth > 500 && `max-width: fit-content;`}//min-width: auto
  }

  .badges {
    display: flex;
    align-items: center;

    .badge-version {
      &:hover {
        cursor: pointer;
      }
    }
  }

  .tablet-row-copy-link,
  .tablet-row-create-room {
    display: none;
  }

  @media ${tablet} {
    .tablet-row-copy-link,
    .tablet-row-create-room {
      display: block;
    }

    .row-copy-link {
      display: none;
    }
  }

  @media ${mobile} {
    .tablet-row-copy-link,
    .tablet-row-create-room {
      display: none;
    }

    .row-copy-link,
    .tablet-row-create-room {
      display: block;

      ${isMobileOnly &&
      css`
        :hover {
          svg path {
            fill: ${({ theme }) => theme.iconButton.color};
          }
        }
      `}
    }
  }

  .favorite {
    cursor: pointer;
    margin-top: 1px;
  }

  .row_context-menu-wrapper {
    width: min-content;
    justify-content: space-between;
    flex: 0 1 auto;
  }

  .row_content {
    max-width: none;
    min-width: 0;
  }

  .badges {
    margin-top: 0px;
    margin-bottom: 0px;
  }

  .temp-badges {
    margin-top: 0px;
  }

  .lock-file {
    cursor: ${(props) => (props.withAccess ? "pointer" : "default")};
    svg {
      height: 16px;
    }
  }

  .expandButton {
    margin-inline-start: ${(props) =>
      !props.folderCategory ? "17px" : "24px"};
    padding-top: 0px;
  }
  .expandButton > div:first-child {
    ${(props) => props.folderCategory && `padding-inline-start: 0 !important;`}
  }

  .badges {
    flex-direction: row-reverse;
    gap: 24px;
  }

  .file__badges,
  .room__badges,
  .folder__badges {
    margin-top: 0px;

    > div {
      margin-top: 0px;
      margin-inline: 0;
    }
  }

  @media ${mobile} {
    .lock-file {
      svg {
        height: 12px;
      }
    }

    .badges {
      gap: 8px;
    }

    /* .badges__quickButtons:not(:empty) {
      margin-inline-start: 8px;
    } */
    .room__badges:empty,
    .file__badges:empty,
    .folder__badges:empty,
    .badges__quickButtons:empty {
      display: none;
    }

    .badges,
    .folder__badges,
    .room__badges,
    .file__badges {
      margin-top: 0px;
      align-items: center;
      height: 100%;
    }

    .room__badges,
    .folder__badges {
      > div {
        margin-top: 0px;
      }
    }
  }
`;

const SimpleFilesRow = (props) => {
  const {
    t,
    item,
    sectionWidth,
    dragging,
    onContentFileSelect,
    fileContextClick,
    onDrop,
    onMouseDown,
    className,
    isDragging,
    value,
    quickButtonsComponent,
    displayShareButton,
    isPrivacy,
    checkedProps,
    onFilesClick,
    onDoubleClick,
    onMouseClick,
    isEdit,
    isActive,
    inProgress,
    isAdmin,
    getContextModel,
    showHotkeyBorder,
    id,
    isRooms,
    folderCategory,
    isHighlight,
    badgesComponent,
    onDragOver,
    onDragLeave,
    itemIndex,
    badgeUrl,
    canDrag,
<<<<<<< HEAD
    additionalInfo,
=======
    isIndexEditingMode,
    changeIndex,
    isIndexUpdated,
    isFolder,
    icon,
    isDownload,
>>>>>>> 811d6e73
  } = props;

  const isMobileDevice = isMobileUtile();

  const [isDragActive, setIsDragActive] = React.useState(false);

  const withAccess = item.security?.Lock;
  const isSmallContainer = sectionWidth <= 500;

  const onChangeIndex = (action) => {
    return changeIndex(action, item, t);
  };

  const element = (
    <ItemIcon
      id={item.id}
      icon={item.icon}
      fileExst={item.fileExst}
      isRoom={item.isRoom}
      title={item.title}
      logo={item.logo}
      showDefault={
        !(!!item?.logo?.cover || !!item?.logo?.medium) && item.isRoom
      }
      color={item.logo?.color}
      isArchive={item.isArchive}
      isTemplate={item.isTemplate}
      badgeUrl={badgeUrl}
    />
  );

  const onDragOverEvent = (dragActive, e) => {
    onDragOver && onDragOver(e);

    if (dragActive !== isDragActive) {
      setIsDragActive(dragActive);
    }
  };

  const onDragLeaveEvent = (e) => {
    onDragLeave && onDragLeave(e);

    setIsDragActive(false);
  };

  const dragStyles =
    dragging && isDragging
      ? {
          marginInline: "-16px",
          paddingInline: "16px",
        }
      : {};

  const idWithFileExst = item.fileExst
    ? `${item.id}_${item.fileExst}`
    : (item.id ?? "");

  return (
    <StyledWrapper
      id={id}
      onDragOver={onDragOver}
      className={`row-wrapper ${
        showHotkeyBorder
          ? "row-hotkey-border"
          : checkedProps || isActive
            ? "row-selected"
            : ""
      }`}
      checked={checkedProps}
      isActive={isActive}
      showHotkeyBorder={showHotkeyBorder}
      isIndexEditingMode={isIndexEditingMode}
      isIndexUpdated={isIndexUpdated}
      isFirstElem={itemIndex === 0}
      isHighlight={isHighlight}
    >
      <DragAndDrop
        data-title={item.title}
        value={value}
        className={classNames("files-item", className, idWithFileExst)}
        onDrop={onDrop}
        onMouseDown={onMouseDown}
        dragging={dragging && isDragging}
        onDragOver={onDragOverEvent}
        onDragLeave={onDragLeaveEvent}
        style={dragStyles}
      >
        <StyledSimpleFilesRow
          key={item.id}
          data={item}
          isEdit={isEdit}
          element={element}
          mode={"modern"}
          sectionWidth={sectionWidth}
          contentElement={
            isMobileDevice || isRooms ? null : quickButtonsComponent
          }
          badgesComponent={
            (!isMobileDevice || item.isTemplate) && badgesComponent
          }
          onSelect={onContentFileSelect}
          onContextClick={fileContextClick}
          isPrivacy={isPrivacy}
          onClick={onMouseClick}
          onDoubleClick={onDoubleClick}
          checked={checkedProps}
          contextOptions={item.contextOptions}
          contextButtonSpacerWidth={displayShareButton}
          dragging={dragging && isDragging}
          isDragging={dragging}
          isIndexEditingMode={isIndexEditingMode}
          onChangeIndex={onChangeIndex}
          isActive={isActive}
          inProgress={
            inProgress && isFolder
              ? icon !== "duplicate" && icon !== "duplicate-room" && !isDownload
              : inProgress
          }
          isThirdPartyFolder={item.isThirdPartyFolder}
          className="files-row"
          withAccess={withAccess}
          getContextModel={getContextModel}
          isRoom={item.isRoom}
          isArchive={item.isArchive}
          isDragOver={isDragActive}
          isSmallContainer={isSmallContainer}
          isRooms={isRooms}
          folderCategory={folderCategory}
          withoutBorder={true}
          isHighlight={isHighlight}
          badgeUrl={badgeUrl}
          canDrag={canDrag}
          isFolder={isFolder}
        >
          <FilesRowContent
            item={item}
            additionalInfo={additionalInfo}
            sectionWidth={sectionWidth}
            onFilesClick={onFilesClick}
            quickButtons={
              isMobileDevice || isRooms ? quickButtonsComponent : null
            }
            isRooms={isRooms}
            badgesComponent={
              isMobileDevice && !item.isTemplate && badgesComponent
            }
          />
        </StyledSimpleFilesRow>
      </DragAndDrop>
    </StyledWrapper>
  );
};

export default withTranslation([
  "Files",
  "Translations",
  "InfoPanel",
  "Notifications",
])(withFileActions(withQuickButtons(withBadges(SimpleFilesRow))));<|MERGE_RESOLUTION|>--- conflicted
+++ resolved
@@ -367,16 +367,13 @@
     itemIndex,
     badgeUrl,
     canDrag,
-<<<<<<< HEAD
-    additionalInfo,
-=======
     isIndexEditingMode,
     changeIndex,
     isIndexUpdated,
     isFolder,
     icon,
     isDownload,
->>>>>>> 811d6e73
+    additionalInfo,
   } = props;
 
   const isMobileDevice = isMobileUtile();
