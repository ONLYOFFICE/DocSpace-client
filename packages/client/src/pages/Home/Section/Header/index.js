--- conflicted
+++ resolved
@@ -49,15 +49,7 @@
 import { Consumer } from "@docspace/components/utils/context";
 import toastr from "@docspace/components/toast/toastr";
 import TableGroupMenu from "@docspace/components/table-container/TableGroupMenu";
-<<<<<<< HEAD
-import Navigation from "@docspace/common/components/Navigation";
-import TrashWarning from "@docspace/common/components/Navigation/sub-components/trash-warning";
-import { Events, RoomsType } from "@docspace/common/constants";
-import config from "PACKAGE_FILE";
-import { combineUrl } from "@docspace/common/utils";
-=======
-
->>>>>>> 28b56972
+
 import { getMainButtonItems } from "SRC_DIR/helpers/plugins";
 import withLoader from "../../../../HOCs/withLoader";
 
@@ -266,15 +258,6 @@
   };
 
   const getContextOptionsPlus = () => {
-<<<<<<< HEAD
-    const {
-      t,
-      isPrivacyFolder,
-      isRoomsFolder,
-      enablePlugins,
-      security,
-    } = props;
-=======
     if (isAccountsPage) {
       return [
         isOwner && {
@@ -328,7 +311,6 @@
         },
       ];
     }
->>>>>>> 28b56972
 
     const options = isRoomsFolder
       ? [
@@ -539,32 +521,6 @@
   };
 
   const getContextOptionsFolder = () => {
-<<<<<<< HEAD
-    const {
-      t,
-      isRoom,
-      isRecycleBinFolder,
-      isArchiveFolder,
-      isPersonalRoom,
-
-      selectedFolder,
-
-      onClickEditRoom,
-      onClickCopyExternalLink,
-      onClickInviteUsers,
-      onShowInfoPanel,
-      onClickArchive,
-      onClickReconnectStorage,
-
-      canRestoreAll,
-      canDeleteAll,
-
-      security,
-      isPublicRoom,
-    } = props;
-
-=======
->>>>>>> 28b56972
     const isDisabled = isRecycleBinFolder || isRoom;
 
     if (isArchiveFolder) {
@@ -797,16 +753,6 @@
   };
 
   const onClickFolder = (id, isRootRoom) => {
-<<<<<<< HEAD
-    const {
-      setSelectedNode,
-      setIsLoading,
-      fetchFiles,
-      moveToRoomsPage,
-    } = props;
-
-=======
->>>>>>> 28b56972
     if (isRootRoom) {
       return moveToRoomsPage();
     }
@@ -1164,9 +1110,6 @@
 
       moveToRoomsPage,
       onClickBack,
-<<<<<<< HEAD
-      isPublicRoom,
-=======
 
       getAccountsHeaderMenu,
       isAccountsHeaderVisible,
@@ -1181,7 +1124,6 @@
       setInvitePanelOptions,
       isEmptyPage,
       emptyTrashInProgress,
->>>>>>> 28b56972
     };
   }
 )(
