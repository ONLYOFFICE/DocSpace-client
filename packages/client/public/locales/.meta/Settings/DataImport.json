{
  "key_path": "DataImport",
  "content": "Data import",
  "content_en_sha1_hash": "783af5b205a3e0c3c3b5feadf95d2a786442a1fe",
  "created_at": "2025-05-19T21:30:51.050Z",
<<<<<<< HEAD
  "updated_at": "2025-06-08T12:02:32.730Z",
=======
  "updated_at": "2025-06-24T16:31:24.403Z",
>>>>>>> 0de93b01
  "comment": {
    "text": "This translation key is used to display the label \"Data Import\" on a UI component. It is part of a data import process in a portal settings page, and its purpose is to provide a clear indication of what action is being performed or which option has been selected.",
    "is_auto": true,
    "updated_at": "2025-05-20T09:45:27.013Z"
  },
  "usage": [
    {
      "file_path": "/packages/client/src/pages/PortalSettings/Layout/Article/Body/index.js",
      "line_number": 236,
      "context": "return t(\"Common:DeveloperTools\");\n case \"Common:Bonus\":\n return t(\"Common:Bonus\");\n case \"Common:FreeAccessToLicensedVersion\":\n return \"Common:FreeAccessToLicensedVersion\";\n case \"DataImport\":\n return t(\"DataImport\");\n case \"StorageManagement\":\n return t(\"StorageManagement\");\n case \"Services\":\n return t(\"Services\");",
      "module": "/packages/client"
    },
    {
      "file_path": "/packages/client/src/pages/PortalSettings/Layout/Section/Header/index.js",
      "line_number": 322,
      "context": "? t(\"ImportFromNextcloud\")\n : workspace === \"Workspace\"\n ? t(\"ImportFromPortal\", {\n organizationName: logoText,\n })\n : t(\"DataImport\")\n : t(header, {\n organizationName: logoText,\n license: t(\"Common:EnterpriseLicense\"),\n });",
      "module": "/packages/client"
    },
    {
      "file_path": "/packages/client/src/pages/PortalSettings/categories/data-import/GoogleWorkspace/Stepper/index.tsx",
      "line_number": 123,
      "context": "</>\n ),\n component: <SelectUsersTypeStep t={t} />,\n },\n {\n title: t(\"Settings:DataImport\"),\n description: t(\"Settings:ImportSectionDescription\", {\n productName: t(\"Common:ProductName\"),\n }),\n component: (\n <ImportStep",
      "module": "/packages/client"
    },
    {
      "file_path": "/packages/client/src/pages/PortalSettings/categories/data-import/NextcloudWorkspace/Stepper/index.tsx",
      "line_number": 131,
      "context": "</>\n ),\n component: <SelectUsersTypeStep t={t} />,\n },\n {\n title: t(\"Settings:DataImport\"),\n description: t(\"Settings:ImportSectionDescription\", {\n productName: t(\"Common:ProductName\"),\n }),\n component: (\n <ImportStep",
      "module": "/packages/client"
    },
    {
      "file_path": "/packages/client/src/pages/PortalSettings/categories/data-import/OnlyofficeWorkspace/Stepper/index.tsx",
      "line_number": 123,
      "context": "</>\n ),\n component: <SelectUsersTypeStep t={t} />,\n },\n {\n title: t(\"Settings:DataImport\"),\n description: t(\"Settings:ImportSectionDescription\", {\n productName: t(\"Common:ProductName\"),\n organizationName: logoText,\n }),\n component: (",
      "module": "/packages/client"
    },
    {
      "file_path": "/packages/client/src/pages/PortalSettings/categories/data-import/components/Providers.tsx",
      "line_number": 44,
      "context": "import WorkspaceDarkSvgUrl from \"PUBLIC_DIR/images/dark.workspace.onlyoffice.react.svg?url\";\n \n import { LinkType } from \"@docspace/shared/components/link/Link.enums\";\n import { Link } from \"@docspace/shared/components/link\";\n import { setDocumentTitle } from \"SRC_DIR/helpers/utils\";\n import DataImportLoader from \"../sub-components/DataImportLoader\";\n import { WorkspacesContainer } from \"../StyledDataImport\";\n import { ProvidersProps, InjectedProvidersProps } from \"../types\";\n \n const Providers = (props: ProvidersProps) => {\n const {",
      "module": "/packages/client"
    },
    {
      "file_path": "/packages/client/src/pages/PortalSettings/categories/data-import/index.tsx",
      "line_number": 34,
      "context": "import { useTranslation } from \"react-i18next\";\n import { toastr } from \"@docspace/shared/components/toast\";\n import { setDocumentTitle } from \"SRC_DIR/helpers/utils\";\n import useViewEffect from \"SRC_DIR/Hooks/useViewEffect\";\n \n import { DataImportProps, InjectedDataImportProps } from \"./types\";\n \n import { Component as Providers } from \"./components/Providers\";\n import { Component as NextcloudWorkspace } from \"./NextcloudWorkspace\";\n import { Component as GoogleWorkspace } from \"./GoogleWorkspace\";\n import { Component as OnlyofficeWorkspace } from \"./OnlyofficeWorkspace\";",
      "module": "/packages/client"
    },
    {
      "file_path": "/packages/client/src/pages/PortalSettings/utils/getStepTitle.js",
      "line_number": 39,
      "context": "case 2:\n return t(\"Settings:SelectUsers\");\n case 3:\n return t(\"Settings:SelectUserTypes\");\n case 4:\n return t(\"Settings:DataImport\");\n case 5:\n return t(\"Settings:DataImportProcessing\");\n case 6:\n return t(\"Settings:DataImportComplete\");\n default:",
      "module": "/packages/client"
    },
    {
      "file_path": "/packages/client/src/pages/PortalSettings/utils/settingsTree.js",
      "line_number": 400,
      "context": "{\n id: \"portal-settings_catalog-data-import\",\n key: \"5\",\n type: PageType.dataImport,\n link: \"data-import\",\n tKey: \"DataImport\",\n isHeader: true,\n children: [\n {\n id: \"portal-settings_catalog-data-import-child\",\n key: \"5-0\",",
      "module": "/packages/client"
    }
  ],
  "languages": {
    "en": {
      "ai_translated": false,
      "ai_model": null,
      "ai_spell_check_issues": [],
      "approved_at": null
    },
    "ar-SA": {
      "ai_translated": false,
      "ai_model": null,
      "ai_spell_check_issues": [],
      "approved_at": null
    },
    "az": {
      "ai_translated": false,
      "ai_model": null,
      "ai_spell_check_issues": [],
      "approved_at": null
    },
    "bg": {
      "ai_translated": false,
      "ai_model": null,
      "ai_spell_check_issues": [
        {
          "type": "incorrect_translation",
          "description": "The translation \"Входиране на данни\" is not the most natural or accurate translation of \"Data import\". While \"входиране\" relates to inputting or importing, \"данни\" (data) is often translated as \"данни\" or \"информация\" depending on the context. A more common and understandable translation would be \"Импортиране на данни\" or \"Зареждане на данни\".",
          "suggestion": "Импортиране на данни"
        }
      ],
      "approved_at": null
    },
    "cs": {
      "ai_translated": false,
      "ai_model": null,
      "ai_spell_check_issues": [
        {
          "type": "incorrect_translation",
          "description": "The Czech translation \"Import dat\" is not a complete or accurate translation of \"Data import\". It's missing the article and doesn't flow naturally in Czech.",
          "suggestion": "Import dat (needs article/revision to a more natural phrasing, potentially 'Import dat' or 'Voz dat' or similar, depending on the broader context)"
        }
      ],
      "approved_at": null
    },
    "de": {
      "ai_translated": false,
      "ai_model": null,
      "ai_spell_check_issues": [],
      "approved_at": null
    },
    "el-GR": {
      "ai_translated": false,
      "ai_model": null,
      "ai_spell_check_issues": [],
      "approved_at": null
    },
    "es": {
      "ai_translated": false,
      "ai_model": null,
      "ai_spell_check_issues": [],
      "approved_at": null
    },
    "fi": {
      "ai_translated": false,
      "ai_model": null,
      "ai_spell_check_issues": [],
      "approved_at": null
    },
    "fr": {
      "ai_translated": false,
      "ai_model": null,
      "ai_spell_check_issues": [],
      "approved_at": null
    },
    "hy-AM": {
      "ai_translated": false,
      "ai_model": null,
      "ai_spell_check_issues": [],
      "approved_at": null
    },
    "it": {
      "ai_translated": false,
      "ai_model": null,
      "ai_spell_check_issues": [],
      "approved_at": null
    },
    "ja-JP": {
      "ai_translated": false,
      "ai_model": null,
      "ai_spell_check_issues": [],
      "approved_at": null
    },
    "ko-KR": {
      "ai_translated": false,
      "ai_model": null,
      "ai_spell_check_issues": [],
      "approved_at": null
    },
    "lo-LA": {
      "ai_translated": false,
      "ai_model": null,
      "ai_spell_check_issues": [],
      "approved_at": null
    },
    "lv": {
      "ai_translated": false,
      "ai_model": null,
      "ai_spell_check_issues": [],
      "approved_at": null
    },
    "nl": {
      "ai_translated": false,
      "ai_model": null,
      "ai_spell_check_issues": [],
      "approved_at": null
    },
    "pl": {
      "ai_translated": false,
      "ai_model": null,
      "ai_spell_check_issues": [],
      "approved_at": null
    },
    "pt": {
      "ai_translated": false,
      "ai_model": null,
      "ai_spell_check_issues": [],
      "approved_at": null
    },
    "pt-BR": {
      "ai_translated": false,
      "ai_model": null,
      "ai_spell_check_issues": [],
      "approved_at": null
    },
    "ro": {
      "ai_translated": false,
      "ai_model": null,
      "ai_spell_check_issues": [
        {
          "type": "incorrect_translation",
          "description": "The Romanian translation 'Import date' is a literal translation of 'Data import' and doesn't accurately convey the meaning. 'Data' and 'date' are different concepts.",
          "suggestion": "Import de date"
        }
      ],
      "approved_at": null
    },
    "ru": {
      "ai_translated": false,
      "ai_model": null,
      "ai_spell_check_issues": [],
      "approved_at": null
    },
    "si": {
      "ai_translated": false,
      "ai_model": null,
      "ai_spell_check_issues": [],
      "approved_at": null
    },
    "sk": {
      "ai_translated": false,
      "ai_model": null,
      "ai_spell_check_issues": [],
      "approved_at": null
    },
    "sl": {
      "ai_translated": false,
      "ai_model": null,
      "ai_spell_check_issues": [],
      "approved_at": null
    },
    "sr-Cyrl-RS": {
      "ai_translated": false,
      "ai_model": null,
      "ai_spell_check_issues": [
        {
          "type": "incorrect_translation",
          "description": "While \"Увоз података\" is understandable, a more accurate and common translation for 'Data import' in Serbian (Cyrillic) would be \"Увоз података\" or \"Увођење података\". \"Увоз\" literally means 'import' but 'увођење' is more commonly used in technical contexts to describe the action of bringing data in.",
          "suggestion": "Увоз података"
        }
      ],
      "approved_at": null
    },
    "sr-Latn-RS": {
      "ai_translated": false,
      "ai_model": null,
      "ai_spell_check_issues": [],
      "approved_at": null
    },
    "tr": {
      "ai_translated": false,
      "ai_model": null,
      "ai_spell_check_issues": [],
      "approved_at": null
    },
    "uk-UA": {
      "ai_translated": false,
      "ai_model": null,
      "ai_spell_check_issues": [],
      "approved_at": null
    },
    "vi": {
      "ai_translated": false,
      "ai_model": null,
      "ai_spell_check_issues": [],
      "approved_at": null
    },
    "zh-CN": {
      "ai_translated": false,
      "ai_model": null,
      "ai_spell_check_issues": [],
      "approved_at": null
    }
  }
}<|MERGE_RESOLUTION|>--- conflicted
+++ resolved
@@ -3,11 +3,7 @@
   "content": "Data import",
   "content_en_sha1_hash": "783af5b205a3e0c3c3b5feadf95d2a786442a1fe",
   "created_at": "2025-05-19T21:30:51.050Z",
-<<<<<<< HEAD
-  "updated_at": "2025-06-08T12:02:32.730Z",
-=======
   "updated_at": "2025-06-24T16:31:24.403Z",
->>>>>>> 0de93b01
   "comment": {
     "text": "This translation key is used to display the label \"Data Import\" on a UI component. It is part of a data import process in a portal settings page, and its purpose is to provide a clear indication of what action is being performed or which option has been selected.",
     "is_auto": true,
@@ -47,7 +43,7 @@
     {
       "file_path": "/packages/client/src/pages/PortalSettings/categories/data-import/components/Providers.tsx",
       "line_number": 44,
-      "context": "import WorkspaceDarkSvgUrl from \"PUBLIC_DIR/images/dark.workspace.onlyoffice.react.svg?url\";\n \n import { LinkType } from \"@docspace/shared/components/link/Link.enums\";\n import { Link } from \"@docspace/shared/components/link\";\n import { setDocumentTitle } from \"SRC_DIR/helpers/utils\";\n import DataImportLoader from \"../sub-components/DataImportLoader\";\n import { WorkspacesContainer } from \"../StyledDataImport\";\n import { ProvidersProps, InjectedProvidersProps } from \"../types\";\n \n const Providers = (props: ProvidersProps) => {\n const {",
+      "context": "import NextcloudWorkspaceDarkSvgUrl from \"PUBLIC_DIR/images/dark.workspace.nextcloud.react.svg?url\";\n import WorkspaceDarkSvgUrl from \"PUBLIC_DIR/images/dark.workspace.onlyoffice.react.svg?url\";\n \n import { LinkType } from \"@docspace/shared/components/link/Link.enums\";\n import { setDocumentTitle } from \"SRC_DIR/helpers/utils\";\n import DataImportLoader from \"../sub-components/DataImportLoader\";\n import { WorkspacesContainer } from \"../StyledDataImport\";\n import { ProvidersProps, InjectedProvidersProps } from \"../types\";\n \n const Providers = (props: ProvidersProps) => {\n const {",
       "module": "/packages/client"
     },
     {
@@ -94,8 +90,8 @@
       "ai_spell_check_issues": [
         {
           "type": "incorrect_translation",
-          "description": "The translation \"Входиране на данни\" is not the most natural or accurate translation of \"Data import\". While \"входиране\" relates to inputting or importing, \"данни\" (data) is often translated as \"данни\" or \"информация\" depending on the context. A more common and understandable translation would be \"Импортиране на данни\" or \"Зареждане на данни\".",
-          "suggestion": "Импортиране на данни"
+          "description": "The translation \"Входиране на данни\" is not the most natural or common way to express \"Data import\" in Bulgarian. While technically understandable, it's not idiomatic.",
+          "suggestion": "Зареждане на данни\" or \"Импортиране на данни\" would be more natural and commonly used translations. \"Зареждане на данни\" is generally preferred."
         }
       ],
       "approved_at": null
@@ -106,8 +102,8 @@
       "ai_spell_check_issues": [
         {
           "type": "incorrect_translation",
-          "description": "The Czech translation \"Import dat\" is not a complete or accurate translation of \"Data import\". It's missing the article and doesn't flow naturally in Czech.",
-          "suggestion": "Import dat (needs article/revision to a more natural phrasing, potentially 'Import dat' or 'Voz dat' or similar, depending on the broader context)"
+          "description": "The translation 'Import dat' is not the most natural or accurate Czech translation for 'Data import'. While 'Import' is correct, 'dat' is an abbreviated and informal way to say 'data'.",
+          "suggestion": "Import dat"
         }
       ],
       "approved_at": null
@@ -208,7 +204,7 @@
       "ai_spell_check_issues": [
         {
           "type": "incorrect_translation",
-          "description": "The Romanian translation 'Import date' is a literal translation of 'Data import' and doesn't accurately convey the meaning. 'Data' and 'date' are different concepts.",
+          "description": "The Romanian translation \"Import date\" translates to \"Import date\" which is not equivalent to the English \"Data import\". It should convey the action of importing data, not refer to a date.",
           "suggestion": "Import de date"
         }
       ],
@@ -244,8 +240,8 @@
       "ai_spell_check_issues": [
         {
           "type": "incorrect_translation",
-          "description": "While \"Увоз података\" is understandable, a more accurate and common translation for 'Data import' in Serbian (Cyrillic) would be \"Увоз података\" or \"Увођење података\". \"Увоз\" literally means 'import' but 'увођење' is more commonly used in technical contexts to describe the action of bringing data in.",
-          "suggestion": "Увоз података"
+          "description": "The translation 'Увоз података' while containing the correct root words, doesn't perfectly capture the meaning of 'Data import'. 'Увоз' generally implies importing goods or commodities. A more accurate translation would be 'Унос података'.",
+          "suggestion": "Унос података"
         }
       ],
       "approved_at": null
