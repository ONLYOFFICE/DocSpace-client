{
  "AddManually": "Dodaj ručno",
  "EmailErrorMessage": "Email adresa nije važeća. Možete urediti email dvostrukim klikom na njega.",
  "GroupMaxAvailableRoleWarning": "Grupe se mogu dodati u prostoriju sa {{roleName}} ulogom kao maksimum. Međutim, možete promeniti ulogu pojedinačnih korisnika u grupi nakon uspešnog dodavanja. ",
  "InvitationLanguage": "Jezik pozivnice",
<<<<<<< HEAD
=======
  "InviteAccountSearchPlaceholder": "Pozovi ljude preko email-a",
  "InviteNewAccountManuallyDescription": "Pozovi nove korisnike na {{productName}} lično putem email-a.",
  "InviteToRoomManuallyDescription": "Dodaj postojeće {{productName}} kontakte ili lično pozovi nove korisnike putem emaila. Novi korisnici će biti dodati na vašu listu gostiju.",
  "InviteToRoomSearchPlaceholder": "Pretraži i pozovi po imenu ili email",
>>>>>>> acf09326
  "InviteViaLink": "Pozovi putem linka",
  "InviteViaLinkDescriptionAccounts": "Stvorite univerzalni link za samopriznanje u {{productName}}-u.",
  "InviteViaLinkDescriptionRoom": "Stvorite univerzalni link za samopriznanje u sobi",
  "LinkCopySuccess": "Link je kopiran",
  "ResetChange": "Resetuj promene",
  "SendInvitation": "Pošalji pozivnicu",
  "UserMaxAvailableRoleWarning": "Gosti i Korisnici ne mogu biti postavljeni kao Menadžeri sobe. Samo administratori sobe i {{productName}} su pogodni za određenu ulogu.",
  "UsersAlreadyAdded": "Neki korisnici su već dodati"
}<|MERGE_RESOLUTION|>--- conflicted
+++ resolved
@@ -3,13 +3,8 @@
   "EmailErrorMessage": "Email adresa nije važeća. Možete urediti email dvostrukim klikom na njega.",
   "GroupMaxAvailableRoleWarning": "Grupe se mogu dodati u prostoriju sa {{roleName}} ulogom kao maksimum. Međutim, možete promeniti ulogu pojedinačnih korisnika u grupi nakon uspešnog dodavanja. ",
   "InvitationLanguage": "Jezik pozivnice",
-<<<<<<< HEAD
-=======
-  "InviteAccountSearchPlaceholder": "Pozovi ljude preko email-a",
-  "InviteNewAccountManuallyDescription": "Pozovi nove korisnike na {{productName}} lično putem email-a.",
   "InviteToRoomManuallyDescription": "Dodaj postojeće {{productName}} kontakte ili lično pozovi nove korisnike putem emaila. Novi korisnici će biti dodati na vašu listu gostiju.",
   "InviteToRoomSearchPlaceholder": "Pretraži i pozovi po imenu ili email",
->>>>>>> acf09326
   "InviteViaLink": "Pozovi putem linka",
   "InviteViaLinkDescriptionAccounts": "Stvorite univerzalni link za samopriznanje u {{productName}}-u.",
   "InviteViaLinkDescriptionRoom": "Stvorite univerzalni link za samopriznanje u sobi",
