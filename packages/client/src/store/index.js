--- conflicted
+++ resolved
@@ -247,12 +247,8 @@
   clientLoadingStore,
 );
 
-<<<<<<< HEAD
-const webhooksStore = new WebhooksStore(authStore);
+const webhooksStore = new WebhooksStore(settingsStore);
 const importAccountsStore = new ImportAccountsStore();
-=======
-const webhooksStore = new WebhooksStore(settingsStore);
->>>>>>> d3561a35
 
 const store = {
   authStore,
