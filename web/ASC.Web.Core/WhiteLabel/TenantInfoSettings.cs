--- conflicted
+++ resolved
@@ -27,13 +27,13 @@
 {
     [Serializable]
     public class TenantInfoSettings : ISettings
-    {
+    {
         [JsonPropertyName("LogoSize")]
-        public Size CompanyLogoSize { get; internal set; }
-
+        public Size CompanyLogoSize { get; internal set; }
+
         [JsonPropertyName("LogoFileName")]
-        public string CompanyLogoFileName { get; set; }
-
+        public string CompanyLogoFileName { get; set; }
+
         [JsonPropertyName("Default")]
         internal bool IsDefault { get; set; }
 
@@ -50,7 +50,7 @@
             get { return new Guid("{5116B892-CCDD-4406-98CD-4F18297C0C0A}"); }
         }
     }
-
+
     [Scope]
     public class TenantInfoSettingsHelper
     {
@@ -79,7 +79,7 @@
         public void RestoreDefaultTenantName()
         {
             var currentTenant = TenantManager.GetCurrentTenant();
-            currentTenant.Name = Configuration["web:portal-name"] ?? "Cloud Office Applications";
+            currentTenant.Name = Configuration["web:portal-name"] ?? "Cloud Office Applications";
             TenantManager.SaveTenant(currentTenant);
         }
 
@@ -117,8 +117,8 @@
             using (var memory = new MemoryStream(data))
             using (var image = Image.Load(memory))
             {
-                tenantInfoSettings.CompanyLogoSize = image.Size();
-                memory.Seek(0, SeekOrigin.Begin);
+                tenantInfoSettings.CompanyLogoSize = image.Size();
+                memory.Seek(0, SeekOrigin.Begin);
                 store.SaveAsync(companyLogoFileName, memory).Wait();
                 tenantInfoSettings.CompanyLogoFileName = companyLogoFileName;
             }
@@ -134,13 +134,8 @@
                 return WebImageSupplier.GetAbsoluteWebPath("logo/dark_general.png");
             }
 
-<<<<<<< HEAD
             var store = StorageFactory.GetStorage(TenantManager.GetCurrentTenant().Id.ToString(), "logo");
-            return store.GetUri(tenantInfoSettings.CompanyLogoFileName ?? "").ToString();
-=======
-            var store = StorageFactory.GetStorage(TenantManager.GetCurrentTenant().TenantId.ToString(), "logo");
             return store.GetUriAsync(tenantInfoSettings.CompanyLogoFileName ?? "").Result.ToString();
->>>>>>> 0635eea5
         }
 
         /// <summary>
