--- conflicted
+++ resolved
@@ -1502,12 +1502,7 @@
         },
       ];
 
-<<<<<<< HEAD
       !isPublicRoom && filterOptions.push(...authorOption);
-
-=======
-      filterOptions.push(...authorOption);
->>>>>>> bbaffad9
       filterOptions.push(...typeOptions);
 
       if (isTrash) {
@@ -1543,11 +1538,8 @@
     isAccountsPage,
     isFavoritesFolder,
     isRecentFolder,
-<<<<<<< HEAD
+    isTrash,
     isPublicRoom,
-=======
-    isTrash,
->>>>>>> bbaffad9
   ]);
 
   const getViewSettingsData = React.useCallback(() => {
