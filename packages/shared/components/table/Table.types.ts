// (c) Copyright Ascensio System SIA 2009-2025
//
// This program is a free software product.
// You can redistribute it and/or modify it under the terms
// of the GNU Affero General Public License (AGPL) version 3 as published by the Free Software
// Foundation. In accordance with Section 7(a) of the GNU AGPL its Section 15 shall be amended
// to the effect that Ascensio System SIA expressly excludes the warranty of non-infringement of
// any third-party rights.
//
// This program is distributed WITHOUT ANY WARRANTY, without even the implied warranty
// of MERCHANTABILITY or FITNESS FOR A PARTICULAR  PURPOSE. For details, see
// the GNU AGPL at: http://www.gnu.org/licenses/agpl-3.0.html
//
// You can contact Ascensio System SIA at Lubanas st. 125a-25, Riga, Latvia, EU, LV-1021.
//
// The  interactive user interfaces in modified source and object code versions of the Program must
// display Appropriate Legal Notices, as required under Section 5 of the GNU AGPL version 3.
//
// Pursuant to Section 7(b) of the License you must retain the original Product logo when
// distributing the program. Pursuant to Section 7(e) we decline to grant you any rights under
// trademark law for use of our trademarks.
//
// All the Product's GUI elements, including illustrations and icon sets, as well as technical writing
// content are licensed under the terms of the Creative Commons Attribution-ShareAlike 4.0
// International. See the License terms at http://creativecommons.org/licenses/by-sa/4.0/legalcode

import React from "react";
import { IndexRange } from "react-virtualized";

import { ContextMenuModel } from "../context-menu";

export interface TableContainerProps {
  forwardedRef: React.Ref<HTMLDivElement>;
  useReactWindow: boolean;
  children?: React.ReactNode;
  className?: string;
}

export type TTableColumn = {
  key: string;
  title: string;
  enable?: boolean;
  active?: boolean;
  minWidth?: number;
  withTagRef?: boolean;
  sortBy?: string;
  onClick?: (sortBy: string, e: React.MouseEvent) => void;
  onIconClick?: () => void;
  onChange?: (key: string, e?: React.ChangeEvent<HTMLInputElement>) => void;
  isDisabled?: boolean;
  defaultSize?: number;
  default?: boolean;
  resizable?: boolean;
  isShort?: boolean;
  checkbox?: {
    value: boolean;
    isIndeterminate: boolean;
    onChange: (e?: React.ChangeEvent<HTMLInputElement>) => void;
  };
};

export interface TableHeaderProps {
  containerRef: { current: HTMLDivElement | null };
  columns: TTableColumn[];
  sortBy?: string;
  sorted?: boolean;
  columnStorageName: string;
  sectionWidth: number;
  onClick?: () => void;
  resetColumnsSize?: boolean;
  isLengthenHeader?: boolean;
  sortingVisible?: boolean;
  infoPanelVisible?: boolean;
  useReactWindow: boolean;
  showSettings: boolean;
  setHideColumns?: (value: boolean) => void;
  columnInfoPanelStorageName?: string;
  settingsTitle?: string;
  tagRef?:
    | React.ForwardedRef<HTMLDivElement>
    | ((node: HTMLDivElement) => void);
  isIndexEditingMode?: boolean;
  withoutWideColumn?: boolean;
  style?: React.CSSProperties;
}

export interface TableHeaderCellProps {
  column: TTableColumn;
  index: number;
  onMouseDown: (event: React.MouseEvent) => void;
  resizable?: boolean;
  sorted: boolean;
  sortBy: string;
  defaultSize?: number;
  sortingVisible: boolean;
  tagRef?:
    | React.ForwardedRef<HTMLDivElement>
    | ((node: HTMLDivElement) => void);
  testId?: string;
}

export interface TableSettingsProps {
  columns: TTableColumn[];
  disableSettings?: boolean;
}

export interface TableBodyProps {
  columnStorageName: string;
  columnInfoPanelStorageName?: string;
  fetchMoreFiles: (params: IndexRange) => Promise<void>;
  children: React.ReactNode[];
  filesLength: number;
  hasMoreFiles: boolean;
  itemCount: number;
  itemHeight: number;
  useReactWindow: boolean;
  onScroll?: () => void;
  infoPanelVisible?: boolean;
  isIndexEditingMode?: boolean;
}

export interface TableRowProps {
  fileContextClick?: (value?: boolean) => void;
  children: React.ReactNode;
  contextOptions?: ContextMenuModel[];
  onHideContextMenu?: () => void;
  selectionProp?: { className?: string; value?: string };
  className?: string;
  style?: React.CSSProperties;
  contextMenuCellStyle?: React.CSSProperties;
  title?: string;
  getContextModel?: () => ContextMenuModel[];
  badgeUrl?: string;
  isIndexEditingMode?: boolean;
  onClick?: (e: React.MouseEvent) => void;
  onDoubleClick?: (e: React.MouseEvent) => void;
  forwardedRef?: React.ForwardedRef<HTMLDivElement>;
  hideColumns?: boolean;
  isActive?: boolean;
  checked?: boolean;
  dragging?: boolean;
  dataTestId?: string;
  contextMenuTestId?: string;
}

export interface TableCellProps {
  className?: string;
  hasAccess?: boolean;
  checked?: boolean;
  forwardedRef?: React.ForwardedRef<HTMLDivElement>;
  style?: React.CSSProperties;
  children?: React.ReactNode;
  value?: string;
<<<<<<< HEAD
  documentTitle?: string;
=======
  dataTestId?: string;
>>>>>>> f57acbcc
}

export type TGroupMenuItem = {
  label: string;
  disabled: boolean;
  onClick: (e: React.MouseEvent) => void;
  iconUrl: string;
  title: string;
  withDropDown?: boolean;
  options?: ContextMenuModel[];
  id: string;
};

interface TableGroupMenuBased {
  isChecked: boolean;
  isIndeterminate: boolean;
  headerMenu: TGroupMenuItem[];
  checkboxOptions?: React.ReactElement<{ children?: React.ReactNode }>;
  onClick?: () => void;
  onChange: (isChecked: boolean) => void;
  checkboxMargin?: string;
  withoutInfoPanelToggler: boolean;
  isInfoPanelVisible?: boolean;
  isMobileView?: boolean;
  isBlocked?: boolean;
  toggleInfoPanel?: () => void;
  withComboBox?: boolean;
  headerLabel?: string;
}
export type TableGroupMenuProps =
  | (TableGroupMenuBased & {
      isCloseable?: undefined;
      onCloseClick?: undefined;
    })
  | (TableGroupMenuBased & { isCloseable: boolean; onCloseClick: () => void });<|MERGE_RESOLUTION|>--- conflicted
+++ resolved
@@ -151,11 +151,8 @@
   style?: React.CSSProperties;
   children?: React.ReactNode;
   value?: string;
-<<<<<<< HEAD
+  dataTestId?: string;
   documentTitle?: string;
-=======
-  dataTestId?: string;
->>>>>>> f57acbcc
 }
 
 export type TGroupMenuItem = {
