// (c) Copyright Ascensio System SIA 2009-2024
//
// This program is a free software product.
// You can redistribute it and/or modify it under the terms
// of the GNU Affero General Public License (AGPL) version 3 as published by the Free Software
// Foundation. In accordance with Section 7(a) of the GNU AGPL its Section 15 shall be amended
// to the effect that Ascensio System SIA expressly excludes the warranty of non-infringement of
// any third-party rights.
//
// This program is distributed WITHOUT ANY WARRANTY, without even the implied warranty
// of MERCHANTABILITY or FITNESS FOR A PARTICULAR  PURPOSE. For details, see
// the GNU AGPL at: http://www.gnu.org/licenses/agpl-3.0.html
//
// You can contact Ascensio System SIA at Lubanas st. 125a-25, Riga, Latvia, EU, LV-1021.
//
// The  interactive user interfaces in modified source and object code versions of the Program must
// display Appropriate Legal Notices, as required under Section 5 of the GNU AGPL version 3.
//
// Pursuant to Section 7(b) of the License you must retain the original Product logo when
// distributing the program. Pursuant to Section 7(e) we decline to grant you any rights under
// trademark law for use of our trademarks.
//
// All the Product's GUI elements, including illustrations and icon sets, as well as technical writing
// content are licensed under the terms of the Creative Commons Attribution-ShareAlike 4.0
// International. See the License terms at http://creativecommons.org/licenses/by-sa/4.0/legalcode

import React from "react";
import styled from "styled-components";
import { Text } from "@docspace/shared/components/text";
import { Textarea } from "@docspace/shared/components/textarea";
import { inject, observer } from "mobx-react";

import { useTranslation } from "react-i18next";
import StatusMessage from "@docspace/shared/components/status-message";
import { isJSON } from "@docspace/shared/utils/json";

const DetailsWrapper = styled.div`
  width: 100%;

  .textareaBody {
    height: 50vh !important;
  }

  .mt-7 {
    margin-top: 7px;
  }

  .mt-16 {
    margin-top: 16px;
  }

  .mb-4 {
    margin-bottom: 4px;
  }
`;

const RequestDetails = ({ eventDetails }) => {
  const { t } = useTranslation(["Webhooks"]);

  return (
    <DetailsWrapper>
<<<<<<< HEAD
      {eventDetails.status === 0 && (
        <StatusMessage message={t("FailedToConnect")} />
      )}
=======
      {eventDetails.status === 0 ? (
        <ErrorMessageTooltip>
          <img src={DangerIcon} alt="danger icon" />
          {t("FailedToConnect")}
        </ErrorMessageTooltip>
      ) : null}
>>>>>>> 26badbec
      <Text as="h3" fontWeight={600} className="mb-4 mt-7">
        {t("RequestPostHeader")}
      </Text>
      {!eventDetails.requestHeaders ? (
        <Textarea isDisabled />
      ) : (
        <Textarea
          classNameCopyIcon="request-header-copy"
          value={eventDetails.requestHeaders}
          enableCopy
          hasNumeration
          isFullHeight
          isJSONField
          copyInfoText={t("RequestHeaderCopied")}
        />
      )}

      <Text as="h3" fontWeight={600} className="mb-4 mt-16">
        {t("RequestPostBody")}
      </Text>
      {isJSON(eventDetails.requestPayload) ? (
        <Textarea
          classNameCopyIcon="request-body-copy"
          value={eventDetails.requestPayload}
          isJSONField
          enableCopy
          hasNumeration
          isFullHeight
          copyInfoText={t("RequestBodyCopied")}
        />
      ) : (
        <Textarea
          value={eventDetails.requestPayload}
          heightScale
          className="textareaBody"
        />
      )}
    </DetailsWrapper>
  );
};

export default inject(({ webhooksStore }) => {
  const { eventDetails } = webhooksStore;

  return { eventDetails };
})(observer(RequestDetails));<|MERGE_RESOLUTION|>--- conflicted
+++ resolved
@@ -59,18 +59,9 @@
 
   return (
     <DetailsWrapper>
-<<<<<<< HEAD
-      {eventDetails.status === 0 && (
+      {eventDetails.status === 0 ? (
         <StatusMessage message={t("FailedToConnect")} />
-      )}
-=======
-      {eventDetails.status === 0 ? (
-        <ErrorMessageTooltip>
-          <img src={DangerIcon} alt="danger icon" />
-          {t("FailedToConnect")}
-        </ErrorMessageTooltip>
       ) : null}
->>>>>>> 26badbec
       <Text as="h3" fontWeight={600} className="mb-4 mt-7">
         {t("RequestPostHeader")}
       </Text>
