--- conflicted
+++ resolved
@@ -3,19 +3,11 @@
   "content": "The Knowledge base is currently disabled. To activate semantic search and document processing for your {{aiAgents}}, please configure the embeddings provider in the {{productName}} settings.",
   "content_en_sha1_hash": "d57a61412acaa81efe6e472d47f9159502e7eee7",
   "created_at": "2025-12-19T13:03:56.233Z",
-<<<<<<< HEAD
-  "updated_at": "2025-12-19T13:04:02.779Z",
-  "comment": {
-    "text": "",
-    "is_auto": false,
-    "updated_at": null
-=======
   "updated_at": "2025-12-22T09:49:05.994Z",
   "comment": {
     "text": "This text explains to users why the knowledge base is currently unavailable and how to enable it. It appears in a disabled knowledge container, likely within the user interface, and informs administrators how to re-enable semantic search and document processing for AI agents by configuring the embeddings provider. The text references specific product settings and AI agent functionality.",
     "is_auto": true,
     "updated_at": "2025-12-22T09:49:05.994Z"
->>>>>>> 7bd0b0d7
   },
   "usage": [
     {
