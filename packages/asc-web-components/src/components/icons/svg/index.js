import createStyledIcon from "./create-styled-icon";
<<<<<<< HEAD
import OrigPeopleIcon from "./people.react.svg";
import OrigCalendarIcon from "./calendar.react.svg";
import OrigExpanderDownIcon from "./expander-down.react.svg";
import OrigExpanderRightIcon from "./expander-right.react.svg";
import OrigRotateIcon from "./rotate.react.svg";
import OrigUploadIcon from "./upload.react.svg";
import OrigVerticalDotsIcon from "./vertical-dots.react.svg";
import OrigCloudServicesGoogleDriveIcon from "./cloud.services.google.drive.react.svg";
import OrigCloudServicesDropboxIcon from "./cloud.services.dropbox.react.svg";
import OrigHorizontalDotsIcon from "./horizontal-dots.react.svg";
import OrigCloudServicesOneDriveIcon from "./cloud.services.onedrive.react.svg";
import OrigCloudServicesBoxIcon from "./cloud.services.box.react.svg";
import OrigCloudServicesNextcloudIcon from "./cloud.services.nextcloud.react.svg";
import OrigCommunityIcon from "./community.react.svg";
import OrigAppsIcon from "./apps.react.svg";
import OrigCalendarCheckedIcon from "./calendar.checked.react.svg";
import OrigCrmIcon from "./crm.react.svg";
import OrigDocumentsIcon from "./documents.react.svg";
import OrigCatalogSharedIcon from "./catalog.shared.react.svg";
import OrigMailIcon from "./mail.react.svg";
import OrigMoneyIcon from "./money.react.svg";
import OrigMediaPauseIcon from "./media.pause.react.svg";
import OrigMediaPlayIcon from "./media.play.react.svg";
import OrigMediaMuteIcon from "./media.mute.react.svg";
import OrigMediaFullScreenIcon from "./media.fullscreen.react.svg";
import OrigMediaDownloadIcon from "./media.download.react.svg";
import OrigMediaDeleteIcon from "./media.delete.react.svg";
import OrigMediaMuteOffIcon from "./media.muteoff.react.svg";
import OrigMediaResetIcon from "./media.reset.react.svg";
import OrigMediaRotateLeftIcon from "./media.rotateleft.react.svg";
import OrigMediaRotateRightIcon from "./media.rotateright.react.svg";
import OrigMediaZoomInIcon from "./media.zoomin.react.svg";
import OrigMediaZoomOutIcon from "./media.zoomout.react.svg";
import OrigProjectsIcon from "./projects.react.svg";
import OrigSearchIcon from "./search.react.svg";
import OrigSettingsIcon from "./settings.react.svg";
import OrigProjectDocumentsUpIcon from "./project.documents.up.react.svg";
import OrigProjectsTemplatesIcon from "./projects.templates.react.svg";
import OrigItemPausedIcon from "./item.paused.react.svg";
import OrigProjectsTasksIcon from "./projects.tasks.react.svg";
import OrigActionsReportsIcon from "./actions.reports.react.svg";
import OrigProjectsMilestoneIcon from "./projects.milestone.react.svg";
import OrigItemActiveIcon from "./item.active.react.svg";
import OrigDownloadIcon from "./download.react.svg";
import OrigCatalogPortfolioIcon from "./catalog.portfolio.react.svg";
import OrigActionsDocumentsIcon from "./actions.documents.react.svg";
import OrigAccessEditIcon from "./access.edit.react.svg";
import OrigCatalogFolderIcon from "./catalog.folder.react.svg";
import OrigCreateFolderIcon from "./catalog.create.folder.react.svg";
import OrigCatalogUnpinIcon from "./catalog.unpin.react.svg";
import OrigCatalogUserIcon from "./catalog.user.react.svg";
import OrigProjectsTimeTrackingIcon from "./projects.time.tracking.react.svg";
import OrigActionsUploadIcon from "./actions.upload.react.svg";

import OrigCatalogArchiveIcon from "./catalog.archive.react.svg";
import OrigCatalogDepartmentsIcon from "./catalog.departments.react.svg";
import OrigCatalogInboxIcon from "./catalog.inbox.react.svg";
import OrigCatalogSentIcon from "./catalog.sent.react.svg";
import OrigPlaneIcon from "./plane.react.svg";
import OrigCatalogSpamIcon from "./catalog.spam.react.svg";
import OrigActionsSpreadsheetIcon from "./actions.spreadsheet.react.svg";
import OrigCatalogEmployeeIcon from "./catalog.employee.react.svg";
import OrigCatalogGuestIcon from "./catalog.guest.react.svg";
import OrigInvitationLinkIcon from "./invitation.link.react.svg";
import OrigAlertIcon from "./alert.react.svg";
import OrigImportIcon from "./import.react.svg";
import OrigCatalogPinIcon from "./catalog.pin.react.svg";
import OrigCopyIcon from "./copy.react.svg";
import OrigShareEmailIcon from "./share.e-mail.react.svg";
import OrigPaymentsIcon from "./payments.react.svg";
import OrigShareGooglePlusIcon from "./share.google.plus.react.svg";
import OrigSendClockIcon from "./send.clock.react.svg";
import OrigAccessNoneIcon from "./access.none.react.svg";
import OrigTimeTrackingNotBilledIcon from "./time.tracking.not.billed.react.svg";
import OrigAccessFormIcon from "./access.form.react.svg";
import OrigAccessReviewIcon from "./access.review.react.svg";
import OrigAccessCommentIcon from "./access.comment.react.svg";
import OrigProjectsDiscussionsIcon from "./projects.discussions.react.svg";
import OrigGanttChartIcon from "./projects.gantt.chart.react.svg";
import OrigCatalogTagIcon from "./catalog.tag.react.svg";
import OrigCatalogAccountsIcon from "./catalog.accounts.react.svg";
import OrigCatalogContactsIcon from "./catalog.contacts.react.svg";
import OrigActionsPresentationIcon from "./actions.presentation.react.svg";
import OrigCatalogTrashIcon from "./catalog.trash.react.svg";
import OrigRemoveIcon from "./remove.react.svg";
import OrigCatalogQuestionIcon from "./catalog.question.react.svg";
import OrigPhoneIcon from "./phone.react.svg";
import OrigMobileIcon from "./mobile.react.svg";
import OrigGmailIcon from "./gmail.react.svg";
import OrigGoogleIcon from "./google.react.svg";
import OrigGoogleSquareIcon from "./google.sq.react.svg";
import OrigStarIcon from "./star.react.svg";
import OrigSkypeIcon from "./skype.react.svg";
import OrigWindowsMsnIcon from "./windows.msn.react.svg";
import OrigIcqIcon from "./icq.react.svg";
import OrigJabberIcon from "./jabber.react.svg";
import OrigAimIcon from "./aim.react.svg";
import OrigLivejournalIcon from "./livejournal.react.svg";
import OrigMyspaceIcon from "./myspace.react.svg";
import OrigBloggerIcon from "./blogger.react.svg";
import OrigYahooIcon from "./yahoo.react.svg";
import OrigCalendarEmptyIcon from "./calendar.empty.react.svg";
import OrigForwardIcon from "./forward.react.svg";
import OrigFileActionsLockedIcon from "./file.actions.locked.react.svg";
import OrigReplyAllIcon from "./reply.all.react.svg";
import OrigFileActionsConvertEditDocIcon from "./file.actions.convert.edit.doc.react.svg";
import OrigFileActionsConvertIcon from "./file.actions.convert.react.svg";
import OrigReplyIcon from "./reply.react.svg";
import OrigClipIcon from "./clip.react.svg";
import OrigAZSortingIcon from "./a-z.sorting.react.svg";
import OrigZASortingIcon from "./z-a.sorting.react.svg";
import OrigExternalLinkIcon from "./external.link.react.svg";
import OrigPlusIcon from "./actions.header.touch.react.svg";
import OrigPlusSharpIcon from "./plus.sharp.react.svg";
import OrigMainMenuPeopleIcon from "./main.menu.people.react.svg";
import OrigMainMenuFeedbackIcon from "./main.menu.feedback.react.svg";
import OrigMainMenuVideoGuideIcon from "./main.menu.video.guide.react.svg";
import OrigChatIcon from "./chat.react.svg";
import OrigRectangleFilterIcon from "./rectangle.filter.react.svg";
import OrigRectangleFilterDisabledIcon from "./rectangle.filter.click.disabled.react.svg";
import OrigRectangleFilterHoverIcon from "./rectangle.filter.hover.react.svg";
import OrigRectangleFilterClickIcon from "./rectangle.filter.click.react.svg";
import OrigCatalogButtonIcon from "./catalog.button.react.svg";
import OrigCrossIcon from "./cross.react.svg";
import OrigCrossSidebarIcon from "./cross.sidebar.react.svg";
import OrigCheckboxIcon from "./checkbox.react.svg";
import OrigCheckboxCheckedIcon from "./checkbox.checked.react.svg";
import OrigCheckboxIndeterminateIcon from "./checkbox.indeterminate.react.svg";
import OrigFilterViewSelectorRowIcon from "./filter.view.selector.row.react.svg";
import OrigFilterViewSelectorTileIcon from "./filter.view.selector.tile.react.svg";
import OrigSecurityIcon from "./security.react.svg";
import OrigArrowRightIcon from "./arrow.right.react.svg";

import OrigEyeIcon from "./eye.react.svg";
import OrigEyeOffIcon from "./eye.off.react.svg";
import OrigMenuIcon from "./menu.react.svg";

import OrigNavLogoIcon from "./nav.logo.react.svg";
import OrigNavLogoOpenedIcon from "./nav.logo.opened.react.svg";

import OrigCheckIcon from "./check.react.svg";

import OrigDangerIcon from "./danger.react.svg";
import OrigInfoIcon from "./info.react.svg";

import OrigArrowPathIcon from "./arrow.path.react.svg";

import OrigQuestionIcon from "./question.react.svg";

import OrigShareGoogleIcon from "./share.google.react.svg";
import OrigShareFacebookIcon from "./share.facebook.react.svg";
import OrigShareTwitterIcon from "./share.twitter.react.svg";
import OrigShareLinkedInIcon from "./share.linkedin.react.svg";

import OrigAddDepartmentIcon from "./add.department.react.svg";
import OrigAddEmployeeIcon from "./add.employee.react.svg";
import OrigAddGuestIcon from "./add.guest.react.svg";

import OrigSpreadsheetIcon from "./spreadsheet.react.svg";
import OrigUnionIcon from "./union.react.svg";
import OrigKeyIcon from "./key.react.svg";

import OrigHistoryFinalizedIcon from "./history-finalized.react.svg";
import OrigHistoryIcon from "./history.react.svg";
import OrigLockIcon from "./lock.react.svg";
import OrigDownloadAsIcon from "./download-as.react.svg";
import OrigRenameIcon from "./rename.react.svg";

import OrigDepartmentsGroup from "./departments.group.react.svg";

import OrigZoomMinus from "./zoom-minus.react.svg";
import OrigZoomPlus from "./zoom-plus.react.svg";

import OrigFlipHorizontal from "./flip.horizontal.react.svg";
import OrigFlipVertical from "./flip.vertical.react.svg";
import OrigRotateLeft from "./rotate.left.react.svg";
import OrigRotateRight from "./rotate.right.react.svg";

import OrigFavorites from "./favorites.react.svg";
import OrigCatalogFavoritesIcon from "./catalog.favorites.react.svg";
import OrigFavoriteIcon from "./favorite.react.svg";
import OrigRecentIcon from "./catalog.recent.react.svg";

import OrigCatalogPrivateRoomIcon from "./catalog.private.react.svg";
import OrigMoveToIcon from "./move.react.svg";

import OrigIntegrationIcon from "./integration.react.svg";
import OrigCustomFilterIcon from "./custom.filter.react.svg";

import OrigButtonUploadIcon from "./button.upload.react.svg";
import OrigButtonFileIcon from "./button.file.react.svg";
import OrigButtonTrashIcon from "./button.trash.react.svg";
import OrigButtonMoveIcon from "./button.move.react.svg";
import OrigButtonDuplicateIcon from "./button.duplicate.react.svg";
import OrigButtonAlertIcon from "./button.alert.react.svg";

import OrigButtonCancelIcon from "./button.cancel.react.svg";
import OrigLoadErrorIcon from "./load.error.react.svg";
import OrigClearActiveIcon from "./clear.active.react.svg";

import OrigBoxIcon from "./icon_box.react.svg";
import OrigDropBoxIcon from "./icon_dropbox.react.svg";
import OrigGoogleDriveIcon from "./icon_google_drive.react.svg";
import OrigOneDriveIcon from "./icon_onedrive.react.svg";
import OrigSharePointIcon from "./icon_sharepoint.react.svg";
import OrigKDriveIcon from "./icon_kdrive.react.svg";
import OrigYandexDiskIcon from "./icon_yandex_disk.react.svg";
import OrigOwnCloudIcon from "./icon_owncloud.react.svg";
import OrigNextCloudIcon from "./icon_nextcloud.react.svg";
import OrigWebDavIcon from "./icon_webdav.react.svg";

export const AZSortingIcon = createStyledIcon(
  OrigAZSortingIcon,
  "AZSortingIcon"
);
export const AccessCommentIcon = createStyledIcon(
  OrigAccessCommentIcon,
  "AccessCommentIcon"
);
export const AccessEditIcon = createStyledIcon(
  OrigAccessEditIcon,
  "AccessEditIcon"
);
export const AccessFormIcon = createStyledIcon(
  OrigAccessFormIcon,
  "AccessFormIcon"
);
export const AccessNoneIcon = createStyledIcon(
  OrigAccessNoneIcon,
  "AccessNoneIcon"
);
export const AccessReviewIcon = createStyledIcon(
  OrigAccessReviewIcon,
  "AccessReviewIcon"
);
export const ActionsDocumentsIcon = createStyledIcon(
  OrigActionsDocumentsIcon,
  "ActionsDocumentsIcon"
);
export const ActionsPresentationIcon = createStyledIcon(
  OrigActionsPresentationIcon,
  "ActionsPresentationIcon"
);
export const ActionsReportsIcon = createStyledIcon(
  OrigActionsReportsIcon,
  "ActionsReportsIcon"
);
export const ActionsSpreadsheetIcon = createStyledIcon(
  OrigActionsSpreadsheetIcon,
  "ActionsSpreadsheetIcon"
);
export const ActionsUploadIcon = createStyledIcon(
  OrigActionsUploadIcon,
  "ActionsUploadIcon"
);
export const AddDepartmentIcon = createStyledIcon(
  OrigAddDepartmentIcon,
  "AddDepartmentIcon"
);
export const AddEmployeeIcon = createStyledIcon(
  OrigAddEmployeeIcon,
  "AddEmployeeIcon"
);
export const AddGuestIcon = createStyledIcon(OrigAddGuestIcon, "AddGuestIcon");

export const AimIcon = createStyledIcon(OrigAimIcon, "AimIcon");
export const AlertIcon = createStyledIcon(OrigAlertIcon, "AlertIcon");
export const AppsIcon = createStyledIcon(OrigAppsIcon, "AppsIcon");

export const BloggerIcon = createStyledIcon(OrigBloggerIcon, "BloggerIcon");
export const ButtonUploadIcon = createStyledIcon(
  OrigButtonUploadIcon,
  "ButtonUploadIcon"
);
export const ButtonFileIcon = createStyledIcon(
  OrigButtonFileIcon,
  "ButtonFileIcon"
);
export const ButtonTrashIcon = createStyledIcon(
  OrigButtonTrashIcon,
  "ButtonTrashIcon"
);
export const ButtonMoveIcon = createStyledIcon(
  OrigButtonMoveIcon,
  "ButtonMoveIcon"
);
export const ButtonDuplicateIcon = createStyledIcon(
  OrigButtonDuplicateIcon,
  "ButtonDuplicateIcon"
);
export const ButtonAlertIcon = createStyledIcon(
  OrigButtonAlertIcon,
  "ButtonAlertIcon"
);
export const CalendarCheckedIcon = createStyledIcon(
  OrigCalendarCheckedIcon,
  "CalendarCheckedIcon"
);
export const CalendarEmptyIcon = createStyledIcon(
  OrigCalendarEmptyIcon,
  "CalendarEmptyIcon"
);
export const ButtonCancelIcon = createStyledIcon(
  OrigButtonCancelIcon,
  "ButtonCancelIcon"
);
export const CalendarIcon = createStyledIcon(OrigCalendarIcon, "CalendarIcon");

export const CatalogAccountsIcon = createStyledIcon(
  OrigCatalogAccountsIcon,
  "CatalogAccountsIcon"
);
export const CatalogArchiveIcon = createStyledIcon(
  OrigCatalogArchiveIcon,
  "CatalogArchiveIcon"
);
export const CatalogButtonIcon = createStyledIcon(
  OrigCatalogButtonIcon,
  "CatalogButtonIcon"
);
export const CatalogContactsIcon = createStyledIcon(
  OrigCatalogContactsIcon,
  "CatalogContactsIcon"
);
export const CatalogDepartmentsIcon = createStyledIcon(
  OrigCatalogDepartmentsIcon,
  "CatalogDepartmentsIcon"
);
export const CatalogEmployeeIcon = createStyledIcon(
  OrigCatalogEmployeeIcon,
  "CatalogEmployeeIcon"
);
export const CatalogFolderIcon = createStyledIcon(
  OrigCatalogFolderIcon,
  "CatalogFolderIcon"
);
export const CatalogGuestIcon = createStyledIcon(
  OrigCatalogGuestIcon,
  "CatalogGuestIcon"
);
export const CatalogInboxIcon = createStyledIcon(
  OrigCatalogInboxIcon,
  "CatalogInboxIcon"
);
export const CatalogPinIcon = createStyledIcon(
  OrigCatalogPinIcon,
  "CatalogPinIcon"
);
export const CatalogPortfolioIcon = createStyledIcon(
  OrigCatalogPortfolioIcon,
  "CatalogPortfolioIcon"
);
export const CatalogQuestionIcon = createStyledIcon(
  OrigCatalogQuestionIcon,
  "CatalogQuestionIcon"
);
export const CatalogSentIcon = createStyledIcon(
  OrigCatalogSentIcon,
  "CatalogSentIcon"
);
export const CatalogSharedIcon = createStyledIcon(
  OrigCatalogSharedIcon,
  "CatalogSharedIcon"
);
export const CatalogSpamIcon = createStyledIcon(
  OrigCatalogSpamIcon,
  "CatalogSpamIcon"
);
export const CatalogTagIcon = createStyledIcon(
  OrigCatalogTagIcon,
  "CatalogTagIcon"
);
export const CatalogTrashIcon = createStyledIcon(
  OrigCatalogTrashIcon,
  "CatalogTrashIcon"
);
export const CatalogUnpinIcon = createStyledIcon(
  OrigCatalogUnpinIcon,
  "CatalogUnpinIcon"
);
export const CatalogUserIcon = createStyledIcon(
  OrigCatalogUserIcon,
  "CatalogUserIcon"
);
export const ClearActiveIcon = createStyledIcon(
  OrigClearActiveIcon,
  "ClearActiveIcon"
);
export const ChatIcon = createStyledIcon(OrigChatIcon, "ChatIcon");
export const CheckIcon = createStyledIcon(OrigCheckIcon, "CheckIcon");

export const CheckboxIcon = createStyledIcon(
  OrigCheckboxIcon,
  "CheckboxIcon",
  "rect"
);
export const CheckboxCheckedIcon = createStyledIcon(
  OrigCheckboxCheckedIcon,
  "CheckboxCheckedIcon",
  "rect",
  "rect"
);
export const CheckboxIndeterminateIcon = createStyledIcon(
  OrigCheckboxIndeterminateIcon,
  "CheckboxIndeterminateIcon",
  "rect:first-child",
  "rect:first-child"
);
export const ClipIcon = createStyledIcon(OrigClipIcon, "ClipIcon");
export const CloudServicesBoxIcon = createStyledIcon(
  OrigCloudServicesBoxIcon,
  "CloudServicesBoxIcon"
);
export const CloudServicesDropboxIcon = createStyledIcon(
  OrigCloudServicesDropboxIcon,
  "CloudServicesDropboxIcon"
);
export const CloudServicesGoogleDriveIcon = createStyledIcon(
  OrigCloudServicesGoogleDriveIcon,
  "CloudServicesGoogleDriveIcon"
);
export const CloudServicesNextcloudIcon = createStyledIcon(
  OrigCloudServicesNextcloudIcon,
  "CloudServicesNextcloudIcon"
);
export const CloudServicesOneDriveIcon = createStyledIcon(
  OrigCloudServicesOneDriveIcon,
  "CloudServicesOneDriveIcon"
);
export const CommunityIcon = createStyledIcon(
  OrigCommunityIcon,
  "CommunityIcon"
);
export const CopyIcon = createStyledIcon(OrigCopyIcon, "CopyIcon");
export const CreateFolderIcon = createStyledIcon(
  OrigCreateFolderIcon,
  "CreateFolderIcon"
);
export const CrmIcon = createStyledIcon(OrigCrmIcon, "CrmIcon");
export const CrossIcon = createStyledIcon(OrigCrossIcon, "CrossIcon");
export const CrossSidebarIcon = createStyledIcon(
  OrigCrossSidebarIcon,
  "CrossSidebarIcon"
);
export const CustomFilterIcon = createStyledIcon(
  OrigCustomFilterIcon,
  "CustomFilterIcon"
);
export const DangerIcon = createStyledIcon(OrigDangerIcon, "DangerIcon");

export const DocumentsIcon = createStyledIcon(
  OrigDocumentsIcon,
  "DocumentsIcon"
);
export const DownloadIcon = createStyledIcon(OrigDownloadIcon, "DownloadIcon");
export const ExpanderDownIcon = createStyledIcon(
  OrigExpanderDownIcon,
  "ExpanderDownIcon"
);
export const ExpanderRightIcon = createStyledIcon(
  OrigExpanderRightIcon,
  "ExpanderRightIcon"
);
export const ExternalLinkIcon = createStyledIcon(
  OrigExternalLinkIcon,
  "ExternalLinkIcon"
);
export const EyeIcon = createStyledIcon(OrigEyeIcon, "EyeIcon");
export const EyeOffIcon = createStyledIcon(OrigEyeOffIcon, "EyeOffIcon");
export const FileActionsConvertEditDocIcon = createStyledIcon(
  OrigFileActionsConvertEditDocIcon,
  "FileActionsConvertEditDocIcon"
);
export const FileActionsConvertIcon = createStyledIcon(
  OrigFileActionsConvertIcon,
  "FileActionsConvertIcon"
);
export const FileActionsLockedIcon = createStyledIcon(
  OrigFileActionsLockedIcon,
  "FileActionsLockedIcon"
);
export const ForwardIcon = createStyledIcon(OrigForwardIcon, "ForwardIcon");
export const GanttChartIcon = createStyledIcon(
  OrigGanttChartIcon,
  "GanttChartIcon"
);
export const GmailIcon = createStyledIcon(OrigGmailIcon, "GmailIcon");
export const GoogleIcon = createStyledIcon(OrigGoogleIcon, "GoogleIcon");
export const GoogleSquareIcon = createStyledIcon(
  OrigGoogleSquareIcon,
  "GoogleSquareIcon"
);

export const HorizontalDotsIcon = createStyledIcon(
  OrigHorizontalDotsIcon,
  "HorizontalDotsIcon"
);
export const IcqIcon = createStyledIcon(OrigIcqIcon, "IcqIcon");
export const ImportIcon = createStyledIcon(OrigImportIcon, "ImportIcon");
export const InfoIcon = createStyledIcon(OrigInfoIcon, "InfoIcon");

export const InvitationLinkIcon = createStyledIcon(
  OrigInvitationLinkIcon,
  "InvitationLinkIcon"
);
export const ItemActiveIcon = createStyledIcon(
  OrigItemActiveIcon,
  "ItemActiveIcon"
);
export const ItemPausedIcon = createStyledIcon(
  OrigItemPausedIcon,
  "ItemPausedIcon"
);
export const JabberIcon = createStyledIcon(OrigJabberIcon, "JabberIcon");
export const LivejournalIcon = createStyledIcon(
  OrigLivejournalIcon,
  "LivejournalIcon"
);
export const LoadErrorIcon = createStyledIcon(
  OrigLoadErrorIcon,
  "LoadErrorIcon"
);
export const MailIcon = createStyledIcon(OrigMailIcon, "MailIcon");
export const MainMenuFeedbackIcon = createStyledIcon(
  OrigMainMenuFeedbackIcon,
  "MainMenuFeedbackIcon"
);
export const MainMenuPeopleIcon = createStyledIcon(
  OrigMainMenuPeopleIcon,
  "MainMenuPeopleIcon"
);
export const MainMenuVideoGuideIcon = createStyledIcon(
  OrigMainMenuVideoGuideIcon,
  "MainMenuVideoGuideIcon"
);
export const MobileIcon = createStyledIcon(OrigMobileIcon, "MobileIcon");
export const MoneyIcon = createStyledIcon(OrigMoneyIcon, "MoneyIcon");
export const MenuIcon = createStyledIcon(OrigMenuIcon, "MenuIcon");
export const MediaPauseIcon = createStyledIcon(
  OrigMediaPauseIcon,
  "MediaPauseIcon"
);
export const MediaPlayIcon = createStyledIcon(
  OrigMediaPlayIcon,
  "MediaPlayIcon"
);
export const MediaMuteIcon = createStyledIcon(
  OrigMediaMuteIcon,
  "MediaMuteIcon"
);
export const MediaFullScreenIcon = createStyledIcon(
  OrigMediaFullScreenIcon,
  "MediaFullScreenIcon"
);
export const MediaDownloadIcon = createStyledIcon(
  OrigMediaDownloadIcon,
  "MediaDownloadIcon"
);
export const MediaDeleteIcon = createStyledIcon(
  OrigMediaDeleteIcon,
  "MediaDeleteIcon"
);
export const MediaMuteOffIcon = createStyledIcon(
  OrigMediaMuteOffIcon,
  "MediaMuteOffIcon"
);
export const MediaResetIcon = createStyledIcon(
  OrigMediaResetIcon,
  "MediaResetIcon"
);
export const MediaRotateLeftIcon = createStyledIcon(
  OrigMediaRotateLeftIcon,
  "MediaRotateLeftIcon"
);
export const MediaRotateRightIcon = createStyledIcon(
  OrigMediaRotateRightIcon,
  "MediaRotateRightIcon"
);
export const MediaZoomInIcon = createStyledIcon(
  OrigMediaZoomInIcon,
  "MediaZoomInIcon"
);
export const MediaZoomOutIcon = createStyledIcon(
  OrigMediaZoomOutIcon,
  "MediaZoomOutIcon"
);
export const MyspaceIcon = createStyledIcon(OrigMyspaceIcon, "MyspaceIcon");

export const PeopleIcon = createStyledIcon(OrigPeopleIcon, "PeopleIcon");
export const PhoneIcon = createStyledIcon(OrigPhoneIcon, "PhoneIcon");
export const PlaneIcon = createStyledIcon(OrigPlaneIcon, "PlaneIcon");
export const PlusIcon = createStyledIcon(OrigPlusIcon, "PlusIcon");
export const PlusSharpIcon = createStyledIcon(
  OrigPlusSharpIcon,
  "PlusSharpIcon"
);
export const ProjectDocumentsUpIcon = createStyledIcon(
  OrigProjectDocumentsUpIcon,
  "ProjectDocumentsUpIcon"
);
export const ProjectsDiscussionsIcon = createStyledIcon(
  OrigProjectsDiscussionsIcon,
  "ProjectsDiscussionsIcon"
);
export const ProjectsIcon = createStyledIcon(OrigProjectsIcon, "ProjectsIcon");
export const ProjectsMilestoneIcon = createStyledIcon(
  OrigProjectsMilestoneIcon,
  "ProjectsMilestoneIcon"
);
export const ProjectsTasksIcon = createStyledIcon(
  OrigProjectsTasksIcon,
  "ProjectsTasksIcon"
);
export const ProjectsTemplatesIcon = createStyledIcon(
  OrigProjectsTemplatesIcon,
  "ProjectsTemplatesIcon"
);
export const ProjectsTimeTrackingIcon = createStyledIcon(
  OrigProjectsTimeTrackingIcon,
  "ProjectsTimeTrackingIcon"
);

export const RectangleFilterIcon = createStyledIcon(
  OrigRectangleFilterIcon,
  "RectangleFilterIcon"
);
export const RectangleFilterDisabledIcon = createStyledIcon(
  OrigRectangleFilterDisabledIcon,
  "RectangleFilterDisabledIcon"
);
export const RectangleFilterHoverIcon = createStyledIcon(
  OrigRectangleFilterHoverIcon,
  "RectangleFilterHoverIcon"
);
export const RectangleFilterClickIcon = createStyledIcon(
  OrigRectangleFilterClickIcon,
  "RectangleFilterClickIcon"
);

export const RemoveIcon = createStyledIcon(OrigRemoveIcon, "RemoveIcon");
export const ReplyAllIcon = createStyledIcon(OrigReplyAllIcon, "ReplyAllIcon");
export const ReplyIcon = createStyledIcon(OrigReplyIcon, "ReplyIcon");
export const RotateIcon = createStyledIcon(OrigRotateIcon, "RotateIcon");
export const SearchIcon = createStyledIcon(OrigSearchIcon, "SearchIcon");
export const SendClockIcon = createStyledIcon(
  OrigSendClockIcon,
  "SendClockIcon"
);
export const SettingsIcon = createStyledIcon(OrigSettingsIcon, "SettingsIcon");

export const PaymentsIcon = createStyledIcon(OrigPaymentsIcon, "PaymentsIcon");
export const ShareEmailIcon = createStyledIcon(
  OrigShareEmailIcon,
  "ShareEmailIcon"
);
export const ShareGooglePlusIcon = createStyledIcon(
  OrigShareGooglePlusIcon,
  "ShareGooglePlusIcon"
);
export const SkypeIcon = createStyledIcon(OrigSkypeIcon, "SkypeIcon");
export const SpreadsheetIcon = createStyledIcon(
  OrigSpreadsheetIcon,
  "SpreadsheetIcon"
);

export const StarIcon = createStyledIcon(OrigStarIcon, "StarIcon");
export const TimeTrackingNotBilledIcon = createStyledIcon(
  OrigTimeTrackingNotBilledIcon,
  "TimeTrackingNotBilledIcon"
);
export const UnionIcon = createStyledIcon(OrigUnionIcon, "UnionIcon");
export const UploadIcon = createStyledIcon(OrigUploadIcon, "UploadIcon");
export const VerticalDotsIcon = createStyledIcon(
  OrigVerticalDotsIcon,
  "VerticalDotsIcon"
);
export const WindowsMsnIcon = createStyledIcon(
  OrigWindowsMsnIcon,
  "WindowsMsnIcon"
);
export const YahooIcon = createStyledIcon(OrigYahooIcon, "YahooIcon");
export const ZASortingIcon = createStyledIcon(
  OrigZASortingIcon,
  "ZASortingIcon"
);
export const NavLogoIcon = createStyledIcon(OrigNavLogoIcon, "NavLogoIcon");
export const NavLogoOpenedIcon = createStyledIcon(
  OrigNavLogoOpenedIcon,
  "NavLogoOpenedIcon"
);
export const ArrowPathIcon = createStyledIcon(
  OrigArrowPathIcon,
  "ArrowPathIcon"
);

export const QuestionIcon = createStyledIcon(
  OrigQuestionIcon,
  "ToggleButtonIcon",
  "rect"
);

export const ShareGoogleIcon = createStyledIcon(
  OrigShareGoogleIcon,
  "ShareGoogleIcon"
);

export const ShareFacebookIcon = createStyledIcon(
  OrigShareFacebookIcon,
  "ShareFacebookIcon"
);
export const ShareTwitterIcon = createStyledIcon(
  OrigShareTwitterIcon,
  "ShareTwitterIcon"
);

export const ShareLinkedInIcon = createStyledIcon(
  OrigShareLinkedInIcon,
  "ShareLinkedInIcon"
);

export const KeyIcon = createStyledIcon(OrigKeyIcon, "KeyIcon");
export const FilterViewSelectorRowIcon = createStyledIcon(
  OrigFilterViewSelectorRowIcon,
  "FilterViewSelectorRowIcon"
);
export const FilterViewSelectorTileIcon = createStyledIcon(
  OrigFilterViewSelectorTileIcon,
  "FilterViewSelectorTileIcon"
);
export const SecurityIcon = createStyledIcon(OrigSecurityIcon, "SecurityIcon");
export const ArrowRightIcon = createStyledIcon(
  OrigArrowRightIcon,
  "ArrowRightIcon"
);

export const HistoryFinalizedIcon = createStyledIcon(
  OrigHistoryFinalizedIcon,
  "HistoryFinalizedIcon"
);
export const HistoryIcon = createStyledIcon(OrigHistoryIcon, "HistoryIcon");
export const LockIcon = createStyledIcon(OrigLockIcon, "LockIcon");
export const DownloadAsIcon = createStyledIcon(
  OrigDownloadAsIcon,
  "DownloadAsIcon"
);
export const RenameIcon = createStyledIcon(OrigRenameIcon, "RenameIcon");

export const DepartmentsGroupIcon = createStyledIcon(
  OrigDepartmentsGroup,
  "DepartmentsGroupIcon"
);

export const ZoomMinusIcon = createStyledIcon(OrigZoomMinus, "ZoomMinusIcon");

export const ZoomPlusIcon = createStyledIcon(OrigZoomPlus, "ZoomPlusIcon");

export const FlipHorizontalIcon = createStyledIcon(
  OrigFlipHorizontal,
  "FlipHorizontalIcon"
);
export const FlipVerticalIcon = createStyledIcon(
  OrigFlipVertical,
  "FlipVerticalIcon"
);
export const RotateLeftIcon = createStyledIcon(
  OrigRotateLeft,
  "RotateLeftIcon"
);
export const RotateRightIcon = createStyledIcon(
  OrigRotateRight,
  "RotateRightIcon"
);
export const FavoritesIcon = createStyledIcon(OrigFavorites, "FavoritesIcon");
export const CatalogFavoritesIcon = createStyledIcon(
  OrigCatalogFavoritesIcon,
  "CatalogFavoritesIcon"
);
export const FavoriteIcon = createStyledIcon(OrigFavoriteIcon, "FavoriteIcon");
export const CatalogRecentIcon = createStyledIcon(
  OrigRecentIcon,
  "CatalogRecentIcon"
);
export const CatalogPrivateRoomIcon = createStyledIcon(
  OrigCatalogPrivateRoomIcon,
  "CatalogPrivateRoomIcon"
);

export const MoveToIcon = createStyledIcon(OrigMoveToIcon, "MoveToIcon");
export const IntegrationIcon = createStyledIcon(
  OrigIntegrationIcon,
  "IntegrationIcon"
);

export const BoxIcon = createStyledIcon(OrigBoxIcon, "BoxIcon");
export const DropBoxIcon = createStyledIcon(OrigDropBoxIcon, "DropBoxIcon");
export const GoogleDriveIcon = createStyledIcon(
  OrigGoogleDriveIcon,
  "GoogleDriveIcon"
);
export const OneDriveIcon = createStyledIcon(OrigOneDriveIcon, "OneDriveIcon");
export const SharePointIcon = createStyledIcon(
  OrigSharePointIcon,
  "SharePointIcon"
);
export const KDriveIcon = createStyledIcon(OrigKDriveIcon, "KDriveIcon");
export const YandexDiskIcon = createStyledIcon(
  OrigYandexDiskIcon,
  "YandexDiskIcon"
);
export const OwnCloudIcon = createStyledIcon(OrigOwnCloudIcon, "OwnCloudIcon");
export const NextCloudIcon = createStyledIcon(
  OrigNextCloudIcon,
  "NextCloudIcon"
);
export const WebDavIcon = createStyledIcon(OrigWebDavIcon, "WebDavIcon");
=======
// import OrigPeopleIcon from "./people.react.svg";
// import OrigCalendarIcon from "./calendar.react.svg";
// import OrigExpanderDownIcon from "./expander-down.react.svg";
// import OrigExpanderRightIcon from "./expander-right.react.svg";
// import OrigRotateIcon from "./rotate.react.svg";
// import OrigUploadIcon from "./upload.react.svg";
// import OrigGuestIcon from "./guest.react.svg";
// import OrigAdministratorIcon from "./administrator.react.svg";
// import OrigOwnerIcon from "./owner.react.svg";
// import OrigVerticalDotsIcon from "./vertical-dots.react.svg";
// import OrigCloudServicesGoogleDriveIcon from "./cloud.services.google.drive.react.svg";
// import OrigCloudServicesDropboxIcon from "./cloud.services.dropbox.react.svg";
// import OrigHorizontalDotsIcon from "./horizontal-dots.react.svg";
// import OrigCloudServicesOneDriveIcon from "./cloud.services.onedrive.react.svg";
// import OrigCloudServicesBoxIcon from "./cloud.services.box.react.svg";
// import OrigCloudServicesNextcloudIcon from "./cloud.services.nextcloud.react.svg";
// import OrigCommunityIcon from "./community.react.svg";
// import OrigAppsIcon from "./apps.react.svg";
// import OrigCalendarCheckedIcon from "./calendar.checked.react.svg";
// import OrigCrmIcon from "./crm.react.svg";
// import OrigDocumentsIcon from "./documents.react.svg";
// import OrigCatalogSharedIcon from "./catalog.shared.react.svg";
// import OrigMailIcon from "./mail.react.svg";
// import OrigMoneyIcon from "./money.react.svg";
// import OrigMediaPauseIcon from "./media.pause.react.svg";
// import OrigMediaPlayIcon from "./media.play.react.svg";
// import OrigMediaMuteIcon from "./media.mute.react.svg";
// import OrigMediaFullScreenIcon from "./media.fullscreen.react.svg";
// import OrigMediaDownloadIcon from "./media.download.react.svg";
// import OrigMediaDeleteIcon from "./media.delete.react.svg";
// import OrigMediaMuteOffIcon from "./media.muteoff.react.svg";
// import OrigMediaResetIcon from "./media.reset.react.svg";
// import OrigMediaRotateLeftIcon from "./media.rotateleft.react.svg";
// import OrigMediaRotateRightIcon from "./media.rotateright.react.svg";
// import OrigMediaZoomInIcon from "./media.zoomin.react.svg";
// import OrigMediaZoomOutIcon from "./media.zoomout.react.svg";
// import OrigProjectsIcon from "./projects.react.svg";
// import OrigSearchIcon from "./search.react.svg";
// import OrigSettingsIcon from "./settings.react.svg";
// import OrigProjectDocumentsUpIcon from "./project.documents.up.react.svg";
// import OrigProjectsTemplatesIcon from "./projects.templates.react.svg";
// import OrigItemPausedIcon from "./item.paused.react.svg";
// import OrigProjectsTasksIcon from "./projects.tasks.react.svg";
// import OrigActionsReportsIcon from "./actions.reports.react.svg";
// import OrigProjectsMilestoneIcon from "./projects.milestone.react.svg";
// import OrigItemActiveIcon from "./item.active.react.svg";
// import OrigDownloadIcon from "./download.react.svg";
// import OrigCatalogPortfolioIcon from "./catalog.portfolio.react.svg";
// import OrigActionsDocumentsIcon from "./actions.documents.react.svg";
// import OrigAccessEditIcon from "./access.edit.react.svg";
// import OrigCatalogFolderIcon from "./catalog.folder.react.svg";
// import OrigCreateFolderIcon from "./catalog.create.folder.react.svg";
// import OrigCatalogUnpinIcon from "./catalog.unpin.react.svg";
// import OrigCatalogUserIcon from "./catalog.user.react.svg";
// import OrigProjectsTimeTrackingIcon from "./projects.time.tracking.react.svg";
// import OrigActionsUploadIcon from "./actions.upload.react.svg";
// import OrigCameraIcon from "./camera.react.svg";
// import OrigCatalogArchiveIcon from "./catalog.archive.react.svg";
// import OrigCatalogDepartmentsIcon from "./catalog.departments.react.svg";
// import OrigCatalogInboxIcon from "./catalog.inbox.react.svg";
// import OrigCatalogSentIcon from "./catalog.sent.react.svg";
// import OrigPlaneIcon from "./plane.react.svg";
// import OrigCatalogSpamIcon from "./catalog.spam.react.svg";
// import OrigActionsSpreadsheetIcon from "./actions.spreadsheet.react.svg";
// import OrigCatalogEmployeeIcon from "./catalog.employee.react.svg";
// import OrigCatalogGuestIcon from "./catalog.guest.react.svg";
// import OrigInvitationLinkIcon from "./invitation.link.react.svg";
// import OrigAlertIcon from "./alert.react.svg";
// import OrigImportIcon from "./import.react.svg";
// import OrigCatalogPinIcon from "./catalog.pin.react.svg";
// import OrigCopyIcon from "./copy.react.svg";
// import OrigShareEmailIcon from "./share.e-mail.react.svg";
// import OrigPaymentsIcon from "./payments.react.svg";
// import OrigShareGooglePlusIcon from "./share.google.plus.react.svg";
// import OrigSendClockIcon from "./send.clock.react.svg";
// import OrigAccessNoneIcon from "./access.none.react.svg";
// import OrigTimeTrackingNotBilledIcon from "./time.tracking.not.billed.react.svg";
// import OrigAccessFormIcon from "./access.form.react.svg";
// import OrigAccessReviewIcon from "./access.review.react.svg";
// import OrigAccessCommentIcon from "./access.comment.react.svg";
// import OrigProjectsDiscussionsIcon from "./projects.discussions.react.svg";
// import OrigGanttChartIcon from "./projects.gantt.chart.react.svg";
// import OrigCatalogTagIcon from "./catalog.tag.react.svg";
// import OrigCatalogAccountsIcon from "./catalog.accounts.react.svg";
// import OrigCatalogContactsIcon from "./catalog.contacts.react.svg";
// import OrigActionsPresentationIcon from "./actions.presentation.react.svg";
// import OrigCatalogTrashIcon from "./catalog.trash.react.svg";
// import OrigRemoveIcon from "./remove.react.svg";
// import OrigCatalogQuestionIcon from "./catalog.question.react.svg";
// import OrigArrowContentIcon from "./arrow.content.react.svg";
// import OrigPhoneIcon from "./phone.react.svg";
// import OrigMobileIcon from "./mobile.react.svg";
// import OrigGmailIcon from "./gmail.react.svg";
// import OrigGoogleIcon from "./google.react.svg";
// import OrigGoogleSquareIcon from "./google.sq.react.svg";
// import OrigStarIcon from "./star.react.svg";
// import OrigSkypeIcon from "./skype.react.svg";
// import OrigWindowsMsnIcon from "./windows.msn.react.svg";
// import OrigIcqIcon from "./icq.react.svg";
// import OrigJabberIcon from "./jabber.react.svg";
// import OrigAimIcon from "./aim.react.svg";
// import OrigLivejournalIcon from "./livejournal.react.svg";
// import OrigMyspaceIcon from "./myspace.react.svg";
// import OrigBloggerIcon from "./blogger.react.svg";
// import OrigYahooIcon from "./yahoo.react.svg";
// import OrigCalendarEmptyIcon from "./calendar.empty.react.svg";
// import OrigRefreshIcon from "./refresh.react.svg";
// import OrigForwardIcon from "./forward.react.svg";
// import OrigFileActionsLockedIcon from "./file.actions.locked.react.svg";
// import OrigReplyAllIcon from "./reply.all.react.svg";
// import OrigFileActionsConvertEditDocIcon from "./file.actions.convert.edit.doc.react.svg";
// import OrigFileActionsConvertIcon from "./file.actions.convert.react.svg";
// import OrigReplyIcon from "./reply.react.svg";
// import OrigClipIcon from "./clip.react.svg";
// import OrigAZSortingIcon from "./a-z.sorting.react.svg";
// import OrigZASortingIcon from "./z-a.sorting.react.svg";
// import OrigExternalLinkIcon from "./external.link.react.svg";
// import OrigRadiobuttonIcon from "./radiobutton.react.svg";
// import OrigRadiobuttonCheckedIcon from "./radiobutton.checked.react.svg";
// import OrigPlusIcon from "./actions.header.touch.react.svg";
// import OrigPlusSharpIcon from "./plus.sharp.react.svg";
// import OrigMainMenuPeopleIcon from "./main.menu.people.react.svg";
// import OrigMainMenuFeedbackIcon from "./main.menu.feedback.react.svg";
// import OrigMainMenuVideoGuideIcon from "./main.menu.video.guide.react.svg";
// import OrigChatIcon from "./chat.react.svg";
// import OrigRectangleFilterIcon from "./rectangle.filter.react.svg";
// import OrigRectangleFilterDisabledIcon from "./rectangle.filter.click.disabled.react.svg";
// import OrigRectangleFilterHoverIcon from "./rectangle.filter.hover.react.svg";
// import OrigRectangleFilterClickIcon from "./rectangle.filter.click.react.svg";
// import OrigCatalogButtonIcon from "./catalog.button.react.svg";
// import OrigCrossIcon from "./cross.react.svg";
// import OrigCrossSidebarIcon from "./cross.sidebar.react.svg";
// import OrigCheckboxIcon from "./checkbox.react.svg";
// import OrigCheckboxCheckedIcon from "./checkbox.checked.react.svg";
// import OrigCheckboxIndeterminateIcon from "./checkbox.indeterminate.react.svg";
// import OrigFilterViewSelectorRowIcon from "./filter.view.selector.row.react.svg";
// import OrigFilterViewSelectorTileIcon from "./filter.view.selector.tile.react.svg";
// import OrigSecurityIcon from "./security.react.svg";
// import OrigArrowRightIcon from "./arrow.right.react.svg";

// import OrigEyeIcon from "./eye.react.svg";
// import OrigEyeOffIcon from "./eye.off.react.svg";
// import OrigMenuIcon from "./menu.react.svg";

// import OrigNavLogoIcon from "./nav.logo.react.svg";
// import OrigNavLogoOpenedIcon from "./nav.logo.opened.react.svg";

// import OrigCheckIcon from "./check.react.svg";
// import OrigCheckToastIcon from "./check.toast.react.svg";

// import OrigDangerIcon from "./danger.react.svg";
// import OrigDangerToastIcon from "./danger.toast.react.svg";
// import OrigInfoIcon from "./info.react.svg";
// import OrigInfoToastIcon from "./info.toast.react.svg";

// import OrigArrowPathIcon from "./arrow.path.react.svg";

// import OrigToggleButtonCheckedIcon from "./toggle.button.checked.react.svg";
// import OrigToggleButtonIcon from "./toggle.button.react.svg";

// import OrigQuestionIcon from "./question.react.svg";

// import OrigShareGoogleIcon from "./share.google.react.svg";
// import OrigShareFacebookIcon from "./share.facebook.react.svg";
// import OrigShareTwitterIcon from "./share.twitter.react.svg";
// import OrigShareLinkedInIcon from "./share.linkedin.react.svg";

// import OrigAddDepartmentIcon from "./add.department.react.svg";
// import OrigAddEmployeeIcon from "./add.employee.react.svg";
// import OrigAddGuestIcon from "./add.guest.react.svg";

// import OrigSpreadsheetIcon from "./spreadsheet.react.svg";
// import OrigUnionIcon from "./union.react.svg";
// import OrigKeyIcon from "./key.react.svg";

// import OrigHistoryFinalizedIcon from "./history-finalized.react.svg";
// import OrigHistoryIcon from "./history.react.svg";
// import OrigLockIcon from "./lock.react.svg";
// import OrigDownloadAsIcon from "./download-as.react.svg";
// import OrigRenameIcon from "./rename.react.svg";

// import OrigDepartmentsGroup from "./departments.group.react.svg";

// import OrigZoomMinus from "./zoom-minus.react.svg";
// import OrigZoomPlus from "./zoom-plus.react.svg";

// import OrigFlipHorizontal from "./flip.horizontal.react.svg";
// import OrigFlipVertical from "./flip.vertical.react.svg";
// import OrigRotateLeft from "./rotate.left.react.svg";
// import OrigRotateRight from "./rotate.right.react.svg";

// import OrigFavorites from "./favorites.react.svg";
// import OrigCatalogFavoritesIcon from "./catalog.favorites.react.svg";
// import OrigFavoriteIcon from "./favorite.react.svg";
// import OrigRecentIcon from "./catalog.recent.react.svg";

// import OrigCatalogPrivateRoomIcon from "./catalog.private.react.svg";
// import OrigMoveToIcon from "./move.react.svg";

// import OrigIntegrationIcon from "./integration.react.svg";
// import OrigCustomFilterIcon from "./custom.filter.react.svg";

// import OrigButtonUploadIcon from "./button.upload.react.svg";
// import OrigButtonFileIcon from "./button.file.react.svg";
// import OrigButtonTrashIcon from "./button.trash.react.svg";
// import OrigButtonMoveIcon from "./button.move.react.svg";
// import OrigButtonDuplicateIcon from "./button.duplicate.react.svg";
// import OrigButtonAlertIcon from "./button.alert.react.svg";

// import OrigButtonCancelIcon from "./button.cancel.react.svg";
// import OrigLoadErrorIcon from "./load.error.react.svg";
// import OrigClearActiveIcon from "./clear.active.react.svg";

// export const AZSortingIcon = createStyledIcon(
//   OrigAZSortingIcon,
//   "AZSortingIcon"
// );
// export const AccessCommentIcon = createStyledIcon(
//   OrigAccessCommentIcon,
//   "AccessCommentIcon"
// );
// export const AccessEditIcon = createStyledIcon(
//   OrigAccessEditIcon,
//   "AccessEditIcon"
// );
// export const AccessFormIcon = createStyledIcon(
//   OrigAccessFormIcon,
//   "AccessFormIcon"
// );
// export const AccessNoneIcon = createStyledIcon(
//   OrigAccessNoneIcon,
//   "AccessNoneIcon"
// );
// export const AccessReviewIcon = createStyledIcon(
//   OrigAccessReviewIcon,
//   "AccessReviewIcon"
// );
// export const ActionsDocumentsIcon = createStyledIcon(
//   OrigActionsDocumentsIcon,
//   "ActionsDocumentsIcon"
// );
// export const ActionsPresentationIcon = createStyledIcon(
//   OrigActionsPresentationIcon,
//   "ActionsPresentationIcon"
// );
// export const ActionsReportsIcon = createStyledIcon(
//   OrigActionsReportsIcon,
//   "ActionsReportsIcon"
// );
// export const ActionsSpreadsheetIcon = createStyledIcon(
//   OrigActionsSpreadsheetIcon,
//   "ActionsSpreadsheetIcon"
// );
// export const ActionsUploadIcon = createStyledIcon(
//   OrigActionsUploadIcon,
//   "ActionsUploadIcon"
// );
// export const AddDepartmentIcon = createStyledIcon(
//   OrigAddDepartmentIcon,
//   "AddDepartmentIcon"
// );
// export const AddEmployeeIcon = createStyledIcon(
//   OrigAddEmployeeIcon,
//   "AddEmployeeIcon"
// );
// export const AddGuestIcon = createStyledIcon(OrigAddGuestIcon, "AddGuestIcon");
// export const AdministratorIcon = createStyledIcon(
//   OrigAdministratorIcon,
//   "AdministratorIcon"
// );
// export const AimIcon = createStyledIcon(OrigAimIcon, "AimIcon");
// export const AlertIcon = createStyledIcon(OrigAlertIcon, "AlertIcon");
// export const AppsIcon = createStyledIcon(OrigAppsIcon, "AppsIcon");
// export const ArrowContentIcon = createStyledIcon(
//   OrigArrowContentIcon,
//   "ArrowContentIcon"
// );
// export const BloggerIcon = createStyledIcon(OrigBloggerIcon, "BloggerIcon");
// export const ButtonUploadIcon = createStyledIcon(
//   OrigButtonUploadIcon,
//   "ButtonUploadIcon"
// );
// export const ButtonFileIcon = createStyledIcon(
//   OrigButtonFileIcon,
//   "ButtonFileIcon"
// );
// export const ButtonTrashIcon = createStyledIcon(
//   OrigButtonTrashIcon,
//   "ButtonTrashIcon"
// );
// export const ButtonMoveIcon = createStyledIcon(
//   OrigButtonMoveIcon,
//   "ButtonMoveIcon"
// );
// export const ButtonDuplicateIcon = createStyledIcon(
//   OrigButtonDuplicateIcon,
//   "ButtonDuplicateIcon"
// );
// export const ButtonAlertIcon = createStyledIcon(
//   OrigButtonAlertIcon,
//   "ButtonAlertIcon"
// );
// export const CalendarCheckedIcon = createStyledIcon(
//   OrigCalendarCheckedIcon,
//   "CalendarCheckedIcon"
// );
// export const CalendarEmptyIcon = createStyledIcon(
//   OrigCalendarEmptyIcon,
//   "CalendarEmptyIcon"
// );
// export const ButtonCancelIcon = createStyledIcon(
//   OrigButtonCancelIcon,
//   "ButtonCancelIcon"
// );
// export const CalendarIcon = createStyledIcon(OrigCalendarIcon, "CalendarIcon");
// export const CameraIcon = createStyledIcon(OrigCameraIcon, "CameraIcon");
// export const CatalogAccountsIcon = createStyledIcon(
//   OrigCatalogAccountsIcon,
//   "CatalogAccountsIcon"
// );
// export const CatalogArchiveIcon = createStyledIcon(
//   OrigCatalogArchiveIcon,
//   "CatalogArchiveIcon"
// );
// export const CatalogButtonIcon = createStyledIcon(
//   OrigCatalogButtonIcon,
//   "CatalogButtonIcon"
// );
// export const CatalogContactsIcon = createStyledIcon(
//   OrigCatalogContactsIcon,
//   "CatalogContactsIcon"
// );
// export const CatalogDepartmentsIcon = createStyledIcon(
//   OrigCatalogDepartmentsIcon,
//   "CatalogDepartmentsIcon"
// );
// export const CatalogEmployeeIcon = createStyledIcon(
//   OrigCatalogEmployeeIcon,
//   "CatalogEmployeeIcon"
// );
// export const CatalogFolderIcon = createStyledIcon(
//   OrigCatalogFolderIcon,
//   "CatalogFolderIcon"
// );
// export const CatalogGuestIcon = createStyledIcon(
//   OrigCatalogGuestIcon,
//   "CatalogGuestIcon"
// );
// export const CatalogInboxIcon = createStyledIcon(
//   OrigCatalogInboxIcon,
//   "CatalogInboxIcon"
// );
// export const CatalogPinIcon = createStyledIcon(
//   OrigCatalogPinIcon,
//   "CatalogPinIcon"
// );
// export const CatalogPortfolioIcon = createStyledIcon(
//   OrigCatalogPortfolioIcon,
//   "CatalogPortfolioIcon"
// );
// export const CatalogQuestionIcon = createStyledIcon(
//   OrigCatalogQuestionIcon,
//   "CatalogQuestionIcon"
// );
// export const CatalogSentIcon = createStyledIcon(
//   OrigCatalogSentIcon,
//   "CatalogSentIcon"
// );
// export const CatalogSharedIcon = createStyledIcon(
//   OrigCatalogSharedIcon,
//   "CatalogSharedIcon"
// );
// export const CatalogSpamIcon = createStyledIcon(
//   OrigCatalogSpamIcon,
//   "CatalogSpamIcon"
// );
// export const CatalogTagIcon = createStyledIcon(
//   OrigCatalogTagIcon,
//   "CatalogTagIcon"
// );
// export const CatalogTrashIcon = createStyledIcon(
//   OrigCatalogTrashIcon,
//   "CatalogTrashIcon"
// );
// export const CatalogUnpinIcon = createStyledIcon(
//   OrigCatalogUnpinIcon,
//   "CatalogUnpinIcon"
// );
// export const CatalogUserIcon = createStyledIcon(
//   OrigCatalogUserIcon,
//   "CatalogUserIcon"
// );
// export const ClearActiveIcon = createStyledIcon(
//   OrigClearActiveIcon,
//   "ClearActiveIcon"
// );
// export const ChatIcon = createStyledIcon(OrigChatIcon, "ChatIcon");
// export const CheckIcon = createStyledIcon(OrigCheckIcon, "CheckIcon");
// export const CheckToastIcon = createStyledIcon(
//   OrigCheckToastIcon,
//   "CheckToastIcon"
// );
// export const CheckboxIcon = createStyledIcon(
//   OrigCheckboxIcon,
//   "CheckboxIcon",
//   "rect"
// );
// export const CheckboxCheckedIcon = createStyledIcon(
//   OrigCheckboxCheckedIcon,
//   "CheckboxCheckedIcon",
//   "rect",
//   "rect"
// );
// export const CheckboxIndeterminateIcon = createStyledIcon(
//   OrigCheckboxIndeterminateIcon,
//   "CheckboxIndeterminateIcon",
//   "rect:first-child",
//   "rect:first-child"
// );
// export const ClipIcon = createStyledIcon(OrigClipIcon, "ClipIcon");
// export const CloudServicesBoxIcon = createStyledIcon(
//   OrigCloudServicesBoxIcon,
//   "CloudServicesBoxIcon"
// );
// export const CloudServicesDropboxIcon = createStyledIcon(
//   OrigCloudServicesDropboxIcon,
//   "CloudServicesDropboxIcon"
// );
// export const CloudServicesGoogleDriveIcon = createStyledIcon(
//   OrigCloudServicesGoogleDriveIcon,
//   "CloudServicesGoogleDriveIcon"
// );
// export const CloudServicesNextcloudIcon = createStyledIcon(
//   OrigCloudServicesNextcloudIcon,
//   "CloudServicesNextcloudIcon"
// );
// export const CloudServicesOneDriveIcon = createStyledIcon(
//   OrigCloudServicesOneDriveIcon,
//   "CloudServicesOneDriveIcon"
// );
// export const CommunityIcon = createStyledIcon(
//   OrigCommunityIcon,
//   "CommunityIcon"
// );
// export const CopyIcon = createStyledIcon(OrigCopyIcon, "CopyIcon");
// export const CreateFolderIcon = createStyledIcon(
//   OrigCreateFolderIcon,
//   "CreateFolderIcon"
// );
// export const CrmIcon = createStyledIcon(OrigCrmIcon, "CrmIcon");
// export const CrossIcon = createStyledIcon(OrigCrossIcon, "CrossIcon");
// export const CrossSidebarIcon = createStyledIcon(
//   OrigCrossSidebarIcon,
//   "CrossSidebarIcon"
// );
// export const CustomFilterIcon = createStyledIcon(
//   OrigCustomFilterIcon,
//   "CustomFilterIcon"
// );
// export const DangerIcon = createStyledIcon(OrigDangerIcon, "DangerIcon");
// export const DangerToastIcon = createStyledIcon(
//   OrigDangerToastIcon,
//   "DangerToastIcon"
// );
// export const DocumentsIcon = createStyledIcon(
//   OrigDocumentsIcon,
//   "DocumentsIcon"
// );
// export const DownloadIcon = createStyledIcon(OrigDownloadIcon, "DownloadIcon");
// export const ExpanderDownIcon = createStyledIcon(
//   OrigExpanderDownIcon,
//   "ExpanderDownIcon"
// );
// export const ExpanderRightIcon = createStyledIcon(
//   OrigExpanderRightIcon,
//   "ExpanderRightIcon"
// );
// export const ExternalLinkIcon = createStyledIcon(
//   OrigExternalLinkIcon,
//   "ExternalLinkIcon"
// );
// export const EyeIcon = createStyledIcon(OrigEyeIcon, "EyeIcon");
// export const EyeOffIcon = createStyledIcon(OrigEyeOffIcon, "EyeOffIcon");
// export const FileActionsConvertEditDocIcon = createStyledIcon(
//   OrigFileActionsConvertEditDocIcon,
//   "FileActionsConvertEditDocIcon"
// );
// export const FileActionsConvertIcon = createStyledIcon(
//   OrigFileActionsConvertIcon,
//   "FileActionsConvertIcon"
// );
// export const FileActionsLockedIcon = createStyledIcon(
//   OrigFileActionsLockedIcon,
//   "FileActionsLockedIcon"
// );
// export const ForwardIcon = createStyledIcon(OrigForwardIcon, "ForwardIcon");
// export const GanttChartIcon = createStyledIcon(
//   OrigGanttChartIcon,
//   "GanttChartIcon"
// );
// export const GmailIcon = createStyledIcon(OrigGmailIcon, "GmailIcon");
// export const GoogleIcon = createStyledIcon(OrigGoogleIcon, "GoogleIcon");
// export const GoogleSquareIcon = createStyledIcon(
//   OrigGoogleSquareIcon,
//   "GoogleSquareIcon"
// );
// export const GuestIcon = createStyledIcon(OrigGuestIcon, "GuestIcon");
// export const HorizontalDotsIcon = createStyledIcon(
//   OrigHorizontalDotsIcon,
//   "HorizontalDotsIcon"
// );
// export const IcqIcon = createStyledIcon(OrigIcqIcon, "IcqIcon");
// export const ImportIcon = createStyledIcon(OrigImportIcon, "ImportIcon");
// export const InfoIcon = createStyledIcon(OrigInfoIcon, "InfoIcon");
// export const InfoToastIcon = createStyledIcon(
//   OrigInfoToastIcon,
//   "InfoToastIcon"
// );
// export const InvitationLinkIcon = createStyledIcon(
//   OrigInvitationLinkIcon,
//   "InvitationLinkIcon"
// );
// export const ItemActiveIcon = createStyledIcon(
//   OrigItemActiveIcon,
//   "ItemActiveIcon"
// );
// export const ItemPausedIcon = createStyledIcon(
//   OrigItemPausedIcon,
//   "ItemPausedIcon"
// );
// export const JabberIcon = createStyledIcon(OrigJabberIcon, "JabberIcon");
// export const LivejournalIcon = createStyledIcon(
//   OrigLivejournalIcon,
//   "LivejournalIcon"
// );
// export const LoadErrorIcon = createStyledIcon(
//   OrigLoadErrorIcon,
//   "LoadErrorIcon"
// );
// export const MailIcon = createStyledIcon(OrigMailIcon, "MailIcon");
// export const MainMenuFeedbackIcon = createStyledIcon(
//   OrigMainMenuFeedbackIcon,
//   "MainMenuFeedbackIcon"
// );
// export const MainMenuPeopleIcon = createStyledIcon(
//   OrigMainMenuPeopleIcon,
//   "MainMenuPeopleIcon"
// );
// export const MainMenuVideoGuideIcon = createStyledIcon(
//   OrigMainMenuVideoGuideIcon,
//   "MainMenuVideoGuideIcon"
// );
// export const MobileIcon = createStyledIcon(OrigMobileIcon, "MobileIcon");
// export const MoneyIcon = createStyledIcon(OrigMoneyIcon, "MoneyIcon");
// export const MenuIcon = createStyledIcon(OrigMenuIcon, "MenuIcon");
// export const MediaPauseIcon = createStyledIcon(
//   OrigMediaPauseIcon,
//   "MediaPauseIcon"
// );
// export const MediaPlayIcon = createStyledIcon(
//   OrigMediaPlayIcon,
//   "MediaPlayIcon"
// );
// export const MediaMuteIcon = createStyledIcon(
//   OrigMediaMuteIcon,
//   "MediaMuteIcon"
// );
// export const MediaFullScreenIcon = createStyledIcon(
//   OrigMediaFullScreenIcon,
//   "MediaFullScreenIcon"
// );
// export const MediaDownloadIcon = createStyledIcon(
//   OrigMediaDownloadIcon,
//   "MediaDownloadIcon"
// );
// export const MediaDeleteIcon = createStyledIcon(
//   OrigMediaDeleteIcon,
//   "MediaDeleteIcon"
// );
// export const MediaMuteOffIcon = createStyledIcon(
//   OrigMediaMuteOffIcon,
//   "MediaMuteOffIcon"
// );
// export const MediaResetIcon = createStyledIcon(
//   OrigMediaResetIcon,
//   "MediaResetIcon"
// );
// export const MediaRotateLeftIcon = createStyledIcon(
//   OrigMediaRotateLeftIcon,
//   "MediaRotateLeftIcon"
// );
// export const MediaRotateRightIcon = createStyledIcon(
//   OrigMediaRotateRightIcon,
//   "MediaRotateRightIcon"
// );
// export const MediaZoomInIcon = createStyledIcon(
//   OrigMediaZoomInIcon,
//   "MediaZoomInIcon"
// );
// export const MediaZoomOutIcon = createStyledIcon(
//   OrigMediaZoomOutIcon,
//   "MediaZoomOutIcon"
// );
// export const MyspaceIcon = createStyledIcon(OrigMyspaceIcon, "MyspaceIcon");
// export const OwnerIcon = createStyledIcon(OrigOwnerIcon, "OwnerIcon");
// export const PeopleIcon = createStyledIcon(OrigPeopleIcon, "PeopleIcon");
// export const PhoneIcon = createStyledIcon(OrigPhoneIcon, "PhoneIcon");
// export const PlaneIcon = createStyledIcon(OrigPlaneIcon, "PlaneIcon");
// export const PlusIcon = createStyledIcon(OrigPlusIcon, "PlusIcon");
// export const PlusSharpIcon = createStyledIcon(
//   OrigPlusSharpIcon,
//   "PlusSharpIcon"
// );
// export const ProjectDocumentsUpIcon = createStyledIcon(
//   OrigProjectDocumentsUpIcon,
//   "ProjectDocumentsUpIcon"
// );
// export const ProjectsDiscussionsIcon = createStyledIcon(
//   OrigProjectsDiscussionsIcon,
//   "ProjectsDiscussionsIcon"
// );
// export const ProjectsIcon = createStyledIcon(OrigProjectsIcon, "ProjectsIcon");
// export const ProjectsMilestoneIcon = createStyledIcon(
//   OrigProjectsMilestoneIcon,
//   "ProjectsMilestoneIcon"
// );
// export const ProjectsTasksIcon = createStyledIcon(
//   OrigProjectsTasksIcon,
//   "ProjectsTasksIcon"
// );
// export const ProjectsTemplatesIcon = createStyledIcon(
//   OrigProjectsTemplatesIcon,
//   "ProjectsTemplatesIcon"
// );
// export const ProjectsTimeTrackingIcon = createStyledIcon(
//   OrigProjectsTimeTrackingIcon,
//   "ProjectsTimeTrackingIcon"
// );
// export const RadiobuttonCheckedIcon = createStyledIcon(
//   OrigRadiobuttonCheckedIcon,
//   "RadiobuttonCheckedIcon"
// );
// export const RadiobuttonIcon = createStyledIcon(
//   OrigRadiobuttonIcon,
//   "RadiobuttonIcon"
// );
// export const RectangleFilterIcon = createStyledIcon(
//   OrigRectangleFilterIcon,
//   "RectangleFilterIcon"
// );
// export const RectangleFilterDisabledIcon = createStyledIcon(
//   OrigRectangleFilterDisabledIcon,
//   "RectangleFilterDisabledIcon"
// );
// export const RectangleFilterHoverIcon = createStyledIcon(
//   OrigRectangleFilterHoverIcon,
//   "RectangleFilterHoverIcon"
// );
// export const RectangleFilterClickIcon = createStyledIcon(
//   OrigRectangleFilterClickIcon,
//   "RectangleFilterClickIcon"
// );
// export const RefreshIcon = createStyledIcon(OrigRefreshIcon, "RefreshIcon");
// export const RemoveIcon = createStyledIcon(OrigRemoveIcon, "RemoveIcon");
// export const ReplyAllIcon = createStyledIcon(OrigReplyAllIcon, "ReplyAllIcon");
// export const ReplyIcon = createStyledIcon(OrigReplyIcon, "ReplyIcon");
// export const RotateIcon = createStyledIcon(OrigRotateIcon, "RotateIcon");
// export const SearchIcon = createStyledIcon(OrigSearchIcon, "SearchIcon");
// export const SendClockIcon = createStyledIcon(
//   OrigSendClockIcon,
//   "SendClockIcon"
// );
// export const SettingsIcon = createStyledIcon(OrigSettingsIcon, "SettingsIcon");

// export const PaymentsIcon = createStyledIcon(OrigPaymentsIcon, "PaymentsIcon");
// export const ShareEmailIcon = createStyledIcon(
//   OrigShareEmailIcon,
//   "ShareEmailIcon"
// );
// export const ShareGooglePlusIcon = createStyledIcon(
//   OrigShareGooglePlusIcon,
//   "ShareGooglePlusIcon"
// );
// export const SkypeIcon = createStyledIcon(OrigSkypeIcon, "SkypeIcon");
// export const SpreadsheetIcon = createStyledIcon(
//   OrigSpreadsheetIcon,
//   "SpreadsheetIcon"
// );

// export const StarIcon = createStyledIcon(OrigStarIcon, "StarIcon");
// export const TimeTrackingNotBilledIcon = createStyledIcon(
//   OrigTimeTrackingNotBilledIcon,
//   "TimeTrackingNotBilledIcon"
// );
// export const UnionIcon = createStyledIcon(OrigUnionIcon, "UnionIcon");
// export const UploadIcon = createStyledIcon(OrigUploadIcon, "UploadIcon");
// export const VerticalDotsIcon = createStyledIcon(
//   OrigVerticalDotsIcon,
//   "VerticalDotsIcon"
// );
// export const WindowsMsnIcon = createStyledIcon(
//   OrigWindowsMsnIcon,
//   "WindowsMsnIcon"
// );
// export const YahooIcon = createStyledIcon(OrigYahooIcon, "YahooIcon");
// export const ZASortingIcon = createStyledIcon(
//   OrigZASortingIcon,
//   "ZASortingIcon"
// );
// export const NavLogoIcon = createStyledIcon(OrigNavLogoIcon, "NavLogoIcon");
// export const NavLogoOpenedIcon = createStyledIcon(
//   OrigNavLogoOpenedIcon,
//   "NavLogoOpenedIcon"
// );
// export const ArrowPathIcon = createStyledIcon(
//   OrigArrowPathIcon,
//   "ArrowPathIcon"
// );

// export const ToggleButtonCheckedIcon = createStyledIcon(
//   OrigToggleButtonCheckedIcon,
//   "ToggleButtonCheckedIcon",
//   "rect"
// );

// export const ToggleButtonIcon = createStyledIcon(
//   OrigToggleButtonIcon,
//   "ToggleButtonIcon",
//   "rect"
// );

// export const QuestionIcon = createStyledIcon(
//   OrigQuestionIcon,
//   "ToggleButtonIcon",
//   "rect"
// );

// export const ShareGoogleIcon = createStyledIcon(
//   OrigShareGoogleIcon,
//   "ShareGoogleIcon"
// );

// export const ShareFacebookIcon = createStyledIcon(
//   OrigShareFacebookIcon,
//   "ShareFacebookIcon"
// );
// export const ShareTwitterIcon = createStyledIcon(
//   OrigShareTwitterIcon,
//   "ShareTwitterIcon"
// );

// export const ShareLinkedInIcon = createStyledIcon(
//   OrigShareLinkedInIcon,
//   "ShareLinkedInIcon"
// );

// export const KeyIcon = createStyledIcon(OrigKeyIcon, "KeyIcon");
// export const FilterViewSelectorRowIcon = createStyledIcon(
//   OrigFilterViewSelectorRowIcon,
//   "FilterViewSelectorRowIcon"
// );
// export const FilterViewSelectorTileIcon = createStyledIcon(
//   OrigFilterViewSelectorTileIcon,
//   "FilterViewSelectorTileIcon"
// );
// export const SecurityIcon = createStyledIcon(OrigSecurityIcon, "SecurityIcon");
// export const ArrowRightIcon = createStyledIcon(
//   OrigArrowRightIcon,
//   "ArrowRightIcon"
// );

// export const HistoryFinalizedIcon = createStyledIcon(
//   OrigHistoryFinalizedIcon,
//   "HistoryFinalizedIcon"
// );
// export const HistoryIcon = createStyledIcon(OrigHistoryIcon, "HistoryIcon");
// export const LockIcon = createStyledIcon(OrigLockIcon, "LockIcon");
// export const DownloadAsIcon = createStyledIcon(
//   OrigDownloadAsIcon,
//   "DownloadAsIcon"
// );
// export const RenameIcon = createStyledIcon(OrigRenameIcon, "RenameIcon");

// export const DepartmentsGroupIcon = createStyledIcon(
//   OrigDepartmentsGroup,
//   "DepartmentsGroupIcon"
// );

// export const ZoomMinusIcon = createStyledIcon(OrigZoomMinus, "ZoomMinusIcon");

// export const ZoomPlusIcon = createStyledIcon(OrigZoomPlus, "ZoomPlusIcon");

// export const FlipHorizontalIcon = createStyledIcon(
//   OrigFlipHorizontal,
//   "FlipHorizontalIcon"
// );
// export const FlipVerticalIcon = createStyledIcon(
//   OrigFlipVertical,
//   "FlipVerticalIcon"
// );
// export const RotateLeftIcon = createStyledIcon(
//   OrigRotateLeft,
//   "RotateLeftIcon"
// );
// export const RotateRightIcon = createStyledIcon(
//   OrigRotateRight,
//   "RotateRightIcon"
// );
// export const FavoritesIcon = createStyledIcon(OrigFavorites, "FavoritesIcon");
// export const CatalogFavoritesIcon = createStyledIcon(
//   OrigCatalogFavoritesIcon,
//   "CatalogFavoritesIcon"
// );
// export const FavoriteIcon = createStyledIcon(OrigFavoriteIcon, "FavoriteIcon");
// export const CatalogRecentIcon = createStyledIcon(
//   OrigRecentIcon,
//   "CatalogRecentIcon"
// );
// export const CatalogPrivateRoomIcon = createStyledIcon(
//   OrigCatalogPrivateRoomIcon,
//   "CatalogPrivateRoomIcon"
// );

// export const MoveToIcon = createStyledIcon(OrigMoveToIcon, "MoveToIcon");
// export const IntegrationIcon = createStyledIcon(
//   OrigIntegrationIcon,
//   "IntegrationIcon"
// );
>>>>>>> 782e069f
<|MERGE_RESOLUTION|>--- conflicted
+++ resolved
@@ -1,821 +1,4 @@
 import createStyledIcon from "./create-styled-icon";
-<<<<<<< HEAD
-import OrigPeopleIcon from "./people.react.svg";
-import OrigCalendarIcon from "./calendar.react.svg";
-import OrigExpanderDownIcon from "./expander-down.react.svg";
-import OrigExpanderRightIcon from "./expander-right.react.svg";
-import OrigRotateIcon from "./rotate.react.svg";
-import OrigUploadIcon from "./upload.react.svg";
-import OrigVerticalDotsIcon from "./vertical-dots.react.svg";
-import OrigCloudServicesGoogleDriveIcon from "./cloud.services.google.drive.react.svg";
-import OrigCloudServicesDropboxIcon from "./cloud.services.dropbox.react.svg";
-import OrigHorizontalDotsIcon from "./horizontal-dots.react.svg";
-import OrigCloudServicesOneDriveIcon from "./cloud.services.onedrive.react.svg";
-import OrigCloudServicesBoxIcon from "./cloud.services.box.react.svg";
-import OrigCloudServicesNextcloudIcon from "./cloud.services.nextcloud.react.svg";
-import OrigCommunityIcon from "./community.react.svg";
-import OrigAppsIcon from "./apps.react.svg";
-import OrigCalendarCheckedIcon from "./calendar.checked.react.svg";
-import OrigCrmIcon from "./crm.react.svg";
-import OrigDocumentsIcon from "./documents.react.svg";
-import OrigCatalogSharedIcon from "./catalog.shared.react.svg";
-import OrigMailIcon from "./mail.react.svg";
-import OrigMoneyIcon from "./money.react.svg";
-import OrigMediaPauseIcon from "./media.pause.react.svg";
-import OrigMediaPlayIcon from "./media.play.react.svg";
-import OrigMediaMuteIcon from "./media.mute.react.svg";
-import OrigMediaFullScreenIcon from "./media.fullscreen.react.svg";
-import OrigMediaDownloadIcon from "./media.download.react.svg";
-import OrigMediaDeleteIcon from "./media.delete.react.svg";
-import OrigMediaMuteOffIcon from "./media.muteoff.react.svg";
-import OrigMediaResetIcon from "./media.reset.react.svg";
-import OrigMediaRotateLeftIcon from "./media.rotateleft.react.svg";
-import OrigMediaRotateRightIcon from "./media.rotateright.react.svg";
-import OrigMediaZoomInIcon from "./media.zoomin.react.svg";
-import OrigMediaZoomOutIcon from "./media.zoomout.react.svg";
-import OrigProjectsIcon from "./projects.react.svg";
-import OrigSearchIcon from "./search.react.svg";
-import OrigSettingsIcon from "./settings.react.svg";
-import OrigProjectDocumentsUpIcon from "./project.documents.up.react.svg";
-import OrigProjectsTemplatesIcon from "./projects.templates.react.svg";
-import OrigItemPausedIcon from "./item.paused.react.svg";
-import OrigProjectsTasksIcon from "./projects.tasks.react.svg";
-import OrigActionsReportsIcon from "./actions.reports.react.svg";
-import OrigProjectsMilestoneIcon from "./projects.milestone.react.svg";
-import OrigItemActiveIcon from "./item.active.react.svg";
-import OrigDownloadIcon from "./download.react.svg";
-import OrigCatalogPortfolioIcon from "./catalog.portfolio.react.svg";
-import OrigActionsDocumentsIcon from "./actions.documents.react.svg";
-import OrigAccessEditIcon from "./access.edit.react.svg";
-import OrigCatalogFolderIcon from "./catalog.folder.react.svg";
-import OrigCreateFolderIcon from "./catalog.create.folder.react.svg";
-import OrigCatalogUnpinIcon from "./catalog.unpin.react.svg";
-import OrigCatalogUserIcon from "./catalog.user.react.svg";
-import OrigProjectsTimeTrackingIcon from "./projects.time.tracking.react.svg";
-import OrigActionsUploadIcon from "./actions.upload.react.svg";
-
-import OrigCatalogArchiveIcon from "./catalog.archive.react.svg";
-import OrigCatalogDepartmentsIcon from "./catalog.departments.react.svg";
-import OrigCatalogInboxIcon from "./catalog.inbox.react.svg";
-import OrigCatalogSentIcon from "./catalog.sent.react.svg";
-import OrigPlaneIcon from "./plane.react.svg";
-import OrigCatalogSpamIcon from "./catalog.spam.react.svg";
-import OrigActionsSpreadsheetIcon from "./actions.spreadsheet.react.svg";
-import OrigCatalogEmployeeIcon from "./catalog.employee.react.svg";
-import OrigCatalogGuestIcon from "./catalog.guest.react.svg";
-import OrigInvitationLinkIcon from "./invitation.link.react.svg";
-import OrigAlertIcon from "./alert.react.svg";
-import OrigImportIcon from "./import.react.svg";
-import OrigCatalogPinIcon from "./catalog.pin.react.svg";
-import OrigCopyIcon from "./copy.react.svg";
-import OrigShareEmailIcon from "./share.e-mail.react.svg";
-import OrigPaymentsIcon from "./payments.react.svg";
-import OrigShareGooglePlusIcon from "./share.google.plus.react.svg";
-import OrigSendClockIcon from "./send.clock.react.svg";
-import OrigAccessNoneIcon from "./access.none.react.svg";
-import OrigTimeTrackingNotBilledIcon from "./time.tracking.not.billed.react.svg";
-import OrigAccessFormIcon from "./access.form.react.svg";
-import OrigAccessReviewIcon from "./access.review.react.svg";
-import OrigAccessCommentIcon from "./access.comment.react.svg";
-import OrigProjectsDiscussionsIcon from "./projects.discussions.react.svg";
-import OrigGanttChartIcon from "./projects.gantt.chart.react.svg";
-import OrigCatalogTagIcon from "./catalog.tag.react.svg";
-import OrigCatalogAccountsIcon from "./catalog.accounts.react.svg";
-import OrigCatalogContactsIcon from "./catalog.contacts.react.svg";
-import OrigActionsPresentationIcon from "./actions.presentation.react.svg";
-import OrigCatalogTrashIcon from "./catalog.trash.react.svg";
-import OrigRemoveIcon from "./remove.react.svg";
-import OrigCatalogQuestionIcon from "./catalog.question.react.svg";
-import OrigPhoneIcon from "./phone.react.svg";
-import OrigMobileIcon from "./mobile.react.svg";
-import OrigGmailIcon from "./gmail.react.svg";
-import OrigGoogleIcon from "./google.react.svg";
-import OrigGoogleSquareIcon from "./google.sq.react.svg";
-import OrigStarIcon from "./star.react.svg";
-import OrigSkypeIcon from "./skype.react.svg";
-import OrigWindowsMsnIcon from "./windows.msn.react.svg";
-import OrigIcqIcon from "./icq.react.svg";
-import OrigJabberIcon from "./jabber.react.svg";
-import OrigAimIcon from "./aim.react.svg";
-import OrigLivejournalIcon from "./livejournal.react.svg";
-import OrigMyspaceIcon from "./myspace.react.svg";
-import OrigBloggerIcon from "./blogger.react.svg";
-import OrigYahooIcon from "./yahoo.react.svg";
-import OrigCalendarEmptyIcon from "./calendar.empty.react.svg";
-import OrigForwardIcon from "./forward.react.svg";
-import OrigFileActionsLockedIcon from "./file.actions.locked.react.svg";
-import OrigReplyAllIcon from "./reply.all.react.svg";
-import OrigFileActionsConvertEditDocIcon from "./file.actions.convert.edit.doc.react.svg";
-import OrigFileActionsConvertIcon from "./file.actions.convert.react.svg";
-import OrigReplyIcon from "./reply.react.svg";
-import OrigClipIcon from "./clip.react.svg";
-import OrigAZSortingIcon from "./a-z.sorting.react.svg";
-import OrigZASortingIcon from "./z-a.sorting.react.svg";
-import OrigExternalLinkIcon from "./external.link.react.svg";
-import OrigPlusIcon from "./actions.header.touch.react.svg";
-import OrigPlusSharpIcon from "./plus.sharp.react.svg";
-import OrigMainMenuPeopleIcon from "./main.menu.people.react.svg";
-import OrigMainMenuFeedbackIcon from "./main.menu.feedback.react.svg";
-import OrigMainMenuVideoGuideIcon from "./main.menu.video.guide.react.svg";
-import OrigChatIcon from "./chat.react.svg";
-import OrigRectangleFilterIcon from "./rectangle.filter.react.svg";
-import OrigRectangleFilterDisabledIcon from "./rectangle.filter.click.disabled.react.svg";
-import OrigRectangleFilterHoverIcon from "./rectangle.filter.hover.react.svg";
-import OrigRectangleFilterClickIcon from "./rectangle.filter.click.react.svg";
-import OrigCatalogButtonIcon from "./catalog.button.react.svg";
-import OrigCrossIcon from "./cross.react.svg";
-import OrigCrossSidebarIcon from "./cross.sidebar.react.svg";
-import OrigCheckboxIcon from "./checkbox.react.svg";
-import OrigCheckboxCheckedIcon from "./checkbox.checked.react.svg";
-import OrigCheckboxIndeterminateIcon from "./checkbox.indeterminate.react.svg";
-import OrigFilterViewSelectorRowIcon from "./filter.view.selector.row.react.svg";
-import OrigFilterViewSelectorTileIcon from "./filter.view.selector.tile.react.svg";
-import OrigSecurityIcon from "./security.react.svg";
-import OrigArrowRightIcon from "./arrow.right.react.svg";
-
-import OrigEyeIcon from "./eye.react.svg";
-import OrigEyeOffIcon from "./eye.off.react.svg";
-import OrigMenuIcon from "./menu.react.svg";
-
-import OrigNavLogoIcon from "./nav.logo.react.svg";
-import OrigNavLogoOpenedIcon from "./nav.logo.opened.react.svg";
-
-import OrigCheckIcon from "./check.react.svg";
-
-import OrigDangerIcon from "./danger.react.svg";
-import OrigInfoIcon from "./info.react.svg";
-
-import OrigArrowPathIcon from "./arrow.path.react.svg";
-
-import OrigQuestionIcon from "./question.react.svg";
-
-import OrigShareGoogleIcon from "./share.google.react.svg";
-import OrigShareFacebookIcon from "./share.facebook.react.svg";
-import OrigShareTwitterIcon from "./share.twitter.react.svg";
-import OrigShareLinkedInIcon from "./share.linkedin.react.svg";
-
-import OrigAddDepartmentIcon from "./add.department.react.svg";
-import OrigAddEmployeeIcon from "./add.employee.react.svg";
-import OrigAddGuestIcon from "./add.guest.react.svg";
-
-import OrigSpreadsheetIcon from "./spreadsheet.react.svg";
-import OrigUnionIcon from "./union.react.svg";
-import OrigKeyIcon from "./key.react.svg";
-
-import OrigHistoryFinalizedIcon from "./history-finalized.react.svg";
-import OrigHistoryIcon from "./history.react.svg";
-import OrigLockIcon from "./lock.react.svg";
-import OrigDownloadAsIcon from "./download-as.react.svg";
-import OrigRenameIcon from "./rename.react.svg";
-
-import OrigDepartmentsGroup from "./departments.group.react.svg";
-
-import OrigZoomMinus from "./zoom-minus.react.svg";
-import OrigZoomPlus from "./zoom-plus.react.svg";
-
-import OrigFlipHorizontal from "./flip.horizontal.react.svg";
-import OrigFlipVertical from "./flip.vertical.react.svg";
-import OrigRotateLeft from "./rotate.left.react.svg";
-import OrigRotateRight from "./rotate.right.react.svg";
-
-import OrigFavorites from "./favorites.react.svg";
-import OrigCatalogFavoritesIcon from "./catalog.favorites.react.svg";
-import OrigFavoriteIcon from "./favorite.react.svg";
-import OrigRecentIcon from "./catalog.recent.react.svg";
-
-import OrigCatalogPrivateRoomIcon from "./catalog.private.react.svg";
-import OrigMoveToIcon from "./move.react.svg";
-
-import OrigIntegrationIcon from "./integration.react.svg";
-import OrigCustomFilterIcon from "./custom.filter.react.svg";
-
-import OrigButtonUploadIcon from "./button.upload.react.svg";
-import OrigButtonFileIcon from "./button.file.react.svg";
-import OrigButtonTrashIcon from "./button.trash.react.svg";
-import OrigButtonMoveIcon from "./button.move.react.svg";
-import OrigButtonDuplicateIcon from "./button.duplicate.react.svg";
-import OrigButtonAlertIcon from "./button.alert.react.svg";
-
-import OrigButtonCancelIcon from "./button.cancel.react.svg";
-import OrigLoadErrorIcon from "./load.error.react.svg";
-import OrigClearActiveIcon from "./clear.active.react.svg";
-
-import OrigBoxIcon from "./icon_box.react.svg";
-import OrigDropBoxIcon from "./icon_dropbox.react.svg";
-import OrigGoogleDriveIcon from "./icon_google_drive.react.svg";
-import OrigOneDriveIcon from "./icon_onedrive.react.svg";
-import OrigSharePointIcon from "./icon_sharepoint.react.svg";
-import OrigKDriveIcon from "./icon_kdrive.react.svg";
-import OrigYandexDiskIcon from "./icon_yandex_disk.react.svg";
-import OrigOwnCloudIcon from "./icon_owncloud.react.svg";
-import OrigNextCloudIcon from "./icon_nextcloud.react.svg";
-import OrigWebDavIcon from "./icon_webdav.react.svg";
-
-export const AZSortingIcon = createStyledIcon(
-  OrigAZSortingIcon,
-  "AZSortingIcon"
-);
-export const AccessCommentIcon = createStyledIcon(
-  OrigAccessCommentIcon,
-  "AccessCommentIcon"
-);
-export const AccessEditIcon = createStyledIcon(
-  OrigAccessEditIcon,
-  "AccessEditIcon"
-);
-export const AccessFormIcon = createStyledIcon(
-  OrigAccessFormIcon,
-  "AccessFormIcon"
-);
-export const AccessNoneIcon = createStyledIcon(
-  OrigAccessNoneIcon,
-  "AccessNoneIcon"
-);
-export const AccessReviewIcon = createStyledIcon(
-  OrigAccessReviewIcon,
-  "AccessReviewIcon"
-);
-export const ActionsDocumentsIcon = createStyledIcon(
-  OrigActionsDocumentsIcon,
-  "ActionsDocumentsIcon"
-);
-export const ActionsPresentationIcon = createStyledIcon(
-  OrigActionsPresentationIcon,
-  "ActionsPresentationIcon"
-);
-export const ActionsReportsIcon = createStyledIcon(
-  OrigActionsReportsIcon,
-  "ActionsReportsIcon"
-);
-export const ActionsSpreadsheetIcon = createStyledIcon(
-  OrigActionsSpreadsheetIcon,
-  "ActionsSpreadsheetIcon"
-);
-export const ActionsUploadIcon = createStyledIcon(
-  OrigActionsUploadIcon,
-  "ActionsUploadIcon"
-);
-export const AddDepartmentIcon = createStyledIcon(
-  OrigAddDepartmentIcon,
-  "AddDepartmentIcon"
-);
-export const AddEmployeeIcon = createStyledIcon(
-  OrigAddEmployeeIcon,
-  "AddEmployeeIcon"
-);
-export const AddGuestIcon = createStyledIcon(OrigAddGuestIcon, "AddGuestIcon");
-
-export const AimIcon = createStyledIcon(OrigAimIcon, "AimIcon");
-export const AlertIcon = createStyledIcon(OrigAlertIcon, "AlertIcon");
-export const AppsIcon = createStyledIcon(OrigAppsIcon, "AppsIcon");
-
-export const BloggerIcon = createStyledIcon(OrigBloggerIcon, "BloggerIcon");
-export const ButtonUploadIcon = createStyledIcon(
-  OrigButtonUploadIcon,
-  "ButtonUploadIcon"
-);
-export const ButtonFileIcon = createStyledIcon(
-  OrigButtonFileIcon,
-  "ButtonFileIcon"
-);
-export const ButtonTrashIcon = createStyledIcon(
-  OrigButtonTrashIcon,
-  "ButtonTrashIcon"
-);
-export const ButtonMoveIcon = createStyledIcon(
-  OrigButtonMoveIcon,
-  "ButtonMoveIcon"
-);
-export const ButtonDuplicateIcon = createStyledIcon(
-  OrigButtonDuplicateIcon,
-  "ButtonDuplicateIcon"
-);
-export const ButtonAlertIcon = createStyledIcon(
-  OrigButtonAlertIcon,
-  "ButtonAlertIcon"
-);
-export const CalendarCheckedIcon = createStyledIcon(
-  OrigCalendarCheckedIcon,
-  "CalendarCheckedIcon"
-);
-export const CalendarEmptyIcon = createStyledIcon(
-  OrigCalendarEmptyIcon,
-  "CalendarEmptyIcon"
-);
-export const ButtonCancelIcon = createStyledIcon(
-  OrigButtonCancelIcon,
-  "ButtonCancelIcon"
-);
-export const CalendarIcon = createStyledIcon(OrigCalendarIcon, "CalendarIcon");
-
-export const CatalogAccountsIcon = createStyledIcon(
-  OrigCatalogAccountsIcon,
-  "CatalogAccountsIcon"
-);
-export const CatalogArchiveIcon = createStyledIcon(
-  OrigCatalogArchiveIcon,
-  "CatalogArchiveIcon"
-);
-export const CatalogButtonIcon = createStyledIcon(
-  OrigCatalogButtonIcon,
-  "CatalogButtonIcon"
-);
-export const CatalogContactsIcon = createStyledIcon(
-  OrigCatalogContactsIcon,
-  "CatalogContactsIcon"
-);
-export const CatalogDepartmentsIcon = createStyledIcon(
-  OrigCatalogDepartmentsIcon,
-  "CatalogDepartmentsIcon"
-);
-export const CatalogEmployeeIcon = createStyledIcon(
-  OrigCatalogEmployeeIcon,
-  "CatalogEmployeeIcon"
-);
-export const CatalogFolderIcon = createStyledIcon(
-  OrigCatalogFolderIcon,
-  "CatalogFolderIcon"
-);
-export const CatalogGuestIcon = createStyledIcon(
-  OrigCatalogGuestIcon,
-  "CatalogGuestIcon"
-);
-export const CatalogInboxIcon = createStyledIcon(
-  OrigCatalogInboxIcon,
-  "CatalogInboxIcon"
-);
-export const CatalogPinIcon = createStyledIcon(
-  OrigCatalogPinIcon,
-  "CatalogPinIcon"
-);
-export const CatalogPortfolioIcon = createStyledIcon(
-  OrigCatalogPortfolioIcon,
-  "CatalogPortfolioIcon"
-);
-export const CatalogQuestionIcon = createStyledIcon(
-  OrigCatalogQuestionIcon,
-  "CatalogQuestionIcon"
-);
-export const CatalogSentIcon = createStyledIcon(
-  OrigCatalogSentIcon,
-  "CatalogSentIcon"
-);
-export const CatalogSharedIcon = createStyledIcon(
-  OrigCatalogSharedIcon,
-  "CatalogSharedIcon"
-);
-export const CatalogSpamIcon = createStyledIcon(
-  OrigCatalogSpamIcon,
-  "CatalogSpamIcon"
-);
-export const CatalogTagIcon = createStyledIcon(
-  OrigCatalogTagIcon,
-  "CatalogTagIcon"
-);
-export const CatalogTrashIcon = createStyledIcon(
-  OrigCatalogTrashIcon,
-  "CatalogTrashIcon"
-);
-export const CatalogUnpinIcon = createStyledIcon(
-  OrigCatalogUnpinIcon,
-  "CatalogUnpinIcon"
-);
-export const CatalogUserIcon = createStyledIcon(
-  OrigCatalogUserIcon,
-  "CatalogUserIcon"
-);
-export const ClearActiveIcon = createStyledIcon(
-  OrigClearActiveIcon,
-  "ClearActiveIcon"
-);
-export const ChatIcon = createStyledIcon(OrigChatIcon, "ChatIcon");
-export const CheckIcon = createStyledIcon(OrigCheckIcon, "CheckIcon");
-
-export const CheckboxIcon = createStyledIcon(
-  OrigCheckboxIcon,
-  "CheckboxIcon",
-  "rect"
-);
-export const CheckboxCheckedIcon = createStyledIcon(
-  OrigCheckboxCheckedIcon,
-  "CheckboxCheckedIcon",
-  "rect",
-  "rect"
-);
-export const CheckboxIndeterminateIcon = createStyledIcon(
-  OrigCheckboxIndeterminateIcon,
-  "CheckboxIndeterminateIcon",
-  "rect:first-child",
-  "rect:first-child"
-);
-export const ClipIcon = createStyledIcon(OrigClipIcon, "ClipIcon");
-export const CloudServicesBoxIcon = createStyledIcon(
-  OrigCloudServicesBoxIcon,
-  "CloudServicesBoxIcon"
-);
-export const CloudServicesDropboxIcon = createStyledIcon(
-  OrigCloudServicesDropboxIcon,
-  "CloudServicesDropboxIcon"
-);
-export const CloudServicesGoogleDriveIcon = createStyledIcon(
-  OrigCloudServicesGoogleDriveIcon,
-  "CloudServicesGoogleDriveIcon"
-);
-export const CloudServicesNextcloudIcon = createStyledIcon(
-  OrigCloudServicesNextcloudIcon,
-  "CloudServicesNextcloudIcon"
-);
-export const CloudServicesOneDriveIcon = createStyledIcon(
-  OrigCloudServicesOneDriveIcon,
-  "CloudServicesOneDriveIcon"
-);
-export const CommunityIcon = createStyledIcon(
-  OrigCommunityIcon,
-  "CommunityIcon"
-);
-export const CopyIcon = createStyledIcon(OrigCopyIcon, "CopyIcon");
-export const CreateFolderIcon = createStyledIcon(
-  OrigCreateFolderIcon,
-  "CreateFolderIcon"
-);
-export const CrmIcon = createStyledIcon(OrigCrmIcon, "CrmIcon");
-export const CrossIcon = createStyledIcon(OrigCrossIcon, "CrossIcon");
-export const CrossSidebarIcon = createStyledIcon(
-  OrigCrossSidebarIcon,
-  "CrossSidebarIcon"
-);
-export const CustomFilterIcon = createStyledIcon(
-  OrigCustomFilterIcon,
-  "CustomFilterIcon"
-);
-export const DangerIcon = createStyledIcon(OrigDangerIcon, "DangerIcon");
-
-export const DocumentsIcon = createStyledIcon(
-  OrigDocumentsIcon,
-  "DocumentsIcon"
-);
-export const DownloadIcon = createStyledIcon(OrigDownloadIcon, "DownloadIcon");
-export const ExpanderDownIcon = createStyledIcon(
-  OrigExpanderDownIcon,
-  "ExpanderDownIcon"
-);
-export const ExpanderRightIcon = createStyledIcon(
-  OrigExpanderRightIcon,
-  "ExpanderRightIcon"
-);
-export const ExternalLinkIcon = createStyledIcon(
-  OrigExternalLinkIcon,
-  "ExternalLinkIcon"
-);
-export const EyeIcon = createStyledIcon(OrigEyeIcon, "EyeIcon");
-export const EyeOffIcon = createStyledIcon(OrigEyeOffIcon, "EyeOffIcon");
-export const FileActionsConvertEditDocIcon = createStyledIcon(
-  OrigFileActionsConvertEditDocIcon,
-  "FileActionsConvertEditDocIcon"
-);
-export const FileActionsConvertIcon = createStyledIcon(
-  OrigFileActionsConvertIcon,
-  "FileActionsConvertIcon"
-);
-export const FileActionsLockedIcon = createStyledIcon(
-  OrigFileActionsLockedIcon,
-  "FileActionsLockedIcon"
-);
-export const ForwardIcon = createStyledIcon(OrigForwardIcon, "ForwardIcon");
-export const GanttChartIcon = createStyledIcon(
-  OrigGanttChartIcon,
-  "GanttChartIcon"
-);
-export const GmailIcon = createStyledIcon(OrigGmailIcon, "GmailIcon");
-export const GoogleIcon = createStyledIcon(OrigGoogleIcon, "GoogleIcon");
-export const GoogleSquareIcon = createStyledIcon(
-  OrigGoogleSquareIcon,
-  "GoogleSquareIcon"
-);
-
-export const HorizontalDotsIcon = createStyledIcon(
-  OrigHorizontalDotsIcon,
-  "HorizontalDotsIcon"
-);
-export const IcqIcon = createStyledIcon(OrigIcqIcon, "IcqIcon");
-export const ImportIcon = createStyledIcon(OrigImportIcon, "ImportIcon");
-export const InfoIcon = createStyledIcon(OrigInfoIcon, "InfoIcon");
-
-export const InvitationLinkIcon = createStyledIcon(
-  OrigInvitationLinkIcon,
-  "InvitationLinkIcon"
-);
-export const ItemActiveIcon = createStyledIcon(
-  OrigItemActiveIcon,
-  "ItemActiveIcon"
-);
-export const ItemPausedIcon = createStyledIcon(
-  OrigItemPausedIcon,
-  "ItemPausedIcon"
-);
-export const JabberIcon = createStyledIcon(OrigJabberIcon, "JabberIcon");
-export const LivejournalIcon = createStyledIcon(
-  OrigLivejournalIcon,
-  "LivejournalIcon"
-);
-export const LoadErrorIcon = createStyledIcon(
-  OrigLoadErrorIcon,
-  "LoadErrorIcon"
-);
-export const MailIcon = createStyledIcon(OrigMailIcon, "MailIcon");
-export const MainMenuFeedbackIcon = createStyledIcon(
-  OrigMainMenuFeedbackIcon,
-  "MainMenuFeedbackIcon"
-);
-export const MainMenuPeopleIcon = createStyledIcon(
-  OrigMainMenuPeopleIcon,
-  "MainMenuPeopleIcon"
-);
-export const MainMenuVideoGuideIcon = createStyledIcon(
-  OrigMainMenuVideoGuideIcon,
-  "MainMenuVideoGuideIcon"
-);
-export const MobileIcon = createStyledIcon(OrigMobileIcon, "MobileIcon");
-export const MoneyIcon = createStyledIcon(OrigMoneyIcon, "MoneyIcon");
-export const MenuIcon = createStyledIcon(OrigMenuIcon, "MenuIcon");
-export const MediaPauseIcon = createStyledIcon(
-  OrigMediaPauseIcon,
-  "MediaPauseIcon"
-);
-export const MediaPlayIcon = createStyledIcon(
-  OrigMediaPlayIcon,
-  "MediaPlayIcon"
-);
-export const MediaMuteIcon = createStyledIcon(
-  OrigMediaMuteIcon,
-  "MediaMuteIcon"
-);
-export const MediaFullScreenIcon = createStyledIcon(
-  OrigMediaFullScreenIcon,
-  "MediaFullScreenIcon"
-);
-export const MediaDownloadIcon = createStyledIcon(
-  OrigMediaDownloadIcon,
-  "MediaDownloadIcon"
-);
-export const MediaDeleteIcon = createStyledIcon(
-  OrigMediaDeleteIcon,
-  "MediaDeleteIcon"
-);
-export const MediaMuteOffIcon = createStyledIcon(
-  OrigMediaMuteOffIcon,
-  "MediaMuteOffIcon"
-);
-export const MediaResetIcon = createStyledIcon(
-  OrigMediaResetIcon,
-  "MediaResetIcon"
-);
-export const MediaRotateLeftIcon = createStyledIcon(
-  OrigMediaRotateLeftIcon,
-  "MediaRotateLeftIcon"
-);
-export const MediaRotateRightIcon = createStyledIcon(
-  OrigMediaRotateRightIcon,
-  "MediaRotateRightIcon"
-);
-export const MediaZoomInIcon = createStyledIcon(
-  OrigMediaZoomInIcon,
-  "MediaZoomInIcon"
-);
-export const MediaZoomOutIcon = createStyledIcon(
-  OrigMediaZoomOutIcon,
-  "MediaZoomOutIcon"
-);
-export const MyspaceIcon = createStyledIcon(OrigMyspaceIcon, "MyspaceIcon");
-
-export const PeopleIcon = createStyledIcon(OrigPeopleIcon, "PeopleIcon");
-export const PhoneIcon = createStyledIcon(OrigPhoneIcon, "PhoneIcon");
-export const PlaneIcon = createStyledIcon(OrigPlaneIcon, "PlaneIcon");
-export const PlusIcon = createStyledIcon(OrigPlusIcon, "PlusIcon");
-export const PlusSharpIcon = createStyledIcon(
-  OrigPlusSharpIcon,
-  "PlusSharpIcon"
-);
-export const ProjectDocumentsUpIcon = createStyledIcon(
-  OrigProjectDocumentsUpIcon,
-  "ProjectDocumentsUpIcon"
-);
-export const ProjectsDiscussionsIcon = createStyledIcon(
-  OrigProjectsDiscussionsIcon,
-  "ProjectsDiscussionsIcon"
-);
-export const ProjectsIcon = createStyledIcon(OrigProjectsIcon, "ProjectsIcon");
-export const ProjectsMilestoneIcon = createStyledIcon(
-  OrigProjectsMilestoneIcon,
-  "ProjectsMilestoneIcon"
-);
-export const ProjectsTasksIcon = createStyledIcon(
-  OrigProjectsTasksIcon,
-  "ProjectsTasksIcon"
-);
-export const ProjectsTemplatesIcon = createStyledIcon(
-  OrigProjectsTemplatesIcon,
-  "ProjectsTemplatesIcon"
-);
-export const ProjectsTimeTrackingIcon = createStyledIcon(
-  OrigProjectsTimeTrackingIcon,
-  "ProjectsTimeTrackingIcon"
-);
-
-export const RectangleFilterIcon = createStyledIcon(
-  OrigRectangleFilterIcon,
-  "RectangleFilterIcon"
-);
-export const RectangleFilterDisabledIcon = createStyledIcon(
-  OrigRectangleFilterDisabledIcon,
-  "RectangleFilterDisabledIcon"
-);
-export const RectangleFilterHoverIcon = createStyledIcon(
-  OrigRectangleFilterHoverIcon,
-  "RectangleFilterHoverIcon"
-);
-export const RectangleFilterClickIcon = createStyledIcon(
-  OrigRectangleFilterClickIcon,
-  "RectangleFilterClickIcon"
-);
-
-export const RemoveIcon = createStyledIcon(OrigRemoveIcon, "RemoveIcon");
-export const ReplyAllIcon = createStyledIcon(OrigReplyAllIcon, "ReplyAllIcon");
-export const ReplyIcon = createStyledIcon(OrigReplyIcon, "ReplyIcon");
-export const RotateIcon = createStyledIcon(OrigRotateIcon, "RotateIcon");
-export const SearchIcon = createStyledIcon(OrigSearchIcon, "SearchIcon");
-export const SendClockIcon = createStyledIcon(
-  OrigSendClockIcon,
-  "SendClockIcon"
-);
-export const SettingsIcon = createStyledIcon(OrigSettingsIcon, "SettingsIcon");
-
-export const PaymentsIcon = createStyledIcon(OrigPaymentsIcon, "PaymentsIcon");
-export const ShareEmailIcon = createStyledIcon(
-  OrigShareEmailIcon,
-  "ShareEmailIcon"
-);
-export const ShareGooglePlusIcon = createStyledIcon(
-  OrigShareGooglePlusIcon,
-  "ShareGooglePlusIcon"
-);
-export const SkypeIcon = createStyledIcon(OrigSkypeIcon, "SkypeIcon");
-export const SpreadsheetIcon = createStyledIcon(
-  OrigSpreadsheetIcon,
-  "SpreadsheetIcon"
-);
-
-export const StarIcon = createStyledIcon(OrigStarIcon, "StarIcon");
-export const TimeTrackingNotBilledIcon = createStyledIcon(
-  OrigTimeTrackingNotBilledIcon,
-  "TimeTrackingNotBilledIcon"
-);
-export const UnionIcon = createStyledIcon(OrigUnionIcon, "UnionIcon");
-export const UploadIcon = createStyledIcon(OrigUploadIcon, "UploadIcon");
-export const VerticalDotsIcon = createStyledIcon(
-  OrigVerticalDotsIcon,
-  "VerticalDotsIcon"
-);
-export const WindowsMsnIcon = createStyledIcon(
-  OrigWindowsMsnIcon,
-  "WindowsMsnIcon"
-);
-export const YahooIcon = createStyledIcon(OrigYahooIcon, "YahooIcon");
-export const ZASortingIcon = createStyledIcon(
-  OrigZASortingIcon,
-  "ZASortingIcon"
-);
-export const NavLogoIcon = createStyledIcon(OrigNavLogoIcon, "NavLogoIcon");
-export const NavLogoOpenedIcon = createStyledIcon(
-  OrigNavLogoOpenedIcon,
-  "NavLogoOpenedIcon"
-);
-export const ArrowPathIcon = createStyledIcon(
-  OrigArrowPathIcon,
-  "ArrowPathIcon"
-);
-
-export const QuestionIcon = createStyledIcon(
-  OrigQuestionIcon,
-  "ToggleButtonIcon",
-  "rect"
-);
-
-export const ShareGoogleIcon = createStyledIcon(
-  OrigShareGoogleIcon,
-  "ShareGoogleIcon"
-);
-
-export const ShareFacebookIcon = createStyledIcon(
-  OrigShareFacebookIcon,
-  "ShareFacebookIcon"
-);
-export const ShareTwitterIcon = createStyledIcon(
-  OrigShareTwitterIcon,
-  "ShareTwitterIcon"
-);
-
-export const ShareLinkedInIcon = createStyledIcon(
-  OrigShareLinkedInIcon,
-  "ShareLinkedInIcon"
-);
-
-export const KeyIcon = createStyledIcon(OrigKeyIcon, "KeyIcon");
-export const FilterViewSelectorRowIcon = createStyledIcon(
-  OrigFilterViewSelectorRowIcon,
-  "FilterViewSelectorRowIcon"
-);
-export const FilterViewSelectorTileIcon = createStyledIcon(
-  OrigFilterViewSelectorTileIcon,
-  "FilterViewSelectorTileIcon"
-);
-export const SecurityIcon = createStyledIcon(OrigSecurityIcon, "SecurityIcon");
-export const ArrowRightIcon = createStyledIcon(
-  OrigArrowRightIcon,
-  "ArrowRightIcon"
-);
-
-export const HistoryFinalizedIcon = createStyledIcon(
-  OrigHistoryFinalizedIcon,
-  "HistoryFinalizedIcon"
-);
-export const HistoryIcon = createStyledIcon(OrigHistoryIcon, "HistoryIcon");
-export const LockIcon = createStyledIcon(OrigLockIcon, "LockIcon");
-export const DownloadAsIcon = createStyledIcon(
-  OrigDownloadAsIcon,
-  "DownloadAsIcon"
-);
-export const RenameIcon = createStyledIcon(OrigRenameIcon, "RenameIcon");
-
-export const DepartmentsGroupIcon = createStyledIcon(
-  OrigDepartmentsGroup,
-  "DepartmentsGroupIcon"
-);
-
-export const ZoomMinusIcon = createStyledIcon(OrigZoomMinus, "ZoomMinusIcon");
-
-export const ZoomPlusIcon = createStyledIcon(OrigZoomPlus, "ZoomPlusIcon");
-
-export const FlipHorizontalIcon = createStyledIcon(
-  OrigFlipHorizontal,
-  "FlipHorizontalIcon"
-);
-export const FlipVerticalIcon = createStyledIcon(
-  OrigFlipVertical,
-  "FlipVerticalIcon"
-);
-export const RotateLeftIcon = createStyledIcon(
-  OrigRotateLeft,
-  "RotateLeftIcon"
-);
-export const RotateRightIcon = createStyledIcon(
-  OrigRotateRight,
-  "RotateRightIcon"
-);
-export const FavoritesIcon = createStyledIcon(OrigFavorites, "FavoritesIcon");
-export const CatalogFavoritesIcon = createStyledIcon(
-  OrigCatalogFavoritesIcon,
-  "CatalogFavoritesIcon"
-);
-export const FavoriteIcon = createStyledIcon(OrigFavoriteIcon, "FavoriteIcon");
-export const CatalogRecentIcon = createStyledIcon(
-  OrigRecentIcon,
-  "CatalogRecentIcon"
-);
-export const CatalogPrivateRoomIcon = createStyledIcon(
-  OrigCatalogPrivateRoomIcon,
-  "CatalogPrivateRoomIcon"
-);
-
-export const MoveToIcon = createStyledIcon(OrigMoveToIcon, "MoveToIcon");
-export const IntegrationIcon = createStyledIcon(
-  OrigIntegrationIcon,
-  "IntegrationIcon"
-);
-
-export const BoxIcon = createStyledIcon(OrigBoxIcon, "BoxIcon");
-export const DropBoxIcon = createStyledIcon(OrigDropBoxIcon, "DropBoxIcon");
-export const GoogleDriveIcon = createStyledIcon(
-  OrigGoogleDriveIcon,
-  "GoogleDriveIcon"
-);
-export const OneDriveIcon = createStyledIcon(OrigOneDriveIcon, "OneDriveIcon");
-export const SharePointIcon = createStyledIcon(
-  OrigSharePointIcon,
-  "SharePointIcon"
-);
-export const KDriveIcon = createStyledIcon(OrigKDriveIcon, "KDriveIcon");
-export const YandexDiskIcon = createStyledIcon(
-  OrigYandexDiskIcon,
-  "YandexDiskIcon"
-);
-export const OwnCloudIcon = createStyledIcon(OrigOwnCloudIcon, "OwnCloudIcon");
-export const NextCloudIcon = createStyledIcon(
-  OrigNextCloudIcon,
-  "NextCloudIcon"
-);
-export const WebDavIcon = createStyledIcon(OrigWebDavIcon, "WebDavIcon");
-=======
 // import OrigPeopleIcon from "./people.react.svg";
 // import OrigCalendarIcon from "./calendar.react.svg";
 // import OrigExpanderDownIcon from "./expander-down.react.svg";
@@ -1029,6 +212,17 @@
 // import OrigLoadErrorIcon from "./load.error.react.svg";
 // import OrigClearActiveIcon from "./clear.active.react.svg";
 
+// import OrigBoxIcon from "./icon_box.react.svg";
+// import OrigDropBoxIcon from "./icon_dropbox.react.svg";
+// import OrigGoogleDriveIcon from "./icon_google_drive.react.svg";
+// import OrigOneDriveIcon from "./icon_onedrive.react.svg";
+// import OrigSharePointIcon from "./icon_sharepoint.react.svg";
+// import OrigKDriveIcon from "./icon_kdrive.react.svg";
+// import OrigYandexDiskIcon from "./icon_yandex_disk.react.svg";
+// import OrigOwnCloudIcon from "./icon_owncloud.react.svg";
+// import OrigNextCloudIcon from "./icon_nextcloud.react.svg";
+// import OrigWebDavIcon from "./icon_webdav.react.svg";
+
 // export const AZSortingIcon = createStyledIcon(
 //   OrigAZSortingIcon,
 //   "AZSortingIcon"
@@ -1082,413 +276,6 @@
 //   "AddEmployeeIcon"
 // );
 // export const AddGuestIcon = createStyledIcon(OrigAddGuestIcon, "AddGuestIcon");
-// export const AdministratorIcon = createStyledIcon(
-//   OrigAdministratorIcon,
-//   "AdministratorIcon"
-// );
-// export const AimIcon = createStyledIcon(OrigAimIcon, "AimIcon");
-// export const AlertIcon = createStyledIcon(OrigAlertIcon, "AlertIcon");
-// export const AppsIcon = createStyledIcon(OrigAppsIcon, "AppsIcon");
-// export const ArrowContentIcon = createStyledIcon(
-//   OrigArrowContentIcon,
-//   "ArrowContentIcon"
-// );
-// export const BloggerIcon = createStyledIcon(OrigBloggerIcon, "BloggerIcon");
-// export const ButtonUploadIcon = createStyledIcon(
-//   OrigButtonUploadIcon,
-//   "ButtonUploadIcon"
-// );
-// export const ButtonFileIcon = createStyledIcon(
-//   OrigButtonFileIcon,
-//   "ButtonFileIcon"
-// );
-// export const ButtonTrashIcon = createStyledIcon(
-//   OrigButtonTrashIcon,
-//   "ButtonTrashIcon"
-// );
-// export const ButtonMoveIcon = createStyledIcon(
-//   OrigButtonMoveIcon,
-//   "ButtonMoveIcon"
-// );
-// export const ButtonDuplicateIcon = createStyledIcon(
-//   OrigButtonDuplicateIcon,
-//   "ButtonDuplicateIcon"
-// );
-// export const ButtonAlertIcon = createStyledIcon(
-//   OrigButtonAlertIcon,
-//   "ButtonAlertIcon"
-// );
-// export const CalendarCheckedIcon = createStyledIcon(
-//   OrigCalendarCheckedIcon,
-//   "CalendarCheckedIcon"
-// );
-// export const CalendarEmptyIcon = createStyledIcon(
-//   OrigCalendarEmptyIcon,
-//   "CalendarEmptyIcon"
-// );
-// export const ButtonCancelIcon = createStyledIcon(
-//   OrigButtonCancelIcon,
-//   "ButtonCancelIcon"
-// );
-// export const CalendarIcon = createStyledIcon(OrigCalendarIcon, "CalendarIcon");
-// export const CameraIcon = createStyledIcon(OrigCameraIcon, "CameraIcon");
-// export const CatalogAccountsIcon = createStyledIcon(
-//   OrigCatalogAccountsIcon,
-//   "CatalogAccountsIcon"
-// );
-// export const CatalogArchiveIcon = createStyledIcon(
-//   OrigCatalogArchiveIcon,
-//   "CatalogArchiveIcon"
-// );
-// export const CatalogButtonIcon = createStyledIcon(
-//   OrigCatalogButtonIcon,
-//   "CatalogButtonIcon"
-// );
-// export const CatalogContactsIcon = createStyledIcon(
-//   OrigCatalogContactsIcon,
-//   "CatalogContactsIcon"
-// );
-// export const CatalogDepartmentsIcon = createStyledIcon(
-//   OrigCatalogDepartmentsIcon,
-//   "CatalogDepartmentsIcon"
-// );
-// export const CatalogEmployeeIcon = createStyledIcon(
-//   OrigCatalogEmployeeIcon,
-//   "CatalogEmployeeIcon"
-// );
-// export const CatalogFolderIcon = createStyledIcon(
-//   OrigCatalogFolderIcon,
-//   "CatalogFolderIcon"
-// );
-// export const CatalogGuestIcon = createStyledIcon(
-//   OrigCatalogGuestIcon,
-//   "CatalogGuestIcon"
-// );
-// export const CatalogInboxIcon = createStyledIcon(
-//   OrigCatalogInboxIcon,
-//   "CatalogInboxIcon"
-// );
-// export const CatalogPinIcon = createStyledIcon(
-//   OrigCatalogPinIcon,
-//   "CatalogPinIcon"
-// );
-// export const CatalogPortfolioIcon = createStyledIcon(
-//   OrigCatalogPortfolioIcon,
-//   "CatalogPortfolioIcon"
-// );
-// export const CatalogQuestionIcon = createStyledIcon(
-//   OrigCatalogQuestionIcon,
-//   "CatalogQuestionIcon"
-// );
-// export const CatalogSentIcon = createStyledIcon(
-//   OrigCatalogSentIcon,
-//   "CatalogSentIcon"
-// );
-// export const CatalogSharedIcon = createStyledIcon(
-//   OrigCatalogSharedIcon,
-//   "CatalogSharedIcon"
-// );
-// export const CatalogSpamIcon = createStyledIcon(
-//   OrigCatalogSpamIcon,
-//   "CatalogSpamIcon"
-// );
-// export const CatalogTagIcon = createStyledIcon(
-//   OrigCatalogTagIcon,
-//   "CatalogTagIcon"
-// );
-// export const CatalogTrashIcon = createStyledIcon(
-//   OrigCatalogTrashIcon,
-//   "CatalogTrashIcon"
-// );
-// export const CatalogUnpinIcon = createStyledIcon(
-//   OrigCatalogUnpinIcon,
-//   "CatalogUnpinIcon"
-// );
-// export const CatalogUserIcon = createStyledIcon(
-//   OrigCatalogUserIcon,
-//   "CatalogUserIcon"
-// );
-// export const ClearActiveIcon = createStyledIcon(
-//   OrigClearActiveIcon,
-//   "ClearActiveIcon"
-// );
-// export const ChatIcon = createStyledIcon(OrigChatIcon, "ChatIcon");
-// export const CheckIcon = createStyledIcon(OrigCheckIcon, "CheckIcon");
-// export const CheckToastIcon = createStyledIcon(
-//   OrigCheckToastIcon,
-//   "CheckToastIcon"
-// );
-// export const CheckboxIcon = createStyledIcon(
-//   OrigCheckboxIcon,
-//   "CheckboxIcon",
-//   "rect"
-// );
-// export const CheckboxCheckedIcon = createStyledIcon(
-//   OrigCheckboxCheckedIcon,
-//   "CheckboxCheckedIcon",
-//   "rect",
-//   "rect"
-// );
-// export const CheckboxIndeterminateIcon = createStyledIcon(
-//   OrigCheckboxIndeterminateIcon,
-//   "CheckboxIndeterminateIcon",
-//   "rect:first-child",
-//   "rect:first-child"
-// );
-// export const ClipIcon = createStyledIcon(OrigClipIcon, "ClipIcon");
-// export const CloudServicesBoxIcon = createStyledIcon(
-//   OrigCloudServicesBoxIcon,
-//   "CloudServicesBoxIcon"
-// );
-// export const CloudServicesDropboxIcon = createStyledIcon(
-//   OrigCloudServicesDropboxIcon,
-//   "CloudServicesDropboxIcon"
-// );
-// export const CloudServicesGoogleDriveIcon = createStyledIcon(
-//   OrigCloudServicesGoogleDriveIcon,
-//   "CloudServicesGoogleDriveIcon"
-// );
-// export const CloudServicesNextcloudIcon = createStyledIcon(
-//   OrigCloudServicesNextcloudIcon,
-//   "CloudServicesNextcloudIcon"
-// );
-// export const CloudServicesOneDriveIcon = createStyledIcon(
-//   OrigCloudServicesOneDriveIcon,
-//   "CloudServicesOneDriveIcon"
-// );
-// export const CommunityIcon = createStyledIcon(
-//   OrigCommunityIcon,
-//   "CommunityIcon"
-// );
-// export const CopyIcon = createStyledIcon(OrigCopyIcon, "CopyIcon");
-// export const CreateFolderIcon = createStyledIcon(
-//   OrigCreateFolderIcon,
-//   "CreateFolderIcon"
-// );
-// export const CrmIcon = createStyledIcon(OrigCrmIcon, "CrmIcon");
-// export const CrossIcon = createStyledIcon(OrigCrossIcon, "CrossIcon");
-// export const CrossSidebarIcon = createStyledIcon(
-//   OrigCrossSidebarIcon,
-//   "CrossSidebarIcon"
-// );
-// export const CustomFilterIcon = createStyledIcon(
-//   OrigCustomFilterIcon,
-//   "CustomFilterIcon"
-// );
-// export const DangerIcon = createStyledIcon(OrigDangerIcon, "DangerIcon");
-// export const DangerToastIcon = createStyledIcon(
-//   OrigDangerToastIcon,
-//   "DangerToastIcon"
-// );
-// export const DocumentsIcon = createStyledIcon(
-//   OrigDocumentsIcon,
-//   "DocumentsIcon"
-// );
-// export const DownloadIcon = createStyledIcon(OrigDownloadIcon, "DownloadIcon");
-// export const ExpanderDownIcon = createStyledIcon(
-//   OrigExpanderDownIcon,
-//   "ExpanderDownIcon"
-// );
-// export const ExpanderRightIcon = createStyledIcon(
-//   OrigExpanderRightIcon,
-//   "ExpanderRightIcon"
-// );
-// export const ExternalLinkIcon = createStyledIcon(
-//   OrigExternalLinkIcon,
-//   "ExternalLinkIcon"
-// );
-// export const EyeIcon = createStyledIcon(OrigEyeIcon, "EyeIcon");
-// export const EyeOffIcon = createStyledIcon(OrigEyeOffIcon, "EyeOffIcon");
-// export const FileActionsConvertEditDocIcon = createStyledIcon(
-//   OrigFileActionsConvertEditDocIcon,
-//   "FileActionsConvertEditDocIcon"
-// );
-// export const FileActionsConvertIcon = createStyledIcon(
-//   OrigFileActionsConvertIcon,
-//   "FileActionsConvertIcon"
-// );
-// export const FileActionsLockedIcon = createStyledIcon(
-//   OrigFileActionsLockedIcon,
-//   "FileActionsLockedIcon"
-// );
-// export const ForwardIcon = createStyledIcon(OrigForwardIcon, "ForwardIcon");
-// export const GanttChartIcon = createStyledIcon(
-//   OrigGanttChartIcon,
-//   "GanttChartIcon"
-// );
-// export const GmailIcon = createStyledIcon(OrigGmailIcon, "GmailIcon");
-// export const GoogleIcon = createStyledIcon(OrigGoogleIcon, "GoogleIcon");
-// export const GoogleSquareIcon = createStyledIcon(
-//   OrigGoogleSquareIcon,
-//   "GoogleSquareIcon"
-// );
-// export const GuestIcon = createStyledIcon(OrigGuestIcon, "GuestIcon");
-// export const HorizontalDotsIcon = createStyledIcon(
-//   OrigHorizontalDotsIcon,
-//   "HorizontalDotsIcon"
-// );
-// export const IcqIcon = createStyledIcon(OrigIcqIcon, "IcqIcon");
-// export const ImportIcon = createStyledIcon(OrigImportIcon, "ImportIcon");
-// export const InfoIcon = createStyledIcon(OrigInfoIcon, "InfoIcon");
-// export const InfoToastIcon = createStyledIcon(
-//   OrigInfoToastIcon,
-//   "InfoToastIcon"
-// );
-// export const InvitationLinkIcon = createStyledIcon(
-//   OrigInvitationLinkIcon,
-//   "InvitationLinkIcon"
-// );
-// export const ItemActiveIcon = createStyledIcon(
-//   OrigItemActiveIcon,
-//   "ItemActiveIcon"
-// );
-// export const ItemPausedIcon = createStyledIcon(
-//   OrigItemPausedIcon,
-//   "ItemPausedIcon"
-// );
-// export const JabberIcon = createStyledIcon(OrigJabberIcon, "JabberIcon");
-// export const LivejournalIcon = createStyledIcon(
-//   OrigLivejournalIcon,
-//   "LivejournalIcon"
-// );
-// export const LoadErrorIcon = createStyledIcon(
-//   OrigLoadErrorIcon,
-//   "LoadErrorIcon"
-// );
-// export const MailIcon = createStyledIcon(OrigMailIcon, "MailIcon");
-// export const MainMenuFeedbackIcon = createStyledIcon(
-//   OrigMainMenuFeedbackIcon,
-//   "MainMenuFeedbackIcon"
-// );
-// export const MainMenuPeopleIcon = createStyledIcon(
-//   OrigMainMenuPeopleIcon,
-//   "MainMenuPeopleIcon"
-// );
-// export const MainMenuVideoGuideIcon = createStyledIcon(
-//   OrigMainMenuVideoGuideIcon,
-//   "MainMenuVideoGuideIcon"
-// );
-// export const MobileIcon = createStyledIcon(OrigMobileIcon, "MobileIcon");
-// export const MoneyIcon = createStyledIcon(OrigMoneyIcon, "MoneyIcon");
-// export const MenuIcon = createStyledIcon(OrigMenuIcon, "MenuIcon");
-// export const MediaPauseIcon = createStyledIcon(
-//   OrigMediaPauseIcon,
-//   "MediaPauseIcon"
-// );
-// export const MediaPlayIcon = createStyledIcon(
-//   OrigMediaPlayIcon,
-//   "MediaPlayIcon"
-// );
-// export const MediaMuteIcon = createStyledIcon(
-//   OrigMediaMuteIcon,
-//   "MediaMuteIcon"
-// );
-// export const MediaFullScreenIcon = createStyledIcon(
-//   OrigMediaFullScreenIcon,
-//   "MediaFullScreenIcon"
-// );
-// export const MediaDownloadIcon = createStyledIcon(
-//   OrigMediaDownloadIcon,
-//   "MediaDownloadIcon"
-// );
-// export const MediaDeleteIcon = createStyledIcon(
-//   OrigMediaDeleteIcon,
-//   "MediaDeleteIcon"
-// );
-// export const MediaMuteOffIcon = createStyledIcon(
-//   OrigMediaMuteOffIcon,
-//   "MediaMuteOffIcon"
-// );
-// export const MediaResetIcon = createStyledIcon(
-//   OrigMediaResetIcon,
-//   "MediaResetIcon"
-// );
-// export const MediaRotateLeftIcon = createStyledIcon(
-//   OrigMediaRotateLeftIcon,
-//   "MediaRotateLeftIcon"
-// );
-// export const MediaRotateRightIcon = createStyledIcon(
-//   OrigMediaRotateRightIcon,
-//   "MediaRotateRightIcon"
-// );
-// export const MediaZoomInIcon = createStyledIcon(
-//   OrigMediaZoomInIcon,
-//   "MediaZoomInIcon"
-// );
-// export const MediaZoomOutIcon = createStyledIcon(
-//   OrigMediaZoomOutIcon,
-//   "MediaZoomOutIcon"
-// );
-// export const MyspaceIcon = createStyledIcon(OrigMyspaceIcon, "MyspaceIcon");
-// export const OwnerIcon = createStyledIcon(OrigOwnerIcon, "OwnerIcon");
-// export const PeopleIcon = createStyledIcon(OrigPeopleIcon, "PeopleIcon");
-// export const PhoneIcon = createStyledIcon(OrigPhoneIcon, "PhoneIcon");
-// export const PlaneIcon = createStyledIcon(OrigPlaneIcon, "PlaneIcon");
-// export const PlusIcon = createStyledIcon(OrigPlusIcon, "PlusIcon");
-// export const PlusSharpIcon = createStyledIcon(
-//   OrigPlusSharpIcon,
-//   "PlusSharpIcon"
-// );
-// export const ProjectDocumentsUpIcon = createStyledIcon(
-//   OrigProjectDocumentsUpIcon,
-//   "ProjectDocumentsUpIcon"
-// );
-// export const ProjectsDiscussionsIcon = createStyledIcon(
-//   OrigProjectsDiscussionsIcon,
-//   "ProjectsDiscussionsIcon"
-// );
-// export const ProjectsIcon = createStyledIcon(OrigProjectsIcon, "ProjectsIcon");
-// export const ProjectsMilestoneIcon = createStyledIcon(
-//   OrigProjectsMilestoneIcon,
-//   "ProjectsMilestoneIcon"
-// );
-// export const ProjectsTasksIcon = createStyledIcon(
-//   OrigProjectsTasksIcon,
-//   "ProjectsTasksIcon"
-// );
-// export const ProjectsTemplatesIcon = createStyledIcon(
-//   OrigProjectsTemplatesIcon,
-//   "ProjectsTemplatesIcon"
-// );
-// export const ProjectsTimeTrackingIcon = createStyledIcon(
-//   OrigProjectsTimeTrackingIcon,
-//   "ProjectsTimeTrackingIcon"
-// );
-// export const RadiobuttonCheckedIcon = createStyledIcon(
-//   OrigRadiobuttonCheckedIcon,
-//   "RadiobuttonCheckedIcon"
-// );
-// export const RadiobuttonIcon = createStyledIcon(
-//   OrigRadiobuttonIcon,
-//   "RadiobuttonIcon"
-// );
-// export const RectangleFilterIcon = createStyledIcon(
-//   OrigRectangleFilterIcon,
-//   "RectangleFilterIcon"
-// );
-// export const RectangleFilterDisabledIcon = createStyledIcon(
-//   OrigRectangleFilterDisabledIcon,
-//   "RectangleFilterDisabledIcon"
-// );
-// export const RectangleFilterHoverIcon = createStyledIcon(
-//   OrigRectangleFilterHoverIcon,
-//   "RectangleFilterHoverIcon"
-// );
-// export const RectangleFilterClickIcon = createStyledIcon(
-//   OrigRectangleFilterClickIcon,
-//   "RectangleFilterClickIcon"
-// );
-// export const RefreshIcon = createStyledIcon(OrigRefreshIcon, "RefreshIcon");
-// export const RemoveIcon = createStyledIcon(OrigRemoveIcon, "RemoveIcon");
-// export const ReplyAllIcon = createStyledIcon(OrigReplyAllIcon, "ReplyAllIcon");
-// export const ReplyIcon = createStyledIcon(OrigReplyIcon, "ReplyIcon");
-// export const RotateIcon = createStyledIcon(OrigRotateIcon, "RotateIcon");
-// export const SearchIcon = createStyledIcon(OrigSearchIcon, "SearchIcon");
-// export const SendClockIcon = createStyledIcon(
-//   OrigSendClockIcon,
-//   "SendClockIcon"
-// );
-// export const SettingsIcon = createStyledIcon(OrigSettingsIcon, "SettingsIcon");
 
 // export const PaymentsIcon = createStyledIcon(OrigPaymentsIcon, "PaymentsIcon");
 // export const ShareEmailIcon = createStyledIcon(
@@ -1639,9 +426,112 @@
 //   "CatalogPrivateRoomIcon"
 // );
 
+// export const ShareFacebookIcon = createStyledIcon(
+//   OrigShareFacebookIcon,
+//   "ShareFacebookIcon"
+// );
+// export const ShareTwitterIcon = createStyledIcon(
+//   OrigShareTwitterIcon,
+//   "ShareTwitterIcon"
+// );
+
+// export const ShareLinkedInIcon = createStyledIcon(
+//   OrigShareLinkedInIcon,
+//   "ShareLinkedInIcon"
+// );
+
+// export const KeyIcon = createStyledIcon(OrigKeyIcon, "KeyIcon");
+// export const FilterViewSelectorRowIcon = createStyledIcon(
+//   OrigFilterViewSelectorRowIcon,
+//   "FilterViewSelectorRowIcon"
+// );
+// export const FilterViewSelectorTileIcon = createStyledIcon(
+//   OrigFilterViewSelectorTileIcon,
+//   "FilterViewSelectorTileIcon"
+// );
+// export const SecurityIcon = createStyledIcon(OrigSecurityIcon, "SecurityIcon");
+// export const ArrowRightIcon = createStyledIcon(
+//   OrigArrowRightIcon,
+//   "ArrowRightIcon"
+// );
+
+// export const HistoryFinalizedIcon = createStyledIcon(
+//   OrigHistoryFinalizedIcon,
+//   "HistoryFinalizedIcon"
+// );
+// export const HistoryIcon = createStyledIcon(OrigHistoryIcon, "HistoryIcon");
+// export const LockIcon = createStyledIcon(OrigLockIcon, "LockIcon");
+// export const DownloadAsIcon = createStyledIcon(
+//   OrigDownloadAsIcon,
+//   "DownloadAsIcon"
+// );
+// export const RenameIcon = createStyledIcon(OrigRenameIcon, "RenameIcon");
+
+// export const DepartmentsGroupIcon = createStyledIcon(
+//   OrigDepartmentsGroup,
+//   "DepartmentsGroupIcon"
+// );
+
+// export const ZoomMinusIcon = createStyledIcon(OrigZoomMinus, "ZoomMinusIcon");
+
+// export const ZoomPlusIcon = createStyledIcon(OrigZoomPlus, "ZoomPlusIcon");
+
+// export const FlipHorizontalIcon = createStyledIcon(
+//   OrigFlipHorizontal,
+//   "FlipHorizontalIcon"
+// );
+// export const FlipVerticalIcon = createStyledIcon(
+//   OrigFlipVertical,
+//   "FlipVerticalIcon"
+// );
+// export const RotateLeftIcon = createStyledIcon(
+//   OrigRotateLeft,
+//   "RotateLeftIcon"
+// );
+// export const RotateRightIcon = createStyledIcon(
+//   OrigRotateRight,
+//   "RotateRightIcon"
+// );
+// export const FavoritesIcon = createStyledIcon(OrigFavorites, "FavoritesIcon");
+// export const CatalogFavoritesIcon = createStyledIcon(
+//   OrigCatalogFavoritesIcon,
+//   "CatalogFavoritesIcon"
+// );
+// export const FavoriteIcon = createStyledIcon(OrigFavoriteIcon, "FavoriteIcon");
+// export const CatalogRecentIcon = createStyledIcon(
+//   OrigRecentIcon,
+//   "CatalogRecentIcon"
+// );
+// export const CatalogPrivateRoomIcon = createStyledIcon(
+//   OrigCatalogPrivateRoomIcon,
+//   "CatalogPrivateRoomIcon"
+// );
+
 // export const MoveToIcon = createStyledIcon(OrigMoveToIcon, "MoveToIcon");
 // export const IntegrationIcon = createStyledIcon(
 //   OrigIntegrationIcon,
 //   "IntegrationIcon"
 // );
->>>>>>> 782e069f
+
+// export const BoxIcon = createStyledIcon(OrigBoxIcon, "BoxIcon");
+// export const DropBoxIcon = createStyledIcon(OrigDropBoxIcon, "DropBoxIcon");
+// export const GoogleDriveIcon = createStyledIcon(
+//   OrigGoogleDriveIcon,
+//   "GoogleDriveIcon"
+// );
+// export const OneDriveIcon = createStyledIcon(OrigOneDriveIcon, "OneDriveIcon");
+// export const SharePointIcon = createStyledIcon(
+//   OrigSharePointIcon,
+//   "SharePointIcon"
+// );
+// export const KDriveIcon = createStyledIcon(OrigKDriveIcon, "KDriveIcon");
+// export const YandexDiskIcon = createStyledIcon(
+//   OrigYandexDiskIcon,
+//   "YandexDiskIcon"
+// );
+// export const OwnCloudIcon = createStyledIcon(OrigOwnCloudIcon, "OwnCloudIcon");
+// export const NextCloudIcon = createStyledIcon(
+//   OrigNextCloudIcon,
+//   "NextCloudIcon"
+// );
+// export const WebDavIcon = createStyledIcon(OrigWebDavIcon, "WebDavIcon");