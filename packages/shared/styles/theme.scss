@use "./variables/colors" as *;

.light {
  --row-side-color: #{$gray};

  --background-color: #{$white};
  --text-color: #{$black};

  --accent-main: var(--color-scheme-main-accent, #{$light-blue-main});
  --accent-text: var(--color-scheme-text-accent, #{$light-blue-main});
  --accent-button: var(--color-scheme-main-buttons, #{$light-blue-main});
  --accent-button-text: var(--color-scheme-text-buttons, #{$white});

  --app-loader-background-color: #{$white};

  --files-article-body-download-app-list-text-color: #{$gray};
  --files-article-body-dev-tools-background-color: var(
    --accent-main,
    #{$light-blue-main}
  );
  --files-article-body-dev-tools-background-opacity: 0.17;
  --files-article-body-dev-tools-color: #{$gray-text};
  --article-catalog-background: #{$gray-light};
  --article-catalog-show-text: #{$light-gray-dark};
  --article-catalog-header-border-bottom: 1px solid #{$gray-light-mid};
  --article-client-home-logo-color: #{$black};
  --article-catalog-profile-border-top: 1px solid #{$gray-light-mid};
  --article-catalog-vertical-line: 1px solid #{$gray-light-mid};
  --article-catalog-profile-background: #{$light-gray-hover};

  --article-item-header-color: #{$gray};
  --article-item-header-bg-color: #{$gray-strong};
  --article-item-container-bg-color: #{$white};
  --article-item-sibling-active-bg-color: #{$light-gray-selected};
  --article-item-sibling-hover-bg-color: #{$gray-light-mid};
  --article-item-img-svg-fill: #{$light-gray-dark};
  --article-item-img-svg-active-fill: #{$light-blue-main};
  --article-item-text-color: #{$gray-text};
  --article-item-text-active-color: #{$light-blue-main};
  --article-item-initial-text-color: #{$white};
  --article-item-badge-without-text-bg-color: #{$light-status-warning};
  --article-item-trash-icon-fill: #{$gray};
  --article-item-dnd-bg-color: #{$dnd-color};
  --article-item-dnd-hover-bg-color: #{$dnd-hover-color};

  --story-wrapper-bg-color: #{$gray-light};

  --aside-bg-color: #{$white};

  --aside-custom-z-index: unset;
  --aside-content-padding-bottom: unset;

  --aside-header-text-color: #{$black};
  --aside-header-border-color: #{$gray-light-mid};

  --aside-header-custom-height: 53px;

  --avatar-edit-container-background: #{$blue-light-mid};
  --avatar-edit-container-fill: #{$white};
  --avatar-edit-container-fill-hover: var(
    --accent-button,
    #{$light-blue-main-hover}
  );
  --avatar-edit-container-fill-press: var(
    --accent-button,
    #{$light-blue-main-pressed}
  );
  --avatar-image-container-background: #{$gray-strong};
  --avatar-image-container-background-image: #{$light-second-main};
  --avatar-image-container-group-background: #{$gray-light-mid};
  --avatar-icon-background: #{$gray-light-mid};
  --avatar-image-container-svg-fill: #{$white};
  --avatar-icon-color: #{$gray};
  --avatar-initials-color: #{$white};
  --avatar-initials-group-color: #{$black};
  --avatar-administrator-fill: #{$light-status-warning};
  --avatar-administrator-stroke: #{$dark-black};
  --avatar-administrator-color: #{$white};
  --avatar-guest-fill: #{$light-icons};
  --avatar-guest-stroke: #{$dark-black};
  --avatar-guest-color: #{$white};
  --avatar-owner-fill: #{$favorites-status};
  --avatar-owner-stroke: #{$dark-black};
  --avatar-owner-color: #{$white};

  --backdrop-background-color: #{$blur-light};

  --badge-border: 1px solid transparent;
  --badge-padding: 1px;
  --badge-line-height: 0.8;
  --badge-overflow: hidden;
  --badge-color: #{$white};
  --badge-background-color: var(--accent-main, #{$light-status-warning});
  --badge-disable-background-color: #{$gray};

  --button-color-base: #{$black};
  --button-color-base-hover: #{$black};
  --button-color-base-active: #{$black};
  --button-color-base-disabled: #{$gray-strong};

  --button-brightness: brightness(90%);

  --button-color-primary: #{$white};
  --button-color-primary-hover: #{$white};
  --button-color-primary-active: #{$white};
  --button-color-primary-disabled: #{$white};

  --button-background-base: #{$white};
  --button-background-base-hover: #{$white};
  --button-background-base-active: #{$gray-light-mid};
  --button-background-base-disabled: #{$gray-light};

  --button-background-primary: var(--accent-button, #{$light-second-main});
  --button-background-primary-hover: var(
    --accent-button,
    #{$light-second-main-hover}
  );
  --button-background-primary-active: linear-gradient(
      0deg,
      #{$light-second-main},
      #{$light-second-main}
    ),
    linear-gradient(0deg, #{$on-white-color}, #{$on-white-color});
  --button-background-primary-disabled: var(
    --accent-button,
    #{$light-second-main-disabled}
  );

  --button-border-base: 1px solid #{$gray-strong};
  --button-border-base-hover: 1px solid
    var(--accent-button, #{$light-second-main});
  --button-border-base-active: 1px solid #{$gray-strong};
  --button-border-base-disabled: 1px solid #{$gray-light-mid};

  --button-border-primary: 1px solid var(--accent-button, #{$light-second-main});
  --button-border-primary-active: var(--accent-button, #{$light-second-main});
  --button-border-primary-disabled: 1px solid
    var(--accent-button, #{$light-second-main-disabled});

  --button-loader-base: var(--accent-button, #{$light-second-main});
  --button-loader-primary: #{$white};

  --checkbox-fill-color: #{$white};
  --checkbox-border-color: #{$gray-strong};
  --checkbox-arrow-color: #{$black};
  --checkbox-indeterminate-color: #{$black};
  --checkbox-disable-arrow-color: #{$gray-strong};
  --checkbox-disable-border-color: #{$gray-light-mid};
  --checkbox-disable-fill-color: #{$gray-light};
  --checkbox-disable-indeterminate-color: #{$gray};
  --checkbox-hover-border-color: #{$gray};
  --checkbox-hover-indeterminate-color: #{$black};
  --checkbox-pressed-border-color: #{$gray-strong};
  --checkbox-pressed-fill-color: #{$gray-light-mid};
  --checkbox-focus-color: #{$gray};
  --checkbox-error-color: #{$light-error-status};

  --text-color: #{$black};
  --text-disable-color: #{$gray};

  --sub-menu-item-background-color: #{$white};
  --sub-menu-item-hover-background-color: #{$gray-light};
  --sub-menu-item-disabled-color: #{$gray};
  --sub-menu-item-disabled-background-color: #{$white};

  --context-menu-background: #{$white};
  --context-menu-border: none;
  --context-menu-header-border: 1px solid #{$gray-light-mid};
  --context-menu-box-shadow: 0px 8px 16px 0px #{$box-shadow-color};

  --context-menu-header-text-margin: 0 0 0 8px;
  --context-menu-header-text-color: #{$black};

  --context-menu-submenu-list-margin: 4px;

  --context-menu-button-border: #{$gray-strong};
  --context-menu-button-hover-border: #{$gray};

  --drag-and-drop-height: 100%;
  --drag-and-drop-border: 1px solid transparent;
  --drag-and-drop-accept-bg: #{$dnd-hover-color};
  --drag-and-drop-bg: #{$dnd-color};

  --dropdown-background: #{$white};
  --dropdown-border: none;
  --dropdown-box-shadow: 0px 8px 16px 0px #{$box-shadow-color};

  --drop-down-item-hover-color: #{$gray-light};
  --drop-down-item-icon-color: #{$black};
  --drop-down-item-icon-color-disabled: #{$black};
  --dropdown-item-separator-border: #{$gray-light-mid};

  --dropdown-item-disabled-color: #{$gray};
  --dropdown-item-selected-color: #{$light-gray-hover};

  --input-text-align: left;

  --empty-content-header-color: #{$black};
  --empty-content-description-color: #{$gray-text};
  --empty-content-button-color-link: #{$link};
  --empty-content-button-color-text: #{$black};

  --empty-view-link-color: #{$light-blue-main};
  --empty-view-link-bg-color: #{$white};
  --empty-view-link-bg-color-hover: #{$light-gray-hover};
  --empty-view-link-bg-color-press: #{$light-gray-selected};

  --empty-view-items-hover: #{$gray-light};
  --empty-view-items-press: #{$light-gray-selected};

  /* Empty content variables */
  --empty-view-header-color: #{$black};
  --empty-view-description-color: #{$gray-text};

  --error-container-background: #{$white};
  --error-container-body-text: #{$gray};
  --error-container-link-color: #{$link};

  --filter-button-border: 1px solid #{$gray-strong};
  --filter-button-hover-border: 1px solid #{$gray};

  --filter-button-open-background: #{$gray};
  --filter-button-open-fill: #{$white};

  --filter-block-background: #{$white};
  --filter-block-item-color: #{$gray};
  --filter-block-selected-item-color: #{$white};
  --filter-block-selected-backgroud-color: var(
    --accent-main,
    #{$light-blue-main}
  );
  --filter-block-item-separator-background: #{$gray-light-mid};
  --filter-block-item-tag-border: 1px solid #{$gray-light-mid};

  --filter-sort-button-background: #{$white};
  --filter-sort-button-selected-icon: #{$light-gray-selected};
  --filter-sort-button-unselected-icon: #{$gray};
  --filter-sort-button-sort-fill: #{$light-gray-dark};
  --filter-sort-button-selected-background: #{$light-gray-hover};

  --floating-button-icon-fill: #{$white};
  --floating-button-background: #{$light-icons};
  --floating-button-box-shadow: 0px 5px 20px #{$popup-shadow};

  --slider-track-height: 8px;
  --slider-thumb-size: 24px;
  --slider-thumb-border: 6px;
  --slider-border-radius: 5.6px;
  --slider-thumb-disabled-color: #{$gray-strong};
  --slider-thumb-disabled-border: #{$light-second-main-disabled};
  --slider-runnable-track-border: #{$gray-light-mid};
  --slider-thumb-background: var(
    --color-scheme-main-accent,
    #{$light-second-main}
  );
  --slider-thumb-border-color: #{$white};
  --slider-thumb-box-shadow: 0px 5px 20px #{$popup-shadow};
  --slider-range-track-border: #{$white};
  --slider-range-track-background: #{$light-second-main};
  --slider-background: #{$gray-light-mid};
  --slider-background-image: linear-gradient(
    var(--slider-thumb-background),
    var(--slider-thumb-background)
  );

  --save-cancel-border-color: #{$gray-light-mid};
  --save-cancel-reminder-color: #{$gray};

  --language-combo-hover-border: #{$gray};

  --link-dropdown-color-default: #{$gray};
  --link-dropdown-hover-color: #{$gray-text};
  --link-dropdown-hover-background: #{$gray-light-mid};
  --link-dropdown-background-default: transparent;
  --link-dropdown-disable-color: #{$gray};
  --link-dropdown-text-decoration: dashed;
  --link-dropdown-svg-opacity: 1;
  --link-dropdown-svg-semi-transparent: 0.5;
  --link-dropdown-padding-right: 20px;
  --link-dropdown-max-width: 200px;
  --link-dropdown-expander-width: 6.35px;
  --status-icon-color-positive: #{$light-status-positive};
  --status-icon-color-negative: #{$light-error-status};
}

.dark {
  --row-side-color: #{$gray-dark};
  --accent-main: var(--color-scheme-main-accent, #{$light-blue-main});
  --accent-text: var(--color-scheme-text-accent, #{$light-blue-main});
  --accent-button: var(--color-scheme-main-buttons, #{$light-blue-main});
  --accent-button-text: var(--color-scheme-text-buttons, #{$black});

  --background-color: #{$black};
  --text-color: #{$white};

  --view-selector-items-count: unset;

  --text-font-family: "Open Sans", sans-serif, Arial;

  --text-input-transition: all 0.2s ease 0s;
  --text-input-box-shadow: inset 0 0 0 30px var(--input-bg);
  --text-input-font-weight: normal;

  --context-menu-header-text-margin: 0 0 0 8px;
  --context-menu-submenu-list-margin: 4px;
  --drag-and-drop-border: 1px solid transparent;
  --empty-view-link-color: #{$light-blue-main};

  --aside-custom-z-index: unset;
  --input-text-align: left;
  --drag-and-drop-height: 100%;
  --aside-content-padding-bottom: unset;
  --aside-header-custom-height: 53px;
  --badge-border: 1px solid transparent;
  --badge-padding: 1px;
  --badge-line-height: 0.8;
  --badge-overflow: hidden;
  --context-menu-header-text-margin: 0 0 0 8px;
  --context-menu-submenu-list-margin: 4px;
  --main-button-mobile-dropdown-position: fixed;
  --main-button-mobile-dropdown-width: 400px;
  --main-button-mobile-dropdown-right: 48px;
  --main-button-mobile-dropdown-bottom: 48px;
  --main-button-mobile-dropdown-z-index: 202;
  --main-button-mobile-dropdown-mobile-width: calc(100vw - 64px);
  --main-button-mobile-dropdown-mobile-right: 32px;
  --main-button-mobile-dropdown-mobile-bottom: 40px;

  --row-min-width: 160px;
  --row-overflow: hidden;
  --row-text-overflow: ellipsis;
  --row-element-margin-right: 14px;
  --row-element-margin-left: 2px;
  --row-option-button-padding: 8px 0px 9px 7px;

  --row-content-margin: 0 6px;
  --row-content-font-size: 12px;
  --row-content-font-style: normal;
  --row-content-font-weight: 600;
  --row-content-font-family: "Open Sans", sans-serif, Arial;
  --row-content-max-width: 100%;
  --row-content-side-info-min-width: 160px;
  --row-content-side-info-margin: 0 6px;
  --row-content-side-info-width: 160px;
  --row-content-main-wrapper-min-width: 140px;
  --row-content-main-wrapper-margin-right: 8px;
  --row-content-main-wrapper-margin-top: 8px;
  --row-content-main-wrapper-width: 95%;
  --row-content-icons-height: 16px;

  --selector-add-button-border: none;
  --selector-add-button-box-sizing: border-box;
  --selector-add-button-border-radius: 3px;
  --selector-add-button-height: 32px;
  --selector-add-button-width: 32px;
  --selector-add-button-padding: 10px;

  --scrollbar-padding-inline-end: 17px;
  --scrollbar-padding-inline-end-mobile: 8px;
  --scrollbar-padding-after-last-item: unset;

  --app-loader-background-color: #{$black};

  --files-article-body-download-app-list-text-color: #{$gray-dark};
  --files-article-body-dev-tools-background-color: #{$dark-gray-dark};
  --files-article-body-dev-tools-background-opacity: 1;
  --files-article-body-dev-tools-color: #{$black};
  --article-catalog-background: #{$dark-gray-light};
  --article-catalog-show-text: #{$dark-gray-dark};
  --article-catalog-header-border-bottom: 1px solid #{$gray-dark-strong};
  --article-client-home-logo-color: #{$white};
  --article-catalog-profile-border-top: 1px solid #{$gray-dark-strong};
  --article-catalog-vertical-line: 1px solid #{$gray-dark-strong};
  --article-catalog-profile-background: #{$light-dark-gray-hover};

  --article-item-header-color: #{$gray-dark};
  --article-item-header-bg-color: #{$gray-dark-strong};
  --article-item-container-bg-color: #{$black};
  --article-item-sibling-active-bg-color: #{$black};
  --article-item-sibling-hover-bg-color: #{$black};
  --article-item-img-svg-fill: #{$dark-gray-dark};
  --article-item-img-svg-active-fill: #{$white};
  --article-item-text-color: #{$dark-gray-dark};
  --article-item-text-active-color: #{$white};
  --article-item-initial-text-color: #{$black};
  --article-item-badge-without-text-bg-color: #{$main-orange};
  --article-item-trash-icon-fill: #{$gray-dark};
  --article-item-dnd-bg-color: #{$dnd-dark-color};
  --article-item-dnd-hover-bg-color: #{$dnd-dark-hover};

  --story-wrapper-bg-color: #{$dark-gray-light};

  --aside-bg-color: #{$black};

  --aside-header-text-color: #{$white};
  --aside-header-border-color: #{$gray-dark-strong};

  --avatar-edit-container-background: rgba(255, 255, 255, 0.64);
  --avatar-edit-container-fill: #{$white};
  --avatar-edit-container-fill-hover: var(
    --accent-button,
    #{$light-blue-main-hover}
  );
  --avatar-edit-container-fill-press: var(
    --accent-button,
    #{$light-blue-main-pressed}
  );
  --avatar-image-container-background: #{$gray-dark-strong};
  --avatar-image-container-background-image: #{$gray-dark-strong};
  --avatar-image-container-group-background: #{$gray-dark-mid};
  --avatar-icon-background: #{$gray-dark-mid};
  --avatar-image-container-svg-fill: #{$gray-dark};
  --avatar-icon-color: #{$gray-dark};
  --avatar-initials-color: #{$white};
  --avatar-initials-group-color: #{$white};
  --avatar-administrator-fill: #{$dark-status-warning};
  --avatar-administrator-stroke: #{$dark-black};
  --avatar-administrator-color: #{$white};
  --avatar-guest-fill: #{$dark-icon};
  --avatar-guest-stroke: #{$dark-black};
  --avatar-guest-color: #{$white};
  --avatar-owner-fill: #{$favorites-status};
  --avatar-owner-stroke: #{$dark-black};
  --avatar-owner-color: #{$white};

  --backdrop-background-color: #{$blur-dark};

  --badge-background-color: var(--accent-main, #{$dark-status-warning});
  --badge-disable-background-color: #{$gray-dark-strong};

  --button-color-base: #{$white};
  --button-color-base-hover: #{$white};
  --button-color-base-active: #{$white};
  --button-color-base-disabled: #{$gray-dark-strong};

  --button-brightness: brightness(82%);

  --button-color-primary: #{$white};
  --button-color-primary-hover: #{$white};
  --button-color-primary-active: #{$white};
  --button-color-primary-disabled: #{$white};

  --button-background-base: #{$black};
  --button-background-base-hover: #{$black};
  --button-background-base-active: #{$dark-gray-light};
  --button-background-base-disabled: #{$dark-gray-light};

  --button-background-primary: var(--accent-button, #{$light-second-main});
  --button-background-primary-hover: var(
    --accent-button,
    #{$light-second-main-hover}
  );
  --button-background-primary-active: linear-gradient(
      0deg,
      #{$light-second-main},
      #{$light-second-main}
    ),
    linear-gradient(0deg, #{$on-white-color}, #{$on-white-color});
  --button-background-primary-disabled: var(
    --accent-button,
    #{$light-second-main-disabled}
  );

  --button-border-base: 1px solid #{$gray-dark-strong};
  --button-border-base-hover: 1px solid #{$gray-dark};
  --button-border-base-active: 1px solid #{$gray-dark-strong};
  --button-border-base-disabled: 1px solid #{$gray-dark-strong};

  --button-border-primary: 1px solid var(--accent-button, #{$light-second-main});
  --button-border-primary-active: linear-gradient(
      0deg,
      #{$light-second-main},
      #{$light-second-main}
    ),
    linear-gradient(0deg, #{$on-white-color}, #{$on-white-color});
  --button-border-primary-disabled: 1px solid
    var(--accent-button, #{$light-second-main-disabled});

  --button-loader-base: #{$white};
  --button-loader-primary: #{$white};

  --checkbox-fill-color: #{$dark-gray-light};
  --checkbox-border-color: #{$gray-dark-strong};
  --checkbox-arrow-color: #{$white};
  --checkbox-indeterminate-color: #{$white};
  --checkbox-disable-arrow-color: #{$gray-dark-strong};
  --checkbox-disable-border-color: #{$gray-dark-mid};
  --checkbox-disable-fill-color: #{$dark-gray-light};
  --checkbox-disable-indeterminate-color: #{$gray-dark-strong};
  --checkbox-hover-border-color: #{$gray-dark};
  --checkbox-hover-indeterminate-color: #{$white};
  --checkbox-pressed-border-color: #{$gray-dark-strong};
  --checkbox-pressed-fill-color: #{$black};
  --checkbox-focus-color: #{$gray-dark};
  --checkbox-error-color: #{$dark-error-status};

  --text-color: #{$white};
  --text-disable-color: #{$gray-dark-text};

  --sub-menu-item-background-color: #{$black};
  --sub-menu-item-hover-background-color: #{$light-dark-gray-hover};
  --sub-menu-item-disabled-color: #{$gray};
  --sub-menu-item-disabled-background-color: #{$black};

  --context-menu-background: #{$black};
  --context-menu-border: 1px solid #{$gray-dark-strong};
  --context-menu-header-border: 1px solid #{$gray-dark-strong};
  --context-menu-box-shadow: 0px 8px 16px 0px #{$box-shadow-dark-color};
  --context-menu-header-text-color: #{$white};

  --context-menu-button-border: #{$gray-dark};
  --context-menu-button-hover-border: #{$gray-dark};

  --drag-and-drop-accept-bg: #{$dnd-dark-hover};
  --drag-and-drop-bg: #{$dnd-dark-color};

  --dropdown-background: #{$black};
  --dropdown-border: 1px solid #{$gray-dark-strong};
  --dropdown-box-shadow: 0px 8px 16px 0px #{$box-shadow-dark-color};

  --drop-down-item-hover-color: #{$light-dark-gray-hover};
  --drop-down-item-icon-color: #{$white};
  --drop-down-item-icon-color-disabled: #{$white};
  --dropdown-item-separator-border: #{$gray-dark-strong};

  --dropdown-item-disabled-color: #{$gray};
  --dropdown-item-selected-color: #{$dark-gray-light};

  --empty-content-header-color: #{$white};
  --empty-content-description-color: #{$dark-gray-dark};
  --empty-content-button-color-link: #{$dark-link};
  --empty-content-button-color-text: #{$white};

  --empty-view-link-bg-color: #{$black};
  --empty-view-link-bg-color-hover: #{$dark-gray-light};
  --empty-view-link-bg-color-press: #{$gray-dark-strong};

  --empty-view-items-hover: #{$dark-gray-light};
  --empty-view-items-press: #{$gray-dark-strong};

  --empty-view-header-color: #{$white};
  --empty-view-description-color: #{$dark-gray-dark};

  --error-container-background: #{$black};
  --error-container-body-text: #{$gray-dark};
  --error-container-link-color: #{$dark-link};

  --filter-button-border: 1px solid #{$gray-dark-strong};
  --filter-button-hover-border: 1px solid #{$gray-dark};

  --filter-button-open-background: #{$gray};
  --filter-button-open-fill: #{$white};

  --filter-block-background: #{$black};
  --filter-block-item-color: #{$gray};
  --filter-block-selected-backgroud-color: #{$white};
  --filter-block-selected-item-color: #{$black};
  --filter-block-item-separator-background: #{$gray-dark-strong};
  --filter-block-item-tag-border: 1px solid #{$gray-dark-strong};

  --filter-sort-button-background: #{$black};
  --filter-sort-button-selected-icon: #{$light-gray-selected};
  --filter-sort-button-unselected-icon: #{$gray-dark};
  --filter-sort-button-sort-fill: #{$dark-gray-dark};
  --filter-sort-button-selected-background: #{$gray-dark-strong};

  --floating-button-icon-fill: #{$black};
  --floating-button-background: #{$white};
  --floating-button-box-shadow: 0px 12px 24px #{$popup-shadow};

  --slider-track-height: 8px;
  --slider-thumb-size: 24px;
  --slider-thumb-border: 6px;
  --slider-border-radius: 5.6px;
  --slider-thumb-disabled-color: #{$gray-dark-strong};
  --slider-thumb-disabled-border: #{$light-second-main-disabled};
  --slider-runnable-track-border: #{$gray-dark-mid};
  --slider-thumb-background: #{$white};
  --slider-thumb-border-color: #{$black};
  --slider-thumb-box-shadow: 0px 3px 12px rgba(0, 0, 0, 0.25);
  --slider-range-track-border: #{$black};
  --slider-range-track-background: #{$white};
  --slider-background: #{$gray-dark-mid};
  --slider-background-image: linear-gradient(
    var(--slider-thumb-background),
    var(--slider-thumb-background)
  );

  --save-cancel-border-color: #{$gray-light-mid};
  --save-cancel-reminder-color: #{$gray};

  --language-combo-hover-border: #{$gray-dark};

  --link-dropdown-color-default: #{$gray-dark};
  --link-dropdown-hover-color: #{$dark-gray-dark};
  --link-dropdown-hover-background: #{$gray-dark-strong};
  --link-dropdown-background-default: transparent;
  --link-dropdown-disable-color: #{$gray-dark-text};
  --link-dropdown-text-decoration: dashed;
  --link-dropdown-svg-opacity: 1;
  --link-dropdown-svg-semi-transparent: 0.5;
  --link-dropdown-padding-right: 20px;
  --link-dropdown-max-width: 200px;
  --link-dropdown-expander-width: 6.35px;
  --status-icon-color-positive: #{$dark-status-positive};
  --status-icon-color-negative: #{$dark-error-status};
}

.light {
  --form-wrapper-background: #{$white};
  --form-wrapper-box-shadow: 0px 5px 20px #{$popup-shadow};
}

.dark {
  --form-wrapper-background: #{$black};
  --form-wrapper-box-shadow: 0px 5px 20px #{$badge-shadow};
}

.light {
  --heading-font-weight: 600;
  --heading-color: #{$black};
  --heading-font-size-xlarge: 27px;
  --heading-font-size-large: 23px;
  --heading-font-size-medium: 21px;
  --heading-font-size-small: 19px;
  --heading-font-size-xsmall: 15px;
}

.dark {
  --heading-color: #{$white};
}

.light {
  --scrollbar-bg-color: #{$light-scroll};
  --scrollbar-hover-bg-color: #{$light-scroll-hover};
  --scrollbar-press-bg-color: #{$light-scroll-active};
}

.dark {
  --scrollbar-bg-color: #{$dark-scroll};
  --scrollbar-hover-bg-color: #{$dark-scroll-hover};
  --scrollbar-press-bg-color: #{$dark-scroll-active};
}

.light {
  --beta-badge-tooltip-box-shadow-color: #00000029;
  --tooltip-text-color: #000000;
}

.dark {
  --tooltip-text-color: #ffffff;
}

.light {
  --link-color: #{$black};
  --link-line-height: calc(100% + 6px);
  --link-opacity: 0.5;
  --link-text-decoration: none;
  --link-cursor: pointer;
  --link-display: inline-block;
  --link-hover-text-decoration: underline dashed;
  --link-hover-page-text-decoration: underline;
}

.dark {
  --link-color: #{$white};
  --link-line-height: calc(100% + 6px);
  --link-hover-text-decoration: underline dashed;
  --link-hover-page-text-decoration: underline;
}

.light {
  --loader-color: #{$loader-light};
  --button-loader-track-primary: #{$white};
  --button-loader-track-base: var(--color-scheme-main-buttons);
}

.dark {
  --loader-color: #{$loader-dark};
  --button-loader-track-primary: #{$white};
  --button-loader-track-base: #{$white};
}

.light {
  --main-button-background-color: var(--accent-main, #{$light-blue-main});
  --main-button-padding: 5px 14px 5px 12px;
  --main-button-border-radius: 3px;
  --main-button-line-height: 22px;
  --main-button-font-size: 16px;
  --main-button-font-weight: 700;
  --main-button-text-color: #{$white};
  --main-button-text-color-disabled: #{$white};

  --main-button-corner-rounds-top-right: 0;
  --main-button-corner-rounds-bottom-right: 0;

  --main-button-svg-margin: auto;
  --main-button-svg-height: 100%;
  --main-button-svg-fill: #{$white};

  --main-button-dropdown-top: 100%;

  --main-button-arrow-dropdown-border-left: 4px solid transparent;
  --main-button-arrow-dropdown-border-right: 4px solid transparent;
  --main-button-arrow-dropdown-border-top: 5px solid #{$white};
  --main-button-arrow-dropdown-border-top-disabled: 5px solid #{$white};
  --main-button-arrow-dropdown-right: 14px;
  --main-button-arrow-dropdown-top: 50%;
  --main-button-arrow-dropdown-width: 0;
  --main-button-arrow-dropdown-height: 0;
  --main-button-arrow-dropdown-margin-top: -1px;
}

.dark {
  --main-button-background-color: var(--accent-main, #{$light-blue-main});
  --main-button-text-color: #{$white};
  --main-button-text-color-disabled: #{$white};
  --main-button-svg-fill: #{$white};
  --main-button-arrow-dropdown-border-top: 5px solid #{$white};
  --main-button-arrow-dropdown-border-top-disabled: 5px solid #{$black};
  --main-button-arrow-dropdown-right: 14px;
  --main-button-arrow-dropdown-top: 50%;
  --main-button-arrow-dropdown-width: 0;
  --main-button-arrow-dropdown-height: 0;
  --main-button-arrow-dropdown-margin-top: -1px;
  --main-button-arrow-dropdown-border-left: 4px solid transparent;
  --main-button-arrow-dropdown-border-right: 4px solid transparent;
  --main-button-padding: 5px 14px 5px 12px;
  --main-button-border-radius: 3px;
  --main-button-line-height: 22px;
  --main-button-font-size: 16px;
  --main-button-font-weight: 700;
  --main-button-corner-rounds-top-right: 0;
  --main-button-corner-rounds-bottom-right: 0;
  --main-button-svg-margin: auto;
  --main-button-svg-height: 100%;
  --main-button-dropdown-top: 100%;
}

.light {
  --status-warning: #{$light-status-warning};
  --main-button-mobile-text-color: #{$light-gray-dark};
  --main-button-mobile-button-color: #{$light-status-warning};
  --main-button-mobile-icon-fill: #{$white};
  --main-button-mobile-circle-background: #{$white};
  --main-button-mobile-mobile-progress-bar-background: #{$gray-strong};
  --main-button-mobile-bar-icon: #{$gray};
  --main-button-mobile-button-wrapper-background: #{$white};
  --main-button-mobile-button-wrapper-uploading-background: #{$gray-light-mid};
  --main-button-mobile-button-options-background-color: #{$blue-light-mid};
  --main-button-mobile-button-options-color: #{$white};

  --main-button-mobile-dropdown-position: fixed;
  --main-button-mobile-dropdown-width: 400px;
  --main-button-mobile-dropdown-right: 48px;
  --main-button-mobile-dropdown-bottom: 48px;
  --main-button-mobile-dropdown-z-index: 202;
  --main-button-mobile-dropdown-mobile-width: calc(100vw - 64px);
  --main-button-mobile-dropdown-mobile-right: 32px;
  --main-button-mobile-dropdown-mobile-bottom: 40px;
  --main-button-mobile-dropdown-separator-background: #{$white};
  --main-button-mobile-dropdown-button-color: #{$white};
  --main-button-mobile-dropdown-hover-button-color: #{$light-blue-main-pressed};
  --main-button-mobile-dropdown-background-action-mobile: #{$blue-light-mid};
  --main-button-mobile-progress-bar-color: #{$light-blue-main};
}

.dark {
  --status-warning: #{$dark-status-warning};
  --main-button-mobile-text-color: #{$dark-gray-dark};
  --main-button-mobile-button-color: #{$dark-status-warning};
  --main-button-mobile-icon-fill: #{$black};
  --main-button-mobile-circle-background: #{$black};
  --main-button-mobile-mobile-progress-bar-background: #{$gray-dark-strong};
  --main-button-mobile-bar-icon: #{$gray-dark};
  --main-button-mobile-button-wrapper-background: #{$black};
  --main-button-mobile-button-wrapper-uploading-background: #{$gray-dark-mid};
  --main-button-mobile-button-options-background-color: #{$gray-dark-mid};
  --main-button-mobile-button-options-color: #{$white};

  --main-button-mobile-dropdown-separator-background: #{$black};
  --main-button-mobile-dropdown-button-color: #{$white};
  --main-button-mobile-dropdown-hover-button-color: #{$black};
  --main-button-mobile-dropdown-background-action-mobile: #{$blue-light-mid};
  --main-button-mobile-progress-bar-color: #{$light-blue-main};
}

.light {
  --modal-dialog-bg-color: #{$white};
  --modal-dialog-text-color: #{$black};
  --modal-dialog-backdrop-bg-color: #{$blur-light};
  --modal-dialog-header-border-color: #{$gray-light-mid};

  --modal-dialog-content-transform-x: 100%;
}

.dark {
  --modal-dialog-bg-color: #{$black};
  --modal-dialog-text-color: #{$white};
  --modal-dialog-backdrop-bg-color: #{$blur-dark};
  --modal-dialog-header-border-color: #{$gray-dark-strong};

  --modal-dialog-content-transform-x: 100%;

  --heading-font-weight: 600;
  --heading-font-size-xlarge: 27px;
  --heading-font-size-large: 23px;
  --heading-font-size-medium: 21px;
  --heading-font-size-small: 19px;
  --heading-font-size-xsmall: 15px;

  --link-opacity: 0.5;
  --link-text-decoration: none;
  --link-cursor: pointer;
  --link-display: inline-block;

  --beta-badge-tooltip-box-shadow-color: #00000029;
}

.light {
  --section-header-trash-erasure-label-background: #{$gray-light};
  --section-header-trash-erasure-label-text: #{$gray-text};
  --navigation-root-folder-title-color: #{$gray};
  --navigation-expander-color: #{$black};
  --background-and-substrate-color: #{$gray-light};
  --navigation-background: #{$white};
  --navigation-box-shadow: 0px 8px 16px 0px #{$box-shadow-color};
  --navigation-icon-stroke: #{$light-gray-selected};
  --navigation-guid-animation-small-border: 1px solid
    var(--accent-main, #{$light-second-main});
  --navigation-guid-animation-border: 2px solid
    var(--accent-main, #{$light-second-main});
  --navigation-guid-animation-icon-color: var(
    --accent-main,
    #{$light-second-main}
  );
  --navigation-header-icon-fill: #{$light-gray-dark};
  --navigation-lifetime-enabled-fill: #{$main-red};
  --navigation-lifetime-enabled-stroke: #{$main-red};
}

.dark {
  --section-header-trash-erasure-label-background: #{$dark-gray-light};
  --section-header-trash-erasure-label-text: #{$dark-gray-dark};
  --navigation-root-folder-title-color: #{$dark-gray-dark};
  --navigation-expander-color: #{$white};
  --background-and-substrate-color: #{$dark-gray-light};
  --navigation-background: #{$black};
  --navigation-box-shadow: 0px 8px 16px 0px #{$box-shadow-dark-color};
  --navigation-icon-stroke: #{$gray-dark-strong};
  --navigation-guid-animation-small-border: 1px solid
    var(--accent-main, #{$light-second-main});
  --navigation-guid-animation-border: 2px solid
    var(--accent-main, #{$light-second-main});
  --navigation-guid-animation-icon-color: var(
    --accent-main,
    #{$light-second-main}
  );
  --navigation-header-icon-fill: #{$dark-gray-dark};
  --navigation-lifetime-enabled-fill: none;
  --navigation-lifetime-enabled-stroke: #{$main-red};
}

.light {
  --password-input-tooltip-text-color: #{$black};
  --password-input-icon-color: #{$gray-strong};
  --password-input-icon-color-hover: #{$gray};
  --password-input-icon-color-disabled: #{$gray-strong};
}

.dark {
  --password-input-tooltip-text-color: #{$black};
  --password-input-icon-color: #{$gray-dark-strong};
  --password-input-icon-color-hover: #{$gray-dark};
  --password-input-icon-color-disabled: #{$gray-dark};
}

.light {
  --header-background-color: #{$gray-light};
  --header-height: 48px;
}

.dark {
  --header-background-color: #{$dark-gray-light};
  --header-height: 48px;
}

.light {
  --progress-bar-background-color: #{$light-gray-hover};
  --progress-bar-percent-background: #{$light-blue-main};
  --progress-bar-status-color: #{$black};
  --progress-bar-error-color: #{$light-error-status};

  --progress-bar-icon-color: #{$white};
  --progress-bar-hover-icon: #{$gray};
  --progress-bar-background-dropdown-color: #{$gray-text};
  --progress-bar-background-hover: #{$light-gray-dark};
}

.dark {
  --progress-bar-background-color: #{$gray-dark};
  --progress-bar-percent-background: #{$dark-status-warning};
  --progress-bar-status-color: #{$white};
  --progress-bar-error-color: #{$dark-error-status};

  --progress-bar-icon-color: #{$white};
  --progress-bar-hover-icon: #{$gray};
  --progress-bar-background-dropdown-color: #{$gray-text};
  --progress-bar-background-hover: #{$light-gray-dark};
}

.light {
  --info-block-background: #{$gray-light};
  --info-block-header-color: #{$black};
  --info-block-description-color: #{$gray-text};
}

.dark {
  --info-block-background: #{$dark-gray-light};
  --info-block-header-color: #{$white};
  --info-block-description-color: #{$dark-gray-dark};
}

.light {
  --room-icon-fill: #{$white};
  --room-icon-background-color: #{$white};
  --room-icon-link-icon-path: #{$moonstone};
  --room-icon-link-icon-background: #{$white};
  --room-icon-empty-border: 2px dashed #{$gray-strong};
  --room-icon-background-color-archive: #{$gray};
  --room-icon-button-color: #{$gray};
  --room-icon-opacity: 1;
  --room-icon-edit-icon-background: #{$gray-light-mid};
}

.dark {
  --room-icon-fill: #{$black};
  --room-icon-background-color: #{$black};
  --room-icon-link-icon-path: #{$blue-romb};
  --room-icon-link-icon-background: #{$black};
  --room-icon-empty-border: 2px dashed #{$gray-dark-strong};
  --room-icon-background-color-archive: #{$white};
  --room-icon-button-color: #{$gray-dark};
  --room-icon-opacity: 0.1;
  --room-icon-edit-icon-background: #{$gray-dark-mid};
}

.light {
  --room-type-list-item-background: none;
  --room-type-list-item-border: #{$gray-light-mid};
  --room-type-list-item-hover-background: #{$gray-light};
  --room-type-list-item-description-text: #{$gray};

  --room-type-dropdown-button-background: none;
  --room-type-dropdown-button-border: #{$gray-light-mid};
  --room-type-dropdown-button-hover-background: #{$gray-light};
  --room-type-dropdown-button-description-text: #{$gray};

  --room-type-dropdown-item-background: #{$white};
  --room-type-dropdown-item-hover-background: #{$gray-light};
  --room-type-dropdown-item-description-text: #{$gray};

  --room-type-display-item-background: #{$gray-light};
  --room-type-display-item-border: #{$gray-light};
  --room-type-display-item-description-text: #{$gray-text};
}

.dark {
  --room-type-list-item-background: none;
  --room-type-list-item-border: #{$gray-dark-strong};
  --room-type-list-item-hover-background: #{$dark-gray-light};
  --room-type-list-item-description-text: #{$gray};

  --room-type-dropdown-button-background: none;
  --room-type-dropdown-button-border: #{$gray-dark-strong};
  --room-type-dropdown-button-hover-background: #{$dark-gray-light};
  --room-type-dropdown-button-description-text: #{$gray};

  --room-type-dropdown-item-background: #{$black};
  --room-type-dropdown-item-hover-background: #{$dark-gray-light};
  --room-type-dropdown-item-description-text: #{$gray};

  --room-type-display-item-background: #{$dark-gray-light};
  --room-type-display-item-border: #{$dark-gray-light};
  --room-type-display-item-description-text: #{$gray-text};
}

.light {
  --row-min-height: 47px;
  --row-width: 100%;
  --row-border-bottom: #{$gray-light-mid};
  --row-background-color: #{$light-gray-hover};
  --row-min-width: 160px;
  --row-overflow: hidden;
  --row-text-overflow: ellipsis;
  --row-element-margin-right: 14px;
  --row-element-margin-left: 2px;
  --row-option-button-padding: 8px 0px 9px 7px;
  --row-content-height: 56px;
}

.dark {
  --row-border-bottom: #{$gray-dark-strong};
  --row-background-color: #{$light-dark-gray-hover};

  --row-min-height: 47px;
  --row-width: 100%;
  --row-min-width: 160px;
  --row-overflow: hidden;
  --row-text-overflow: ellipsis;
  --row-element-margin-right: 14px;
  --row-element-margin-left: 2px;
  --row-option-button-padding: 8px 0px 9px 7px;
  --row-content-height: 56px;

  --row-content-margin: 0 6px;
  --row-content-font-size: 12px;
  --row-content-font-style: normal;
  --row-content-font-weight: 600;
  --row-content-font-family: "Open Sans", sans-serif, Arial;
  --row-content-max-width: 100%;
  --row-content-side-info-min-width: 160px;
  --row-content-side-info-margin: 0 6px;
  --row-content-side-info-width: 160px;
  --row-content-main-wrapper-min-width: 140px;
  --row-content-main-wrapper-margin-right: 8px;
  --row-content-main-wrapper-margin-top: 8px;
  --row-content-main-wrapper-width: 95%;

  --section-header-height: 69px;
  --section-header-height-tablet: 61px;
  --section-header-height-mobile: 53px;
}

.light {
  --row-content-margin: 0 6px;
  --row-content-font-size: 12px;
  --row-content-font-style: normal;
  --row-content-font-weight: 600;
  --row-content-font-family: "Open Sans", sans-serif, Arial;
  --row-content-height: 56px;
  --row-content-max-width: 100%;

  --row-content-side-info-min-width: 160px;
  --row-content-side-info-margin: 0 6px;
  --row-content-side-info-width: 160px;

  --row-content-main-wrapper-min-width: 140px;
  --row-content-main-wrapper-margin-right: 8px;
  --row-content-main-wrapper-margin-top: 8px;
  --row-content-main-wrapper-width: 95%;

  --row-content-icons-height: 16px;
}

.light {
  --scrollbar-bg-color: #{$light-scroll};
  --scrollbar-hover-bg-color: #{$light-scroll-hover};
  --scrollbar-press-bg-color: #{$light-scroll-active};

  --scrollbar-padding-inline-end: 17px;
  --scrollbar-padding-inline-end-mobile: 8px;
  --scrollbar-padding-after-last-item: unset;
}

.dark {
  --scrollbar-bg-color: #{$dark-scroll};
  --scrollbar-hover-bg-color: #{$dark-scroll-hover};
  --scrollbar-press-bg-color: #{$dark-scroll-active};
}

.light {
  --section-header-height: 69px;
  --section-header-height-tablet: 61px;
  --section-header-height-mobile: 53px;

  --section-header-bg: #{$white};
  --info-panel-blur-color: #{$blur-light};
  --info-panel-bg: #{$white};
  --info-panel-border: #{$gray-light-mid};
  --info-panel-avatar-color: #{$gray-text};
  --info-panel-link-expired: #{$gray};
  --info-panel-links-color: #{$light-blue-main};
  --info-panel-links-primary-color: #{$gray-text};
  --info-panel-members-create-link: #{$black};
}

.dark {
  --section-header-bg: #{$black};
  --info-panel-blur-color: #{$blur-dark};
  --info-panel-bg: #{$black};
  --info-panel-border: #{$gray-dark-strong};
  --info-panel-avatar-color: #{$gray};
  --info-panel-link-expired: #{$gray};
  --info-panel-links-color: #{$light-blue-main};
  --info-panel-links-primary-color: #{$dark-gray-dark};
  --info-panel-members-create-link: #{$gray-dark};
}

.light {
  --disabled-selected-item-color: #{$gray};
  --filter-input-selected-items-background: #{$gray-light-mid};
  --filter-input-selected-items-hover-background: #{$light-gray-hover};
}

.dark {
  --disabled-selected-item-color: #{$gray-dark-text};
  --filter-input-selected-items-background: #{$gray-dark-mid};
  --filter-input-selected-items-hover-background: #{$light-dark-gray-hover};
}

.light {
  --selector-add-button-background: #{$gray-light-mid};
  --selector-add-button-hover-background: #{$light-gray-selected};
  --selector-add-button-active-background: #{$gray-strong};
  --selector-add-button-disabled-background: #{$light-gray-hover};

  --selector-add-button-icon-color: #{$light-gray-dark};
  --selector-add-button-icon-color-hover: #{$light-gray-dark};
  --selector-add-button-icon-color-active: #{$light-gray-dark};
  --selector-add-button-icon-color-disabled: #{$gray};

  --selector-add-button-border: none;
  --selector-add-button-box-sizing: border-box;
  --selector-add-button-border-radius: 3px;
  --selector-add-button-height: 32px;
  --selector-add-button-width: 32px;
  --selector-add-button-padding: 10px;
  --selector-add-button-color: #{$light-gray-dark};
  --selector-add-button-hover-color: #{$black};

  --selector-add-button-text-disabled: #{$gray-strong};
}

.dark {
  --selector-add-button-background: #{$gray-dark-mid};
  --selector-add-button-hover-background: #{$gray-dark-strong};
  --selector-add-button-active-background: #{$gray-dark-mid};
  --selector-add-button-disabled-background: #{$light-dark-gray-hover};

  --selector-add-button-icon-color: #{$dark-gray-dark};
  --selector-add-button-icon-color-hover: #{$white};
  --selector-add-button-icon-color-active: #{$gray-dark-pressed};
  --selector-add-button-icon-color-disabled: #{$gray-dark};

  --selector-add-button-color: #{$gray-dark};
  --selector-add-button-hover-color: #{$white};

  --selector-add-button-text-disabled: #{$gray-dark-text};
}

.light {
  /* Light theme variables */
  --tabs-gradient-color: #{$white};
  --tabs-line-color: #{$gray-light-mid};

  /* Primary tabs */
  --tabs-text-color-primary: #{$light-gray-dark};
  --tabs-active-text-color-primary: var(--accent-main, #{$black});
  --tabs-hover-text-color-primary: #{$gray};
  --tabs-pressed-text-color-primary: #{$gray-text};
  --tabs-background-color-primary: #{$white};

  /* Secondary tabs */
  --tabs-text-color-secondary: #{$black};
  --tabs-active-text-color-secondary: #{$white};
  --tabs-background-color-secondary: #{$white};
  --tabs-hover-background-color-secondary: #{$light-gray-hover};
  --tabs-pressed-background-color-secondary: #{$gray-light-mid};
  --tabs-active-background-color-secondary: #{$blue-light-mid};
}

/* Dark theme variables */
.dark {
  --tabs-gradient-color: #{$black};
  --tabs-line-color: #{$gray-dark-strong};

  /* Primary tabs */
  --tabs-text-color-primary: #{$dark-gray-dark};
  --tabs-active-text-color-primary: #{$white};
  --tabs-hover-text-color-primary: #{$white};
  --tabs-pressed-text-color-primary: #{$gray-dark-text};
  --tabs-background-color-primary: #{$black};

  /* Secondary tabs */
  --tabs-text-color-secondary: #{$white};
  --tabs-active-text-color-secondary: #{$black};
  --tabs-background-color-secondary: #{$black};
  --tabs-hover-background-color-secondary: #{$gray-dark-strong};
  --tabs-pressed-background-color-secondary: #{$dark-gray-light};
  --tabs-active-background-color-secondary: #{$white};
}

.light {
  --tag-background: #{$white};
  --tag-hover-background: #{$light-gray-selected};
  --tag-active-background: #{$gray-light};
  --tag-new-background: #{$gray-light-mid};
  --tag-new-hover-background: #{$light-gray-hover};
  --tag-deleted-border: #{$gray-light-mid};
  --tag-color: #{$black};
  --tag-default-color: #{$black};
  --tag-deleted-color: #{$gray};
  --tag-disabled-color: #{$gray};
  --tag-disabled-border: 1px dashed #{$gray-strong};
  --tag-border: 1px solid #{$gray-strong};

  --tag-border-radius: 6px;
  --tag-icon-margin-start: 12px;
  --tag-dropdown-text-margin: 8px;

  --tag-third-party-padding: 2px 0px;
  --tag-third-party-size: 16px;

  --tag-text-line-height: 20px;
  --tag-dropdown-text-line-height: 30px;
  --tag-font-size: 13px;
}

.dark {
  --tag-background: #{$black};
  --tag-hover-background: #{$gray-dark-strong};
  --tag-active-background: #{$light-dark-gray-hover};
  --tag-new-background: #{$gray-dark-mid};
  --tag-new-hover-background: #{$light-dark-gray-hover};
  --tag-deleted-border: #{$gray-dark-strong};
  --tag-color: #{$white};
  --tag-default-color: #{$gray};
  --tag-deleted-color: #{$gray-dark};
  --tag-disabled-color: #{$gray-dark};
  --tag-disabled-border: 1px dashed #{$gray-dark-strong};
  --tag-border: 1px solid #{$gray-dark-strong};
}

.light {
  --text-input-appearance: none;
  --text-input-display: flex;
  --text-input-flex: 1 1 0%;
  --text-input-outline: none;
  --text-input-overflow: hidden;
  --text-input-opacity: 1;
  --text-input-transition: all 0.2s ease 0s;
  --text-input-box-shadow: inset 0 0 0 30px var(--input-bg);
  --text-input-font-weight: normal;
}

.dark {
  --tag-padding: 1px 7px;
  --tag-margin-end: 4px;
  --tag-border-radius: 6px;
  --tag-icon-margin-start: 12px;
  --tag-dropdown-text-margin: 8px;
  --tag-third-party-padding: 2px 0px;
  --tag-third-party-size: 16px;
  --tag-text-line-height: 20px;
  --tag-dropdown-text-line-height: 30px;
  --tag-font-size: 13px;

  --text-input-appearance: none;
  --text-input-display: flex;
  --text-input-flex: 1 1 0%;
  --text-input-outline: none;
  --text-input-overflow: hidden;
  --text-input-opacity: 1;
  --text-input-transition: all 0.2s ease 0s;
  --text-input-box-shadow: inset 0 0 0 30px var(--input-bg);
  --text-input-font-weight: normal;

  --toast-tap-highlight: #{$tap-highlight};
  --toast-text-color-comp: #{$white};
  --toast-close-button-color: #{$white};
  --toast-transform: translate3d(150%, 0, 0);
  --toast-top-offset: 16px;

  --view-selector-items-count: unset;
}

.light {
  --textarea-numeration-color: #{$gray};
}

.dark {
  --textarea-numeration-color: #{$gray-dark};
}

.light {
  --toastr-close-button-color: #{$black};
  --toastr-text-color: #{$black};
  --toast-text-color: #{$dark-black};

  --toastr-title-success-color: #{$dark-black};
  --toastr-title-error-color: #{$dark-black};
  --toastr-title-warning-color: #{$dark-black};
  --toastr-title-info-color: #{$dark-black};

  --toastr-svg-success-color: #{$black};
  --toastr-svg-error-color: #{$black};
  --toastr-svg-warning-color: #{$black};
  --toastr-svg-info-color: #{$black};

  --toast-box-shadow: 0px 10px 16px -12px #{$popup-shadow};

  --toast-success-bg: #{$light-toast-done};
  --toast-error-bg: #{$light-toast-warning};
  --toast-warning-bg: #{$light-toast-alert};
  --toast-info-bg: #{$light-toast-info};

  --toast-success-hover-bg: #{$light-toast-done};
  --toast-error-hover-bg: #{$light-toast-warning};
  --toast-warning-hover-bg: #{$light-toast-alert};
  --toast-info-hover-bg: #{$light-toast-info};

  --toast-success-border: none;
  --toast-error-border: none;
  --toast-warning-border: none;
  --toast-info-border: none;

  --toast-tap-highlight: #{$tap-highlight};
  --toast-text-color-comp: #{$white};

  --toast-close-button-color: #{$white};

  --toast-transform: translate3d(150%, 0, 0);

  --toast-top-offset: 16px;
}

.dark {
  --toastr-close-button-color: #{$dark-gray-dark};
  --toastr-text-color: #{$dark-gray-dark};
  --toast-text-color: #{$dark-gray-dark};

  --toastr-title-success-color: #{$dark-toast-done};
  --toastr-title-error-color: #{$dark-toast-warning};
  --toastr-title-warning-color: #{$dark-toast-alert};
  --toastr-title-info-color: #{$dark-toast-info};

  --toastr-svg-success-color: #{$dark-toast-done};
  --toastr-svg-error-color: #{$dark-toast-warning};
  --toastr-svg-warning-color: #{$dark-toast-alert};
  --toastr-svg-info-color: #{$dark-toast-info};

  --toast-box-shadow: 0px 16px 16px #{$popup-shadow};

  --toast-success-bg: #{$black};
  --toast-error-bg: #{$black};
  --toast-warning-bg: #{$black};
  --toast-info-bg: #{$black};

  --toast-success-hover-bg: #{$black};
  --toast-error-hover-bg: #{$black};
  --toast-warning-hover-bg: #{$black};
  --toast-info-hover-bg: #{$black};

  --toast-success-border: 2px solid #{$dark-toast-done};
  --toast-error-border: 2px solid #{$dark-toast-warning};
  --toast-warning-border: 2px solid #{$dark-toast-alert};
  --toast-info-border: 2px solid #{$dark-toast-info};
}

.light {
  --toggle-button-fill-color-default: #{$light-blue-main};
  --toggle-button-fill-color-off: #{$gray-strong};
  --toggle-button-hover-fill-color-off: #{$gray};
  --toggle-button-fill-circle-color: #{$white};
  --toggle-button-fill-circle-color-off: #{$white};

  --toggle-button-text-color: #{$black};
  --toggle-button-text-disable-color: #{$gray};
}

.dark {
  --toggle-button-fill-color-default: #{$light-blue-main};
  --toggle-button-fill-color-off: #{$gray-dark-mid};
  --toggle-button-hover-fill-color-off: #{$light-dark-gray-hover};
  --toggle-button-fill-circle-color: #{$white};
  --toggle-button-fill-circle-color-off: #{$white};

  --toggle-button-text-color: #{$white};
  --toggle-button-text-disable-color: #{$gray-dark-text};
}

.light {
  --view-selector-fill-color: #{$white};
  --view-selector-checked-fill-color: #{$gray};
  --view-selector-fill-disabled-color: #{$gray-light};
  --view-selector-disabled-fill-color: #{$gray-light-mid};
  --view-selector-disabled-fill-color-inner: #{$gray-strong};
  --view-selector-border-color: #{$gray-strong};
  --view-selector-hover-border-color: #{$gray};
  --view-selector-icon-button-hover-color: #{$light-gray-dark};

  --view-selector-items-count: unset;
}

.dark {
  --view-selector-fill-color: #{$black};
  --view-selector-checked-fill-color: #{$gray-dark};
  --view-selector-fill-disabled-color: #{$gray-light};
  --view-selector-disabled-fill-color: #{$gray-light-mid};
  --view-selector-disabled-fill-color-inner: #{$gray-strong};
  --view-selector-border-color: #{$gray-dark-strong};
  --view-selector-hover-border-color: #{$gray-dark};
  --view-selector-icon-button-hover-color: #{$white};
}

.light {
  --catalog-profile-background: #{$light-gray-hover};
  --catalog-profile-border-top: 1px solid #{$gray-light-mid};
}

.dark {
  --catalog-profile-background: #{$light-dark-gray-hover};
  --catalog-profile-border-top: 1px solid #{$gray-dark-strong};
}

.light {
  --modal-dialog-header-border-color: #{$gray-light-mid};
}

.dark {
  --modal-dialog-header-border-color: #{$gray-dark-strong};
}

.light {
  --filter-block-border-color: #{$gray-light-mid};
}

.dark {
  --filter-block-border-color: #{$gray-dark-strong};
}

.light {
  --body-info-border-color: #{$gray-light-mid};
}

.dark {
  --body-info-border-color: #{$gray-dark-strong};
}

.light {
  --header-info-border-color: #{$gray-light-mid};
}

.dark {
  --header-info-border-color: #{$gray-dark-strong};
}

.light {
  --selector-border: 1px solid #{$gray-light-mid};
}
.dark {
  --selector-border: 1px solid #{$gray-dark-strong};
}

.light {
  --files-section-tiles-view-tile-border: 1px solid #{$gray-strong};

  --files-section-table-view-exst-color: #{$gray};
  --files-section-table-view-row-border-color: #{$gray-light-mid};
  --files-section-table-view-row-index-update: #{$light-active};
  --files-section-table-view-row-index-active: #{$light-blue-action};

  --files-section-row-view-checked-background: #{$light-gray-hover};

  --files-badges-bg-color: #{$white};
  --files-badges-link-color: #{$light-gray-dark};
  --files-badges-border: 1px solid #{$white};
}

.dark {
  --files-section-tiles-view-tile-border: 1px solid #{$gray-dark-strong};

  --files-section-table-view-exst-color: #{$gray};
  --files-section-table-view-row-border-color: #{$gray-dark-strong};
  --files-section-table-view-row-index-update: #{$dark-active};
  --files-section-table-view-row-index-active: #{$dark-grey-action};

  --files-section-row-view-checked-background: #{$light-dark-gray-hover};

  --files-badges-bg-color: #{$black};
  --files-badges-link-color: #{$white};
  --files-badges-border: 1px solid #{$black};
}

.light {
  --text-color: #{$black};
  --text-font-family: "Open Sans", sans-serif, Arial;
}

.light {
  --form-filling-tips-circle-selected-background-color: #{$white};
  --form-filling-tips-circle-background-color: #{$gray-light-mid};
  --form-filling-tips-circle-border: 3px solid
    var(--accent-main, #{$light-blue-main});
}

.dark {
  --form-filling-tips-circle-selected-background-color: #{$black};
  --form-filling-tips-circle-background-color: #{$gray-dark-mid};
  --form-filling-tips-circle-border: 3px solid
    var(--accent-main, #{$light-second-main});
}

.light {
  // Input colors
  --input-bg: #{$white};
  --input-color: #{$black};
  --input-border-color: #{$gray-strong};
  --input-border-hover: #{$gray};
  --input-border-focus: #{$light-second-main};

  // Disabled state
  --input-disabled-bg: #{$gray-light};
  --input-disabled-color: #{$gray-strong};
  --input-disabled-border: #{$gray-light-mid};
  --input-disabled-border-hover: #{$gray-light-mid};
  --input-disabled-border-focus: #{$gray-light-mid};

  // Error state
  --input-error-border: #{$light-error-status};
  --input-error-border-hover: #{$light-error-status};
  --input-error-border-focus: #{$light-error-status};
  --input-error-color: #{$light-error-status};

  // Warning state
  --input-warning-border: #{$light-status-warning};
  --input-warning-border-hover: #{$light-status-warning};
  --input-warning-border-focus: #{$light-status-warning};

  // Dimensions
  --input-border-radius: 3px;
  --input-box-shadow: none;
  --input-border: 1px solid;
  --input-box-sizing: border-box;

  // Sizes
  --input-width-base: 173px;
  --input-width-middle: 300px;
  --input-width-big: 350px;
  --input-width-huge: 500px;
  --input-width-large: 550px;

  // Line heights
  --text-input-line-height-base: 20px;
  --text-input-line-height-middle: 20px;
  --text-input-line-height-big: 20px;
  --text-input-line-height-huge: 21px;
  --text-input-line-height-large: 20px;

  // Font sizes
  --text-input-font-size-base: 13px;
  --text-input-font-size-middle: 14px;
  --text-input-font-size-big: 16px;
  --text-input-font-size-huge: 18px;
  --text-input-font-size-large: 16px;

  // Padding
  --text-input-padding-base: 5px 6px;
  --text-input-padding-middle: 8px 12px;
  --text-input-padding-big: 8px 16px;
  --text-input-padding-huge: 8px 20px;
  --text-input-padding-large: 11px 12px;

  // Placeholder colors
  --text-input-placeholder-color: #{$gray};
  --text-input-placeholder-disabled-color: #{$gray-strong};
}

// Dark theme overrides
.dark {
  --input-bg: #{$dark-gray-light};
  --input-color: #{$white};
  --input-border-color: #{$gray-dark-strong};
  --input-border-hover: #{$gray-dark-text};
  --input-border-focus: #{$white};

  --input-disabled-bg: #{$gray-dark-strong};
  --input-disabled-color: #{$gray-dark-text};
  --input-disabled-border: #{$gray-dark-strong};

  --input-error-border: #{$dark-error-status};
  --input-error-border-hover: #{$dark-error-status};
  --input-error-border-focus: #{$dark-error-status};
  --input-error-color: #{$dark-error-status};

  --input-warning-border: #{$dark-status-warning};
  --input-warning-border-hover: #{$dark-status-warning};
  --input-warning-border-focus: #{$dark-status-warning};

  --text-input-placeholder-color: #{$gray-dark-text};
  --text-input-placeholder-disabled-color: #{$gray-dark-text};

  // Dimensions
  --input-border-radius: 3px;
  --input-box-shadow: none;
  --input-border: 1px solid;
  --input-box-sizing: border-box;

  // Sizes
  --input-width-base: 173px;
  --input-width-middle: 300px;
  --input-width-big: 350px;
  --input-width-huge: 500px;
  --input-width-large: 550px;

  // Line heights
  --text-input-line-height-base: 20px;
  --text-input-line-height-middle: 20px;
  --text-input-line-height-big: 20px;
  --text-input-line-height-huge: 21px;
  --text-input-line-height-large: 20px;

  // Font sizes
  --text-input-font-size-base: 13px;
  --text-input-font-size-middle: 14px;
  --text-input-font-size-big: 16px;
  --text-input-font-size-huge: 18px;
  --text-input-font-size-large: 16px;

  // Padding
  --text-input-padding-base: 5px 6px;
  --text-input-padding-middle: 8px 12px;
  --text-input-padding-big: 8px 16px;
  --text-input-padding-huge: 8px 20px;
  --text-input-padding-large: 11px 12px;
}

.light {
  --color-picker-border: 1px solid #{$gray-strong};
  --color-picker-background: #{$white};
  --color-picker-color: #{$gray-text};
}

.dark {
  --color-picker-border: 1px solid #{$gray-dark-strong};
  --color-picker-background: #{$dark-gray-light};
  --color-picker-color: #{$gray-dark-text};
}

.light {
  --calendar-title-color: #{$gray-text};
  --calendar-outline-color: #{$gray-light-mid};
  --calendar-arrow-color: #{$gray-text};
  --calendar-disabled-arrow-color: #{$gray};
  --calendar-box-shadow: 0px 12px 40px #{$popup-shadow};
  --calendar-border-color: #{$white};
  --calendar-weekday-color: #{$gray};
  --calendar-on-hover-background: #{$light-gray-hover};
  --calendar-past-color: #{$gray};
  --calendar-disabled-color: #{$light-gray-selected};
}

.dark {
  --calendar-title-color: #{$dark-gray-dark};
  --calendar-outline-color: #{$gray-dark-strong};
  --calendar-arrow-color: #{$gray-dark-text};
  --calendar-disabled-arrow-color: #{$gray-dark-strong};
  --calendar-box-shadow: 0px 12px 40px 0px #{$popup-shadow};
  --calendar-border-color: #{$gray-dark-strong};
  --calendar-weekday-color: #{$gray-dark};
  --calendar-on-hover-background: #{$light-dark-gray-hover};
  --calendar-past-color: #{$gray-dark};
  --calendar-disabled-color: #{$gray-dark-strong};
}

.light {
  --date-picker-background: #{$white};
  --date-picker-border: 1px solid #{$gray-strong};
  --date-picker-cell-background: #{$gray-light-mid};
  --date-picker-icon-color: #{$light-gray-dark};
}

.dark {
  --date-picker-background: #{$black};
  --date-picker-border: 1px solid #{$gray-dark-strong};
  --date-picker-cell-background: #{$gray-dark-mid};
  --date-picker-icon-color: #{$dark-gray-dark};
}

.light {
  --dropzone-border: 2px dashed #{$gray-light-mid};
  --dropzone-secondary-link: #${black};
  --dropzone-exsts-color: #{$gray};
}

.dark {
  --dropzone-border: 2px dashed #{$gray-dark-strong};
  --dropzone-secondary-link: #${white};
  --dropzone-exsts-color: #{$gray};
}

.light {
  --social-button-border: 1px solid #{$gray-strong};
  --social-button-text-color: #{$gray};
  --social-button-connect-text-color: #{$white};
  --social-button-background: #{$white};
  --social-button-hover-background: #{$white};
  --social-button-connect-background: #{$light-icons};
  --social-button-hover-connect-background: #{$link};
  --social-button-hover-border: 1px solid #{$light-second-main};
  --social-button-active-background: #{$gray-light-mid};
  --social-button-active-border: 1px solid #{$gray-strong};
  --social-button-active-connect-background: #{$blue-light-mid};
  --social-button-disable-background: #{$gray-light};
  --social-button-disable-color: #{$black};
  --social-button-hover-text-color: #{$black};
  --social-button-connect-svg-fill: #{$white};
}

.dark {
  --social-button-border: 1px solid #{$gray-dark-strong};
  --social-button-text-color: #{$white};
  --social-button-connect-text-color: #{$dark-black};
  --social-button-background: #{$black};
  --social-button-hover-background: #{$black};
  --social-button-connect-background: #{$dark-icon};
  --social-button-hover-connect-background: #{$white};
  --social-button-hover-border: 1px solid #{$gray-dark};
  --social-button-active-background: #{$dark-gray-light};
  --social-button-active-border: 1px solid #{$gray-dark-strong};
  --social-button-active-connect-background: #{$big-gray-dark-mid};
  --social-button-disable-background: #{$dark-gray-light};
  --social-button-disable-color: #{$dark-gray-dark};
  --social-button-hover-text-color: #{$white};
  --social-button-connect-svg-fill: #{$dark-black};
}

.light {
  --media-viewer-title-color: #{$white};
  --media-viewer-background-start: #{$tap-highlight};
  --media-viewer-background-end: #{$background-color};
  --media-viewer-control-btn-hover-bg: #{$silver};
  --media-viewer-control-btn-svg: #{$white};

  --image-viewer-bg-black: #{$dark-black};
  --image-viewer-bg-transparent: #{$viewer-dark-color};

  --message-error-bg: #{$error-bg-color};
  --message-error-border-radius: 20px;
  --message-error-padding: 20px 24px;
  --message-error-text-color: #{$white};
  --message-error-toolbar-background: #{$brown-background};
  --message-error-toolbar-hover-background: #{$background-color};
  --message-error-svg: #{$white};

  --mobile-details-gradient-start: #{$tap-highlight};
  --mobile-details-gradient-end: #{$background-color};
  --mobile-details-text-color: #{$white};
  --mobile-details-icon-color: #{$white};
  --mobile-details-height: 53px;
  --mobile-details-z-index: 307;

  --bookmarks-text-color: #{$white};
  --bookmarks-color: #{$gray-dark-strong};

  --main-panel-margin-top-desktop: 85px;
  --main-panel-margin-top-mobile: 66px;

  --page-count-background: #{$brown-background};
  --page-count-hover-background: #{$background-color};
  --page-count-color: #{$white};

  --media-viewer-background: #{$viewer-dark-color};
  --media-viewer-toolbar-hover: #{$background-color};
  --media-viewer-error-background: #{$media-viewer-dark};
  --media-viewer-icon-color: #{$white};
  --pdf-text-color: #{$white};
  --sidebar-bg: #{$black};
  --sidebar-icon-fill: #{$dark-icon-color};
  --mobile-drawer-bg: #{$black};
  --mobile-drawer-svg: #{$dark-icon-color};

  --player-big-play-button-cursor: pointer;

  --player-icon-fill: #{$white};

  --player-duration-color: #{$white};

  --player-fullscreen-hover-cursor: pointer;

  --player-play-button-cursor: pointer;

  --player-speed-control-cursor: pointer;
  --player-speed-control-svg-fill: #{$white};
  --player-speed-control-svg-stroke: #{$white};
  --player-speed-control-dropdown-bg: #{$black};
  --player-speed-control-dropdown-color: #{$white};
  --player-speed-control-dropdown-item-hover-bg: #{$black};
  --player-speed-control-toast-bg: #{$player-speed-control-background};
  --player-speed-control-toast-color: #{$white};

  --player-timeline-hover-bg: #{$player-timeline-hover};
  --player-timeline-progress-bg: #{$player-timeline-progress};
  --player-timeline-thumb-bg: #{$white};
  --player-timeline-time-color: #{$white};
  --player-timeline-input-bg: #{$player-background};
  --player-timeline-bg: #{$white};

  --volume-control-background: #{$player-background};
  --volume-control-slider: #{$white};

  --viewer-color: #{$gray-strong};
  --viewer-fill: #{$white};
  --viewer-rtl-margin-left: 10px;
  --viewer-rtl-margin-right: 10px;
  --media-viewer-tap-highlight: #{$tap-highlight};
  --viewer-details: #{$background-color};

  --viewer-loader-border-color: #{$white};
  --viewer-loader-background: #{$brown-background};

  --viewer-player-fullscreen-bg: #{$dark-black};
  --viewer-player-bg: #{$viewer-dark-color};
  --viewer-player-audio-bg: #{$error-bg-color};
  --viewer-player-controls-gradient-start: #{$tap-highlight};
  --viewer-player-controls-gradient-middle: #{$viewer-player-controls-gradient};
  --viewer-player-controls-gradient-end: #{$viewer-player-controls-gradient-end-color};
  --viewer-player-controls-tablet-bg: #{$background-color};

  --viewer-toolbar-bg: #{$brown-background};
  --viewer-toolbar-hover-bg: #{$background-color};
  --viewer-toolbar-icon-color: #{$white};
  --viewer-toolbar-percent-color: #{$white};
  --viewer-toolbar-icon-disabled: #{$gray};

  --viewer-dropdown-bg: #{$black};
  --viewer-dropdown-item-color: #{$white};
  --viewer-dropdown-item-hover-bg: #{$light-dark-gray-hover};
}

.dark {
  --media-viewer-title-color: #{$white};
  --media-viewer-background-start: #{$tap-highlight};
  --media-viewer-background-end: #{$background-color};
  --media-viewer-control-btn-hover-bg: #{$silver};
  --media-viewer-control-btn-svg: #{$white};

  --image-viewer-bg-black: #{$dark-black};
  --image-viewer-bg-transparent: #{$viewer-dark-color};

  --message-error-bg: #{$error-bg-color};
  --message-error-border-radius: 20px;
  --message-error-padding: 20px 24px;
  --message-error-text-color: #{$white};
  --message-error-toolbar-background: #{$brown-background};
  --message-error-toolbar-hover-background: #{$background-color};
  --message-error-svg: #{$white};

  --mobile-details-gradient-start: #{$tap-highlight};
  --mobile-details-gradient-end: #{$background-color};
  --mobile-details-text-color: #{$white};
  --mobile-details-icon-color: #{$white};
  --mobile-details-height: 53px;
  --mobile-details-z-index: 307;

  --bookmarks-text-color: #{$white};
  --bookmarks-color: #{$gray-dark-strong};

  --main-panel-margin-top-desktop: 85px;
  --main-panel-margin-top-mobile: 66px;

  --page-count-background: #{$brown-background};
  --page-count-hover-background: #{$background-color};
  --page-count-color: #{$white};

  --media-viewer-background: #{$viewer-dark-color};
  --media-viewer-toolbar-hover: #{$background-color};
  --media-viewer-error-background: #{$media-viewer-dark};
  --media-viewer-icon-color: #{$white};
  --pdf-text-color: #{$white};
  --sidebar-bg: #{$black};
  --sidebar-icon-fill: #{$dark-icon-color};
  --mobile-drawer-bg: #{$black};
  --mobile-drawer-svg: #{$dark-icon-color};

  --player-big-play-button-cursor: pointer;

  --player-icon-fill: #{$white};

  --player-duration-color: #{$white};

  --player-fullscreen-hover-cursor: pointer;

  --player-play-button-cursor: pointer;

  --player-speed-control-cursor: pointer;
  --player-speed-control-svg-fill: #{$white};
  --player-speed-control-svg-stroke: #{$white};
  --player-speed-control-dropdown-bg: #{$black};
  --player-speed-control-dropdown-color: #{$white};
  --player-speed-control-dropdown-item-hover-bg: #{$black};
  --player-speed-control-toast-bg: #{$player-speed-control-background};
  --player-speed-control-toast-color: #{$white};

  --player-timeline-hover-bg: #{$player-timeline-hover};
  --player-timeline-progress-bg: #{$player-timeline-progress};
  --player-timeline-thumb-bg: #{$white};
  --player-timeline-time-color: #{$white};
  --player-timeline-input-bg: #{$player-background};
  --player-timeline-bg: #{$white};

  --volume-control-background: #{$player-background};
  --volume-control-slider: #{$white};

  --viewer-color: #{$gray-dark-strong};
  --viewer-fill: #{$white};
  --viewer-rtl-margin-left: 10px;
  --viewer-rtl-margin-right: 10px;
  --media-viewer-tap-highlight: #{$tap-highlight};
  --viewer-details: #{$background-color};

  --viewer-loader-border-color: #{$white};
  --viewer-loader-background: #{$brown-background};

  --viewer-player-fullscreen-bg: #{$dark-black};
  --viewer-player-bg: #{$viewer-dark-color};
  --viewer-player-audio-bg: #{$error-bg-color};
  --viewer-player-controls-gradient-start: #{$tap-highlight};
  --viewer-player-controls-gradient-middle: #{$viewer-player-controls-gradient};
  --viewer-player-controls-gradient-end: #{$viewer-player-controls-gradient-end-color};
  --viewer-player-controls-tablet-bg: #{$background-color};

  --viewer-toolbar-bg: #{$brown-background};
  --viewer-toolbar-hover-bg: #{$background-color};
  --viewer-toolbar-icon-color: #{$white};
  --viewer-toolbar-percent-color: #{$white};
  --viewer-toolbar-icon-disabled: #{$gray};

  --viewer-dropdown-bg: #{$black};
  --viewer-dropdown-item-color: #{$white};
  --viewer-dropdown-item-hover-bg: #{$light-dark-gray-hover};
}

.light {
  --file-input-border-color: #{$gray-strong};
  --file-input-disabled-border-color: #{$gray-light-mid};
  --file-input-warning-border-color: #{$light-status-warning};
  --file-input-error-border-color: #{$light-error-status};
  --file-input-hover-border-color: #{$gray};
  --file-input-hover-disabled-border-color: #{$gray-light-mid};
  --file-input-hover-warning-border-color: #{$light-status-warning};
  --file-input-hover-error-border-color: #{$light-error-status};
  --file-input-focus-border-color: #{$light-second-main};
  --file-input-focus-disabled-border-color: #{$gray-light-mid};
  --file-input-focus-warning-border-color: #{$light-status-warning};
  --file-input-focus-error-border-color: #{$light-error-status};

  --file-input-disabled-placeholder-color: #{$gray-strong};
}

.dark {
  --file-input-disabled-border-color: #{$gray-dark-strong};
  --file-input-border-color: #{$gray-dark-strong};
  --file-input-warning-border-color: #{$dark-status-warning};
  --file-input-error-border-color: #{$dark-error-status};
  --file-input-hover-border-color: #{$gray-dark};
  --file-input-hover-disabled-border-color: #{$gray-dark-strong};
  --file-input-hover-warning-border-color: #{$dark-status-warning};
  --file-input-hover-error-border-color: #{$dark-error-status};
  --file-input-focus-border-color: #{$white};
  --file-input-focus-disabled-border-color: #{$gray-dark-strong};
  --file-input-focus-warning-border-color: #{$dark-status-warning};
  --file-input-focus-error-border-color: #{$dark-error-status};

  --file-input-disabled-placeholder-color: #{$gray-dark-text};
}

.light {
  --settings-description-color: #{$gray-text};
  --settings-arrow-fill: #{$black};
}

.dark {
  --settings-description-color: #{$gray-dark};
  --settings-arrow-fill: #{$white};
}

.light {
  --icon-cropper-grid-color: #{$gray-strong};
  --icon-cropper-delete-button-bg: #{$gray-light};
  --icon-cropper-delete-button-hover-bg: #{$light-gray-hover};
  --icon-cropper-delete-button-color: #{$gray-text};
  --icon-cropper-delete-button-icon-color: #{$light-gray-dark};
  --icon-cropper-zoom-button-icon-color: #{$gray};
  --icon-cropper-zoom-button-hover-icon-color: #{$light-gray-dark};

  --preview-tile-background: #{$white};
  --preview-tile-border: 1px solid #{$gray-strong};
  --preview-tile-icon-border: 1px solid #{$gray-light-mid};

  --button-delete-bg: #{$gray-light};
  --button-delete-bg-hover: #{$light-gray-hover};
  --button-delete-border: #{$gray-light};
  --button-delete-border-hover: #{$light-gray-hover};
  --button-delete-text: #{$gray-text};
  --button-delete-icon-color: #{$light-gray-dark};
}

.dark {
  --icon-cropper-grid-color: #{$black};
  --icon-cropper-delete-button-bg: #{$gray-dark-mid};
  --icon-cropper-delete-button-hover-bg: #{$gray-dark-strong};
  --icon-cropper-delete-button-color: #{$white};
  --icon-cropper-delete-button-icon-color: #{$dark-gray-dark};
  --icon-cropper-zoom-button-icon-color: #{$gray-dark};
  --icon-cropper-zoom-button-hover-icon-color: #{$dark-gray-dark};

  --preview-tile-background: #{$black};
  --preview-tile-border: 1px solid #{$gray-dark-strong};
  --preview-tile-icon-border: 1px solid #{$gray-light-mid};

  --button-delete-bg: #{$gray-dark-mid};
  --button-delete-bg-hover: #{$gray-dark-strong};
  --button-delete-border: #{$gray};
  --button-delete-border-hover: #{$light-dark-gray-hover};
  --button-delete-text: #{$white};
  --button-delete-icon-color: #{$dark-gray-dark};
}

.light {
  --storage-management-region-country-color: #{$black};
  --storage-management-region-description-color: #{$light-gray-dark};
}

.dark {
  --storage-management-region-country-color: #{$white};
  --storage-management-region-description-color: #{$dark-gray-dark};
}

.rtl {
  --input-text-align: right;
  --input-direction: rtl;
}

.rtl {
  --modal-dialog-content-transform-x: -100%;
  --toast-transform: translate3d(-150%, 0, 0);
}

.light {
  --tile-background-color: #{$white};
  --tile-border: 1px solid #{$gray-strong};
  --tile-checked-background: #{$light-gray-hover};
  --tile-icon-button-color: #{$gray};
  --tile-background-badge-color: #{$white};
  --tile-sub-text: #{$light-gray-dark};

  --tile-ckeckbox-background: #{$white};
  --tile-ckeckbox-border: #{$gray-strong};

  --tile-tag-checked-background: #{$white};

  --tile-container-sort-fill: #{$black};
  --tile-container-sort-text: #{$black};

  --tile-container-sort: #{$light-gray-dark};
  --tile-container-hover-background: #{$gray-light};

  --tile-show-hotkey-border: #{$light-second-main};
  --tile-border-radius: 6px;
  --tile-room-border-radius: 12px;
  --tile-badge-shadow: 0px 2px 4px #{$badge-shadow};

  --tile-icon-button-color: #{$gray};
  --tile-icon-button-hover-color: #{$light-blue-main};
}

.dark {
  --tile-background-color: #{$black};
  --tile-border: 1px solid #{$gray-dark-strong};
  --tile-checked-background: #{$light-dark-gray-hover};
  --tile-icon-button-color: #{$gray-dark};
  --tile-background-badge-color: #{$black};
  --tile-sub-text: #{$gray-dark};

  --tile-ckeckbox-background: #{$white};
  --tile-ckeckbox-border: #{$gray-strong};

  --tile-tag-checked-background: #{$light-dark-gray-hover};

  --tile-container-sort-fill: #{$white};
  --tile-container-sort-text: #{$white};

  --tile-container-sort: #{$dark-gray-dark};
  --tile-container-hover-background: #{$black};

  --tile-show-hotkey-border: #{$light-second-main};
  --tile-border-radius: 6px;
  --tile-room-border-radius: 12px;
  --tile-badge-shadow: 0px 2px 4px #{$badge-shadow};

  --tile-icon-button-color: #{$gray};
  --tile-icon-button-hover-color: #{$light-blue-main};
}

.rtl {
  --context-menu-header-text-margin: 0 8px 0 0;
  --context-menu-submenu-list-margin: -4px;

  --context-menu-submenu-transoform: scaleX(-1);
  --context-menu-submenu-transoform-box: content-box;
}

.light {
  --download-dialog-bg: #{$gray-light};
  --download-dialog-text-color: #{$gray};
  --download-dialog-warning-color: #{$light-error-status};
}

.dark {
  --download-dialog-bg: #{$dark-gray-light};
  --download-dialog-text-color: #{$gray-dark};
  --download-dialog-warning-color: #{$dark-error-status};
}

.light {
  --modal-dialog-border-color: #{$gray-light-mid};
}

.dark {
  --modal-dialog-border-color: #{$gray-dark-strong};
}

.light {
  --selector-body-description-text: #{$gray};
  --selector-breadcrumbs-prev-item-color: #{$light-gray-dark};
  --selector-breadcrumbs-arrow-right-color: #{$light-gray-dark};

  --selector-info-background-color: #{$gray-light};
  --selector-info-color: #{$gray-text};

  --selector-item-hover-background: #{$gray-light};
  --selector-item-disabled-text-color: #{$gray};
  --selector-item-selected-background: #{$light-gray-hover};
  --selector-item-input-button-border: 1px solid #{$gray-strong};
  --selector-item-input-button-border-hover: #{$light-gray-dark};

  --selector-empty-screen-pressed-button-color: #{$gray-text};
  --selector-empty-screen-button-color: #{$light-gray-dark};
  --selector-empty-screen-hover-button-color: #{$black};
  --selector-empty-screen-description-color: #{$gray-text};

  --selector-navigation-lifetime-fill: #{$gray};
  --selector-navigation-lifetime-stroke: #{$gray};
}

.dark {
  --selector-body-description-text: #{$gray-dark};

  --selector-breadcrumbs-prev-item-color: #{$dark-gray-dark};
  --selector-breadcrumbs-arrow-right-color: #{$dark-gray-dark};

  --selector-info-background-color: #{$dark-gray-light};
  --selector-info-color: #{$dark-gray-dark};

  --selector-item-hover-background: #{$light-dark-gray-hover};
  --selector-item-disabled-text-color: #{$gray-dark};
  --selector-item-selected-background: #{$light-dark-gray-hover};
  --selector-item-input-button-border: 1px solid #{$gray-dark-strong};
  --selector-item-input-button-border-hover: #{$white};

  --selector-empty-screen-pressed-button-color: #{$gray-dark-text};
  --selector-empty-screen-button-color: #{$dark-gray-dark};
  --selector-empty-screen-hover-button-color: #{$white};
  --selector-empty-screen-description-color: #{$dark-gray-dark};

  --selector-navigation-lifetime-fill: #{$dark-gray-dark};
  --selector-navigation-lifetime-stroke: #{$gray};
}

.light {
  --index-bg-button-hover: #{$light-blue-hover};
  --index-arrow-button-hover: #{$light-blue-main};
}

.dark {
  --index-bg-button-hover: #{$dark-grey-hover};
  --index-arrow-button-hover: #{$white};
}

.light {
  --mute-badge-color: var(--accent-main);
}

.dark {
  --mute-badge-color: #{$white};
}

.light {
  --indicator-loader-bg-color: var(--accent-main);
}

.dark {
  --indicator-loader-bg-color: #{$white};
}

.light {
  --login-or-text-color: #{$gray};
  --login-or-line-color: #{$gray-light-mid};
  --login-header-color: #{$black};
  --login-help-btn: #{$gray};
  --login-title-color: #{$black};
  --login-text-color: #{$gray};
}

.dark {
  --login-or-text-color: #{$gray-dark};
  --login-or-line-color: #{$gray-dark-strong};
  --login-header-color: #{$white};
  --login-help-btn: #{$gray-dark};
  --login-title-color: #{$white};
  --login-text-color: #{$gray-dark};
}

.light {
  --loading-button-default-bg: #{$gray};
  --loading-button-hover-color: #{$light-gray-dark};
  --loading-button-color: #{$light-second-main};
  --loading-button-bg: #{$white};
}

.dark {
  --loading-button-default-bg: #{$gray-dark};
  --loading-button-hover-color: #{$white};
  --loading-button-color: #{$white};
  --loading-button-bg: #{$black};
}

.light {
  --preparation-portal-progress-bg: #{$light-gray-hover};
  --preparation-portal-progress-color-percent-big: #{$white};
  --preparation-portal-progress-color-percent-small: #{$black};
  --preparation-portal-progress-line-bg: var(--accent-main);
  --preparation-portal-description-text-color: #{$gray};
  --preparation-portal-progress-error-text-color: #{$light-error-status};
}

.dark {
  --preparation-portal-progress-bg: #{$dark-gray-light};
  --preparation-portal-progress-color-percent-big: #{$black};
  --preparation-portal-progress-color-percent-small: #{$white};
  --preparation-portal-progress-line-bg: #{$white};
  --preparation-portal-description-text-color: #{$gray-dark};
  --preparation-portal-progress-error-text-color: #{$dark-error-status};
}

.light {
  --files-version-history-badge-default-fill: #{$white};
  --files-version-history-badge-first-fill: #{$gray};
  --files-version-history-badge-fill: #{$light-status-warning};
  --files-version-history-badge-stroke: #{$gray};
}

.dark {
  --files-version-history-badge-default-fill: #{$black};
  --files-version-history-badge-first-fill: #{$gray-dark};
  --files-version-history-badge-fill: #{$main-orange};
  --files-version-history-badge-stroke: #{$gray-dark};
}

.light {
  --settings-coommon-description-color: #{$light-gray-dark};
  --settings-common-white-label-paid-badge-bg: #{$favorites-status};
}

.dark {
  --settings-coommon-description-color: #{$gray-dark};
  --settings-common-white-label-paid-badge-bg: #{$favorite-status-dark};
}

.light {
  --settings-common-company-info-border: 1px dashed #{$black};
  --settings-common-company-info-color: #{$gray};
  --settings-common-branding-description-color: #{$light-gray-dark};
}

.dark {
  --settings-common-company-info-border: 1px dashed #{$white};
  --settings-common-company-info-color: #{$gray-dark};
  --settings-common-branding-description-color: #{$gray-dark};
}

.light {
  --files-editing-wrapper-fill: #{$gray};
  --files-panels-invite-border: 1px solid #{$gray-strong};
  --input-block-border-color: #{$light-second-main};
  --settings-common-white-label-border-img: 1px solid #{$gray-strong};
  --settings-common-white-label-green-bg-color: 1px solid #{$gray-strong};
  --settings-common-white-label-not-available-background: #{$gray-light};
  --settings-common-white-label-text-color: #{$black};
}

.dark {
  --files-editing-wrapper-fill: #{$gray-dark};
  --files-panels-invite-border: 1px solid #{$gray-dark-strong};
  --input-block-border-color: #{$white};
  --settings-common-white-label-border-img: 1px solid #{$gray-dark-strong};
  --settings-common-white-label-not-available-background: #{$gray-dark};
  --settings-common-white-label-text-color: #{$white};
}

.light {
  --rombs-bg: #{$rombs-loader-red-bg};

  --rombs-loader-blue: #{$blue-romb};
  --rombs-loader-green: #{$green-romb};
  --rombs-loader-red: #{$red-romb};

  --rombs-loader-blue-colorStep_1: #{$rombs-loader-apricot-colorStep};
  --rombs-loader-blue-colorStep_2: #{$white};
  --rombs-loader-blue-colorStep_3: #{$rombs-loader-gray-colorStep};
  --rombs-loader-blue-colorStep_4: #{$rombs-loader-dark-gray-colorStep};

  --rombs-loader-red-colorStep_1: #{$rombs-loader-blue-colorStep};
  --rombs-loader-red-colorStep_2: #{$white};
  --rombs-loader-red-colorStep_3: #{$rombs-loader-light-gray-colorStep};

  --rombs-loader-green-colorStep_1: #{$rombs-loader-green-colorStep};
  --rombs-loader-green-colorStep_2: #{$white};
  --rombs-loader-green-colorStep_3: #{$rombs-loader-light-gray-colorStep};
  --rombs-loader-green-colorStep_4: #{$rombs-loader-gray-colorStep};
}

.dark {
  --rombs-bg: #{$rombs-loader-red-bg};

  --rombs-loader-blue: #{$blue-romb};
  --rombs-loader-green: #{$green-romb};
  --rombs-loader-red: #{$red-romb};

  --rombs-loader-blue-colorStep_1: #{$black};
  --rombs-loader-blue-colorStep_2: #{$black};
  --rombs-loader-blue-colorStep_3: #{$dark-romb};
  --rombs-loader-blue-colorStep_4: #{$dark-romb};

  --rombs-loader-red-colorStep_1: #{$black};
  --rombs-loader-red-colorStep_2: #{$black};
  --rombs-loader-red-colorStep_3: #{$dark-romb};

  --rombs-loader-green-colorStep_1: #{$black};
  --rombs-loader-green-colorStep_2: #{$black};
  --rombs-loader-green-colorStep_3: #{$dark-romb};
}

.light {
  --modal-dialog-resolve-color: #{$gray};
}

.dark {
  --modal-dialog-resolve-color: #{$gray};
}

.light {
<<<<<<< HEAD
  --icon-button-color: #{$gray};
}

.dark {
  --icon-button-color: #{$gray-dark};
=======
  --search-input-default-icon-fill: #{$gray-strong};
  --search-input-filled-icon-fill: #{$gray};
}

.dark {
  --search-input-default-icon-fill: #{$gray-dark-strong};
  --search-input-filled-icon-fill: #{$gray-dark};
>>>>>>> ab5da91a
}<|MERGE_RESOLUTION|>--- conflicted
+++ resolved
@@ -2352,13 +2352,6 @@
 }
 
 .light {
-<<<<<<< HEAD
-  --icon-button-color: #{$gray};
-}
-
-.dark {
-  --icon-button-color: #{$gray-dark};
-=======
   --search-input-default-icon-fill: #{$gray-strong};
   --search-input-filled-icon-fill: #{$gray};
 }
@@ -2366,5 +2359,12 @@
 .dark {
   --search-input-default-icon-fill: #{$gray-dark-strong};
   --search-input-filled-icon-fill: #{$gray-dark};
->>>>>>> ab5da91a
+}
+
+.light {
+  --icon-button-color: #{$gray};
+}
+
+.dark {
+  --icon-button-color: #{$gray-dark};
 }