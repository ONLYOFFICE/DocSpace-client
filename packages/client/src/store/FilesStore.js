import axios from "axios";
import { makeAutoObservable, runInAction } from "mobx";
import api from "@docspace/common/api";
import {
  FileType,
  FilterType,
  FolderType,
  FileStatus,
  RoomsType,
  RoomsTypeValues,
  RoomsProviderType,
  ShareAccessRights,
} from "@docspace/common/constants";

import { combineUrl } from "@docspace/common/utils";
import { updateTempContent } from "@docspace/common/utils";

import toastr from "@docspace/components/toast/toastr";
import config from "PACKAGE_FILE";
import { thumbnailStatuses } from "@docspace/client/src/helpers/filesConstants";
import { openDocEditor as openEditor } from "@docspace/client/src/helpers/filesUtils";
import { getDaysRemaining } from "@docspace/common/utils";

import {
  getCategoryType,
  getCategoryUrl,
  getCategoryTypeByFolderType,
} from "SRC_DIR/helpers/utils";
import { isDesktop, isMobile } from "@docspace/components/utils/device";

import { PluginFileType } from "SRC_DIR/helpers/plugins/constants";

import { CategoryType } from "SRC_DIR/helpers/constants";
import debounce from "lodash.debounce";
import clone from "lodash/clone";
import Queue from "queue-promise";

const { FilesFilter, RoomsFilter } = api;
const storageViewAs = localStorage.getItem("viewAs");

let requestCounter = 0;

const NotFoundHttpCode = 404;
const ForbiddenHttpCode = 403;
const PaymentRequiredHttpCode = 402;
const UnauthorizedHttpCode = 401;

const THUMBNAILS_CACHE = 500;
let timerId;

class FilesStore {
  authStore;

  selectedFolderStore;
  treeFoldersStore;
  filesSettingsStore;
  thirdPartyStore;
  clientLoadingStore;

  accessRightsStore;
  publicRoomStore;

  pluginStore;

  viewAs =
    !isDesktop() && storageViewAs !== "tile" ? "row" : storageViewAs || "table";

  dragging = false;
  privacyInstructions = "https://www.onlyoffice.com/private-rooms.aspx";

  isInit = false;
  isUpdatingRowItem = false;
  passwordEntryProcess = false;

  tooltipPageX = 0;
  tooltipPageY = 0;
  startDrag = false;

  alreadyFetchingRooms = false;

  files = [];
  folders = [];

  selection = [];
  bufferSelection = null;
  selected = "close";

  filter = FilesFilter.getDefault();
  roomsFilter = RoomsFilter.getDefault();
  membersFilter = { page: 0, pageCount: 100, total: 0, startIndex: 0 };

  categoryType = getCategoryType(window.location);

  loadTimeout = null;
  hotkeyCaret = null;
  hotkeyCaretStart = null;
  activeFiles = [];
  activeFolders = [];

  firstElemChecked = false;
  headerBorder = false;

  enabledHotkeys = true;

  createdItem = null;
  scrollToItem = null;

  roomCreated = false;

  isLoadingFilesFind = false;
  pageItemsLength = null;
  isHidePagination = false;
  trashIsEmpty = false;
  mainButtonMobileVisible = true;
  filesIsLoading = false;

  isEmptyPage = true;
  isLoadedFetchFiles = false;

  tempActionFilesIds = [];
  tempActionFoldersIds = [];
  operationAction = false;

  isErrorRoomNotAvailable = false;

  roomsController = null;
  filesController = null;

  clearSearch = false;

  isLoadedEmptyPage = false;
  isMuteCurrentRoomNotifications = false;
  isPreview = false;
  tempFilter = null;

  highlightFile = {};
  thumbnails = new Set();
  movingInProgress = false;
  createNewFilesQueue = new Queue({
    concurrent: 5,
    interval: 500,
    start: true,
  });

  hotkeysClipboard = [];

  constructor(
    authStore,
    selectedFolderStore,
    treeFoldersStore,
    filesSettingsStore,
    thirdPartyStore,
    accessRightsStore,
    clientLoadingStore,
    pluginStore,
    publicRoomStore
  ) {
    const pathname = window.location.pathname.toLowerCase();
    this.isEditor = pathname.indexOf("doceditor") !== -1;

    makeAutoObservable(this);
    this.authStore = authStore;

    this.selectedFolderStore = selectedFolderStore;
    this.treeFoldersStore = treeFoldersStore;
    this.filesSettingsStore = filesSettingsStore;
    this.thirdPartyStore = thirdPartyStore;
    this.accessRightsStore = accessRightsStore;
    this.clientLoadingStore = clientLoadingStore;
    this.pluginStore = pluginStore;
    this.publicRoomStore = publicRoomStore;

    this.roomsController = new AbortController();
    this.filesController = new AbortController();
    const { socketHelper } = authStore.settingsStore;

    socketHelper.on("s:modify-folder", async (opt) => {
      const { socketSubscribers } = socketHelper;

      if (opt && opt.data) {
        const data = JSON.parse(opt.data);

        const pathParts = data.folderId
          ? `DIR-${data.folderId}`
          : `DIR-${data.parentId}`;

        if (
          !socketSubscribers.has(pathParts) &&
          !socketSubscribers.has(`DIR-${data.id}`)
        )
          return;
      }

      console.log("[WS] s:modify-folder", opt);

      if (!(this.clientLoadingStore.isLoading || this.operationAction))
        switch (opt?.cmd) {
          case "create":
            this.wsModifyFolderCreate(opt);
            break;
          case "update":
            this.wsModifyFolderUpdate(opt);
            break;
          case "delete":
            this.wsModifyFolderDelete(opt);
            break;
        }

      if (
        opt?.cmd &&
        opt.id &&
        (opt.type === "file" || opt.type === "folder") &&
        (opt.cmd === "create" || opt.cmd === "delete")
      ) {
        runInAction(() => {
          if (opt.cmd === "create") {
            this.selectedFolderStore[opt.type + "sCount"]++;
          } else if (opt.cmd === "delete") {
            this.selectedFolderStore[opt.type + "sCount"]--;
          }
          this.authStore.infoPanelStore.reloadSelection();
        });
      }

      this.treeFoldersStore.updateTreeFoldersItem(opt);
    });

    socketHelper.on("refresh-folder", (id) => {
      const { socketSubscribers } = socketHelper;
      const pathParts = `DIR-${id}`;

      if (!socketSubscribers.has(pathParts)) return;

      if (!id || this.clientLoadingStore.isLoading) return;

      //console.log(
      //  `selected folder id ${this.selectedFolderStore.id} an changed folder id ${id}`
      //);

      if (
        this.selectedFolderStore.id == id &&
        this.authStore.settingsStore.withPaging //TODO: no longer deletes the folder in other tabs
      ) {
        console.log("[WS] refresh-folder", id);
        this.fetchFiles(id, this.filter);
      }
    });

    socketHelper.on("s:markasnew-folder", ({ folderId, count }) => {
      const { socketSubscribers } = socketHelper;
      const pathParts = `DIR-${folderId}`;

      if (!socketSubscribers.has(pathParts)) return;

      console.log(`[WS] markasnew-folder ${folderId}:${count}`);

      const foundIndex =
        folderId && this.folders.findIndex((x) => x.id === folderId);
      if (foundIndex == -1) return;

      runInAction(() => {
        this.folders[foundIndex].new = count >= 0 ? count : 0;
        this.treeFoldersStore.fetchTreeFolders();
      });
    });

    socketHelper.on("s:markasnew-file", ({ fileId, count }) => {
      const { socketSubscribers } = socketHelper;
      const pathParts = `FILE-${fileId}`;

      if (!socketSubscribers.has(pathParts)) return;

      console.log(`[WS] markasnew-file ${fileId}:${count}`);

      const foundIndex = fileId && this.files.findIndex((x) => x.id === fileId);

      this.treeFoldersStore.fetchTreeFolders();
      if (foundIndex == -1) return;

      this.updateFileStatus(
        foundIndex,
        count > 0
          ? this.files[foundIndex].fileStatus | FileStatus.IsNew
          : this.files[foundIndex].fileStatus & ~FileStatus.IsNew
      );
    });

    //WAIT FOR RESPONSES OF EDITING FILE
    socketHelper.on("s:start-edit-file", (id) => {
      const { socketSubscribers } = socketHelper;
      const pathParts = `FILE-${id}`;

      if (!socketSubscribers.has(pathParts)) return;

      const foundIndex = this.files.findIndex((x) => x.id === id);
      if (foundIndex == -1) return;

      console.log(`[WS] s:start-edit-file`, id, this.files[foundIndex].title);

      this.updateSelectionStatus(
        id,
        this.files[foundIndex].fileStatus | FileStatus.IsEditing,
        true
      );

      this.updateFileStatus(
        foundIndex,
        this.files[foundIndex].fileStatus | FileStatus.IsEditing
      );
    });

    socketHelper.on("s:stop-edit-file", (id) => {
      const { socketSubscribers } = socketHelper;
      const pathParts = `FILE-${id}`;

      if (!socketSubscribers.has(pathParts)) return;

      const foundIndex = this.files.findIndex((x) => x.id === id);
      if (foundIndex == -1) return;

      console.log(`[WS] s:stop-edit-file`, id, this.files[foundIndex].title);

      this.updateSelectionStatus(
        id,
        this.files[foundIndex].fileStatus & ~FileStatus.IsEditing,
        false
      );

      this.updateFileStatus(
        foundIndex,
        this.files[foundIndex].fileStatus & ~FileStatus.IsEditing
      );

      this.getFileInfo(id);

      this.createThumbnail(this.files[foundIndex]);
    });

    this.createNewFilesQueue.on("resolve", this.onResolveNewFile);
  }

  onResolveNewFile = (fileInfo) => {
    if (!fileInfo) return;

    //console.log("onResolveNewFiles", { fileInfo });

    if (this.files.findIndex((x) => x.id === fileInfo.id) > -1) return;

    if (this.selectedFolderStore.id !== fileInfo.folderId) return;

    console.log("[WS] create new file", { fileInfo });

    const newFiles = [fileInfo, ...this.files];

    if (
      newFiles.length > this.filter.pageCount &&
      this.authStore.settingsStore.withPaging
    ) {
      newFiles.pop(); // Remove last
    }

    const newFilter = this.filter;
    newFilter.total += 1;

    runInAction(() => {
      this.setFilter(newFilter);
      this.setFiles(newFiles);
    });

    if (!this.publicRoomStore.isPublicRoom) {
      this.debouncefetchTreeFolders();
    }
  };

  debouncefetchTreeFolders = debounce(() => {
    this.treeFoldersStore.fetchTreeFolders();
  }, 1000);

  debounceRemoveFiles = debounce(() => {
    this.removeFiles(this.tempActionFilesIds);
  }, 1000);

  debounceRemoveFolders = debounce(() => {
    this.removeFiles(null, this.tempActionFoldersIds);
  }, 1000);

  wsModifyFolderCreate = async (opt) => {
    if (opt?.type === "file" && opt?.id) {
      const foundIndex = this.files.findIndex((x) => x.id === opt?.id);

      const file = JSON.parse(opt?.data);

      if (this.selectedFolderStore.id !== file.folderId) {
        const movedToIndex = this.getFolderIndex(file.folderId);
        if (movedToIndex > -1) this.folders[movedToIndex].filesCount++;
        return;
      }

      //To update a file version
      if (foundIndex > -1 && !this.authStore.settingsStore.withPaging) {
        if (
          this.files[foundIndex].version !== file.version ||
          this.files[foundIndex].versionGroup !== file.versionGroup
        ) {
          this.files[foundIndex].version = file.version;
          this.files[foundIndex].versionGroup = file.versionGroup;
        }
        this.checkSelection(file);
      }

      if (foundIndex > -1) return;

      setTimeout(() => {
        const foundIndex = this.files.findIndex((x) => x.id === file.id);
        if (foundIndex > -1) {
          //console.log("Skip in timeout");
          return null;
        }

        this.createNewFilesQueue.enqueue(() => {
          const foundIndex = this.files.findIndex((x) => x.id === file.id);
          if (foundIndex > -1) {
            //console.log("Skip in queue");
            return null;
          }

          return api.files.getFileInfo(file.id);
        });
      }, 300);
    } else if (opt?.type === "folder" && opt?.id) {
      const foundIndex = this.folders.findIndex((x) => x.id === opt?.id);

      if (foundIndex > -1) return;

      const folder = JSON.parse(opt?.data);

      if (this.selectedFolderStore.id !== folder.parentId) {
        const movedToIndex = this.getFolderIndex(folder.parentId);
        if (movedToIndex > -1) this.folders[movedToIndex].foldersCount++;
      }

      if (
        this.selectedFolderStore.id !== folder.parentId ||
        (folder.roomType &&
          folder.createdBy.id === this.authStore.userStore.user.id &&
          this.roomCreated)
      )
        return (this.roomCreated = false);

      const folderInfo = await api.files.getFolderInfo(folder.id);

      console.log("[WS] create new folder", folderInfo.id, folderInfo.title);

      const newFolders = [folderInfo, ...this.folders];

      if (
        newFolders.length > this.filter.pageCount &&
        this.authStore.settingsStore.withPaging
      ) {
        newFolders.pop(); // Remove last
      }

      const newFilter = this.filter;
      newFilter.total += 1;

      runInAction(() => {
        this.setFilter(newFilter);
        this.setFolders(newFolders);
      });
    }
  };

  wsModifyFolderUpdate = (opt) => {
    if (opt?.type === "file" && opt?.data) {
      const file = JSON.parse(opt?.data);
      if (!file || !file.id) return;

      this.getFileInfo(file.id); //this.setFile(file);
      console.log("[WS] update file", file.id, file.title);

      this.checkSelection(file);
    } else if (opt?.type === "folder" && opt?.data) {
      const folder = JSON.parse(opt?.data);
      if (!folder || !folder.id) return;

      api.files
        .getFolderInfo(folder.id)
        .then(this.setFolder)
        .catch(() => {
          // console.log("Folder deleted")
        });

      console.log("[WS] update folder", folder.id, folder.title);

      if (this.selection?.length) {
        const foundIndex = this.selection?.findIndex((x) => x.id === folder.id);
        if (foundIndex > -1) {
          runInAction(() => {
            this.selection[foundIndex] = folder;
          });
        }
      }

      if (this.bufferSelection) {
        const foundIndex = [this.bufferSelection].findIndex(
          (x) => x.id === folder.id
        );
        if (foundIndex > -1) {
          runInAction(() => {
            this.bufferSelection[foundIndex] = folder;
          });
        }
      }

      if (folder.id === this.selectedFolderStore.id) {
        this.selectedFolderStore.setSelectedFolder({ ...folder });
      }
    }
  };

  wsModifyFolderDelete = (opt) => {
    if (opt?.type === "file" && opt?.id) {
      const foundIndex = this.files.findIndex((x) => x.id === opt?.id);
      if (foundIndex == -1) return;

      console.log(
        "[WS] delete file",
        this.files[foundIndex].id,
        this.files[foundIndex].title
      );

      // this.setFiles(
      //   this.files.filter((_, index) => {
      //     return index !== foundIndex;
      //   })
      // );

      // const newFilter = this.filter.clone();
      // newFilter.total -= 1;
      // this.setFilter(newFilter);

      const tempActionFilesIds = JSON.parse(
        JSON.stringify(this.tempActionFilesIds)
      );
      tempActionFilesIds.push(this.files[foundIndex].id);

      this.setTempActionFilesIds(tempActionFilesIds);

      this.debounceRemoveFiles();

      // Hide pagination when deleting files
      runInAction(() => {
        this.isHidePagination = true;
      });

      runInAction(() => {
        if (
          this.files.length === 0 &&
          this.folders.length === 0 &&
          this.pageItemsLength > 1
        ) {
          this.isLoadingFilesFind = true;
        }
      });
    } else if (opt?.type === "folder" && opt?.id) {
      const foundIndex = this.folders.findIndex((x) => x.id === opt?.id);
      if (foundIndex == -1) return;

      console.log(
        "[WS] delete folder",
        this.folders[foundIndex].id,
        this.folders[foundIndex].title
      );

      const tempActionFoldersIds = JSON.parse(
        JSON.stringify(this.tempActionFoldersIds)
      );
      tempActionFoldersIds.push(this.folders[foundIndex].id);

      this.setTempActionFoldersIds(tempActionFoldersIds);
      this.debounceRemoveFolders();

      runInAction(() => {
        this.isHidePagination = true;
      });

      runInAction(() => {
        if (
          this.files.length === 0 &&
          this.folders.length === 0 &&
          this.pageItemsLength > 1
        ) {
          this.isLoadingFilesFind = true;
        }
      });
    }
  };

  setIsErrorRoomNotAvailable = (state) => {
    this.isErrorRoomNotAvailable = state;
  };

  setTempActionFilesIds = (tempActionFilesIds) => {
    this.tempActionFilesIds = tempActionFilesIds;
  };

  setTempActionFoldersIds = (tempActionFoldersIds) => {
    this.tempActionFoldersIds = tempActionFoldersIds;
  };

  setOperationAction = (operationAction) => {
    this.operationAction = operationAction;
  };

  setClearSearch = (clearSearch) => {
    this.clearSearch = clearSearch;
  };

  setIsPreview = (predicate) => {
    this.isPreview = predicate;
  };

  setTempFilter = (filter) => {
    this.tempFilter = filter;
  };

  setHighlightFile = (highlightFile) => {
    const { highlightFileId, isFileHasExst } = highlightFile;

    runInAction(() => {
      this.highlightFile = {
        id: highlightFileId,
        isExst: isFileHasExst,
      };
    });

    if (timerId) {
      clearTimeout(timerId);
      timerId = null;
    }

    if (Object.keys(highlightFile).length === 0) return;

    timerId = setTimeout(() => {
      runInAction(() => {
        this.highlightFile = {};
      });
    }, 1000);
  };

  checkSelection = (file) => {
    if (this.selection) {
      const foundIndex = this.selection?.findIndex((x) => x.id === file.id);
      if (foundIndex > -1) {
        runInAction(() => {
          this.selection[foundIndex] = file;
        });
      }
    }

    if (this.bufferSelection) {
      const foundIndex = [this.bufferSelection].findIndex(
        (x) => x.id === file.id
      );
      if (foundIndex > -1) {
        runInAction(() => {
          this.bufferSelection[foundIndex] = file;
        });
      }
    }
  };

  updateSelectionStatus = (id, status, isEditing) => {
    const index = this.selection.findIndex((x) => x.id === id);

    if (index !== -1) {
      this.selection[index].fileStatus = status;
      this.selection[index].isEditing = isEditing;
    }
  };

  addActiveItems = (files, folders, destFolderId) => {
    if (folders && folders.length) {
      if (!this.activeFolders.length) {
        this.setActiveFolders(folders, destFolderId);
      } else {
        folders.map((item) =>
          this.activeFolders.push({ id: item, destFolderId })
        );
      }
    }

    if (files && files.length) {
      if (!this.activeFiles.length) {
        this.setActiveFiles(files, destFolderId);
      } else {
        files.map((item) => this.activeFiles.push({ id: item, destFolderId }));
      }
    }
  };

  updateActiveFiles = (items) => {
    this.activeFiles = items;
  };

  clearFiles = () => {
    this.setFolders([]);
    this.setFiles([]);

    this.selectedFolderStore.setSelectedFolder(null);
  };

  mappingActiveItems = (items, destFolderId) => {
    const arrayFormation = items.map((item) =>
      typeof item === "object"
        ? { ...item, destFolderId: destFolderId ?? item.destFolderId }
        : {
            id: item,
            destFolderId,
          }
    );
    return arrayFormation;
  };

  setActiveFiles = (activeFiles, destFolderId) => {
    const arrayFormation = this.mappingActiveItems(activeFiles, destFolderId);

    this.activeFiles = arrayFormation;
  };

  setActiveFolders = (activeFolders, destFolderId) => {
    const arrayFormation = this.mappingActiveItems(activeFolders, destFolderId);

    this.activeFolders = arrayFormation;
  };
  setViewAs = (viewAs) => {
    this.viewAs = viewAs;
    localStorage.setItem("viewAs", viewAs);
    viewAs === "tile" && this.createThumbnails();
  };

  setPageItemsLength = (pageItemsLength) => {
    this.pageItemsLength = pageItemsLength;
  };

  setDragging = (dragging) => {
    this.dragging = dragging;
  };

  setTooltipPosition = (tooltipPageX, tooltipPageY) => {
    this.tooltipPageX = tooltipPageX;
    this.tooltipPageY = tooltipPageY;
  };

  setStartDrag = (startDrag) => {
    this.selection = this.selection.filter(
      (x) => !x.providerKey || x.id !== x.rootFolderId
    ); // removed root thirdparty folders
    this.startDrag = startDrag;
  };

  setIsEmptyPage = (isEmptyPage) => {
    // this.isEmptyPage = isEmptyPage;

    runInAction(() => {
      this.isEmptyPage = isEmptyPage;
    });
  };

  setIsLoadedEmptyPage = (isLoadedEmptyPage) => {
    this.isLoadedEmptyPage = isLoadedEmptyPage;
  };

  get tooltipOptions() {
    if (!this.dragging) return null;

    const selectionLength = this.selection.length;
    const elementTitle = selectionLength && this.selection[0].title;
    const singleElement = selectionLength === 1;
    const filesCount = singleElement ? elementTitle : selectionLength;
    const { isShareFolder, isCommonFolder } = this.treeFoldersStore;

    let operationName;

    if (this.authStore.isAdmin && isShareFolder) {
      operationName = "copy";
    } else if (!this.authStore.isAdmin && (isShareFolder || isCommonFolder)) {
      operationName = "copy";
    } else {
      operationName = "move";
    }

    return {
      filesCount,
      operationName,
    };
  }

  initFiles = () => {
    if (this.isInit) return;

    const { isAuthenticated, settingsStore } = this.authStore;
    const { getFilesSettings } = this.filesSettingsStore;

    const {
      getPortalCultures,
      getIsEncryptionSupport,
      getEncryptionKeys,
      //setModuleInfo,
      isDesktopClient,
    } = settingsStore;

    //setModuleInfo(config.homepage, config.id);

    const requests = [];

    updateTempContent();
    if (!isAuthenticated) {
      return this.clientLoadingStore.setIsLoaded(true);
    } else {
      updateTempContent(isAuthenticated);
    }

    if (!this.isEditor) {
      requests.push(
        getPortalCultures(),
        this.treeFoldersStore.fetchTreeFolders().then((treeFolders) => {
          if (!treeFolders || !treeFolders.length) return;

          const trashFolder = treeFolders.find(
            (f) => f.rootFolderType == FolderType.TRASH
          );

          if (!trashFolder) return;

          const isEmpty = !trashFolder.foldersCount && !trashFolder.filesCount;

          this.setTrashIsEmpty(isEmpty);
        })
      );

      if (isDesktopClient) {
        requests.push(getIsEncryptionSupport(), getEncryptionKeys());
      }
    }
    requests.push(getFilesSettings());

    return Promise.all(requests).then(() => {
      this.clientLoadingStore.setIsArticleLoading(false);
      this.clientLoadingStore.setFirstLoad(false);

      this.setIsInit(true);
    });
  };

  setIsInit = (isInit) => {
    this.isInit = isInit;
  };

  reset = () => {
    this.isInit = false;
    this.clientLoadingStore.setIsLoaded(false);
    this.clientLoadingStore.setIsSectionHeaderLoading(true);
    this.clientLoadingStore.setIsSectionFilterLoading(true);
    this.clientLoadingStore.setIsSectionBodyLoading(true);
    this.clientLoadingStore.setIsArticleLoading(true);
    this.clientLoadingStore.setFirstLoad(true);

    this.alreadyFetchingRooms = false;

    this.files = [];
    this.folders = [];

    this.selection = [];
    this.bufferSelection = null;
    this.selected = "close";
  };

  setFiles = (files) => {
    const { socketHelper } = this.authStore.settingsStore;

    if (files.length === 0 && this.files.length === 0) return;

    if (this.files?.length > 0) {
      socketHelper.emit({
        command: "unsubscribe",
        data: {
          roomParts: this.files.map((f) => `FILE-${f.id}`),
          individual: true,
        },
      });
    }

    this.files = files;

    if (this.files?.length > 0) {
      socketHelper.emit({
        command: "subscribe",
        data: {
          roomParts: this.files.map((f) => `FILE-${f.id}`),
          individual: true,
        },
      });

      // this.files?.forEach((file) =>
      //   console.log("[WS] subscribe to file's changes", file.id, file.title)
      // );
    }

    this.createThumbnails();
  };

  setFolders = (folders) => {
    const { socketHelper } = this.authStore.settingsStore;
    if (folders.length === 0 && this.folders.length === 0) return;

    if (this.folders?.length > 0) {
      socketHelper.emit({
        command: "unsubscribe",
        data: {
          roomParts: this.folders.map((f) => `DIR-${f.id}`),
          individual: true,
        },
      });
    }

    this.folders = folders;

    if (this.folders?.length > 0) {
      socketHelper.emit({
        command: "subscribe",
        data: {
          roomParts: this.folders.map((f) => `DIR-${f.id}`),
          individual: true,
        },
      });
    }
  };

  getFileIndex = (id) => {
    const index = this.files.findIndex((x) => x.id === id);
    return index;
  };

  updateFileStatus = (index, status) => {
    if (index < 0) return;

    this.files[index].fileStatus = status;
  };
  updateRoomMute = (index, status) => {
    if (index < 0) return;

    this.folders[index].mute = status;
  };
  setFile = (file) => {
    const index = this.files.findIndex((x) => x.id === file.id);
    if (index !== -1) {
      this.files[index] = file;
      this.createThumbnail(file);
    }
  };

  updateSelection = (id) => {
    const indexFileList = this.filesList.findIndex(
      (filelist) => filelist.id === id
    );
    const indexSelectedRoom = this.selection.findIndex(
      (room) => room.id === id
    );

    if (~indexFileList && ~indexSelectedRoom) {
      this.selection[indexSelectedRoom] = this.filesList[indexFileList];
    }
    if (this.bufferSelection) {
      this.bufferSelection = this.filesList.find(
        (file) => file.id === this.bufferSelection.id
      );
    }
  };

  getFolderIndex = (id) => {
    const index = this.folders.findIndex((x) => x.id === id);
    return index;
  };

  updateFolder = (index, folder) => {
    if (index !== -1) this.folders[index] = folder;

    this.updateSelection(folder.id);
  };

  setFolder = (folder) => {
    const index = this.getFolderIndex(folder.id);

    this.updateFolder(index, folder);
  };

  getFilesChecked = (file, selected) => {
    if (!file.parentId) {
      if (this.activeFiles.find((elem) => elem.id === file.id)) return false;
    } else {
      if (this.activeFolders.find((elem) => elem.id === file.id)) return false;
    }

    const type = file.fileType;
    const roomType = file.roomType;

    switch (selected) {
      case "all":
        return true;
      case FilterType.FoldersOnly.toString():
        return file.parentId;
      case FilterType.DocumentsOnly.toString():
        return type === FileType.Document;
      case FilterType.PresentationsOnly.toString():
        return type === FileType.Presentation;
      case FilterType.SpreadsheetsOnly.toString():
        return type === FileType.Spreadsheet;
      case FilterType.ImagesOnly.toString():
        return type === FileType.Image;
      case FilterType.MediaOnly.toString():
        return type === FileType.Video || type === FileType.Audio;
      case FilterType.ArchiveOnly.toString():
        return type === FileType.Archive;
      case FilterType.FilesOnly.toString():
        return type || !file.parentId;
      case `room-${RoomsType.FillingFormsRoom}`:
        return roomType === RoomsType.FillingFormsRoom;
      case `room-${RoomsType.CustomRoom}`:
        return roomType === RoomsType.CustomRoom;
      case `room-${RoomsType.EditingRoom}`:
        return roomType === RoomsType.EditingRoom;
      case `room-${RoomsType.ReviewRoom}`:
        return roomType === RoomsType.ReviewRoom;
      case `room-${RoomsType.ReadOnlyRoom}`:
        return roomType === RoomsType.ReadOnlyRoom;
      case `room-${RoomsType.PublicRoom}`:
        return roomType === RoomsType.PublicRoom;
      default:
        return false;
    }
  };

  getFilesBySelected = (files, selected) => {
    let newSelection = [];
    files.forEach((file) => {
      const checked = this.getFilesChecked(file, selected);

      if (checked) newSelection.push(file);
    });

    return newSelection;
  };

  setSelected = (selected, clearBuffer = true) => {
    if (selected === "close" || selected === "none") {
      clearBuffer && this.setBufferSelection(null);
      this.setHotkeyCaretStart(null);
      this.setHotkeyCaret(null);
    }

    this.selected = selected;
    const files = this.filesList;
    this.selection = this.getFilesBySelected(files, selected);
  };

  setHotkeyCaret = (hotkeyCaret) => {
    if (hotkeyCaret || this.hotkeyCaret) {
      this.hotkeyCaret = hotkeyCaret;
    }
  };

  setHotkeyCaretStart = (hotkeyCaretStart) => {
    this.hotkeyCaretStart = hotkeyCaretStart;
  };

  setSelection = (selection) => {
    this.selection = selection;
  };

  setSelections = (added, removed, clear = false) => {
    if (clear) {
      this.selection = [];
    }

    let newSelections = JSON.parse(JSON.stringify(this.selection));

    for (let item of added) {
      if (!item) return;

      const value =
        this.viewAs === "tile"
          ? item.getAttribute("value")
          : item.getElementsByClassName("files-item")
          ? item.getElementsByClassName("files-item")[0]?.getAttribute("value")
          : null;

      if (!value) return;
      const splitValue = value && value.split("_");

      const fileType = splitValue[0];
      const id = splitValue.slice(1, -3).join("_");

      if (fileType === "file") {
        if (this.activeFiles.findIndex((f) => f.id == id) === -1) {
          newSelections.push(
            this.filesList.find((f) => f.id == id && !f.isFolder)
          );
        }
      } else if (this.activeFolders.findIndex((f) => f.id == id) === -1) {
        const selectableFolder = this.filesList.find(
          (f) => f.id == id && f.isFolder
        );

        if (selectableFolder) {
          selectableFolder.isFolder = true;

          newSelections.push(selectableFolder);
        }
      }
    }

    for (let item of removed) {
      if (!item) return;

      const value =
        this.viewAs === "tile"
          ? item.getAttribute("value")
          : item.getElementsByClassName("files-item")
          ? item.getElementsByClassName("files-item")[0]?.getAttribute("value")
          : null;

      const splitValue = value && value.split("_");

      const fileType = splitValue[0];
      const id = splitValue.slice(1, -3).join("_");

      if (fileType === "file") {
        if (this.activeFiles.findIndex((f) => f.id == id) === -1) {
          newSelections = newSelections.filter(
            (f) => !(f.id == id && !f.isFolder)
          );
        }
      } else if (this.activeFolders.findIndex((f) => f.id == id) === -1) {
        newSelections = newSelections.filter(
          (f) => !(f.id == id && f.isFolder)
        );
      }
    }

    const removeDuplicate = (items) => {
      return items.filter(
        (x, index, self) =>
          index ===
          self.findIndex((i) => i.id === x.id && i.isFolder === x.isFolder)
      );
    };

    this.setSelection(removeDuplicate(newSelections));
  };

  setBufferSelection = (bufferSelection) => {
    // console.log("setBufferSelection", bufferSelection);
    this.bufferSelection = bufferSelection;
  };

  setIsLoadedFetchFiles = (isLoadedFetchFiles) => {
    this.isLoadedFetchFiles = isLoadedFetchFiles;
  };

  //TODO: FILTER
  setFilesFilter = (filter) => {
    if (!this.publicRoomStore.isPublicRoom) {
      const key = `UserFilter=${this.authStore.userStore.user?.id}`;
      const value = `${filter.sortBy},${filter.pageCount},${filter.sortOrder}`;
      localStorage.setItem(key, value);
    }

    // this.setFilterUrl(filter);
    this.filter = filter;

    runInAction(() => {
      if (filter && this.isHidePagination) {
        this.isHidePagination = false;
      }
    });

    runInAction(() => {
      if (filter && this.isLoadingFilesFind) {
        this.isLoadingFilesFind = false;
      }
    });
  };

  resetUrl = () => {
    this.setFilesFilter(this.tempFilter);
  };

  setRoomsFilter = (filter) => {
    const key = `UserRoomsFilter=${this.authStore.userStore.user.id}`;
    const value = `${filter.sortBy},${filter.pageCount},${filter.sortOrder}`;
    localStorage.setItem(key, value);

    if (!this.authStore.settingsStore.withPaging) filter.pageCount = 100;

    // this.setFilterUrl(filter, true);
    this.roomsFilter = filter;

    runInAction(() => {
      if (filter && this.isHidePagination) {
        this.isHidePagination = false;
      }
    });

    runInAction(() => {
      if (filter && this.isLoadingFilesFind) {
        this.isLoadingFilesFind = false;
      }
    });
  };

  setFilter = (filter) => {
    if (!this.authStore.settingsStore.withPaging) filter.pageCount = 100;
    this.filter = filter;
  };

  setFilesOwner = (folderIds, fileIds, ownerId) => {
    return api.files.setFileOwner(folderIds, fileIds, ownerId);
  };

  setRoomOwner = (ownerId, folderIds) => {
    return api.files.setFileOwner(ownerId, folderIds);
  };

  setFilterUrl = (filter) => {
    const filterParamsStr = filter.toUrlParams();

    const url = getCategoryUrl(this.categoryType, filter.folder);

    const pathname = `${url}?${filterParamsStr}`;

    const currentUrl = window.location.href.replace(window.location.origin, "");
    const newUrl = combineUrl(
      window.DocSpaceConfig?.proxy?.url,
      config.homepage,
      pathname
    );

    if (newUrl === currentUrl) return;

    // window.DocSpace.navigate(newUrl, {
    //   state: {
    //     fromAccounts:
    //       window.DocSpace.location.pathname.includes("accounts/filter"),
    //     fromSettings: window.DocSpace.location.pathname.includes("settings"),
    //   },
    //   replace: !location.search,
    // });
  };

  isEmptyLastPageAfterOperation = (newSelection) => {
    const { isRoomsFolder, isArchiveFolder } = this.treeFoldersStore;

    const selection =
      newSelection || this.selection?.length || [this.bufferSelection].length;

    const filter =
      isRoomsFolder || isArchiveFolder ? this.roomsFilter : this.filter;

    return (
      selection &&
      filter.page > 0 &&
      !filter.hasNext() &&
      selection === this.files.length + this.folders.length
    );
  };

  resetFilterPage = () => {
    const { isRoomsFolder, isArchiveFolder } = this.treeFoldersStore;

    let newFilter;

    newFilter =
      isRoomsFolder || isArchiveFolder
        ? this.roomsFilter.clone()
        : this.filter.clone();

    newFilter.page--;

    return newFilter;
  };

  refreshFiles = async () => {
    const res = await this.fetchFiles(this.selectedFolderStore.id, this.filter);
    return res;
  };

  fetchFiles = (
    folderId,
    filter,
    clearFilter = true,
    withSubfolders = false,
    clearSelection = true
  ) => {
    const { setSelectedNode } = this.treeFoldersStore;
    if (this.clientLoadingStore.isLoading) {
      this.roomsController.abort();
      this.roomsController = new AbortController();
    }

    const filterData = filter ? filter.clone() : FilesFilter.getDefault();
    filterData.folder = folderId;

    if (folderId === "@my" && this.authStore.userStore.user.isVisitor) {
      const url = getCategoryUrl(CategoryType.Shared);
      return window.DocSpace.navigate(
        `${url}?${RoomsFilter.getDefault().toUrlParams()}`
      );
    }

    this.setIsErrorRoomNotAvailable(false);
    this.setIsLoadedFetchFiles(false);

    const filterStorageItem =
      this.authStore.userStore.user?.id &&
      localStorage.getItem(`UserFilter=${this.authStore.userStore.user.id}`);

    if (filterStorageItem && !filter) {
      const splitFilter = filterStorageItem.split(",");

      filterData.sortBy = splitFilter[0];
      filterData.pageCount = +splitFilter[1];
      filterData.sortOrder = splitFilter[2];
    }

    if (!this.authStore.settingsStore.withPaging) {
      filterData.page = 0;
      filterData.pageCount = 100;
    }

    setSelectedNode([folderId + ""]);

    return api.files
      .getFolder(folderId, filterData, this.filesController.signal)
      .then(async (data) => {
        let newTotal = data.total;

        // fixed row loader if total and items length is different
        const itemsLength = data.folders.length + data.files.length;
        if (itemsLength < filterData.pageCount) {
          newTotal =
            filterData.page > 0
              ? itemsLength + this.files.length + this.folders.length
              : itemsLength;
        }

        filterData.total = newTotal;

        if (
          (data.current.roomType === RoomsType.PublicRoom ||
            data.current.roomType === RoomsType.CustomRoom) &&
          !this.publicRoomStore.isPublicRoom
        ) {
          await this.publicRoomStore.getExternalLinks(data.current.id);
        }

        if (newTotal > 0) {
          const lastPage = filterData.getLastPage();

          if (filterData.page > lastPage) {
            filterData.page = lastPage;

            return this.fetchFiles(
              folderId,
              filterData,
              clearFilter,
              withSubfolders
            );
          }
        }

        runInAction(() => {
          if (!this.publicRoomStore.isPublicRoom) {
            this.categoryType = getCategoryTypeByFolderType(
              data.current.rootFolderType,
              data.current.parentId
            );
          }
        });

        if (this.isPreview) {
          //save filter for after closing preview change url
          this.setTempFilter(filterData);
        } else {
          this.setFilesFilter(filterData); //TODO: FILTER
        }

        const isPrivacyFolder =
          data.current.rootFolderType === FolderType.Privacy;

        runInAction(() => {
          const isEmptyList = [...data.folders, ...data.files].length === 0;

          if (filter && isEmptyList) {
            const {
              authorType,
              roomId,
              search,
              withSubfolders,
              filterType,
              searchInContent,
            } = filter;
            const isFiltered =
              authorType ||
              roomId ||
              search ||
              withSubfolders ||
              filterType ||
              searchInContent;

            if (isFiltered) {
              this.setIsEmptyPage(false);
            } else {
              this.setIsEmptyPage(isEmptyList);
            }
          } else {
            this.setIsEmptyPage(isEmptyList);
          }
          this.setFolders(isPrivacyFolder && !isDesktop() ? [] : data.folders);
          this.setFiles(isPrivacyFolder && !isDesktop() ? [] : data.files);
        });

        if (clearFilter) {
          if (clearSelection) {
            // Find not processed
            const tempSelection = this.selection.filter(
              (f) => !this.activeFiles.find((elem) => elem.id === f.id)
            );
            const tempBuffer =
              this.bufferSelection &&
              this.activeFiles.find(
                (elem) => elem.id === this.bufferSelection.id
              ) == null
                ? this.bufferSelection
                : null;

            // console.log({ tempSelection, tempBuffer });

            // Clear all selections
            this.setSelected("close");

            // Restore not processed
            tempSelection.length && this.setSelection(tempSelection);
            tempBuffer && this.setBufferSelection(tempBuffer);
          }
        }

        const navigationPath = await Promise.all(
          data.pathParts.map(async (folder, idx) => {
            const { Rooms, Archive } = FolderType;

            let folderId = folder.id;

            if (
              data.current.providerKey &&
              data.current.rootFolderType === Rooms &&
              this.treeFoldersStore.myRoomsId
            ) {
              folderId = this.treeFoldersStore.myRoomsId;
            }

            const isCurrentFolder = data.current.id === folderId;

            const folderInfo = isCurrentFolder
              ? data.current
              : { ...folder, id: folderId };

            const { title, roomType } = folderInfo;

            const isRootRoom =
              idx === 0 &&
              (data.current.rootFolderType === Rooms ||
                data.current.rootFolderType === Archive);

            let shared, canCopyPublicLink;
            if (idx === 1) {
              let room = data.current;

              if (!isCurrentFolder) {
                room = await api.files.getFolderInfo(folderId);
                shared = room.shared;
                canCopyPublicLink =
                  room.access === ShareAccessRights.RoomManager ||
                  room.access === ShareAccessRights.None;
              }

              const { mute } = room;

              runInAction(() => {
                this.isMuteCurrentRoomNotifications = mute;
              });
            }

            return {
              id: folderId,
              title,
              isRoom: !!roomType,
              roomType,
              isRootRoom,
              shared,
              canCopyPublicLink,
            };
          })
        ).then((res) => {
          return res
            .filter((item, index) => {
              return index !== res.length - 1;
            })
            .reverse();
        });

        this.selectedFolderStore.setSelectedFolder({
          folders: data.folders,
          ...data.current,
          pathParts: data.pathParts,
          navigationPath,
          ...{ new: data.new },
        });

        this.clientLoadingStore.setIsSectionHeaderLoading(false);

        const selectedFolder = {
          selectedFolder: { ...this.selectedFolderStore },
        };

        if (this.createdItem) {
          const newItem = this.filesList.find(
            (item) => item.id === this.createdItem.id
          );

          if (newItem) {
            this.setBufferSelection(newItem);
            this.setScrollToItem({
              id: newItem.id,
              type: this.createdItem.type,
            });
          }

          this.setCreatedItem(null);
        }

        if (window.location.pathname === "/rooms/share") {
          return Promise.resolve(data);
        } else {
          return Promise.resolve(selectedFolder);
        }
      })
      .catch((err) => {
        if (err?.response?.status === 402)
          this.authStore.currentTariffStatusStore.setPortalTariff();

        if (requestCounter > 0) return;

        requestCounter++;
        const isUserError = [
          NotFoundHttpCode,
          ForbiddenHttpCode,
          PaymentRequiredHttpCode,
          UnauthorizedHttpCode,
        ].includes(err?.response?.status);

        if (isUserError) {
          runInAction(() => {
            this.isErrorRoomNotAvailable = true;
          });
        } else {
          if (axios.isCancel(err)) {
            console.log("Request canceled", err.message);
          } else {
            toastr.error(err);
          }
        }
      })
      .finally(() => {
        this.setIsLoadedFetchFiles(true);

        if (window?.DocSpace?.location?.state?.highlightFileId) {
          this.setHighlightFile({
            highlightFileId: window.DocSpace.location.state.highlightFileId,
            isFileHasExst: window.DocSpace.location.state.isFileHasExst,
          });
        }
      });
  };

  fetchRooms = (
    folderId,
    filter,
    clearFilter = true,
    withSubfolders = false,
    clearSelection = true,
    withFilterLocalStorage = false
  ) => {
    const { setSelectedNode, roomsFolderId } = this.treeFoldersStore;

    if (this.clientLoadingStore.isLoading) {
      this.filesController.abort();
      this.filesController = new AbortController();
    }

    const filterData = !!filter ? filter.clone() : RoomsFilter.getDefault();

    const filterStorageItem = localStorage.getItem(
      `UserRoomsFilter=${this.authStore.userStore.user?.id}`
    );

    if (filterStorageItem && (!filter || withFilterLocalStorage)) {
      const splitFilter = filterStorageItem.split(",");

      filterData.sortBy = splitFilter[0];
      filterData.pageCount = +splitFilter[1];
      filterData.sortOrder = splitFilter[2];
    }

    if (!this.authStore.settingsStore.withPaging) {
      const isCustomCountPage =
        filter && filter.pageCount !== 100 && filter.pageCount !== 25;

      if (!isCustomCountPage) {
        filterData.page = 0;
        filterData.pageCount = 100;
      }
    }

    if (folderId) setSelectedNode([folderId + ""]);

    const request = () =>
      api.rooms
        .getRooms(filterData, this.roomsController.signal)
        .then(async (data) => {
          if (!folderId) setSelectedNode([data.current.id + ""]);

          filterData.total = data.total;

          if (data.total > 0) {
            const lastPage = filterData.getLastPage();

            if (filterData.page > lastPage) {
              filterData.page = lastPage;

              return this.fetchRooms(
                folderId,
                filterData,
                undefined,
                undefined,
                undefined,
                true
              );
            }
          }

          runInAction(() => {
            this.categoryType = getCategoryTypeByFolderType(
              data.current.rootFolderType,
              data.current.parentId
            );
          });

          this.setRoomsFilter(filterData);

          runInAction(() => {
            const isEmptyList = data.folders.length === 0;
            if (filter && isEmptyList) {
              const {
                subjectId,
                filterValue,
                type,
                withSubfolders: withRoomsSubfolders,
                searchInContent: searchInContentRooms,
                tags,
                withoutTags,
                quotaFilter,
              } = filter;

              const isFiltered =
                subjectId ||
                filterValue ||
                type ||
                withRoomsSubfolders ||
                searchInContentRooms ||
                tags ||
                withoutTags ||
                quotaFilter;

              if (!!isFiltered) {
                this.setIsEmptyPage(false);
              } else {
                this.setIsEmptyPage(isEmptyList);
              }
            } else {
              this.setIsEmptyPage(isEmptyList);
            }

            this.setFolders(data.folders);
            this.setFiles([]);
          });

          if (clearFilter) {
            if (clearSelection) {
              this.setSelected("close");
            }
          }

          this.selectedFolderStore.setSelectedFolder({
            folders: data.folders,
            ...data.current,
            pathParts: data.pathParts,
            navigationPath: [],
            ...{ new: data.new },
          });

          this.clientLoadingStore.setIsSectionHeaderLoading(false);

          const selectedFolder = {
            selectedFolder: { ...this.selectedFolderStore },
          };

          if (this.createdItem) {
            const newItem = this.filesList.find(
              (item) => item.id === this.createdItem.id
            );

            if (newItem) {
              this.setBufferSelection(newItem);
              this.setScrollToItem({
                id: newItem.id,
                type: this.createdItem.type,
              });
            }

            this.setCreatedItem(null);
          }
          this.setIsErrorRoomNotAvailable(false);
          return Promise.resolve(selectedFolder);
        })
        .catch((err) => {
          if (err?.response?.status === 402)
            this.authStore.currentTariffStatusStore.setPortalTariff();

          if (axios.isCancel(err)) {
            console.log("Request canceled", err.message);
          } else {
            toastr.error(err);
          }
        });

    return request();
  };

  updateRoomQuota = async (quotaSize, itemsIDs, filter) => {
    const rooms = await api.rooms.setCustomRoomQuota(itemsIDs, quotaSize);

    await this.fetchRooms(null, filter, false, false, false);

    return rooms;
  };

  resetRoomQuota = async (itemsIDs, filter) => {
    const rooms = await api.rooms.resetRoomQuota(itemsIDs);

    await this.fetchRooms(null, filter, false, false, false);

    return rooms;
  };

  setAlreadyFetchingRooms = (alreadyFetchingRooms) => {
    this.alreadyFetchingRooms = alreadyFetchingRooms;
  };

  isFileSelected = (fileId, parentId) => {
    const item = this.selection.find(
      (x) => x.id === fileId && x.parentId === parentId
    );

    return item !== undefined;
  };

  selectFile = (file) => {
    const { id, parentId } = file;
    const isFileSelected = this.isFileSelected(id, parentId);
    if (!isFileSelected) this.selection.push(file);
  };

  deselectFile = (file) => {
    const { id, parentId } = file;
    const isFileSelected = this.isFileSelected(id, parentId);
    if (isFileSelected) {
      let selectionIndex = this.selection.findIndex(
        (x) => x.parentId === parentId && x.id === id
      );

      if (selectionIndex !== -1) {
        this.selection = this.selection.filter(
          (x, index) => index !== selectionIndex
        );
      }
    }
  };

  removeOptions = (options, toRemoveArray) =>
    options.filter((o) => !toRemoveArray.includes(o));

  removeSeparator = (options) => {
    const newOptions = options.map((o, index) => {
      if (index === 0 && o.includes("separator")) {
        return false;
      }

      if (index === options.length - 1 && o.includes("separator")) {
        return false;
      }

      if (
        o?.includes("separator") &&
        options[index + 1].includes("separator")
      ) {
        return false;
      }

      return o;
    });

    return newOptions.filter((o) => o);
  };

  getFilesContextOptions = (item, fromInfoPanel) => {
    const isFile = !!item.fileExst || item.contentLength;
    const isRoom = !!item.roomType;
    const isFavorite =
      (item.fileStatus & FileStatus.IsFavorite) === FileStatus.IsFavorite;

    const isThirdPartyItem = !!item.providerKey;
    const hasNew =
      item.new > 0 || (item.fileStatus & FileStatus.IsNew) === FileStatus.IsNew;
    const canConvert = item.viewAccessibility?.CanConvert;
    const mustConvert = item.viewAccessibility?.MustConvert;
    const isEncrypted = item.encrypted;
    const isDocuSign = false; //TODO: need this prop;
    const isEditing = false; // (item.fileStatus & FileStatus.IsEditing) === FileStatus.IsEditing;

    const { isRecycleBinFolder, isMy, isArchiveFolder } = this.treeFoldersStore;
    const { security } = this.selectedFolderStore;

    const { enablePlugins } = this.authStore.settingsStore;

    const isThirdPartyFolder =
      item.providerKey && item.id === item.rootFolderId;

    const isMyFolder = isMy(item.rootFolderType);

    const { isDesktopClient } = this.authStore.settingsStore;

    const pluginAllKeys =
      enablePlugins &&
      this.pluginStore.getContextMenuKeysByType(null, null, security);

    const canRenameItem = item.security?.Rename;

    const canMove = this.accessRightsStore.canMoveItems({
      ...item,
      ...{ editing: isEditing },
    });

    const canDelete = !isEditing && item.security?.Delete;

    const canCopy = item.security?.Copy;
    const canDuplicate = item.security?.Duplicate;
    const canDownload = item.security?.Download;

    if (isFile) {
      const shouldFillForm = item.viewAccessibility.WebRestrictedEditing;
      const canLockFile = item.security?.Lock;
      const canChangeVersionFileHistory =
        !isEditing && item.security?.EditHistory;

      const canViewVersionFileHistory = item.security?.ReadHistory;
      const canFillForm = item.security?.FillForms;

      const canSubmitToFormGallery = item.security?.SubmitToFormGallery;

      const canEditFile = item.security.Edit && item.viewAccessibility.WebEdit;
      const canOpenPlayer =
        item.viewAccessibility.ImageView || item.viewAccessibility.MediaView;
      const canViewFile = item.viewAccessibility.WebView;

      const isMasterForm = item.fileExst === ".docxf";
      const isPdf = item.fileExst === ".pdf";

      let fileOptions = [
        //"open",
        "select",
        "fill-form",
        "edit",
        "preview",
        "view",
        "pdf-view",
        "make-form",
        "separator0",
        "submit-to-gallery",
        "separator-SubmitToGallery",
        "link-for-room-members",
        // "sharing-settings",
        // "external-link",
        "owner-change",
        // "link-for-portal-users",
        "send-by-email",
        "docu-sign",
        "version", //category
        //   "finalize-version",
        "show-version-history",
        "show-info",
        "block-unblock-version", //need split
        "separator1",
        "open-location",
        "mark-read",
        // "mark-as-favorite",
        // "remove-from-favorites",
        "create-room",
        "download",
        "download-as",
        "convert",
        "move", //category
        "move-to",
        "copy-to",
        "copy",
        "restore",
        "rename",
        "separator2",
        // "unsubscribe",
        "delete",
      ];

      if (!canDownload) {
        fileOptions = this.removeOptions(fileOptions, ["download"]);
      }

      if (!isPdf || !window.DocSpaceConfig.pdfViewer || isRecycleBinFolder) {
        fileOptions = this.removeOptions(fileOptions, ["pdf-view"]);
      }

      if (!canLockFile) {
        fileOptions = this.removeOptions(fileOptions, [
          "block-unblock-version",
        ]);
      }

      if (!canChangeVersionFileHistory) {
        fileOptions = this.removeOptions(fileOptions, ["finalize-version"]);
      }

      if (!canViewVersionFileHistory) {
        fileOptions = this.removeOptions(fileOptions, ["show-version-history"]);
      }

      if (!canChangeVersionFileHistory && !canViewVersionFileHistory) {
        fileOptions = this.removeOptions(fileOptions, ["version"]);
        if (item.rootFolderType === FolderType.Archive) {
          fileOptions = this.removeOptions(fileOptions, ["separator0"]);
        }
      }

      if (!canRenameItem) {
        fileOptions = this.removeOptions(fileOptions, ["rename"]);
      }

      if (canOpenPlayer || !canEditFile) {
        fileOptions = this.removeOptions(fileOptions, ["edit"]);
      }

      if (!(shouldFillForm && canFillForm)) {
        fileOptions = this.removeOptions(fileOptions, ["fill-form"]);
      }

      if (!canDelete) {
        fileOptions = this.removeOptions(fileOptions, ["delete"]);
      }

      if (!canMove) {
        fileOptions = this.removeOptions(fileOptions, ["move-to"]);
      }

      if (!canCopy) {
        fileOptions = this.removeOptions(fileOptions, ["copy-to"]);
      }

      if (!canDuplicate) {
        fileOptions = this.removeOptions(fileOptions, ["copy"]);
      }
      if (!canMove && !canCopy && !canDuplicate) {
        fileOptions = this.removeOptions(fileOptions, ["move"]);
      }

      if (!(isMasterForm && canDuplicate))
        fileOptions = this.removeOptions(fileOptions, ["make-form"]);

      if (!canSubmitToFormGallery) {
        fileOptions = this.removeOptions(fileOptions, [
          "submit-to-gallery",
          "separator-SubmitToGallery",
        ]);
      }

      if (item.rootFolderType === FolderType.Archive) {
        fileOptions = this.removeOptions(fileOptions, [
          "mark-read",
          "mark-as-favorite",
          "remove-from-favorites",
        ]);
      }

      if (!canConvert) {
        fileOptions = this.removeOptions(fileOptions, ["download-as"]);
      }

      if (!mustConvert || isEncrypted) {
        fileOptions = this.removeOptions(fileOptions, ["convert"]);
      }

      if (!canViewFile || isRecycleBinFolder) {
        fileOptions = this.removeOptions(fileOptions, ["preview"]);
      }

      if (!canOpenPlayer || isRecycleBinFolder) {
        fileOptions = this.removeOptions(fileOptions, ["view"]);
      }

      if (!isDocuSign) {
        fileOptions = this.removeOptions(fileOptions, ["docu-sign"]);
      }

      if (
        isEditing ||
        item.rootFolderType === FolderType.Archive
        // ||
        // (isFavoritesFolder && !isFavorite) ||
        // isFavoritesFolder ||
        // isRecentFolder
      )
        fileOptions = this.removeOptions(fileOptions, ["separator2"]);

      // if (isFavorite) {
      //   fileOptions = this.removeOptions(fileOptions, ["mark-as-favorite"]);
      // } else {
      //   fileOptions = this.removeOptions(fileOptions, [
      //     "remove-from-favorites",
      //   ]);

      //   if (isFavoritesFolder) {
      //     fileOptions = this.removeOptions(fileOptions, ["mark-as-favorite"]);
      //   }
      // }

      if (isEncrypted) {
        fileOptions = this.removeOptions(fileOptions, [
          "open",
          "link-for-room-members",
          // "link-for-portal-users",
          // "external-link",
          "send-by-email",
          "mark-as-favorite",
        ]);
      }

      // if (isFavoritesFolder || isRecentFolder) {
      //   fileOptions = this.removeOptions(fileOptions, [
      //     //"unsubscribe",
      //   ]);
      // }

      if (!isRecycleBinFolder) {
        fileOptions = this.removeOptions(fileOptions, ["restore"]);

        if (enablePlugins) {
          if (
            !item.viewAccessibility.MediaView &&
            !item.viewAccessibility.ImageView
          ) {
            const pluginFilesKeys = this.pluginStore.getContextMenuKeysByType(
              PluginFileType.Files,
              item.fileExst,
              security
            );

            pluginAllKeys &&
              pluginAllKeys.forEach((key) => fileOptions.push(key));
            pluginFilesKeys &&
              pluginFilesKeys.forEach((key) => fileOptions.push(key));
          }

          if (
            !item.viewAccessibility.MediaView &&
            item.viewAccessibility.ImageView
          ) {
            const pluginFilesKeys = this.pluginStore.getContextMenuKeysByType(
              PluginFileType.Image,
              item.fileExst,
              security
            );

            pluginAllKeys &&
              pluginAllKeys.forEach((key) => fileOptions.push(key));
            pluginFilesKeys &&
              pluginFilesKeys.forEach((key) => fileOptions.push(key));
          }

          if (
            item.viewAccessibility.MediaView &&
            !item.viewAccessibility.ImageView
          ) {
            const pluginFilesKeys = this.pluginStore.getContextMenuKeysByType(
              PluginFileType.Video,
              item.fileExst,
              security
            );

            pluginAllKeys &&
              pluginAllKeys.forEach((key) => fileOptions.push(key));
            pluginFilesKeys &&
              pluginFilesKeys.forEach((key) => fileOptions.push(key));
          }
        }
      }

      if (!this.canShareOwnerChange(item)) {
        fileOptions = this.removeOptions(fileOptions, ["owner-change"]);
      }

      if (isThirdPartyItem) {
        fileOptions = this.removeOptions(fileOptions, ["owner-change"]);
      }

      if (!hasNew) {
        fileOptions = this.removeOptions(fileOptions, ["mark-read"]);
      }

      if (
        !(
          // isRecentFolder ||
          // isFavoritesFolder ||
          (isMyFolder && (this.filterType || this.filterSearch))
        )
      ) {
        fileOptions = this.removeOptions(fileOptions, ["open-location"]);
      }

      if (isMyFolder || isRecycleBinFolder) {
        fileOptions = this.removeOptions(fileOptions, [
          "link-for-room-members",
        ]);
      }

      // if (isPrivacyFolder) {
      //   fileOptions = this.removeOptions(fileOptions, [
      //     "preview",
      //     "view",
      //     "separator0",
      //     "download-as",
      //   ]);

      //   // if (!isDesktopClient) {
      //   //   fileOptions = this.removeOptions(fileOptions, ["sharing-settings"]);
      //   // }
      // }

      fileOptions = this.removeSeparator(fileOptions);

      return fileOptions;
    } else if (isRoom) {
      const canInviteUserInRoom = item.security?.EditAccess;
      const canRemoveRoom = item.security?.Delete;

      const canArchiveRoom = item.security?.Move;
      const canPinRoom = item.security?.Pin;

      const canEditRoom = item.security?.EditRoom;

      const canViewRoomInfo = item.security?.Read;
      const canMuteRoom = item.security?.Mute;

      const isPublicRoomType =
        item.roomType === RoomsType.PublicRoom ||
        item.roomType === RoomsType.CustomRoom;
      const isCustomRoomType = item.roomType === RoomsType.CustomRoom;

      let roomOptions = [
        "select",
        "open",
        "separator0",
        "link-for-room-members",
        "reconnect-storage",
        "edit-room",
        "invite-users-to-room",
        "external-link",
        "room-info",
        "pin-room",
        "unpin-room",
        "mute-room",
        "unmute-room",
        "separator1",
        "download",
        "archive-room",
        "unarchive-room",
        "leave-room",
        "delete",
      ];

      if (!canEditRoom) {
        roomOptions = this.removeOptions(roomOptions, [
          "edit-room",
          "reconnect-storage",
        ]);
      }

      if (!canInviteUserInRoom) {
        roomOptions = this.removeOptions(roomOptions, ["invite-users-to-room"]);
      }

      if (!canArchiveRoom) {
        roomOptions = this.removeOptions(roomOptions, [
          "archive-room",
          "unarchive-room",
        ]);
      }

      if (!canRemoveRoom) {
        roomOptions = this.removeOptions(roomOptions, ["delete"]);
      }

      if (!canDownload) {
        roomOptions = this.removeOptions(roomOptions, [
          "separator1",
          "download",
        ]);
      }

      if (!item.providerKey) {
        roomOptions = this.removeOptions(roomOptions, ["reconnect-storage"]);
      }

      if (!canPinRoom) {
        roomOptions = this.removeOptions(roomOptions, [
          "unpin-room",
          "pin-room",
        ]);
      } else {
        item.pinned
          ? (roomOptions = this.removeOptions(roomOptions, ["pin-room"]))
          : (roomOptions = this.removeOptions(roomOptions, ["unpin-room"]));
      }

      if (!canMuteRoom) {
        roomOptions = this.removeOptions(roomOptions, [
          "unmute-room",
          "mute-room",
        ]);
      } else {
        item.mute
          ? (roomOptions = this.removeOptions(roomOptions, ["mute-room"]))
          : (roomOptions = this.removeOptions(roomOptions, ["unmute-room"]));
      }

      if (!canViewRoomInfo) {
        roomOptions = this.removeOptions(roomOptions, ["room-info"]);
      }

      if (isArchiveFolder || item.rootFolderType === FolderType.Archive) {
        roomOptions = this.removeOptions(roomOptions, ["archive-room"]);
      } else {
        roomOptions = this.removeOptions(roomOptions, ["unarchive-room"]);

        if (enablePlugins) {
          const pluginRoomsKeys = this.pluginStore.getContextMenuKeysByType(
            PluginFileType.Rooms,
            null,
            security
          );

          pluginAllKeys &&
            pluginAllKeys.forEach((key) => roomOptions.push(key));
          pluginRoomsKeys &&
            pluginRoomsKeys.forEach((key) => roomOptions.push(key));
        }
      }

      if (fromInfoPanel) {
        roomOptions = this.removeOptions(roomOptions, ["external-link"]);
      }

      roomOptions = this.removeSeparator(roomOptions);

      return roomOptions;
    } else {
      let folderOptions = [
        "select",
        "open",
        // "separator0",
        // "sharing-settings",
        "link-for-room-members",
        "owner-change",
        "show-info",
        // "link-for-portal-users",
        "separator1",
        "open-location",
        "create-room",
        "download",
        "move", //category
        "move-to",
        "copy-to",
        "mark-read",
        "restore",
        "rename",
        // "change-thirdparty-info",
        "separator2",
        // "unsubscribe",
        "delete",
      ];

      if (!canDownload) {
        folderOptions = this.removeOptions(folderOptions, ["download"]);
      }

      if (!canRenameItem) {
        folderOptions = this.removeOptions(folderOptions, ["rename"]);
      }

      if (!canDelete) {
        folderOptions = this.removeOptions(folderOptions, ["delete"]);
      }
      if (!canMove) {
        folderOptions = this.removeOptions(folderOptions, ["move-to"]);
      }

      if (!canCopy) {
        folderOptions = this.removeOptions(folderOptions, ["copy-to"]);
      }

      if (!canDuplicate) {
        folderOptions = this.removeOptions(folderOptions, ["copy"]);
      }

      if (!canMove && !canCopy && !canDuplicate) {
        folderOptions = this.removeOptions(folderOptions, ["move"]);
      }

      // if (item.rootFolderType === FolderType.Archive) {
      //   folderOptions = this.removeOptions(folderOptions, [
      //     "change-thirdparty-info",
      //     "separator2",
      //   ]);
      // }

      // if (isPrivacyFolder) {
      //   folderOptions = this.removeOptions(folderOptions, [
      //     // "sharing-settings",
      //   ]);
      // }

      if (isRecycleBinFolder) {
        folderOptions = this.removeOptions(folderOptions, [
          "open",
          "link-for-room-members",
          // "link-for-portal-users",
          // "sharing-settings",
          "mark-read",
          "separator0",
          "separator1",
        ]);
      } else {
        folderOptions = this.removeOptions(folderOptions, ["restore"]);

        if (enablePlugins) {
          const pluginFoldersKeys = this.pluginStore.getContextMenuKeysByType(
            PluginFileType.Folders,
            null,
            security
          );

          pluginAllKeys &&
            pluginAllKeys.forEach((key) => folderOptions.push(key));
          pluginFoldersKeys &&
            pluginFoldersKeys.forEach((key) => folderOptions.push(key));
        }
      }

      if (!this.canShareOwnerChange(item)) {
        folderOptions = this.removeOptions(folderOptions, ["owner-change"]);
      }

      if (!hasNew) {
        folderOptions = this.removeOptions(folderOptions, ["mark-read"]);
      }

      if (isThirdPartyFolder && isDesktopClient)
        folderOptions = this.removeOptions(folderOptions, ["separator2"]);

      // if (!isThirdPartyFolder)
      //   folderOptions = this.removeOptions(folderOptions, [
      //     "change-thirdparty-info",
      //   ]);

      // if (isThirdPartyItem) {
      //   folderOptions = this.removeOptions(folderOptions, ["owner-change"]);

      //   if (isShareFolder) {
      //     folderOptions = this.removeOptions(folderOptions, [
      //       "change-thirdparty-info",
      //     ]);
      //   } else {
      //     if (isDesktopClient) {
      //       folderOptions = this.removeOptions(folderOptions, [
      //         "change-thirdparty-info",
      //       ]);
      //     }

      //     folderOptions = this.removeOptions(folderOptions, ["remove"]);

      //     if (!item) {
      //       //For damaged items
      //       folderOptions = this.removeOptions(folderOptions, [
      //         "open",
      //         "download",
      //       ]);
      //     }
      //   }
      // } else {
      //   folderOptions = this.removeOptions(folderOptions, [
      //     "change-thirdparty-info",
      //   ]);
      // }

      if (!(isMyFolder && (this.filterType || this.filterSearch))) {
        folderOptions = this.removeOptions(folderOptions, ["open-location"]);
      }

      if (isMyFolder) {
        folderOptions = this.removeOptions(folderOptions, [
          "link-for-room-members",
        ]);
      }

      folderOptions = this.removeSeparator(folderOptions);

      return folderOptions;
    }
  };

  addFileToRecentlyViewed = (fileId) => {
    if (
      this.treeFoldersStore.isPrivacyFolder ||
      this.publicRoomStore.isPublicRoom
    )
      return Promise.resolve();
    return api.files.addFileToRecentlyViewed(fileId);
  };

  createFile = (folderId, title, templateId, formId) => {
    return api.files
      .createFile(folderId, title, templateId, formId)
      .then((file) => {
        return Promise.resolve(file);
      });
  };

  createFolder(parentFolderId, title) {
    return api.files.createFolder(parentFolderId, title);
  }

  createRoom = (roomParams) => {
    this.roomCreated = true;
    return api.rooms.createRoom(roomParams);
  };

  createRoomInThirdpary(thirpartyFolderId, roomParams) {
    return api.rooms.createRoomInThirdpary(thirpartyFolderId, roomParams);
  }

  editRoom(id, roomParams) {
    return api.rooms.editRoom(id, roomParams);
  }

  addTagsToRoom(id, tagArray) {
    return api.rooms.addTagsToRoom(id, tagArray);
  }

  removeTagsFromRoom(id, tagArray) {
    return api.rooms.removeTagsFromRoom(id, tagArray);
  }

  calculateRoomLogoParams(img, x, y, zoom) {
    let imgWidth, imgHeight, dimensions;
    if (img.width > img.height) {
      imgWidth = Math.min(1280, img.width);
      imgHeight = Math.round(img.height / (img.width / imgWidth));
      dimensions = Math.round(imgHeight / zoom);
    } else {
      imgHeight = Math.min(1280, img.height);
      imgWidth = Math.round(img.width / (img.height / imgHeight));
      dimensions = Math.round(imgWidth / zoom);
    }

    const croppedX = Math.round(x * imgWidth - dimensions / 2);
    const croppedY = Math.round(y * imgHeight - dimensions / 2);

    return {
      x: croppedX,
      y: croppedY,
      width: dimensions,
      height: dimensions,
    };
  }

  uploadRoomLogo(formData) {
    return api.rooms.uploadRoomLogo(formData);
  }

  addLogoToRoom(id, icon) {
    return api.rooms.addLogoToRoom(id, icon);
  }

  removeLogoFromRoom(id) {
    return api.rooms.removeLogoFromRoom(id);
  }

  getDefaultMembersFilter = () => {
    return { page: 0, pageCount: 100, total: 0, startIndex: 0 };
  };

  setRoomMembersFilter = (roomMembersFilter) => {
    this.roomMembersFilter = roomMembersFilter;
  };

  getRoomMembers = (id, clearFilter = true, membersFilter) => {
    let newFilter = membersFilter ? membersFilter : clone(this.membersFilter);

    if (clearFilter) {
      newFilter = this.getDefaultMembersFilter();
    } else if (!membersFilter) {
      newFilter.page += 1;
      newFilter.pageCount = 100;
      newFilter.startIndex = newFilter.page * newFilter.pageCount;
      this.setRoomMembersFilter(newFilter);
    }

    const membersFilters = {
      startIndex: newFilter.startIndex,
      count: newFilter.pageCount,
      filterType: 0, // 0 (Members)
    };

    return api.rooms.getRoomMembers(id, membersFilters).then((res) => {
      newFilter.total = res.total;
      this.setMembersFilter(newFilter);

      return res.items;
    });
  };

  setMembersFilter = (filter) => {
    this.membersFilter = filter;
  };

  getRoomLinks = (id) => {
    return api.rooms
      .getRoomMembers(id, { filterType: 2 }) // 2 (External link)
      .then((res) => res.items);
  };

  updateRoomMemberRole(id, data) {
    return api.rooms.updateRoomMemberRole(id, data);
  }

  getHistory(module, id, signal = null) {
    return api.rooms.getHistory(module, id, signal);
  }

  getRoomHistory(id) {
    return api.rooms.getRoomHistory(id);
  }

  getFileHistory(id) {
    return api.rooms.getFileHistory(id);
  }

  // updateFolderBadge = (id, count) => {
  //   const folder = this.folders.find((x) => x.id === id);
  //   if (folder) folder.new -= count;
  // };

  // updateFileBadge = (id) => {
  //   const file = this.files.find((x) => x.id === id);
  //   if (file) file.fileStatus = file.fileStatus & ~FileStatus.IsEditing;
  // };

  // updateFilesBadge = () => {
  //   for (let file of this.files) {
  //     file.fileStatus = file.fileStatus & ~FileStatus.IsEditing;
  //   }
  // };

  // updateFoldersBadge = () => {
  //   for (let folder of this.folders) {
  //     folder.new = 0;
  //   }
  // };

  updateRoomPin = (item) => {
    const idx = this.folders.findIndex((folder) => folder.id === item);

    if (idx === -1) return;
    this.folders[idx].pinned = !this.folders[idx].pinned;
  };

  scrollToTop = () => {
    if (this.authStore.settingsStore.withPaging) return;

    const scrollElm = isMobile()
      ? document.querySelector("#customScrollBar > .scroll-wrapper > .scroller")
      : document.querySelector("#sectionScroll > .scroll-wrapper > .scroller");

    scrollElm && scrollElm.scrollTo(0, 0);
  };

  addItem = (item, isFolder) => {
    const { socketHelper } = this.authStore.settingsStore;

    if (isFolder) {
      const foundIndex = this.folders.findIndex((x) => x.id === item?.id);
      if (foundIndex > -1) return;

      this.folders.unshift(item);

      console.log("[WS] subscribe to folder changes", item.id, item.title);

      socketHelper.emit({
        command: "subscribe",
        data: {
          roomParts: `DIR-${item.id}`,
          individual: true,
        },
      });
    } else {
      const foundIndex = this.files.findIndex((x) => x.id === item?.id);
      if (foundIndex > -1) return;

      console.log("[WS] subscribe to file changes", item.id, item.title);

      socketHelper.emit({
        command: "subscribe",
        data: { roomParts: `FILE-${item.id}`, individual: true },
      });

      this.files.unshift(item);
    }
    const { isRoomsFolder, isArchiveFolder } = this.treeFoldersStore;

    const isRooms = isRoomsFolder || isArchiveFolder;

    const filter = isRooms ? this.roomsFilter.clone() : this.filter.clone();

    filter.total += 1;

    if (isRooms) this.setRoomsFilter(filter);
    else this.setFilter(filter);

    this.scrollToTop();
  };

  removeFiles = (fileIds, folderIds, showToast, destFolderId) => {
    const { isRoomsFolder, isArchiveFolder } = this.treeFoldersStore;

    const isRooms = isRoomsFolder || isArchiveFolder;
    const newFilter = isRooms ? this.roomsFilter.clone() : this.filter.clone();

    const deleteCount = (fileIds?.length ?? 0) + (folderIds?.length ?? 0);

    if (destFolderId && destFolderId === this.selectedFolderStore.id) return;

    if (newFilter.total <= newFilter.pageCount) {
      const files = fileIds
        ? this.files.filter((x) => !fileIds.includes(x.id))
        : this.files;
      const folders = folderIds
        ? this.folders.filter((x) => !folderIds.includes(x.id))
        : this.folders;

      const hotkeysClipboard = fileIds
        ? this.hotkeysClipboard.filter(
            (f) => !fileIds.includes(f.id) && !f.isFolder
          )
        : this.hotkeysClipboard.filter(
            (f) => !folderIds.includes(f.id) && f.isFolder
          );

      newFilter.total -= deleteCount;
      this.setIsEmptyPage(newFilter.total <= 0);

      runInAction(() => {
        isRooms ? this.setRoomsFilter(newFilter) : this.setFilter(newFilter);
        this.setFiles(files);
        this.setFolders(folders);
        this.setTempActionFilesIds([]);
        this.setHotkeysClipboard(hotkeysClipboard);
        this.setTempActionFoldersIds([]);
      });

      return;
    }

    newFilter.startIndex =
      (newFilter.page + 1) * newFilter.pageCount - deleteCount;
    newFilter.pageCount = deleteCount;

    if (isRooms) {
      return api.rooms
        .getRooms(newFilter)
        .then((res) => {
          const folders = folderIds
            ? this.folders.filter((x) => !folderIds.includes(x.id))
            : this.folders;

          const newFolders = [...folders, ...res.folders];

          const roomsFilter = this.roomsFilter.clone();
          roomsFilter.total = res.total;

          runInAction(() => {
            this.setRoomsFilter(roomsFilter);
            this.setFolders(newFolders);
          });

          showToast && showToast();
        })
        .catch((err) => {
          toastr.error(err);
        })
        .finally(() => {
          this.setOperationAction(false);
          this.setTempActionFilesIds([]);
          this.setTempActionFoldersIds([]);
        });
    } else {
      api.files
        .getFolder(newFilter.folder, newFilter)
        .then((res) => {
          const files = fileIds
            ? this.files.filter((x) => !fileIds.includes(x.id))
            : this.files;
          const folders = folderIds
            ? this.folders.filter((x) => !folderIds.includes(x.id))
            : this.folders;

          const newFiles = [...files, ...res.files];
          const newFolders = [...folders, ...res.folders];

          const filter = this.filter.clone();
          filter.total = res.total;

          runInAction(() => {
            this.setFilter(filter);
            this.setFiles(newFiles);
            this.setFolders(newFolders);
          });

          showToast && showToast();
        })
        .catch((err) => {
          toastr.error(err);
        })
        .finally(() => {
          this.setOperationAction(false);
          this.setTempActionFilesIds([]);
          this.setTempActionFoldersIds([]);
        });
    }
  };

  updateFile = (fileId, title) => {
    return api.files
      .updateFile(fileId, title)
      .then((file) => this.setFile(file));
  };

  renameFolder = (folderId, title) => {
    return api.files.renameFolder(folderId, title).then((folder) => {
      this.setFolder(folder);
    });
  };

  getFilesCount = () => {
    const { filesCount, foldersCount } = this.selectedFolderStore;
    return filesCount + this.folders ? this.folders.length : foldersCount;
  };

  getServiceFilesCount = () => {
    const filesLength = this.files ? this.files.length : 0;
    const foldersLength = this.folders ? this.folders.length : 0;
    return filesLength + foldersLength;
  };

  canShareOwnerChange = (item) => {
    const userId =
      this.authStore.userStore.user && this.authStore.userStore.user.id;

    if (item.providerKey || !this.hasCommonFolder) {
      return false;
    } else if (this.authStore.isAdmin) {
      return true;
    } else if (item.createdBy.id === userId) {
      return true;
    } else {
      return false;
    }
  };

  get canShare() {
    const folderType = this.selectedFolderStore.rootFolderType;
    const isVisitor =
      (this.authStore.userStore.user &&
        this.authStore.userStore.user.isVisitor) ||
      false;

    if (isVisitor) {
      return false;
    }

    switch (folderType) {
      case FolderType.USER:
        return true;
      case FolderType.SHARE:
        return true;
      case FolderType.COMMON:
        return this.authStore.isAdmin;
      case FolderType.TRASH:
        return false;
      case FolderType.Favorites:
        return true; // false;
      case FolderType.Recent:
        return true; //false;
      case FolderType.Privacy:
        return true;
      default:
        return false;
    }
  }

  get currentFilesCount() {
    const serviceFilesCount = this.getServiceFilesCount();
    const filesCount = this.getFilesCount();
    return this.selectedFolderStore.providerItem
      ? serviceFilesCount
      : filesCount;
  }

  get iconOfDraggedFile() {
    const { getIcon } = this.filesSettingsStore;

    if (this.selection.length === 1) {
      return getIcon(
        24,
        this.selection[0].fileExst,
        this.selection[0].providerKey
      );
    }
    return null;
  }

  get isHeaderVisible() {
    return this.selection.length > 0;
  }

  get isHeaderIndeterminate() {
    const items = [...this.files, ...this.folders];
    return this.isHeaderVisible && this.selection.length
      ? this.selection.length < items.length
      : false;
  }

  get isHeaderChecked() {
    const items = [...this.files, ...this.folders];
    return this.isHeaderVisible && this.selection.length === items.length;
  }

  get hasCommonFolder() {
    return (
      this.treeFoldersStore.commonFolder &&
      this.selectedFolderStore.pathParts &&
      this.treeFoldersStore.commonFolder.id ===
        this.selectedFolderStore.pathParts[0].id
    );
  }

  setFirsElemChecked = (checked) => {
    this.firstElemChecked = checked;
  };

  setHeaderBorder = (headerBorder) => {
    this.headerBorder = headerBorder;
  };

  get canCreate() {
    switch (this.selectedFolderStore.rootFolderType) {
      case FolderType.USER:
      case FolderType.Rooms:
        return true;
      case FolderType.SHARE:
        const canCreateInSharedFolder = this.selectedFolderStore.access === 1;
        return (
          !this.selectedFolderStore.isRootFolder && canCreateInSharedFolder
        );
      case FolderType.Privacy:
        return (
          this.authStore.settingsStore.isDesktopClient &&
          this.authStore.settingsStore.isEncryptionSupport
        );
      case FolderType.COMMON:
        return this.authStore.isAdmin;
      case FolderType.Archive:
      case FolderType.TRASH:
      default:
        return false;
    }
  }

  onCreateAddTempItem = (items) => {
    const { getFileIcon, getFolderIcon } = this.filesSettingsStore;
    const { extension, title } = this.fileActionStore;

    if (items.length && items[0].id === -1) return; //TODO: if change media collection from state remove this;

    const iconSize = this.viewAs === "table" ? 24 : 32;
    const icon = extension
      ? getFileIcon(`.${extension}`, iconSize)
      : getFolderIcon(null, iconSize);

    items.unshift({
      id: -1,
      title: title,
      parentId: this.selectedFolderStore.id,
      fileExst: extension,
      icon,
    });
  };

  get filterType() {
    return this.filter.filterType;
  }

  get filterSearch() {
    return this.filter.search;
  }

  getItemUrl = (id, isFolder, needConvert, canOpenPlayer) => {
    const proxyURL =
      window.DocSpaceConfig?.proxy?.url || window.location.origin;

    const url = getCategoryUrl(this.categoryType, id);

    if (canOpenPlayer) {
      return combineUrl(proxyURL, config.homepage, `${url}/#preview/${id}`);
    }

    if (isFolder) {
      const folderUrl = isFolder
        ? combineUrl(proxyURL, config.homepage, `${url}?folder=${id}`)
        : null;

      return folderUrl;
    } else {
      const url = combineUrl(
        proxyURL,
        config.homepage,
        `/doceditor?fileId=${id}${needConvert ? "&action=view" : ""}`
      );

      return url;
    }
  };

  get filesList() {
    const { getIcon } = this.filesSettingsStore;
    //return [...this.folders, ...this.files];

    const { fileItemsList } = this.pluginStore;
    const { enablePlugins } = this.authStore.settingsStore;

    const newFolders = [...this.folders];

    newFolders.sort((a, b) => {
      const firstValue = a.roomType ? 1 : 0;
      const secondValue = b.roomType ? 1 : 0;

      return secondValue - firstValue;
    });

    const items = [...newFolders, ...this.files];

    if (items.length > 0 && this.isEmptyPage) {
      this.setIsEmptyPage(false);
    }

    const newItem = items.map((item) => {
      const {
        access,
        autoDelete,
        originTitle,
        comment,
        contentLength,
        created,
        createdBy,
        encrypted,
        fileExst,
        filesCount,
        fileStatus,
        fileType,
        folderId,
        foldersCount,
        id,
        logo,
        locked,
        originId,
        originFolderId,
        originRoomId,
        originRoomTitle,
        parentId,
        pureContentLength,
        rootFolderType,
        rootFolderId,
        shared,
        title,
        updated,
        updatedBy,
        version,
        versionGroup,
        viewUrl,
        webUrl,
        providerKey,
        thumbnailUrl,
        thumbnailStatus,
        canShare,
        canEdit,
        roomType,
        isArchive,
        tags,
        pinned,
        security,
        viewAccessibility,
        mute,
<<<<<<< HEAD
        inRoom = true,
        quotaLimit,
        usedSpace,
        isCustomQuota,
=======
        inRoom,
>>>>>>> e7340c4e
      } = item;

      const thirdPartyIcon = this.thirdPartyStore.getThirdPartyIcon(
        item.providerKey,
        "small"
      );

      const providerType =
        RoomsProviderType[
          Object.keys(RoomsProviderType).find((key) => key === item.providerKey)
        ];

      const canOpenPlayer =
        item.viewAccessibility?.ImageView || item.viewAccessibility?.MediaView;

      const previewUrl = canOpenPlayer
        ? this.getItemUrl(id, false, needConvert, canOpenPlayer)
        : null;
      const contextOptions = this.getFilesContextOptions(item);
      const isThirdPartyFolder = providerKey && id === rootFolderId;

      const iconSize = this.viewAs === "table" ? 24 : 32;

      let isFolder = false;
      this.folders.map((x) => {
        if (x.id === item.id && x.parentId === item.parentId) isFolder = true;
      });

      const { isRecycleBinFolder } = this.treeFoldersStore;

      const folderUrl = isFolder && this.getItemUrl(id, isFolder, false, false);

      const needConvert = item.viewAccessibility?.MustConvert;
      const isEditing =
        (item.fileStatus & FileStatus.IsEditing) === FileStatus.IsEditing;

      const docUrl =
        !canOpenPlayer && !isFolder && this.getItemUrl(id, false, needConvert);

      const href = isRecycleBinFolder
        ? null
        : previewUrl
        ? previewUrl
        : !isFolder
        ? docUrl
        : folderUrl;

      const isRoom = !!roomType;

      const icon =
        isRoom && logo?.medium
          ? logo?.medium
          : getIcon(
              iconSize,
              fileExst,
              providerKey,
              contentLength,
              roomType,
              isArchive
            );

      const defaultRoomIcon = isRoom
        ? getIcon(
            iconSize,
            fileExst,
            providerKey,
            contentLength,
            roomType,
            isArchive
          )
        : undefined;

      const pluginOptions = {};

      if (enablePlugins && fileItemsList) {
        fileItemsList.forEach(({ key, value }) => {
          if (value.extension === fileExst) {
            if (value.fileTypeName)
              pluginOptions.fileTypeName = value.fileTypeName;
            pluginOptions.isPlugin = true;
            if (value.fileIconTile)
              pluginOptions.fileTileIcon = value.fileIconTile;
          }
        });
      }

      const isForm = fileExst === ".oform";

      const canCopyPublicLink =
        access === ShareAccessRights.RoomManager ||
        access === ShareAccessRights.None;

      return {
        access,
        daysRemaining: autoDelete && getDaysRemaining(autoDelete),
        originTitle,
        //checked,
        comment,
        contentLength,
        contextOptions,
        created,
        createdBy,
        encrypted,
        fileExst,
        filesCount,
        fileStatus,
        fileType,
        folderId,
        foldersCount,
        icon,
        defaultRoomIcon,
        id,
        isFolder,
        logo,
        locked,
        new: item.new,
        mute,
        parentId,
        pureContentLength,
        rootFolderType,
        rootFolderId,
        //selectedItem,
        shared,
        title,
        updated,
        updatedBy,
        version,
        versionGroup,
        viewUrl,
        webUrl,
        providerKey,
        canOpenPlayer,
        //canShare,
        canShare,
        canEdit,
        thumbnailUrl,
        thumbnailStatus,
        originId,
        originFolderId,
        originRoomId,
        originRoomTitle,
        previewUrl,
        folderUrl,
        href,
        isThirdPartyFolder,
        isEditing,
        roomType,
        isRoom,
        isArchive,
        tags,
        pinned,
        thirdPartyIcon,
        providerType,
        security,
        viewAccessibility,
        ...pluginOptions,
        inRoom,
        isForm,
<<<<<<< HEAD
        quotaLimit,
        usedSpace,
        isCustomQuota,
=======
        canCopyPublicLink,
>>>>>>> e7340c4e
      };
    });

    return newItem;
  }

  get cbMenuItems() {
    const { isDocument, isPresentation, isSpreadsheet, isArchive } =
      this.filesSettingsStore;

    let cbMenu = ["all"];
    const filesItems = [...this.files, ...this.folders];

    if (this.folders.length) {
      for (const item of this.folders) {
        if (item.roomType && RoomsTypeValues[item.roomType]) {
          cbMenu.push(`room-${RoomsTypeValues[item.roomType]}`);
        } else {
          cbMenu.push(FilterType.FoldersOnly);
        }
      }
    }

    for (let item of filesItems) {
      if (isDocument(item.fileExst)) cbMenu.push(FilterType.DocumentsOnly);
      else if (isPresentation(item.fileExst))
        cbMenu.push(FilterType.PresentationsOnly);
      else if (isSpreadsheet(item.fileExst))
        cbMenu.push(FilterType.SpreadsheetsOnly);
      else if (item.viewAccessibility?.ImageView)
        cbMenu.push(FilterType.ImagesOnly);
      else if (item.viewAccessibility?.MediaView)
        cbMenu.push(FilterType.MediaOnly);
      else if (isArchive(item.fileExst)) cbMenu.push(FilterType.ArchiveOnly);
    }

    const hasFiles = cbMenu.some(
      (elem) =>
        elem !== "all" &&
        elem !== `room-${FilterType.FoldersOnly}` &&
        elem !== `room-${RoomsType.FillingFormsRoom}` &&
        elem !== `room-${RoomsType.CustomRoom}` &&
        elem !== `room-${RoomsType.EditingRoom}` &&
        elem !== `room-${RoomsType.ReviewRoom}` &&
        elem !== `room-${RoomsType.ReadOnlyRoom}` &&
        elem !== `room-${RoomsType.PublicRoom}`
    );

    if (hasFiles) cbMenu.push(FilterType.FilesOnly);

    cbMenu = cbMenu.filter((item, index) => cbMenu.indexOf(item) === index);

    return cbMenu;
  }

  getCheckboxItemLabel = (t, key) => {
    switch (key) {
      case "all":
        return t("All");
      case FilterType.FoldersOnly:
        return t("Translations:Folders");
      case FilterType.DocumentsOnly:
        return t("Common:Documents");
      case FilterType.PresentationsOnly:
        return t("Translations:Presentations");
      case FilterType.SpreadsheetsOnly:
        return t("Translations:Spreadsheets");
      case FilterType.ImagesOnly:
        return t("Images");
      case FilterType.MediaOnly:
        return t("Media");
      case FilterType.ArchiveOnly:
        return t("Archives");
      case FilterType.FilesOnly:
        return t("AllFiles");
      case `room-${RoomsType.FillingFormsRoom}`:
        return t("FillingFormRooms");
      case `room-${RoomsType.CustomRoom}`:
        return t("CustomRooms");
      case `room-${RoomsType.EditingRoom}`:
        return t("CollaborationRooms");
      case `room-${RoomsType.ReviewRoom}`:
        return t("Common:Review");
      case `room-${RoomsType.ReadOnlyRoom}`:
        return t("ViewOnlyRooms");
      case `room-${RoomsType.PublicRoom}`:
        return t("Common:PublicRoomLabel");

      default:
        return "";
    }
  };

  getCheckboxItemId = (key) => {
    switch (key) {
      case "all":
        return "selected-all";
      case FilterType.FoldersOnly:
        return "selected-only-folders";
      case FilterType.DocumentsOnly:
        return "selected-only-documents";
      case FilterType.PresentationsOnly:
        return "selected-only-presentations";
      case FilterType.SpreadsheetsOnly:
        return "selected-only-spreadsheets";
      case FilterType.ImagesOnly:
        return "selected-only-images";
      case FilterType.MediaOnly:
        return "selected-only-media";
      case FilterType.ArchiveOnly:
        return "selected-only-archives";
      case FilterType.FilesOnly:
        return "selected-only-files";
      case `room-${RoomsType.FillingFormsRoom}`:
        return "selected-only-filling-form-rooms";
      case `room-${RoomsType.CustomRoom}`:
        return "selected-only-custom-room";
      case `room-${RoomsType.EditingRoom}`:
        return "selected-only-collaboration-rooms";
      case `room-${RoomsType.ReviewRoom}`:
        return "selected-only-review-rooms";
      case `room-${RoomsType.ReadOnlyRoom}`:
        return "selected-only-view-rooms";
      case `room-${RoomsType.PublicRoom}`:
        return "selected-only-public-rooms";
      default:
        return "";
    }
  };

  get sortedFiles() {
    const { isSpreadsheet, isPresentation, isDocument, isMasterFormExtension } =
      this.filesSettingsStore;

    let sortedFiles = {
      documents: [],
      spreadsheets: [],
      presentations: [],
      masterForms: [],
      other: [],
    };

    let selection = this.selection.length
      ? this.selection
      : this.bufferSelection
      ? [this.bufferSelection]
      : [];

    selection = JSON.parse(JSON.stringify(selection));

    for (let item of selection) {
      item.checked = true;
      item.format = null;

      if (item.fileExst && item.viewAccessibility?.CanConvert) {
        if (isSpreadsheet(item.fileExst)) {
          sortedFiles.spreadsheets.push(item);
        } else if (isPresentation(item.fileExst)) {
          sortedFiles.presentations.push(item);
        } else if (isMasterFormExtension(item.fileExst)) {
          sortedFiles.masterForms.push(item);
        } else if (isDocument(item.fileExst)) {
          sortedFiles.documents.push(item);
        } else {
          sortedFiles.other.push(item);
        }
      } else {
        sortedFiles.other.push(item);
      }
    }

    return sortedFiles;
  }

  get userAccess() {
    switch (this.selectedFolderStore.rootFolderType) {
      case FolderType.USER:
        return true;
      case FolderType.SHARE:
        return false;
      case FolderType.COMMON:
        return (
          this.authStore.isAdmin ||
          this.selection.some((x) => x.access === 0 || x.access === 1)
        );
      case FolderType.Privacy:
        return true;
      case FolderType.TRASH:
        return true;
      default:
        return false;
    }
  }

  get isAccessedSelected() {
    return (
      this.selection.length &&
      this.selection.every((x) => x.access === 1 || x.access === 0)
    );
  }

  // get isThirdPartyRootSelection() {
  //   const withProvider = this.selection.find((x) => x.providerKey);
  //   return withProvider && withProvider.rootFolderId === withProvider.id;
  // }

  get isThirdPartySelection() {
    const withProvider = this.selection.find((x) => x.providerKey);
    return !!withProvider;
  }

  get canConvertSelected() {
    const selection = this.selection.length
      ? this.selection
      : this.bufferSelection
      ? [this.bufferSelection]
      : [];

    return selection.some((selected) => {
      if (
        selected.isFolder === true ||
        !selected.fileExst ||
        !selected.viewAccessibility
      )
        return false;

      return selected.viewAccessibility?.CanConvert;
    });
  }

  get isViewedSelected() {
    return this.selection.some((selected) => {
      if (selected.isFolder === true || !selected.fileExst) return false;
      return selected.viewAccessibility?.WebView;
    });
  }

  get isMediaSelected() {
    return this.selection.some((selected) => {
      if (selected.isFolder === true || !selected.fileExst) return false;
      return (
        selected.viewAccessibility?.ImageView ||
        selected.viewAccessibility?.MediaView
      );
    });
  }

  get selectionTitle() {
    if (this.selection.length === 0 && this.bufferSelection) {
      return this.bufferSelection.title;
    }

    return this.selection.find((el) => el.title)?.title || null;
  }

  get hasRoomsToResetQuota() {
    const canResetCustomQuota = (item) => {
      const { isDefaultRoomsQuotaSet } = this.authStore.currentQuotaStore;

      if (!isDefaultRoomsQuotaSet) return false;

      return item.security?.EditRoom && item.isCustomQuota;
    };

    return this.selection.every((x) => canResetCustomQuota(x));
  }

  get hasRoomsToDisableQuota() {
    const { isDefaultRoomsQuotaSet } = this.authStore.currentQuotaStore;

    const canDisableQuota = (item) => {
      if (!isDefaultRoomsQuotaSet) return false;

      return item.security?.EditRoom;
    };

    return this.selection.every((x) => canDisableQuota(x));
  }

  get hasRoomsToChangeQuota() {
    const { isDefaultRoomsQuotaSet } = this.authStore.currentQuotaStore;

    const canChangeQuota = (item) => {
      if (!isDefaultRoomsQuotaSet) return false;

      return item.security?.EditRoom;
    };

    return this.selection.every((x) => canChangeQuota(x));
  }

  get hasSelection() {
    return !!this.selection.length;
  }

  get hasBufferSelection() {
    return !!this.bufferSelection;
  }

  get isEmptyFilesList() {
    const filesList = [...this.files, ...this.folders];
    return filesList.length <= 0;
  }

  get hasNew() {
    const newFiles = [...this.files, ...this.folders].filter(
      (item) => (item.fileStatus & FileStatus.IsNew) === FileStatus.IsNew
    );
    return newFiles.length > 0;
  }

  get allFilesIsEditing() {
    const hasFolders = this.selection.find(
      (x) => !x.fileExst || !x.contentLength
    );
    if (!hasFolders) {
      return this.selection.every((x) => x.isEditing);
    }
    return false;
  }

  getOptions = (selection, externalAccess = false) => {
    if (selection[0].encrypted) {
      return ["FullAccess", "DenyAccess"];
    }

    let AccessOptions = [];

    AccessOptions.push("ReadOnly", "DenyAccess");

    const webEdit = selection.find((x) => x.viewAccessibility?.WebEdit);

    const webComment = selection.find((x) => x.viewAccessibility?.WebComment);

    const webReview = selection.find((x) => x.viewAccessibility?.WebReview);

    const formFillingDocs = selection.find(
      (x) => x.viewAccessibility?.WebRestrictedEditing
    );

    const webFilter = selection.find(
      (x) => x.viewAccessibility?.WebCustomFilterEditing
    );

    const webNeedConvert = selection.find(
      (x) => x.viewAccessibility?.MustConvert
    );

    if ((webEdit && !webNeedConvert) || !externalAccess)
      AccessOptions.push("FullAccess");

    if (webComment) AccessOptions.push("Comment");
    if (webReview) AccessOptions.push("Review");
    if (formFillingDocs && !externalAccess) AccessOptions.push("FormFilling");
    if (webFilter) AccessOptions.push("FilterEditing");

    return AccessOptions;
  };

  getAccessOption = (selection) => {
    return this.getOptions(selection);
  };

  getExternalAccessOption = (selection) => {
    return this.getOptions(selection, true);
  };

  getShareUsers(folderIds, fileIds) {
    return api.files.getShareFiles(fileIds, folderIds);
  }

  setShareFiles = (
    folderIds,
    fileIds,
    share,
    notify,
    sharingMessage,
    externalAccess,
    ownerId
  ) => {
    let externalAccessRequest = [];
    if (fileIds.length === 1 && externalAccess !== null) {
      externalAccessRequest = fileIds.map((id) =>
        api.files.setExternalAccess(id, externalAccess)
      );
    }

    const ownerChangeRequest = ownerId
      ? [this.setFilesOwner(folderIds, fileIds, ownerId)]
      : [];

    const shareRequest = !!share.length
      ? [
          api.files.setShareFiles(
            fileIds,
            folderIds,
            share,
            notify,
            sharingMessage
          ),
        ]
      : [];

    const requests = [
      ...ownerChangeRequest,
      ...shareRequest,
      ...externalAccessRequest,
    ];

    return Promise.all(requests);
  };

  markItemAsFavorite = (id) => api.files.markAsFavorite(id);

  removeItemFromFavorite = (id) => api.files.removeFromFavorite(id);

  fetchFavoritesFolder = async (folderId) => {
    const favoritesFolder = await api.files.getFolder(folderId);
    this.setFolders(favoritesFolder.folders);
    this.setFiles(favoritesFolder.files);

    this.selectedFolderStore.setSelectedFolder({
      folders: favoritesFolder.folders,
      ...favoritesFolder.current,
      pathParts: favoritesFolder.pathParts,
    });
  };

  pinRoom = (id) => api.rooms.pinRoom(id);

  unpinRoom = (id) => api.rooms.unpinRoom(id);

  getFileInfo = async (id) => {
    const fileInfo = await api.files.getFileInfo(id);
    this.setFile(fileInfo);
    return fileInfo;
  };

  getFolderInfo = async (id) => {
    const folderInfo = await api.files.getFolderInfo(id);
    this.setFolder(folderInfo);
    return folderInfo;
  };

  openDocEditor = (
    id,
    providerKey = null,
    tab = null,
    url = null,
    preview = false
  ) => {
    const foundIndex = this.files.findIndex((x) => x.id === id);
    const file = foundIndex !== -1 ? this.files[foundIndex] : undefined;
    if (
      file &&
      !preview &&
      file.rootFolderType !== FolderType.Archive &&
      file.fileExst !== ".oform"
    ) {
      const newStatus = file.fileStatus | FileStatus.IsEditing;

      this.updateSelectionStatus(id, newStatus, true);
      this.updateFileStatus(foundIndex, newStatus);
    }

    const isPrivacy = this.treeFoldersStore.isPrivacyFolder;

    return openEditor(
      id,
      providerKey,
      tab,
      url,
      isPrivacy,
      preview,
      this.publicRoomStore.publicRoomKey
    );
  };

  createThumbnails = async (files = null) => {
    if ((this.viewAs !== "tile" || !this.files) && !files) return;

    const currentFiles = files || this.files;

    const newFiles = currentFiles.filter((f) => {
      return (
        typeof f.id !== "string" &&
        f?.thumbnailStatus === thumbnailStatuses.WAITING &&
        !this.thumbnails.has(`${f.id}|${f.versionGroup}`)
      );
    });

    if (!newFiles.length) return;

    if (this.thumbnails.size > THUMBNAILS_CACHE) this.thumbnails.clear();

    newFiles.forEach((f) => this.thumbnails.add(`${f.id}|${f.versionGroup}`));

    console.log("thumbnails", this.thumbnails);

    const fileIds = newFiles.map((f) => f.id);

    const res = await api.files.createThumbnails(fileIds);

    return res;
  };

  createThumbnail = async (file) => {
    if (
      this.viewAs !== "tile" ||
      !file ||
      !file.id ||
      typeof file.id === "string" ||
      file.thumbnailStatus !== thumbnailStatuses.WAITING ||
      this.thumbnails.has(`${file.id}|${file.versionGroup}`)
    ) {
      return;
    }

    if (this.thumbnails.size > THUMBNAILS_CACHE) this.thumbnails.clear();

    this.thumbnails.add(`${file.id}|${file.versionGroup}`);

    console.log("thumbnails", this.thumbnails);

    const res = await api.files.createThumbnails([file.id]);

    return res;
  };

  setIsUpdatingRowItem = (updating) => {
    this.isUpdatingRowItem = updating;
  };

  setPasswordEntryProcess = (process) => {
    this.passwordEntryProcess = process;
  };

  setEnabledHotkeys = (enabledHotkeys) => {
    this.enabledHotkeys = enabledHotkeys;
  };

  setCreatedItem = (createdItem) => {
    this.createdItem = createdItem;

    // const { socketHelper } = this.authStore.settingsStore;
    // if (createdItem?.type == "file") {
    //   console.log(
    //     "[WS] subscribe to file's changes",
    //     createdItem.id,
    //     createdItem.title
    //   );

    //   socketHelper.emit({
    //     command: "subscribe",
    //     data: { roomParts: `FILE-${createdItem.id}`, individual: true },
    //   });
    // }
  };

  setScrollToItem = (item) => {
    this.scrollToItem = item;
  };

  getIsEmptyTrash = async () => {
    const res = await api.files.getTrashFolderList();
    const items = [...res.files, ...res.folders];
    this.setTrashIsEmpty(items.length === 0 ? true : false);
  };

  setTrashIsEmpty = (isEmpty) => {
    this.trashIsEmpty = isEmpty;
  };

  setMovingInProgress = (movingInProgress) => {
    this.movingInProgress = movingInProgress;
  };

  setMainButtonMobileVisible = (visible) => {
    this.mainButtonMobileVisible = visible;
  };

  get roomsFilterTotal() {
    return this.roomsFilter.total;
  }

  get filterTotal() {
    return this.filter.total;
  }

  get hasMoreFiles() {
    const { isRoomsFolder, isArchiveFolder } = this.treeFoldersStore;

    const isRooms = isRoomsFolder || isArchiveFolder;
    const filterTotal = isRooms ? this.roomsFilter.total : this.filter.total;

    if (this.clientLoadingStore.isLoading) return false;
    return this.filesList.length < filterTotal;
  }

  setFilesIsLoading = (filesIsLoading) => {
    this.filesIsLoading = filesIsLoading;
  };

  fetchMoreFiles = async () => {
    if (
      !this.hasMoreFiles ||
      this.filesIsLoading ||
      this.clientLoadingStore.isLoading
    )
      return;

    const { isRoomsFolder, isArchiveFolder } = this.treeFoldersStore;

    const isRooms = isRoomsFolder || isArchiveFolder;

    this.setFilesIsLoading(true);
    // console.log("fetchMoreFiles");

    const newFilter = isRooms ? this.roomsFilter.clone() : this.filter.clone();
    newFilter.page += 1;
    if (isRooms) this.setRoomsFilter(newFilter);
    else this.setFilter(newFilter);

    const newFiles = isRooms
      ? await api.rooms.getRooms(newFilter)
      : await api.files.getFolder(newFilter.folder, newFilter);

    runInAction(() => {
      this.setFiles([...this.files, ...newFiles.files]);
      this.setFolders([...this.folders, ...newFiles.folders]);
      this.setFilesIsLoading(false);
    });
  };

  //Duplicate of countTilesInRow, used to update the number of tiles in a row after the window is resized.
  getCountTilesInRow = () => {
    const isDesktopView = isDesktop();
    const tileGap = isDesktopView ? 16 : 14;
    const minTileWidth = 216 + tileGap;
    const sectionPadding = isDesktopView ? 24 : 16;

    const body = document.getElementById("section");
    const sectionWidth = body ? body.offsetWidth - sectionPadding : 0;

    return Math.floor(sectionWidth / minTileWidth);
  };

  setInvitationLinks = async (roomId, title, access, linkId) => {
    return await api.rooms.setInvitationLinks(roomId, linkId, title, access);
  };

  resendEmailInvitations = async (id, resendAll) => {
    return await api.rooms.resendEmailInvitations(id, resendAll);
  };

  getRoomSecurityInfo = async (id) => {
    return await api.rooms.getRoomSecurityInfo(id).then((res) => res.items);
  };

  setRoomSecurity = async (id, data) => {
    return await api.rooms.setRoomSecurity(id, data);
  };

  withCtrlSelect = (item) => {
    this.setHotkeyCaret(item);
    this.setHotkeyCaretStart(item);

    const fileIndex = this.selection.findIndex(
      (f) => f.id === item.id && f.isFolder === item.isFolder
    );
    if (fileIndex === -1) {
      this.setSelection([...this.selection, item]);
    } else {
      this.deselectFile(item);
    }
  };

  withShiftSelect = (item) => {
    const caretStart = this.hotkeyCaretStart
      ? this.hotkeyCaretStart
      : this.filesList[0];
    const caret = this.hotkeyCaret ? this.hotkeyCaret : caretStart;

    if (!caret || !caretStart) return;

    const startCaretIndex = this.filesList.findIndex(
      (f) => f.id === caretStart.id && f.isFolder === caretStart.isFolder
    );

    const caretIndex = this.filesList.findIndex(
      (f) => f.id === caret.id && f.isFolder === caret.isFolder
    );

    const itemIndex = this.filesList.findIndex(
      (f) => f.id === item.id && f.isFolder === item.isFolder
    );

    const isMoveDown = caretIndex < itemIndex;

    let newSelection = JSON.parse(JSON.stringify(this.selection));
    let index = caretIndex;
    const newItemIndex = isMoveDown ? itemIndex + 1 : itemIndex - 1;

    while (index !== newItemIndex) {
      const filesItem = this.filesList[index];

      const selectionIndex = newSelection.findIndex(
        (f) => f.id === filesItem.id && f.isFolder === filesItem.isFolder
      );
      if (selectionIndex === -1) {
        newSelection.push(filesItem);
      } else {
        newSelection = newSelection.filter(
          (_, fIndex) => selectionIndex !== fIndex
        );
        newSelection.push(filesItem);
      }

      if (isMoveDown) {
        index++;
      } else {
        index--;
      }
    }

    const lastSelection = this.selection[this.selection.length - 1];
    const indexOfLast = this.filesList.findIndex(
      (f) =>
        f.id === lastSelection?.id && f.isFolder === lastSelection?.isFolder
    );

    newSelection = newSelection.filter((f) => {
      const listIndex = this.filesList.findIndex(
        (x) => x.id === f.id && x.isFolder === f.isFolder
      );

      if (isMoveDown) {
        const isSelect = listIndex < indexOfLast;
        if (isSelect) return true;

        if (listIndex >= startCaretIndex) {
          return true;
        } else {
          return listIndex >= itemIndex;
        }
      } else {
        const isSelect = listIndex > indexOfLast;
        if (isSelect) return true;

        if (listIndex <= startCaretIndex) {
          return true;
        } else {
          return listIndex <= itemIndex;
        }
      }
    });

    this.setSelection(newSelection);
    this.setHotkeyCaret(item);
  };

  get disableDrag() {
    const {
      isRecycleBinFolder,
      isRoomsFolder,
      isArchiveFolder,
      isFavoritesFolder,
      isRecentFolder,
    } = this.treeFoldersStore;

    return (
      isRecycleBinFolder ||
      isRoomsFolder ||
      isArchiveFolder ||
      isFavoritesFolder ||
      isRecentFolder
    );
  }

  get roomsForRestore() {
    return this.folders.filter((f) => f.security.Move);
  }

  get roomsForDelete() {
    return this.folders.filter((f) => f.security.Delete);
  }

  getRooms = async (filter) => {
    let newFilter = RoomsFilter.getDefault();
    Object.assign(newFilter, filter);

    return await api.rooms.getRooms(newFilter);
  };

  setHotkeysClipboard = (hotkeysClipboard) => {
    this.hotkeysClipboard = hotkeysClipboard
      ? hotkeysClipboard
      : this.selection;
  };

  getPrimaryLink = async (roomId) => {
    const link = await api.rooms.getPrimaryLink(roomId);
    if (link) {
      this.setRoomShared(roomId, true);
    }

    return link;
  };

  setRoomShared = (roomId, shared) => {
    const roomIndex = this.folders.findIndex((r) => r.id === roomId);

    if (roomIndex !== -1) {
      this.folders[roomIndex].shared = shared;
    }

    const navigationPath = [...this.selectedFolderStore.navigationPath];

    if (this.selectedFolderStore.id === roomId) {
      this.selectedFolderStore.setShared(shared);
      return;
    }

    const pathPartsRoomIndex = navigationPath.findIndex((f) => f.id === roomId);
    if (pathPartsRoomIndex === -1) return;
    navigationPath[pathPartsRoomIndex].shared = shared;
    this.selectedFolderStore.setPathParts(navigationPath);
  };

  get isFiltered() {
    const { isRoomsFolder, isArchiveFolder } = this.treeFoldersStore;

    const {
      subjectId,
      filterValue,
      type,
      withSubfolders: withRoomsSubfolders,
      searchInContent: searchInContentRooms,
      tags,
      withoutTags,
      quotaFilter,
    } = this.roomsFilter;

    const {
      authorType,
      roomId,
      search,
      withSubfolders,
      filterType,
      searchInContent,
    } = this.filter;

    const isFiltered =
      isRoomsFolder || isArchiveFolder
        ? filterValue ||
          type ||
          withRoomsSubfolders ||
          searchInContentRooms ||
          subjectId ||
          tags ||
          withoutTags ||
          quotaFilter
        : authorType ||
          roomId ||
          search ||
          withSubfolders ||
          filterType ||
          searchInContent;

    return isFiltered;
  }
}

export default FilesStore;<|MERGE_RESOLUTION|>--- conflicted
+++ resolved
@@ -716,7 +716,7 @@
         ? { ...item, destFolderId: destFolderId ?? item.destFolderId }
         : {
             id: item,
-            destFolderId,
+      destFolderId,
           }
     );
     return arrayFormation;
@@ -3055,14 +3055,10 @@
         security,
         viewAccessibility,
         mute,
-<<<<<<< HEAD
-        inRoom = true,
+        inRoom,
         quotaLimit,
         usedSpace,
         isCustomQuota,
-=======
-        inRoom,
->>>>>>> e7340c4e
       } = item;
 
       const thirdPartyIcon = this.thirdPartyStore.getThirdPartyIcon(
@@ -3221,13 +3217,10 @@
         ...pluginOptions,
         inRoom,
         isForm,
-<<<<<<< HEAD
+        canCopyPublicLink,
         quotaLimit,
         usedSpace,
         isCustomQuota,
-=======
-        canCopyPublicLink,
->>>>>>> e7340c4e
       };
     });
 
