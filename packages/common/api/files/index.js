--- conflicted
+++ resolved
@@ -186,38 +186,6 @@
     const folders = sortInDisplayOrder(response);
 
     return folders.map((data, index) => {
-<<<<<<< HEAD
-      const type = +data.current.rootFolderType;
-      const name = getFolderClassNameByType(type);
-      const isRecycleBinFolder = type === FolderType.TRASH;
-      return {
-        id: data.current.id,
-        key: `0-${index}`,
-        parentId: data.current.parentId,
-        title: data.current.title,
-        rootFolderType: type,
-        folderClassName: name,
-        // folders: !isRecycleBinFolder
-        //   ? data.folders.map((folder) => {
-        //       return {
-        //         id: folder.id,
-        //         title: folder.title,
-        //         access: folder.access,
-        //         foldersCount: folder.foldersCount,
-        //         rootFolderType: folder.rootFolderType,
-        //         providerKey: folder.providerKey,
-        //         newItems: folder.new,
-        //       };
-        //     })
-        //   : null,
-        folders: null,
-        pathParts: data.pathParts,
-        foldersCount: !isRecycleBinFolder
-          ? data.current.foldersCount || data.folders.length
-          : null,
-        newItems: data.new,
-        security: data.current.security,
-=======
       const { new: newItems, pathParts, current, folders, files } = data;
       const { foldersCount, filesCount } = current;
       const { parentId, title, id, rootFolderType, security } = current;
@@ -239,7 +207,6 @@
         filesCount,
         newItems,
         security,
->>>>>>> b39b2949
       };
     });
   });
