--- conflicted
+++ resolved
@@ -51,7 +51,6 @@
 
 export const getSettings = state => state.auth.settings;
 
-<<<<<<< HEAD
 export const getSettingsHomepage = state => state.auth.settings.homepage;
 
 export const getSettingsCustomNames = state => state.auth.settings.customNames;
@@ -59,12 +58,6 @@
 export const getSettingsCustomNamesGroupsCaption = state => state.auth.settings.customNames.groupsCaption;
 
 export const getIsLoaded = state => state.auth.isLoaded;
-=======
-export const getCustomNames = createSelector(
-  [getSettings],
-  settings => settings.customNames
-);
->>>>>>> ef545675
 
 export const getDefaultPage = createSelector(
   [getSettings],
