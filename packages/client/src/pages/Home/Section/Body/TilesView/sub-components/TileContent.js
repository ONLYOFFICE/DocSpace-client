--- conflicted
+++ resolved
@@ -76,14 +76,10 @@
       onClick={onClick}
     >
       <MainContainerWrapper
-<<<<<<< HEAD
         className="row-main-container-wrapper"
-        mainContainerWidth={children.props && children.props.containerWidth}
-=======
         mainContainerWidth={
           children.props ? children.props.containerWidth : null
         }
->>>>>>> da09434e
       >
         <MainContainer className="row-main-container">{children}</MainContainer>
       </MainContainerWrapper>
