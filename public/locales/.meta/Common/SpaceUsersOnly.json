--- conflicted
+++ resolved
@@ -3,11 +3,7 @@
   "content": "{{productName}} users only",
   "content_en_sha1_hash": "0beea2f05fa9af55a0c63adb5ee8fc835cf3d5e9",
   "created_at": "2025-05-19T21:30:48.990Z",
-<<<<<<< HEAD
-  "updated_at": "2025-06-02T10:20:51.579Z",
-=======
   "updated_at": "2025-05-28T09:30:02.950Z",
->>>>>>> 398dda3c
   "comment": {
     "text": "This translation key is used to display a label indicating that a feature or action is restricted to space users only. It appears in a share component and is triggered by the \"SpaceUsersOnly\" internal property.",
     "is_auto": true,
@@ -16,11 +12,7 @@
   "usage": [
     {
       "file_path": "/packages/shared/components/share/Share.helpers.tsx",
-<<<<<<< HEAD
-      "line_number": 70,
-=======
       "line_number": 71,
->>>>>>> 398dda3c
       "context": "label: t(\"Common:AnyoneWithLink\"),\n },\n {\n internal: true,\n key: \"users\",\n label: t(\"Common:SpaceUsersOnly\", {\n productName: t(\"Common:ProductName\"),\n }),\n },\n available?.None && {\n key: \"separator\",",
       "module": "/packages/shared"
     }
@@ -38,8 +30,8 @@
       "ai_spell_check_issues": [
         {
           "type": "incorrect_translation",
-          "description": "The translation \"خاص بمستخدمي {{productName}} فقط\" while understandable, isn't the most natural or idiomatic way to express \"{{productName}} users only\" in Arabic (Saudi Arabia). A more accurate and common phrasing would be something like \"مخصص لمستخدمي {{productName}} فقط\" or \"لأعضاء {{productName}} فقط\".  \"خاص\" implies exclusivity and ownership, whereas \"مخصص\" (dedicated to) or \"لأعضاء\" (for members) better conveys the intended meaning.",
-          "suggestion": "مخصص لمستخدمي {{productName}} فقط"
+          "description": "The translation \"خاص بمستخدمي {{productName}} فقط\" is a literal translation and doesn't quite convey the intended meaning of 'users only'. It translates to 'Exclusive to {{productName}} users only'. A more natural phrasing might be 'حصرياً لمستخدمي {{productName}}' or 'مخصص لمستخدمي {{productName}}'.",
+          "suggestion": "Consider 'حصرياً لمستخدمي {{productName}}' or 'مخصص لمستخدمي {{productName}}'."
         }
       ],
       "approved_at": null
@@ -47,7 +39,13 @@
     "az": {
       "ai_translated": false,
       "ai_model": null,
-      "ai_spell_check_issues": [],
+      "ai_spell_check_issues": [
+        {
+          "type": "incorrect_translation",
+          "description": "The translation \"Yalnız {{productName}} istifadəçiləri\" is a literal translation but may not convey the intended meaning of \"{{productName}} users only\". A more natural and accurate translation might be \"{{productName}} istifadəçiləri üçün nəfərdir\" or \"{{productName}} istifadəçilərinə məxsusdur\".",
+          "suggestion": "{{productName}} istifadəçiləri üçün nəfərdir"
+        }
+      ],
       "approved_at": null
     },
     "bg": {
@@ -68,13 +66,13 @@
       "ai_spell_check_issues": [
         {
           "type": "incorrect_translation",
-          "description": "The translation 'Nur {{productName}}-Benutzer' is technically correct but lacks naturalness. A more idiomatic translation would use a more appropriate preposition or phrasing.",
-          "suggestion": "Nur Benutzer von {{productName}}"
+          "description": "The translation 'Nur {{productName}}-Benutzer' is not the most natural or idiomatic way to express '{{productName}} users only' in German. A more natural phrasing would be 'Nur für {{productName}}-Nutzer' or 'Nur Nutzer von {{productName}}'. The use of 'Benutzer' is technically correct but less common than 'Nutzer' in this context.",
+          "suggestion": "Nur für {{productName}}-Nutzer"
         },
         {
           "type": "formatting",
-          "description": "The hyphenated structure '-Benutzer' could be improved for readability in German.",
-          "suggestion": "von {{productName}} Benutzer"
+          "description": "The hyphen in '{{productName}}-Benutzer' creates a compound word. While grammatical, consider if a space would improve readability, especially if 'productName' is long. Using 'Nur für {{productName}} Nutzer' would be even clearer.",
+          "suggestion": "Nur für {{productName}} Nutzer"
         }
       ],
       "approved_at": null
@@ -82,13 +80,7 @@
     "el-GR": {
       "ai_translated": false,
       "ai_model": null,
-      "ai_spell_check_issues": [
-        {
-          "type": "incorrect_translation",
-          "description": "The translation 'Μόνο για χρήστες {{productName}}' is a literal translation of 'users only'. A more natural and idiomatic Greek phrasing would be 'Αποκλειστικά για χρήστες {{productName}}' or 'Διαθέσιμο μόνο για χρήστες {{productName}}'.",
-          "suggestion": "Αποκλειστικά για χρήστες {{productName}}"
-        }
-      ],
+      "ai_spell_check_issues": [],
       "approved_at": null
     },
     "es": {
@@ -115,8 +107,8 @@
       "ai_spell_check_issues": [
         {
           "type": "incorrect_translation",
-          "description": "The translation \"միայն {{productName}}-ի օգտվողների համար\" is a literal translation of 'for {{productName}} users only'. A more natural and accurate Armenian translation would be something like \"միայն {{productName}}-ի մասնակիցների համար\" (only for participants of {{productName}}) or \"միայն {{productName}} գրանցված օգտվողների համար\" (only for registered users of {{productName}}). The current translation sounds slightly awkward.",
-          "suggestion": "Consider using \"միայն {{productName}}-ի մասնակիցների համար\" or \"միայն {{productName}} գրանցված օգտվողների համար\" for a more idiomatic translation."
+          "description": "The translation 'միայն {{productName}}-ի օգտվողների համար' literally translates to 'only for the users of {{productName}}'. A more natural and accurate translation of '{{productName}} users only' would be 'միայն {{productName}}-ի օգտվողներ' or 'միայն {{productName}} օգտվողները'.",
+          "suggestion": "միայն {{productName}} օգտվողները"
         }
       ],
       "approved_at": null
@@ -142,7 +134,13 @@
     "lo-LA": {
       "ai_translated": false,
       "ai_model": null,
-      "ai_spell_check_issues": [],
+      "ai_spell_check_issues": [
+        {
+          "type": "spelling",
+          "description": "The Lao word 'ຢ່າງດຽວ' (yang diao) can be slightly ambiguous. While technically meaning 'only', in this context, 'ສະເພາະ' (sa pa) would be a more natural and precise translation for 'only', as it specifically implies exclusivity.",
+          "suggestion": "ຜູ້ໃຊ້ {{productName}} ສະເພາະເທົ່ານັ້ນ"
+        }
+      ],
       "approved_at": null
     },
     "lv": {
@@ -160,7 +158,13 @@
     "pl": {
       "ai_translated": false,
       "ai_model": null,
-      "ai_spell_check_issues": [],
+      "ai_spell_check_issues": [
+        {
+          "type": "incorrect_translation",
+          "description": "The translation 'Tylko użytkownicy {{productName}}' is technically correct but could be more natural. A better phrasing would be 'Tylko dla użytkowników {{productName}}' or 'Wersja tylko dla użytkowników {{productName}}'.",
+          "suggestion": "Tylko dla użytkowników {{productName}}"
+        }
+      ],
       "approved_at": null
     },
     "pt": {
@@ -181,7 +185,7 @@
       "ai_spell_check_issues": [
         {
           "type": "incorrect_translation",
-          "description": "The translation 'Doar utilizatorii {{productName}}' is technically correct but could be improved for a more natural and fluent Romanian expression. A more idiomatic translation would be something like 'Numai utilizatorii {{productName}}' or 'Exclusiv utilizatorii {{productName}}'.",
+          "description": "The translation 'Doar utilizatorii {{productName}}' is a literal translation but doesn't flow naturally in Romanian. A more natural phrasing would be 'Numai utilizatorii {{productName}}' or 'Exclusiv utilizatorii {{productName}}'.",
           "suggestion": "Numai utilizatorii {{productName}}"
         }
       ],
@@ -199,8 +203,8 @@
       "ai_spell_check_issues": [
         {
           "type": "incorrect_translation",
-          "description": "The translation \"{{productName}} පරිශ්‍රීලකයින් පමණි\" doesn't accurately convey \"{{productName}} users only\". The word \"පරිශ්‍රීලකයින්\" (parishreelakayin) translates to 'personnel' or 'staff', not 'users'.",
-          "suggestion": "{{productName}} යොජනාවේ පරිශීලකයින් පමණි"
+          "description": "The translation \"{{productName}} පරිශ්‍රීලකයින් පමණි\" doesn't accurately convey \"{{productName}} users only\". 'Perishrilakayin' (පරිශ්‍රීලකයින්) seems to refer to 'employees' or 'staff' rather than 'users'. A more appropriate term for 'users' would be something closer to 'gevaashthayo' (ගෙවස්ථා) or 'vaapakaayo' (වාපකයා).",
+          "suggestion": "Consider using a term like \"{{productName}} ගෙවස්ථා පමණි\" or \"{{productName}} වාපකයා පමණි\" to more accurately represent 'users'."
         }
       ],
       "approved_at": null
@@ -223,7 +227,7 @@
       "ai_spell_check_issues": [
         {
           "type": "incorrect_translation",
-          "description": "The translation 'Само {{productName}} корисници' while understandable, is not the most natural or accurate rendering of '{{productName}} users only'. A more idiomatic translation would be 'Само за кориснике {{productName}}' or 'Само корисници {{productName}}'. The current translation directly translates 'users' as 'корисници', but the preposition 'only' isn't reflected in the sentence structure in a natural way.",
+          "description": "The translation 'Само {{productName}} корисници' is literal but may not be the most natural way to express \"{{productName}} users only\" in Serbian. A more natural phrasing might be 'Само за кориснике {{productName}}' or 'На располагању само за кориснике {{productName}}'.",
           "suggestion": "Само за кориснике {{productName}}"
         }
       ],
@@ -235,8 +239,8 @@
       "ai_spell_check_issues": [
         {
           "type": "incorrect_translation",
-          "description": "The translation 'Samo {{productName}} korisnici' is a literal translation, but doesn't flow naturally in Serbian. A more appropriate translation would convey exclusivity.",
-          "suggestion": "Ispitivanje je dostupno samo korisnicima {{productName}}."
+          "description": "The translation 'Samo {{productName}} korisnici' doesn't fully convey the meaning of '{{productName}} users only'. A more accurate translation would emphasize exclusivity.",
+          "suggestion": "Samo za korisnike {{productName}}"
         }
       ],
       "approved_at": null
@@ -244,7 +248,13 @@
     "tr": {
       "ai_translated": false,
       "ai_model": null,
-      "ai_spell_check_issues": [],
+      "ai_spell_check_issues": [
+        {
+          "type": "incorrect_translation",
+          "description": "The translation 'Yalnızca {{productName}} kullanıcıları' is technically correct but could be more natural sounding. A more common phrasing would be 'Sadece {{productName}} kullanıcıları'. 'Yalnızca' is more formal and less frequently used in this context.",
+          "suggestion": "Sadece {{productName}} kullanıcıları"
+        }
+      ],
       "approved_at": null
     },
     "uk-UA": {
@@ -259,8 +269,8 @@
       "ai_spell_check_issues": [
         {
           "type": "incorrect_translation",
-          "description": "The translation \"Chỉ người dùng {{productName}}\" is technically correct but lacks the full meaning of \"{{productName}} users only\". It's more literally \"Only users of {{productName}}\". A better translation might emphasize the exclusivity.",
-          "suggestion": "Chỉ dành cho người dùng {{productName}}"
+          "description": "The translation \"Chỉ người dùng {{productName}}\" literally translates to \"Only users {{productName}}\". While understandable, it lacks the nuance of \"{{productName}} users only\". A more natural translation would convey exclusivity or restriction to users of the product.",
+          "suggestion": "Có thể sử dụng \"Chỉ dành cho người dùng {{productName}}\" or \"Dành riêng cho người dùng {{productName}}\" to better reflect the original meaning."
         }
       ],
       "approved_at": null
