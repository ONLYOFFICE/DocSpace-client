--- conflicted
+++ resolved
@@ -81,12 +81,9 @@
 import { CreatedPDFFormDialog } from "../dialogs/CreatedPDFFormDialog";
 import { PDFFormEditingDialog } from "../dialogs/PDFFormEditingDialog";
 import { SharePDFFormDialog } from "../dialogs/SharePDFFormDialog";
-<<<<<<< HEAD
 import { SessionsPanel } from "../panels/UserSessionsPanel";
-=======
 import { FillPDFDialog } from "../dialogs/FillPDFDialog";
 import { ShareCollectSelector } from "../ShareCollectSelector";
->>>>>>> 602ce534
 
 const Panels = (props) => {
   const {
@@ -372,10 +369,8 @@
     sharePDFForm.visible && (
       <SharePDFFormDialog key="share-pdf-form-dialog" {...sharePDFForm} />
     ),
-<<<<<<< HEAD
 
     userSessionsPanelVisible && <SessionsPanel key="user-sessions-panel" />,
-=======
     fillPDFDialogData.visible && (
       <FillPDFDialog key="fill-pdf-form-dialog" {...fillPDFDialogData} />
     ),
@@ -385,7 +380,6 @@
         {...shareCollectSelector}
       />
     ),
->>>>>>> 602ce534
   ];
 };
 
