--- conflicted
+++ resolved
@@ -26,13 +26,13 @@
 
 using System;
 using System.Collections.Generic;
-using System.Linq;
-using System.Threading.Tasks;
-
-using AppLimit.CloudComputing.SharpBox;
-using AppLimit.CloudComputing.SharpBox.StorageProvider.DropBox;
-
-using ASC.Common;
+using System.Linq;
+using System.Threading.Tasks;
+
+using AppLimit.CloudComputing.SharpBox;
+using AppLimit.CloudComputing.SharpBox.StorageProvider.DropBox;
+
+using ASC.Common;
 using ASC.Common.Logging;
 using ASC.Core;
 using ASC.Core.Common.Configuration;
@@ -52,9 +52,9 @@
 using ASC.Files.Thirdparty.Sharpbox;
 using ASC.Security.Cryptography;
 using ASC.Web.Files.Classes;
-using ASC.Web.Files.Helpers;
-
-using Microsoft.EntityFrameworkCore;
+using ASC.Web.Files.Helpers;
+
+using Microsoft.EntityFrameworkCore;
 using Microsoft.Extensions.DependencyInjection;
 using Microsoft.Extensions.Options;
 
@@ -73,17 +73,17 @@
         OneDrive,
         SharePoint,
         SkyDrive,
-        WebDav,
+        WebDav,
         kDrive,
         Yandex,
     }
-
+
     [Scope]
     internal class ProviderAccountDao : IProviderDao
     {
         private int tenantID;
-        protected int TenantID { get => tenantID != 0 ? tenantID : (tenantID = TenantManager.GetCurrentTenant().TenantId); }
-        private Lazy<FilesDbContext> LazyFilesDbContext { get; }
+        protected int TenantID { get => tenantID != 0 ? tenantID : (tenantID = TenantManager.GetCurrentTenant().TenantId); }
+        private Lazy<FilesDbContext> LazyFilesDbContext { get; }
         private FilesDbContext FilesDbContext { get => LazyFilesDbContext.Value; }
         public ILog Logger { get; }
         private IServiceProvider ServiceProvider { get; }
@@ -91,16 +91,16 @@
         private TenantManager TenantManager { get; }
         private InstanceCrypto InstanceCrypto { get; }
         private SecurityContext SecurityContext { get; }
-        private ConsumerFactory ConsumerFactory { get; }
-        private ThirdpartyConfiguration ThirdpartyConfiguration { get; }
-
+        private ConsumerFactory ConsumerFactory { get; }
+        private ThirdpartyConfiguration ThirdpartyConfiguration { get; }
+
         public ProviderAccountDao(
             IServiceProvider serviceProvider,
             TenantUtil tenantUtil,
             TenantManager tenantManager,
             InstanceCrypto instanceCrypto,
             SecurityContext securityContext,
-            ConsumerFactory consumerFactory,
+            ConsumerFactory consumerFactory,
             ThirdpartyConfiguration thirdpartyConfiguration,
             DbContextManager<FilesDbContext> dbContextManager,
             IOptionsMonitor<ILog> options)
@@ -112,17 +112,17 @@
             TenantManager = tenantManager;
             InstanceCrypto = instanceCrypto;
             SecurityContext = securityContext;
-            ConsumerFactory = consumerFactory;
-            ThirdpartyConfiguration = thirdpartyConfiguration;
+            ConsumerFactory = consumerFactory;
+            ThirdpartyConfiguration = thirdpartyConfiguration;
         }
 
         public virtual IProviderInfo GetProviderInfo(int linkId)
         {
             return GetProviderInfoAsync(linkId).Result;
-        }
-
+        }
+
         public virtual async Task<IProviderInfo> GetProviderInfoAsync(int linkId)
-        {
+        {
             var providersInfo = await GetProvidersInfoInternalAsync(linkId).ConfigureAwait(false);
             return providersInfo.Single();
         }
@@ -130,8 +130,8 @@
         public virtual List<IProviderInfo> GetProvidersInfo()
         {
             return GetProvidersInfoAsync().Result;
-        }
-
+        }
+
         public virtual async Task<List<IProviderInfo>> GetProvidersInfoAsync()
         {
             return await GetProvidersInfoInternalAsync().ConfigureAwait(false);
@@ -140,8 +140,8 @@
         public virtual List<IProviderInfo> GetProvidersInfo(FolderType folderType, string searchText = null)
         {
             return GetProvidersInfoAsync(folderType, searchText).Result;
-        }
-
+        }
+
         public virtual async Task<List<IProviderInfo>> GetProvidersInfoAsync(FolderType folderType, string searchText = null)
         {
             return await GetProvidersInfoInternalAsync(folderType: folderType, searchText: searchText).ConfigureAwait(false);
@@ -150,23 +150,19 @@
         public virtual List<IProviderInfo> GetProvidersInfo(Guid userId)
         {
             return GetProvidersInfoAsync(userId).Result;
-        }
-
+        }
+
         public virtual async Task<List<IProviderInfo>> GetProvidersInfoAsync(Guid userId)
         {
             try
-            {
-                var thirdpartyAccounts = await FilesDbContext.ThirdpartyAccount
+            {
+                var thirdpartyAccounts = await FilesDbContext.ThirdpartyAccount
                     .AsQueryable()
                     .Where(r => r.TenantId == TenantID)
                     .Where(r => r.UserId == userId)
-<<<<<<< HEAD
                     .ToListAsync()
                     .ConfigureAwait(false);
                 return thirdpartyAccounts
-=======
-                    .AsEnumerable()
->>>>>>> 8fc08b8e
                     .Select(ToProviderInfo)
                     .ToList();
             }
@@ -177,59 +173,25 @@
             }
         }
 
-        static Func<FilesDbContext, int, int, FolderType, Guid, string, IEnumerable<DbFilesThirdpartyAccount>> getProvidersInfoQuery =
-    EF.CompileQuery((FilesDbContext ctx, int tenantId, int linkId, FolderType folderType, Guid userId, string searchText) =>
-    ctx.ThirdpartyAccount
-    .AsNoTracking()
-    .Where(r => r.TenantId == tenantId)
-    .Where(r => !(folderType == FolderType.USER || folderType == FolderType.DEFAULT && linkId == -1) || r.UserId == userId)
-    .Where(r => linkId == -1 || r.Id == linkId)
-    .Where(r => folderType == FolderType.DEFAULT || r.FolderType == folderType)
-    .Where(r => searchText == "" || r.Title.ToLower().Contains(searchText))
-    );
-
-        private List<IProviderInfo> GetProvidersInfoInternal(int linkId = -1, FolderType folderType = FolderType.DEFAULT, string searchText = null)
-        {
-<<<<<<< HEAD
-            return GetProvidersInfoInternalAsync(linkId, folderType, searchText).Result;
-        }
-
-        private async Task<List<IProviderInfo>> GetProvidersInfoInternalAsync(int linkId = -1, FolderType folderType = FolderType.DEFAULT, string searchText = null)
-        {
-            var querySelect = FilesDbContext.ThirdpartyAccount.AsQueryable().Where(r => r.TenantId == TenantID);
-
-            if (folderType == FolderType.USER || folderType == FolderType.DEFAULT && linkId == -1)
-            {
-                querySelect = querySelect.Where(r => r.UserId == SecurityContext.CurrentAccount.ID);
-            }
-
-            if (linkId != -1)
-            {
-                querySelect = querySelect.Where(r => r.Id == linkId);
-            }
-
-            if (folderType != FolderType.DEFAULT)
-            {
-                querySelect = querySelect.Where(r => r.FolderType == folderType);
-            }
-
-            if (!string.IsNullOrEmpty(searchText))
-            {
-                querySelect = BuildSearch(querySelect, searchText, SearhTypeEnum.Any);
-            }
-
+        static Func<FilesDbContext, int, int, FolderType, Guid, string, IAsyncEnumerable<DbFilesThirdpartyAccount>> getProvidersInfoQuery =
+    EF.CompileAsyncQuery((FilesDbContext ctx, int tenantId, int linkId, FolderType folderType, Guid userId, string searchText) =>
+    ctx.ThirdpartyAccount
+    .AsNoTracking()
+    .Where(r => r.TenantId == tenantId)
+    .Where(r => !(folderType == FolderType.USER || folderType == FolderType.DEFAULT && linkId == -1) || r.UserId == userId)
+    .Where(r => linkId == -1 || r.Id == linkId)
+    .Where(r => folderType == FolderType.DEFAULT || r.FolderType == folderType)
+    .Where(r => searchText == "" || r.Title.ToLower().Contains(searchText))
+    );
+
+        private async Task<List<IProviderInfo>> GetProvidersInfoInternalAsync(int linkId = -1, FolderType folderType = FolderType.DEFAULT, string searchText = null)
+        {
             try
-            {
-                var query = await querySelect.ToListAsync().ConfigureAwait(false);
-                return query.Select(ToProviderInfo)
-=======
-            try
-            {
-                return getProvidersInfoQuery(FilesDbContext, TenantID, linkId, folderType, SecurityContext.CurrentAccount.ID, GetSearchText(searchText))
-                    .AsEnumerable()
-                    .Select(ToProviderInfo)
->>>>>>> 8fc08b8e
-                    .ToList();
+            {
+                return await getProvidersInfoQuery(FilesDbContext, TenantID, linkId, folderType, SecurityContext.CurrentAccount.ID, GetSearchText(searchText))
+                    .Select(ToProviderInfo)
+                    .ToListAsync()
+                    .ConfigureAwait(false);
             }
             catch (Exception e)
             {
@@ -242,8 +204,8 @@
         public virtual int SaveProviderInfo(string providerKey, string customerTitle, AuthData authData, FolderType folderType)
         {
             return SaveProviderInfoAsync(providerKey, customerTitle, authData, folderType).Result;
-        }
-
+        }
+
         public virtual async Task<int> SaveProviderInfoAsync(string providerKey, string customerTitle, AuthData authData, FolderType folderType)
         {
             ProviderTypes prKey;
@@ -277,8 +239,8 @@
                 Url = authData.Url ?? ""
             };
 
-            var res = await FilesDbContext.AddOrUpdateAsync(r => r.ThirdpartyAccount, dbFilesThirdpartyAccount).ConfigureAwait(false);
-            await FilesDbContext.SaveChangesAsync().ConfigureAwait(false);
+            var res = await FilesDbContext.AddOrUpdateAsync(r => r.ThirdpartyAccount, dbFilesThirdpartyAccount).ConfigureAwait(false);
+            await FilesDbContext.SaveChangesAsync().ConfigureAwait(false);
             return res.Id;
         }
 
@@ -290,15 +252,15 @@
         public virtual int UpdateProviderInfo(int linkId, AuthData authData)
         {
             return UpdateProviderInfoAsync(linkId, authData).Result;
-        }
-
+        }
+
         public virtual async Task<int> UpdateProviderInfoAsync(int linkId, AuthData authData)
         {
-            var forUpdate = await FilesDbContext.ThirdpartyAccount
+            var forUpdate = await FilesDbContext.ThirdpartyAccount
                 .AsQueryable()
                 .Where(r => r.Id == linkId)
                 .Where(r => r.TenantId == TenantID)
-                .ToListAsync()
+                .ToListAsync()
                 .ConfigureAwait(false);
 
             foreach (var f in forUpdate)
@@ -317,15 +279,15 @@
         public virtual int UpdateProviderInfo(int linkId, string customerTitle, AuthData newAuthData, FolderType folderType, Guid? userId = null)
         {
             return UpdateProviderInfoAsync(linkId, customerTitle, newAuthData, folderType, userId).Result;
-        }
-
+        }
+
         public virtual async Task<int> UpdateProviderInfoAsync(int linkId, string customerTitle, AuthData newAuthData, FolderType folderType, Guid? userId = null)
         {
             var authData = new AuthData();
             if (newAuthData != null && !newAuthData.IsEmpty())
             {
                 var querySelect =
-                    FilesDbContext.ThirdpartyAccount
+                    FilesDbContext.ThirdpartyAccount
                     .AsQueryable()
                     .Where(r => r.TenantId == TenantID)
                     .Where(r => r.Id == linkId);
@@ -361,11 +323,11 @@
                     throw new UnauthorizedAccessException(string.Format(FilesCommonResource.ErrorMassage_SecurityException_Auth, key));
             }
 
-            var toUpdate = await FilesDbContext.ThirdpartyAccount
+            var toUpdate = await FilesDbContext.ThirdpartyAccount
                 .AsQueryable()
                 .Where(r => r.Id == linkId)
                 .Where(r => r.TenantId == TenantID)
-                .ToListAsync()
+                .ToListAsync()
                 .ConfigureAwait(false);
 
             foreach (var t in toUpdate)
@@ -401,51 +363,51 @@
         public virtual void RemoveProviderInfo(int linkId)
         {
             RemoveProviderInfoAsync(linkId).Wait();
-        }
-
+        }
+
         public virtual async Task RemoveProviderInfoAsync(int linkId)
         {
-            using var tx = await FilesDbContext.Database.BeginTransactionAsync().ConfigureAwait(false);
-            var folderId = GetProviderInfo(linkId).RootFolderId.ToString();
-
-            var entryIDs = await FilesDbContext.ThirdpartyIdMapping
-                .AsQueryable()
-                .Where(r => r.TenantId == TenantID)
-                .Where(r => r.Id.StartsWith(folderId))
-                .Select(r => r.HashId)
-                .ToListAsync()
-                .ConfigureAwait(false);
-
-            var forDelete = await FilesDbContext.Security
-                .AsQueryable()
-                .Where(r => r.TenantId == TenantID)
-                .Where(r => entryIDs.Any(a => a == r.EntryId))
-                .ToListAsync()
-                .ConfigureAwait(false);
-
-            FilesDbContext.Security.RemoveRange(forDelete);
-            await FilesDbContext.SaveChangesAsync().ConfigureAwait(false);
-
-            var linksForDelete = await FilesDbContext.TagLink
-                .AsQueryable()
-                .Where(r => r.TenantId == TenantID)
-                .Where(r => entryIDs.Any(e => e == r.EntryId))
-                .ToListAsync()
-                .ConfigureAwait(false);
-
-            FilesDbContext.TagLink.RemoveRange(linksForDelete);
-            await FilesDbContext.SaveChangesAsync().ConfigureAwait(false);
-
-            var accountsForDelete = await FilesDbContext.ThirdpartyAccount
-                .AsQueryable()
-                .Where(r => r.Id == linkId)
-                .Where(r => r.TenantId == TenantID)
-                .ToListAsync()
-                .ConfigureAwait(false);
-
-            FilesDbContext.ThirdpartyAccount.RemoveRange(accountsForDelete);
-            await FilesDbContext.SaveChangesAsync().ConfigureAwait(false);
-
+            using var tx = await FilesDbContext.Database.BeginTransactionAsync().ConfigureAwait(false);
+            var folderId = GetProviderInfo(linkId).RootFolderId.ToString();
+
+            var entryIDs = await FilesDbContext.ThirdpartyIdMapping
+                .AsQueryable()
+                .Where(r => r.TenantId == TenantID)
+                .Where(r => r.Id.StartsWith(folderId))
+                .Select(r => r.HashId)
+                .ToListAsync()
+                .ConfigureAwait(false);
+
+            var forDelete = await FilesDbContext.Security
+                .AsQueryable()
+                .Where(r => r.TenantId == TenantID)
+                .Where(r => entryIDs.Any(a => a == r.EntryId))
+                .ToListAsync()
+                .ConfigureAwait(false);
+
+            FilesDbContext.Security.RemoveRange(forDelete);
+            await FilesDbContext.SaveChangesAsync().ConfigureAwait(false);
+
+            var linksForDelete = await FilesDbContext.TagLink
+                .AsQueryable()
+                .Where(r => r.TenantId == TenantID)
+                .Where(r => entryIDs.Any(e => e == r.EntryId))
+                .ToListAsync()
+                .ConfigureAwait(false);
+
+            FilesDbContext.TagLink.RemoveRange(linksForDelete);
+            await FilesDbContext.SaveChangesAsync().ConfigureAwait(false);
+
+            var accountsForDelete = await FilesDbContext.ThirdpartyAccount
+                .AsQueryable()
+                .Where(r => r.Id == linkId)
+                .Where(r => r.TenantId == TenantID)
+                .ToListAsync()
+                .ConfigureAwait(false);
+
+            FilesDbContext.ThirdpartyAccount.RemoveRange(accountsForDelete);
+            await FilesDbContext.SaveChangesAsync().ConfigureAwait(false);
+
             await tx.CommitAsync().ConfigureAwait(false);
         }
 
@@ -455,8 +417,8 @@
             {
                 Id = id,
                 Title = customerTitle,
-                Token = EncryptPassword(authData.Token),
-                Url = authData.Url,
+                Token = EncryptPassword(authData.Token),
+                Url = authData.Url,
                 UserName = authData.Login,
                 Password = EncryptPassword(authData.Password),
                 UserId = owner,
@@ -481,9 +443,9 @@
             var authData = new AuthData(input.Url, input.UserName, DecryptPassword(input.Password), token);
 
             if (key == ProviderTypes.Box)
-            {
-                if (string.IsNullOrEmpty(token))
-                    throw new ArgumentException("Token can't be null");
+            {
+                if (string.IsNullOrEmpty(token))
+                    throw new ArgumentException("Token can't be null");
 
                 var box = ServiceProvider.GetService<BoxProviderInfo>();
                 box.ID = id;
@@ -497,9 +459,9 @@
             }
 
             if (key == ProviderTypes.DropboxV2)
-            {
-                if (string.IsNullOrEmpty(token))
-                    throw new ArgumentException("Token can't be null");
+            {
+                if (string.IsNullOrEmpty(token))
+                    throw new ArgumentException("Token can't be null");
 
                 var drop = ServiceProvider.GetService<DropboxProviderInfo>();
                 drop.ID = id;
@@ -530,9 +492,9 @@
             }
 
             if (key == ProviderTypes.GoogleDrive)
-            {
-                if (string.IsNullOrEmpty(token))
-                    throw new ArgumentException("Token can't be null");
+            {
+                if (string.IsNullOrEmpty(token))
+                    throw new ArgumentException("Token can't be null");
 
                 var gd = ServiceProvider.GetService<GoogleDriveProviderInfo>();
                 gd.ID = id;
@@ -547,9 +509,9 @@
             }
 
             if (key == ProviderTypes.OneDrive)
-            {
-                if (string.IsNullOrEmpty(token))
-                    throw new ArgumentException("Token can't be null");
+            {
+                if (string.IsNullOrEmpty(token))
+                    throw new ArgumentException("Token can't be null");
 
                 var od = ServiceProvider.GetService<OneDriveProviderInfo>();
                 od.ID = id;
@@ -583,9 +545,9 @@
         }
 
         private AuthData GetEncodedAccesToken(AuthData authData, ProviderTypes provider)
-        {
-            string code;
-            OAuth20Token token;
+        {
+            string code;
+            OAuth20Token token;
 
             switch (provider)
             {
@@ -687,18 +649,18 @@
                 return token ?? "";
             }
         }
-    }
-
-    public class ProviderAccountDaoExtension
-    {
-        public static void Register(DIHelper services)
-        {
-            services.TryAdd<BoxProviderInfo>();
-            services.TryAdd<DropboxProviderInfo>();
-            services.TryAdd<SharePointProviderInfo>();
-            services.TryAdd<GoogleDriveProviderInfo>();
-            services.TryAdd<OneDriveProviderInfo>();
-            services.TryAdd<SharpBoxProviderInfo>();
-        }
+    }
+
+    public class ProviderAccountDaoExtension
+    {
+        public static void Register(DIHelper services)
+        {
+            services.TryAdd<BoxProviderInfo>();
+            services.TryAdd<DropboxProviderInfo>();
+            services.TryAdd<SharePointProviderInfo>();
+            services.TryAdd<GoogleDriveProviderInfo>();
+            services.TryAdd<OneDriveProviderInfo>();
+            services.TryAdd<SharpBoxProviderInfo>();
+        }
     }
 }