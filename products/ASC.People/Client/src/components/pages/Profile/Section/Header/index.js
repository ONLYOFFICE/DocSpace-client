import React from "react";
import { connect } from "react-redux";
import {
  Text,
  IconButton,
  ContextMenuButton,
  toastr,
  utils,
  AvatarEditor,
} from "asc-web-components";
import { Headline } from 'asc-web-common';
import { withRouter } from "react-router";
import {
  getUserStatus,
  toEmployeeWrapper
} from "../../../../../store/people/selectors";
import { withTranslation } from "react-i18next";
import {
  updateUserStatus
} from "../../../../../store/people/actions";
import { fetchProfile, getUserPhoto } from "../../../../../store/profile/actions";
import styled from "styled-components";
import { store, api, constants } from "asc-web-common";
import { DeleteSelfProfileDialog, ChangePasswordDialog, ChangeEmailDialog, DeleteProfileEverDialog } from '../../../../dialogs';
const { isAdmin, isMe } = store.auth.selectors;
const {
  resendUserInvites,
  createThumbnailsAvatar,
  loadAvatar,
  deleteAvatar
} = api.people;
const { EmployeeStatus } = constants;

const HeaderContainer = styled(Headline)`
  margin-left: 16px;
  max-width: calc(100vw - 430px);

  @media ${utils.device.tablet} {
    max-width: calc(100vw - 96px);
  }
`;

const StyledContainer = styled.div`
  position: relative;

  display: flex;
  align-items: center;

    .action-button {
      margin-left: 16px;

      @media (max-width: 1024px) {
        margin-left: auto;
      }
    }
`;

class SectionHeaderContent extends React.PureComponent {
  constructor(props) {
    super(props);

    this.state = this.mapPropsToState(props);
  }

  componentDidUpdate(prevProps) {
    if (this.props.profile.userName !== prevProps.profile.userName) {
      console.log(this.props.profile.userName);
      this.setState(this.mapPropsToState(this.props));
    }
  }

  mapPropsToState = props => {
    let profile = toEmployeeWrapper(props.profile);

    const newState = {
      profile: profile,
      visibleAvatarEditor: false,
      avatar: {
        tmpFile: "",
        image: null,
        defaultWidth: 0,
        defaultHeight: 0
      },
      dialogsVisible: {
        deleteSelfProfile: false,
        changePassword: false,
        changeEmail: false,
        deleteProfileEver: false
      },
    };

    return newState;
  };

  openAvatarEditor = () => {
    getUserPhoto(this.state.profile.id).then(userPhotoData => {
      if (userPhotoData.original) {
        let avatarDefaultSizes = /_(\d*)-(\d*)./g.exec(userPhotoData.original);
        if (avatarDefaultSizes !== null && avatarDefaultSizes.length > 2) {
          this.setState({
            avatar: {
              tmpFile: this.state.avatar.tmpFile,
              defaultWidth: avatarDefaultSizes[1],
              defaultHeight: avatarDefaultSizes[2],
              image: userPhotoData.original ? userPhotoData.original.indexOf('default_user_photo') !== -1 ? null : userPhotoData.original : null
            },
            visibleAvatarEditor: true
          });
        } else {
          this.setState({
            avatar: {
              tmpFile: this.state.avatar.tmpFile,
              defaultWidth: 0,
              defaultHeight: 0,
              image: null
            },
            visibleAvatarEditor: true
          });
        }
      }
    });
  };

  onLoadFileAvatar = file => {
    let data = new FormData();
    let _this = this;
    data.append("file", file);
    data.append("Autosave", false);
    loadAvatar(this.state.profile.id, data)
      .then(response => {
        var img = new Image();
        img.onload = function () {
          var stateCopy = Object.assign({}, _this.state);
          stateCopy.avatar = {
            tmpFile: response.data,
            image: response.data,
            defaultWidth: img.width,
            defaultHeight: img.height
          };
          _this.setState(stateCopy);
        };
        img.src = response.data;
      })
      .catch(error => toastr.error(error));
  };

  onSaveAvatar = (isUpdate, result) => {
    if (isUpdate) {
      createThumbnailsAvatar(this.state.profile.id, {
        x: Math.round(
          result.x * this.state.avatar.defaultWidth - result.width / 2
        ),
        y: Math.round(
          result.y * this.state.avatar.defaultHeight - result.height / 2
        ),
        width: result.width,
        height: result.height,
        tmpFile: this.state.avatar.tmpFile
      })
        .then(response => {
          let stateCopy = Object.assign({}, this.state);
          stateCopy.visibleAvatarEditor = false;
          stateCopy.avatar.tmpFile = "";
          stateCopy.profile.avatarMax =
            response.max +
            "?_=" +
            Math.floor(Math.random() * Math.floor(10000));
          toastr.success("Success");
          this.setState(stateCopy);
        })
        .catch(error => toastr.error(error))
        .then(() => this.props.fetchProfile(this.state.profile.id));
    } else {
      deleteAvatar(this.state.profile.id)
        .then(response => {
          let stateCopy = Object.assign({}, this.state);
          stateCopy.visibleAvatarEditor = false;
          stateCopy.profile.avatarMax = response.big;
          toastr.success("Success");
          this.setState(stateCopy);
        })
        .catch(error => toastr.error(error));
    }
  };

  onCloseAvatarEditor = () => {
    this.setState({
      visibleAvatarEditor: false
    });
  };

  toggleChangePasswordDialog = () => this.setState({ dialogsVisible: { ...this.state.dialogsVisible, changePassword: !this.state.dialogsVisible.changePassword } });

  toggleChangeEmailDialog = () => this.setState({ dialogsVisible: { ...this.state.dialogsVisible, changeEmail: !this.state.dialogsVisible.changeEmail } });

  onEditClick = () => {
    const { history, settings } = this.props;
    history.push(`${settings.homepage}/edit/${this.state.profile.userName}`);
  };

  onUpdateUserStatus = (status, userId) => {
    const { fetchProfile, updateUserStatus } = this.props;

    updateUserStatus(status, new Array(userId)).then(() =>
      fetchProfile(userId)
    );
  };

  onDisableClick = () =>
    this.onUpdateUserStatus(EmployeeStatus.Disabled, this.state.profile.id);

  onEnableClick = () =>
    this.onUpdateUserStatus(EmployeeStatus.Active, this.state.profile.id);

  onReassignDataClick = user => {
    const { history, settings } = this.props;
    history.push(`${settings.homepage}/reassign/${user.userName}`);
  };

  onDeletePersonalDataClick = () => {
    toastr.success("Context action: Delete personal data");
  };

  toggleDeleteProfileEverDialog = () => this.setState({ dialogsVisible: { ...this.state.dialogsVisible, deleteProfileEver: !this.state.dialogsVisible.deleteProfileEver } });


  toggleDeleteSelfProfileDialog = () => {
    this.setState(
      {
        dialogsVisible: { ...this.state.dialogsVisible, deleteSelfProfile: !this.state.dialogsVisible.deleteSelfProfile }
      });
  };

  onInviteAgainClick = () => {
    resendUserInvites(new Array(this.state.profile.id))
      .then(() =>
        toastr.success(
          <Text>
            The email activation instructions have been sent to the{" "}
            <b>{this.state.profile.email}</b> email address
          </Text>
        )
      )
      .catch(error => toastr.error(error));
  };

  getUserContextOptions = (user, viewer) => {
    let status = "";
    const { t } = this.props;

    if (isAdmin || (!isAdmin && isMe(user, viewer.userName))) {
      status = getUserStatus(user);
    }

    switch (status) {
      case "normal":
      case "unknown":
        return [
          {
            key: "edit",
            label: t("EditUserDialogTitle"),
            onClick: this.onEditClick
          },
          {
            key: "change-password",
            label: t("PasswordChangeButton"),
            onClick: this.toggleChangePasswordDialog
          },
          {
            key: "change-email",
            label: t("EmailChangeButton"),
            onClick: this.toggleChangeEmailDialog
          },
          {
            key: "edit-photo",
            label: t("EditPhoto"),
            onClick: this.openAvatarEditor
          },
          isMe(user, viewer.userName)
            ? viewer.isOwner
              ? {}
              : {
                key: "delete-profile",
                label: t("DeleteSelfProfile"),
<<<<<<< HEAD
                onClick: this.toggleDeleteSelfProfileDialog
=======
                onClick: this.onDeleteSelfProfileClick.bind(this, user.email)
>>>>>>> 082c3b45
              }
            : {
              key: "disable",
              label: t("DisableUserButton"),
              onClick: this.onDisableClick
            }
        ];
      case "disabled":
        return [
          {
            key: "enable",
            label: t("EnableUserButton"),
            onClick: this.onEnableClick
          },
          {
            key: "edit-photo",
            label: t("EditPhoto"),
            onClick: this.openAvatarEditor
          },
          {
            key: "reassign-data",
            label: t("ReassignData"),
            onClick: this.onReassignDataClick.bind(this, user)
          },
          {
            key: "delete-personal-data",
            label: t("RemoveData"),
            onClick: this.onDeletePersonalDataClick
          },
          {
            key: "delete-profile",
            label: t("DeleteSelfProfile"),
            onClick: this.toggleDeleteProfileEverDialog
          }
        ];
      case "pending":
        return [
          {
            key: "edit",
            label: t("EditButton"),
            onClick: this.onEditClick
          },
          {
            key: "invite-again",
            label: t("InviteAgainLbl"),
            onClick: this.onInviteAgainClick
          },
          {
            key: "edit-photo",
            label: t("EditPhoto"),
            onClick: this.openAvatarEditor
          },
          !isMe(user, viewer.userName) &&
          (user.status === EmployeeStatus.Active
            ? {
              key: "disable",
              label: t("DisableUserButton"),
              onClick: this.onDisableClick
            }
            : {
              key: "enable",
              label: t("EnableUserButton"),
              onClick: this.onEnableClick
            }),
          isMe(user, viewer.userName) && {
            key: "delete-profile",
            label: t("DeleteSelfProfile"),
            onClick: this.toggleDeleteSelfProfileDialog
          }
        ];
      default:
        return [];
    }
  };

  goBack = () => {
    this.props.history.goBack();
  };

  render() {
    const { profile, isAdmin, viewer, t, filter, settings, history } = this.props;
    const { avatar, visibleAvatarEditor, dialogsVisible } = this.state;
    const contextOptions = () => this.getUserContextOptions(profile, viewer);

    return (
      <StyledContainer>
        <IconButton
          iconName="ArrowPathIcon"
          color="#A3A9AE"
          size="16"
          hoverColor="#657077"
          isFill={true}
          onClick={this.goBack}
        />
        <HeaderContainer type='content' truncate={true}>
          {profile.displayName}
          {profile.isLDAP && ` (${t("LDAPLbl")})`}
        </HeaderContainer>
        {((isAdmin && !profile.isOwner) || isMe(viewer, profile.userName)) && (
          <ContextMenuButton
            className="action-button"
            directionX="right"
            title={t("Actions")}
            iconName="VerticalDotsIcon"
            size={16}
            color="#A3A9AE"
            getData={contextOptions}
            isDisabled={false}
          />
        )}

        <AvatarEditor
          image={avatar.image}
          visible={visibleAvatarEditor}
          onClose={this.onCloseAvatarEditor}
          onSave={this.onSaveAvatar}
          onLoadFile={this.onLoadFileAvatar}
          headerLabel={t("editAvatar")}
          chooseFileLabel={t("chooseFileLabel")}
          unknownTypeError={t("unknownTypeError")}
          maxSizeFileError={t("maxSizeFileError")}
          unknownError={t("unknownError")}
        />
<<<<<<< HEAD

        {dialogsVisible.deleteSelfProfile &&
          <DeleteSelfProfileDialog
            visible={dialogsVisible.deleteSelfProfile}
            onClose={this.toggleDeleteSelfProfileDialog}
            email={this.state.profile.email}
          />
        }

        {dialogsVisible.changePassword &&
          <ChangePasswordDialog
            visible={dialogsVisible.changePassword}
            onClose={this.toggleChangePasswordDialog}
            email={this.state.profile.email}
          />
        }

        {dialogsVisible.changeEmail &&
          <ChangeEmailDialog
            visible={dialogsVisible.changeEmail}
            onClose={this.toggleChangeEmailDialog}
            email={this.state.profile.email}
            id={this.state.profile.id}
          />
        }

        {dialogsVisible.deleteProfileEver &&
          <DeleteProfileEverDialog
            visible={dialogsVisible.deleteProfileEver}
            onClose={this.toggleDeleteProfileEverDialog}
            user={this.state.profile}
            filter={filter}
            settings={settings}
            history={history}
          />
        }
      </div>
=======
      </StyledContainer>
>>>>>>> 082c3b45
    );
  }
}

const mapStateToProps = state => {
  return {
    settings: state.auth.settings,
    profile: state.profile.targetUser,
    viewer: state.auth.user,
    isAdmin: isAdmin(state.auth.user),
    filter: state.people.filter
  };
};

export default connect(
  mapStateToProps,
  { updateUserStatus, fetchProfile }
)(withRouter(withTranslation()(SectionHeaderContent)));<|MERGE_RESOLUTION|>--- conflicted
+++ resolved
@@ -282,11 +282,7 @@
               : {
                 key: "delete-profile",
                 label: t("DeleteSelfProfile"),
-<<<<<<< HEAD
                 onClick: this.toggleDeleteSelfProfileDialog
-=======
-                onClick: this.onDeleteSelfProfileClick.bind(this, user.email)
->>>>>>> 082c3b45
               }
             : {
               key: "disable",
@@ -410,7 +406,6 @@
           maxSizeFileError={t("maxSizeFileError")}
           unknownError={t("unknownError")}
         />
-<<<<<<< HEAD
 
         {dialogsVisible.deleteSelfProfile &&
           <DeleteSelfProfileDialog
@@ -447,10 +442,7 @@
             history={history}
           />
         }
-      </div>
-=======
       </StyledContainer>
->>>>>>> 082c3b45
     );
   }
 }
