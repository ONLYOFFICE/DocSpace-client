import { request } from "../client";
import axios from "axios";

export function getSettings() {
  return request({
    method: "get",
    url: "/settings.json",
  });
}

export function getPortalCultures() {
  return request({
    method: "get",
    url: "/settings/cultures.json",
  });
}

export function getPortalPasswordSettings(confirmKey = null) {
  const options = {
    method: "get",
    url: "/settings/security/password",
  };

  if (confirmKey) options.headers = { confirm: confirmKey };

  return request(options);
}

export function setPortalPasswordSettings(
  minLength,
  upperCase,
  digits,
  specSymbols
) {
  return request({
    method: "put",
    url: "/settings/security/password.json",
    data: { minLength, upperCase, digits, specSymbols },
  });
}

export function setMailDomainSettings(data) {
  return request({
    method: "post",
    url: "/settings/maildomainsettings.json",
    data,
  });
}

export function setDNSSettings(dnsName, enable) {
  return request({
    method: "post",
    url: "/settings/maildomainsettings.json",
    data: { dnsName, enable },
  });
}

export function getIpRestrictions() {
  return request({
    method: "get",
    url: "/settings/iprestrictions",
  });
}

export function setIpRestrictions(data) {
  return request({
    method: "put",
    url: "/settings/iprestrictions",
    data,
  });
}

export function getIpRestrictionsEnable() {
  return request({
    method: "get",
    url: "/settings/iprestrictions/settings",
  });
}

export function setIpRestrictionsEnable(data) {
  return request({
    method: "put",
    url: "/settings/iprestrictions/settings",
    data,
  });
}

export function setMessageSettings(turnOn) {
  return request({
    method: "post",
    url: "/settings/messagesettings.json",
    data: { turnOn },
  });
}

export function setCookieSettings(lifeTime) {
  return request({
    method: "put",
    url: "/settings/cookiesettings.json",
    data: { lifeTime },
  });
}

export function getCookieSettings() {
  return request({
    method: "get",
    url: "/settings/cookiesettings.json",
  });
}

export function setLifetimeAuditSettings(data) {
  return request({
    method: "post",
    url: "/security/audit/settings/lifetime.json",
    data,
  });
}

export function getAuditTrailReport() {
  return request({
    method: "post",
    url: "/security/audit/login/report.json",
  });
}

export function getPortalTimezones(confirmKey = null) {
  const options = {
    method: "get",
    url: "/settings/timezones.json",
  };

  if (confirmKey) options.headers = { confirm: confirmKey };

  return request(options);
}

export function setLanguageAndTime(lng, timeZoneID) {
  return request({
    method: "put",
    url: "/settings/timeandlanguage.json",
    data: { lng, timeZoneID },
  });
}

export function setGreetingSettings(title) {
  return request({
    method: "post",
    url: `/settings/greetingsettings.json`,
    data: { title },
  });
}

export function restoreGreetingSettings() {
  return request({
    method: "post",
    url: `/settings/greetingsettings/restore.json`,
  });
}

export function getLogoText() {
  return request({
    method: "get",
    url: `/settings/whitelabel/logotext.json`,
  });
}
export function getLogoSizes() {
  return request({
    method: "get",
    url: `/settings/whitelabel/sizes.json`,
  });
}

export function getLogoUrls() {
  return request({
    method: "get",
    url: `/settings/whitelabel/logos.json`,
  });
}

export function setWhiteLabelSettings(data) {
  const options = {
    method: "post",
    url: "/settings/whitelabel/save.json",
    data,
  };

  return request(options);
}

export function restoreWhiteLabelSettings(isDefault) {
  return request({
    method: "put",
    url: "/settings/whitelabel/restore.json",
    data: { isDefault },
  });
}

export function getCustomSchemaList() {
  return request({
    method: "get",
    url: `settings/customschemas`,
  });
}

export function setCurrentSchema(id) {
  return request({
    method: "post",
    url: "settings/customschemas",
    data: { id },
  });
}
export function setCustomSchema(
  userCaption,
  usersCaption,
  groupCaption,
  groupsCaption,
  userPostCaption,
  regDateCaption,
  groupHeadCaption,
  guestCaption,
  guestsCaption
) {
  const data = {
    userCaption,
    usersCaption,
    groupCaption,
    groupsCaption,
    userPostCaption,
    regDateCaption,
    groupHeadCaption,
    guestCaption,
    guestsCaption,
  };
  return request({
    method: "put",
    url: `settings/customschemas`,
    data,
  });
}

export function getCurrentCustomSchema(id) {
  return request({
    method: "get",
    url: `settings/customschemas/${id}.json`,
  });
}

export function sendRecoverRequest(email, message) {
  const data = { email, message };
  return request({
    method: "post",
    url: `/settings/sendadmmail`,
    data,
  });
}

export function sendRegisterRequest(email) {
  const data = { email };
  return request({
    method: "post",
    url: `/settings/sendjoininvite`,
    data,
  });
}

export function sendOwnerChange(ownerId) {
  const data = { ownerId };
  return request({
    method: "post",
    url: `/settings/owner.json`,
    data,
  });
}

export function getMachineName(confirmKey = null) {
  const options = {
    method: "get",
    url: "/settings/machine.json",
  };

  if (confirmKey) options.headers = { confirm: confirmKey };

  return request(options);
}

export function setPortalOwner(
  email,
  hash,
  lng,
  timeZone,
  confirmKey = null,
  analytics
) {
  const options = {
    method: "put",
    url: "/settings/wizard/complete.json",
    data: {
      email: email,
      PasswordHash: hash,
      lng: lng,
      timeZone: timeZone,
      analytics: analytics,
    },
  };

  if (confirmKey) {
    options.headers = { confirm: confirmKey };
  }
  return request(options);
}

export function getIsLicenseRequired() {
  return request({
    method: "get",
    url: "/settings/license/required.json",
  });
}

export function setLicense(confirmKey = null, data) {
  const options = {
    method: "post",
    url: `/settings/license`,
    data,
  };

  if (confirmKey) {
    options.headers = { confirm: confirmKey };
  }

  return request(options);
}

export function getPaymentSettings() {
  return request({
    method: "get",
    url: `/settings/payment.json`,
  });
}
export function acceptLicense() {
  return request({
    method: "post",
    url: `/settings/license/accept.json`,
  });
}
export function getConsumersList() {
  return request({
    method: "get",
    url: `/settings/authservice`,
  });
}

export function getAuthProviders() {
  return request({
    method: "get",
    url: `/people/thirdparty/providers`,
  });
}

export function updateConsumerProps(newProps) {
  const options = {
    method: "post",
    url: `/settings/authservice`,
    data: newProps,
  };

  return request(options);
}

export function getTfaSettings() {
  return request({
    method: "get",
    url: `/settings/tfaapp`,
  });
}

export function setTfaSettings(type) {
  return request({
    method: "put",
    url: "/settings/tfaappwithlink",
    data: { type: type },
  });
}

export function getTfaBackupCodes() {
  return request({
    method: "get",
    url: "/settings/tfaappcodes",
  });
}

export function getTfaNewBackupCodes() {
  return request({
    method: "put",
    url: "/settings/tfaappnewcodes",
  });
}

export function getTfaConfirmLink() {
  return request({
    method: "get",
    url: "/settings/tfaapp/confirm",
  });
}

export function unlinkTfaApp(id) {
  const data = {
    id,
  };
  return request({
    method: "put",
    url: "/settings/tfaappnewapp",
    data,
  });
}

export function getTfaSecretKeyAndQR(confirmKey = null) {
  const options = {
    method: "get",
    url: "/settings/tfaapp/setup",
  };

  if (confirmKey) options.headers = { confirm: confirmKey };

  return request(options);
}

export function validateTfaCode(code, confirmKey = null) {
  const data = {
    code,
  };

  const options = {
    method: "post",
    url: "/settings/tfaapp/validate",
    skipLogout: true,
    data,
  };

  if (confirmKey) options.headers = { confirm: confirmKey };

  return request(options);
}

export function getBackupStorage() {
  const options = {
    method: "get",
    url: "/settings/storage/backup",
  };
  return request(options);
}

export function getBuildVersion() {
  const options = {
    method: "get",
    url: "/settings/version/build.json",
  };
  return request(options);
}

export function getCapabilities() {
  const options = {
    method: "get",
    url: "/capabilities",
  };
  return request(options);
}

export function getTipsSubscription() {
  const options = {
    method: "get",
    url: "/settings/tips/subscription.json",
  };
  return request(options);
}

export function toggleTipsSubscription() {
  const options = {
    method: "put",
    url: "/settings/tips/change/subscription",
  };
  return request(options);
}

export function getCurrentSsoSettings() {
  const options = {
    method: "get",
    url: "/settings/ssov2",
  };

  return request(options);
}

export function submitSsoForm(data) {
  const options = {
    method: "post",
    url: "/settings/ssov2",
    data,
  };

  return request(options);
}

export function resetSsoForm() {
  const options = {
    method: "delete",
    url: "/settings/ssov2",
  };

  return request(options);
}

export function loadXmlMetadata(data) {
  return axios.post("/sso/loadmetadata", data);
}

export function uploadXmlMetadata(data) {
  return axios.post("/sso/uploadmetadata", data);
}

export function validateCerts(data) {
  return axios.post("/sso/validatecerts", data);
}

export function generateCerts() {
  return axios.get("/sso/generatecert");
}

export function getMetadata() {
  return axios.get("/sso/metadata");
}

export function getOforms(url) {
  return axios.get(url);
}

<<<<<<< HEAD
export function getPortalQuota() {
  return request({
    method: "get",
    url: `/settings/quota`,
  });
=======
export function getStorageRegions() {
  const options = {
    method: "get",
    url: "/settings/storage/s3/regions",
  };
  return request(options);
>>>>>>> 24ece954
}<|MERGE_RESOLUTION|>--- conflicted
+++ resolved
@@ -533,18 +533,17 @@
   return axios.get(url);
 }
 
-<<<<<<< HEAD
+export function getStorageRegions() {
+  const options = {
+    method: "get",
+    url: "/settings/storage/s3/regions",
+  };
+  return request(options);
+}
+
 export function getPortalQuota() {
   return request({
     method: "get",
     url: `/settings/quota`,
   });
-=======
-export function getStorageRegions() {
-  const options = {
-    method: "get",
-    url: "/settings/storage/s3/regions",
-  };
-  return request(options);
->>>>>>> 24ece954
 }