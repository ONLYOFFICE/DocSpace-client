--- conflicted
+++ resolved
@@ -1,10 +1,5 @@
 {
   "LblInviteAgain": "Zaproś ponownie",
   "MessageEmailActivationInstuctionsSentOnEmail": "Instrukcje dotyczące aktywacji adresu e-mail zostały wysłane na adres <1>{{email}}</1>.",
-<<<<<<< HEAD
-  "NotFoundUsers": "Nie znaleziono użytkowników",
-  "NotFoundUsersDescription": "Nie znaleziono użytkownika pasującego do wyszukiwanej frazy. Dostosuj parametry lub wyczyść pole wyszukiwania, aby zobaczyć pełną listę użytkowników."
-=======
   "UserStatus": "Status"
->>>>>>> ee84c163
 }