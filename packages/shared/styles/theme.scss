--- conflicted
+++ resolved
@@ -2469,17 +2469,17 @@
 }
 
 .light {
-<<<<<<< HEAD
+  --accounts-badges-pending-color: #{$gray};
+}
+
+.dark {
+  --accounts-badges-pending-color: #{$gray-dark};
+}
+
+.light {
   --about-logo-color: #{$black};
 }
 
 .dark {
   --about-logo-color: #{$white};
-=======
-  --accounts-badges-pending-color: #{$gray};
-}
-
-.dark {
-  --accounts-badges-pending-color: #{$gray-dark};
->>>>>>> af6c63fd
 }