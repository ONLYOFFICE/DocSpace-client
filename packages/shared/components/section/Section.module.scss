// (c) Copyright Ascensio System SIA 2009-2025
//
// This program is a free software product.
// You can redistribute it and/or modify it under the terms
// of the GNU Affero General Public License (AGPL) version 3 as published by the Free Software
// Foundation. In accordance with Section 7(a) of the GNU AGPL its Section 15 shall be amended
// to the effect that Ascensio System SIA expressly excludes the warranty of non-infringement of
// any third-party rights.
//
// This program is distributed WITHOUT ANY WARRANTY, without even the implied warranty
// of MERCHANTABILITY or FITNESS FOR A PARTICULAR  PURPOSE. For details, see
// the GNU AGPL at: http://www.gnu.org/licenses/agpl-3.0.html
//
// You can contact Ascensio System SIA at Lubanas st. 125a-25, Riga, Latvia, EU, LV-1021.
//
// The  interactive user interfaces in modified source and object code versions of the Program must
// display Appropriate Legal Notices, as required under Section 5 of the GNU AGPL version 3.
//
// Pursuant to Section 7(b) of the License you must retain the original Product logo when
// distributing the program. Pursuant to Section 7(e) we decline to grant you any rights under
// trademark law for use of our trademarks.
//
// All the Product's GUI elements, including illustrations and icon sets, as well as technical writing
// content are licensed under the terms of the Creative Commons Attribution-ShareAlike 4.0
// International. See the License terms at http://creativecommons.org/licenses/by-sa/4.0/legalcode

@use "../../styles/variables/colors";

@use "../../styles/mixins";

.header {
  position: relative;
  display: flex;

  height: var(--section-header-height);
  min-height: var(--section-header-height);

  box-sizing: border-box;

  display: grid;
  align-items: center;

  width: 100%;
  max-width: 100%;

  @include mixins.tablet-and-below {
    height: var(--section-header-height-tablet);
    min-height: var(--section-header-height-tablet);

    :global {
      .header-container {
        margin-bottom: 1px;
        -webkit-tap-highlight-color: #{colors.$tap-highlight};
      }
    }
  }

  @include mixins.mobile {
    height: var(--section-header-height-mobile);
    min-height: var(--section-header-height-mobile);
    margin-inline-end: 0;
  }

  :global {
    .header-container {
      display: flex;
    }
  }
}

.footer {
  margin-top: 40px;

  @include mixins.mobile {
    margin-top: 32px;
  }
}

.scrollbar {
  &.scrollLocked {
    &:global(:first-child > .scroll-wrapper > .scroller) {
      overflow: hidden !important;
      margin-inline-end: -1px !important;
    }
  }

  &.mobileOnly {
    :global {
      & .scroll-wrapper > .scroller {
        padding-inline-end: 20px !important;
        margin-inline-end: -21px !important;
      }
    }
  }
}

.infoPanelWrapper {
  height: auto;
  width: auto;
  background: var(--info-panel-blur-color);
  z-index: 300;

  @include mixins.no-user-select;

  @include mixins.tablet-and-below {
    z-index: 309;
    position: fixed;
    inset: 0;

    &.topInfoPanel {
      height: inherit;
    }
  }
}

.infoPanel {
  height: 100%;
  width: 400px;
  background-color: var(--info-panel-bg);
  border-inline-start: 1px solid var(--info-panel-border);
  display: flex;
  flex-direction: column;

  :global {
    .scroll-body {
      padding-bottom: 20px;
    }
  }

  @include mixins.tablet-and-below {
    position: absolute;
    border: none;
    inset-inline-end: 0;
    width: 480px;
    max-width: calc(100vw - 69px);
  }

  @include mixins.mobile {
    bottom: 0;
    height: calc(100% - 64px);
    width: 100vw;
    max-width: 100vw;
  }

  &.topInfoPanel {
    position: absolute;
    border: none;
    inset-inline-end: 0;
    width: 480px;
    max-width: calc(100vw - 69px);

    @include mixins.mobile {
      height: 100%;
      width: 100vw;
      max-width: 100vw;
    }
  }
}

.spacer {
  display: none;
  min-height: 64px;

  @include mixins.tablet-and-below {
    display: block;
  }
}

.submenu {
  background: var(--section-header-bg);
  width: 100%;
  z-index: 1;

  @include mixins.tablet-and-below {
    width: calc(100% + 32px);
    position: sticky;
    top: var(--section-header-height-tablet);
    margin: 0 -16px;
    & > div {
      padding: 0 16px;
    }
  }

  @include mixins.mobile {
    position: sticky;
    top: var(--section-header-height-mobile);
  }
}

@mixin settingsStudioStyles {
  padding-block: 0 16px;
  padding-inline: 20px 7px;
}

@mixin paddingStyles {
  padding-block: 19px 16px;
  padding-inline: 20px 3px;

  outline: none;

  @include mixins.tablet-and-below {
    padding-block: 0 16px;
    padding-inline: 24px 0;
  }

  @include mixins.mobile {
    padding-inline: 24px 8px;
  }
}

.common {
  flex-grow: 1;
  height: 100%;
  border-inline: none;
  border-top: none;

  :global {
    .section-wrapper {
      height: 100%;
    }

    .section-wrapper-content {
      flex: 1 0 auto;
      outline: none;
      @include paddingStyles;

      &:has(.chat-container:not([style*="display: none"])) {
        padding-block: 0;
      }

      .section-wrapper {
        display: flex;
        flex-direction: column;
        min-height: 100%;
      }

      .files-tile-container {
        @include mixins.desktop {
          margin-top: 0px;
        }
      }

      .people-row-container,
      .files-row-container {
        margin-top: 0px;
      }
    }
  }

  &.isDesktop {
    height: auto;
  }

  &.withScroll {
    height: 100%;
  }

  &.isStudio {
    :global {
      .section-wrapper-content {
        @include settingsStudioStyles;
      }
    }
  }

  &.isSettingsView,
  &.isProfileView {
    :global {
      .section-wrapper-content {
        padding-top: 0;

        @include mixins.tablet-and-below {
          padding-top: 0;
        }
      }
    }
  }

<<<<<<< HEAD
=======
  &.isFormGallery {
    :global {
      @include mixins.tablet-and-below {
        .section-wrapper-content {
          padding-block: 0 20px !important;
          padding-inline: 16px 0 !important;
        }
      }

      @include mixins.mobile {
        .section-wrapper-content {
          padding: 0px 16px 16px !important;
        }
      }
    }
  }

  &.fullHeightBody {
    display: flex;
    flex-direction: column;

    :global(.section-wrapper),
    :global(.section-wrapper-content) {
      display: flex;
      flex-direction: column;
      flex-grow: 1;
    }
  }

>>>>>>> 1896187c
  &:not(.withScroll) {
    :global {
      .section-wrapper {
        display: flex;
        flex-direction: column;
        height: 100%;
        box-sizing: border-box;

        @include paddingStyles;
      }
    }

    &.isStudio {
      :global {
        .section-wrapper {
          @include settingsStudioStyles;
        }
      }
    }
  }
}

.dropzone {
  max-width: 100vw !important;

  :global {
    .drag-and-drop {
      width: 100%;

      @include mixins.no-user-select;
    }
  }

  &.withScroll {
    margin-inline-start: var(--section-desktop-padding);

    @include mixins.tablet-and-below {
      margin-inline-start: var(--section-tablet-padding);
    }
  }
}

.sectionBody {
  max-width: 100vw !important;

  &.withScroll {
    margin-inline-start: var(--section-desktop-padding);

    @include mixins.tablet-and-below {
      margin-inline-start: var(--section-tablet-padding);
    }
  }

  &:not(.withScroll) {
    height: 64px;
  }
}

@mixin tabletView {
  :global {
    .section-body_header {
      width: 100%;
      position: sticky;
      top: var(--nav-offset, 0);
      background: var(--section-header-bg);
      padding-inline-end: 0;
      z-index: 201;

      @include mixins.mobile {
        min-width: 100vw;
        margin-inline-start: -16px;
        padding-inline-end: 16px;
        padding-inline-start: 16px;
      }
    }
    .section-body_filter {
      display: block;
      margin: 0;
    }
  }
}

.filter {
  user-select: none;
}

.isFixed {
  position: sticky;
  top: 61px;
  background: var(--section-header-bg);
  z-index: 200;
  padding: 0 16px;
  margin: 0 -16px !important;

  @include mixins.mobile {
    top: calc(53px + var(--nav-offset, 0));
  }
}

.withTabs {
  top: 114px;

  @include mixins.mobile {
    top: calc(106px + var(--nav-offset, 0));
  }
}

.sectionContainer {
  position: relative;

  flex-grow: 1;
  display: flex;
  flex-direction: column;

  width: 100%;
  max-width: 100%;

  height: 100%;

  @include mixins.tablet-and-below {
    width: 100%;
    max-width: 100vw !important;
    @include tabletView;
  }

  &:not(.withBodyScroll) {
    padding-inline-start: 20px;

    @include mixins.tablet-and-below {
      padding-inline-start: 16px;
    }
  }

  @include mixins.mobile {
    width: 100vw !important;
    max-width: 100vw !important;
    padding-inline-start: 16px;
  }

  :global {
    .section-scroll {
      > .scroll-body {
        display: flex;
        flex-direction: column;
        padding-inline-start: 20px !important;

        @include mixins.tablet-and-below {
          padding-inline-start: 16px !important;
        }
      }

      > .resize-triggers {
        direction: ltr;
      }
    }

    .section-sticky-container {
      position: sticky;
      top: 0;
      background: var(--section-header-bg);
      z-index: 201;
      padding-inline: 20px;
      margin-inline: -20px -17px;

      @include mixins.tablet-and-below {
        padding-inline: 16px;
        margin-inline: -16px;
      }
    }
  }

  &.withoutSectionHeader {
    width: 100vw !important;
    max-width: 100vw !important;
    box-sizing: border-box;
  }
}

.progressBarContainer {
  position: fixed;
  inset-inline-end: 24px;
  bottom: 24px;
  z-index: 400;
  opacity: 1;
  transform: translateY(0);
  animation: none;
  transition:
    opacity 0.3s ease-in-out,
    transform 0.3s ease-in-out,
    bottom 0.3s ease-in-out;

  @keyframes hideButton {
    from {
      transform: translateY(0);
    }
    to {
      transform: translateY(72px);
    }
  }

  @include mixins.tablet-and-below {
    z-index: 200;
    bottom: 16px;

    @keyframes hideButton {
      from {
        transform: translateY(0);
      }
      to {
        transform: translateY(16px);
      }
    }

    &.mainButtonVisible {
      bottom: 88px;

      @keyframes hideButton {
        from {
          transform: translateY(0);
        }
        to {
          transform: translateY(64px);
        }
      }
    }
  }

  @include mixins.mobile {
    bottom: 16px;
    inset-inline-end: 16px;

    &.mainButtonVisible {
      bottom: 80px;
    }
  }

  &.autoHide {
    animation: hideButton 0.3s ease-in-out 4s forwards;

    &.laterHide {
      animation-delay: 8s;
    }

    &.immidiateHide {
      animation-delay: 1s;
    }
  }

  &:not(.autoHide) {
    opacity: 1;
    transform: translateY(0);
    animation: none;
  }

  .progressBarWrapper {
    display: none;
    align-items: center;
    flex-wrap: wrap;

    padding: 8px 16px;
    background: var(--background-primary);
    border-top: 1px solid var(--progress-bar-border);
    border-bottom: 1px solid var(--progress-bar-border);

    transition:
      opacity 0.3s ease-out,
      transform 0.3s ease-out;
    opacity: 1;

    &.fadeOut {
      opacity: 0;
      pointer-events: none;
    }

    &.isUploading {
      display: flex;
    }
  }

  .progressWrapper {
    display: flex;
    justify-content: space-between;
    align-items: center;
    margin-bottom: 4px;
    width: 100%;
  }

  .progressHeader {
    color: var(--text-primary);
    margin-right: 8px;

    &.withClick {
      cursor: pointer;
    }
  }

  .progressInfoWrapper {
    display: flex;

    align-items: center;
    justify-content: space-between;

    svg {
      path {
        fill: var(--progress-bar-icon-color) !important;
      }
      &:hover {
        cursor: pointer;
        path {
          fill: var(--progress-bar-hover-icon) !important;
        }
      }
    }
  }
  .progressMainContainer {
    display: flex;
    gap: 8px;
    width: 100%;
    align-items: center;
    div:first-child {
      position: relative;
    }

    &.withClick {
      cursor: pointer;
    }
  }

  .progressLoader {
    margin: auto;
    width: 12px;
    height: 12px;
    border: 2px solid transparent;
    border-radius: 50%;
    background-image:
      linear-gradient(rgb(85, 95, 101), rgb(85, 95, 101)),
      conic-gradient(
        from 0.25turn at 50% 30%,
        rgb(85, 95, 101),
        10deg,
        rgb(85, 95, 101),
        140deg,
        white
      );
    background-origin: border-box;
    background-clip: content-box, border-box;
    animation: loader 1.3s linear infinite;
  }

  @keyframes loader {
    100% {
      transform: rotate(360deg);
    }
  }

  .infoIcon {
    position: absolute;
    width: 12px;
    height: 12px;
    inset-inline-start: 20px;
    top: -7px;
    left: 9px;

    svg {
      width: 100%;
      height: 100%;
    }

    &.alert {
      svg {
        path {
          fill: var(--status-icon-color-negative) !important;
        }
      }
    }

    &.complete {
      svg {
        path {
          fill: var(--status-icon-color-positive) !important;
        }
      }
    }
  }

  .labelWrapper {
    display: flex;
    align-items: baseline;
  }

  :global {
    .layout-progress-bar_wrapper {
      position: static;
      width: fit-content;
      height: fit-content;
      display: flex;
      grid-template-columns: 1fr 1fr;
      flex-direction: row-reverse;
      align-items: center;

      .layout-progress-bar_close-icon {
        position: static;
        width: 24px;
        height: 24px;
        margin-inline-end: 8px;
      }
    }
  }
}<|MERGE_RESOLUTION|>--- conflicted
+++ resolved
@@ -276,25 +276,6 @@
     }
   }
 
-<<<<<<< HEAD
-=======
-  &.isFormGallery {
-    :global {
-      @include mixins.tablet-and-below {
-        .section-wrapper-content {
-          padding-block: 0 20px !important;
-          padding-inline: 16px 0 !important;
-        }
-      }
-
-      @include mixins.mobile {
-        .section-wrapper-content {
-          padding: 0px 16px 16px !important;
-        }
-      }
-    }
-  }
-
   &.fullHeightBody {
     display: flex;
     flex-direction: column;
@@ -307,7 +288,6 @@
     }
   }
 
->>>>>>> 1896187c
   &:not(.withScroll) {
     :global {
       .section-wrapper {
