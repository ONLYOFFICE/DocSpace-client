import React from "react";
import { useTranslation } from "react-i18next";
import { inject, observer } from "mobx-react";
import {
  UploadPanel,
  VersionHistoryPanel,
  ChangeOwnerPanel,
  NewFilesPanel,
  HotkeyPanel,
  InvitePanel,
  EditLinkPanel,
  EmbeddingPanel,
} from "../panels";
import {
  ConnectDialog,
  DeleteThirdPartyDialog,
  EmptyTrashDialog,
  DeleteDialog,
  DownloadDialog,
  ConflictResolveDialog,
  ConvertDialog,
  CreateRoomDialog,
  InviteUsersWarningDialog,
  CreateRoomConfirmDialog,
  ChangeUserTypeDialog,
  SubmitToFormGallery,
<<<<<<< HEAD
  EditGroupMembersDialog,
=======
  ChangeQuotaDialog,
>>>>>>> acc19b26
  UnsavedChangesDialog,
  DeleteLinkDialog,
  MoveToPublicRoom,
  BackupToPublicRoom,
  SettingsPluginDialog,
  PluginDialog,
  DeletePluginDialog,
  ShareFolderDialog,
} from "../dialogs";
import ConvertPasswordDialog from "../dialogs/ConvertPasswordDialog";
import ArchiveDialog from "../dialogs/ArchiveDialog";
import RestoreRoomDialog from "../dialogs/RestoreRoomDialog";
import PreparationPortalDialog from "../dialogs/PreparationPortalDialog";
import FilesSelector from "../FilesSelector";
import { FilesSelectorFilterTypes } from "@docspace/shared/enums";
import LeaveRoomDialog from "../dialogs/LeaveRoomDialog";
import ChangeRoomOwnerPanel from "../panels/ChangeRoomOwnerPanel";

const Panels = (props) => {
  const {
    uploadPanelVisible,
    ownerPanelVisible,
    copyPanelVisible,
    moveToPanelVisible,
    restorePanelVisible,
    thirdPartyMoveDialogVisible,
    connectDialogVisible,
    deleteThirdPartyDialogVisible,
    versionHistoryPanelVisible,
    deleteDialogVisible,
    downloadDialogVisible,
    emptyTrashDialogVisible,
    newFilesPanelVisible,
    conflictResolveDialogVisible,
    convertDialogVisible,
    createMasterForm,
    selectFileDialogVisible,
    setSelectFileDialogVisible,
    hotkeyPanelVisible,
    invitePanelVisible,
    convertPasswordDialogVisible,
    createRoomDialogVisible,
    createRoomConfirmDialogVisible,
    confirmDialogIsLoading,
    restoreAllPanelVisible,
    archiveDialogVisible,
    inviteUsersWarningDialogVisible,
    preparationPortalDialogVisible,
    changeUserTypeDialogVisible,
    restoreRoomDialogVisible,
    submitToGalleryDialogVisible,
<<<<<<< HEAD
    editGroupMembersDialogVisible,
=======
    changeQuotaDialogVisible,
>>>>>>> acc19b26
    editLinkPanelIsVisible,
    unsavedChangesDialogVisible,
    deleteLinkDialogVisible,
    embeddingPanelIsVisible,
    moveToPublicRoomVisible,
    backupToPublicRoomVisible,
    settingsPluginDialogVisible,
    pluginDialogVisible,
    leaveRoomDialogVisible,
    changeRoomOwnerIsVisible,
    deletePluginDialogVisible,
    shareFolderDialogVisible,
  } = props;

  const { t } = useTranslation(["Translations", "Common"]);

  const onClose = () => {
    setSelectFileDialogVisible(false);
  };

  return [
    settingsPluginDialogVisible && (
      <SettingsPluginDialog
        isVisible={settingsPluginDialogVisible}
        key={"settings-plugin-dialog"}
      />
    ),
    deletePluginDialogVisible && (
      <DeletePluginDialog
        isVisible={deletePluginDialogVisible}
        key={"delete-plugin-dialog"}
      />
    ),
    pluginDialogVisible && (
      <PluginDialog isVisible={pluginDialogVisible} key={"plugin-dialog"} />
    ),
    uploadPanelVisible && <UploadPanel key="upload-panel" />,
    ownerPanelVisible && <ChangeOwnerPanel key="change-owner-panel" />,
    (moveToPanelVisible ||
      copyPanelVisible ||
      restorePanelVisible ||
      restoreAllPanelVisible) && (
      <FilesSelector
        key="files-selector"
        isMove={moveToPanelVisible}
        isCopy={copyPanelVisible}
        isRestore={restorePanelVisible}
        isRestoreAll={restoreAllPanelVisible}
      />
    ),
    connectDialogVisible && <ConnectDialog key="connect-dialog" />,
    deleteThirdPartyDialogVisible && (
      <DeleteThirdPartyDialog key="thirdparty-delete-dialog" />
    ),
    versionHistoryPanelVisible && (
      <VersionHistoryPanel key="version-history-panel" />
    ),
    deleteDialogVisible && <DeleteDialog key="delete-dialog" />,
    emptyTrashDialogVisible && <EmptyTrashDialog key="empty-trash-dialog" />,
    downloadDialogVisible && <DownloadDialog key="download-dialog" />,

    newFilesPanelVisible && <NewFilesPanel key="new-files-panel" />,
    conflictResolveDialogVisible && (
      <ConflictResolveDialog key="conflict-resolve-dialog" />
    ),
    convertDialogVisible && <ConvertDialog key="convert-dialog" />,
    changeUserTypeDialogVisible && (
      <ChangeUserTypeDialog key="change-user-type-dialog" />
    ),
    createRoomDialogVisible && <CreateRoomDialog key="create-room-dialog" />,
    (createRoomConfirmDialogVisible || confirmDialogIsLoading) && (
      <CreateRoomConfirmDialog key="create-room-confirm-dialog" />
    ),
    selectFileDialogVisible && (
      <FilesSelector
        key="select-file-dialog"
        filterParam={FilesSelectorFilterTypes.DOCX}
        isPanelVisible={selectFileDialogVisible}
        onSelectFile={createMasterForm}
        onClose={onClose}
      />
    ),

    hotkeyPanelVisible && <HotkeyPanel key="hotkey-panel" />,
    invitePanelVisible && <InvitePanel key="invite-panel" />,
    convertPasswordDialogVisible && (
      <ConvertPasswordDialog key="convert-password-dialog" />
    ),
    archiveDialogVisible && <ArchiveDialog key="archive-dialog" />,
    restoreRoomDialogVisible && <RestoreRoomDialog key="archive-dialog" />,
    inviteUsersWarningDialogVisible && (
      <InviteUsersWarningDialog key="invite-users-warning-dialog" />
    ),
    preparationPortalDialogVisible && (
      <PreparationPortalDialog key="preparation-portal-dialog" />
    ),
    submitToGalleryDialogVisible && (
      <SubmitToFormGallery key="submit-to-form-gallery-dialog" />
    ),
<<<<<<< HEAD
    editGroupMembersDialogVisible && (
      <EditGroupMembersDialog key="edit-group-members-dialog" />
    ),
=======
    changeQuotaDialogVisible && <ChangeQuotaDialog key="change-quota-dialog" />,
>>>>>>> acc19b26
    editLinkPanelIsVisible && <EditLinkPanel key="edit-link-panel" />,
    unsavedChangesDialogVisible && (
      <UnsavedChangesDialog key="unsaved-dialog" />
    ),
    deleteLinkDialogVisible && <DeleteLinkDialog key="delete-link-dialog" />,
    embeddingPanelIsVisible && <EmbeddingPanel key="embedding-panel" />,
    moveToPublicRoomVisible && (
      <MoveToPublicRoom key="move-to-public-room-panel" />
    ),
    backupToPublicRoomVisible && (
      <BackupToPublicRoom key="backup-to-public-room-panel" />
    ),
    leaveRoomDialogVisible && <LeaveRoomDialog key="leave-room-dialog" />,
    changeRoomOwnerIsVisible && (
      <ChangeRoomOwnerPanel key="change-room-owner" />
    ),
    shareFolderDialogVisible && <ShareFolderDialog key="share-folder-dialog" />,
  ];
};

export default inject(
  ({
    settingsStore,
    dialogsStore,
    uploadDataStore,
    versionHistoryStore,
    backup,
    createEditRoomStore,
    pluginStore,
  }) => {
    const {
      ownerPanelVisible,
      copyPanelVisible,
      moveToPanelVisible,
      restorePanelVisible,
      thirdPartyMoveDialogVisible,
      connectDialogVisible,
      deleteThirdPartyDialogVisible,
      deleteDialogVisible,
      downloadDialogVisible,
      emptyTrashDialogVisible,
      newFilesPanelVisible,
      conflictResolveDialogVisible,
      convertDialogVisible,
      createRoomDialogVisible,
      createRoomConfirmDialogVisible,
      convertPasswordDialogVisible,
      connectItem, //TODO:
      restoreAllPanelVisible,
      archiveDialogVisible,
      restoreRoomDialogVisible,

      unsavedChangesDialogVisible,
      createMasterForm,
      selectFileDialogVisible,
      setSelectFileDialogVisible,
      invitePanelOptions,
      inviteUsersWarningDialogVisible,
      changeUserTypeDialogVisible,
      changeQuotaDialogVisible,
      submitToGalleryDialogVisible,
      editGroupMembersDialogVisible,
      editLinkPanelIsVisible,
      deleteLinkDialogVisible,
      embeddingPanelIsVisible,
      moveToPublicRoomVisible,
      backupToPublicRoomVisible,
      leaveRoomDialogVisible,
      changeRoomOwnerIsVisible,
      shareFolderDialogVisible,
    } = dialogsStore;

    const { preparationPortalDialogVisible } = backup;

    const { uploadPanelVisible } = uploadDataStore;
    const { isVisible: versionHistoryPanelVisible } = versionHistoryStore;
    const { hotkeyPanelVisible } = settingsStore;
    const { confirmDialogIsLoading } = createEditRoomStore;

    const {
      settingsPluginDialogVisible,
      deletePluginDialogVisible,
      pluginDialogVisible,
    } = pluginStore;

    return {
      preparationPortalDialogVisible,
      uploadPanelVisible,
      ownerPanelVisible,
      copyPanelVisible,
      moveToPanelVisible,
      restorePanelVisible,
      thirdPartyMoveDialogVisible,
      connectDialogVisible: connectDialogVisible || !!connectItem, //TODO:
      deleteThirdPartyDialogVisible,
      versionHistoryPanelVisible,
      deleteDialogVisible,
      downloadDialogVisible,
      emptyTrashDialogVisible,
      newFilesPanelVisible,
      conflictResolveDialogVisible,
      convertDialogVisible,
      createRoomDialogVisible,
      createRoomConfirmDialogVisible,
      convertPasswordDialogVisible,
      selectFileDialogVisible,
      createMasterForm,
      setSelectFileDialogVisible,
      hotkeyPanelVisible,
      restoreAllPanelVisible,
      invitePanelVisible: invitePanelOptions.visible,
      archiveDialogVisible,
      inviteUsersWarningDialogVisible,
      confirmDialogIsLoading,
      changeUserTypeDialogVisible,
      restoreRoomDialogVisible,
      submitToGalleryDialogVisible,
<<<<<<< HEAD
      editGroupMembersDialogVisible,
=======
      changeQuotaDialogVisible,
>>>>>>> acc19b26
      editLinkPanelIsVisible,
      unsavedChangesDialogVisible,
      deleteLinkDialogVisible,
      embeddingPanelIsVisible,
      moveToPublicRoomVisible,
      backupToPublicRoomVisible,
      settingsPluginDialogVisible,
      pluginDialogVisible,
      leaveRoomDialogVisible,
      changeRoomOwnerIsVisible,
      deletePluginDialogVisible,
      shareFolderDialogVisible,
    };
  },
)(observer(Panels));<|MERGE_RESOLUTION|>--- conflicted
+++ resolved
@@ -24,11 +24,8 @@
   CreateRoomConfirmDialog,
   ChangeUserTypeDialog,
   SubmitToFormGallery,
-<<<<<<< HEAD
   EditGroupMembersDialog,
-=======
   ChangeQuotaDialog,
->>>>>>> acc19b26
   UnsavedChangesDialog,
   DeleteLinkDialog,
   MoveToPublicRoom,
@@ -80,11 +77,8 @@
     changeUserTypeDialogVisible,
     restoreRoomDialogVisible,
     submitToGalleryDialogVisible,
-<<<<<<< HEAD
     editGroupMembersDialogVisible,
-=======
     changeQuotaDialogVisible,
->>>>>>> acc19b26
     editLinkPanelIsVisible,
     unsavedChangesDialogVisible,
     deleteLinkDialogVisible,
@@ -184,13 +178,10 @@
     submitToGalleryDialogVisible && (
       <SubmitToFormGallery key="submit-to-form-gallery-dialog" />
     ),
-<<<<<<< HEAD
     editGroupMembersDialogVisible && (
       <EditGroupMembersDialog key="edit-group-members-dialog" />
     ),
-=======
     changeQuotaDialogVisible && <ChangeQuotaDialog key="change-quota-dialog" />,
->>>>>>> acc19b26
     editLinkPanelIsVisible && <EditLinkPanel key="edit-link-panel" />,
     unsavedChangesDialogVisible && (
       <UnsavedChangesDialog key="unsaved-dialog" />
@@ -308,11 +299,8 @@
       changeUserTypeDialogVisible,
       restoreRoomDialogVisible,
       submitToGalleryDialogVisible,
-<<<<<<< HEAD
       editGroupMembersDialogVisible,
-=======
       changeQuotaDialogVisible,
->>>>>>> acc19b26
       editLinkPanelIsVisible,
       unsavedChangesDialogVisible,
       deleteLinkDialogVisible,
