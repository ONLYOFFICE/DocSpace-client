--- conflicted
+++ resolved
@@ -3,11 +3,7 @@
   "content": "Save as template",
   "content_en_sha1_hash": "e438319cba9a62ebf3bedfae2f7c1d57a2785c0e",
   "created_at": "2025-05-19T21:30:56.166Z",
-<<<<<<< HEAD
-  "updated_at": "2025-08-29T14:33:38.020Z",
-=======
   "updated_at": "2025-09-01T11:05:24.156Z",
->>>>>>> b75318d3
   "comment": {
     "text": "The translation key \"SaveAsTemplate\" is used to display the label for a button that allows users to save a room as a template. This label appears in a dialog header and is intended to provide visual feedback about the action being performed. The translator should focus on creating a clear and concise phrase that describes the purpose of this action.",
     "is_auto": true,
