--- conflicted
+++ resolved
@@ -328,13 +328,8 @@
           primary
           label={t("Common:SaveAndCopy")}
           type="submit"
-<<<<<<< HEAD
           testId="link-settings_modal_save_button"
-          isDisabled={hasError}
-=======
-          testId="template_access_settings_modal_save_button"
           isDisabled={hasError || showLimitError || showExpiredError}
->>>>>>> a3213818
         />
         <Button
           className="cancel-button"
