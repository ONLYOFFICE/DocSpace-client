// (c) Copyright Ascensio System SIA 2009-2024
//
// This program is a free software product.
// You can redistribute it and/or modify it under the terms
// of the GNU Affero General Public License (AGPL) version 3 as published by the Free Software
// Foundation. In accordance with Section 7(a) of the GNU AGPL its Section 15 shall be amended
// to the effect that Ascensio System SIA expressly excludes the warranty of non-infringement of
// any third-party rights.
//
// This program is distributed WITHOUT ANY WARRANTY, without even the implied warranty
// of MERCHANTABILITY or FITNESS FOR A PARTICULAR  PURPOSE. For details, see
// the GNU AGPL at: http://www.gnu.org/licenses/agpl-3.0.html
//
// You can contact Ascensio System SIA at Lubanas st. 125a-25, Riga, Latvia, EU, LV-1021.
//
// The  interactive user interfaces in modified source and object code versions of the Program must
// display Appropriate Legal Notices, as required under Section 5 of the GNU AGPL version 3.
//
// Pursuant to Section 7(b) of the License you must retain the original Product logo when
// distributing the program. Pursuant to Section 7(e) we decline to grant you any rights under
// trademark law for use of our trademarks.
//
// All the Product's GUI elements, including illustrations and icon sets, as well as technical writing
// content are licensed under the terms of the Creative Commons Attribution-ShareAlike 4.0
// International. See the License terms at http://creativecommons.org/licenses/by-sa/4.0/legalcode

import { inject, observer } from "mobx-react";
import { withTranslation } from "react-i18next";
import styled from "styled-components";
import {
  isTablet,
  mobile,
  tablet,
  desktop,
  injectDefaultTheme,
} from "@docspace/shared/utils";

import { Link } from "@docspace/shared/components/link";
import { Text } from "@docspace/shared/components/text";
import { RowContent } from "@docspace/shared/components/rows";

import { SortByFieldName } from "SRC_DIR/helpers/constants";
import { getSpaceQuotaAsText } from "@docspace/shared/utils/common";
import withContent from "../../../../../HOCs/withContent";

import {
  connectedCloudsTypeTitleTranslation,
  getFileTypeName,
  getRoomTypeName,
} from "../../../../../helpers/filesUtils";

const SimpleFilesRowContent = styled(RowContent).attrs(injectDefaultTheme)`
  .row-main-container-wrapper {
    width: 100%;
    max-width: min-content;
    min-width: inherit;
    margin-inline-end: 0;

    @media ${desktop} {
      margin-top: 0px;
    }
  }

  .row_update-text {
    overflow: hidden;
    text-overflow: ellipsis;
  }

  .new-items {
    min-width: 12px;
    width: max-content;
    margin: 0 -2px -2px;
  }

  .badge-version {
    width: max-content;
    margin-block: -2px;
    margin-inline: -2px 6px;
  }

  .bagde_alert {
    margin-inline-end: 8px;
  }

  .badge-new-version {
    width: max-content;
  }

  .row-content-link {
    padding-block: 12px 0;
    padding-inline: 0 12px;
    margin-top: ${(props) =>
      props.theme.interfaceDirection === "rtl" ? "-14px" : "-12px"};
  }

  .item-file-exst {
    color: ${(props) => props.theme.filesSection.tableView.fileExstColor};
  }

  @media ${tablet} {
    .row-main-container-wrapper {
      display: flex;
      justify-content: space-between;
      max-width: inherit;
    }

    .badges {
      flex-direction: row-reverse;
    }

    .tablet-badge {
      margin-top: 5px;
    }

    .tablet-edit,
    .can-convert {
      margin-top: 6px;
      margin-inline-end: 24px;
    }

    .badge-version {
      margin-inline-end: 22px;
    }

    .new-items {
      min-width: 16px;
      margin-block: 5px 0;
      margin-inline: 0 24px;
    }
  }

  @media ${mobile} {
    .row-main-container-wrapper {
      justify-content: flex-start;
    }

    .additional-badges {
      margin-top: 0;
    }

    .tablet-edit,
    .new-items,
    .tablet-badge {
      margin: 0;
    }

    .can-convert {
      margin: 0 1px;
    }

    .row-content-link {
      padding: 12px 0px 0px;
    }
  }
`;

const FilesRowContent = ({
  t,
  item,
  sectionWidth,
  titleWithoutExt,
  updatedDate,
  linkStyles,
  badgesComponent,
  quickButtons,
  theme,
  isRooms,
  isTrashFolder,
  filterSortBy,
  createdDate,
  fileOwner,
  isDefaultRoomsQuotaSet,
  isIndexing,
  displayFileExtension,
}) => {
  const {
    contentLength,
    fileExst,
    providerKey,
    title,
    isRoom,
    daysRemaining,
    fileType,
    tags,
    quotaLimit,
    usedSpace,
    order,
    roomType,
  } = item;

  const contentComponent = () => {
    switch (filterSortBy) {
      case SortByFieldName.Size:
        if (!contentLength) return "";
        return contentLength;

      case SortByFieldName.CreationDate:
        return createdDate;

      case SortByFieldName.Author:
        return fileOwner;

      case SortByFieldName.Type:
        return getFileTypeName(fileType);

      case SortByFieldName.RoomType:
        return getRoomTypeName(roomType, t);

      case SortByFieldName.Tags:
        if (tags?.length === 0) return "";
        return tags?.map((elem) => {
          return elem;
        });

      case SortByFieldName.UsedSpace:
        if (providerKey)
          return connectedCloudsTypeTitleTranslation(providerKey, t);
        if (usedSpace === undefined) return "";

        return getSpaceQuotaAsText(
          t,
          usedSpace,
          quotaLimit,
          isDefaultRoomsQuotaSet,
        );

      default:
        if (isTrashFolder)
          return t("Files:DaysRemaining", {
            daysRemaining,
          });

        return updatedDate;
    }
  };

  const mainInfo = contentComponent();

  return (
    <SimpleFilesRowContent
      sectionWidth={sectionWidth}
      isMobile={!isTablet()}
      isFile={fileExst || contentLength}
      sideColor={theme.filesSection.rowView.sideColor}
    >
      <Link
        className="row-content-link"
        containerWidth="55%"
        type="page"
        title={title}
        fontWeight="600"
        fontSize="15px"
        target="_blank"
        {...linkStyles}
        isTextOverflow
        dir="auto"
        truncate
      >
        {titleWithoutExt}
        {displayFileExtension ? (
          <span className="item-file-exst">{fileExst}</span>
        ) : null}
      </Link>
      <div className="badges">
        {badgesComponent}
        {!isRoom && !isRooms ? quickButtons : null}
      </div>

      {isIndexing ? (
        <Text
          containerMinWidth="200px"
          containerWidth="15%"
          fontSize="12px"
          fontWeight={400}
          className="row_update-text"
        >
          {`${t("Files:Index")} ${order}`}
        </Text>
      ) : null}
      {mainInfo ? (
        <Text
          containerMinWidth="200px"
          containerWidth="15%"
          fontSize="12px"
          fontWeight={400}
          className="row_update-text"
        >
          {mainInfo}
        </Text>
<<<<<<< HEAD
      )}
=======
      ) : null}

      {/* {additionalInfo && (
          <Text
            containerMinWidth="90px"
            containerWidth="10%"
            as="div"
            className="row-content-text"
            fontSize="12px"
            fontWeight={400}
            truncate={true}
          >
            {additionalInfo}
          </Text>
        )} */}
>>>>>>> da09434e
    </SimpleFilesRowContent>
  );
};

export default inject(
  (
    {
      currentQuotaStore,
      settingsStore,
      treeFoldersStore,
      filesStore,
      selectedFolderStore,
    },
    { item },
  ) => {
    const { filter, roomsFilter } = filesStore;
    const { isRecycleBinFolder, isRoomsFolder, isArchiveFolder } =
      treeFoldersStore;
    const { isIndexedFolder } = selectedFolderStore;

    const isRooms = isRoomsFolder || isArchiveFolder;
    const filterSortBy = item.isTemplate
      ? SortByFieldName.RoomType
      : isRooms
        ? roomsFilter.sortBy
        : filter.sortBy;

    const { isDefaultRoomsQuotaSet } = currentQuotaStore;

    return {
      filterSortBy,
      theme: settingsStore.theme,
      isTrashFolder: isRecycleBinFolder,
      isDefaultRoomsQuotaSet,
      isIndexing: isIndexedFolder,
    };
  },
)(
  observer(
    withTranslation(["Files", "Translations", "Notifications", "Common"])(
      withContent(FilesRowContent),
    ),
  ),
);<|MERGE_RESOLUTION|>--- conflicted
+++ resolved
@@ -287,25 +287,7 @@
         >
           {mainInfo}
         </Text>
-<<<<<<< HEAD
-      )}
-=======
       ) : null}
-
-      {/* {additionalInfo && (
-          <Text
-            containerMinWidth="90px"
-            containerWidth="10%"
-            as="div"
-            className="row-content-text"
-            fontSize="12px"
-            fontWeight={400}
-            truncate={true}
-          >
-            {additionalInfo}
-          </Text>
-        )} */}
->>>>>>> da09434e
     </SimpleFilesRowContent>
   );
 };
