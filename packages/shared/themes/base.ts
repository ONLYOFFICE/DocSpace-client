// (c) Copyright Ascensio System SIA 2009-2024
//
// This program is a free software product.
// You can redistribute it and/or modify it under the terms
// of the GNU Affero General Public License (AGPL) version 3 as published by the Free Software
// Foundation. In accordance with Section 7(a) of the GNU AGPL its Section 15 shall be amended
// to the effect that Ascensio System SIA expressly excludes the warranty of non-infringement of
// any third-party rights.
//
// This program is distributed WITHOUT ANY WARRANTY, without even the implied warranty
// of MERCHANTABILITY or FITNESS FOR A PARTICULAR  PURPOSE. For details, see
// the GNU AGPL at: http://www.gnu.org/licenses/agpl-3.0.html
//
// You can contact Ascensio System SIA at Lubanas st. 125a-25, Riga, Latvia, EU, LV-1021.
//
// The  interactive user interfaces in modified source and object code versions of the Program must
// display Appropriate Legal Notices, as required under Section 5 of the GNU AGPL version 3.
//
// Pursuant to Section 7(b) of the License you must retain the original Product logo when
// distributing the program. Pursuant to Section 7(e) we decline to grant you any rights under
// trademark law for use of our trademarks.
//
// All the Product's GUI elements, including illustrations and icon sets, as well as technical writing
// content are licensed under the terms of the Creative Commons Attribution-ShareAlike 4.0
// International. See the License terms at http://creativecommons.org/licenses/by-sa/4.0/legalcode

import AvatarBaseReactSvgUrl from "PUBLIC_DIR/images/avatar.base.react.svg?url";

import { globalColors } from "./globalColors";
import { CommonTheme } from "./commonTheme";
import { DEFAULT_FONT_FAMILY } from "../constants";

export type TColorScheme = {
  id: number;
  main: {
    accent: string;
    buttons: string;
  };
  name: string;
  text: {
    accent: string;
    buttons: string;
  };
};

const {
  white,
  black,
  darkBlack,

  lightGrayBlackout,
  darkGrayBlackout,
  grayLight,
  darkGrayLight,
  lightGrayHover,
  lightDarkGrayHover,
  grayLightMid,
  grayDarkMid,
  lightGraySelected,
  grayStrong,
  grayDarkStrong,
  gray,
  grayDark,
  lightGrayDark,
  darkGrayDark,
  grayText,
  grayDarkText,
  lightBlueMain,
  lightBlueMainHover,
  lightBlueMainDisabled,
  lightBlueMainPressed,
  lightSecondMain,
  lightSecondMainHover,
  lightSecondMainDisabled,

  mainGreen,

  lightErrorStatus,
  darkErrorStatus,
  favoritesStatus,
  lightStatusWarning,
  darkStatusWarning,
  lightStatusPositive,
  darkStatusPositive,

  lightIcons,
  darkIcon,
  link,
  darkLink,
  blueLightMid,

  lightToastDone,
  darkToastDone,
  lightToastInfo,
  darkToastInfo,
  lightToastAlert,
  darkToastAlert,
  lightToastWarning,
  darkToastWarning,

  dndColor,
  dndDarkColor,
  dndHoverColor,
  dndDarkHover,

  onWhiteColor,
  boxShadowColor,
  loaderLight,

  editorGreenColor,
  editorBlueColor,
  editorOrangeColor,
  editorRedColor,
  windowsColor,
  linuxColor,
  androidColor,
  badgeShadow,
  popupShadow,
  menuShadow,
  lightScroll,
  lightScrollHover,
  lightScrollActive,
  silver,
  highlandGray,
} = globalColors;

export const getBaseTheme = () => {
  return {
    ...CommonTheme,

    isBase: true,
    color: black,
    backgroundColor: white,
    fontFamily: DEFAULT_FONT_FAMILY,
    fontSize: "13px",

    text: {
      color: black,
      disableColor: gray,
      emailColor: gray,
      fontWeight: "normal",
      fontWeightBold: "bold",
    },

    heading: {
      fontSize: {
        xlarge: "27px",
        large: "23px",
        medium: "21px",
        small: "19px",
        xsmall: "15px",
      },

      fontWeight: 600,
      color: black,
    },

    backgroundAndSubstrateColor: grayLight,

    betaBadgeTooltip: {
      boxShadowColor: badgeShadow,
    },

    button: {
      fontWeight: "600",
      margin: "0",
      display: "inline-block",
      textAlign: "center",
      textDecoration: "none",

      topVerticalAlign: "text-top",
      middleVerticalAlign: "middle",
      bottomVerticalAlign: "text-bottom",

      borderRadius: "3px",
      stroke: "none",
      overflow: "hidden",
      textOverflow: "ellipsis",
      whiteSpace: "nowrap",
      outline: "none",
      boxSizing: "border-box",

      paddingRight: "4px",

      height: {
        extraSmall: "24px",
        small: "32px",
        normal: "40px",
        medium: "44px",
      },

      lineHeight: {
        extraSmall: "15px",
        small: "20px",
        normal: "16px",
        medium: "22px",
      },

      fontSize: {
        extraSmall: "12px",
        small: "13px",
        normal: "14px",
        medium: "16px",
      },

      padding: {
        extraSmall: "0 11.5px",
        small: "0 28px",
        normal: "0 28px",
        medium: "0 32px",
      },

      color: {
        base: black,
        baseHover: black,
        baseActive: black,
        baseDisabled: grayStrong,
        primary: white,
        primaryHover: white,
        primaryActive: white,
        primaryDisabled: white,
      },

      backgroundColor: {
        base: white,
        baseHover: white,
        baseActive: grayLightMid,
        baseDisabled: grayLight,

        primary: lightSecondMain,
        primaryHover: lightSecondMainHover,
        primaryActive: `linear-gradient(0deg, ${lightSecondMain}, ${lightSecondMain}),linear-gradient(0deg, ${onWhiteColor}, ${onWhiteColor})`,
        primaryDisabled: lightSecondMainDisabled,
      },

      border: {
        base: `1px solid ${globalColors.grayStrong}`,
        baseHover: `1px solid ${lightSecondMain}`,
        baseActive: `1px solid ${globalColors.grayStrong}`,
        baseDisabled: `1px solid ${globalColors.grayLightMid}`,

        primary: `1px solid ${lightSecondMain}`,
        primaryHover: `1px solid ${lightSecondMainHover}`,
        primaryActive: `1px solid linear-gradient(0deg, ${lightSecondMain}, ${lightSecondMain}),linear-gradient(0deg, ${onWhiteColor}, ${onWhiteColor})`,
        primaryDisabled: `1px solid ${lightSecondMainDisabled}`,
      },

      loader: {
        base: lightSecondMain,
        primary: white,
      },
    },

    helpButton: {
      width: "100%",
      backgroundColor: white,
      maxWidth: "500px",
      margin: "0",
      lineHeight: "56px",
      fontWeight: "700",
      padding: "0 16px 16px",
      bodyPadding: "16px 0",
    },

    mainButtonMobile: {
      textColor: lightGrayDark,

      buttonColor: lightStatusWarning,
      iconFill: white,

      circleBackground: white,

      mobileProgressBarBackground: grayStrong,

      bar: {
        icon: gray,
      },

      buttonWrapper: {
        background: white,
        uploadingBackground: grayLightMid,
      },

      buttonOptions: {
        backgroundColor: blueLightMid,
        color: white,
      },

      dropDown: {
        position: "fixed",
        right: "48px",
        bottom: "48px",

        width: "400px",

        zIndex: "202",

        mobile: {
          right: "32px",
          bottom: "40px",

          marginLeft: "24px",

          width: "calc(100vw - 64px)",
        },
        separatorBackground: white,

        buttonColor: white,
        hoverButtonColor: lightBlueMainPressed,

        backgroundActionMobile: blueLightMid,
      },

      dropDownItem: {
        padding: "10px",
      },
    },

    mainButton: {
      backgroundColor: lightBlueMain,
      disableBackgroundColor: lightBlueMainDisabled,
      hoverBackgroundColor: lightBlueMainHover,
      clickBackgroundColor: lightBlueMainPressed,

      padding: "5px 14px 5px 12px",
      borderRadius: "3px",
      lineHeight: "22px",
      fontSize: "16px",
      fontWeight: 700,
      textColor: white,
      textColorDisabled: white,

      cornerRoundsTopRight: "0",
      cornerRoundsBottomRight: "0",

      svg: {
        margin: "auto",
        height: "100%",
        fill: white,
      },

      dropDown: {
        top: "100%",
      },

      arrowDropdown: {
        borderLeft: "4px solid transparent",
        borderRight: "4px solid transparent",
        borderTop: "5px solid white",
        borderTopDisabled: `5px solid white`,
        right: "14px",
        top: "50%",
        width: "0",
        height: "0",
        marginTop: " -1px",
      },
    },

    socialButton: {
      fontWeight: "500",
      textDecoration: "none",
      padding: "0",
      borderRadius: "3px",
      height: "40px",
      heightSmall: "32px",
      textAlign: "left",
      stroke: " none",
      outline: "none",
      width: "100%",

      border: `1px solid ${grayStrong}`,
      background: white,

      borderConnect: "none",
      connectBackground: lightIcons,

      disableBackgroundColor: grayLight,

      hoverBackground: white,
      hoverBorder: `1px solid ${lightSecondMain}`,
      hoverConnectBackground: link,
      hoverConnectBorder: "none",

      activeBorder: `1px solid ${grayStrong}`,
      activeBackground: grayLightMid,
      activeConnectBorder: "none",
      activeConnectBackground: blueLightMid,

      color: gray,
      disableColor: black,
      disabledSvgColor: "none",

      text: {
        width: "100%",
        height: "18px",
        margin: "0 11px",
        fontWeight: "500",
        fontSize: "14px",
        lineHeight: "16px",
        letterSpacing: "0.21875px",
        overflow: "hidden",
        textOverflow: "ellipsis",
        whiteSpace: "nowrap",
        color: gray,
        hoverColor: black,
        connectColor: white,
      },

      svg: {
        margin: "11px 8px",
        width: "20px",
        height: "20px",
        minWidth: "20px",
        minHeight: "20px",
        fill: white,
      },
    },

    groupButton: {
      fontSize: "14px",
      lineHeight: "19px",
      color: black,
      disableColor: gray,
      float: "left",
      height: "19px",
      overflow: "hidden",
      padding: "0px",

      separator: {
        border: `1px solid ${globalColors.grayLightMid}`,
        width: "0px",
        height: "24px",
        margin: "16px 12px 0 12px",
      },

      checkbox: {
        margin: "16px 0 16px 24px",
        tabletMargin: "auto 0 auto 16px",
      },
    },

    groupButtonsMenu: {
      top: "0",
      background: white,
      boxShadow: `0px 10px 18px -8px ${menuShadow}`,
      height: "48px",
      tabletHeight: "56px",
      padding: "0 18px 19px 0",
      width: "100%",
      zIndex: "189",
      marginTop: "1px",

      closeButton: {
        right: "11px",
        top: "6px",
        tabletTop: "10px",
        width: "20px",
        height: "20px",
        padding: "8px",
        hoverBackgroundColor: grayText,
        backgroundColor: grayStrong,
      },
    },

    iconButton: {
      color: gray,
      hoverColor: lightGrayDark,
    },
    selectorAddButton: {
      background: grayLightMid,
      hoverBackground: lightGraySelected,
      activeBackground: grayStrong,

      iconColor: lightGrayDark,
      iconColorHover: lightGrayDark,
      iconColorActive: lightGrayDark,

      border: `none`,
      boxSizing: "border-box",
      borderRadius: "3px",
      height: " 32px",
      width: "32px",
      padding: "10px",
      color: lightGrayDark,
      hoverColor: black,
    },

    saveCancelButtons: {
      bottom: "0",
      width: "100%",
      left: "0",
      padding: "8px 24px 8px 16px",
      marginRight: "8px",

      unsavedColor: gray,
    },

    checkbox: {
      fillColor: white,
      borderColor: grayStrong,
      arrowColor: black,
      indeterminateColor: black,

      disableArrowColor: grayStrong,
      disableBorderColor: grayLightMid,
      disableFillColor: grayLight,
      disableIndeterminateColor: gray,

      hoverBorderColor: gray,
      hoverIndeterminateColor: black,

      pressedBorderColor: grayStrong,
      pressedFillColor: grayLightMid,

      focusColor: gray,

      errorColor: lightErrorStatus,
    },

    viewSelector: {
      fillColor: white,
      checkedFillColor: gray,
      fillColorDisabled: grayLight,
      disabledFillColor: grayLightMid,
      disabledFillColorInner: grayStrong,
      hoverBorderColor: gray,
      borderColor: grayStrong,
    },

    radioButton: {
      textColor: black,
      textDisableColor: gray,

      marginBeforeLabel: "8px",

      background: white,
      disableBackground: grayLight,

      fillColor: black,
      borderColor: grayStrong,

      disableFillColor: grayStrong,
      disableBorderColor: grayLightMid,

      hoverBorderColor: gray,
    },

    row: {
      minHeight: "47px",
      width: "100%",
      borderBottom: globalColors.grayLightMid,
      backgroundColor: globalColors.lightGrayHover,
      minWidth: "160px",
      overflow: "hidden",
      textOverflow: "ellipsis",

      element: {
        marginRight: "14px",
        marginLeft: "2px",
      },

      optionButton: {
        padding: "8px 0px 9px 7px",
      },
    },

    rowContent: {
      icons: {
        height: "19px",
      },

      margin: "0 6px",
      fontSize: "12px",
      fontStyle: "normal",
      fontWeight: "600",
      height: "56px",
      maxWidth: " 100%",

      sideInfo: {
        minWidth: "160px",
        margin: "0 6px",
        overflow: "hidden",
        textOverflow: "ellipsis",
      },

      mainWrapper: {
        minWidth: "140px",
        marginRight: "8px",
        marginTop: "8px",
        width: "95%",
      },
    },

    rowContainer: {
      borderColor: globalColors.grayLightMid,
    },

    badge: {
      border: "1px solid transparent",
      padding: "1px",
      lineHeight: "0.8",
      overflow: "hidden",
      color: white,
      backgroundColor: lightStatusWarning,
      disableBackgroundColor: gray,
    },

    scrollbar: {
      bgColor: lightScroll,
      hoverBgColor: lightScrollHover,
      pressBgColor: lightScrollActive,
      paddingInlineEnd: "17px !important",
      paddingInlineEndMobile: "8px !important",
    },

    modalDialog: {
      backgroundColor: white,
      textColor: black,
      headerBorderColor: globalColors.grayLightMid,
      footerBorderColor: globalColors.grayLightMid,
      width: "auto",
      maxwidth: "560px",
      margin: " 0 auto",
      minHeight: "100%",

      colorDisabledFileIcons: lightGrayHover,

      backdrop: {
        backgroundRGBA: {
          r: 6,
          g: 22,
          b: 38,
          a: 0.2,
        },
        blur: 9,
      },

      content: {
        backgroundColor: white,
        modalPadding: "0 12px 12px",
        modalBorderRadius: "6px",
        asidePadding: "0 16px 16px",
        heading: {
          maxWidth: "calc(100% - 18px)",
          margin: "0",
          modalLineHeight: "40px",
          asideLineHeight: "56px",
          fontWeight: "700",
          asideFontSize: "21px",
          modalFontSize: "18px",
        },
      },

      closeButton: {
        fillColor: white,
      },
    },

    paging: {
      button: {
        marginRight: "8px",
        maxWidth: "110px",
      },

      page: {
        marginRight: "8px",
        width: "110%",
      },

      comboBox: {
        marginLeft: "auto",
        marginRight: "0px",
      },
    },

    input: {
      color: black,
      disableColor: grayStrong,

      backgroundColor: white,
      disableBackgroundColor: grayLight,

      width: {
        base: "173px",
        middle: "300px",
        big: "350px",
        huge: "500px",
        large: "550px",
      },

      borderRadius: "3px",
      boxShadow: "none",
      boxSizing: "border-box",
      border: "solid 1px",

      borderColor: grayStrong,
      errorBorderColor: lightErrorStatus,
      warningBorderColor: lightStatusWarning,
      disabledBorderColor: grayLightMid,

      hoverBorderColor: gray,
      hoverErrorBorderColor: lightErrorStatus,
      hoverWarningBorderColor: lightStatusWarning,
      hoverDisabledBorderColor: grayLightMid,

      focusBorderColor: lightSecondMain,
      focusErrorBorderColor: lightErrorStatus,
      focusWarningBorderColor: lightStatusWarning,
      focusDisabledBorderColor: grayLightMid,
    },

    fileInput: {
      width: {
        base: "173px",
        middle: "300px",
        big: "350px",
        huge: "500px",
        large: "550px",
      },

      height: {
        base: "32px",
        middle: "38px",
        big: "38px",
        huge: "39px",
        large: "44px",
      },

      paddingRight: {
        base: "37px",
        middle: "48px",
        big: "53px",
        huge: "58px",
        large: "64px",
      },

      icon: {
        background: white,

        border: "1px solid",
        borderRadius: "0 3px 3px 0",

        width: {
          base: "30px",
          middle: "36px",
          big: "37px",
          huge: "38px",
          large: "48px",
        },

        height: {
          base: "30px",
          middle: "36px",
          big: "36px",
          huge: "37px",
          large: "42px",
        },
      },

      iconButton: {
        width: {
          base: "15px",
          middle: "15px",
          big: "16px",
          huge: "16px",
          large: "16px",
        },
      },
    },

    passwordInput: {
      disableColor: grayStrong,
      color: gray,

      iconColor: grayStrong,
      hoverIconColor: gray,

      hoverColor: gray,

      lineHeight: "32px",

      tooltipTextColor: black,

      text: {
        lineHeight: "14px",
        marginTop: "-2px",
      },

      link: {
        marginTop: "-6px",

        tablet: {
          width: "100%",
          marginLeft: "0px",
          marginTop: "-1px",
        },
      },

      progress: {
        borderRadius: "2px",
        marginTop: "-2px",
      },

      newPassword: {
        margin: "0 16px",

        svg: {
          overflow: "hidden",
          marginBottom: "4px",
        },
      },
    },

    searchInput: {
      fontSize: "14px",
      fontWeight: "600",

      iconColor: grayStrong,
      hoverIconColor: grayStrong,
    },

    inputPhone: {
      activeBorderColor: lightSecondMain,
      inactiveBorderColor: grayStrong,
      errorBorderColor: lightErrorStatus,
      backgroundColor: white,
      color: black,
      scrollBackground: gray,
      placeholderColor: gray,
      dialCodeColor: gray,
      width: "320px",
      height: "44px",
    },

    textInput: {
      fontWeight: "normal",
      placeholderColor: gray,
      disablePlaceholderColor: grayStrong,

      transition: "all 0.2s ease 0s",
      appearance: "none",
      display: "flex",
      flex: "1 1 0%",
      outline: "none",
      overflow: "hidden",
      opacity: "1",

      lineHeight: {
        base: "20px",
        middle: "20px",
        big: "20px",
        huge: "21px",
        large: "20px",
      },

      fontSize: {
        base: "13px",
        middle: "14px",
        big: "16px",
        huge: "18px",
        large: "16px",
      },

      padding: {
        base: "5px 6px",
        middle: "8px 12px",
        big: "8px 16px",
        huge: "8px 20px",
        large: "11px 12px",
      },
    },

    inputBlock: {
      height: "100%",
      paddingRight: "8px",
      paddingLeft: "1px",

      display: "flex",
      alignItems: "center",
      padding: "2px 0px 2px 2px",
      margin: "0",

      borderColor: lightSecondMain,

      iconColor: gray,
      hoverIconColor: lightGrayDark,
    },

    textArea: {
      disabledColor: grayLight,

      focusBorderColor: lightSecondMain,
      focusErrorBorderColor: lightErrorStatus,
      focusOutline: "none",

      scrollWidth: "100%",
      scrollHeight: "91px",

      numerationColor: gray,

      copyIconFilter:
        "invert(71%) sepia(1%) saturate(1597%) hue-rotate(166deg) brightness(100%) contrast(73%)",
    },

    link: {
      color: black,
      lineHeight: "calc(100% + 6px)",
      opacity: "0.5",
      textDecoration: "none",
      cursor: "pointer",
      display: "inline-block",

      hover: {
        textDecoration: "underline dashed",
        page: { textDecoration: "underline" },
      },
    },

    linkWithDropdown: {
      paddingRight: "20px",
      semiTransparentOpacity: "0.5",
      textDecoration: "none",
      disableColor: gray,

      svg: {
        opacity: "1",
        semiTransparentOpacity: "0.5",
      },

      text: { maxWidth: "100%" },

      span: { maxWidth: "300px" },

      expander: {
        iconColor: black,
      },

      color: {
        default: gray,
        hover: grayText,
        active: black,
        focus: black,
      },

      background: {
        default: "transparent",
        hover: grayLightMid,
        active: grayStrong,
        focus: lightGraySelected,
      },

      caret: {
        width: "5px",
        minWidth: "5px",
        height: "4px",
        minHeight: "4px",
        marginLeft: "5px",
        marginTop: "-4px",
        right: "6px",
        top: "0",
        bottom: "0",
        isOpenBottom: "-1px",
        margin: "auto",
        opacity: "0",
        transform: "scale(1, -1)",
      },
    },

    tooltip: {
      borderRadius: "6px",
      boxShadow: `0px 10px 15px ${popupShadow}`,
      opacity: "1",
      padding: "8px 12px",
      pointerEvents: "auto",
      maxWidth: "340px",
      color: white,
      textColor: black,
      backgroundColor: grayLight,

      before: {
        border: "none",
      },
      after: {
        border: "none",
      },
    },

    fieldContainer: {
      horizontal: {
        margin: "0 0 16px 0",

        label: {
          lineHeight: "32px",
          margin: "0",
        },

        body: {
          flexGrow: "1",
        },

        iconButton: {
          marginTop: "10px",
          marginLeft: "8px",
        },
      },

      vertical: {
        margin: "0 0 16px 0",

        label: {
          lineHeight: "20px",
          height: "20px",
        },

        labelIcon: {
          width: "100%",
          margin: "0 0 4px 0",
        },

        body: {
          width: "100%",
        },

        iconButton: {
          margin: "0",
          padding: "0px 8px",
          width: "12px",
          height: "12px",
        },
      },

      errorLabel: {
        color: lightErrorStatus,
      },
    },

    avatar: {
      defaultImage: `url("${AvatarBaseReactSvgUrl}")`,
      initialsContainer: {
        color: white,
        groupColor: black,
        left: "50%",
        top: "50%",
        transform: "translate(-50%, -50%)",
        fontWeight: "600",
        groupFontWeight: "700",

        fontSize: {
          min: "12px",
          small: "12px",
          base: "16px",
          medium: "20px",
          big: "34px",
          max: "72px",
          groupBig: "23px",
        },
      },

      roleWrapperContainer: {
        right: {
          min: "-2px",
          small: "-2px",
          base: "-2px",
          medium: "-4px",
          big: "3px",
          max: "10px",
        },

        bottom: {
          min: "-2px",
          small: "3px",
          base: "4px",
          medium: "6px",
          big: "3px",
          max: "0px",
        },

        width: {
          min: "12px",
          medium: "16px",
          max: "22px",
        },

        height: {
          min: "12px",
          medium: "16px",
          max: "22px",
        },
      },

      imageContainer: {
        backgroundImage: lightSecondMain,
        background: grayStrong,
        groupBackground: grayLightMid,
        borderRadius: "50%",
        height: "100%",

        svg: {
          display: "block",
          width: "50%",
          height: "100%",
          margin: "auto",
          fill: white,
        },
      },

      administrator: {
        fill: lightStatusWarning,
        stroke: darkBlack,
        color: white,
      },

      guest: {
        fill: lightIcons,
        stroke: darkBlack,
        color: white,
      },

      owner: {
        fill: favoritesStatus,
        stroke: darkBlack,
        color: white,
      },

      editContainer: {
        right: "0px",
        bottom: "0px",
        fill: white,
        backgroundColor: blueLightMid,
        borderRadius: "50%",
        height: "32px",
        width: "32px",
      },

      image: {
        width: "100%",
        height: "100%",
        borderRadius: "50%",
      },

      icon: {
        background: grayLightMid,
        color: gray,
      },

      width: {
        min: "32px",
        small: "36px",
        base: "40px",
        medium: "48px",
        big: "80px",
        max: "124px",
      },

      height: {
        min: "32px",
        small: "36px",
        base: "40px",
        medium: "48px",
        big: "80px",
        max: "124px",
      },
    },

    avatarEditor: {
      minWidth: "208px",
      maxWidth: "300px",
      width: "max-content",
    },

    avatarEditorBody: {
      maxWidth: "400px",

      selectLink: {
        color: black,
        linkColor: link,
      },

      slider: {
        width: "100%",
        margin: "24px 0",
        backgroundColor: "transparent",

        runnableTrack: {
          background: grayLightMid,
          focusBackground: grayLightMid,
          border: `1.4px solid ${grayLightMid}`,
          borderRadius: "5.6px",
          width: "100%",
          height: "8px",
        },

        sliderThumb: {
          marginTop: "-9.4px",
          width: "24px",
          height: "24px",
          background: lightSecondMain,
          disabledBackground: lightSecondMainDisabled,
          borderWidth: "6px",
          borderStyle: "solid",
          borderColor: `${white}`,
          borderRadius: "30px",
          boxShadow: `0px 5px 20px ${popupShadow}`,
        },

        thumb: {
          width: "24px",
          height: "24px",
          background: lightSecondMain,
          border: `6px solid ${white}`,
          borderRadius: "30px",
          marginTop: "0px",
          boxShadow: `0px 5px 20px ${popupShadow}`,
        },

        rangeTrack: {
          background: grayLightMid,
          border: `1.4px solid ${grayLightMid}`,
          borderRadius: "5.6px",
          width: "100%",
          height: "8px",
        },

        rangeThumb: {
          width: "14px",
          height: "14px",
          background: lightSecondMain,
          border: `6px solid ${white}`,
          borderRadius: "30px",
          boxShadow: `0px 5px 20px ${popupShadow}`,
        },

        track: {
          background: "transparent",
          borderColor: "transparent",
          borderWidth: "10.2px 0",
          color: "transparent",
          width: "100%",
          height: "8px",
        },

        trackNumber: {
          color: gray,
        },

        fillLower: {
          background: grayLightMid,
          focusBackground: grayLightMid,
          border: `1.4px solid ${grayLightMid}`,
          borderRadius: "11.2px",
        },

        fillUpper: {
          background: grayLightMid,
          focusBackground: grayLightMid,
          border: `1.4px solid ${grayLightMid}`,
          borderRadius: "11.2px",
        },
      },

      container: {
        miniPreview: {
          width: "160px",
          border: `1px solid ${grayLightMid}`,
          borderRadius: "6px",
          padding: "8px",
        },

        buttons: {
          height: "32px",
          background: gray,

          mobileWidth: "40px",
          mobileHeight: "100%",
          mobileBackground: "none",
        },

        button: {
          background: gray,
          fill: white,
          hoverFill: white,
          padding: "0 12px",
          height: "40px",
          borderRadius: "6px",
        },

        zoom: {
          height: "56px",

          mobileHeight: "24px",
          marginTop: "16px",
        },
      },
    },

    backdrop: {
      backgroundColor: lightGrayBlackout,
      unsetBackgroundColor: "unset",
    },

    progressBar: {
      backgroundColor: lightGrayHover,

      animation: {
        background: lightBlueMain,
      },

      percent: {
        background: lightBlueMain,
      },

      color: {
        error: lightErrorStatus,
        status: black,
      },
    },

    dropDown: {
      fontWeight: "600",
      fontSize: "13px",
      zIndex: "400",
      background: white,
      borderRadius: "6px",
      boxShadow: `0px 8px 16px 0px ${boxShadowColor}`,
      border: "none",
    },

    dropDownItem: {
      color: black,
      disableColor: gray,
      backgroundColor: white,
      hoverBackgroundColor: grayLight,
      hoverDisabledBackgroundColor: white,
      selectedBackgroundColor: lightGrayHover,
      fontWeight: "600",
      fontSize: "13px",
      width: "100%",
      maxWidth: "500px",
      border: "0px",
      margin: "0px",
      padding: "0px 12px",
      tabletPadding: "0px 16px",
      lineHeight: "32px",
      tabletLineHeight: "36px",

      icon: {
        width: "16px",
        marginRight: "8px",
        lineHeight: "10px",

        color: black,
        disableColor: black,
      },

      separator: {
        padding: "0px 16px",
        borderBottom: `1px solid ${globalColors.grayLightMid}`,
        margin: " 4px 16px 4px",
        lineHeight: "1px",
        height: "1px",
        width: "calc(100% - 32px)",
      },
    },

    toast: {
      active: {
        success: lightToastDone,
        error: lightToastWarning,
        info: lightToastInfo,
        warning: lightToastAlert,
      },
      hover: {
        success: lightToastDone,
        error: lightToastWarning,
        info: lightToastInfo,
        warning: lightToastAlert,
      },
      border: {
        success: "none",
        error: "none",
        info: "none",
        warning: "none",
      },

      zIndex: "9999",
      position: "fixed",
      padding: "4px",
      width: "320px",
      color: white,
      top: "16px",
      right: "24px",
      marginTop: "0px",

      closeButton: {
        color: white,
        fontWeight: "700",
        fontSize: "14px",
        background: "transparent",
        padding: "0",
        opacity: "0.7",
        hoverOpacity: "1",
        transition: "0.3s ease",
      },

      main: {
        marginBottom: "1rem",
        boxShadow: `0px 10px 16px -12px ${popupShadow}`,
        maxHeight: "800px",
        overflow: "hidden",
        borderRadius: "6px",
        color: darkBlack,
        margin: "0 0 12px",
        padding: "12px",
        minHeight: "32px",
        width: "100%",
        right: "0",
        transition: "0.3s",
      },
    },

    toastr: {
      svg: {
        width: "16px",
        minWidth: "16px",
        height: "16px",
        minHeight: "16px",
        color: {
          success: black,
          error: black,
          info: black,
          warning: black,
        },
      },

      text: {
        lineHeight: " 1.3",
        fontSize: "12px",
        color: black,
      },

      title: {
        fontWeight: "600",
        margin: "0",
        marginBottom: "5px",
        lineHeight: "16px",
        color: {
          success: darkBlack,
          error: darkBlack,
          info: darkBlack,
          warning: darkBlack,
        },
        fontSize: "12px",
      },

      closeButtonColor: black,
    },

    loader: {
      color: loaderLight,
      size: "40px",
      marginRight: "2px",
      borderRadius: "50%",
    },

    rombsLoader: {
      blue: {
        colorStep_1: "#F2CBBF",
        colorStep_2: white,
        colorStep_3: "#E6E4E4",
        colorStep_4: "#D2D2D2",
      },
      red: {
        colorStep_1: "#BFE8F8",
        colorStep_2: white,
        colorStep_3: "#EFEFEF",
      },
      green: {
        colorStep_1: "#CBE0AC",
        colorStep_2: white,
        colorStep_3: "#EFEFEF",
        colorStep_4: "#E6E4E4",
      },
    },

    dialogLoader: {
      borderBottom: `1px solid ${loaderLight}`,
    },

    comboBox: {
      padding: "6px 0px",
      background: lightGraySelected,

      width: {
        base: "173px",
        middle: "300px",
        big: "350px",
        huge: "500px",
      },

      arrow: {
        width: "6px",
        flex: "0 0 6px",
        marginTopWithBorder: "5px",
        marginTop: "12px",
        marginRight: "5px",
        marginLeft: "auto",
      },

      button: {
        height: "18px",
        heightWithBorder: "30px",
        heightModernView: "28px",

        paddingLeft: "16px",
        paddingRightNoArrow: "16px",
        paddingRight: "8px",

        selectPaddingLeft: "8px",
        selectPaddingRightNoArrow: "14px",
        selectPaddingRight: "6px",

        color: black,
        disabledColor: grayStrong,
        background: white,
        backgroundWithBorder: "none",
        backgroundModernView: "none",

        border: `1px solid ${grayStrong}`,
        borderRadius: "3px",
        borderColor: lightSecondMain,
        openBorderColor: lightSecondMain,
        disabledBorderColor: grayLightMid,
        disabledBackground: grayLight,

        hoverBorderColor: gray,
        hoverBorderColorOpen: lightSecondMain,
        hoverDisabledBorderColor: grayLightMid,

        hoverBackgroundModernView: grayLightMid,
        activeBackgroundModernView: grayStrong,
        focusBackgroundModernView: lightGraySelected,
      },

      label: {
        marginRightWithBorder: "13px",
        marginRight: "4px",

        disabledColor: grayStrong,
        color: black,
        alternativeColor: gray,
        selectedColor: black,
        maxWidth: "175px",

        lineHeightWithoutBorder: "16px",
        lineHeightTextDecoration: "underline dashed",
      },

      childrenButton: {
        marginRight: "8px",
        width: "16px",
        height: "16px",

        defaultDisabledColor: grayStrong,
        defaultColor: gray,
        disabledColor: grayStrong,
        color: black,
        selectedColor: black,
      },

      plusBadge: {
        color: white,
        bgColor: gray,
        selectedBgColor: lightGrayDark,
      },
    },

    toggleContent: {
      headingHeight: "24px",
      headingLineHeight: "26px",
      hoverBorderBottom: "1px dashed",
      contentPadding: "10px 0px 0px 0px",
      arrowMargin: "4px 8px 4px 0px",
      transform: "rotate(180deg)",
      iconColor: black,

      childrenContent: {
        color: black,
        paddingTop: "6px",
      },
    },

    toggleButton: {
      fillColorDefault: lightBlueMain,
      fillColorOff: grayStrong,
      hoverFillColorOff: gray,
      fillCircleColor: white,
      fillCircleColorOff: white,
    },

    contextMenuButton: {
      content: {
        width: "100%",
        backgroundColor: white,
        padding: "0 16px 16px",
      },

      headerContent: {
        maxWidth: "500px",
        margin: "0",
        lineHeight: "56px",
        fontWeight: "700",
        borderBottom: `1px solid ${grayStrong}`,
      },

      bodyContent: {
        padding: "16px 0",
      },
    },

    calendar: {
      color: black,
      disabledColor: lightGraySelected,
      pastColor: gray,
      onHoverBackground: lightGrayHover,
      titleColor: grayText,
      outlineColor: grayLightMid,
      arrowColor: grayText,
      disabledArrow: gray,
      weekdayColor: gray,
      accent: lightBlueMain,
      boxShadow: `0px 12px 40px ${popupShadow}`,
    },

    datePicker: {
      width: "115px",
      dropDownPadding: "16px 16px 16px 17px",
      contentPadding: "0 16px 16px",
      bodyPadding: "16px 0",
      backgroundColor: white,
      inputBorder: lightSecondMain,
      iconPadding: "8px 8px 7px 0px",

      contentMaxWidth: "500px",
      contentLineHeight: "56px",
      contentFontWeight: "700",

      borderBottom: `1px solid ${grayStrong}`,
    },

    aside: {
      backgroundColor: white,
      height: "100%",
      overflowX: "hidden",
      overflowY: "auto",
      position: "fixed",
      right: "0",
      top: "0",
      bottom: "16px",
      paddingBottom: "64px",
      transition: "transform 0.3s ease-in-out",
    },

    dragAndDrop: {
      height: "100%",
      transparentBorder: "1px solid transparent",
      acceptBackground: dndHoverColor,
      background: dndColor,
    },

    catalog: {
      background: grayLight,

      header: {
        borderBottom: `1px solid ${grayLightMid}`,
        iconFill: lightGrayDark,
      },
      control: {
        fill: white,
      },

      headerBurgerColor: lightGrayDark,

      verticalLine: `1px solid ${grayLightMid}`,

      profile: {
        borderTop: `1px solid ${grayLightMid}`,
        background: lightGrayHover,
      },

      paymentAlert: {
        color: lightStatusWarning,
        warningColor: lightErrorStatus,
      },
    },

    alertComponent: {
      descriptionColor: grayText,
      iconColor: lightGrayDark,
    },

    catalogItem: {
      header: {
        color: gray,
        background: grayStrong,
      },
      container: {
        width: "100%",
        height: "36px",
        padding: "0 12px",
        marginBottom: "16px",
        background: white,
        tablet: {
          height: "44px",
          padding: "0 12px",
          marginBottom: "24px",
        },
      },
      sibling: {
        active: {
          background: lightGraySelected,
        },
        hover: {
          background: grayLightMid,
        },
      },
      img: {
        svg: {
          width: "16px",
          height: "16px",

          fill: lightGrayDark,
          isActiveFill: lightBlueMain,
          tablet: {
            width: "20px",
            height: "20px",
          },
        },
      },
      text: {
        width: "100%",
        marginLeft: "8px",
        lineHeight: "20px",
        color: grayText,
        isActiveColor: lightBlueMain,
        fontSize: "13px",
        fontWeight: 600,
        tablet: {
          marginLeft: "12px",
          lineHeight: "20px",
          fontSize: "15px",
          fontWeight: "600",
        },
      },
      initialText: {
        color: white,
        width: "16px",
        lineHeight: "11px",
        fontSize: "11px",
        fontWeight: "bold",
        tablet: {
          width: "20px",
          lineHeight: "19px",
          fontSize: "11px",
        },
      },
      badgeWrapper: {
        size: "16px",
        marginLeft: "8px",
        marginRight: "-2px",
        tablet: {
          width: "44px",
          height: "44px",
          marginRight: "-16px",
        },
      },
      badgeWithoutText: {
        backgroundColor: lightStatusWarning,

        size: "8px",
        position: "-4px",
      },
      trashIconFill: gray,
    },

    navigation: {
      expanderColor: black,
      background: white,
      rootFolderTitleColor: gray,
      boxShadow: `0px 8px 16px 0px ${boxShadowColor}`,

      icon: {
        fill: link,
        stroke: lightGraySelected,
      },
    },

    nav: {
      backgroundColor: lightBlueMain,
    },

    navItem: {
      baseColor: lightSecondMain,
      activeColor: white,
      separatorColor: lightSecondMainHover,

      wrapper: {
        hoverBackground: lightBlueMainHover,
      },
    },

    header: {
      backgroundColor: grayLight,
      recoveryColor: lightGrayDark,
      linkColor: lightGrayDark,
      productColor: white,
      height: "48px",
    },

    menuContainer: {
      background: lightGrayHover,
      color: black,
    },

    article: {
      background: grayLight,
      pinBorderColor: grayLightMid,
      catalogItemHeader: gray,
      catalogItemText: grayText,
      catalogItemActiveBackground: lightGraySelected,
      catalogShowText: lightGrayDark,
    },

    section: {
      header: {
        backgroundColor: white,
        background: `linear-gradient(180deg, ${white} 2.81%,${grayDarkText} 63.03%,rgba(255, 255, 255, 0) 100%)`,
        trashErasureLabelBackground: grayLight,
        trashErasureLabelText: grayText,
      },
    },

    infoPanel: {
      sectionHeaderToggleIcon: gray,
      sectionHeaderToggleIconActive: lightIcons,
      sectionHeaderToggleBg: "transparent",
      sectionHeaderToggleBgActive: grayLight,

      backgroundColor: white,
      blurColor: lightGrayBlackout,
      borderColor: grayLightMid,
      thumbnailBorderColor: grayLightMid,
      textColor: black,
      errorColor: lightErrorStatus,

      closeButtonWrapperPadding: "0px",
      closeButtonIcon: white,
      closeButtonSize: "17px",

      nameColor: grayDark,
      avatarColor: grayText,

      links: {
        color: lightBlueMain,
        iconColor: lightIcons,
        iconErrorColor: lightErrorStatus,
        primaryColor: grayText,
      },

      members: {
        iconColor: gray,
        iconHoverColor: lightGrayDark,
        isExpectName: gray,
        subtitleColor: gray,
        meLabelColor: gray,
        roleSelectorColor: gray,
        disabledRoleSelectorColor: gray,
        roleSelectorArrowColor: gray,
        createLink: gray,
        linkAccessComboboxExpired: gray,
        crossFill: lightGrayDark,
      },

      history: {
        subtitleColor: gray,
        fileBlockBg: grayLight,
        dateColor: gray,
        fileExstColor: gray,
        locationIconColor: gray,
        folderLabelColor: gray,
        renamedItemColor: gray,
        oldRoleColor: lightGrayDark,
        messageColor: black,
      },

      details: {
        customLogoBorderColor: grayLightMid,
        commentEditorIconColor: black,
        tagBackground: grayLightMid,
      },

      gallery: {
        borderColor: grayStrong,
        descriptionColor: lightGrayDark,
      },

      search: {
        boxShadow: `0px 5px 20px 0px ${menuShadow}`,
      },

      groups: {
        textColor: gray,
        tagColor: grayStrong,
      },
    },

    filesArticleBody: {
      background: lightGraySelected,
      panelBackground: lightGraySelected,

      fill: lightGrayDark,
      expanderColor: "dimgray",
      downloadAppList: {
        textColor: gray,
        color: gray,
        winHoverColor: windowsColor,
        macHoverColor: darkBlack,
        linuxHoverColor: linuxColor,
        androidHoverColor: androidColor,
        iosHoverColor: darkBlack,
      },
      devTools: {
        border: `1px solid ${lightGraySelected}`,
        color: gray,
      },
    },

    peopleArticleBody: {
      iconColor: lightGrayDark,
      expanderColor: "dimgray",
    },

    peopleTableRow: {
      nameColor: black,
      pendingNameColor: gray,

      sideInfoColor: gray,
      pendingSideInfoColor: grayStrong,
    },

    filterInput: {
      button: {
        border: `1px solid ${grayStrong}`,
        hoverBorder: `1px solid ${gray}`,

        openBackground: gray,

        openFill: white,
      },

      filter: {
        background: white,
        border: `1px solid ${grayLightMid}`,
        color: gray,

        separatorColor: grayLightMid,
        indicatorColor: lightStatusWarning,

        selectedItem: {
          background: blueLightMid,
          border: blueLightMid,
          color: white,
        },
      },

      sort: {
        background: white,
        hoverBackground: grayLight,
        selectedViewIcon: lightGraySelected,
        viewIcon: gray,
        sortFill: lightGrayDark,

        tileSortFill: black,
        tileSortColor: black,
      },

      selectedItems: {
        background: grayLightMid,
        hoverBackground: lightGrayHover,
      },
    },

    updateUserForm: {
      tooltipTextColor: black,
      borderTop: `1px solid ${grayLightMid}`,
    },

    tableContainer: {
      borderRight: `2px solid ${grayStrong}`,
      hoverBorderColor: lightGrayDark,
      tableCellBorder: `1px solid ${grayLightMid}`,

      groupMenu: {
        background: white,
        borderBottom: "1px solid transparent",
        borderRight: `1px solid ${grayStrong}`,
        boxShadow: `0px 5px 20px ${menuShadow}`,
      },

      header: {
        background: white,
        borderBottom: `1px solid ${grayLightMid}`,
        textColor: gray,
        activeTextColor: lightGrayDark,
        hoverTextColor: lightGrayDark,

        iconColor: gray,
        activeIconColor: lightGrayDark,
        hoverIconColor: lightGrayDark,

        borderImageSource: `linear-gradient(to right,${white} 21px,${grayLightMid} 21px,${grayLightMid} calc(100% - 20px),${white} calc(100% - 20px))`,
        borderHoverImageSource: `linear-gradient(to right,${white} 0px,${grayLightMid} 0px,${grayLightMid} 100% ,${white} 100%)`,

        lengthenBorderImageSource: `linear-gradient(to right, ${grayLightMid}, ${grayLightMid})`,
        hotkeyBorderBottom: `1px solid ${lightSecondMain}`,

        settingsIconDisableColor: grayStrong,
      },

      tableCell: {
        border: `1px solid ${grayLightMid}`,
      },
    },

    filesSection: {
      rowView: {
        checkedBackground: lightGrayHover,

        draggingBackground: dndColor,
        draggingHoverBackground: dndHoverColor,

        shareButton: {
          color: lightGrayDark,
          fill: lightGrayDark,
        },

        sideColor: gray,
        linkColor: black,
        textColor: gray,

        editingIconColor: lightIcons,
        shareHoverColor: lightIcons,
        pinColor: lightIcons,
      },

      tableView: {
        fileName: {
          linkColor: black,
          textColor: gray,
        },

        row: {
          checkboxChecked: `linear-gradient(to right, ${lightGrayHover} 24px, ${grayLightMid} 24px)`,
          checkboxDragging: `linear-gradient(to right, ${dndColor} 24px, ${grayLightMid} 24px)`,
          checkboxDraggingHover: `linear-gradient(to right, ${dndHoverColor} 24px, ${grayLightMid} 24px)`,

          contextMenuWrapperChecked: `linear-gradient(to left, ${lightGrayHover} 24px, ${grayLightMid} 24px)`,
          contextMenuWrapperDragging: `border-image-source: linear-gradient(to left, ${dndColor} 24px, ${grayLightMid} 24px)`,
          contextMenuWrapperDraggingHover: `linear-gradient(to left, ${dndHoverColor} 24px,${grayLightMid} 24px)`,

          backgroundActive: lightGrayHover,

          borderImageCheckbox: `linear-gradient(to right, ${white} 24px, ${grayLightMid} 24px)`,
          borderImageContextMenu: `linear-gradient(to left, ${white} 24px, ${grayLightMid} 24px)`,

          borderHover: gray,
          sideColor: gray,
          shareHoverColor: lightIcons,

          borderImageRight: `linear-gradient(to right, ${white} 25px, ${grayLightMid} 24px)`,
          borderImageLeft: `linear-gradient(to left, ${white} 24px, ${grayLightMid} 24px)`,

          borderColor: grayLightMid,
          borderColorTransition: lightGrayHover,

          color: black,
          backgroundGroup: grayLightMid,
        },
      },

      tilesView: {
        tile: {
          draggingColor: dndColor,
          draggingHoverColor: dndHoverColor,
          checkedColor: lightGrayHover,
          roomsCheckedColor: lightGrayHover,
          border: `1px solid ${grayStrong}`,
          backgroundBadgeColor: white,
          backgroundColor: white,
          borderRadius: "6px",
          roomsBorderRadius: "12px",
          bottomBorderRadius: "0 0 6px 6px",
          roomsBottomBorderRadius: "0 0 12px 12px",
          upperBorderRadius: "6px 6px 0 0",
          roomsUpperBorderRadius: "12px 12px 0 0",
          backgroundColorTop: white,
        },

        sideColor: black,
        color: black,
        textColor: gray,
      },

      animationColor: lightSecondMain,
    },

    advancedSelector: {
      footerBorder: `1px solid ${grayLightMid}`,

      hoverBackgroundColor: grayLightMid,
      selectedBackgroundColor: grayLightMid,
      borderLeft: `1px solid ${grayLightMid}`,

      searcher: {
        hoverBorderColor: grayStrong,
        focusBorderColor: lightSecondMain,
        placeholderColor: gray,
      },
    },

    selector: {
      border: `1px solid ${grayLightMid}`,

      breadCrumbs: {
        prevItemColor: lightGrayDark,
        arrowRightColor: lightGrayDark,
      },

      info: {
        backgroundColor: grayLight,
        color: grayText,
      },

      bodyDescriptionText: gray,

      item: {
        hoverBackground: grayLight,
        selectedBackground: lightGrayHover,

        inputButtonBorder: grayStrong,
        inputButtonBorderHover: lightGrayDark,

        disableTextColor: gray,
      },

      emptyScreen: {
        descriptionColor: grayText,

        buttonColor: lightGrayDark,
        hoverButtonColor: black,
        pressedButtonColor: grayText,
      },
    },

    floatingButton: {
      backgroundColor: lightIcons,
      color: white,
      boxShadow: `0px 5px 20px ${popupShadow}`,
      fill: white,

      alert: {
        fill: "",
        path: "",
      },
    },

    mediaViewer: {
      color: grayStrong,
      backgroundColor: highlandGray,
      fill: white,
      titleColor: white,
      iconColor: white,

      controlBtn: {
        backgroundColor: silver,
      },

      imageViewer: {
        backgroundColor: silver,
        inactiveBackgroundColor: highlandGray,
        fill: white,
      },

      progressBar: {
        background: grayStrong,
        backgroundColor: silver,
      },

      scrollButton: {
        backgroundColor: highlandGray,
        background: silver,
        border: `solid ${white}`,
      },

      videoViewer: {
        fill: white,
        stroke: white,
        color: grayStrong,
        colorError: white,
        backgroundColorError: darkBlack,
        backgroundColor: highlandGray,
        background: silver,
      },
    },

    createEditRoomDialog: {
      commonParam: {
        descriptionColor: gray,
        textColor: lightGrayDark,
      },

      roomType: {
        listItem: {
          background: "none",
          hoverBackground: grayLight,
          borderColor: grayLightMid,
          descriptionText: gray,
        },
        dropdownButton: {
          background: "none",
          hoverBackground: grayLight,
          borderColor: grayLightMid,
          descriptionText: gray,
        },
        dropdownItem: {
          background: white,
          hoverBackground: grayLight,
          descriptionText: gray,
        },
        displayItem: {
          background: grayLight,
          borderColor: grayLight,
          descriptionText: grayText,
        },
      },

      roomTypeDropdown: {
        desktop: {
          background: white,
          borderColor: grayStrong,
        },
        mobile: {
          background: white,
        },
      },

      permanentSettings: {
        background: grayLight,
        isPrivateIcon: lightStatusPositive,
        descriptionColor: grayText,
      },

      dropdown: {
        background: white,
        borderColor: grayStrong,
        item: {
          hoverBackground: lightGrayHover,
        },
      },

      isPrivate: {
        limitations: {
          background: grayLight,
          iconColor: lightStatusWarning,
          titleColor: lightStatusWarning,
          descriptionColor: grayText,
          linkColor: grayText,
        },
      },

      thirdpartyStorage: {
        combobox: {
          background: white,
          dropdownBorderColor: grayStrong,
          hoverDropdownBorderColor: gray,
          isOpenDropdownBorderColor: lightSecondMain,
          arrowFill: gray,
        },
        folderInput: {
          background: white,
          borderColor: grayStrong,
          hoverBorderColor: gray,
          rootLabelColor: gray,
          iconFill: lightGrayDark,
        },
      },

      iconCropper: {
        gridColor: black,
        deleteButton: {
          background: grayLight,
          hoverBackground: lightGrayHover,
          borderColor: grayLight,
          hoverBorderColor: lightGrayHover,
          color: grayText,
          iconColor: lightGrayDark,
        },
      },

      previewTile: {
        background: white,
        borderColor: grayStrong,
        iconBorderColor: grayLightMid,
      },

      dropzone: {
        borderColor: grayLightMid,
        linkMainColor: link,
        linkSecondaryColor: black,
        exstsColor: gray,
      },
      helpButton: {
        background: gray,
        fill: white,
      },
    },

    createEditGroupDialog: {
      textColor: gray,
      iconFill: gray,
    },

    filesThirdPartyDialog: {
      border: `1px solid ${grayStrong}`,
    },

    connectedClouds: {
      color: lightGrayDark,
      borderBottom: `1px solid ${grayLightMid}`,
      borderRight: `1px solid ${grayStrong}`,
    },

    filesModalDialog: {
      border: `1px solid lightgray`,
    },

    filesDragTooltip: {
      background: white,
      boxShadow: `0px 5px 20px ${popupShadow}`,
      color: gray,
    },

    filesEmptyContainer: {
      linkColor: grayText,
      privateRoom: {
        linkColor: link,
      },
      descriptionColor: lightGrayDark,
    },

    emptyContent: {
      header: {
        color: black,
      },

      description: {
        color: grayText,
      },
      button: {
        colorLink: lightGrayDark,
        colorText: grayText,
      },
    },

    emptyView: {
      items: {
        hoverColor: grayLight,
        pressColor: lightGraySelected,
      },
    },

    filesPanels: {
      color: black,

      aside: {
        backgroundColor: white,
      },

      addGroups: {
        iconColor: gray,
        arrowColor: darkBlack,
      },

      addUsers: {
        iconColor: gray,
        arrowColor: darkBlack,
        textColor: gray,
      },

      changeOwner: {
        iconColor: gray,
        arrowColor: darkBlack,
      },

      embedding: {
        textAreaColor: gray,
        iconColor: black,
        color: gray,
        border: `1px solid ${grayDarkMid}`,
        linkBackground: blueLightMid,
        linkColor: white,
      },

      versionHistory: {
        borderTop: `1px solid ${grayLightMid}`,
      },

      content: {
        backgroundColor: white,
        fill: gray,
        disabledFill: grayStrong,
      },

      body: {
        backgroundColor: grayLightMid,
        fill: black,
      },

      footer: {
        backgroundColor: white,
        borderTop: `1px solid ${grayLightMid}`,
      },

      linkRow: {
        backgroundColor: grayLight,
        fill: gray,
        disabledFill: grayStrong,
      },

      selectFolder: {
        color: gray,
      },

      filesList: {
        color: gray,
        backgroundColor: grayLightMid,
        borderBottom: `1px solid ${grayLightMid}`,
      },

      modalRow: {
        backgroundColor: grayLightMid,
        fill: gray,
        disabledFill: grayStrong,
      },

      sharing: {
        color: gray,
        fill: gray,
        loadingFill: grayStrong,

        borderBottom: `1px solid ${grayLightMid}`,
        borderTop: `1px solid ${grayLightMid}`,
        externalLinkBackground: grayLight,
        externalLinkSvg: black,

        internalLinkBorder: `1px dashed ${black}`,

        itemBorder: `1px dashed ${black}`,

        itemOwnerColor: gray,

        backgroundButtons: white,

        dropdownColor: black,

        loader: {
          foregroundColor: grayLight,
          backgroundColor: grayLight,
        },
      },

      upload: {
        color: gray,
        tooltipColor: lightToastInfo,
        iconColor: lightErrorStatus,

        shareButton: {
          color: gray,
          sharedColor: lightGrayDark,
        },

        loadingButton: {
          color: lightSecondMain,
          background: white,
        },
      },
      invite: {
        textColor: gray,
        addButtonColor: lightBlueMain,
        border: `1px solid ${grayStrong}`,
      },
    },

    menuItem: {
      iconWrapper: {
        width: "16px",
        height: "16px",
        header: {
          width: "auto",
          height: "auto",
        },
      },
      separator: {
        borderBottom: `1px solid ${grayLightMid} !important`,
        margin: "6px 16px !important",
        height: "1px !important",
      },
      text: {
        header: {
          fontSize: "15px",
          lineHeight: "20px",
        },
        mobile: {
          fontSize: "13px",
          lineHeight: "36px",
        },
        fontSize: "12px",
        lineHeight: "30px",
        fontWeight: "600",
        margin: "0 0 0 8px",
        color: black,
      },
      hover: grayLight,
      background: "none",
      svgFill: black,
      header: {
        height: "55px",
        borderBottom: `1px solid ${grayLightMid}`,
        marginBottom: "6px",
      },
      height: "30px",
      borderBottom: "none",
      marginBottom: "0",
      padding: "0 12px",
      mobile: {
        height: "36px",
        padding: "6px 16px",
      },
    },
    newContextMenu: {
      background: white,
      borderRadius: "6px",
      mobileBorderRadius: "6px 6px 0 0",
<<<<<<< HEAD
      boxShadow: "0px 8px 16px 0px #040F1B14",
=======
      boxShadow: `0px 8px 16px 0px ${boxShadowColor}`,
      padding: "6px 0px",
>>>>>>> fc071ceb
      border: "none",
      devices: {
        maxHeight: "calc(100vh - 64px)",
        tabletWidth: "375px",
        mobileWidth: "100vw",
        left: 0,
        right: 0,
        bottom: 0,
        margin: "0 auto",
      },
    },
    filesSettings: {
      color: grayText,

      linkColor: black,
    },

    filesBadges: {
      iconColor: gray,
      hoverIconColor: lightIcons,

      color: white,
      backgroundColor: white,

      badgeColor: white,
      badgeBackgroundColor: gray,
    },

    accountsBadges: {
      pendingColor: gray,
      disabledColor: lightErrorStatus,
    },

    filesEditingWrapper: {
      color: black,
      border: `1px solid ${grayStrong}`,
      borderBottom: `1px solid ${grayLightMid}`,

      tile: {
        background: globalColors.lightGrayHover,
        itemBackground: white,
        itemBorder: grayStrong,
        itemActiveBorder: lightSecondMain,
      },

      row: {
        itemBackground: white,
      },

      fill: gray,
      hoverFill: lightGrayDark,
      disabledBackground: white,
    },

    filesIcons: {
      fill: lightIcons,
      hoverFill: lightIcons,
    },

    filesQuickButtons: {
      color: gray,
      sharedColor: lightIcons,
      hoverColor: lightIcons,
    },

    filesSharedButton: {
      color: gray,
      sharedColor: lightGrayDark,
    },

    filesPrivateRoom: {
      borderBottom: `1px solid ${grayLightMid}`,
      linkColor: link,
      textColor: grayText,
    },

    filesVersionHistory: {
      row: {
        color: gray,
        fill: black,
      },

      badge: {
        color: white,
        stroke: gray,
        fill: gray,
        defaultFill: white,
        badgeFill: lightStatusWarning,
      },

      versionList: {
        fill: grayStrong,
        stroke: grayStrong,
        color: grayStrong,
      },
      commentColor: gray,
    },

    login: {
      linkColor: link,
      textColor: gray,
      navBackground: grayLight,
      headerColor: black,
      helpButton: gray,
      orLineColor: grayLightMid,
      orTextColor: gray,
      titleColor: black,

      register: {
        backgroundColor: grayLight,
        textColor: link,
      },

      container: {
        backgroundColor: grayLightMid,
      },

      captcha: {
        border: `1px solid ${lightErrorStatus}`,
        color: lightErrorStatus,
      },

      backTitle: {
        color: gray,
      },
    },

    peopleSelector: {
      textColor: gray,
    },

    peopleWithContent: {
      color: gray,
      pendingColor: grayStrong,
    },

    peopleDialogs: {
      modal: {
        border: `1px solid ${gray}`,
      },

      deleteUser: {
        textColor: lightErrorStatus,
      },

      deleteSelf: {
        linkColor: link,
      },

      changePassword: {
        linkColor: link,
      },
    },

    downloadDialog: {
      background: grayLight,
      textColor: gray,
      iconFill: black,
    },

    client: {
      about: {
        linkColor: lightSecondMain,
        border: `1px solid ${gray}`,
        logoColor: black,
      },

      comingSoon: {
        linkColor: grayText,
        linkIconColor: black,
        backgroundColor: white,
        foregroundColor: white,
      },

      confirm: {
        activateUser: {
          textColor: link,
          textColorError: lightErrorStatus,
        },
        change: {
          titleColor: link,
        },
      },

      home: {
        logoColor: black,
        textColorError: lightErrorStatus,
      },

      payments: {
        linkColor: link,
        delayColor: lightErrorStatus,
      },

      settings: {
        iconFill: black,
        headerTitleColor: black,
        descriptionColor: grayText,
        trashIcon: gray,
        article: {
          titleColor: lightGrayDark,
          fillIcon: "dimgray",
          expanderColor: "dimgray",
        },

        separatorBorder: `1px solid ${grayLightMid}`,

        security: {
          arrowFill: black,
          descriptionColor: grayText,

          tfa: {
            textColor: gray,
          },

          admins: {
            backgroundColor: black,
            backgroundColorWrapper: lightSecondMain,
            roleColor: grayStrong,

            color: link,
            departmentColor: gray,

            tooltipColor: lightToastInfo,

            nameColor: black,
            pendingNameColor: gray,

            textColor: white,
            iconColor: lightSecondMain,
          },

          owner: {
            backgroundColor: grayLight,
            linkColor: link,
            departmentColor: gray,
            tooltipColor: lightToastInfo,
          },
          auditTrail: {
            sideColor: gray,
            nameColor: black,
            downloadReportDescriptionColor: gray,
          },
          loginHistory: {
            sideColor: gray,
            nameColor: black,
            textColor: gray,
            subheaderColor: lightGrayDark,
          },
          ip: {
            errorColor: lightErrorStatus,
          },
        },

        common: {
          linkColor: gray,
          linkColorHelp: link,
          tooltipLinkColor: black,
          arrowColor: black,
          descriptionColor: lightGrayDark,
          brandingDescriptionColor: lightGrayDark,

          appearance: {
            themeAddBackground: grayLightMid,
            accentBoxBackground: grayLightMid,
            buttonBoxBackground: grayLightMid,
            iconFill: gray,
            addThemeBackground: grayStrong,
          },

          whiteLabel: {
            borderImg: `1px solid ${grayStrong}`,

            backgroundColorWhite: white,
            backgroundColorLight: grayLight,
            backgroundColorDark: darkGrayLight,
            greenBackgroundColor: editorGreenColor,
            blueBackgroundColor: editorBlueColor,
            orangeBackgroundColor: editorOrangeColor,
            redBackgroundColor: editorRedColor,

            dataFontColor: white,
            dataFontColorBlack: black,
          },

          companyInfo: {
            border: `1px dashed ${black}`,
            color: gray,
          },

          dns: {
            errorColor: lightErrorStatus,
          },
        },

        integration: {
          separatorBorder: `1px solid ${grayStrong}`,
          linkColor: link,
          textColor: gray,
          sso: {
            textColor: gray,
            toggleContentBackground: grayLight,
            iconButton: black,
            iconButtonDisabled: gray,
            border: `1px solid ${grayStrong}`,
          },
          ldap: {
            border: `1px solid ${grayLightMid}`,
            errorBorder: `1px solid ${lightErrorStatus}`,
            certificateBackground: grayLight,
            textColor: gray,
            errorColor: lightErrorStatus,
          },
          smtp: {
            requirementColor: lightErrorStatus,
          },
        },

        backup: {
          rectangleBackgroundColor: grayLight,
          separatorBorder: `1px solid ${grayLightMid}`,
          warningColor: lightErrorStatus,
          textColor: gray,
          backupCheckedListItemBackground: lightGrayHover,
        },

        payment: {
          priceColor: grayText,
          storageSizeTitle: gray,

          backgroundColor: grayLight,
          linkColor: link,
          tariffText: grayText,
          border: `1px solid ${grayLight}`,
          backgroundBenefitsColor: grayLight,
          rectangleColor: lightGrayHover,

          priceContainer: {
            backgroundText: lightGrayHover,
            background: "transparent",
            border: `1px solid ${grayStrong}`,
            featureTextColor: gray,

            disableColor: gray,
            trackNumberColor: gray,
            disablePriceColor: gray,
          },

          benefitsContainer: {
            iconsColor: lightGrayDark,
          },

          contactContainer: {
            textColor: gray,
            linkColor: lightGrayDark,
          },

          warningColor: lightErrorStatus,
          color: lightStatusWarning,
        },

        migration: {
          descriptionColor: lightGrayDark,
          subtitleColor: black,
          workspaceBackground: white,
          workspaceBorder: `1px solid ${grayStrong}`,
          workspaceHover: lightBlueMain,
          stepDescriptionColor: black,
          fileInputIconColor: gray,
          infoBlockBackground: grayLight,
          infoBlockTextColor: grayText,
          errorTextColor: lightErrorStatus,
          existingTextColor: mainGreen,
          tableHeaderText: gray,
          tableRowHoverColor: lightGrayHover,
          tableRowTextColor: gray,
          comboBoxLabelColor: black,
          importSectionBackground: grayLight,
          importSectionTextColor: gray,
          importItemBackground: grayLightMid,
          importItemDisableBackground: lightGrayHover,
          importItemTextColor: grayText,
          importItemDisableTextColor: gray,
          importItemDescription: black,
          importIconColor: lightGrayDark,
          groupMenuBackground: white,
          groupMenuBorder: `1px solid ${white}`,
          groupMenuBoxShadow: `${menuShadow} 0px 5px 5px 0px`,
          linkColor: lightBlueMain,
          background: grayLight,
        },
        storageManagement: {
          grayBackgroundText: grayText,
          descriptionColor: lightGrayDark,
          dividerColor: grayLightMid,
        },
        deleteData: {
          borderTop: `1px solid ${grayLightMid}`,
        },
        webhooks: {
          border: `1px solid ${grayLightMid}`,
          historyRowBackground: lightGrayHover,
          tableCellBackground: lightGrayHover,
          barBackground: grayLight,
          color: gray,
          linkColor: link,
          spanBackground: lightBlueMain,
          filterBorder: `1px solid ${grayStrong}`,
          toastBackground: lightToastWarning,
          background: grayLight,
        },
      },

      wizard: {
        linkColor: link,
        generatePasswordColor: lightGrayDark,
        textColor: gray,
      },
    },

    tileLoader: {
      border: `1px solid ${grayStrong}`,

      background: white,
    },

    errorContainer: {
      background: white,
      bodyText: gray,
      linkColor: link,
    },

    editor: {
      color: grayText,
      background: white,
    },

    tabs: {
      gradientColor: white,
      lineColor: grayLightMid,

      textColorPrimary: lightGrayDark,
      activeTextColorPrimary: "",
      hoverTextColorPrimary: gray,
      pressedTextColorPrimary: grayText,
      backgroundColorPrimary: white,

      textColorSecondary: black,
      activeTextColorSecondary: white,

      backgroundColorSecondary: white,
      hoverBackgroundColorSecondary: lightGrayHover,
      pressedBackgroundColorSecondary: grayLightMid,
      activeBackgroundColorSecondary: blueLightMid,
    },

    hotkeys: {
      key: {
        color: lightGrayDark,
      },
    },

    tag: {
      color: black,
      deletedColor: gray,
      background: lightGrayHover,
      hoverBackground: grayLightMid,
      disabledBackground: grayLight,
      deletedBackground: grayLight,
      defaultTagColor: black,
      newTagBackground: grayLightMid,
      newTagHoverBackground: lightGrayHover,
    },

    profile: {
      main: {
        background: grayLight,
        textColor: black,

        descriptionTextColor: gray,
        pendingEmailTextColor: gray,

        mobileRowBackground: grayLight,

        iconFill: lightGrayDark,
        mobileLabel: gray,
      },
      login: {
        textColor: gray,
      },
      themePreview: {
        descriptionColor: gray,
        border: `1px solid ${grayLightMid}`,
      },
      notifications: {
        textDescriptionColor: gray,
      },
      activeSessions: {
        color: black,
        borderColor: grayLightMid,
        tickIconColor: lightStatusPositive,
        removeIconColor: gray,
        sortHeaderColor: grayStrong,
        tableCellColor: gray,
        dividerColor: grayStrong,
      },
    },

    formWrapper: {
      background: white,
      boxShadow: `0px 5px 20px ${popupShadow}`,
    },

    preparationPortalProgress: {
      backgroundColor: lightGrayHover,
      colorPercentSmall: black,
      colorPercentBig: white,
      errorTextColor: lightErrorStatus,
      descriptionTextColor: gray,
    },

    codeInput: {
      background: white,
      border: `1px solid ${grayStrong}`,
      color: black,
      lineColor: grayStrong,
      disabledBackground: grayLight,
      disabledBorder: `1px solid ${grayLightMid}`,
      disabledColor: gray,
      focusBorder: `1px solid ${lightSecondMain}`,
    },

    accessRightSelect: {
      descriptionColor: gray,
    },

    itemIcon: {
      borderColor: grayLightMid,
    },

    invitePage: {
      borderColor: grayLightMid,
      textColor: gray,
    },

    portalUnavailable: {
      textDescriptionColor: gray,
    },

    deepLink: {
      navBackground: grayLight,
      fileTileBackground: lightGrayHover,
    },

    emailChips: {
      borderColor: gray,
      dashedBorder: `1px dashed ${lightSecondMain}`,
    },

    dialogs: {
      disableText: gray,
      errorText: lightErrorStatus,
      linkColor: lightBlueMain,
      borderColor: grayLightMid,
    },

    editLink: {
      text: {
        color: gray,
        errorColor: lightErrorStatus,
      },
      requiredColor: lightErrorStatus,
    },

    oformGallery: {
      errorView: {
        subHeaderTextColor: grayText,
      },
      submitToGalleryTile: {
        bodyText: grayText,
        closeIconFill: lightGrayDark,
      },
    },

    infoBlock: {
      background: grayLight,
      headerColor: black,
      descriptionColor: grayText,
    },

    infoBar: {
      background: grayLight,
      title: black,
      description: grayText,
      textColor: black,
      iconFill: lightStatusWarning,
    },

    roomIcon: {
      backgroundArchive: gray,
      opacityBackground: "1",
    },

    plugins: {
      borderColor: grayStrong,
      pluginName: grayDarkText,
      descriptionColor: lightGrayDark,
      color: grayDark,
    },
    oauth: {
      previewDialog: {
        border: `1px solid ${grayLightMid}`,
      },
      infoDialog: {
        descLinkColor: lightGrayDark,
        blockHeaderColor: gray,
        separatorColor: black,
      },
      list: {
        descriptionColor: gray,
      },
      clientForm: {
        descriptionColor: gray,
        headerBorder: `1px solid ${grayStrong}`,
        scopeDesc: gray,
      },
    },
    sdkPresets: {
      borderColor: grayStrong,
      secondaryColor: lightGrayDark,
      previewBackgroundColor: lightGrayHover,
      linkHelpColor: lightGrayDark,
    },
    sideBarRow: {
      titleColor: black,
      metaDataColor: gray,
    },

    dateTimePicker: {
      colorClockIcon: lightGrayDark,
    },

    embeddingPanel: {
      descriptionTextColor: lightGrayDark,
      iconColor: lightGrayDark,
    },

    completedForm: {
      linkColor: lightBlueMain,
      descriptionColor: gray,

      labelColor: gray,

      box: {
        background: globalColors.grayLight,
      },
    },

    management: {
      textColor: gray,
      errorColor: lightErrorStatus,
      sideColor: gray,
      nameColor: grayStrong,
    },

    publicRoom: {
      border: `1px solid ${lightGraySelected}`,
    },
  };
};

const Base = getBaseTheme();

export default Base;

export type TTheme = ReturnType<typeof getBaseTheme> & {
  currentColorScheme?: TColorScheme;
};<|MERGE_RESOLUTION|>--- conflicted
+++ resolved
@@ -2550,12 +2550,8 @@
       background: white,
       borderRadius: "6px",
       mobileBorderRadius: "6px 6px 0 0",
-<<<<<<< HEAD
-      boxShadow: "0px 8px 16px 0px #040F1B14",
-=======
       boxShadow: `0px 8px 16px 0px ${boxShadowColor}`,
       padding: "6px 0px",
->>>>>>> fc071ceb
       border: "none",
       devices: {
         maxHeight: "calc(100vh - 64px)",
