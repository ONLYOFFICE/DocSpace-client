/*
 *
 * (c) Copyright Ascensio System Limited 2010-2018
 *
 * This program is freeware. You can redistribute it and/or modify it under the terms of the GNU 
 * General Public License (GPL) version 3 as published by the Free Software Foundation (https://www.gnu.org/copyleft/gpl.html). 
 * In accordance with Section 7(a) of the GNU GPL its Section 15 shall be amended to the effect that 
 * Ascensio System SIA expressly excludes the warranty of non-infringement of any third-party rights.
 *
 * THIS PROGRAM IS DISTRIBUTED WITHOUT ANY WARRANTY; WITHOUT EVEN THE IMPLIED WARRANTY OF MERCHANTABILITY OR
 * FITNESS FOR A PARTICULAR PURPOSE. For more details, see GNU GPL at https://www.gnu.org/copyleft/gpl.html
 *
 * You can contact Ascensio System SIA by email at sales@onlyoffice.com
 *
 * The interactive user interfaces in modified source and object code versions of ONLYOFFICE must display 
 * Appropriate Legal Notices, as required under Section 5 of the GNU GPL version 3.
 *
 * Pursuant to Section 7 § 3(b) of the GNU GPL you must retain the original ONLYOFFICE logo which contains 
 * relevant author attributions when distributing the software. If the display of the logo in its graphic 
 * form is not reasonably feasible for technical reasons, you must include the words "Powered by ONLYOFFICE" 
 * in every copy of the program you distribute. 
 * Pursuant to Section 7 § 3(e) we decline to grant you any rights under trademark law for use of our trademarks.
 *
*/


using System;
using System.Collections.Generic;
using System.Linq;
using System.Linq.Expressions;
using System.Text;

using ASC.Common;
using ASC.Core.Common.EF;
using ASC.Core.Common.EF.Context;
using ASC.Core.Common.EF.Model;
using ASC.Core.Tenants;
using ASC.Core.Users;
using ASC.Security.Cryptography;

using Microsoft.EntityFrameworkCore;
using Microsoft.Extensions.Options;

namespace ASC.Core.Data
{
    [Scope]
    public class ConfigureDbTenantService : IConfigureNamedOptions<DbTenantService>
    {
        private TenantDomainValidator TenantDomainValidator { get; }
        private DbContextManager<TenantDbContext> DbContextManager { get; }

        public ConfigureDbTenantService(
            TenantDomainValidator tenantDomainValidator,
            DbContextManager<TenantDbContext> dbContextManager)
        {
            TenantDomainValidator = tenantDomainValidator;
            DbContextManager = dbContextManager;
        }

        public void Configure(string name, DbTenantService options)
        {
            Configure(options);
            options.LazyTenantDbContext = new Lazy<TenantDbContext>(() => DbContextManager.Get(name));
        }

        public void Configure(DbTenantService options)
        {
            options.TenantDomainValidator = TenantDomainValidator;
            options.LazyTenantDbContext = new Lazy<TenantDbContext>(() => DbContextManager.Value);
        }
    }

    [Scope]
    public class DbTenantService : ITenantService
    {
        private List<string> forbiddenDomains;

        internal TenantDomainValidator TenantDomainValidator { get; set; }
        private MachinePseudoKeys MachinePseudoKeys { get; }
        internal TenantDbContext TenantDbContext { get => LazyTenantDbContext.Value; }
        internal Lazy<TenantDbContext> LazyTenantDbContext { get; set; }
        internal UserDbContext UserDbContext { get => LazyUserDbContext.Value; }
        internal Lazy<UserDbContext> LazyUserDbContext { get; set; }
        private static Expression<Func<DbTenant, Tenant>> FromDbTenantToTenant { get; set; }
        private static Expression<Func<TenantUserSecurity, Tenant>> FromTenantUserToTenant { get; set; }

        static DbTenantService()
        {
            FromDbTenantToTenant = r => new Tenant
            {
                Calls = r.Calls,
                CreatedDateTime = r.CreationDateTime,
                Industry = r.Industry != null ? r.Industry.Value : TenantIndustry.Other,
                Language = r.Language,
                LastModified = r.LastModified,
                Name = r.Name,
                OwnerId = r.OwnerId,
                PaymentId = r.PaymentId,
                Spam = r.Spam,
                Status = r.Status,
                StatusChangeDate = r.StatusChangedHack,
                TenantAlias = r.Alias,
                TenantId = r.Id,
                MappedDomain = r.MappedDomain,
                Version = r.Version,
                VersionChanged = r.VersionChanged,
                TrustedDomainsRaw = r.TrustedDomains,
                TrustedDomainsType = r.TrustedDomainsEnabled,
                //AffiliateId = r.Partner != null ? r.Partner.AffiliateId : null,
                //PartnerId = r.Partner != null ? r.Partner.PartnerId : null,
                TimeZone = r.TimeZone,
                //Campaign = r.Partner != null ? r.Partner.Campaign : null
            };

            var fromDbTenantToTenant = FromDbTenantToTenant.Compile();
            FromTenantUserToTenant = r => fromDbTenantToTenant(r.DbTenant);
        }

        public DbTenantService()
        {

        }

        public DbTenantService(
            DbContextManager<TenantDbContext> dbContextManager,
            DbContextManager<UserDbContext> DbContextManager,
            TenantDomainValidator tenantDomainValidator,
            MachinePseudoKeys machinePseudoKeys)
        {
            LazyTenantDbContext = new Lazy<TenantDbContext>(() => dbContextManager.Value);
            LazyUserDbContext = new Lazy<UserDbContext>(() => DbContextManager.Value);
            TenantDomainValidator = tenantDomainValidator;
            MachinePseudoKeys = machinePseudoKeys;
        }

        public void ValidateDomain(string domain)
        {
            using var tr = TenantDbContext.Database.BeginTransaction();
            ValidateDomain(domain, Tenant.DEFAULT_TENANT, true);
        }

        public IEnumerable<Tenant> GetTenants(DateTime from, bool active = true)
        {
            var q = TenantsQuery();

            if (active)
            {
                q = q.Where(r => r.Status == TenantStatus.Active);
            }

            if (from != default)
            {
                q = q.Where(r => r.LastModified >= from);
            }

            return q.Select(FromDbTenantToTenant).ToList();
        }

        public IEnumerable<Tenant> GetTenants(List<int> ids)
        {
            var q = TenantsQuery();

            return q.Where(r => ids.Contains(r.Id) && r.Status == TenantStatus.Active).Select(FromDbTenantToTenant).ToList();
        }

        public IEnumerable<Tenant> GetTenants(string login, string passwordHash)
        {
            if (string.IsNullOrEmpty(login)) throw new ArgumentNullException(nameof(login));

            IQueryable<TenantUserSecurity> query() => TenantsQuery()
                    .Where(r => r.Status == TenantStatus.Active)
                    .Join(UserDbContext.Users, r => r.Id, r => r.Tenant, (tenant, user) => new
                    {
                        tenant,
                        user
                    })
                    .Join(UserDbContext.UserSecurity, r => r.user.Id, r => r.UserId, (tenantUser, security) => new TenantUserSecurity
                    {
                        DbTenant = tenantUser.tenant,
                        User = tenantUser.user,
                        UserSecurity = security

                    })
                    .Where(r => r.User.Status == EmployeeStatus.Active)
                    .Where(r => r.DbTenant.Status == TenantStatus.Active)
                    .Where(r => !r.User.Removed);

            if (passwordHash == null)
            {
                var q = query()
                    .Where(r => login.Contains('@') ? r.User.Email == login : r.User.Id.ToString() == login);

                return q.Select(FromTenantUserToTenant).ToList();
            }

            if (Guid.TryParse(login, out var userId))
            {
                var pwdHash = GetPasswordHash(userId, passwordHash);
                var oldHash = Hasher.Base64Hash(passwordHash, HashAlg.SHA256);
                var q = query()
                    .Where(r => r.User.Id == userId)
                    .Where(r => r.UserSecurity.PwdHash == pwdHash || r.UserSecurity.PwdHash == oldHash)  //todo: remove old scheme
                    ;

                return q.Select(FromTenantUserToTenant).ToList();
            }
            else
            {
                var oldHash = Hasher.Base64Hash(passwordHash, HashAlg.SHA256);

                var q =
                    query()
                    .Where(r => r.UserSecurity.PwdHash == oldHash);

                if (login.Contains('@'))
                {
                    q = q.Where(r => r.User.Email == login);
                }
                else if (Guid.TryParse(login, out var uId))
                {
                    q = q.Where(r => r.User.Id == uId);
                }

                //old password
                var result = q.Select(FromTenantUserToTenant).ToList();

                var usersQuery = UserDbContext.Users
                    .Where(r => r.Email == login)
                    .Where(r => r.Status == EmployeeStatus.Active)
                    .Where(r => !r.Removed)
                    .Select(r => r.Id);

                var passwordHashs = usersQuery.Select(r => GetPasswordHash(r, passwordHash)).ToList();

                q = query()
                    .Where(r => passwordHashs.Any(p => r.UserSecurity.PwdHash == p) && r.DbTenant.Status == TenantStatus.Active);

                //new password
                result = result.Concat(q.Select(FromTenantUserToTenant)).ToList();

                return result.Distinct();
            }
        }

        public Tenant GetTenant(int id)
        {
            return TenantsQuery()
                .Where(r => r.Id == id)
                .Select(FromDbTenantToTenant)
                .SingleOrDefault();
        }

        public Tenant GetTenant(string domain)
        {
<<<<<<< HEAD
            if (string.IsNullOrEmpty(domain)) throw new ArgumentNullException(nameof(domain));
            
=======
            if (string.IsNullOrEmpty(domain)) throw new ArgumentNullException("domain");

>>>>>>> 8428ef73
            domain = domain.ToLowerInvariant();

            return TenantsQuery()
                .Where(r => r.Alias == domain || r.MappedDomain == domain)
                .OrderBy(a => a.Status == TenantStatus.Restoring ? TenantStatus.Active : a.Status)
                .ThenByDescending(a => a.Status == TenantStatus.Restoring ? 0 : a.Id)
                .Select(FromDbTenantToTenant)
                .FirstOrDefault();
        }

        public Tenant GetTenantForStandaloneWithoutAlias(string ip)
        {
            return TenantsQuery()
                .OrderBy(a => a.Status)
                .ThenByDescending(a => a.Id)
                .Select(FromDbTenantToTenant)
                .FirstOrDefault();
        }

        public Tenant SaveTenant(CoreSettings coreSettings, Tenant t)
        {
            if (t == null) throw new ArgumentNullException("tenant");

            using var tx = TenantDbContext.Database.BeginTransaction();

            if (!string.IsNullOrEmpty(t.MappedDomain))
            {
                var baseUrl = coreSettings.GetBaseDomain(t.HostedRegion);

                if (baseUrl != null && t.MappedDomain.EndsWith("." + baseUrl, StringComparison.InvariantCultureIgnoreCase))
                {
                    ValidateDomain(t.MappedDomain.Substring(0, t.MappedDomain.Length - baseUrl.Length - 1), t.TenantId, false);
                }
                else
                {
                    ValidateDomain(t.MappedDomain, t.TenantId, false);
                }
            }

            if (t.TenantId == Tenant.DEFAULT_TENANT)
            {
                t.Version = TenantDbContext.TenantVersion
                    .Where(r => r.DefaultVersion == 1 || r.Id == 0)
                    .OrderByDescending(r => r.Id)
                    .Select(r => r.Id)
                    .FirstOrDefault();

                t.LastModified = DateTime.UtcNow;

                var tenant = new DbTenant
                {
                    Id = t.TenantId,
                    Alias = t.TenantAlias.ToLowerInvariant(),
                    MappedDomain = !string.IsNullOrEmpty(t.MappedDomain) ? t.MappedDomain.ToLowerInvariant() : null,
                    Version = t.Version,
                    VersionChanged = t.VersionChanged,
                    Name = t.Name ?? t.TenantAlias,
                    Language = t.Language,
                    TimeZone = t.TimeZone,
                    OwnerId = t.OwnerId,
                    TrustedDomains = t.GetTrustedDomains(),
                    TrustedDomainsEnabled = t.TrustedDomainsType,
                    CreationDateTime = t.CreatedDateTime,
                    Status = t.Status,
                    StatusChanged = t.StatusChangeDate,
                    PaymentId = t.PaymentId,
                    LastModified = t.LastModified,
                    Industry = t.Industry,
                    Spam = t.Spam,
                    Calls = t.Calls
                };

                tenant = TenantDbContext.Tenants.Add(tenant).Entity;
                TenantDbContext.SaveChanges();
                t.TenantId = tenant.Id;
            }
            else
            {
                var tenant = TenantDbContext.Tenants
                    .Where(r => r.Id == t.TenantId)
                    .FirstOrDefault();

                if (tenant != null)
                {
                    tenant.Alias = t.TenantAlias.ToLowerInvariant();
                    tenant.MappedDomain = !string.IsNullOrEmpty(t.MappedDomain) ? t.MappedDomain.ToLowerInvariant() : null;
                    tenant.Version = t.Version;
                    tenant.VersionChanged = t.VersionChanged;
                    tenant.Name = t.Name ?? t.TenantAlias;
                    tenant.Language = t.Language;
                    tenant.TimeZone = t.TimeZone;
                    tenant.TrustedDomains = t.GetTrustedDomains();
                    tenant.TrustedDomainsEnabled = t.TrustedDomainsType;
                    tenant.CreationDateTime = t.CreatedDateTime;
                    tenant.Status = t.Status;
                    tenant.StatusChanged = t.StatusChangeDate;
                    tenant.PaymentId = t.PaymentId;
                    tenant.LastModified = t.LastModified = DateTime.UtcNow;
                    tenant.Industry = t.Industry;
                    tenant.Spam = t.Spam;
                    tenant.Calls = t.Calls;
                }
                TenantDbContext.SaveChanges();
            }

            if (string.IsNullOrEmpty(t.PartnerId) && string.IsNullOrEmpty(t.AffiliateId) && string.IsNullOrEmpty(t.Campaign))
            {
                var p = TenantDbContext.TenantPartner
                    .Where(r => r.TenantId == t.TenantId)
                    .FirstOrDefault();

                if (p != null)
                {
                    TenantDbContext.TenantPartner.Remove(p);
                }
            }
            else
            {
                var tenantPartner = new DbTenantPartner
                {
                    TenantId = t.TenantId,
                    PartnerId = t.PartnerId,
                    AffiliateId = t.AffiliateId,
                    Campaign = t.Campaign
                };

                TenantDbContext.TenantPartner.Add(tenantPartner);
            }

            tx.Commit();

            //CalculateTenantDomain(t);
            return t;
        }

        public void RemoveTenant(int id, bool auto = false)
        {
            var postfix = auto ? "_auto_deleted" : "_deleted";

            using var tx = TenantDbContext.Database.BeginTransaction();

            var alias = TenantDbContext.Tenants
                .Where(r => r.Id == id)
                .Select(r => r.Alias)
                .FirstOrDefault();

            var count = TenantDbContext.Tenants
                .Where(r => r.Alias.StartsWith(alias + postfix))
                .Count();

            var tenant = TenantDbContext.Tenants.Where(r => r.Id == id).FirstOrDefault();

            if (tenant != null)
            {
                tenant.Alias = alias + postfix + (count > 0 ? count.ToString() : "");
                tenant.Status = TenantStatus.RemovePending;
                tenant.StatusChanged = DateTime.UtcNow;
                tenant.LastModified = DateTime.UtcNow;
            }

            TenantDbContext.SaveChanges();

            tx.Commit();
        }

        public IEnumerable<TenantVersion> GetTenantVersions()
        {
            return TenantDbContext.TenantVersion
                .Where(r => r.Visible)
                .Select(r => new TenantVersion(r.Id, r.Version))
                .ToList();
        }


        public byte[] GetTenantSettings(int tenant, string key)
        {
            return TenantDbContext.CoreSettings
                .Where(r => r.Tenant == tenant)
                .Where(r => r.Id == key)
                .Select(r => r.Value)
                .FirstOrDefault();
        }

        public void SetTenantSettings(int tenant, string key, byte[] data)
        {
            using var tx = TenantDbContext.Database.BeginTransaction();

            if (data == null || data.Length == 0)
            {
                var settings = TenantDbContext.CoreSettings
                    .Where(r => r.Tenant == tenant)
                    .Where(r => r.Id == key)
                    .FirstOrDefault();

                if (settings != null)
                {
                    TenantDbContext.CoreSettings.Remove(settings);
                }
            }
            else
            {
                var settings = new DbCoreSettings
                {
                    Id = key,
                    Tenant = tenant,
                    Value = data,
                    LastModified = DateTime.UtcNow
                };
                TenantDbContext.AddOrUpdate(r => r.CoreSettings, settings);
            }
            TenantDbContext.SaveChanges();
            tx.Commit();
        }

        private IQueryable<DbTenant> TenantsQuery()
        {
            return TenantDbContext.Tenants;
        }

        private void ValidateDomain(string domain, int tenantId, bool validateCharacters)
        {
            // size
            TenantDomainValidator.ValidateDomainLength(domain);

            // characters
            if (validateCharacters)
            {
                TenantDomainValidator.ValidateDomainCharacters(domain);
            }

            // forbidden or exists
            var exists = false;

            domain = domain.ToLowerInvariant();
            if (forbiddenDomains == null)
            {
                forbiddenDomains = TenantDbContext.TenantForbiden.Select(r => r.Address).ToList();
            }
            exists = tenantId != 0 && forbiddenDomains.Contains(domain);

            if (!exists)
            {
                exists = TenantDbContext.Tenants.Where(r => r.Alias == domain && r.Id != tenantId).Any();
            }
            if (!exists)
            {
                exists = TenantDbContext.Tenants
                    .Where(r => r.MappedDomain == domain && r.Id != tenantId && !(r.Status == TenantStatus.RemovePending || r.Status == TenantStatus.Restoring))
                    .Any();
            }
            if (exists)
            {
                // cut number suffix
                while (true)
                {
                    if (6 < domain.Length && char.IsNumber(domain, domain.Length - 1))
                    {
                        domain = domain[0..^1];
                    }
                    else
                    {
                        break;
                    }
                }

                var existsTenants = TenantDbContext.TenantForbiden.Where(r => r.Address.StartsWith(domain)).Select(r => r.Address)
                    .Union(TenantDbContext.Tenants.Where(r => r.Alias.StartsWith(domain) && r.Id != tenantId).Select(r => r.Alias))
                    .Union(TenantDbContext.Tenants.Where(r => r.MappedDomain.StartsWith(domain) && r.Id != tenantId && r.Status != TenantStatus.RemovePending).Select(r => r.MappedDomain));

                throw new TenantAlreadyExistsException("Address busy.", existsTenants);
            }
        }

        protected string GetPasswordHash(Guid userId, string password)
        {
            return Hasher.Base64Hash(password + userId + Encoding.UTF8.GetString(MachinePseudoKeys.GetMachineConstant()), HashAlg.SHA512);
        }
    }

    public class TenantUserSecurity
    {
        public DbTenant DbTenant { get; set; }
        public User User { get; set; }
        public UserSecurity UserSecurity { get; set; }
    }
}<|MERGE_RESOLUTION|>--- conflicted
+++ resolved
@@ -1,547 +1,542 @@
-/*
- *
- * (c) Copyright Ascensio System Limited 2010-2018
- *
- * This program is freeware. You can redistribute it and/or modify it under the terms of the GNU 
- * General Public License (GPL) version 3 as published by the Free Software Foundation (https://www.gnu.org/copyleft/gpl.html). 
- * In accordance with Section 7(a) of the GNU GPL its Section 15 shall be amended to the effect that 
- * Ascensio System SIA expressly excludes the warranty of non-infringement of any third-party rights.
- *
- * THIS PROGRAM IS DISTRIBUTED WITHOUT ANY WARRANTY; WITHOUT EVEN THE IMPLIED WARRANTY OF MERCHANTABILITY OR
- * FITNESS FOR A PARTICULAR PURPOSE. For more details, see GNU GPL at https://www.gnu.org/copyleft/gpl.html
- *
- * You can contact Ascensio System SIA by email at sales@onlyoffice.com
- *
- * The interactive user interfaces in modified source and object code versions of ONLYOFFICE must display 
- * Appropriate Legal Notices, as required under Section 5 of the GNU GPL version 3.
- *
- * Pursuant to Section 7 § 3(b) of the GNU GPL you must retain the original ONLYOFFICE logo which contains 
- * relevant author attributions when distributing the software. If the display of the logo in its graphic 
- * form is not reasonably feasible for technical reasons, you must include the words "Powered by ONLYOFFICE" 
- * in every copy of the program you distribute. 
- * Pursuant to Section 7 § 3(e) we decline to grant you any rights under trademark law for use of our trademarks.
- *
-*/
-
-
-using System;
-using System.Collections.Generic;
-using System.Linq;
-using System.Linq.Expressions;
-using System.Text;
-
-using ASC.Common;
-using ASC.Core.Common.EF;
-using ASC.Core.Common.EF.Context;
-using ASC.Core.Common.EF.Model;
-using ASC.Core.Tenants;
-using ASC.Core.Users;
-using ASC.Security.Cryptography;
-
-using Microsoft.EntityFrameworkCore;
-using Microsoft.Extensions.Options;
-
-namespace ASC.Core.Data
-{
-    [Scope]
-    public class ConfigureDbTenantService : IConfigureNamedOptions<DbTenantService>
-    {
-        private TenantDomainValidator TenantDomainValidator { get; }
-        private DbContextManager<TenantDbContext> DbContextManager { get; }
-
-        public ConfigureDbTenantService(
-            TenantDomainValidator tenantDomainValidator,
-            DbContextManager<TenantDbContext> dbContextManager)
-        {
-            TenantDomainValidator = tenantDomainValidator;
-            DbContextManager = dbContextManager;
-        }
-
-        public void Configure(string name, DbTenantService options)
-        {
-            Configure(options);
-            options.LazyTenantDbContext = new Lazy<TenantDbContext>(() => DbContextManager.Get(name));
-        }
-
-        public void Configure(DbTenantService options)
-        {
-            options.TenantDomainValidator = TenantDomainValidator;
-            options.LazyTenantDbContext = new Lazy<TenantDbContext>(() => DbContextManager.Value);
-        }
-    }
-
-    [Scope]
-    public class DbTenantService : ITenantService
-    {
-        private List<string> forbiddenDomains;
-
-        internal TenantDomainValidator TenantDomainValidator { get; set; }
-        private MachinePseudoKeys MachinePseudoKeys { get; }
-        internal TenantDbContext TenantDbContext { get => LazyTenantDbContext.Value; }
-        internal Lazy<TenantDbContext> LazyTenantDbContext { get; set; }
-        internal UserDbContext UserDbContext { get => LazyUserDbContext.Value; }
-        internal Lazy<UserDbContext> LazyUserDbContext { get; set; }
-        private static Expression<Func<DbTenant, Tenant>> FromDbTenantToTenant { get; set; }
-        private static Expression<Func<TenantUserSecurity, Tenant>> FromTenantUserToTenant { get; set; }
-
-        static DbTenantService()
-        {
-            FromDbTenantToTenant = r => new Tenant
-            {
-                Calls = r.Calls,
-                CreatedDateTime = r.CreationDateTime,
-                Industry = r.Industry != null ? r.Industry.Value : TenantIndustry.Other,
-                Language = r.Language,
-                LastModified = r.LastModified,
-                Name = r.Name,
-                OwnerId = r.OwnerId,
-                PaymentId = r.PaymentId,
-                Spam = r.Spam,
-                Status = r.Status,
-                StatusChangeDate = r.StatusChangedHack,
-                TenantAlias = r.Alias,
-                TenantId = r.Id,
-                MappedDomain = r.MappedDomain,
-                Version = r.Version,
-                VersionChanged = r.VersionChanged,
-                TrustedDomainsRaw = r.TrustedDomains,
-                TrustedDomainsType = r.TrustedDomainsEnabled,
-                //AffiliateId = r.Partner != null ? r.Partner.AffiliateId : null,
-                //PartnerId = r.Partner != null ? r.Partner.PartnerId : null,
-                TimeZone = r.TimeZone,
-                //Campaign = r.Partner != null ? r.Partner.Campaign : null
-            };
-
-            var fromDbTenantToTenant = FromDbTenantToTenant.Compile();
-            FromTenantUserToTenant = r => fromDbTenantToTenant(r.DbTenant);
-        }
-
-        public DbTenantService()
-        {
-
-        }
-
-        public DbTenantService(
-            DbContextManager<TenantDbContext> dbContextManager,
-            DbContextManager<UserDbContext> DbContextManager,
-            TenantDomainValidator tenantDomainValidator,
-            MachinePseudoKeys machinePseudoKeys)
-        {
-            LazyTenantDbContext = new Lazy<TenantDbContext>(() => dbContextManager.Value);
-            LazyUserDbContext = new Lazy<UserDbContext>(() => DbContextManager.Value);
-            TenantDomainValidator = tenantDomainValidator;
-            MachinePseudoKeys = machinePseudoKeys;
-        }
-
-        public void ValidateDomain(string domain)
-        {
-            using var tr = TenantDbContext.Database.BeginTransaction();
-            ValidateDomain(domain, Tenant.DEFAULT_TENANT, true);
-        }
-
-        public IEnumerable<Tenant> GetTenants(DateTime from, bool active = true)
-        {
-            var q = TenantsQuery();
-
-            if (active)
-            {
-                q = q.Where(r => r.Status == TenantStatus.Active);
-            }
-
-            if (from != default)
-            {
-                q = q.Where(r => r.LastModified >= from);
-            }
-
-            return q.Select(FromDbTenantToTenant).ToList();
-        }
-
-        public IEnumerable<Tenant> GetTenants(List<int> ids)
-        {
-            var q = TenantsQuery();
-
-            return q.Where(r => ids.Contains(r.Id) && r.Status == TenantStatus.Active).Select(FromDbTenantToTenant).ToList();
-        }
-
-        public IEnumerable<Tenant> GetTenants(string login, string passwordHash)
-        {
-            if (string.IsNullOrEmpty(login)) throw new ArgumentNullException(nameof(login));
-
-            IQueryable<TenantUserSecurity> query() => TenantsQuery()
-                    .Where(r => r.Status == TenantStatus.Active)
-                    .Join(UserDbContext.Users, r => r.Id, r => r.Tenant, (tenant, user) => new
-                    {
-                        tenant,
-                        user
-                    })
-                    .Join(UserDbContext.UserSecurity, r => r.user.Id, r => r.UserId, (tenantUser, security) => new TenantUserSecurity
-                    {
-                        DbTenant = tenantUser.tenant,
-                        User = tenantUser.user,
-                        UserSecurity = security
-
-                    })
-                    .Where(r => r.User.Status == EmployeeStatus.Active)
-                    .Where(r => r.DbTenant.Status == TenantStatus.Active)
-                    .Where(r => !r.User.Removed);
-
-            if (passwordHash == null)
-            {
-                var q = query()
-                    .Where(r => login.Contains('@') ? r.User.Email == login : r.User.Id.ToString() == login);
-
-                return q.Select(FromTenantUserToTenant).ToList();
-            }
-
-            if (Guid.TryParse(login, out var userId))
-            {
-                var pwdHash = GetPasswordHash(userId, passwordHash);
-                var oldHash = Hasher.Base64Hash(passwordHash, HashAlg.SHA256);
-                var q = query()
-                    .Where(r => r.User.Id == userId)
-                    .Where(r => r.UserSecurity.PwdHash == pwdHash || r.UserSecurity.PwdHash == oldHash)  //todo: remove old scheme
-                    ;
-
-                return q.Select(FromTenantUserToTenant).ToList();
-            }
-            else
-            {
-                var oldHash = Hasher.Base64Hash(passwordHash, HashAlg.SHA256);
-
-                var q =
-                    query()
-                    .Where(r => r.UserSecurity.PwdHash == oldHash);
-
-                if (login.Contains('@'))
-                {
-                    q = q.Where(r => r.User.Email == login);
-                }
-                else if (Guid.TryParse(login, out var uId))
-                {
-                    q = q.Where(r => r.User.Id == uId);
-                }
-
-                //old password
-                var result = q.Select(FromTenantUserToTenant).ToList();
-
-                var usersQuery = UserDbContext.Users
-                    .Where(r => r.Email == login)
-                    .Where(r => r.Status == EmployeeStatus.Active)
-                    .Where(r => !r.Removed)
-                    .Select(r => r.Id);
-
-                var passwordHashs = usersQuery.Select(r => GetPasswordHash(r, passwordHash)).ToList();
-
-                q = query()
-                    .Where(r => passwordHashs.Any(p => r.UserSecurity.PwdHash == p) && r.DbTenant.Status == TenantStatus.Active);
-
-                //new password
-                result = result.Concat(q.Select(FromTenantUserToTenant)).ToList();
-
-                return result.Distinct();
-            }
-        }
-
-        public Tenant GetTenant(int id)
-        {
-            return TenantsQuery()
-                .Where(r => r.Id == id)
-                .Select(FromDbTenantToTenant)
-                .SingleOrDefault();
-        }
-
-        public Tenant GetTenant(string domain)
-        {
-<<<<<<< HEAD
-            if (string.IsNullOrEmpty(domain)) throw new ArgumentNullException(nameof(domain));
-            
-=======
-            if (string.IsNullOrEmpty(domain)) throw new ArgumentNullException("domain");
-
->>>>>>> 8428ef73
-            domain = domain.ToLowerInvariant();
-
-            return TenantsQuery()
-                .Where(r => r.Alias == domain || r.MappedDomain == domain)
-                .OrderBy(a => a.Status == TenantStatus.Restoring ? TenantStatus.Active : a.Status)
-                .ThenByDescending(a => a.Status == TenantStatus.Restoring ? 0 : a.Id)
-                .Select(FromDbTenantToTenant)
-                .FirstOrDefault();
-        }
-
-        public Tenant GetTenantForStandaloneWithoutAlias(string ip)
-        {
-            return TenantsQuery()
-                .OrderBy(a => a.Status)
-                .ThenByDescending(a => a.Id)
-                .Select(FromDbTenantToTenant)
-                .FirstOrDefault();
-        }
-
-        public Tenant SaveTenant(CoreSettings coreSettings, Tenant t)
-        {
-            if (t == null) throw new ArgumentNullException("tenant");
-
-            using var tx = TenantDbContext.Database.BeginTransaction();
-
-            if (!string.IsNullOrEmpty(t.MappedDomain))
-            {
-                var baseUrl = coreSettings.GetBaseDomain(t.HostedRegion);
-
-                if (baseUrl != null && t.MappedDomain.EndsWith("." + baseUrl, StringComparison.InvariantCultureIgnoreCase))
-                {
-                    ValidateDomain(t.MappedDomain.Substring(0, t.MappedDomain.Length - baseUrl.Length - 1), t.TenantId, false);
-                }
-                else
-                {
-                    ValidateDomain(t.MappedDomain, t.TenantId, false);
-                }
-            }
-
-            if (t.TenantId == Tenant.DEFAULT_TENANT)
-            {
-                t.Version = TenantDbContext.TenantVersion
-                    .Where(r => r.DefaultVersion == 1 || r.Id == 0)
-                    .OrderByDescending(r => r.Id)
-                    .Select(r => r.Id)
-                    .FirstOrDefault();
-
-                t.LastModified = DateTime.UtcNow;
-
-                var tenant = new DbTenant
-                {
-                    Id = t.TenantId,
-                    Alias = t.TenantAlias.ToLowerInvariant(),
-                    MappedDomain = !string.IsNullOrEmpty(t.MappedDomain) ? t.MappedDomain.ToLowerInvariant() : null,
-                    Version = t.Version,
-                    VersionChanged = t.VersionChanged,
-                    Name = t.Name ?? t.TenantAlias,
-                    Language = t.Language,
-                    TimeZone = t.TimeZone,
-                    OwnerId = t.OwnerId,
-                    TrustedDomains = t.GetTrustedDomains(),
-                    TrustedDomainsEnabled = t.TrustedDomainsType,
-                    CreationDateTime = t.CreatedDateTime,
-                    Status = t.Status,
-                    StatusChanged = t.StatusChangeDate,
-                    PaymentId = t.PaymentId,
-                    LastModified = t.LastModified,
-                    Industry = t.Industry,
-                    Spam = t.Spam,
-                    Calls = t.Calls
-                };
-
-                tenant = TenantDbContext.Tenants.Add(tenant).Entity;
-                TenantDbContext.SaveChanges();
-                t.TenantId = tenant.Id;
-            }
-            else
-            {
-                var tenant = TenantDbContext.Tenants
-                    .Where(r => r.Id == t.TenantId)
-                    .FirstOrDefault();
-
-                if (tenant != null)
-                {
-                    tenant.Alias = t.TenantAlias.ToLowerInvariant();
-                    tenant.MappedDomain = !string.IsNullOrEmpty(t.MappedDomain) ? t.MappedDomain.ToLowerInvariant() : null;
-                    tenant.Version = t.Version;
-                    tenant.VersionChanged = t.VersionChanged;
-                    tenant.Name = t.Name ?? t.TenantAlias;
-                    tenant.Language = t.Language;
-                    tenant.TimeZone = t.TimeZone;
-                    tenant.TrustedDomains = t.GetTrustedDomains();
-                    tenant.TrustedDomainsEnabled = t.TrustedDomainsType;
-                    tenant.CreationDateTime = t.CreatedDateTime;
-                    tenant.Status = t.Status;
-                    tenant.StatusChanged = t.StatusChangeDate;
-                    tenant.PaymentId = t.PaymentId;
-                    tenant.LastModified = t.LastModified = DateTime.UtcNow;
-                    tenant.Industry = t.Industry;
-                    tenant.Spam = t.Spam;
-                    tenant.Calls = t.Calls;
-                }
-                TenantDbContext.SaveChanges();
-            }
-
-            if (string.IsNullOrEmpty(t.PartnerId) && string.IsNullOrEmpty(t.AffiliateId) && string.IsNullOrEmpty(t.Campaign))
-            {
-                var p = TenantDbContext.TenantPartner
-                    .Where(r => r.TenantId == t.TenantId)
-                    .FirstOrDefault();
-
-                if (p != null)
-                {
-                    TenantDbContext.TenantPartner.Remove(p);
-                }
-            }
-            else
-            {
-                var tenantPartner = new DbTenantPartner
-                {
-                    TenantId = t.TenantId,
-                    PartnerId = t.PartnerId,
-                    AffiliateId = t.AffiliateId,
-                    Campaign = t.Campaign
-                };
-
-                TenantDbContext.TenantPartner.Add(tenantPartner);
-            }
-
-            tx.Commit();
-
-            //CalculateTenantDomain(t);
-            return t;
-        }
-
-        public void RemoveTenant(int id, bool auto = false)
-        {
-            var postfix = auto ? "_auto_deleted" : "_deleted";
-
-            using var tx = TenantDbContext.Database.BeginTransaction();
-
-            var alias = TenantDbContext.Tenants
-                .Where(r => r.Id == id)
-                .Select(r => r.Alias)
-                .FirstOrDefault();
-
-            var count = TenantDbContext.Tenants
-                .Where(r => r.Alias.StartsWith(alias + postfix))
-                .Count();
-
-            var tenant = TenantDbContext.Tenants.Where(r => r.Id == id).FirstOrDefault();
-
-            if (tenant != null)
-            {
-                tenant.Alias = alias + postfix + (count > 0 ? count.ToString() : "");
-                tenant.Status = TenantStatus.RemovePending;
-                tenant.StatusChanged = DateTime.UtcNow;
-                tenant.LastModified = DateTime.UtcNow;
-            }
-
-            TenantDbContext.SaveChanges();
-
-            tx.Commit();
-        }
-
-        public IEnumerable<TenantVersion> GetTenantVersions()
-        {
-            return TenantDbContext.TenantVersion
-                .Where(r => r.Visible)
-                .Select(r => new TenantVersion(r.Id, r.Version))
-                .ToList();
-        }
-
-
-        public byte[] GetTenantSettings(int tenant, string key)
-        {
-            return TenantDbContext.CoreSettings
-                .Where(r => r.Tenant == tenant)
-                .Where(r => r.Id == key)
-                .Select(r => r.Value)
-                .FirstOrDefault();
-        }
-
-        public void SetTenantSettings(int tenant, string key, byte[] data)
-        {
-            using var tx = TenantDbContext.Database.BeginTransaction();
-
-            if (data == null || data.Length == 0)
-            {
-                var settings = TenantDbContext.CoreSettings
-                    .Where(r => r.Tenant == tenant)
-                    .Where(r => r.Id == key)
-                    .FirstOrDefault();
-
-                if (settings != null)
-                {
-                    TenantDbContext.CoreSettings.Remove(settings);
-                }
-            }
-            else
-            {
-                var settings = new DbCoreSettings
-                {
-                    Id = key,
-                    Tenant = tenant,
-                    Value = data,
-                    LastModified = DateTime.UtcNow
-                };
-                TenantDbContext.AddOrUpdate(r => r.CoreSettings, settings);
-            }
-            TenantDbContext.SaveChanges();
-            tx.Commit();
-        }
-
-        private IQueryable<DbTenant> TenantsQuery()
-        {
-            return TenantDbContext.Tenants;
-        }
-
-        private void ValidateDomain(string domain, int tenantId, bool validateCharacters)
-        {
-            // size
-            TenantDomainValidator.ValidateDomainLength(domain);
-
-            // characters
-            if (validateCharacters)
-            {
-                TenantDomainValidator.ValidateDomainCharacters(domain);
-            }
-
-            // forbidden or exists
-            var exists = false;
-
-            domain = domain.ToLowerInvariant();
-            if (forbiddenDomains == null)
-            {
-                forbiddenDomains = TenantDbContext.TenantForbiden.Select(r => r.Address).ToList();
-            }
-            exists = tenantId != 0 && forbiddenDomains.Contains(domain);
-
-            if (!exists)
-            {
-                exists = TenantDbContext.Tenants.Where(r => r.Alias == domain && r.Id != tenantId).Any();
-            }
-            if (!exists)
-            {
-                exists = TenantDbContext.Tenants
-                    .Where(r => r.MappedDomain == domain && r.Id != tenantId && !(r.Status == TenantStatus.RemovePending || r.Status == TenantStatus.Restoring))
-                    .Any();
-            }
-            if (exists)
-            {
-                // cut number suffix
-                while (true)
-                {
-                    if (6 < domain.Length && char.IsNumber(domain, domain.Length - 1))
-                    {
-                        domain = domain[0..^1];
-                    }
-                    else
-                    {
-                        break;
-                    }
-                }
-
-                var existsTenants = TenantDbContext.TenantForbiden.Where(r => r.Address.StartsWith(domain)).Select(r => r.Address)
-                    .Union(TenantDbContext.Tenants.Where(r => r.Alias.StartsWith(domain) && r.Id != tenantId).Select(r => r.Alias))
-                    .Union(TenantDbContext.Tenants.Where(r => r.MappedDomain.StartsWith(domain) && r.Id != tenantId && r.Status != TenantStatus.RemovePending).Select(r => r.MappedDomain));
-
-                throw new TenantAlreadyExistsException("Address busy.", existsTenants);
-            }
-        }
-
-        protected string GetPasswordHash(Guid userId, string password)
-        {
-            return Hasher.Base64Hash(password + userId + Encoding.UTF8.GetString(MachinePseudoKeys.GetMachineConstant()), HashAlg.SHA512);
-        }
-    }
-
-    public class TenantUserSecurity
-    {
-        public DbTenant DbTenant { get; set; }
-        public User User { get; set; }
-        public UserSecurity UserSecurity { get; set; }
-    }
-}+/*
+ *
+ * (c) Copyright Ascensio System Limited 2010-2018
+ *
+ * This program is freeware. You can redistribute it and/or modify it under the terms of the GNU 
+ * General Public License (GPL) version 3 as published by the Free Software Foundation (https://www.gnu.org/copyleft/gpl.html). 
+ * In accordance with Section 7(a) of the GNU GPL its Section 15 shall be amended to the effect that 
+ * Ascensio System SIA expressly excludes the warranty of non-infringement of any third-party rights.
+ *
+ * THIS PROGRAM IS DISTRIBUTED WITHOUT ANY WARRANTY; WITHOUT EVEN THE IMPLIED WARRANTY OF MERCHANTABILITY OR
+ * FITNESS FOR A PARTICULAR PURPOSE. For more details, see GNU GPL at https://www.gnu.org/copyleft/gpl.html
+ *
+ * You can contact Ascensio System SIA by email at sales@onlyoffice.com
+ *
+ * The interactive user interfaces in modified source and object code versions of ONLYOFFICE must display 
+ * Appropriate Legal Notices, as required under Section 5 of the GNU GPL version 3.
+ *
+ * Pursuant to Section 7 § 3(b) of the GNU GPL you must retain the original ONLYOFFICE logo which contains 
+ * relevant author attributions when distributing the software. If the display of the logo in its graphic 
+ * form is not reasonably feasible for technical reasons, you must include the words "Powered by ONLYOFFICE" 
+ * in every copy of the program you distribute. 
+ * Pursuant to Section 7 § 3(e) we decline to grant you any rights under trademark law for use of our trademarks.
+ *
+*/
+
+
+using System;
+using System.Collections.Generic;
+using System.Linq;
+using System.Linq.Expressions;
+using System.Text;
+
+using ASC.Common;
+using ASC.Core.Common.EF;
+using ASC.Core.Common.EF.Context;
+using ASC.Core.Common.EF.Model;
+using ASC.Core.Tenants;
+using ASC.Core.Users;
+using ASC.Security.Cryptography;
+
+using Microsoft.EntityFrameworkCore;
+using Microsoft.Extensions.Options;
+
+namespace ASC.Core.Data
+{
+    [Scope]
+    public class ConfigureDbTenantService : IConfigureNamedOptions<DbTenantService>
+    {
+        private TenantDomainValidator TenantDomainValidator { get; }
+        private DbContextManager<TenantDbContext> DbContextManager { get; }
+
+        public ConfigureDbTenantService(
+            TenantDomainValidator tenantDomainValidator,
+            DbContextManager<TenantDbContext> dbContextManager)
+        {
+            TenantDomainValidator = tenantDomainValidator;
+            DbContextManager = dbContextManager;
+        }
+
+        public void Configure(string name, DbTenantService options)
+        {
+            Configure(options);
+            options.LazyTenantDbContext = new Lazy<TenantDbContext>(() => DbContextManager.Get(name));
+        }
+
+        public void Configure(DbTenantService options)
+        {
+            options.TenantDomainValidator = TenantDomainValidator;
+            options.LazyTenantDbContext = new Lazy<TenantDbContext>(() => DbContextManager.Value);
+        }
+    }
+
+    [Scope]
+    public class DbTenantService : ITenantService
+    {
+        private List<string> forbiddenDomains;
+
+        internal TenantDomainValidator TenantDomainValidator { get; set; }
+        private MachinePseudoKeys MachinePseudoKeys { get; }
+        internal TenantDbContext TenantDbContext { get => LazyTenantDbContext.Value; }
+        internal Lazy<TenantDbContext> LazyTenantDbContext { get; set; }
+        internal UserDbContext UserDbContext { get => LazyUserDbContext.Value; }
+        internal Lazy<UserDbContext> LazyUserDbContext { get; set; }
+        private static Expression<Func<DbTenant, Tenant>> FromDbTenantToTenant { get; set; }
+        private static Expression<Func<TenantUserSecurity, Tenant>> FromTenantUserToTenant { get; set; }
+
+        static DbTenantService()
+        {
+            FromDbTenantToTenant = r => new Tenant
+            {
+                Calls = r.Calls,
+                CreatedDateTime = r.CreationDateTime,
+                Industry = r.Industry != null ? r.Industry.Value : TenantIndustry.Other,
+                Language = r.Language,
+                LastModified = r.LastModified,
+                Name = r.Name,
+                OwnerId = r.OwnerId,
+                PaymentId = r.PaymentId,
+                Spam = r.Spam,
+                Status = r.Status,
+                StatusChangeDate = r.StatusChangedHack,
+                TenantAlias = r.Alias,
+                TenantId = r.Id,
+                MappedDomain = r.MappedDomain,
+                Version = r.Version,
+                VersionChanged = r.VersionChanged,
+                TrustedDomainsRaw = r.TrustedDomains,
+                TrustedDomainsType = r.TrustedDomainsEnabled,
+                //AffiliateId = r.Partner != null ? r.Partner.AffiliateId : null,
+                //PartnerId = r.Partner != null ? r.Partner.PartnerId : null,
+                TimeZone = r.TimeZone,
+                //Campaign = r.Partner != null ? r.Partner.Campaign : null
+            };
+
+            var fromDbTenantToTenant = FromDbTenantToTenant.Compile();
+            FromTenantUserToTenant = r => fromDbTenantToTenant(r.DbTenant);
+        }
+
+        public DbTenantService()
+        {
+
+        }
+
+        public DbTenantService(
+            DbContextManager<TenantDbContext> dbContextManager,
+            DbContextManager<UserDbContext> DbContextManager,
+            TenantDomainValidator tenantDomainValidator,
+            MachinePseudoKeys machinePseudoKeys)
+        {
+            LazyTenantDbContext = new Lazy<TenantDbContext>(() => dbContextManager.Value);
+            LazyUserDbContext = new Lazy<UserDbContext>(() => DbContextManager.Value);
+            TenantDomainValidator = tenantDomainValidator;
+            MachinePseudoKeys = machinePseudoKeys;
+        }
+
+        public void ValidateDomain(string domain)
+        {
+            using var tr = TenantDbContext.Database.BeginTransaction();
+            ValidateDomain(domain, Tenant.DEFAULT_TENANT, true);
+        }
+
+        public IEnumerable<Tenant> GetTenants(DateTime from, bool active = true)
+        {
+            var q = TenantsQuery();
+
+            if (active)
+            {
+                q = q.Where(r => r.Status == TenantStatus.Active);
+            }
+
+            if (from != default)
+            {
+                q = q.Where(r => r.LastModified >= from);
+            }
+
+            return q.Select(FromDbTenantToTenant).ToList();
+        }
+
+        public IEnumerable<Tenant> GetTenants(List<int> ids)
+        {
+            var q = TenantsQuery();
+
+            return q.Where(r => ids.Contains(r.Id) && r.Status == TenantStatus.Active).Select(FromDbTenantToTenant).ToList();
+        }
+
+        public IEnumerable<Tenant> GetTenants(string login, string passwordHash)
+        {
+            if (string.IsNullOrEmpty(login)) throw new ArgumentNullException(nameof(login));
+
+            IQueryable<TenantUserSecurity> query() => TenantsQuery()
+                    .Where(r => r.Status == TenantStatus.Active)
+                    .Join(UserDbContext.Users, r => r.Id, r => r.Tenant, (tenant, user) => new
+                    {
+                        tenant,
+                        user
+                    })
+                    .Join(UserDbContext.UserSecurity, r => r.user.Id, r => r.UserId, (tenantUser, security) => new TenantUserSecurity
+                    {
+                        DbTenant = tenantUser.tenant,
+                        User = tenantUser.user,
+                        UserSecurity = security
+
+                    })
+                    .Where(r => r.User.Status == EmployeeStatus.Active)
+                    .Where(r => r.DbTenant.Status == TenantStatus.Active)
+                    .Where(r => !r.User.Removed);
+
+            if (passwordHash == null)
+            {
+                var q = query()
+                    .Where(r => login.Contains('@') ? r.User.Email == login : r.User.Id.ToString() == login);
+
+                return q.Select(FromTenantUserToTenant).ToList();
+            }
+
+            if (Guid.TryParse(login, out var userId))
+            {
+                var pwdHash = GetPasswordHash(userId, passwordHash);
+                var oldHash = Hasher.Base64Hash(passwordHash, HashAlg.SHA256);
+                var q = query()
+                    .Where(r => r.User.Id == userId)
+                    .Where(r => r.UserSecurity.PwdHash == pwdHash || r.UserSecurity.PwdHash == oldHash)  //todo: remove old scheme
+                    ;
+
+                return q.Select(FromTenantUserToTenant).ToList();
+            }
+            else
+            {
+                var oldHash = Hasher.Base64Hash(passwordHash, HashAlg.SHA256);
+
+                var q =
+                    query()
+                    .Where(r => r.UserSecurity.PwdHash == oldHash);
+
+                if (login.Contains('@'))
+                {
+                    q = q.Where(r => r.User.Email == login);
+                }
+                else if (Guid.TryParse(login, out var uId))
+                {
+                    q = q.Where(r => r.User.Id == uId);
+                }
+
+                //old password
+                var result = q.Select(FromTenantUserToTenant).ToList();
+
+                var usersQuery = UserDbContext.Users
+                    .Where(r => r.Email == login)
+                    .Where(r => r.Status == EmployeeStatus.Active)
+                    .Where(r => !r.Removed)
+                    .Select(r => r.Id);
+
+                var passwordHashs = usersQuery.Select(r => GetPasswordHash(r, passwordHash)).ToList();
+
+                q = query()
+                    .Where(r => passwordHashs.Any(p => r.UserSecurity.PwdHash == p) && r.DbTenant.Status == TenantStatus.Active);
+
+                //new password
+                result = result.Concat(q.Select(FromTenantUserToTenant)).ToList();
+
+                return result.Distinct();
+            }
+        }
+
+        public Tenant GetTenant(int id)
+        {
+            return TenantsQuery()
+                .Where(r => r.Id == id)
+                .Select(FromDbTenantToTenant)
+                .SingleOrDefault();
+        }
+
+        public Tenant GetTenant(string domain)
+        {
+            if (string.IsNullOrEmpty(domain)) throw new ArgumentNullException(nameof(domain));
+            
+            domain = domain.ToLowerInvariant();
+
+            return TenantsQuery()
+                .Where(r => r.Alias == domain || r.MappedDomain == domain)
+                .OrderBy(a => a.Status == TenantStatus.Restoring ? TenantStatus.Active : a.Status)
+                .ThenByDescending(a => a.Status == TenantStatus.Restoring ? 0 : a.Id)
+                .Select(FromDbTenantToTenant)
+                .FirstOrDefault();
+        }
+
+        public Tenant GetTenantForStandaloneWithoutAlias(string ip)
+        {
+            return TenantsQuery()
+                .OrderBy(a => a.Status)
+                .ThenByDescending(a => a.Id)
+                .Select(FromDbTenantToTenant)
+                .FirstOrDefault();
+        }
+
+        public Tenant SaveTenant(CoreSettings coreSettings, Tenant t)
+        {
+            if (t == null) throw new ArgumentNullException("tenant");
+
+            using var tx = TenantDbContext.Database.BeginTransaction();
+
+            if (!string.IsNullOrEmpty(t.MappedDomain))
+            {
+                var baseUrl = coreSettings.GetBaseDomain(t.HostedRegion);
+
+                if (baseUrl != null && t.MappedDomain.EndsWith("." + baseUrl, StringComparison.InvariantCultureIgnoreCase))
+                {
+                    ValidateDomain(t.MappedDomain.Substring(0, t.MappedDomain.Length - baseUrl.Length - 1), t.TenantId, false);
+                }
+                else
+                {
+                    ValidateDomain(t.MappedDomain, t.TenantId, false);
+                }
+            }
+
+            if (t.TenantId == Tenant.DEFAULT_TENANT)
+            {
+                t.Version = TenantDbContext.TenantVersion
+                    .Where(r => r.DefaultVersion == 1 || r.Id == 0)
+                    .OrderByDescending(r => r.Id)
+                    .Select(r => r.Id)
+                    .FirstOrDefault();
+
+                t.LastModified = DateTime.UtcNow;
+
+                var tenant = new DbTenant
+                {
+                    Id = t.TenantId,
+                    Alias = t.TenantAlias.ToLowerInvariant(),
+                    MappedDomain = !string.IsNullOrEmpty(t.MappedDomain) ? t.MappedDomain.ToLowerInvariant() : null,
+                    Version = t.Version,
+                    VersionChanged = t.VersionChanged,
+                    Name = t.Name ?? t.TenantAlias,
+                    Language = t.Language,
+                    TimeZone = t.TimeZone,
+                    OwnerId = t.OwnerId,
+                    TrustedDomains = t.GetTrustedDomains(),
+                    TrustedDomainsEnabled = t.TrustedDomainsType,
+                    CreationDateTime = t.CreatedDateTime,
+                    Status = t.Status,
+                    StatusChanged = t.StatusChangeDate,
+                    PaymentId = t.PaymentId,
+                    LastModified = t.LastModified,
+                    Industry = t.Industry,
+                    Spam = t.Spam,
+                    Calls = t.Calls
+                };
+
+                tenant = TenantDbContext.Tenants.Add(tenant).Entity;
+                TenantDbContext.SaveChanges();
+                t.TenantId = tenant.Id;
+            }
+            else
+            {
+                var tenant = TenantDbContext.Tenants
+                    .Where(r => r.Id == t.TenantId)
+                    .FirstOrDefault();
+
+                if (tenant != null)
+                {
+                    tenant.Alias = t.TenantAlias.ToLowerInvariant();
+                    tenant.MappedDomain = !string.IsNullOrEmpty(t.MappedDomain) ? t.MappedDomain.ToLowerInvariant() : null;
+                    tenant.Version = t.Version;
+                    tenant.VersionChanged = t.VersionChanged;
+                    tenant.Name = t.Name ?? t.TenantAlias;
+                    tenant.Language = t.Language;
+                    tenant.TimeZone = t.TimeZone;
+                    tenant.TrustedDomains = t.GetTrustedDomains();
+                    tenant.TrustedDomainsEnabled = t.TrustedDomainsType;
+                    tenant.CreationDateTime = t.CreatedDateTime;
+                    tenant.Status = t.Status;
+                    tenant.StatusChanged = t.StatusChangeDate;
+                    tenant.PaymentId = t.PaymentId;
+                    tenant.LastModified = t.LastModified = DateTime.UtcNow;
+                    tenant.Industry = t.Industry;
+                    tenant.Spam = t.Spam;
+                    tenant.Calls = t.Calls;
+                }
+                TenantDbContext.SaveChanges();
+            }
+
+            if (string.IsNullOrEmpty(t.PartnerId) && string.IsNullOrEmpty(t.AffiliateId) && string.IsNullOrEmpty(t.Campaign))
+            {
+                var p = TenantDbContext.TenantPartner
+                    .Where(r => r.TenantId == t.TenantId)
+                    .FirstOrDefault();
+
+                if (p != null)
+                {
+                    TenantDbContext.TenantPartner.Remove(p);
+                }
+            }
+            else
+            {
+                var tenantPartner = new DbTenantPartner
+                {
+                    TenantId = t.TenantId,
+                    PartnerId = t.PartnerId,
+                    AffiliateId = t.AffiliateId,
+                    Campaign = t.Campaign
+                };
+
+                TenantDbContext.TenantPartner.Add(tenantPartner);
+            }
+
+            tx.Commit();
+
+            //CalculateTenantDomain(t);
+            return t;
+        }
+
+        public void RemoveTenant(int id, bool auto = false)
+        {
+            var postfix = auto ? "_auto_deleted" : "_deleted";
+
+            using var tx = TenantDbContext.Database.BeginTransaction();
+
+            var alias = TenantDbContext.Tenants
+                .Where(r => r.Id == id)
+                .Select(r => r.Alias)
+                .FirstOrDefault();
+
+            var count = TenantDbContext.Tenants
+                .Where(r => r.Alias.StartsWith(alias + postfix))
+                .Count();
+
+            var tenant = TenantDbContext.Tenants.Where(r => r.Id == id).FirstOrDefault();
+
+            if (tenant != null)
+            {
+                tenant.Alias = alias + postfix + (count > 0 ? count.ToString() : "");
+                tenant.Status = TenantStatus.RemovePending;
+                tenant.StatusChanged = DateTime.UtcNow;
+                tenant.LastModified = DateTime.UtcNow;
+            }
+
+            TenantDbContext.SaveChanges();
+
+            tx.Commit();
+        }
+
+        public IEnumerable<TenantVersion> GetTenantVersions()
+        {
+            return TenantDbContext.TenantVersion
+                .Where(r => r.Visible)
+                .Select(r => new TenantVersion(r.Id, r.Version))
+                .ToList();
+        }
+
+
+        public byte[] GetTenantSettings(int tenant, string key)
+        {
+            return TenantDbContext.CoreSettings
+                .Where(r => r.Tenant == tenant)
+                .Where(r => r.Id == key)
+                .Select(r => r.Value)
+                .FirstOrDefault();
+        }
+
+        public void SetTenantSettings(int tenant, string key, byte[] data)
+        {
+            using var tx = TenantDbContext.Database.BeginTransaction();
+
+            if (data == null || data.Length == 0)
+            {
+                var settings = TenantDbContext.CoreSettings
+                    .Where(r => r.Tenant == tenant)
+                    .Where(r => r.Id == key)
+                    .FirstOrDefault();
+
+                if (settings != null)
+                {
+                    TenantDbContext.CoreSettings.Remove(settings);
+                }
+            }
+            else
+            {
+                var settings = new DbCoreSettings
+                {
+                    Id = key,
+                    Tenant = tenant,
+                    Value = data,
+                    LastModified = DateTime.UtcNow
+                };
+                TenantDbContext.AddOrUpdate(r => r.CoreSettings, settings);
+            }
+            TenantDbContext.SaveChanges();
+            tx.Commit();
+        }
+
+        private IQueryable<DbTenant> TenantsQuery()
+        {
+            return TenantDbContext.Tenants;
+        }
+
+        private void ValidateDomain(string domain, int tenantId, bool validateCharacters)
+        {
+            // size
+            TenantDomainValidator.ValidateDomainLength(domain);
+
+            // characters
+            if (validateCharacters)
+            {
+                TenantDomainValidator.ValidateDomainCharacters(domain);
+            }
+
+            // forbidden or exists
+            var exists = false;
+
+            domain = domain.ToLowerInvariant();
+            if (forbiddenDomains == null)
+            {
+                forbiddenDomains = TenantDbContext.TenantForbiden.Select(r => r.Address).ToList();
+            }
+            exists = tenantId != 0 && forbiddenDomains.Contains(domain);
+
+            if (!exists)
+            {
+                exists = TenantDbContext.Tenants.Where(r => r.Alias == domain && r.Id != tenantId).Any();
+            }
+            if (!exists)
+            {
+                exists = TenantDbContext.Tenants
+                    .Where(r => r.MappedDomain == domain && r.Id != tenantId && !(r.Status == TenantStatus.RemovePending || r.Status == TenantStatus.Restoring))
+                    .Any();
+            }
+            if (exists)
+            {
+                // cut number suffix
+                while (true)
+                {
+                    if (6 < domain.Length && char.IsNumber(domain, domain.Length - 1))
+                    {
+                        domain = domain[0..^1];
+                    }
+                    else
+                    {
+                        break;
+                    }
+                }
+
+                var existsTenants = TenantDbContext.TenantForbiden.Where(r => r.Address.StartsWith(domain)).Select(r => r.Address)
+                    .Union(TenantDbContext.Tenants.Where(r => r.Alias.StartsWith(domain) && r.Id != tenantId).Select(r => r.Alias))
+                    .Union(TenantDbContext.Tenants.Where(r => r.MappedDomain.StartsWith(domain) && r.Id != tenantId && r.Status != TenantStatus.RemovePending).Select(r => r.MappedDomain));
+
+                throw new TenantAlreadyExistsException("Address busy.", existsTenants);
+            }
+        }
+
+        protected string GetPasswordHash(Guid userId, string password)
+        {
+            return Hasher.Base64Hash(password + userId + Encoding.UTF8.GetString(MachinePseudoKeys.GetMachineConstant()), HashAlg.SHA512);
+        }
+    }
+
+    public class TenantUserSecurity
+    {
+        public DbTenant DbTenant { get; set; }
+        public User User { get; set; }
+        public UserSecurity UserSecurity { get; set; }
+    }
+}