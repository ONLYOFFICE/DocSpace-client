// (c) Copyright Ascensio System SIA 2009-2024
//
// This program is a free software product.
// You can redistribute it and/or modify it under the terms
// of the GNU Affero General Public License (AGPL) version 3 as published by the Free Software
// Foundation. In accordance with Section 7(a) of the GNU AGPL its Section 15 shall be amended
// to the effect that Ascensio System SIA expressly excludes the warranty of non-infringement of
// any third-party rights.
//
// This program is distributed WITHOUT ANY WARRANTY, without even the implied warranty
// of MERCHANTABILITY or FITNESS FOR A PARTICULAR  PURPOSE. For details, see
// the GNU AGPL at: http://www.gnu.org/licenses/agpl-3.0.html
//
// You can contact Ascensio System SIA at Lubanas st. 125a-25, Riga, Latvia, EU, LV-1021.
//
// The  interactive user interfaces in modified source and object code versions of the Program must
// display Appropriate Legal Notices, as required under Section 5 of the GNU AGPL version 3.
//
// Pursuant to Section 7(b) of the License you must retain the original Product logo when
// distributing the program. Pursuant to Section 7(e) we decline to grant you any rights under
// trademark law for use of our trademarks.
//
// All the Product's GUI elements, including illustrations and icon sets, as well as technical writing
// content are licensed under the terms of the Creative Commons Attribution-ShareAlike 4.0
// International. See the License terms at http://creativecommons.org/licenses/by-sa/4.0/legalcode

"use server";

import { headers } from "next/headers";

import {
  createRequest,
  getBaseUrl,
} from "@docspace/shared/utils/next-ssr-helper";
import { TenantStatus, EditorConfigErrorType } from "@docspace/shared/enums";
import type {
  TDocServiceLocation,
  TFile,
} from "@docspace/shared/api/files/types";
import { TUser } from "@docspace/shared/api/people/types";
import { TSettings } from "@docspace/shared/api/settings/types";

import type { IInitialConfig, TCatchError, TError, TResponse } from "@/types";

import { REPLACED_URL_PATH } from "./constants";

<<<<<<< HEAD
=======
import { isTemplateFile } from ".";

const processFillFormDraft = async (
  config: IInitialConfig,
  searchParams: URLSearchParams,

  share?: string,
): Promise<[string, IInitialConfig | TError, string | undefined] | void> => {
  const templateFileId = config.file.id;

  const formUrl = await checkFillFromDraft(templateFileId, share);

  if (!formUrl) return;

  const basePath = getBaseUrl();
  const url = new URL(basePath + formUrl);

  const queryFileId = url.searchParams.get("fileid");

  if (!queryFileId) return;

  url.searchParams.delete("fileid");

  const combinedSearchParams = new URLSearchParams({
    ...Object.fromEntries(searchParams),
    ...Object.fromEntries(url.searchParams),
  });

  const actions: [Promise<IInitialConfig | TError>] = [
    openEdit(queryFileId, combinedSearchParams.toString(), share),
  ];

  const [newConfig] = await Promise.all(actions);

  return [queryFileId, newConfig, url.hash ?? ""];
};

>>>>>>> 312a2b03
export async function fileCopyAs(
  fileId: string,
  destTitle: string,
  destFolderId: string,
  enableExternalExt?: boolean,
  password?: string,
): Promise<{
  file: TFile | undefined;
  error:
    | string
    | {
        message: string;
        status: number;
        type: string;
        stack: string;
        statusCode?: number;
      }
    | undefined;
}> {
  try {
    const [createFile] = createRequest(
      [`/files/file/${fileId}/copyas`],
      [["Content-Type", "application/json;charset=utf-8"]],
      "POST",
      JSON.stringify({
        destTitle,
        destFolderId: +destFolderId,
        enableExternalExt,
        password,
      }),
    );

    const file = await (await fetch(createFile)).json();

    console.log("File copyas success ", file);

    return {
      file: file.response,
      error: file.error
        ? typeof file.error === "string"
          ? file.error
          : {
              message: file.error?.message,
              status: file.error?.statusCode,
              type: file.error?.type,
              stack: file.error?.stack,
              statusCode: file?.statusCode,
            }
        : undefined,
    };
  } catch (e: any) {
    console.log("File copyas error ", e);
    return {
      file: undefined,
      error:
        typeof e === "string"
          ? e
          : {
              message: e.message,
              status: e.statusCode,
              type: e.type,
              stack: e.stack,
            },
    };
  }
}

export async function createFile(
  parentId: string,
  title: string,
  templateId?: string,
  formId?: string,
): Promise<{
  file: TFile | undefined;
  error:
    | string
    | {
        message: string;
        status: number;
        type: string;
        stack: string;
        statusCode?: number;
      }
    | undefined;
}> {
  try {
    const [createFile] = createRequest(
      [`/files/${parentId}/file`],
      [["Content-Type", "application/json;charset=utf-8"]],
      "POST",
      JSON.stringify({ title, templateId, formId }),
    );

    const file = await (await fetch(createFile)).json();
    console.log("File create success ", file);
    return {
      file: file.response,
      error: file.error
        ? typeof file.error === "string"
          ? file.error
          : {
              message: file.error?.message,
              status: file.error?.statusCode,
              type: file.error?.type,
              stack: file.error?.stack,
              statusCode: file?.statusCode,
            }
        : undefined,
    };
  } catch (e: any) {
    console.log("File create error ", e);
    return {
      file: undefined,
      error:
        typeof e === "string"
          ? e
          : {
              message: e.message,
              status: e.statusCode,
              type: e.type,
              stack: e.stack,
            },
    };
  }
}

export async function getData(
  fileId: string,
  version?: string,
  doc?: string,
  view?: boolean,
  share?: string,
  editorType?: string,
  editForm?: string,
) {
  try {
    const searchParams = new URLSearchParams();

    if (view) searchParams.append("view", view ? "true" : "false");
    if (version) {
      searchParams.append("version", version);
    }
    if (doc) searchParams.append("doc", doc);
    if (share) searchParams.append("share", share);
    if (editorType) searchParams.append("editorType", editorType);
    if (editForm) searchParams.append("editForm", editForm);

    const [config, user, settings] = await Promise.all([
      openEdit(fileId, searchParams.toString(), share),

      getUser(share),
      getSettings(share),
    ]);

<<<<<<< HEAD
    if ("editorConfig" in config) {
      const newFileId = config.file.id.toString();

=======
    if ("editorConfig" in config && typeof settings !== "string") {
>>>>>>> 312a2b03
      const response: TResponse = {
        config,
        user,
        settings,
        successAuth: false,
        isSharingAccess: false,
        doc,
        fileId: newFileId !== fileId ? newFileId : fileId,
      };

<<<<<<< HEAD
      if (response.settings?.tenantStatus === TenantStatus.PortalRestore) {
        response.error = { message: "restore-backup" };
=======
      if (isTemplateFile(response.config)) {
        const result = await processFillFormDraft(
          response.config,
          searchParams,
          share,
        );

        if (result) {
          const [newFileId, newConfig, hash] = result;

          response.fileId = newFileId;
          response.config = newConfig as IInitialConfig;

          if (hash) response.hash = hash;
        }
>>>>>>> 312a2b03
      }

      const successAuth = !!user;

      if (!successAuth && !doc && !share) {
        response.error = { message: "unauthorized" };
      }

      if (
        typeof response.settings !== "string" &&
        response.settings?.tenantStatus === TenantStatus.PortalRestore
      ) {
        response.error = { message: "restore-backup" };
      }

      if (
        typeof response.settings !== "string" &&
        response.settings?.tenantStatus === TenantStatus.PortalDeactivate
      ) {
        response.error = { message: "unavailable" };
      }

      const isSharingAccess = response.config.file.canShare;

      if (view) {
        response.config.editorConfig.mode = "view";
      }

      response.successAuth = successAuth;
      response.isSharingAccess = isSharingAccess;

      return response;
    }

    console.log("initDocEditor failed", config);

    const response: TResponse = {
      error: config,

      fileId,
    };

    if (
      typeof settings !== "string" &&
      settings?.tenantStatus === TenantStatus.PortalRestore
    ) {
      response.error = { message: "restore-backup" };
    }

    if (
      typeof settings !== "string" &&
      settings?.tenantStatus === TenantStatus.PortalDeactivate
    ) {
      response.error = { message: "unavailable" };
    }

    return response;
  } catch (e) {
    const err = e as TCatchError;
    console.error("initDocEditor failed", err);

    // const editorUrl = (await getEditorUrl("", share)).docServiceUrl;

    let message = "";
    if (typeof err === "string") message = err;
    else
      message =
        ("response" in err && err.response?.data?.error?.message) ||
        ("message" in err && err.message) ||
        "";

    const status =
      typeof err !== "string"
        ? ("response" in err && err?.response?.data?.statusCode) ||
          ("response" in err && err?.response?.data?.status) ||
          ""
        : "";

    const error: TError = {
      message,
      status,
      editorUrl: "",
    };
    return { error };
  }
}

export async function getUser(share?: string) {
  const hdrs = headers();
  const cookie = hdrs.get("cookie");

  const [getUser] = createRequest(
    [`/people/@self`],
    [share ? ["Request-Token", share] : ["", ""]],
    "GET",
  );

  if (!cookie?.includes("asc_auth_key")) return undefined;
  const userRes = await fetch(getUser);

  if (userRes.status === 401) return undefined;

  if (!userRes.ok) return;

  const user = await userRes.json();

  return user.response as TUser;
}

export async function getSettings(share?: string) {
  const hdrs = headers();
  const cookie = hdrs.get("cookie");

  const [getSettings] = createRequest(
    [
      `/settings?withPassword=${cookie?.includes("asc_auth_key") ? "false" : "true"}`,
    ],
    [share ? ["Request-Token", share] : ["", ""]],
    "GET",
  );

  const settingsRes = await fetch(getSettings);

  if (settingsRes.status === 403) return `access-restricted`;

  if (!settingsRes.ok) return;

  const settings = await settingsRes.json();

  return settings.response as TSettings;
}

export async function checkFillFromDraft(
  templateFileId: number,
  share?: string,
) {
  const [checkFillFormDraft] = createRequest(
    [`/files/masterform/${templateFileId}/checkfillformdraft`],
    [
      share ? ["Request-Token", share] : ["", ""],
      ["Content-Type", "application/json;charset=utf-8"],
    ],
    "POST",
    JSON.stringify({ fileId: templateFileId }),
  );

  const response = await fetch(checkFillFormDraft);

  if (!response.ok) return null;

  const { response: formUrl } = await response.json();

  return formUrl as string;
}

export async function openEdit(
  fileId: number | string,
  searchParams: string,
  share?: string,
) {
  const hdrs = headers();
  const cookie = hdrs.get("cookie");

  const [getConfig] = createRequest(
    [`/files/file/${fileId}/openedit?${searchParams}`],
    [share ? ["Request-Token", share] : ["", ""]],
    "GET",
  );

  const res = await fetch(getConfig);

  const config = await res.json();

  if (res.ok) {
    config.response.editorUrl = (
      config.response as IInitialConfig
    ).editorUrl.replace(REPLACED_URL_PATH, "");
    return config.response as IInitialConfig;
  }

  const editorUrl =
    cookie?.includes("asc_auth_key") || share
      ? (await getEditorUrl("", share)).docServiceUrl
      : "";

  const status =
    config.error?.type === EditorConfigErrorType.NotFoundScope
      ? "not-found"
      : config.error?.type === EditorConfigErrorType.AccessDeniedScope
        ? "access-denied"
        : res.status === 415
          ? "not-supported"
          : undefined;

  const message = status ? config.error.message : undefined;

  const error =
    cookie?.includes("asc_auth_key") || share
      ? config.error.type === EditorConfigErrorType.LinkScope
        ? { message: message ?? "unauthorized", status, editorUrl }
        : { ...config.error, status, editorUrl }
      : { message: "unauthorized", status, editorUrl };

  return error as TError;
}

export async function getEditorUrl(
  editorSearchParams?: string,
  share?: string,
) {
  const [request] = createRequest(
    [`/files/docservice?${editorSearchParams ? editorSearchParams : ""}`],
    [share ? ["Request-Token", share] : ["", ""]],
    "GET",
  );

  const res = await fetch(request);

  const editorUrl = await res.json();

  return editorUrl.response as TDocServiceLocation;
}<|MERGE_RESOLUTION|>--- conflicted
+++ resolved
@@ -44,46 +44,6 @@
 
 import { REPLACED_URL_PATH } from "./constants";
 
-<<<<<<< HEAD
-=======
-import { isTemplateFile } from ".";
-
-const processFillFormDraft = async (
-  config: IInitialConfig,
-  searchParams: URLSearchParams,
-
-  share?: string,
-): Promise<[string, IInitialConfig | TError, string | undefined] | void> => {
-  const templateFileId = config.file.id;
-
-  const formUrl = await checkFillFromDraft(templateFileId, share);
-
-  if (!formUrl) return;
-
-  const basePath = getBaseUrl();
-  const url = new URL(basePath + formUrl);
-
-  const queryFileId = url.searchParams.get("fileid");
-
-  if (!queryFileId) return;
-
-  url.searchParams.delete("fileid");
-
-  const combinedSearchParams = new URLSearchParams({
-    ...Object.fromEntries(searchParams),
-    ...Object.fromEntries(url.searchParams),
-  });
-
-  const actions: [Promise<IInitialConfig | TError>] = [
-    openEdit(queryFileId, combinedSearchParams.toString(), share),
-  ];
-
-  const [newConfig] = await Promise.all(actions);
-
-  return [queryFileId, newConfig, url.hash ?? ""];
-};
-
->>>>>>> 312a2b03
 export async function fileCopyAs(
   fileId: string,
   destTitle: string,
@@ -238,13 +198,8 @@
       getSettings(share),
     ]);
 
-<<<<<<< HEAD
-    if ("editorConfig" in config) {
+    if ("editorConfig" in config && typeof settings !== "string") {
       const newFileId = config.file.id.toString();
-
-=======
-    if ("editorConfig" in config && typeof settings !== "string") {
->>>>>>> 312a2b03
       const response: TResponse = {
         config,
         user,
@@ -254,28 +209,6 @@
         doc,
         fileId: newFileId !== fileId ? newFileId : fileId,
       };
-
-<<<<<<< HEAD
-      if (response.settings?.tenantStatus === TenantStatus.PortalRestore) {
-        response.error = { message: "restore-backup" };
-=======
-      if (isTemplateFile(response.config)) {
-        const result = await processFillFormDraft(
-          response.config,
-          searchParams,
-          share,
-        );
-
-        if (result) {
-          const [newFileId, newConfig, hash] = result;
-
-          response.fileId = newFileId;
-          response.config = newConfig as IInitialConfig;
-
-          if (hash) response.hash = hash;
-        }
->>>>>>> 312a2b03
-      }
 
       const successAuth = !!user;
 
