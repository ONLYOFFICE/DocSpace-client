--- conflicted
+++ resolved
@@ -25,29 +25,15 @@
 
 
 using System;
-<<<<<<< HEAD
 using System.Linq;
 
 using ASC.Common;
-=======
-using System.Linq;
-
->>>>>>> 30d952b9
 using ASC.Common.Security.Authentication;
 using ASC.Core.Caching;
 using ASC.Core.Security.Authentication;
-<<<<<<< HEAD
 using ASC.Core.Tenants;
 using ASC.Core.Users;
 
-=======
-using ASC.Core.Tenants;
-using ASC.Core.Users;
-
-using Microsoft.Extensions.DependencyInjection;
-using Microsoft.Extensions.DependencyInjection.Extensions;
-
->>>>>>> 30d952b9
 namespace ASC.Core
 {
     public class AuthManager
