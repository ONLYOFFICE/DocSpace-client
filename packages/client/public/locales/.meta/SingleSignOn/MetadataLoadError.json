--- conflicted
+++ resolved
@@ -3,11 +3,7 @@
   "content": "Metadata file not transferred",
   "content_en_sha1_hash": "cda5ccce62dbf3d4f7635fc868380764681ac8cb",
   "created_at": "2025-05-19T21:30:50.110Z",
-<<<<<<< HEAD
-  "updated_at": "2025-10-03T10:07:11.913Z",
-=======
   "updated_at": "2025-10-03T13:19:30.727Z",
->>>>>>> 4e3ade75
   "comment": {
     "text": "This translation key is used to display an error message when a metadata file fails to transfer, typically appearing in an application that handles XML uploads. The text should be localized for use in UI elements such as tooltips or error notifications.",
     "is_auto": true,
