--- conflicted
+++ resolved
@@ -19,17 +19,11 @@
 const DocspaceLogo = (props) => {
   const { className, whiteLabelLogoUrls, theme } = props;
 
-<<<<<<< HEAD
   const logo = getLogoFromPath(
-    userTheme === "Dark"
+    !theme.isBase
       ? whiteLabelLogoUrls[1]?.path?.dark
       : whiteLabelLogoUrls[1]?.path?.light
   );
-=======
-  const logo = !theme.isBase
-    ? whiteLabelLogoUrls[1]?.path?.dark
-    : whiteLabelLogoUrls[1]?.path?.light;
->>>>>>> e5fbbdb3
 
   return (
     <StyledWrapper>
