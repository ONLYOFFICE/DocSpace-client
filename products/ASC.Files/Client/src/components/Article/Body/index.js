import React from "react";
import { connect } from "react-redux";
import { toastr } from "asc-web-components";
import TreeFolders from "./TreeFolders";
import {
  setFilter,
  fetchFiles,
  setTreeFolders,
  setDragItem
} from "../../../store/files/actions";
import store from "../../../store/store";

class ArticleBodyContent extends React.Component {
  state = { expandedKeys: this.props.filter.treeFolders };

  componentDidUpdate(prevProps) {
    if (
      this.props.filter.treeFolders.length !==
      prevProps.filter.treeFolders.length ||
      this.state.expandedKeys.length !== this.props.filter.treeFolders.length
    ) {
      this.setState({ expandedKeys: this.props.filter.treeFolders });
    }
  }

  onSelect = data => {
    const { selectedKeys, filter, onLoading } = this.props;
    if (selectedKeys[0] !== data[0]) {
      onLoading(true);
      const newFilter = filter.clone();
      newFilter.page = 0;
      newFilter.startIndex = 0;

      fetchFiles(data[0], newFilter, store.dispatch).catch(err =>
        toastr.error(err)
      ).finally(() => onLoading(false));
    }
  };

  render() {
    const {
      data,
      selectedKeys,
      fakeNewDocuments,
      filter,
      setFilter,
      setTreeFolders,
      onLoading,
      isLoading,
      dragging,
      setDragItem,
      dragItem,
      isMy,
      myId,
      isCommon,
      commonId,
      currentId,
      isAdmin,
      isShare
    } = this.props;

    //console.log("Article Body render", this.props, this.state.expandedKeys);
    return (
      <TreeFolders
        selectedKeys={selectedKeys}
        fakeNewDocuments={fakeNewDocuments}
        onSelect={this.onSelect}
        data={data}
        filter={filter}
        setFilter={setFilter}
        setTreeFolders={setTreeFolders}
        expandedKeys={this.state.expandedKeys}
        onLoading={onLoading}
        isLoading={isLoading}
        dragging={dragging}
        setDragItem={setDragItem}
        dragItem={dragItem}
        isMy={isMy}
        myId={myId}
        isCommon={isCommon}
        commonId={commonId}
        currentId={currentId}
        isAdmin={isAdmin}
        isShare={isShare}
      />
    );
  }
}

function mapStateToProps(state) {
  const { treeFolders, selectedFolder, filter, dragItem } = state.files;
  const currentFolderId = selectedFolder.id.toString();
  const fakeNewDocuments = 8;
  const myFolderIndex = 0;
  const shareFolderIndex = 1;
  const commonFolderIndex = 2;

  const myId = treeFolders[myFolderIndex].id;
  const shareId = treeFolders[shareFolderIndex].id;
  const commonId = treeFolders[commonFolderIndex].id;

<<<<<<< HEAD
  const isMy = selectedFolder && 
    selectedFolder.pathParts && 
    selectedFolder.pathParts[0] === myId;

  const isCommon = selectedFolder && 
    selectedFolder.pathParts && 
    selectedFolder.pathParts[0] === commonId;
=======
  const isMy = selectedFolder.pathParts[0] === myId;
  const isShare = selectedFolder.pathParts[0] === shareId;
  const isCommon = selectedFolder.pathParts[0] === commonId;
>>>>>>> 2968205e

  return {
    data: treeFolders,
    selectedKeys: selectedFolder ? [currentFolderId] : [""],
    fakeNewDocuments,
    filter,
    isMy,
    isCommon,
    isShare,
    myId,
    commonId,
    dragItem,
    currentId: selectedFolder.id,
    isAdmin: state.auth.user.isAdmin
  };
}

export default connect(mapStateToProps, { setFilter, setTreeFolders, setDragItem })(
  ArticleBodyContent
);<|MERGE_RESOLUTION|>--- conflicted
+++ resolved
@@ -99,19 +99,17 @@
   const shareId = treeFolders[shareFolderIndex].id;
   const commonId = treeFolders[commonFolderIndex].id;
 
-<<<<<<< HEAD
   const isMy = selectedFolder && 
     selectedFolder.pathParts && 
     selectedFolder.pathParts[0] === myId;
 
+  const isShare = selectedFolder && 
+    selectedFolder.pathParts && 
+    selectedFolder.pathParts[0] === shareId;
+
   const isCommon = selectedFolder && 
     selectedFolder.pathParts && 
     selectedFolder.pathParts[0] === commonId;
-=======
-  const isMy = selectedFolder.pathParts[0] === myId;
-  const isShare = selectedFolder.pathParts[0] === shareId;
-  const isCommon = selectedFolder.pathParts[0] === commonId;
->>>>>>> 2968205e
 
   return {
     data: treeFolders,
