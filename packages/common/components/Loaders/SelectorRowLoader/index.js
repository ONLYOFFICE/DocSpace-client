import React from "react";
import styled, { css } from "styled-components";

import RectangleLoader from "../RectangleLoader/RectangleLoader";

const StyledContainer = styled.div`
  width: 100%;
  height: 100%;

  overflow: hidden;

  display: flex;
  flex-direction: column;
`;

const StyledItem = styled.div`
  width: 100%;
  height: 48px;
  min-height: 48px;

  padding: 0 16px;

  box-sizing: border-box;

  display: flex;
  align-items: center;

  .avatar {
    margin-right: 8px;

    ${(props) =>
      props.isUser &&
      css`
        border-radius: 50px;
      `}
  }

  .checkbox {
    margin-left: auto;
  }
`;

const SelectorRowLoader = ({
  id,
  className,
  style,
  isMultiSelect,
  isContainer,
  isUser,
  count,
  ...rest
}) => {
  const getRowItem = (key) => {
    return (
      <StyledItem
        id={id}
        className={className}
        style={style}
        isMultiSelect={isMultiSelect}
        isUser={isUser}
        key={key}
        {...rest}
      >
        <RectangleLoader className={"avatar"} width={"32px"} height={"32px"} />
        <RectangleLoader width={"212px"} height={"16px"} />
        {isMultiSelect && (
          <RectangleLoader
            className={"checkbox"}
            width={"16px"}
            height={"16px"}
          />
        )}
      </StyledItem>
    );
  };

  const getRowItems = () => {
    const rows = [];
<<<<<<< HEAD
    const quantity = count || 20;

    for (let i = 0; i < quantity; i++) {
=======
    for (let i = 0; i < 5; i++) {
>>>>>>> 2be4b96a
      rows.push(getRowItem(i));
    }

    return rows;
  };

  return isContainer ? (
    <StyledContainer id={id} className={className} style={style} {...rest}>
      {getRowItems()}
    </StyledContainer>
  ) : (
    getRowItem()
  );
};

export default SelectorRowLoader;<|MERGE_RESOLUTION|>--- conflicted
+++ resolved
@@ -76,13 +76,9 @@
 
   const getRowItems = () => {
     const rows = [];
-<<<<<<< HEAD
-    const quantity = count || 20;
+    const quantity = count || 5;
 
     for (let i = 0; i < quantity; i++) {
-=======
-    for (let i = 0; i < 5; i++) {
->>>>>>> 2be4b96a
       rows.push(getRowItem(i));
     }
 
