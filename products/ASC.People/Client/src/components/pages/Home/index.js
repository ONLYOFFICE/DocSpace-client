import React from "react";
import PropTypes from "prop-types";
import { withRouter } from "react-router";
<<<<<<< HEAD
//import { RequestLoader } from "@appserver/components";
import { PageLayout, utils, store } from "@appserver/common/src";
import { withTranslation, I18nextProvider } from "react-i18next";
=======
//import { RequestLoader } from "asc-web-components";
import { PageLayout, utils } from "asc-web-common";
>>>>>>> a586f8fe
import {
  ArticleHeaderContent,
  ArticleBodyContent,
  ArticleMainButtonContent,
} from "../../Article";
import {
  SectionHeaderContent,
  SectionBodyContent,
  SectionFilterContent,
  SectionPagingContent,
} from "./Section";
import { isMobile } from "react-device-detect";
import { inject, observer } from "mobx-react";

class Home extends React.Component {
  componentDidUpdate(prevProps) {
    if (this.props.isLoading !== prevProps.isLoading) {
      if (this.props.isLoading) {
        utils.showLoader();
      } else {
        utils.hideLoader();
      }
    }
  }

  onLoading = (status) => {
    this.props.setIsLoading(status);
  };

  render() {
    console.log("Home render");
    const { isLoaded, isAdmin, isHeaderVisible } = this.props;

    return (
      <PageLayout
        withBodyScroll={true}
        withBodyAutoFocus={!isMobile}
        isLoaded={isLoaded}
        isHeaderVisible={isHeaderVisible}
      >
        <PageLayout.ArticleHeader>
          <ArticleHeaderContent />
        </PageLayout.ArticleHeader>

        {isAdmin && (
          <PageLayout.ArticleMainButton>
            <ArticleMainButtonContent />
          </PageLayout.ArticleMainButton>
        )}

        <PageLayout.ArticleBody>
          <ArticleBodyContent />
        </PageLayout.ArticleBody>

        <PageLayout.SectionHeader>
          <SectionHeaderContent onLoading={this.onLoading} />
        </PageLayout.SectionHeader>

        <PageLayout.SectionFilter>
          <SectionFilterContent onLoading={this.onLoading} />
        </PageLayout.SectionFilter>

        <PageLayout.SectionBody>
          <SectionBodyContent isMobile={isMobile} onLoading={this.onLoading} />
        </PageLayout.SectionBody>

        <PageLayout.SectionPaging>
          <SectionPagingContent onLoading={this.onLoading} />
        </PageLayout.SectionPaging>
      </PageLayout>
    );
  }
}

Home.propTypes = {
  history: PropTypes.object.isRequired,
  isLoaded: PropTypes.bool,
  isAdmin: PropTypes.bool,
};

<<<<<<< HEAD
function mapStateToProps(state) {
  if (!state || !state.people) {
    return {
      isLoading: true,
    };
  }

  const { users, selection, selected, selectedGroup, groups } = state.people;
  return {
    users,
    selection,
    selected,
    selectedGroup,
    groups,
    organizationName: getOrganizationName(state),
    isAdmin: isAdmin(state),
    isLoading: getIsLoading(state),
    isLoaded: getIsLoaded(state),
    isHeaderVisible: getHeaderVisible(state),
    filter: getFilter(state),
    isTabletView: getIsTabletView(state),
  };
}

export default connect(mapStateToProps, {
  setSelected,
  setIsLoading,
  setHeaderVisible,
})(withRouter(Home));
=======
export default inject(({ auth, peopleStore }) => ({
  isLoaded: auth.isLoaded,
  isAdmin: auth.isAdmin,
  isLoading: peopleStore.isLoading,
  setIsLoading: peopleStore.setIsLoading,
  isHeaderVisible: auth.settingsStore.isHeaderVisible,
}))(observer(withRouter(Home)));
>>>>>>> a586f8fe
<|MERGE_RESOLUTION|>--- conflicted
+++ resolved
@@ -1,14 +1,8 @@
 import React from "react";
 import PropTypes from "prop-types";
 import { withRouter } from "react-router";
-<<<<<<< HEAD
 //import { RequestLoader } from "@appserver/components";
-import { PageLayout, utils, store } from "@appserver/common/src";
-import { withTranslation, I18nextProvider } from "react-i18next";
-=======
-//import { RequestLoader } from "asc-web-components";
-import { PageLayout, utils } from "asc-web-common";
->>>>>>> a586f8fe
+import { PageLayout, utils } from "@appserver/common/src";
 import {
   ArticleHeaderContent,
   ArticleBodyContent,
@@ -89,42 +83,10 @@
   isAdmin: PropTypes.bool,
 };
 
-<<<<<<< HEAD
-function mapStateToProps(state) {
-  if (!state || !state.people) {
-    return {
-      isLoading: true,
-    };
-  }
-
-  const { users, selection, selected, selectedGroup, groups } = state.people;
-  return {
-    users,
-    selection,
-    selected,
-    selectedGroup,
-    groups,
-    organizationName: getOrganizationName(state),
-    isAdmin: isAdmin(state),
-    isLoading: getIsLoading(state),
-    isLoaded: getIsLoaded(state),
-    isHeaderVisible: getHeaderVisible(state),
-    filter: getFilter(state),
-    isTabletView: getIsTabletView(state),
-  };
-}
-
-export default connect(mapStateToProps, {
-  setSelected,
-  setIsLoading,
-  setHeaderVisible,
-})(withRouter(Home));
-=======
 export default inject(({ auth, peopleStore }) => ({
   isLoaded: auth.isLoaded,
   isAdmin: auth.isAdmin,
   isLoading: peopleStore.isLoading,
   setIsLoading: peopleStore.setIsLoading,
   isHeaderVisible: auth.settingsStore.isHeaderVisible,
-}))(observer(withRouter(Home)));
->>>>>>> a586f8fe
+}))(observer(withRouter(Home)));