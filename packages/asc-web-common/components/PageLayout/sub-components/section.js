import React from 'react';
import styled, { css } from 'styled-components';
<<<<<<< HEAD
import { tablet, size, mobile } from '@appserver/components/utils/device';
import { isIOS, isTablet, isSafari, isChrome, isMobileOnly, isMobile } from 'react-device-detect';
=======
import { tablet, size } from '@appserver/components/utils/device';
import { isIOS, isTablet, isSafari, isChrome, isMobile } from 'react-device-detect';
>>>>>>> 2870da62

const tabletProps = css`
  .section-header_filter {
    display: none;
  }

  .section-body_filter {
    display: block;
    margin: 0 0 25px;
  }
`;

const StyledSection = styled.section`
  padding: 0 0 0 24px;
  flex-grow: 1;
  display: flex;
  flex-direction: column;
  @media ${mobile} {
    display: ${(props) => (!props.showText ? 'flex' : 'none')};
  }

  ${isMobileOnly &&
  css`
    display: ${(props) => (!props.showText ? 'flex' : 'none')} !important;
  `}
  //width: ${(props) => `${props.widthProp}px`};
  .layout-progress-bar {
    position: fixed;
    right: 15px;
    bottom: 21px;

    ${(props) =>
      !props.visible &&
      css`
        @media ${tablet} {
          bottom: 83px;
        }
      `}
  }

  .layout-progress-second-bar {
    position: fixed;
    right: 15px;
    bottom: 83px;

    ${(props) =>
      !props.visible &&
      css`
        @media ${tablet} {
          bottom: 145px;
        }
      `}
  }

  .section-header_filter {
    display: block;
  }

  .section-body_filter {
    display: none;
  }
  @media ${tablet} {
    padding: 0 0 0 16px;
    ${tabletProps};
  }
  ${isMobile &&
  css`
    ${tabletProps};
    min-width: 100px;
  `}
`;

class Section extends React.Component {
  /*shouldComponentUpdate() {
    return false;
  }*/
  componentDidUpdate() {
    const { pinned } = this.props;

    if (
      isIOS &&
      isTablet &&
      (isSafari || isChrome) &&
      window.innerWidth <= size.smallTablet &&
      pinned
    ) {
      this.props.unpinArticle();
    }
  }
  render() {
    //console.log("PageLayout Section render");

    return <StyledSection id="section" {...this.props} />;
  }
}

export default Section;<|MERGE_RESOLUTION|>--- conflicted
+++ resolved
@@ -1,12 +1,14 @@
-import React from 'react';
-import styled, { css } from 'styled-components';
-<<<<<<< HEAD
-import { tablet, size, mobile } from '@appserver/components/utils/device';
-import { isIOS, isTablet, isSafari, isChrome, isMobileOnly, isMobile } from 'react-device-detect';
-=======
-import { tablet, size } from '@appserver/components/utils/device';
-import { isIOS, isTablet, isSafari, isChrome, isMobile } from 'react-device-detect';
->>>>>>> 2870da62
+import React from "react";
+import styled, { css } from "styled-components";
+import { tablet, size, mobile } from "@appserver/components/utils/device";
+import {
+  isIOS,
+  isTablet,
+  isSafari,
+  isChrome,
+  isMobileOnly,
+  isMobile,
+} from "react-device-detect";
 
 const tabletProps = css`
   .section-header_filter {
@@ -25,12 +27,12 @@
   display: flex;
   flex-direction: column;
   @media ${mobile} {
-    display: ${(props) => (!props.showText ? 'flex' : 'none')};
+    display: ${(props) => (!props.showText ? "flex" : "none")};
   }
 
   ${isMobileOnly &&
   css`
-    display: ${(props) => (!props.showText ? 'flex' : 'none')} !important;
+    display: ${(props) => (!props.showText ? "flex" : "none")} !important;
   `}
   //width: ${(props) => `${props.widthProp}px`};
   .layout-progress-bar {
