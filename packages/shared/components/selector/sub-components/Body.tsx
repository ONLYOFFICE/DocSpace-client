// (c) Copyright Ascensio System SIA 2009-2024
//
// This program is a free software product.
// You can redistribute it and/or modify it under the terms
// of the GNU Affero General Public License (AGPL) version 3 as published by the Free Software
// Foundation. In accordance with Section 7(a) of the GNU AGPL its Section 15 shall be amended
// to the effect that Ascensio System SIA expressly excludes the warranty of non-infringement of
// any third-party rights.
//
// This program is distributed WITHOUT ANY WARRANTY, without even the implied warranty
// of MERCHANTABILITY or FITNESS FOR A PARTICULAR  PURPOSE. For details, see
// the GNU AGPL at: http://www.gnu.org/licenses/agpl-3.0.html
//
// You can contact Ascensio System SIA at Lubanas st. 125a-25, Riga, Latvia, EU, LV-1021.
//
// The  interactive user interfaces in modified source and object code versions of the Program must
// display Appropriate Legal Notices, as required under Section 5 of the GNU AGPL version 3.
//
// Pursuant to Section 7(b) of the License you must retain the original Product logo when
// distributing the program. Pursuant to Section 7(e) we decline to grant you any rights under
// trademark law for use of our trademarks.
//
// All the Product's GUI elements, including illustrations and icon sets, as well as technical writing
// content are licensed under the terms of the Creative Commons Attribution-ShareAlike 4.0
// International. See the License terms at http://creativecommons.org/licenses/by-sa/4.0/legalcode

import React from "react";

import InfiniteLoader from "react-window-infinite-loader";
import { FixedSizeList as List } from "react-window";

import { Scrollbar } from "../../scrollbar";
import { Text } from "../../text";

import { Search } from "./Search";
import { SelectAll } from "./SelectAll";
import { EmptyScreen } from "./EmptyScreen";
import { BreadCrumbs } from "./BreadCrumbs";

import { StyledBody, StyledTabs } from "../Selector.styled";
import { BodyProps } from "../Selector.types";
import { Item } from "./Item";
import { Info } from "./Info";
import { VirtualScroll } from "./VirtualScroll";

const CONTAINER_PADDING = 16;
const HEADER_HEIGHT = 54;
const TABS_HEIGHT = 40;
const BREAD_CRUMBS_HEIGHT = 38;
const SEARCH_HEIGHT = 44;
const BODY_DESCRIPTION_TEXT_HEIGHT = 32;
const SELECT_ALL_HEIGHT = 61;
const FOOTER_HEIGHT = 73;
const FOOTER_WITH_NEW_NAME_HEIGHT = 145;
const FOOTER_WITH_CHECKBOX_HEIGHT = 181;

const Body = ({
  footerVisible,
  isSearch,
  isAllIndeterminate,
  isAllChecked,
  searchPlaceholder,
  setIsSearch,
  searchValue,
  onSearch,
  onClearSearch,
  items,
  onSelect,
  isMultiSelect,
  withSelectAll,
  selectAllLabel,
  selectAllIcon,
  onSelectAll,
  emptyScreenImage,
  emptyScreenHeader,
  emptyScreenDescription,
  searchEmptyScreenImage,
  searchEmptyScreenHeader,
  searchEmptyScreenDescription,
  loadMoreItems,
  hasNextPage,
  totalItems,
  renderCustomItem,
  isLoading,
  searchLoader,
  rowLoader,
  withBreadCrumbs,
  breadCrumbs,
  onSelectBreadCrumb,
  breadCrumbsLoader,
  withSearch,
  isBreadCrumbsLoading,
  isSearchLoading,
  withFooterInput,
  withFooterCheckbox,
  descriptionText,
  withHeader,

  withTabs,
  tabsData,
  activeTabId,

  withInfo,
  infoText,
<<<<<<< HEAD
  titleIconTooltip,
=======
  setInputItemVisible,
  inputItemVisible,
>>>>>>> 47d70ea8
}: BodyProps) => {
  const [bodyHeight, setBodyHeight] = React.useState(0);

  const bodyRef = React.useRef<HTMLDivElement>(null);
  const listOptionsRef = React.useRef<null | InfiniteLoader>(null);

  const isEmptyInput =
    items.length === 2 && items[1].isInputItem && items[0].isCreateNewItem;

  const itemsCount = hasNextPage
    ? items.length + 1
    : items.length === 1 && items[0].isCreateNewItem
      ? 0
      : isEmptyInput
        ? 1
        : items.length;

  const resetCache = React.useCallback(() => {
    if (listOptionsRef && listOptionsRef.current) {
      listOptionsRef.current.resetloadMoreItemsCache(true);
    }
  }, []);

  const onBodyResize = React.useCallback(() => {
    if (bodyRef && bodyRef.current) {
      setBodyHeight(bodyRef.current.offsetHeight);
    }
  }, []);

  const isItemLoaded = React.useCallback(
    (index: number) => {
      return !hasNextPage || index < itemsCount;
    },
    [hasNextPage, itemsCount],
  );

  const onLoadMoreItems = React.useCallback(
    (startIndex: number) => {
      // first page loads in selector's useEffect
      if (startIndex === 1) return;

      loadMoreItems(startIndex);
    },
    [loadMoreItems],
  );

  React.useEffect(() => {
    window.addEventListener("resize", onBodyResize);

    return () => {
      window.removeEventListener("resize", onBodyResize);
    };
  }, [onBodyResize]);

  React.useEffect(() => {
    onBodyResize();
  }, [isLoading, footerVisible, onBodyResize]);

  React.useEffect(() => {
    resetCache();
  }, [resetCache, hasNextPage]);

  // scroll to top after changing tab
  React.useEffect(() => {
    if (!withTabs) return;
    const scrollElement = document.querySelector(".selector-body-scroll");

    if (scrollElement) {
      scrollElement.scrollTo(0, 0);
    }
  }, [withTabs, activeTabId]);

  let listHeight = bodyHeight - CONTAINER_PADDING;

  if (withSearch || isSearch || itemsCount > 0) listHeight -= SEARCH_HEIGHT;
  if (withTabs) listHeight -= TABS_HEIGHT;
  if (withInfo) {
    const infoEl = document.getElementById("selector-info-text");
    if (infoEl) {
      const height = infoEl.getClientRects()[0].height;
      listHeight -= height;
    }
  }

  if (withBreadCrumbs) listHeight -= BREAD_CRUMBS_HEIGHT;

  if (isMultiSelect && withSelectAll && !isSearch)
    listHeight -= SELECT_ALL_HEIGHT;

  if (descriptionText) listHeight -= BODY_DESCRIPTION_TEXT_HEIGHT;

  return (
    <StyledBody
      ref={bodyRef}
      footerHeight={
        withFooterCheckbox
          ? FOOTER_WITH_CHECKBOX_HEIGHT
          : withFooterInput
            ? FOOTER_WITH_NEW_NAME_HEIGHT
            : FOOTER_HEIGHT
      }
      className="selector_body"
      headerHeight={HEADER_HEIGHT}
      footerVisible={footerVisible}
      withHeader={withHeader}
      withTabs={withTabs}
    >
      {withBreadCrumbs ? (
        isBreadCrumbsLoading ? (
          breadCrumbsLoader
        ) : (
          <BreadCrumbs
            withBreadCrumbs
            isBreadCrumbsLoading={isLoading}
            breadCrumbs={breadCrumbs}
            breadCrumbsLoader={breadCrumbsLoader}
            onSelectBreadCrumb={onSelectBreadCrumb}
          />
        )
      ) : null}

      {withTabs && tabsData && (
        <StyledTabs
          startSelect={0}
          data={tabsData}
          forsedActiveItemId={activeTabId}
        />
      )}

      {isSearchLoading || isBreadCrumbsLoading ? (
        searchLoader
      ) : withSearch && (itemsCount > 0 || isSearch) ? (
        <Search
          placeholder={searchPlaceholder}
          value={searchValue}
          onSearch={onSearch}
          onClearSearch={onClearSearch}
          setIsSearch={setIsSearch}
        />
      ) : null}

      {withInfo && !isLoading && (
        <Info withInfo={withInfo} infoText={infoText} />
      )}

      {isLoading ? (
        <Scrollbar style={{ height: listHeight }}>{rowLoader}</Scrollbar>
      ) : itemsCount === 0 ? (
        <EmptyScreen
          withSearch={isSearch}
          image={emptyScreenImage}
          header={emptyScreenHeader}
          description={emptyScreenDescription}
          searchImage={searchEmptyScreenImage}
          searchHeader={searchEmptyScreenHeader}
          searchDescription={searchEmptyScreenDescription}
          items={items}
          inputItemVisible={inputItemVisible}
        />
      ) : (
        <>
          {!!descriptionText && (
            <Text className="body-description-text">{descriptionText}</Text>
          )}
          {isMultiSelect && withSelectAll && !isSearch ? (
            isLoading ? (
              rowLoader
            ) : (
              <SelectAll
                withSelectAll
                selectAllIcon={selectAllIcon}
                selectAllLabel={selectAllLabel}
                isAllChecked={isAllChecked}
                isAllIndeterminate={isAllIndeterminate}
                onSelectAll={onSelectAll}
              />
            )
          ) : null}

          {bodyHeight && (
            <InfiniteLoader
              ref={listOptionsRef}
              isItemLoaded={isItemLoaded}
              itemCount={totalItems}
              loadMoreItems={onLoadMoreItems}
            >
              {({ onItemsRendered, ref }) => (
                <List
                  className="items-list"
                  height={listHeight}
                  width="100%"
                  itemCount={itemsCount}
                  itemData={{
                    items: isEmptyInput ? [items[1]] : items,
                    onSelect,
                    isMultiSelect: isMultiSelect || false,
                    rowLoader,
                    isItemLoaded,
                    renderCustomItem,
<<<<<<< HEAD
                    titleIconTooltip,
=======
                    setInputItemVisible,
                    inputItemVisible,
>>>>>>> 47d70ea8
                  }}
                  itemSize={48}
                  onItemsRendered={onItemsRendered}
                  ref={ref}
                  outerElementType={VirtualScroll}
                >
                  {Item}
                </List>
              )}
            </InfiniteLoader>
          )}
        </>
      )}
    </StyledBody>
  );
};

export { Body };<|MERGE_RESOLUTION|>--- conflicted
+++ resolved
@@ -102,12 +102,9 @@
 
   withInfo,
   infoText,
-<<<<<<< HEAD
   titleIconTooltip,
-=======
   setInputItemVisible,
   inputItemVisible,
->>>>>>> 47d70ea8
 }: BodyProps) => {
   const [bodyHeight, setBodyHeight] = React.useState(0);
 
@@ -307,12 +304,9 @@
                     rowLoader,
                     isItemLoaded,
                     renderCustomItem,
-<<<<<<< HEAD
                     titleIconTooltip,
-=======
                     setInputItemVisible,
                     inputItemVisible,
->>>>>>> 47d70ea8
                   }}
                   itemSize={48}
                   onItemsRendered={onItemsRendered}
