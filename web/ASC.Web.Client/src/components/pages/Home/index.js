--- conflicted
+++ resolved
@@ -53,17 +53,14 @@
   t: PropTypes.func,
 };
 
-<<<<<<< HEAD
 const Body = ({
   match,
   isLoaded,
   availableModules,
   displayName,
   snackbarExist,
+  theme
 }) => {
-=======
-const Body = ({ match, isLoaded, availableModules, displayName, theme }) => {
->>>>>>> 0d7371b8
   const { t } = useTranslation(["Home", "translation"]);
   const { error } = match.params;
   setDocumentTitle();
@@ -123,11 +120,7 @@
 
 export default inject(({ auth }) => {
   const { isLoaded, settingsStore, availableModules, userStore } = auth;
-<<<<<<< HEAD
-  const { defaultPage, snackbarExist } = settingsStore;
-=======
-  const { defaultPage, theme } = settingsStore;
->>>>>>> 0d7371b8
+  const { defaultPage, snackbarExist, theme } = settingsStore;
   const { displayName } = userStore.user;
 
   return {
