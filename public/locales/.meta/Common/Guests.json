--- conflicted
+++ resolved
@@ -3,11 +3,7 @@
   "content": "Guests",
   "content_en_sha1_hash": "3c23a67045a35d8dc1bd02b5088b1f1470636e89",
   "created_at": "2025-05-19T21:30:45.714Z",
-<<<<<<< HEAD
-  "updated_at": "2025-05-26T07:57:32.301Z",
-=======
   "updated_at": "2025-06-03T20:59:41.914Z",
->>>>>>> 398dda3c
   "comment": {
     "text": "This translation key is used to display a descriptive text that indicates guests when interacting with a group or list of users. It appears in various UI contexts, such as tabs and dialogs, where it helps users understand that they are viewing a collection of visitors or unassigned users.",
     "is_auto": true,
