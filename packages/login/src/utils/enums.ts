// (c) Copyright Ascensio System SIA 2009-2024
//
// This program is a free software product.
// You can redistribute it and/or modify it under the terms
// of the GNU Affero General Public License (AGPL) version 3 as published by the Free Software
// Foundation. In accordance with Section 7(a) of the GNU AGPL its Section 15 shall be amended
// to the effect that Ascensio System SIA expressly excludes the warranty of non-infringement of
// any third-party rights.
//
// This program is distributed WITHOUT ANY WARRANTY, without even the implied warranty
// of MERCHANTABILITY or FITNESS FOR A PARTICULAR  PURPOSE. For details, see
// the GNU AGPL at: http://www.gnu.org/licenses/agpl-3.0.html
//
// You can contact Ascensio System SIA at Lubanas st. 125a-25, Riga, Latvia, EU, LV-1021.
//
// The  interactive user interfaces in modified source and object code versions of the Program must
// display Appropriate Legal Notices, as required under Section 5 of the GNU AGPL version 3.
//
// Pursuant to Section 7(b) of the License you must retain the original Product logo when
// distributing the program. Pursuant to Section 7(e) we decline to grant you any rights under
// trademark law for use of our trademarks.
//
// All the Product's GUI elements, including illustrations and icon sets, as well as technical writing
// content are licensed under the terms of the Creative Commons Attribution-ShareAlike 4.0
// International. See the License terms at http://creativecommons.org/licenses/by-sa/4.0/legalcode

export enum MessageKey {
  "None",
  "Error",
  "ErrorUserNotFound",
  "ErrorExpiredActivationLink",
  "ErrorInvalidActivationLink",
  "ErrorConfirmURLError",
  "ErrorNotCorrectEmail",
  "LoginWithBruteForce",
  "RecaptchaInvalid",
  "LoginWithAccountNotFound",
  "InvalidUsernameOrPassword",
  "SsoSettingsDisabled",
  "ErrorNotAllowedOption",
  "SsoSettingsEmptyToken",
  "SsoSettingsNotValidToken",
  "SsoSettingsCantCreateUser",
  "SsoSettingsUserTerminated",
  "SsoError",
  "SsoAuthFailed",
  "SsoAttributesNotFound",
  "QuotaPaidUserLimitError",
<<<<<<< HEAD
}

export enum OAuth2ErrorKey {
  asc_retrieval_error = "asc_retrieval_error",
  client_disabled_error = "client_disabled_error",
  client_not_found_error = "client_not_found_error",
  client_permission_denied_error = "client_permission_denied_error",
  missing_asc_cookie_error = "missing_asc_cookie_error",
  missing_client_id_error = "missing_client_id_error",
  something_went_wrong_error = "something_went_wrong_error",
=======
  "InvalidLink",
>>>>>>> be94163f
}<|MERGE_RESOLUTION|>--- conflicted
+++ resolved
@@ -46,7 +46,7 @@
   "SsoAuthFailed",
   "SsoAttributesNotFound",
   "QuotaPaidUserLimitError",
-<<<<<<< HEAD
+  "InvalidLink",
 }
 
 export enum OAuth2ErrorKey {
@@ -57,7 +57,4 @@
   missing_asc_cookie_error = "missing_asc_cookie_error",
   missing_client_id_error = "missing_client_id_error",
   something_went_wrong_error = "something_went_wrong_error",
-=======
-  "InvalidLink",
->>>>>>> be94163f
 }