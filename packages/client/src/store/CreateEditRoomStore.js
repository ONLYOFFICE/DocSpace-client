// (c) Copyright Ascensio System SIA 2009-2025
//
// This program is a free software product.
// You can redistribute it and/or modify it under the terms
// of the GNU Affero General Public License (AGPL) version 3 as published by the Free Software
// Foundation. In accordance with Section 7(a) of the GNU AGPL its Section 15 shall be amended
// to the effect that Ascensio System SIA expressly excludes the warranty of non-infringement of
// any third-party rights.
//
// This program is distributed WITHOUT ANY WARRANTY, without even the implied warranty
// of MERCHANTABILITY or FITNESS FOR A PARTICULAR  PURPOSE. For details, see
// the GNU AGPL at: http://www.gnu.org/licenses/agpl-3.0.html
//
// You can contact Ascensio System SIA at Lubanas st. 125a-25, Riga, Latvia, EU, LV-1021.
//
// The  interactive user interfaces in modified source and object code versions of the Program must
// display Appropriate Legal Notices, as required under Section 5 of the GNU AGPL version 3.
//
// Pursuant to Section 7(b) of the License you must retain the original Product logo when
// distributing the program. Pursuant to Section 7(e) we decline to grant you any rights under
// trademark law for use of our trademarks.
//
// All the Product's GUI elements, including illustrations and icon sets, as well as technical writing
// content are licensed under the terms of the Creative Commons Attribution-ShareAlike 4.0
// International. See the License terms at http://creativecommons.org/licenses/by-sa/4.0/legalcode

import { makeAutoObservable } from "mobx";
import isEqual from "lodash/isEqual";
import api from "@docspace/shared/api";
import { toastr } from "@docspace/shared/components/toast";
import { isDesktop } from "@docspace/shared/utils";
import FilesFilter from "@docspace/shared/api/files/filter";
import { CategoryType } from "@docspace/shared/constants";

import { getCategoryUrl } from "SRC_DIR/helpers/utils";
import { FolderType, RoomsType } from "@docspace/shared/enums";
import { calculateRoomLogoParams } from "SRC_DIR/helpers/filesUtils";
import {
  createTemplate,
  getCreateTemplateProgress,
  setTemplateAvailable,
  updateRoomMemberRole,
} from "@docspace/shared/api/rooms";
import { openMembersTab } from "SRC_DIR/helpers/info-panel";

class CreateEditRoomStore {
  roomParams = null;

  isLoading = null;

  confirmDialogIsLoading = false;

  onClose = null;

  filesStore = null;

  tagsStore = null;

  selectedFolderStore = null;

  filesActionsStore = null;

  thirdPartyStore = null;

  settingsStore = null;

  currentQuotaStore = null;

  watermarksSettings = {};

  initialWatermarksSettings = {};

  isImageType = false;

  dialogsStore = null;

  selectedRoomType = null;

  constructor(
    filesStore,
    filesActionsStore,
    selectedFolderStore,
    tagsStore,
    thirdPartyStore,
    settingsStore,
    currentQuotaStore,
    clientLoadingStore,
    dialogsStore,
    avatarEditorDialogStore,
  ) {
    makeAutoObservable(this);

    this.filesStore = filesStore;
    this.tagsStore = tagsStore;
    this.selectedFolderStore = selectedFolderStore;
    this.filesActionsStore = filesActionsStore;
    this.thirdPartyStore = thirdPartyStore;
    this.settingsStore = settingsStore;
    this.currentQuotaStore = currentQuotaStore;
    this.clientLoadingStore = clientLoadingStore;
    this.dialogsStore = dialogsStore;
    this.avatarEditorDialogStore = avatarEditorDialogStore;
  }

  setSelectedRoomType = (type) => {
    this.selectedRoomType = type;
  };

  setRoomParams = (roomParams) => {
    this.roomParams = roomParams;
  };

  setIsLoading = (isLoading) => {
    this.isLoading = isLoading;
  };

  setConfirmDialogIsLoading = (confirmDialogIsLoading) => {
    this.confirmDialogIsLoading = confirmDialogIsLoading;
  };

  setOnClose = (onClose) => {
    this.onClose = onClose;
  };

  setIsRoomCreatedByCurrentUser = (value) => {
    this.isRoomCreatedByCurrentUser = value;
  };

  setInitialWatermarks = (watermarksSettings) => {
    this.resetWatermarks();

    this.initialWatermarksSettings = !watermarksSettings
      ? { enabled: false }
      : watermarksSettings;

    this.initialWatermarksSettings.isImage =
      !!this.initialWatermarksSettings.imageUrl;

    this.initialWatermarksSettings.image = "";

    this.setWatermarks(this.initialWatermarksSettings);
  };

  setWatermarks = (object, isInit) => {
    if (isInit) {
      this.watermarksSettings = { ...object };
      return;
    }

    Object.keys(object).forEach((key) => {
      this.watermarksSettings[key] = object[key];
    });
  };

  resetWatermarks = () => {
    this.watermarksSettings = {};
    this.initialWatermarksSettings = {};
  };

  isCorrectWatermark = (watermarkSettings) => {
    if (!watermarkSettings) return true;

    return !(
      watermarkSettings.additions === 0 &&
      !watermarkSettings.image &&
      !watermarkSettings.imageUrl
    );
  };

  getWatermarkRequest = async (watermarksSettings) => {
    const watermarkImage = watermarksSettings.image;
    if (!watermarkImage && !watermarksSettings.imageUrl) {
      return Promise.resolve({
        rotate: watermarksSettings.rotate,
        text: watermarksSettings.text,
        additions: watermarksSettings.additions,
      });
    }
    if (!watermarkImage && watermarksSettings.imageUrl) {
      return Promise.resolve({
        imageScale: watermarksSettings.imageScale,
        rotate: watermarksSettings.rotate,
        imageUrl: watermarksSettings.imageUrl,
        // imageId: watermarksSettings.image.id,
        imageWidth: watermarksSettings.imageWidth,
        imageHeight: watermarksSettings.imageHeight,
      });
    }

    const uploadWatermarkData = new FormData();
    uploadWatermarkData.append(0, watermarkImage);

    const response = await api.rooms.uploadRoomLogo(uploadWatermarkData);

    const getMeta = (url) => {
      // url for this.watermarksSettings.image.viewUrl
      return new Promise((resolve, reject) => {
        const img = new Image();
        const imgUrl = url ?? URL.createObjectURL(watermarkImage);
        img.onload = () => resolve(img);
        img.onerror = (err) => reject(err);
        img.src = imgUrl;
      });
    };
    return getMeta().then((img) => {
      return {
        imageScale: watermarksSettings.imageScale,
        rotate: watermarksSettings.rotate,
        imageUrl: response.data,
        // imageId: watermarksSettings.image.id,
        imageWidth: img.naturalWidth,
        imageHeight: img.naturalHeight,
      };
    });
  };

  getLogoParams = (uploadedFile, icon) => {
    const img = new Image();
    const url = URL.createObjectURL(uploadedFile);

    return new Promise((resolve, reject) => {
      img.onload = () => {
        const { x, y, zoom } = icon;

        return resolve({ ...calculateRoomLogoParams(img, x, y, zoom) });
      };
      img.onerror = (err) => reject(err);

      img.src = url;
    });
  };

  onSaveEditRoom = async (t, newParams, room) => {
    const { isDefaultRoomsQuotaSet } = this.currentQuotaStore;
    const { cover, clearCoverProps } = this.dialogsStore;
    const { uploadedFile, getUploadedLogoData } = this.avatarEditorDialogStore;
    const { changeRoomOwner, updateCurrentFolder } = this.filesActionsStore;

    const {
      quota,
      denyDownload,
      indexing,
      lifetime,
      watermark,
      title,
      roomOwner,
      icon,
      invitations,
      roomId,
      isAvailable,
    } = newParams;

    const quotaLimit = quota || room.quotaLimit;
    const isTitleChanged = !isEqual(title, room.title);
    const isDenyDownloadChanged = denyDownload !== room.denyDownload;
    const isIndexingChanged = indexing !== room.indexing;
    const isQuotaChanged = quotaLimit !== room.quotaLimit;
    const isLifetimeChanged = !isEqual(lifetime, room.lifetime);
    const isOwnerChanged = roomOwner && roomOwner.id !== room.createdBy.id;
    const isWatermarkChanged = !isEqual(watermark, room.watermark);

    const tags = newParams.tags.map((tag) => tag.name);
    const prevTags = room.tags.sort();
    const currTags = newParams.tags.map((p) => p.name).sort();
    const isTagsChanged = !isEqual(prevTags, currTags);

    const editRoomParams = {
      ...(isTitleChanged && {
        title: title || t("Common:NewRoom"),
      }),
      ...(isDenyDownloadChanged && {
        denyDownload,
      }),
      ...(isIndexingChanged && {
        indexing,
      }),
      ...(isTagsChanged && {
        tags,
      }),
      ...(isLifetimeChanged && {
        lifetime: lifetime ?? {
          enabled: false,
        },
      }),
      ...(isDefaultRoomsQuotaSet &&
        isQuotaChanged && {
          quota: +quotaLimit,
        }),
      ...(cover && {
        cover: cover.cover,
        color: cover.color,
      }),
    };

    if (isWatermarkChanged && this.isCorrectWatermark(watermark)) {
      editRoomParams.watermark = watermark
        ? await this.getWatermarkRequest(watermark)
        : {
            enabled: false,
          };
    }

    const isDeleteLogo = !!room.logo.original && !icon.uploadedFile;
    const additionalRequest = [];

    if (uploadedFile) {
      additionalRequest.push(
        this.getLogoParams(uploadedFile, icon),
        getUploadedLogoData(),
      );
    }

    const requests = [];
    clearCoverProps();

    try {
      try {
        if (additionalRequest.length) {
          const [logoParamsData, uploadedData] =
            await Promise.all(additionalRequest);

          editRoomParams.logo = {
            tmpFile: uploadedData.responseData.data,
            ...logoParamsData,
          };
        }
      } catch (e) {
        toastr.error(e);
      }

      if (Object.keys(editRoomParams).length)
        await api.rooms.editRoom(room.id, editRoomParams);

      if (isOwnerChanged) {
        requests.push(changeRoomOwner(t, roomOwner.id));
      }

      if (isDeleteLogo) {
        requests.push(api.rooms.removeLogoFromRoom(room.id));
      }

      if (isIndexingChanged) requests.push(updateCurrentFolder());

      if (room.isTemplate && invitations?.length) {
        requests.push(
          updateRoomMemberRole(roomId, {
            invitations,
            notify: false,
            sharingMessage: "",
          }),
        );
      }

      if (room.isTemplate && isAvailable !== undefined) {
        requests.push(setTemplateAvailable(roomId, isAvailable));
      }

      if (requests.length) {
        await Promise.all(requests);
      }
    } catch (e) {
      toastr.error(e);
    }
  };

  onSaveAsTemplate = async (item, roomParams, openCreatedTemplate) => {
    const { setSelection, setRoomCreated } = this.filesStore;
    const { isDefaultRoomsQuotaSet } = this.currentQuotaStore;
    const { cover, clearCoverProps } = this.dialogsStore;

    setRoomCreated(true);

    const {
      title,
      icon,
      tags,
      invitations,
      roomType,
      isAvailable,
      quota,
      logo,
    } = roomParams;

    const logoCover = cover
      ? { cover: cover.cover, color: cover.color }
      : logo
        ? { cover: logo.cover?.id, color: logo.color }
        : null;

    const quotaLimit = isDefaultRoomsQuotaSet ? quota : null;

    const tagsToAddList = tags.map((tag) => tag.name);
    const isDeleteLogo = !!item.logo.original && !icon.uploadedFile;

    const roomData = {
      title,
      roomId: item.id,
      tags: tagsToAddList,
      public: isAvailable,
      copylogo: true,
      ...(quotaLimit && {
        quota: +quotaLimit,
      }),
      ...logoCover,
    };

    if (isDeleteLogo) {
      roomData.logo = null;
      roomData.copylogo = false;
    }

    if (!isDeleteLogo && typeof icon.uploadedFile !== "string") {
      const roomLogo = await this.getRoomLogo(icon);
      roomData.logo = roomLogo;
      roomData.copylogo = false;
    }

    let isCompleted = false;
    let isError = false;
    let progressData;

    const room = await createTemplate(roomData);
    progressData = room;

    isCompleted = progressData?.isCompleted;
    isError = progressData?.error;

    while (!isCompleted) {
      progressData = await this.getProgress(getCreateTemplateProgress);
      isCompleted = progressData.isCompleted;
      isError = progressData.error;

      if (isError) break;
    }

    if (isError) {
      return Promise.reject(progressData.error);
    }

    if (!progressData) return;

    await updateRoomMemberRole(progressData.templateId, {
      invitations,
      notify: false,
      sharingMessage: "",
    });

    if (openCreatedTemplate) {
      this.onOpenNewRoom({
        id: progressData.templateId,
        title,
        roomType,
        rootFolderType: FolderType.RoomTemplates,
      });

      if (isDesktop()) {
        const roomInfo = await api.files.getFolderInfo(progressData.templateId);
        openMembersTab();
        setSelection([{ ...roomInfo, isRoom: true }]);
      }
    }

    clearCoverProps();
    return Promise.resolve(progressData);
  };

  getRoomLogo = async (icon) => {
    try {
      const [logoParamsData, uploadedData] = await Promise.all([
        this.getLogoParams(icon.uploadedFile, icon),
        this.avatarEditorDialogStore.getUploadedLogoData(),
      ]);

      return {
        tmpFile: uploadedData.responseData.data,
        ...logoParamsData,
      };
    } catch (err) {
      toastr.error(err);
    }
  };

  onCreateRoom = async (t, withConfirm = false, successToast = null) => {
    const roomParams = this.roomParams;

    const {
      processCreatingRoomFromData,
      setProcessCreatingRoomFromData,
      preparingDataForCopyingToRoom,
    } = this.filesActionsStore;
    const { deleteThirdParty } = this.thirdPartyStore;
    const { createRoom, selection, bufferSelection, setSelection } =
      this.filesStore;
    const { isDefaultRoomsQuotaSet } = this.currentQuotaStore;
    const { cover, clearCoverProps } = this.dialogsStore;

    const {
      denyDownload,
      indexing,
      lifetime,
      tags,
      storageLocation,
      quota,
      type,
      title,
      createAsNewFolder,
      icon,
      watermark,
      isTemplate,
      roomId,
      logo,
    } = roomParams;

    const isThirdparty = storageLocation.isThirdparty;
    const storageFolderId = storageLocation.storageFolderId;
    const thirdpartyAccount = storageLocation.thirdpartyAccount;
    const isThirdPartyRoom = isThirdparty && storageFolderId;

    const quotaLimit = isDefaultRoomsQuotaSet && !isThirdparty ? quota : null;

    const tagsToAddList = tags.map((tag) => tag.name);

    const logoCover = cover
      ? { cover: cover.cover, color: cover.color }
      : logo
        ? { cover: logo.cover?.id, color: logo.color }
        : null;

    const createRoomData = {
      roomId,
      roomType: type,
      title: title || t("Common:NewRoom"),
      ...(isThirdPartyRoom && {
        createAsNewFolder: createAsNewFolder ?? true,
      }),
      ...(quotaLimit && {
        quota: +quotaLimit,
      }),
      ...logoCover,

      denyDownload,
      indexing,
      lifetime,

      ...(tagsToAddList.length && {
        tags: tagsToAddList,
      }),
    };

    if (watermark && this.isCorrectWatermark(watermark)) {
      createRoomData.watermark = await this.getWatermarkRequest(watermark);
    }

    this.setIsLoading(true);

    const isDeleteLogo = isTemplate
      ? !!logo?.original && !icon.uploadedFile
      : false;

    let copyLogo =
      !isDeleteLogo &&
      icon.uploadedFile &&
      typeof icon.uploadedFile === "string";

    try {
      if (icon.uploadedFile && typeof icon.uploadedFile !== "string") {
        const roomLogo = await this.getRoomLogo(icon);
        createRoomData.logo = roomLogo;
        copyLogo = false;
      }

      withConfirm && this.setConfirmDialogIsLoading(true);

      let room = null;
      if (isThirdPartyRoom) {
        room = await api.rooms.createRoomInThirdpary(
          storageFolderId,
          createRoomData,
        );
      } else if (isTemplate) {
        room = await this.onCreateTemplateRoom({
          ...createRoomData,
          copyLogo: !!copyLogo,
        });
      } else {
        room = await createRoom(createRoomData);
      }

      if (room.errorMsg) {
        return toastr.error(room.errorMsg);
      }

      this.dialogsStore.setIsNewRoomByCurrentUser(true);

      // delete thirdparty account if not needed
      if (!isThirdparty && storageFolderId)
        deleteThirdParty(thirdpartyAccount.providerId);

      this.onOpenNewRoom(room);

      if (processCreatingRoomFromData) {
        const selections =
          selection.length > 0 && selection[0] != null
            ? selection
            : bufferSelection != null
              ? [bufferSelection]
              : [];

        preparingDataForCopyingToRoom(room.id, selections, room).catch(
          (error) => console.error(error),
        );
      }

      if (isDesktop()) {
        let roomInfo = null;

        if (isTemplate) {
          roomInfo = await api.files.getFolderInfo(room.id);
        } else {
          roomInfo = room;
        }

        setSelection([{ ...roomInfo, isRoom: true }]);
        openMembersTab();
      }

      if (successToast) toastr.success(successToast);
    } catch (err) {
      toastr.error(err);
    } finally {
      this.setIsLoading(false);
      this.setConfirmDialogIsLoading(false);
      this.onClose();
      clearCoverProps();

      processCreatingRoomFromData && setProcessCreatingRoomFromData(false);
    }
  };

  getProgress = (request) => {
    return new Promise((resolve, reject) => {
      setTimeout(async () => {
        try {
          await request().then((res) => {
            resolve(res);
          });
        } catch (error) {
          reject(error);
        }
      }, 1000);
    });
  };

  onCreateTemplateRoom = async (roomParams) => {
    this.filesStore.setRoomCreated(true);

    const { roomId, ...rest } = roomParams;

    let isFinished = false;
    let errorMsg = false;
    let progressData;

    const room = await api.rooms.createRoomFromTemplate({
      templateId: roomId,
      ...rest,
    });

    progressData = room;

    while (!isFinished) {
      progressData = await this.getProgress(
        api.rooms.getCreateRoomFromTemplateProgress,
      );

      isFinished = progressData.isCompleted;
      errorMsg = progressData.error;
    }

    return {
      id: progressData.roomId,
      title: roomParams.title,
      roomType: roomParams.roomType,
      rootFolderType: FolderType.Rooms,
      errorMsg,
    };
  };

  onOpenNewRoom = async (room) => {
    const { setIsSectionBodyLoading } = this.clientLoadingStore;
<<<<<<< HEAD
    const { getPublicKey } = this.filesActionsStore;
=======
    const { setSelection } = this.filesStore;
>>>>>>> b0f07d3a

    const state = {
      isRoot: false,
      title: room.title,
      isRoom: true,
      isPublicRoomType: room.roomType === RoomsType.PublicRoom,
      rootFolderType: room.rootFolderType,
    };

    const newFilter = FilesFilter.getDefault();
    newFilter.folder = room.id;

    setIsSectionBodyLoading(true);

    const path = getCategoryUrl(CategoryType.SharedRoom, room.id);

    window.DocSpace.navigate(`${path}?${newFilter.toUrlParams()}`, { state });
  };
}

export default CreateEditRoomStore;<|MERGE_RESOLUTION|>--- conflicted
+++ resolved
@@ -687,12 +687,6 @@
 
   onOpenNewRoom = async (room) => {
     const { setIsSectionBodyLoading } = this.clientLoadingStore;
-<<<<<<< HEAD
-    const { getPublicKey } = this.filesActionsStore;
-=======
-    const { setSelection } = this.filesStore;
->>>>>>> b0f07d3a
-
     const state = {
       isRoot: false,
       title: room.title,
