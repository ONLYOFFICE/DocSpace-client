import React from "react";
import { withTranslation } from "react-i18next";
import styled from "styled-components";
import Text from "@appserver/components/text";
import Box from "@appserver/components/box";
import toastr from "@appserver/components/toast/toastr";
import Link from "@appserver/components/link";
import ArrowRightIcon from "../../../../../../public/images/arrow.right.react.svg";
import { setDocumentTitle } from "../../../../../helpers/utils";
import commonIconsStyles from "@appserver/components/utils/common-icons-style";
import { showLoader, hideLoader, combineUrl } from "@appserver/common/utils";
import { inject, observer } from "mobx-react";
import { AppServerConfig } from "@appserver/common/constants";
<<<<<<< HEAD
import commonSettingsStyles from "../../utils/commonSettingsStyles";
const mapCulturesToArray = (cultures, t) => {
  return cultures.map((culture) => {
    return { key: culture, label: t(`Culture_${culture}`) };
  });
};
=======
import withCultureNames from "@appserver/common/hoc/withCultureNames";
>>>>>>> 1cbe04f0

const mapTimezonesToArray = (timezones) => {
  return timezones.map((timezone) => {
    return { key: timezone.id, label: timezone.displayName };
  });
};

const findSelectedItemByKey = (items, selectedItemKey) => {
  return items.find((item) => item.key === selectedItemKey);
};

const StyledArrowRightIcon = styled(ArrowRightIcon)`
  ${commonIconsStyles}
  path {
    fill: ${(props) => props.color};
  }
`;

const StyledComponent = styled.div`
  .margin-top {
    margin-top: 20px;
  }

  .margin-left {
    margin-left: 20px;
  }

  .settings-block {
    margin-bottom: 70px;
  }

  .field-container-width {
    max-width: 500px;
  }

  .combo-button-label {
    max-width: 100%;
  }

  ${commonSettingsStyles}
`;
class Customization extends React.Component {
  constructor(props) {
    super(props);

    const {
      portalLanguage,
      portalTimeZoneId,
      cultureNames,
      rawTimezones,
      /*organizationName,*/
      t,
    } = props;
    const timezones = mapTimezonesToArray(rawTimezones);

    setDocumentTitle(t("Customization"));

    this.state = {
      isLoading: false,
      timezones,
      timezone: findSelectedItemByKey(
        timezones,
        portalTimeZoneId || timezones[0]
      ),
      language: findSelectedItemByKey(
        cultureNames,
        portalLanguage || cultureNames[0]
      ),
      isLoadingGreetingSave: false,
      isLoadingGreetingRestore: false,
    };
  }

  componentDidMount() {
    const {
      portalLanguage,
      portalTimeZoneId,
      getPortalTimezones,
      cultureNames,
    } = this.props;

    const { timezones } = this.state;
    showLoader();
    if (!timezones.length && !cultureNames.length) {
      getPortalTimezones().then(() => {
        const timezones = mapTimezonesToArray(this.props.rawTimezones);
        const timezone =
          findSelectedItemByKey(timezones, portalTimeZoneId) || timezones[0];
        const language =
          findSelectedItemByKey(cultureNames, portalLanguage) ||
          cultureNames[0];

        this.setState({ language, timezones, timezone });
      });
    }

    hideLoader();
  }

  componentDidUpdate(prevProps) {
    const {
      i18n,
      language,
      nameSchemaId,
      getCurrentCustomSchema,
      cultureNames,
    } = this.props;

    if (language !== prevProps.language) {
      changeLanguage(i18n)
        .then(() => {
          const newLocaleSelectedLanguage =
            findSelectedItemByKey(cultureNames, this.state.language.key) ||
            cultureNames[0];

          this.setState({
            language: newLocaleSelectedLanguage,
          });
        })
        //.then(() => getModules(clientStore.dispatch))
        .then(() => getCurrentCustomSchema(nameSchemaId));
    }
  }

  onLanguageSelect = (language) => {
    this.setState({ language });
  };

  onTimezoneSelect = (timezone) => {
    this.setState({ timezone });
  };

  onSaveLngTZSettings = () => {
    const { setLanguageAndTime, i18n } = this.props;
    this.setState({ isLoading: true }, function () {
      setLanguageAndTime(this.state.language.key, this.state.timezone.key)
        .then(() => changeLanguage(i18n))
        .then((t) => toastr.success(t("SuccessfullySaveSettingsMessage")))
        .catch((error) => toastr.error(error))
        .finally(() => this.setState({ isLoading: false }));
    });
  };

  onClickLink = (e) => {
    e.preventDefault();
    const { history } = this.props;
    history.push(e.target.pathname);
  };

  render() {
    const { t, helpUrlCommonSettings, customNames } = this.props;
    const { language, timezone } = this.state;

    return (
      <StyledComponent>
        <div className="category-item-wrapper">
          <div className="category-item-heading">
            <Link
              className="inherit-title-link header"
              onClick={this.onClickLink}
              truncate={true}
              href={combineUrl(
                AppServerConfig.proxyURL,
                "/settings/common/customization/language-and-time-zone"
              )}
            >
              {t("StudioTimeLanguageSettings")}
            </Link>
            <StyledArrowRightIcon size="small" color="#333333" />
          </div>
          {language && language.label && timezone && timezone.label && (
            <Text className="category-item-subheader" truncate={true}>
              {`${language.label} / ${timezone.label}`}
            </Text>
          )}
          <Text className="category-item-description">
            {t("LanguageAndTimeZoneSettingsDescription")}
          </Text>
        </div>
        <div className="category-item-wrapper">
          <div className="category-item-heading">
            <Link
              truncate={true}
              className="inherit-title-link header"
              onClick={this.onClickLink}
              href={combineUrl(
                AppServerConfig.proxyURL,
                "/settings/common/customization/custom-titles"
              )}
            >
              {t("CustomTitles")}
            </Link>
            <StyledArrowRightIcon size="small" color="#333333" />
          </div>
          <Text className="category-item-description">
            {t("CustomTitlesSettingsDescription")}
          </Text>
        </div>
        <div className="category-item-wrapper">
          <div className="category-item-heading">
            <Link
              truncate={true}
              className="inherit-title-link header"
              onClick={this.onClickLink}
              href={combineUrl(
                AppServerConfig.proxyURL,
                "/settings/common/customization/team-template"
              )}
            >
              {t("TeamTemplate")}
            </Link>
            <StyledArrowRightIcon size="small" color="#333333" />
          </div>
          <Box marginProp="4px 0 6px 0">
            <Text fontWeight="600">{`${customNames.name}`}</Text>
          </Box>
          <Text className="category-item-description">
            {t("TeamTemplateSettingsDescription")}
          </Text>
          <Box marginProp="16px 0 0 0">
            <Link
              color="#316DAA"
              target="_blank"
              isHovered={true}
              href={helpUrlCommonSettings}
            >
              {t("Common:LearnMore")}
            </Link>
          </Box>
        </div>
      </StyledComponent>
    );
  }
}

export default inject(({ auth, setup }) => {
  const {
    culture,
    timezone,
    timezones,
    nameSchemaId,
    organizationName,
    getCurrentCustomSchema,
    getPortalTimezones,
    helpUrlCommonSettings,
    customNames,
  } = auth.settingsStore;

  const { setLanguageAndTime } = setup;

  return {
    portalLanguage: culture,
    language: culture,
    portalTimeZoneId: timezone,
    rawTimezones: timezones,
    nameSchemaId,
    organizationName,
    setLanguageAndTime,
    getPortalTimezones,
    getCurrentCustomSchema,
    helpUrlCommonSettings,
    customNames,
  };
})(
  withCultureNames(
    observer(withTranslation(["Settings", "Common"])(Customization))
  )
);<|MERGE_RESOLUTION|>--- conflicted
+++ resolved
@@ -11,17 +11,8 @@
 import { showLoader, hideLoader, combineUrl } from "@appserver/common/utils";
 import { inject, observer } from "mobx-react";
 import { AppServerConfig } from "@appserver/common/constants";
-<<<<<<< HEAD
+import withCultureNames from "@appserver/common/hoc/withCultureNames";
 import commonSettingsStyles from "../../utils/commonSettingsStyles";
-const mapCulturesToArray = (cultures, t) => {
-  return cultures.map((culture) => {
-    return { key: culture, label: t(`Culture_${culture}`) };
-  });
-};
-=======
-import withCultureNames from "@appserver/common/hoc/withCultureNames";
->>>>>>> 1cbe04f0
-
 const mapTimezonesToArray = (timezones) => {
   return timezones.map((timezone) => {
     return { key: timezone.id, label: timezone.displayName };
