import { makeAutoObservable, runInAction } from "mobx";
import api from "../api";
import {
  combineUrl,
  setCookie,
  getCookie,
  frameCallEvent,
  getSystemTheme,
} from "../utils";
import FirebaseHelper from "../utils/firebase";
import {
  ThemeKeys,
  COOKIE_EXPIRATION_YEAR,
  LANGUAGE,
  TenantStatus,
} from "../constants";
import { version } from "../package.json";
import SocketIOHelper from "../utils/socket";
import { Dark, Base } from "@docspace/components/themes";
import { initPluginStore } from "../../client/src/helpers/plugins";
import { wrongPortalNameUrl } from "@docspace/common/constants";
<<<<<<< HEAD
import { ARTICLE_ALERTS } from "@docspace/client/src/helpers/constants";
=======
import toastr from "@docspace/components/toast/toastr";
import { getFromLocalStorage } from "@docspace/client/src/pages/PortalSettings/utils";
>>>>>>> e435a1ba

const themes = {
  Dark: Dark,
  Base: Base,
};

const isDesktopEditors = window["AscDesktopEditor"] !== undefined;

const initArticleAlertsData = () => {
  const savedArticleAlertsData = localStorage.getItem("articleAlertsData");
  if (savedArticleAlertsData) return JSON.parse(savedArticleAlertsData);

  const articleAlertsArray = Object.values(ARTICLE_ALERTS);
  const defaultArticleAlertsData = {
    current: articleAlertsArray[0],
    available: articleAlertsArray,
  };

  localStorage.setItem(
    "articleAlertsData",
    JSON.stringify(defaultArticleAlertsData)
  );

  return defaultArticleAlertsData;
};

class SettingsStore {
  isLoading = false;
  isLoaded = false;
  isBurgerLoading = true;

  checkedMaintenance = false;
  maintenanceExist = false;
  snackbarExist = false;
  currentProductId = "";
  culture = "en";
  cultures = [];
  theme = isDesktopEditors
    ? window.RendererProcessVariable?.theme?.type === "dark"
      ? Dark
      : Base
    : window.matchMedia &&
      window.matchMedia("(prefers-color-scheme: dark)").matches
    ? Dark
    : Base;
  trustedDomains = [];
  trustedDomainsType = 0;
  ipRestrictionEnable = false;
  ipRestrictions = [];
  sessionLifetime = "1440";
  enabledSessionLifetime = false;
  timezone = "UTC";
  timezones = [];
  tenantAlias = "";
  utcOffset = "00:00:00";
  utcHoursOffset = 0;
  defaultPage = "/";
  homepage = "";
  datePattern = "M/d/yyyy";
  datePatternJQ = "00/00/0000";
  dateTimePattern = "dddd, MMMM d, yyyy h:mm:ss tt";
  datepicker = {
    datePattern: "mm/dd/yy",
    dateTimePattern: "DD, mm dd, yy h:mm:ss tt",
    timePattern: "h:mm tt",
  };
  organizationName = "ONLYOFFICE";
  greetingSettings = "Web Office Applications";
  enableAdmMess = false;
  enabledJoin = false;
  urlLicense = "https://gnu.org/licenses/gpl-3.0.html";
  urlSupport = "https://helpdesk.onlyoffice.com/";
  urlOforms = "https://cmsoforms.onlyoffice.com/api/oforms";

  logoUrl = "";

  isDesktopClient = isDesktopEditors;
  //isDesktopEncryption: desktopEncryption;
  isEncryptionSupport = false;
  encryptionKeys = null;

  personal = false;
  docSpace = true;

  roomsMode = false;

  isHeaderVisible = false;
  isTabletView = false;

  showText = JSON.parse(localStorage.getItem("showArticle")) ?? false;
  articleOpen = false;
  isMobileArticle = false;

  folderPath = [];

  hashSettings = null;
  title = "";
  ownerId = null;
  nameSchemaId = null;
  owner = {};
  wizardToken = null;
  passwordSettings = null;
  hasShortenService = false;
  withPaging = false;

  customSchemaList = [];
  firebase = {
    apiKey: "",
    authDomain: "",
    projectId: "",
    storageBucket: "",
    messagingSenderId: "",
    appId: "",
    measurementId: "",
  };
  version = "";
  buildVersionInfo = {
    docspace: version,
    documentServer: "6.4.1",
  };
  debugInfo = false;
  socketUrl = "";

  userFormValidation = /^[\p{L}\p{M}'\-]+$/gu;
  folderFormValidation = new RegExp('[*+:"<>?|\\\\/]', "gim");

  tenantStatus = null;
  helpLink = null;
  apiDocsLink = null;
  bookTrainingEmail = null;
  hotkeyPanelVisible = false;
  frameConfig = null;

  appearanceTheme = [];
  selectedThemeId = null;
  currentColorScheme = null;

  enablePlugins = false;
  pluginOptions = [];

  additionalResourcesData = null;
  additionalResourcesIsDefault = true;
  companyInfoSettingsData = null;
  companyInfoSettingsIsDefault = true;

  whiteLabelLogoUrls = [];
  standalone = false;

  mainBarVisible = false;
  zendeskKey = null;
  bookTrainingEmail = null;
  legalTerms = null;
  baseDomain = "onlyoffice.io";
  documentationEmail = null;
<<<<<<< HEAD
  articleAlertsData = initArticleAlertsData();
=======
  publicRoomKey = "";

  interfaceDirection = localStorage.getItem("interfaceDirection") || "ltr";
>>>>>>> e435a1ba

  constructor() {
    makeAutoObservable(this);
  }

  setTenantStatus = (tenantStatus) => {
    this.tenantStatus = tenantStatus;
  };

  get docspaceSettingsUrl() {
    return `${this.helpLink}/administration/docspace-settings.aspx`;
  }

  get integrationSettingsUrl() {
    return `${this.helpLink}/administration/docspace-settings.aspx#AdjustingIntegrationSettings_block`;
  }

  get docuSignUrl() {
    return `${this.helpLink}/administration/connect-docusign-docspace.aspx`;
  }

  get dropboxUrl() {
    return `${this.helpLink}/administration/connect-dropbox-docspace.aspx`;
  }

  get boxUrl() {
    return `${this.helpLink}/administration/connect-box-docspace.aspx`;
  }

  get mailRuUrl() {
    return `${this.helpLink}/administration/connect-mail-ru-docspace.aspx`;
  }

  get oneDriveUrl() {
    return `${this.helpLink}/administration/connect-onedrive-docspace.aspx`;
  }

  get microsoftUrl() {
    return `${this.helpLink}/administration/connect-microsoft-docspace.aspx`;
  }

  get googleUrl() {
    return `${this.helpLink}/administration/connect-google-docspace.aspx`;
  }

  get facebookUrl() {
    return `${this.helpLink}/administration/connect-facebook-docspace.aspx`;
  }

  get linkedinUrl() {
    return `${this.helpLink}/administration/connect-linkedin-docspace.aspx`;
  }

  get clickatellUrl() {
    return `${this.helpLink}/administration/connect-clickatell-docspace.aspx`;
  }

  get smsclUrl() {
    return `${this.helpLink}/administration/connect-smsc-docspace.aspx`;
  }

  get firebaseUrl() {
    return `${this.helpLink}/administration/connect-firebase-docspace.aspx`;
  }

  get appleIDUrl() {
    return `${this.helpLink}/administration/connect-apple-docspace.aspx`;
  }

  get telegramUrl() {
    return `${this.helpLink}/administration/connect-telegram-docspace.aspx`;
  }

  get wordpressUrl() {
    return `${this.helpLink}/administration/connect-wordpress-docspace.aspx`;
  }

  get awsUrl() {
    return `${this.helpLink}/administration/connect-amazon-docspace.aspx`;
  }

  get googleCloudUrl() {
    return `${this.helpLink}/administration/connect-google-cloud-storage-docspace.aspx`;
  }

  get rackspaceUrl() {
    return `${this.helpLink}/administration/connect-rackspace-docspace.aspx`;
  }

  get selectelUrl() {
    return `${this.helpLink}/administration/connect-selectel-docspace.aspx`;
  }

  get yandexUrl() {
    return `${this.helpLink}/administration/connect-yandex-docspace.aspx`;
  }

  get vkUrl() {
    return `${this.helpLink}/administration/connect-vk-docspace.aspx`;
  }

  get languageAndTimeZoneSettingsUrl() {
    return `${this.helpLink}/administration/docspace-settings.aspx#DocSpacelanguage`;
  }

  get dnsSettingsUrl() {
    return `${this.helpLink}/administration/docspace-settings.aspx#alternativeurl`;
  }

  get passwordStrengthSettingsUrl() {
    return `${this.helpLink}/administration/docspace-settings.aspx#passwordstrength`;
  }

  get tfaSettingsUrl() {
    return `${this.helpLink}/administration/docspace-two-factor-authentication.aspx`;
  }

  get trustedMailDomainSettingsUrl() {
    return `${this.helpLink}/administration/docspace-settings.aspx#TrustedDomain`;
  }

  get administratorMessageSettingsUrl() {
    return `${this.helpLink}/administration/docspace-settings.aspx#administratormessage`;
  }

  get dataBackupUrl() {
    return `${this.helpLink}/administration/docspace-settings.aspx#CreatingBackup_block`;
  }

  get automaticBackupUrl() {
    return `${this.helpLink}/administration/docspace-settings.aspx#AutoBackup`;
  }

  get webhooksGuideUrl() {
    return `${this.helpLink}/administration/docspace-webhooks.aspx`;
  }

  get sdkLink() {
    return `${this.apiDocsLink}/docspace/jssdk`;
  }

  get apiBasicLink() {
    return `${this.apiDocsLink}/docspace/basic`;
  }

  get wizardCompleted() {
    return this.isLoaded && !this.wizardToken;
  }

  get isPublicRoom() {
    return window.location.pathname === "/rooms/share";
  }

  setMainBarVisible = (visible) => {
    this.mainBarVisible = visible;
  };

  setValue = (key, value) => {
    this[key] = value;
  };

  setCheckedMaintenance = (checkedMaintenance) => {
    this.checkedMaintenance = checkedMaintenance;
  };

  setMaintenanceExist = (maintenanceExist) => {
    this.maintenanceExist = maintenanceExist;
  };

  setSnackbarExist = (snackbar) => {
    this.snackbarExist = snackbar;
  };

  setDefaultPage = (defaultPage) => {
    this.defaultPage = defaultPage;
  };

  setGreetingSettings = (greetingSettings) => {
    this.greetingSettings = greetingSettings;
  };

  getPortal = async () => {
    try {
      const res = await api.portal.getPortal();

      if (!res) return;

      return res;
    } catch (e) {
      toastr.error(e);
    }
  };
  getSettings = async () => {
    let newSettings = null;

    if (window?.__ASC_INITIAL_EDITOR_STATE__?.portalSettings)
      newSettings = window.__ASC_INITIAL_EDITOR_STATE__.portalSettings;
    else newSettings = await api.settings.getSettings(true);

    if (window["AscDesktopEditor"] !== undefined || this.personal) {
      const dp = combineUrl(
        window.DocSpaceConfig?.proxy?.url,
        "/products/files/"
      );
      this.setDefaultPage(dp);
    }

    Object.keys(newSettings).map((key) => {
      if (key in this) {
        this.setValue(
          key,
          key === "defaultPage"
            ? combineUrl(window.DocSpaceConfig?.proxy?.url, newSettings[key])
            : newSettings[key]
        );
        if (key === "culture") {
          if (newSettings.wizardToken) return;
          const language = getCookie(LANGUAGE);
          if (!language || language == "undefined") {
            setCookie(LANGUAGE, newSettings[key], {
              "max-age": COOKIE_EXPIRATION_YEAR,
            });
          }
        }
      } else if (key === "passwordHash") {
        this.setValue("hashSettings", newSettings[key]);
      }
    });

    this.setGreetingSettings(newSettings.greetingSettings);

    return newSettings;
  };

  getFolderPath = async (id) => {
    this.folderPath = await api.files.getFolderPath(id);
  };

  getCustomSchemaList = async () => {
    this.customSchemaList = await api.settings.getCustomSchemaList();
  };

  getPortalSettings = async () => {
    const origSettings = await this.getSettings().catch((err) => {
      if (err?.response?.status === 404) {
        // portal not found
        const url = new URL(wrongPortalNameUrl);
        url.searchParams.append("url", window.location.hostname);
        url.searchParams.append("ref", window.location.href);
        return window.location.replace(url);
      }
    });

    if (origSettings?.plugins?.enabled) {
      initPluginStore();

      this.enablePlugins = origSettings.plugins.enabled;
      this.pluginOptions = origSettings.plugins.allow;
    }

    if (origSettings?.tenantAlias) {
      this.setTenantAlias(origSettings.tenantAlias);
    }
  };

  init = async () => {
    this.setIsLoading(true);
    const requests = [];

    requests.push(
      this.getPortalSettings(),
      this.getAppearanceTheme(),
      this.getWhiteLabelLogoUrls(),
      this.getBuildVersionInfo()
    );

    await Promise.all(requests);

    this.setIsLoading(false);
    this.setIsLoaded(true);
  };

  setRoomsMode = (mode) => {
    this.roomsMode = mode;
  };

  setIsLoading = (isLoading) => {
    this.isLoading = isLoading;
  };

  setIsLoaded = (isLoaded) => {
    this.isLoaded = isLoaded;
  };

  setCultures = (cultures) => {
    this.cultures = cultures;
  };

  setAdditionalResourcesData = (data) => {
    this.additionalResourcesData = data;
  };

  setAdditionalResourcesIsDefault = (additionalResourcesIsDefault) => {
    this.additionalResourcesIsDefault = additionalResourcesIsDefault;
  };

  setAdditionalResources = async (
    feedbackAndSupportEnabled,
    videoGuidesEnabled,
    helpCenterEnabled
  ) => {
    return await api.settings.setAdditionalResources(
      feedbackAndSupportEnabled,
      videoGuidesEnabled,
      helpCenterEnabled
    );
  };

  getAdditionalResources = async () => {
    const res = await api.settings.getAdditionalResources();

    this.setAdditionalResourcesData(res);
    this.setAdditionalResourcesIsDefault(res.isDefault);
  };

  restoreAdditionalResources = async () => {
    return await api.settings.restoreAdditionalResources();
  };

  getPortalCultures = async () => {
    const cultures = await api.settings.getPortalCultures();
    this.setCultures(cultures);
  };

  setIsEncryptionSupport = (isEncryptionSupport) => {
    this.isEncryptionSupport = isEncryptionSupport;
  };

  getIsEncryptionSupport = async () => {
    const isEncryptionSupport = await api.files.getIsEncryptionSupport();
    this.setIsEncryptionSupport(isEncryptionSupport);
  };

  updateEncryptionKeys = (encryptionKeys) => {
    this.encryptionKeys = encryptionKeys ?? {};
  };

  setEncryptionKeys = async (keys) => {
    await api.files.setEncryptionKeys(keys);
    this.updateEncryptionKeys(keys);
  };

  setCompanyInfoSettingsData = (data) => {
    this.companyInfoSettingsData = data;
  };

  setCompanyInfoSettingsIsDefault = (companyInfoSettingsIsDefault) => {
    this.companyInfoSettingsIsDefault = companyInfoSettingsIsDefault;
  };

  setCompanyInfoSettings = async (address, companyName, email, phone, site) => {
    return api.settings.setCompanyInfoSettings(
      address,
      companyName,
      email,
      phone,
      site
    );
  };

  setLogoUrl = (url) => {
    this.logoUrl = url[0];
  };

  setLogoUrls = (urls) => {
    this.whiteLabelLogoUrls = urls;
  };

  getCompanyInfoSettings = async () => {
    const res = await api.settings.getCompanyInfoSettings();

    this.setCompanyInfoSettingsData(res);
    this.setCompanyInfoSettingsIsDefault(res.isDefault);
  };

  getWhiteLabelLogoUrls = async () => {
    const res = await api.settings.getLogoUrls();

    this.setLogoUrls(Object.values(res));
    this.setLogoUrl(Object.values(res));
  };

  restoreCompanyInfoSettings = async () => {
    return await api.settings.restoreCompanyInfoSettings();
  };

  getEncryptionKeys = async () => {
    const encryptionKeys = await api.files.getEncryptionKeys();
    this.updateEncryptionKeys(encryptionKeys);
  };

  getOAuthToken = (tokenGetterWin) => {
    return new Promise((resolve, reject) => {
      localStorage.removeItem("code");
      let interval = null;
      interval = setInterval(() => {
        try {
          const code = localStorage.getItem("code");

          if (code) {
            localStorage.removeItem("code");
            clearInterval(interval);
            resolve(code);
          } else if (tokenGetterWin && tokenGetterWin.closed) {
            clearInterval(interval);
            reject();
          }
        } catch (e) {
          clearInterval(interval);
          reject(e);
        }
      }, 500);
    });
  };

  getLoginLink = (token, code) => {
    return combineUrl(
      window.DocSpaceConfig?.proxy?.url,
      `/login.ashx?p=${token}&code=${code}`
    );
  };

  setModuleInfo = (homepage, productId) => {
    if (this.homepage === homepage || this.currentProductId === productId)
      return;

    console.log(`setModuleInfo('${homepage}', '${productId}')`);

    this.homepage = homepage;
    this.setCurrentProductId(productId);

    const baseElm = document.getElementsByTagName("base");
    if (baseElm && baseElm.length === 1) {
      const baseUrl = homepage
        ? homepage[homepage.length - 1] === "/"
          ? homepage
          : `${homepage}/`
        : "/";

      baseElm[0].setAttribute("href", baseUrl);
    }
  };

  setCurrentProductId = (currentProductId) => {
    this.currentProductId = currentProductId;
  };

  setPortalOwner = (owner) => {
    this.owner = owner;
  };

  getPortalOwner = async () => {
    const owner = await api.people.getUserById(this.ownerId);
    this.setPortalOwner(owner);
    return owner;
  };

  setWizardComplete = () => {
    this.wizardToken = null;
  };

  setPasswordSettings = (passwordSettings) => {
    this.passwordSettings = passwordSettings;
  };

  getPortalPasswordSettings = async (confirmKey = null) => {
    const settings = await api.settings.getPortalPasswordSettings(confirmKey);
    this.setPasswordSettings(settings);
  };

  setPortalPasswordSettings = async (
    minLength,
    upperCase,
    digits,
    specSymbols
  ) => {
    const settings = await api.settings.setPortalPasswordSettings(
      minLength,
      upperCase,
      digits,
      specSymbols
    );
    this.setPasswordSettings(settings);
  };

  setTimezones = (timezones) => {
    this.timezones = timezones;
  };

  getPortalTimezones = async (token = undefined) => {
    const timezones = await api.settings.getPortalTimezones(token);
    this.setTimezones(timezones);
    return timezones;
  };

  setHeaderVisible = (isHeaderVisible) => {
    this.isHeaderVisible = isHeaderVisible;
  };

  setIsTabletView = (isTabletView) => {
    this.isTabletView = isTabletView;
  };

  setShowText = (showText) => {
    this.showText = showText;
  };

  toggleShowText = () => {
    const reverseValue = !this.showText;

    localStorage.setItem("showArticle", reverseValue);

    this.showText = reverseValue;
  };

  setArticleOpen = (articleOpen) => {
    this.articleOpen = articleOpen;
  };

  toggleArticleOpen = () => {
    this.articleOpen = !this.articleOpen;
  };

  setIsMobileArticle = (isMobileArticle) => {
    this.isMobileArticle = isMobileArticle;
  };

  get firebaseHelper() {
    window.firebaseHelper = new FirebaseHelper(this.firebase);
    return window.firebaseHelper;
  }

  setPublicRoomKey = (key) => {
    this.publicRoomKey = key;
  };

  get socketHelper() {
    const socketUrl =
      this.isPublicRoom && !this.publicRoomKey ? null : this.socketUrl;

    return new SocketIOHelper(socketUrl, this.publicRoomKey);
  }

  getBuildVersionInfo = async () => {
    let versionInfo = null;
    if (window?.__ASC_INITIAL_EDITOR_STATE__?.versionInfo)
      versionInfo = window.__ASC_INITIAL_EDITOR_STATE__.versionInfo;
    else versionInfo = await api.settings.getBuildVersion();
    this.setBuildVersionInfo(versionInfo);
  };

  setBuildVersionInfo = (versionInfo) => {
    this.buildVersionInfo = {
      ...this.buildVersionInfo,
      docspace: version,
      ...versionInfo,
    };

    if (!this.buildVersionInfo.documentServer)
      this.buildVersionInfo.documentServer = "6.4.1";
  };

  setTheme = (key) => {
    let theme = null;
    switch (key) {
      case ThemeKeys.Base:
      case ThemeKeys.BaseStr:
        theme = ThemeKeys.BaseStr;
        break;
      case ThemeKeys.Dark:
      case ThemeKeys.DarkStr:
        theme = ThemeKeys.DarkStr;
        break;
      case ThemeKeys.System:
      case ThemeKeys.SystemStr:
      default:
<<<<<<< HEAD
        theme =
          window.matchMedia &&
          window.matchMedia("(prefers-color-scheme: dark)").matches
            ? ThemeKeys.DarkStr
            : ThemeKeys.BaseStr;
=======
        theme = getSystemTheme();
>>>>>>> e435a1ba
    }

    this.theme = themes[theme];
  };

  setMailDomainSettings = async (data) => {
    const res = await api.settings.setMailDomainSettings(data);
    this.trustedDomainsType = data.type;
    this.trustedDomains = data.domains;
    return res;
  };

  setTenantAlias = (tenantAlias) => {
    this.tenantAlias = tenantAlias;
  };

  getIpRestrictions = async () => {
    const res = await api.settings.getIpRestrictions();
    this.ipRestrictions = res?.map((el) => el.ip);
  };

  setIpRestrictions = async (ips) => {
    const data = {
      IpRestrictions: ips,
    };
    const res = await api.settings.setIpRestrictions(data);
    this.ipRestrictions = res;
  };

  getIpRestrictionsEnable = async () => {
    const res = await api.settings.getIpRestrictionsEnable();
    this.ipRestrictionEnable = res.enable;
  };

  setIpRestrictionsEnable = async (enable) => {
    const data = {
      enable: enable,
    };
    const res = await api.settings.setIpRestrictionsEnable(data);
    this.ipRestrictionEnable = res.enable;
  };

  setMessageSettings = async (turnOn) => {
    await api.settings.setMessageSettings(turnOn);
    this.enableAdmMess = turnOn;
  };

  getSessionLifetime = async () => {
    const res = await api.settings.getCookieSettings();

    this.enabledSessionLifetime = res.enabled;
    this.sessionLifetime = res.lifeTime;
  };

  setSessionLifetimeSettings = async (lifeTime, enabled) => {
    const res = await api.settings.setCookieSettings(lifeTime, enabled);

    this.enabledSessionLifetime = enabled;
    this.sessionLifetime = lifeTime;

    return res;
  };

  setIsBurgerLoading = (isBurgerLoading) => {
    this.isBurgerLoading = isBurgerLoading;
  };

  setHotkeyPanelVisible = (hotkeyPanelVisible) => {
    this.hotkeyPanelVisible = hotkeyPanelVisible;
  };

  setFrameConfig = async (frameConfig) => {
    runInAction(() => {
      this.frameConfig = frameConfig;
    });

    if (!!frameConfig) {
      this.setTheme(frameConfig?.theme);
      frameCallEvent({
        event: "onAppReady",
        data: { frameId: frameConfig.frameId },
      });
    }
    return frameConfig;
  };

  get isFrame() {
    return this.frameConfig?.name === window.name;
  }

  setAppearanceTheme = (theme) => {
    this.appearanceTheme = theme;
  };

  setSelectThemeId = (selected) => {
    this.selectedThemeId = selected;
  };

  setCurrentColorScheme = (currentColorScheme) => {
    this.currentColorScheme = currentColorScheme;
  };

  getAppearanceTheme = async () => {
    let res = null;
    if (window?.__ASC_INITIAL_EDITOR_STATE__?.appearanceTheme)
      res = window.__ASC_INITIAL_EDITOR_STATE__.appearanceTheme;
    else res = await api.settings.getAppearanceTheme();

    const currentColorScheme = res.themes.find((theme) => {
      return res.selected === theme.id;
    });

    this.setAppearanceTheme(res.themes);
    this.setSelectThemeId(res.selected);
    this.setCurrentColorScheme(currentColorScheme);
  };

  sendAppearanceTheme = async (data) => {
    return api.settings.sendAppearanceTheme(data);
  };

  deleteAppearanceTheme = async (id) => {
    return api.settings.deleteAppearanceTheme(id);
  };

<<<<<<< HEAD
  updateArticleAlertsData = ({ current, available }) => {
    this.articleAlertsData = {
      current: current || this.articleAlertsData.current,
      available: available || this.articleAlertsData.available,
    };
    localStorage.setItem(
      "articleAlertsData",
      JSON.stringify(this.articleAlertsData)
    );
  };

  incrementIndexOfArticleAlertsData = () => {
    const { current, available } = this.articleAlertsData;
    if (!available.length) return;

    let next = 0;
    const indexOfCurrent = available.indexOf(current);
    if (indexOfCurrent + 1 === available.length) next = available[0];
    else next = available[indexOfCurrent + 1];

    this.updateArticleAlertsData({ current: next });
  };

  removeAlertFromArticleAlertsData = (alertToRemove) => {
    const { available } = this.articleAlertsData;
    const filteredAvailable = available.filter(
      (alert) => alert !== alertToRemove
    );
    this.updateArticleAlertsData({ available: filteredAvailable });
=======
  setInterfaceDirection = (direction) => {
    this.interfaceDirection = direction;
    localStorage.setItem("interfaceDirection", direction);
>>>>>>> e435a1ba
  };
}

export default SettingsStore;<|MERGE_RESOLUTION|>--- conflicted
+++ resolved
@@ -19,12 +19,9 @@
 import { Dark, Base } from "@docspace/components/themes";
 import { initPluginStore } from "../../client/src/helpers/plugins";
 import { wrongPortalNameUrl } from "@docspace/common/constants";
-<<<<<<< HEAD
 import { ARTICLE_ALERTS } from "@docspace/client/src/helpers/constants";
-=======
 import toastr from "@docspace/components/toast/toastr";
 import { getFromLocalStorage } from "@docspace/client/src/pages/PortalSettings/utils";
->>>>>>> e435a1ba
 
 const themes = {
   Dark: Dark,
@@ -179,13 +176,10 @@
   legalTerms = null;
   baseDomain = "onlyoffice.io";
   documentationEmail = null;
-<<<<<<< HEAD
   articleAlertsData = initArticleAlertsData();
-=======
   publicRoomKey = "";
 
   interfaceDirection = localStorage.getItem("interfaceDirection") || "ltr";
->>>>>>> e435a1ba
 
   constructor() {
     makeAutoObservable(this);
@@ -772,15 +766,12 @@
       case ThemeKeys.System:
       case ThemeKeys.SystemStr:
       default:
-<<<<<<< HEAD
         theme =
           window.matchMedia &&
           window.matchMedia("(prefers-color-scheme: dark)").matches
             ? ThemeKeys.DarkStr
             : ThemeKeys.BaseStr;
-=======
         theme = getSystemTheme();
->>>>>>> e435a1ba
     }
 
     this.theme = themes[theme];
@@ -906,7 +897,6 @@
     return api.settings.deleteAppearanceTheme(id);
   };
 
-<<<<<<< HEAD
   updateArticleAlertsData = ({ current, available }) => {
     this.articleAlertsData = {
       current: current || this.articleAlertsData.current,
@@ -936,11 +926,10 @@
       (alert) => alert !== alertToRemove
     );
     this.updateArticleAlertsData({ available: filteredAvailable });
-=======
-  setInterfaceDirection = (direction) => {
-    this.interfaceDirection = direction;
-    localStorage.setItem("interfaceDirection", direction);
->>>>>>> e435a1ba
+    setInterfaceDirection = (direction) => {
+      this.interfaceDirection = direction;
+      localStorage.setItem("interfaceDirection", direction);
+    };
   };
 }
 
