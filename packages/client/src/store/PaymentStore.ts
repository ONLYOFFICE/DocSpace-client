--- conflicted
+++ resolved
@@ -544,10 +544,6 @@
     this.isVisibleWalletSettings = isVisibleWalletSettings;
   };
 
-<<<<<<< HEAD
-  initWalletPayerAndBalance = async (isRefresh: boolean) => {
-    const { setPayerInfo, payerInfo } = this.currentTariffStatusStore!;
-=======
   handleServicesQuotas = async () => {
     // temporary solution, should be in the service store
 
@@ -578,7 +574,6 @@
 
   initWalletPayerAndBalance = async (isRefresh) => {
     const { setPayerInfo, payerInfo } = this.currentTariffStatusStore;
->>>>>>> 0de93b01
 
     await Promise.all([
       this.fetchWalletPayer(isRefresh),
