--- conflicted
+++ resolved
@@ -294,10 +294,6 @@
       filter,
       sectionWidth,
       infoPanelVisible,
-<<<<<<< HEAD
-
-=======
->>>>>>> 4378f47c
       columnStorageName,
       columnInfoPanelStorageName,
       setHideColumns,
