import React from "react";
import { withTranslation, Trans } from "react-i18next";
import { inject, observer } from "mobx-react";
import Text from "@docspace/components/text";
import Button from "@docspace/components/button";
import Link from "@docspace/components/link";
import { startBackup } from "@docspace/common/api/portal";
import RadioButton from "@docspace/components/radio-button";
import toastr from "@docspace/components/toast/toastr";
import { BackupStorageType, FolderType } from "@docspace/common/constants";
import ThirdPartyModule from "./sub-components/ThirdPartyModule";
import RoomsModule from "./sub-components/RoomsModule";
import ThirdPartyStorageModule from "./sub-components/ThirdPartyStorageModule";
import { StyledModules, StyledManualBackup } from "./../StyledBackup";
import { getFromLocalStorage, saveToLocalStorage } from "../../../../utils";
//import { getThirdPartyCommonFolderTree } from "@docspace/common/api/files";
import DataBackupLoader from "@docspace/common/components/Loaders/DataBackupLoader";
import {
  getBackupStorage,
  getStorageRegions,
} from "@docspace/common/api/settings";
import FloatingButton from "@docspace/components/floating-button";
import { getSettingsThirdParty } from "@docspace/common/api/files";
import { setDocumentTitle } from "SRC_DIR/helpers/utils";

let selectedStorageType = "";

class ManualBackup extends React.Component {
  constructor(props) {
    super(props);
    selectedStorageType = getFromLocalStorage("LocalCopyStorageType");
    const checkedDocuments = selectedStorageType
      ? selectedStorageType === "Documents"
      : false;
    const checkedTemporary = selectedStorageType
      ? selectedStorageType === "TemporaryStorage"
      : true;
    const checkedThirdPartyResource = selectedStorageType
      ? selectedStorageType === "ThirdPartyResource"
      : false;
    const checkedThirdPartyStorage = selectedStorageType
      ? selectedStorageType === "ThirdPartyStorage"
      : false;

    this.timerId = null;

    setDocumentTitle(props.t("DataBackup"));

    this.state = {
      selectedFolder: "",
      isPanelVisible: false,
      isInitialLoading: false,
      isEmptyContentBeforeLoader: true,
      isCheckedTemporaryStorage: checkedTemporary,
      isCheckedDocuments: checkedDocuments,
      isCheckedThirdParty: checkedThirdPartyResource,
      isCheckedThirdPartyStorage: checkedThirdPartyStorage,
    };
    this.switches = [
      "isCheckedTemporaryStorage",
      "isCheckedDocuments",
      "isCheckedThirdParty",
      "isCheckedThirdPartyStorage",
    ];
  }

  setBasicSettings = async () => {
    const {
      getProgress,
      // setCommonThirdPartyList,
      t,
      setThirdPartyStorage,
      setStorageRegions,
      setConnectedThirdPartyAccount,
    } = this.props;
    try {
      getProgress(t);

      //if (isDocSpace) {
      const [account, backupStorage, storageRegions] = await Promise.all([
        getSettingsThirdParty(),
        getBackupStorage(),
        getStorageRegions(),
      ]);

      setConnectedThirdPartyAccount(account);
      setThirdPartyStorage(backupStorage);
      setStorageRegions(storageRegions);
      //   } else {
      //    const commonThirdPartyList = await getThirdPartyCommonFolderTree();
      // commonThirdPartyList && setCommonThirdPartyList(commonThirdPartyList);
      //   }
    } catch (error) {
      toastr.error(error);
      //this.clearLocalStorage();
    }

    clearTimeout(this.timerId);
    this.timerId = null;

    this.setState({
      isInitialLoading: false,
      isEmptyContentBeforeLoader: false,
    });
  };

  componentDidMount() {
    const { fetchTreeFolders, rootFoldersTitles, isNotPaidPeriod } = this.props;

    if (isNotPaidPeriod) {
      this.setState({
        isEmptyContentBeforeLoader: false,
      });

      return;
    }
    this.timerId = setTimeout(() => {
      this.setState({ isInitialLoading: true });
    }, 200);

    if (Object.keys(rootFoldersTitles).length === 0) fetchTreeFolders();
    this.setBasicSettings();
  }

  componentWillUnmount() {
    const { clearProgressInterval } = this.props;
    clearTimeout(this.timerId);
    this.timerId = null;

    clearProgressInterval();
  }

  onMakeTemporaryBackup = async () => {
    const {
      getIntervalProgress,
      setDownloadingProgress,
      t,
      clearLocalStorage,
      isManagement,
    } = this.props;
    const { TemporaryModuleType } = BackupStorageType;

    clearLocalStorage();
    saveToLocalStorage("LocalCopyStorageType", "TemporaryStorage");
    try {
      await startBackup(`${TemporaryModuleType}`, null, false, isManagement);
      setDownloadingProgress(1);
      getIntervalProgress(t);
    } catch (e) {
      toastr.error(t("BackupCreatedError"));
      console.error(err);
    }
  };
  onClickDownloadBackup = () => {
    const { temporaryLink } = this.props;
    const url = window.location.origin;
    const downloadUrl = `${url}` + `${temporaryLink}`;
    window.open(downloadUrl, "_self");
  };
  onClickShowStorage = (e) => {
    let newStateObj = {};
    const name = e.target.name;
    newStateObj[name] = true;
    const newState = this.switches.filter((el) => el !== name);
    newState.forEach((name) => (newStateObj[name] = false));
    this.setState({
      ...newStateObj,
    });
  };
  onMakeCopy = async (
    selectedFolder,
    moduleName,
    moduleType,
    selectedStorageId,
    selectedStorageTitle
  ) => {
    const { isCheckedThirdPartyStorage } = this.state;
    const {
      t,
      getIntervalProgress,
      setDownloadingProgress,
      clearLocalStorage,
      setTemporaryLink,
      getStorageParams,
      saveToLocalStorage,
      isManagement,
    } = this.props;

    clearLocalStorage();

    const storageParams = getStorageParams(
      isCheckedThirdPartyStorage,
      selectedFolder,
      selectedStorageId
    );

    const folderId = isCheckedThirdPartyStorage
      ? selectedStorageId
      : selectedFolder;

    saveToLocalStorage(
      isCheckedThirdPartyStorage,
      moduleName,
      folderId,
      selectedStorageTitle
    );

    try {
      await startBackup(moduleType, storageParams, false, isManagement);
      setDownloadingProgress(1);
      setTemporaryLink("");
      getIntervalProgress(t);
    } catch (err) {
      toastr.error(t("BackupCreatedError"));
      console.error(err);
      //clearLocalStorage();
    }
  };
  render() {
    const {
      t,
      temporaryLink,
      downloadingProgress,
      //commonThirdPartyList,
      buttonSize,
      //isDocSpace,
      rootFoldersTitles,
      isNotPaidPeriod,
      dataBackupUrl,
      currentColorScheme,
    } = this.props;
    const {
      isInitialLoading,
      isCheckedTemporaryStorage,
      isCheckedDocuments,
      isCheckedThirdParty,
      isCheckedThirdPartyStorage,
      isEmptyContentBeforeLoader,
    } = this.state;

    const isMaxProgress = downloadingProgress === 100;

    // const isDisabledThirdParty = isDocSpace
    //   ? false
    //   : commonThirdPartyList?.length === 0;

    const commonRadioButtonProps = {
      fontSize: "13px",
      fontWeight: "400",
      value: "value",
      className: "backup_radio-button",
      onClick: this.onClickShowStorage,
    };
    const commonModulesProps = {
      isMaxProgress,
      onMakeCopy: this.onMakeCopy,
      buttonSize,
    };

    const roomName = rootFoldersTitles[FolderType.USER]?.title;

    return isEmptyContentBeforeLoader && !isInitialLoading ? (
      <></>
    ) : isInitialLoading ? (
      <DataBackupLoader />
    ) : (
      <StyledManualBackup>
        <div className="backup_modules-header_wrapper">
          <Text className="backup_modules-description">
            {t("ManualBackupDescription")}
          </Text>
          <Link
            className="link-learn-more"
            href={dataBackupUrl}
            target="_blank"
            fontSize="13px"
            color={currentColorScheme.main.accent}
            isHovered
          >
            {t("Common:LearnMore")}
          </Link>
        </div>

        <StyledModules>
          <RadioButton
            id="temporary-storage"
            label={t("TemporaryStorage")}
            name={"isCheckedTemporaryStorage"}
            key={0}
            isChecked={isCheckedTemporaryStorage}
            isDisabled={!isMaxProgress}
            {...commonRadioButtonProps}
          />
          <Text className="backup-description">
            {t("TemporaryStorageDescription")}
          </Text>
          {isCheckedTemporaryStorage && (
            <div className="manual-backup_buttons">
              <Button
                id="create-button"
                label={t("Common:Create")}
                onClick={this.onMakeTemporaryBackup}
                primary
                isDisabled={!isMaxProgress}
                size={buttonSize}
              />
              {temporaryLink?.length > 0 && isMaxProgress && (
                <Button
                  id="download-copy"
                  label={t("DownloadCopy")}
                  onClick={this.onClickDownloadBackup}
                  isDisabled={false}
                  size={buttonSize}
                  style={{ marginLeft: "8px" }}
                />
              )}
              {!isMaxProgress && (
                <Button
                  label={t("Common:CopyOperation") + "..."}
                  isDisabled={true}
                  size={buttonSize}
                  style={{ marginLeft: "8px" }}
                />
              )}
            </div>
          )}
        </StyledModules>
        <StyledModules isDisabled={isNotPaidPeriod}>
          <RadioButton
            id="backup-room"
            label={t("RoomsModule")}
            name={"isCheckedDocuments"}
            key={1}
            isChecked={isCheckedDocuments}
            isDisabled={!isMaxProgress || isNotPaidPeriod}
            {...commonRadioButtonProps}
          />
          <Text className="backup-description module-documents">
            <Trans t={t} i18nKey="RoomsModuleDescription" ns="Settings">
              {{ roomName }}
            </Trans>
          </Text>
          {isCheckedDocuments && (
            <RoomsModule
              {...commonModulesProps}
              isCheckedDocuments={isCheckedDocuments}
            />
          )}
        </StyledModules>

        <StyledModules isDisabled={isNotPaidPeriod}>
          <RadioButton
            id="third-party-resource"
            label={t("ThirdPartyResource")}
            name={"isCheckedThirdParty"}
            key={2}
            isChecked={isCheckedThirdParty}
            isDisabled={!isMaxProgress || isNotPaidPeriod}
            {...commonRadioButtonProps}
          />
          <Text className="backup-description">
            {t("ThirdPartyResourceDescription")}
          </Text>
          {isCheckedThirdParty && <ThirdPartyModule {...commonModulesProps} />}
        </StyledModules>
        <StyledModules isDisabled={isNotPaidPeriod}>
          <RadioButton
            id="third-party-storage"
            label={t("Common:ThirdPartyStorage")}
            name={"isCheckedThirdPartyStorage"}
            key={3}
            isChecked={isCheckedThirdPartyStorage}
            isDisabled={!isMaxProgress || isNotPaidPeriod}
            {...commonRadioButtonProps}
          />
          <Text className="backup-description">
            {t("ThirdPartyStorageDescription")}
          </Text>
          {isCheckedThirdPartyStorage && (
            <ThirdPartyStorageModule {...commonModulesProps} />
          )}
        </StyledModules>

        {downloadingProgress > 0 && downloadingProgress !== 100 && (
          <FloatingButton
            className="layout-progress-bar"
            icon="file"
            alert={false}
            percent={downloadingProgress}
          />
        )}
      </StyledManualBackup>
    );
  }
}

export default inject(({ auth, backup, treeFoldersStore }) => {
  const {
    clearProgressInterval,
    clearLocalStorage,
    // commonThirdPartyList,
    downloadingProgress,
    getProgress,
    getIntervalProgress,
    setDownloadingProgress,
    setTemporaryLink,
    // setCommonThirdPartyList,
    temporaryLink,
    getStorageParams,
    setThirdPartyStorage,
    setStorageRegions,
    saveToLocalStorage,
    setConnectedThirdPartyAccount,
  } = backup;
<<<<<<< HEAD
  const { currentTariffStatusStore, isManagement } = auth;
  const { organizationName } = auth.settingsStore;
=======
  const { currentTariffStatusStore } = auth;
  const { currentColorScheme, dataBackupUrl } = auth.settingsStore;
>>>>>>> 0c17f64f
  const { rootFoldersTitles, fetchTreeFolders } = treeFoldersStore;
  const { isNotPaidPeriod } = currentTariffStatusStore;

  return {
    isNotPaidPeriod,
    setThirdPartyStorage,
    clearProgressInterval,
    clearLocalStorage,
    // commonThirdPartyList,
    downloadingProgress,
    getProgress,
    getIntervalProgress,
    setDownloadingProgress,
    setTemporaryLink,
    setStorageRegions,
    // setCommonThirdPartyList,
    temporaryLink,
    getStorageParams,
    rootFoldersTitles,
    fetchTreeFolders,
    saveToLocalStorage,
    setConnectedThirdPartyAccount,
<<<<<<< HEAD

    isManagement,
=======
    dataBackupUrl,
    currentColorScheme,
>>>>>>> 0c17f64f
  };
})(withTranslation(["Settings", "Common"])(observer(ManualBackup)));<|MERGE_RESOLUTION|>--- conflicted
+++ resolved
@@ -412,13 +412,8 @@
     saveToLocalStorage,
     setConnectedThirdPartyAccount,
   } = backup;
-<<<<<<< HEAD
   const { currentTariffStatusStore, isManagement } = auth;
-  const { organizationName } = auth.settingsStore;
-=======
-  const { currentTariffStatusStore } = auth;
   const { currentColorScheme, dataBackupUrl } = auth.settingsStore;
->>>>>>> 0c17f64f
   const { rootFoldersTitles, fetchTreeFolders } = treeFoldersStore;
   const { isNotPaidPeriod } = currentTariffStatusStore;
 
@@ -441,12 +436,9 @@
     fetchTreeFolders,
     saveToLocalStorage,
     setConnectedThirdPartyAccount,
-<<<<<<< HEAD
 
     isManagement,
-=======
     dataBackupUrl,
     currentColorScheme,
->>>>>>> 0c17f64f
   };
 })(withTranslation(["Settings", "Common"])(observer(ManualBackup)));