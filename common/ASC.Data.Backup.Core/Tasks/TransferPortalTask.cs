// (c) Copyright Ascensio System SIA 2010-2022
//
// This program is a free software product.
// You can redistribute it and/or modify it under the terms
// of the GNU Affero General Public License (AGPL) version 3 as published by the Free Software
// Foundation. In accordance with Section 7(a) of the GNU AGPL its Section 15 shall be amended
// to the effect that Ascensio System SIA expressly excludes the warranty of non-infringement of
// any third-party rights.
//
// This program is distributed WITHOUT ANY WARRANTY, without even the implied warranty
// of MERCHANTABILITY or FITNESS FOR A PARTICULAR  PURPOSE. For details, see
// the GNU AGPL at: http://www.gnu.org/licenses/agpl-3.0.html
//
// You can contact Ascensio System SIA at Lubanas st. 125a-25, Riga, Latvia, EU, LV-1021.
//
// The  interactive user interfaces in modified source and object code versions of the Program must
// display Appropriate Legal Notices, as required under Section 5 of the GNU AGPL version 3.
//
// Pursuant to Section 7(b) of the License you must retain the original Product logo when
// distributing the program. Pursuant to Section 7(e) we decline to grant you any rights under
// trademark law for use of our trademarks.
//
// All the Product's GUI elements, including illustrations and icon sets, as well as technical writing
// content are licensed under the terms of the Creative Commons Attribution-ShareAlike 4.0
// International. See the License terms at http://creativecommons.org/licenses/by-sa/4.0/legalcode

namespace ASC.Data.Backup.Tasks;

[Scope]
public class TransferPortalTask : PortalTaskBase
{
    public const string DefaultDirectoryName = "backup";

    public string BackupDirectory { get; set; }
    public bool DeleteBackupFileAfterCompletion { get; set; }
    public bool BlockOldPortalAfterStart { get; set; }
    public bool DeleteOldPortalAfterCompletion { get; set; }
    public string ToRegion { get; private set; }
    public int ToTenantId { get; private set; }
    public int Limit { get; private set; }

    private readonly ILogger<TransferPortalTask> _logger;
    private readonly TempStream _tempStream;
    private readonly TempPath _tempPath;
    private readonly IServiceProvider _serviceProvider;


    public TransferPortalTask(
        DbFactory dbFactory,
        IServiceProvider serviceProvider,
        ILogger<TransferPortalTask> options,
        StorageFactory storageFactory,
        StorageFactoryConfig storageFactoryConfig,
        ModuleProvider moduleProvider,
        TempStream tempStream,
        TempPath tempPath)
        : base(dbFactory, options, storageFactory, storageFactoryConfig, moduleProvider)
    {
        DeleteBackupFileAfterCompletion = true;
        BlockOldPortalAfterStart = true;
        DeleteOldPortalAfterCompletion = true;
        _logger = options;
        _tempStream = tempStream;
        _tempPath = tempPath;
        _serviceProvider = serviceProvider;
    }

    public void Init(int tenantId, string toRegion, int limit, string backupDirectory)
    {
        Limit = limit;
        ToRegion = toRegion ?? throw new ArgumentNullException(nameof(toRegion));
        Init(tenantId);

        BackupDirectory = backupDirectory;
    }

    public override async Task RunJob()
    {
        _logger.DebugBeginTransfer(TenantId);
        var fromDbFactory = new DbFactory(null, null, null, null);
        var toDbFactory = new DbFactory(null, null, null, null);
        var tenantAlias = GetTenantAlias(fromDbFactory);
        var backupFilePath = GetBackupFilePath(tenantAlias);
        var columnMapper = new ColumnMapper();
        try
        {
            //target db can have error tenant from the previous attempts
            SaveTenant(toDbFactory, tenantAlias, TenantStatus.RemovePending, tenantAlias + "_error", "status = " + TenantStatus.Restoring.ToString("d"));

            if (BlockOldPortalAfterStart)
            {
                SaveTenant(fromDbFactory, tenantAlias, TenantStatus.Transfering);
            }

            SetStepsCount(ProcessStorage ? 3 : 2);

            //save db data to temporary file
            var backupTask = _serviceProvider.GetService<BackupPortalTask>();
<<<<<<< HEAD
            backupTask.Init(TenantId, ConfigPath, backupFilePath, Limit, ZipWriteOperatorFactory.GetDefaultWriteOperator(_tempStream, backupFilePath));
=======
            backupTask.Init(TenantId, backupFilePath, Limit);
>>>>>>> 4a47e72a
            backupTask.ProcessStorage = false;
            backupTask.ProgressChanged += (sender, args) => SetCurrentStepProgress(args.Progress);
            foreach (var moduleName in _ignoredModules)
            {
                backupTask.IgnoreModule(moduleName);
            }
            await backupTask.RunJob();

            //restore db data from temporary file
            var restoreTask = _serviceProvider.GetService<RestorePortalTask>();
            restoreTask.Init(ToRegion, backupFilePath, columnMapper: columnMapper);
            restoreTask.ProcessStorage = false;
            restoreTask.ProgressChanged += (sender, args) => SetCurrentStepProgress(args.Progress);
            foreach (var moduleName in _ignoredModules)
            {
                restoreTask.IgnoreModule(moduleName);
            }
            await restoreTask.RunJob();

            //transfer files
            if (ProcessStorage)
            {
                await DoTransferStorage(columnMapper);
            }

            SaveTenant(toDbFactory, tenantAlias, TenantStatus.Active);
            if (DeleteOldPortalAfterCompletion)
            {
                SaveTenant(fromDbFactory, tenantAlias, TenantStatus.RemovePending, tenantAlias + "_deleted");
            }
            else if (BlockOldPortalAfterStart)
            {
                SaveTenant(fromDbFactory, tenantAlias, TenantStatus.Active);
            }

            ToTenantId = columnMapper.GetTenantMapping();
        }
        catch
        {
            SaveTenant(fromDbFactory, tenantAlias, TenantStatus.Active);
            if (columnMapper.GetTenantMapping() > 0)
            {
                SaveTenant(toDbFactory, tenantAlias, TenantStatus.RemovePending, tenantAlias + "_error");
            }
            throw;
        }
        finally
        {
            if (DeleteBackupFileAfterCompletion)
            {
                File.Delete(backupFilePath);
            }
            _logger.DebugEndTransfer(TenantId);
        }
    }

    private async Task DoTransferStorage(ColumnMapper columnMapper)
    {
        _logger.DebugBeginTransferStorage();
        var fileGroups = (await GetFilesToProcess(TenantId)).GroupBy(file => file.Module).ToList();
        var groupsProcessed = 0;
        foreach (var group in fileGroups)
        {
            var baseStorage = StorageFactory.GetStorage(TenantId, group.Key);
            var destStorage = StorageFactory.GetStorage(columnMapper.GetTenantMapping(), group.Key, ToRegion);
            var utility = new CrossModuleTransferUtility(_logger, _tempStream, _tempPath, baseStorage, destStorage);

            foreach (var file in group)
            {
                var adjustedPath = file.Path;

                var module = ModuleProvider.GetByStorageModule(file.Module, file.Domain);
                if (module == null || module.TryAdjustFilePath(false, columnMapper, ref adjustedPath))
                {
                    try
                    {
                        await utility.CopyFileAsync(file.Domain, file.Path, file.Domain, adjustedPath);
                    }
                    catch (Exception error)
                    {
                        _logger.WarningCantCopyFile(file.Module, file.Path, error);
                    }
                }
                else
                {
                    _logger.WarningCantAdjustFilePath(file.Path);
                }
            }
            SetCurrentStepProgress((int)(++groupsProcessed * 100 / (double)fileGroups.Count));
        }

        if (fileGroups.Count == 0)
        {
            SetStepCompleted();
        }

        _logger.DebugEndTransferStorage();
    }

    private void SaveTenant(DbFactory dbFactory, string alias, TenantStatus status, string newAlias = null, string whereCondition = null)
    {
        using var connection = dbFactory.OpenConnection();
        if (newAlias == null)
        {
            newAlias = alias;
        }
        else if (newAlias != alias)
        {
            newAlias = GetUniqAlias(connection, newAlias);
        }

        var commandText = "update tenants_tenants " +
        "set " +
            $"  status={status:d}, " +
            $"  alias = '{newAlias}', " +
            $"  last_modified='{DateTime.UtcNow:yyyy-MM-dd HH:mm:ss}', " +
            $"  statuschanged='{DateTime.UtcNow:yyyy-MM-dd HH:mm:ss}' " +
            $"where alias = '{alias}'";

        if (!string.IsNullOrEmpty(whereCondition))
        {
            commandText += " and " + whereCondition;
        }

        var command = connection.CreateCommand();
        command.CommandText = commandText;
        command.WithTimeout(120).ExecuteNonQuery();
    }

    private string GetTenantAlias(DbFactory dbFactory)
    {
        using var connection = dbFactory.OpenConnection();
        var command = connection.CreateCommand();
        command.CommandText = "select alias from tenants_tenants where id = " + TenantId;
        return (string)command.WithTimeout(120).ExecuteScalar();
    }

    private static string GetUniqAlias(DbConnection connection, string alias)
    {
        var command = connection.CreateCommand();
        command.CommandText = "select count(*) from tenants_tenants where alias like '" + alias + "%'";
        return alias + command.WithTimeout(120).ExecuteScalar();
    }

    private string GetBackupFilePath(string tenantAlias)
    {
        if (!Directory.Exists(BackupDirectory ?? DefaultDirectoryName))
        {
            Directory.CreateDirectory(BackupDirectory ?? DefaultDirectoryName);
        }

        return CrossPlatform.PathCombine(BackupDirectory ?? DefaultDirectoryName, tenantAlias + DateTime.UtcNow.ToString("(yyyy-MM-dd HH-mm-ss)") + ".backup");
    }

}<|MERGE_RESOLUTION|>--- conflicted
+++ resolved
@@ -67,7 +67,7 @@
 
     public void Init(int tenantId, string toRegion, int limit, string backupDirectory)
     {
-        Limit = limit;
+        Limit = limit;
         ToRegion = toRegion ?? throw new ArgumentNullException(nameof(toRegion));
         Init(tenantId);
 
@@ -96,11 +96,7 @@
 
             //save db data to temporary file
             var backupTask = _serviceProvider.GetService<BackupPortalTask>();
-<<<<<<< HEAD
-            backupTask.Init(TenantId, ConfigPath, backupFilePath, Limit, ZipWriteOperatorFactory.GetDefaultWriteOperator(_tempStream, backupFilePath));
-=======
-            backupTask.Init(TenantId, backupFilePath, Limit);
->>>>>>> 4a47e72a
+            backupTask.Init(TenantId, backupFilePath, Limit, ZipWriteOperatorFactory.GetDefaultWriteOperator(_tempStream, backupFilePath));
             backupTask.ProcessStorage = false;
             backupTask.ProgressChanged += (sender, args) => SetCurrentStepProgress(args.Progress);
             foreach (var moduleName in _ignoredModules)
@@ -176,7 +172,7 @@
                 if (module == null || module.TryAdjustFilePath(false, columnMapper, ref adjustedPath))
                 {
                     try
-                    {
+                    {
                         await utility.CopyFileAsync(file.Domain, file.Path, file.Domain, adjustedPath);
                     }
                     catch (Exception error)
@@ -210,14 +206,14 @@
         else if (newAlias != alias)
         {
             newAlias = GetUniqAlias(connection, newAlias);
-        }
-
-        var commandText = "update tenants_tenants " +
-        "set " +
-            $"  status={status:d}, " +
-            $"  alias = '{newAlias}', " +
-            $"  last_modified='{DateTime.UtcNow:yyyy-MM-dd HH:mm:ss}', " +
-            $"  statuschanged='{DateTime.UtcNow:yyyy-MM-dd HH:mm:ss}' " +
+        }
+
+        var commandText = "update tenants_tenants " +
+        "set " +
+            $"  status={status:d}, " +
+            $"  alias = '{newAlias}', " +
+            $"  last_modified='{DateTime.UtcNow:yyyy-MM-dd HH:mm:ss}', " +
+            $"  statuschanged='{DateTime.UtcNow:yyyy-MM-dd HH:mm:ss}' " +
             $"where alias = '{alias}'";
 
         if (!string.IsNullOrEmpty(whereCondition))
