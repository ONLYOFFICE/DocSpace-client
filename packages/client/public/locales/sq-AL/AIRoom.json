--- conflicted
+++ resolved
@@ -6,10 +6,6 @@
   "EmptyKnowledgeDescriptionActions": "Provoni këto veprime për të filluar:",
   "EmptyKnowledgeTitle": "Nuk ka ende skedarë të ngarkuar",
   "EmptyResultsTitle": "Nuk ka ende rezultate",
-<<<<<<< HEAD
-=======
-  "EmptyResultsViewerDescription": "Do të shihni rezultatet e aktivitetit të bisedës AI nga përdorues të tjerë këtu kur bëhen të disponueshme.",
->>>>>>> 7bd0b0d7
   "InstructionsDescriptionAgentExample": "Shembull: “Ju jeni një asistent AI PR që ndihmon në shkrimin dhe redaktimin e komunikatave për media. Mbani një ton profesional, të sigurt dhe miqësor për mediat. Nxirrni qartë mesazhet kryesore, shmangni zhargonin dhe mbani tekstin të qartë dhe tërheqës.”",
   "KnowledgeDescription": "Ngarko skedarë nga kompjuteri yt ose {{productName}} për të ofruar kontekst më të mirë për bisedën. Shënim: një pjesë ose e gjithë përmbajtja e ngarkuar mund të ekspozohet gjatë bisedës.",
   "KnowledgeSelectIn": "Zgjidh në {{productName}}",
