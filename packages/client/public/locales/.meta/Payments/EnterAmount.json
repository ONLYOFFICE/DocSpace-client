--- conflicted
+++ resolved
@@ -3,11 +3,7 @@
   "content": "Enter an integer amount...",
   "content_en_sha1_hash": "5fbfed5dbed8cbb939bc2e332262ce1d53e5ae2e",
   "created_at": "2025-05-28T09:33:06.715Z",
-<<<<<<< HEAD
-  "updated_at": "2025-06-08T12:02:32.819Z",
-=======
   "updated_at": "2025-06-18T17:09:45.905Z",
->>>>>>> 540a9604
   "comment": {
     "text": "This translation key is used to display a prompt asking users to enter an integer amount. It is displayed in a form field when the customer email is not provided, and its purpose is to encourage users to fill out required information for payments.",
     "is_auto": true,
