// (c) Copyright Ascensio System SIA 2009-2024
//
// This program is a free software product.
// You can redistribute it and/or modify it under the terms
// of the GNU Affero General Public License (AGPL) version 3 as published by the Free Software
// Foundation. In accordance with Section 7(a) of the GNU AGPL its Section 15 shall be amended
// to the effect that Ascensio System SIA expressly excludes the warranty of non-infringement of
// any third-party rights.
//
// This program is distributed WITHOUT ANY WARRANTY, without even the implied warranty
// of MERCHANTABILITY or FITNESS FOR A PARTICULAR  PURPOSE. For details, see
// the GNU AGPL at: http://www.gnu.org/licenses/agpl-3.0.html
//
// You can contact Ascensio System SIA at Lubanas st. 125a-25, Riga, Latvia, EU, LV-1021.
//
// The  interactive user interfaces in modified source and object code versions of the Program must
// display Appropriate Legal Notices, as required under Section 5 of the GNU AGPL version 3.
//
// Pursuant to Section 7(b) of the License you must retain the original Product logo when
// distributing the program. Pursuant to Section 7(e) we decline to grant you any rights under
// trademark law for use of our trademarks.
//
// All the Product's GUI elements, including illustrations and icon sets, as well as technical writing
// content are licensed under the terms of the Creative Commons Attribution-ShareAlike 4.0
// International. See the License terms at http://creativecommons.org/licenses/by-sa/4.0/legalcode

import React, { useState } from "react";
import { inject, observer } from "mobx-react";
import styled, { css } from "styled-components";
import { withTranslation } from "react-i18next";
import { TableRow } from "@docspace/shared/components/table";
import { TableCell } from "@docspace/shared/components/table";
import { Link } from "@docspace/shared/components/link";
import { Text } from "@docspace/shared/components/text";
import { Checkbox } from "@docspace/shared/components/checkbox";
import { ComboBox } from "@docspace/shared/components/combobox";
import withContent from "SRC_DIR/HOCs/withPeopleContent";
import Badges from "../../Badges";
import { Base } from "@docspace/shared/themes";
import { useNavigate } from "react-router-dom";

import SpaceQuota from "SRC_DIR/components/SpaceQuota";
import { PRODUCT_NAME } from "@docspace/shared/constants";

const StyledWrapper = styled.div`
  display: contents;
`;

const StyledPeopleRow = styled(TableRow)`
  .table-container_cell {
    border-top: ${(props) =>
      `1px solid ${props.theme.filesSection.tableView.row.borderColor}`};
    margin-top: -1px;
  }

  :hover {
    .table-container_cell {
      cursor: pointer;
      background: ${(props) =>
        `${props.theme.filesSection.tableView.row.backgroundActive} !important`};
    }

    .table-container_user-name-cell {
      margin-inline-start: -24px;
      padding-inline-start: 24px;
    }
    .table-container_row-context-menu-wrapper {
      margin-inline-end: -20px;
      padding-inline-end: 20px;
    }
  }

  .table-container_row-context-menu-wrapper {
    height: 49px !important;
    max-height: none !important;
    box-sizing: border-box;
  }

  .table-container_cell:not(.table-container_row-checkbox-wrapper) {
    height: auto;
    max-height: 48;
  }

  .table-container_cell {
    background: ${(props) =>
      (props.checked || props.isActive) &&
      `${props.theme.filesSection.tableView.row.backgroundActive} !important`};
  }

  .table-container_row-checkbox-wrapper {
    padding-inline-end: 0;
    min-width: 48px;

    .table-container_row-checkbox {
      margin-inline-start: -4px;
      padding-block: 16px;
      padding-inline: 12px 0;
    }
  }

  .link-with-dropdown-group {
    margin-inline-end: 12px;
  }

  .table-cell_username {
    margin-inline-end: 12px;
  }

  .table-container_row-context-menu-wrapper {
    justify-content: flex-end;
    padding-inline-end: 0;
  }

  .table-cell_type,
  .table-cell_groups,
  .table-cell_room {
    margin-inline-start: -8px;
  }

  .groups-combobox,
  .type-combobox {
    visibility: ${(props) => (props.hideColumns ? "hidden" : "visible")};
    opacity: ${(props) => (props.hideColumns ? 0 : 1)};

    & > div {
      width: auto;
      max-width: fit-content;
    }
  }

  .type-combobox,
  .groups-combobox,
  .room-combobox {
    padding-inline-start: 8px;
    overflow: hidden;
  }

  .type-combobox,
  .groups-combobox,
  .room-combobox {
    .combo-button {
      padding-inline-start: 8px;
      margin-inline-start: -8px;

      .combo-button-label {
        font-size: 13px;
        font-weight: 600;
      }
    }
  }

  .groups-combobox {
    .combo-button {
      padding-inline-start: 8px;
      margin-inline-start: -8px;
    }
  }

  .room-combobox {
    .combo-buttons_arrow-icon {
      display: none;
    }
  }

  .plainTextItem {
    padding-inline-start: 8px;
  }
`;

StyledPeopleRow.defaultProps = { theme: Base };

const StyledGroupsComboBox = styled(ComboBox)`
  .combo-button {
    display: flex;
    align-items: center;
    justify-content: center;
    gap: 4px;
    padding: 4px 8px;

    border-radius: 3px;
  }

  .dropdown {
    z-index: 105;
  }
`;

StyledGroupsComboBox.defaultProps = { theme: Base };

const fakeRooms = [
  {
    name: "Room 1",
    role: "Viewer",
  },
  {
    name: "Room 2",
    role: "Co-worker",
  },
];

const InsideGroupTableRow = (props) => {
  const {
    t,
    item,
    contextOptionsProps,
    element,
    checkedProps,
    onContentRowSelect,
    onContentRowClick,
    onUserContextClick,
    onEmailClick,

    isOwner,
    theme,
    changeUserType,

    isActive,
    canChangeUserType,
    hideColumns,
    value,
    standalone,
    onOpenGroup,

    typeAccountsInsideGroupColumnIsEnabled,
    groupAccountsInsideGroupColumnIsEnabled,
    emailAccountsInsideGroupColumnIsEnabled,
    showStorageInfo,
    storageAccountsColumnIsEnabled,
  } = props;

  const {
    displayName,
    email,
    statusType,

    position,
    rooms,

    role,
    isVisitor,
    isCollaborator,
    isSSO,
    isLDAP,
  } = item;

  const isPending = statusType === "pending" || statusType === "disabled";

  const [groupDropDownIsOpened, setGroupDropDownIsOpened] = useState(false);
  const onToggleGroupDropdown = () =>
    setGroupDropDownIsOpened(!groupDropDownIsOpened);

  const [isLoading, setIsLoading] = React.useState(false);

  const nameColor = isPending
    ? theme.peopleTableRow.pendingNameColor
    : theme.peopleTableRow.nameColor;
  const sideInfoColor = theme.peopleTableRow.sideInfoColor;

  const getTypesOptions = React.useCallback(() => {
    const options = [];

    const adminOption = {
      key: "admin",
      title: t("Common:PortalAdmin", { productName: PRODUCT_NAME }),
      label: t("Common:PortalAdmin", { productName: PRODUCT_NAME }),
      action: "admin",
    };
    const managerOption = {
      key: "manager",
      title: t("Common:RoomAdmin"),
      label: t("Common:RoomAdmin"),
      action: "manager",
    };
    const collaboratorOption = {
      key: "collaborator",
      title: t("Common:PowerUser"),
      label: t("Common:PowerUser"),
      action: "collaborator",
    };
    const userOption = {
      key: "user",
      title: t("Common:User"),
      label: t("Common:User"),
      action: "user",
    };

    isOwner && options.push(adminOption);

    options.push(managerOption);

    if (isCollaborator || isVisitor) options.push(collaboratorOption);

    isVisitor && options.push(userOption);

    return options;
  }, [t, isOwner, isVisitor, isCollaborator]);

  const onAbort = () => {
    setIsLoading(false);
  };

  const onSuccess = () => {
    setIsLoading(false);
  };

  const onTypeChange = React.useCallback(
    ({ action }) => {
      setIsLoading(true);
      if (!changeUserType(action, [item], onSuccess, onAbort)) {
        setIsLoading(false);
      }
    },
    [item, changeUserType],
  );

  const onOpenGroupClick = React.useCallback(
    ({ action, title }) => onOpenGroup(action, false, title),
    [onOpenGroup],
  );

  // const getRoomsOptions = React.useCallback(() => {
  //   const options = [];

  //   fakeRooms.forEach((room) => {
  //     options.push(
  //       <DropDownItem key={room.name} noHover={true}>
  //         {room.name} &nbsp;
  //         <Text fontSize="13px" fontWeight={600} color={sideInfoColor} truncate>
  //           ({room.role})
  //         </Text>
  //       </DropDownItem>
  //     );
  //   });

  //   return <>{options.map((option) => option)}</>;
  // }, []);

  const getUserTypeLabel = React.useCallback((role) => {
    switch (role) {
      case "owner":
        return t("Common:Owner");
      case "admin":
        return t("Common:PortalAdmin", { productName: PRODUCT_NAME });
      case "manager":
        return t("Common:RoomAdmin");
      case "collaborator":
        return t("Common:PowerUser");
      case "user":
        return t("Common:User");
    }
  }, []);

  const typeLabel = getUserTypeLabel(role);

  const isChecked = checkedProps.checked;

  const renderGroupsCell = () => {
    const groups = item.groups || [];
    const groupItems = groups
      .map((group) => ({
        key: group.id,
        title: group.name,
        label: group.name,
        action: group.id,
      }))
      .slice(0, 5);

    if (groups.length > 1)
      return (
        <StyledGroupsComboBox
          // isActive={groupDropDownIsOpened}
          // isChecked={isChecked}
          // onToggle={onToggleGroupDropdown}
          className="groups-combobox"
          selectedOption={{
            key: "first-group",
            title: groups[0].name,
            label: groups[0].name + " ",
          }}
          plusBadgeValue={groups.length - 1}
          onSelect={onOpenGroupClick}
          options={groupItems}
          scaled={false}
          directionY="both"
          size="content"
          modernView
          manualWidth={"fit-content"}
          isLoading={isLoading}
        />
      );

    if (groups.length === 1)
      return (
        <Text
          className="plainTextItem"
          type="page"
          title={position}
          fontSize="13px"
          fontWeight={600}
          color={sideInfoColor}
          truncate
          noSelect
          dir="auto"
        >
          {groups[0].name}
        </Text>
      );

    return null;
  };

  const renderTypeCell = () => {
    const typesOptions = getTypesOptions();

    const combobox = (
      <ComboBox
        className="type-combobox"
        selectedOption={
          typesOptions.find((option) => option.key === role) || {}
        }
        options={typesOptions}
        onSelect={onTypeChange}
        scaled={false}
        directionY="both"
        size="content"
        displaySelectedOption
        modernView
        manualWidth={"fit-content"}
        isLoading={isLoading}
      />
    );

    const text = (
      <Text
        className="plainTextItem"
        type="page"
        title={position}
        fontSize="13px"
        fontWeight={600}
        color={sideInfoColor}
        truncate
        noSelect
        dir="auto"
      >
        {typeLabel}
      </Text>
    );

    const canChange = canChangeUserType(item);

    return canChange ? combobox : text;
  };

  const typeCell = renderTypeCell();

  const onChange = (e) => {
    onContentRowSelect && onContentRowSelect(e.target.checked, item);
  };

  const onRowContextClick = React.useCallback(
    (rightMouseButtonClick) => {
      onUserContextClick?.(item, !rightMouseButtonClick);
    },
    [item, onUserContextClick],
  );

  const onRowClick = (e) => onContentRowClick?.(e, item);

  const isPaidUser = !standalone && !isVisitor;
  return (
    <StyledWrapper
      className={`user-item ${
        isChecked || isActive ? "table-row-selected" : ""
      } ${item.id}`}
      value={value}
    >
      <StyledPeopleRow
        key={item.id}
        className="table-row"
        sideInfoColor={sideInfoColor}
        checked={isChecked}
        isActive={isActive}
        onClick={onRowClick}
        fileContextClick={onRowContextClick}
        hideColumns={hideColumns}
        {...contextOptionsProps}
      >
        <TableCell className={"table-container_user-name-cell"}>
          <TableCell
            hasAccess={true}
            className="table-container_row-checkbox-wrapper"
            checked={isChecked}
          >
            <div className="table-container_element">{element}</div>
            <Checkbox
              className="table-container_row-checkbox"
              onChange={onChange}
              isChecked={isChecked}
            />
          </TableCell>

          <Text
            type="page"
            title={displayName}
            fontWeight="600"
            fontSize="13px"
            color={nameColor}
            isTextOverflow
            className="table-cell_username"
            noHover
            dir="auto"
          >
            {statusType === "pending"
              ? email
              : displayName?.trim()
                ? displayName
                : email}
<<<<<<< HEAD
          </Link>
          <Badges
            statusType={statusType}
            isPaid={isPaidUser}
            isSSO={isSSO}
            isLDAP={isLDAP}
          />
=======
          </Text>
          <Badges statusType={statusType} isPaid={isPaidUser} isSSO={isSSO} />
>>>>>>> 92c2ab92
        </TableCell>

        {typeAccountsInsideGroupColumnIsEnabled ? (
          <TableCell className={"table-cell_type"}>{typeCell}</TableCell>
        ) : (
          <div />
        )}

        {groupAccountsInsideGroupColumnIsEnabled ? (
          <TableCell className={"table-cell_groups"}>
            {renderGroupsCell()}
          </TableCell>
        ) : (
          <div />
        )}

        {/* <TableCell className="table-cell_room">
          {!rooms?.length ? (
            <Text
              type="page"
              title={position}
              fontSize="13px"
              fontWeight={400}
              color={sideInfoColor}
              truncate
              noSelect
              style={{ paddingLeft: "8px" }}
            >
              —
            </Text>
          ) : rooms?.length === 1 ? (
            <Text
              type="page"
              title={position}
              fontSize="13px"
              fontWeight={400}
              color={sideInfoColor}
              truncate
              style={{ paddingLeft: "8px" }}
            >
              {rooms[0].name} ({rooms[0].role})
            </Text>
          ) : (
            <ComboBox
              className="room-combobox"
              selectedOption={{ key: "length", label: `${fakeRooms.length}` }}
              options={[]}
              onSelect={onTypeChange}
              advancedOptions={getRoomsOptions()}
              scaled={false}
              size="content"
              displaySelectedOption
              modernView
            />
          )}
        </TableCell> */}

        {emailAccountsInsideGroupColumnIsEnabled ? (
          <TableCell>
            <Link
              type="page"
              title={email}
              fontSize="13px"
              fontWeight={600}
              color={sideInfoColor}
              onClick={onEmailClick}
              isTextOverflow
              dir="auto"
            >
              {email}
            </Link>
          </TableCell>
        ) : (
          <div />
        )}

        {showStorageInfo &&
          (storageAccountsColumnIsEnabled ? (
            <TableCell className={"table-cell_Storage/Quota"}>
              <SpaceQuota hideColumns={hideColumns} item={item} type="user" />
            </TableCell>
          ) : (
            <div />
          ))}
      </StyledPeopleRow>
    </StyledWrapper>
  );
};

export default inject(({ currentQuotaStore, tableStore }) => {
  const { showStorageInfo } = currentQuotaStore;
  const { storageAccountsColumnIsEnabled } = tableStore;

  return {
    showStorageInfo,
    storageAccountsColumnIsEnabled,
  };
})(
  withContent(
    withTranslation(["People", "Common", "Settings"])(
      observer(InsideGroupTableRow),
    ),
  ),
);<|MERGE_RESOLUTION|>--- conflicted
+++ resolved
@@ -515,18 +515,13 @@
               : displayName?.trim()
                 ? displayName
                 : email}
-<<<<<<< HEAD
-          </Link>
+          </Text>
           <Badges
             statusType={statusType}
             isPaid={isPaidUser}
             isSSO={isSSO}
             isLDAP={isLDAP}
           />
-=======
-          </Text>
-          <Badges statusType={statusType} isPaid={isPaidUser} isSSO={isSSO} />
->>>>>>> 92c2ab92
         </TableCell>
 
         {typeAccountsInsideGroupColumnIsEnabled ? (
