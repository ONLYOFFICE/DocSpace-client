// (c) Copyright Ascensio System SIA 2009-2025
//
// This program is a free software product.
// You can redistribute it and/or modify it under the terms
// of the GNU Affero General Public License (AGPL) version 3 as published by the Free Software
// Foundation. In accordance with Section 7(a) of the GNU AGPL its Section 15 shall be amended
// to the effect that Ascensio System SIA expressly excludes the warranty of non-infringement of
// any third-party rights.
//
// This program is distributed WITHOUT ANY WARRANTY, without even the implied warranty
// of MERCHANTABILITY or FITNESS FOR A PARTICULAR  PURPOSE. For details, see
// the GNU AGPL at: http://www.gnu.org/licenses/agpl-3.0.html
//
// You can contact Ascensio System SIA at Lubanas st. 125a-25, Riga, Latvia, EU, LV-1021.
//
// The  interactive user interfaces in modified source and object code versions of the Program must
// display Appropriate Legal Notices, as required under Section 5 of the GNU AGPL version 3.
//
// Pursuant to Section 7(b) of the License you must retain the original Product logo when
// distributing the program. Pursuant to Section 7(e) we decline to grant you any rights under
// trademark law for use of our trademarks.
//
// All the Product's GUI elements, including illustrations and icon sets, as well as technical writing
// content are licensed under the terms of the Creative Commons Attribution-ShareAlike 4.0
// International. See the License terms at http://creativecommons.org/licenses/by-sa/4.0/legalcode

import { DeviceType } from "../../enums";
import { TViewAs } from "../../types";
<<<<<<< HEAD
=======

>>>>>>> a4a3ce1d
import { ContextMenuModel } from "../context-menu";

export type SubInfoPanelHeaderProps = {
  children: React.JSX.Element | null;
};

export type SubInfoPanelBodyProps = {
  children: React.JSX.Element | null;
  isInfoPanelScrollLocked?: boolean;
};

export type InfoPanelProps = {
  children: React.ReactNode;
  isVisible?: boolean;
  isMobileHidden?: boolean;
  setIsVisible?: (value: boolean) => void;
  canDisplay?: boolean;
  anotherDialogOpen?: boolean;
  viewAs?: TViewAs;
  currentDeviceType?: DeviceType;
};

export type SectionBodyContentProps = {
  children: React.ReactNode;
};

export type TOnDrop = (acceptedFiles: File[]) => void;

export type SectionBodyProps = {
  withScroll: boolean;
  autoFocus: boolean;
  onDrop?: TOnDrop;
  uploadFiles?: boolean;
  children: React.ReactNode;
  viewAs?: TViewAs;
  settingsStudio: boolean;
  isFormGallery?: boolean;
  isDesktop?: boolean;
  currentDeviceType?: DeviceType;
  getContextModel?: () => ContextMenuModel[];
  pathname?: string;
  isIndexEditingMode?: boolean;
};

export type SectionContainerProps = {
  isSectionHeaderAvailable: boolean;
  isInfoPanelVisible?: boolean;
  viewAs?: TViewAs;
  children: React.ReactNode;
  withBodyScroll: boolean;
  currentDeviceType?: DeviceType;
};

export type SectionFilterProps = {
  children: React.ReactNode;
  className?: string;
  viewAs?: TViewAs;
};

export type SectionFooterProps = {
  children: React.ReactNode;
};

export type SectionHeaderProps = {
  className: string;
  isFormGallery?: boolean;
  children: React.ReactNode;
};

export type SectionWarningProps = {
  children: React.ReactNode;
};

export type SectionSubmenuProps = {
  children: React.ReactNode;
};

export interface Operation {
  operation: string;
  label: string;
  alert: boolean;
  completed: boolean;
  percent?: number;
  withoutStatus?: boolean;
  disableOpenPanel?: boolean;
  isSingleConversion?: boolean;
  items?: Array<{
    operationId: string;
    percent: number;
  }>;
}

export interface OperationsProgressProps {
  primaryActiveOperations?: Operation[];
  secondaryActiveOperations?: Operation[];
  operationsAlert?: boolean;
  operationsCompleted?: boolean;
  clearSecondaryProgressData: (
    operationId?: string | null,
    operation?: string | null,
  ) => void;
  clearPrimaryProgressData?: (operation?: string | null) => void;
  cancelUpload?: (t: (key: string) => string) => void;
  onOpenPanel?: () => void;
  mainButtonVisible?: boolean;
  needErrorChecking?: boolean;
  showCancelButton?: boolean;
  onCancelOperation?: (callback: () => void) => void;
}

export type SectionProps = Omit<SubInfoPanelHeaderProps, "children"> &
  Omit<SectionSubmenuProps, "children"> &
  Omit<SubInfoPanelBodyProps, "children"> &
  Omit<SectionWarningProps, "children"> &
  Omit<SectionFooterProps, "children"> &
  Omit<SectionFilterProps, "children" | "className"> &
  Omit<InfoPanelProps, "children" | "setIsVisible" | "isVisible"> &
  Omit<SectionHeaderProps, "children" | "className"> &
  Omit<SectionContainerProps, "children" | "isSectionHeaderAvailable"> &
  Omit<
    SectionBodyProps,
    "children" | "isSectionHeaderAvailable" | "autoFocus" | "withScroll"
  > & {
    children: React.JSX.Element[];
    progressBarDropDownContent?: React.ReactNode;
    onOpenUploadPanel?: () => void;
    isTabletView?: boolean;
    isHeaderVisible?: boolean;
    isInfoPanelAvailable?: boolean;
    isEmptyPage?: boolean;
    maintenanceExist?: boolean;
    snackbarExist?: boolean;
    showText?: boolean;
    isTrashFolder?: boolean;
    setIsInfoPanelVisible?: (value: boolean) => void;
    secondaryOperationsCompleted?: boolean;
    primaryOperationsCompleted?: boolean;
    secondaryActiveOperations: Operation[];
    primaryOperationsArray: Operation[];
    clearSecondaryProgressData: (
      operationId?: string | null,
      operation?: string | null,
    ) => void;
    clearPrimaryProgressData: (operation?: string | null) => void;
    cancelUpload?: (t: (key: string) => string) => void;
    secondaryOperationsAlert?: boolean;
    mainButtonVisible?: boolean;
    primaryOperationsAlert?: boolean;
    needErrorChecking?: boolean;
    onCancelOperation?: (callback: () => void) => void;
  };

export type SectionContextMenuProps = {
  getContextModel?: () => ContextMenuModel[];
};

export interface ProgressBarMobileProps {
  /** Display text for the progress bar */
  label?: string;
  /** Alert status */
  alert?: boolean;
  /** Status text to display */
  status?: string;
  /** Progress completion percentage */
  percent?: number;
  /** Controls visibility of the progress bar */
  open?: boolean;
  /** The function that facilitates hiding the button */
  onCancel?: () => void;
  /** Icon URL or component */
  icon?: React.ReactNode;
  /** The function called after the progress header is clicked */
  onClickAction?: () => void;
  /** The function that facilitates hiding the button */
  hideButton?: () => void;
  /** Changes the progress bar color, if set to true */
  error?: boolean;
  /** Hides the progress bar */
  withoutProgress?: boolean;
  /** Icon URL */
  iconUrl?: string;
  /** Indicates if the operation is completed */
  completed?: boolean;
  /** Callback function for clearing progress */
  onClearProgress?: (operationId: string | null, operation: string) => void;
  /** Unique identifier for the operation */
  operationId?: string;
  /** Type of operation */
  operation?: string;
  /** The function called after the progress header is clicked */
  onOpenPanel?: () => void;
  withoutStatus?: boolean;
}<|MERGE_RESOLUTION|>--- conflicted
+++ resolved
@@ -26,10 +26,7 @@
 
 import { DeviceType } from "../../enums";
 import { TViewAs } from "../../types";
-<<<<<<< HEAD
-=======
-
->>>>>>> a4a3ce1d
+
 import { ContextMenuModel } from "../context-menu";
 
 export type SubInfoPanelHeaderProps = {
