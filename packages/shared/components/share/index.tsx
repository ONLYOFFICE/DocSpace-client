--- conflicted
+++ resolved
@@ -77,20 +77,15 @@
     infoPanelSelection,
     getPrimaryFileLink,
     selfId,
-    // editFileLink,
-    // addFileLink,
     shareChanged,
     setShareChanged,
     onOpenPanel,
     onlyOneLink,
-<<<<<<< HEAD
     setIsScrollLocked,
     setEditLinkPanelIsVisible,
     setLinkParams,
     setEmbeddingPanelData,
-=======
     fileLinkProps,
->>>>>>> e7b7ab63
   } = props;
 
   const isFolder = infoPanelSelection.isFolder;
@@ -133,7 +128,6 @@
         ? await getExternalFolderLinks(infoPanelSelection.id)
         : (await getExternalLinks(infoPanelSelection.id)).items;
 
-<<<<<<< HEAD
       setFileLinks(res);
     } catch (error) {
       console.error(error);
@@ -143,12 +137,6 @@
       requestRunning.current = false;
     }
   }, [infoPanelSelection.id, hideSharePanel, isFolder]);
-=======
-    setFileLinks(res.items);
-    setIsLoading(false);
-    requestRunning.current = false;
-  }, [infoPanelSelection?.id, hideSharePanel]);
->>>>>>> e7b7ab63
 
   useEffect(() => {
     if (hideSharePanel) {
