{
  "key_path": "CancelButton",
  "content": "Cancel",
  "content_en_sha1_hash": "77dfd2135f4db726c47299bb55be26f7f4525a46",
  "created_at": "2025-05-19T21:30:43.360Z",
<<<<<<< HEAD
  "updated_at": "2025-09-09T10:39:52.712Z",
=======
  "updated_at": "2025-09-10T09:59:20.794Z",
>>>>>>> 6bf33098
  "comment": {
    "text": "This translation key is used for the \"Cancel\" button in various UI elements such as dialogs and form buttons. It provides the text to be displayed when a user clicks the cancel action, allowing them to terminate an operation or return to their previous state. This key appears in files such as Dialog.js, QuotaForm, and ShareCollectSelector.",
    "is_auto": true,
    "updated_at": "2025-05-20T09:37:10.748Z"
  },
  "usage": [
    {
      "file_path": "/packages/client/src/components/GlobalEvents/sub-components/Dialog.js",
      "line_number": 252,
      "context": "testId={`${getTestIdPrefix()}_save_button`}\n />\n <Button\n className=\"cancel-button\"\n key=\"CloseBtn\"\n label={t(\"Common:CancelButton\")}\n size=\"normal\"\n scale\n isDisabled={isDisabled}\n onClick={onCancelAction}\n testId={`${getTestIdPrefix()}_cancel_button`}",
      "module": "/packages/client"
    },
    {
      "file_path": "/packages/client/src/components/ShareCollectSelector/ShareCollectSelector.tsx",
      "line_number": 289,
      "context": "currentDeviceType={currentDeviceType}\n createDefineRoomLabel={\n createDefineRoomLabels[createDefineRoomType] ?? \"\"\n }\n submitButtonLabel={t(\"Common:CopyHere\")}\n cancelButtonLabel={t(\"Common:CancelButton\")}\n cancelButtonId=\"share-collect-selector-cancel\"\n onCancel={onCancel}\n onSubmit={onSubmit}\n getIsDisabled={getIsDisabled}\n getFilesArchiveError={getFilesArchiveError}",
      "module": "/packages/client"
    },
    {
      "file_path": "/packages/client/src/components/dialogs/ArchiveDialog/index.js",
      "line_number": 118,
      "context": "testId=\"move_to_archived_modal_submit\"\n />\n <Button\n id=\"shared_move-to-archived-modal_cancel\"\n key=\"CancelButton\"\n label={t(\"Common:CancelButton\")}\n size=\"normal\"\n onClick={onClose}\n scale\n isDisabled={isLoading}\n testId=\"move_to_archived_modal_cancel\"",
      "module": "/packages/client"
    },
    {
      "file_path": "/packages/client/src/components/dialogs/AvatarEditorDialog/index.js",
      "line_number": 245,
      "context": "testId=\"avatar_editor_save_button\"\n />\n <Button\n className=\"cancel-button\"\n key=\"AvatarEditorCloseBtn\"\n label={t(\"Common:CancelButton\")}\n size=\"normal\"\n scale\n onClick={onCloseModal}\n testId=\"avatar_editor_cancel_button\"\n />",
      "module": "/packages/client"
    },
    {
      "file_path": "/packages/client/src/components/dialogs/BackupCodesDialog/index.js",
      "line_number": 158,
      "context": "onClick={this.getNewBackupCodes}\n testId=\"request_new_backup_codes_button\"\n />\n <Button\n key=\"PrintBtn\"\n label={t(\"Common:CancelButton\")}\n size=\"normal\"\n onClick={onClose}\n testId=\"backup_codes_cancel_button\"\n />\n {isDesktop() ? (",
      "module": "/packages/client"
    },
    {
      "file_path": "/packages/client/src/components/dialogs/ChangeEmailDialog/index.js",
      "line_number": 234,
      "context": "testId=\"change_email_send_button\"\n />\n <Button\n className=\"cancel-button\"\n key=\"CloseBtn\"\n label={t(\"Common:CancelButton\")}\n size=\"normal\"\n scale\n onClick={onClose}\n isDisabled={isRequestRunning}\n testId=\"change_email_cancel_button\"",
      "module": "/packages/client"
    },
    {
      "file_path": "/packages/client/src/components/dialogs/ChangeNameDialog/index.js",
      "line_number": 221,
      "context": "testId=\"dialog_change_name_save_button\"\n />\n <Button\n className=\"cancel-button\"\n key=\"CloseBtn\"\n label={t(\"Common:CancelButton\")}\n size=\"normal\"\n scale\n onClick={onClose}\n isDisabled={isSaving}\n tabIndex={4}",
      "module": "/packages/client"
    },
    {
      "file_path": "/packages/client/src/components/dialogs/ChangePasswordDialog/index.js",
      "line_number": 138,
      "context": "testId=\"change_password_send_button\"\n />\n <Button\n className=\"cancel-button\"\n key=\"CloseBtn\"\n label={t(\"Common:CancelButton\")}\n size=\"normal\"\n scale\n onClick={onClose}\n isDisabled={isRequestRunning}\n testId=\"change_password_cancel_button\"",
      "module": "/packages/client"
    },
    {
      "file_path": "/packages/client/src/components/dialogs/ChangePortalOwnerDialog/index.js",
      "line_number": 256,
      "context": "isLoading={isLoading}\n testId=\"change_portal_owner_change_button\"\n />\n <Button\n tabIndex={5}\n label={t(\"Common:CancelButton\")}\n size=\"normal\"\n scale\n onClick={onCloseAction}\n isDisabled={isLoading}\n testId=\"change_portal_owner_cancel_button\"",
      "module": "/packages/client"
    },
    {
      "file_path": "/packages/client/src/components/dialogs/ChangeQuotaDialog/index.js",
      "line_number": 75,
      "context": "isLoading={isLoading}\n isDisabled={initialSize == size || size.trim() === \"\"}\n scale\n />\n <Button\n label={t(\"Common:CancelButton\")}\n size=\"normal\"\n onClick={onCloseClick}\n isDisabled={isLoading}\n scale\n />",
      "module": "/packages/client"
    },
    {
      "file_path": "/packages/client/src/components/dialogs/ChangeUserStatusDialog/index.tsx",
      "line_number": 234,
      "context": "isDisabled={userIDs.length === 0}\n testId=\"change_user_status_dialog_submit\"\n />\n <Button\n id=\"change-user-status-modal_cancel\"\n label={t(\"Common:CancelButton\")}\n size={ButtonSize.normal}\n scale\n onClick={onCloseAction}\n isDisabled={isRequestRunning}\n testId=\"change_user_status_dialog_cancel\"",
      "module": "/packages/client"
    },
    {
      "file_path": "/packages/client/src/components/dialogs/ChangeUserTypeDialog/index.tsx",
      "line_number": 269,
      "context": "isLoading={isRequestRunning}\n testId=\"change_user_type_dialog_confirm\"\n />\n <Button\n id=\"change-user-type-modal_cancel\"\n label={t(\"Common:CancelButton\")}\n size={ButtonSize.normal}\n scale\n onClick={onClose}\n isDisabled={isRequestRunning}\n testId=\"change_user_type_dialog_cancel\"",
      "module": "/packages/client"
    },
    {
      "file_path": "/packages/client/src/components/dialogs/CloseEditIndexDialog/index.tsx",
      "line_number": 90,
      "context": "scale\n primary\n onClick={onClickContinue}\n />\n <Button\n label={t(\"Common:CancelButton\")}\n size={ButtonSize.normal}\n scale\n onClick={onClose}\n />\n </ModalDialog.Footer>",
      "module": "/packages/client"
    },
    {
      "file_path": "/packages/client/src/components/dialogs/ConflictResolveDialog/index.tsx",
      "line_number": 328,
      "context": "visible={visible}\n headerLabel={t(\"Common:ActionRequired\")}\n isLoading={!ready}\n onSubmit={isUploadConflict ? onAcceptUploadType : onAcceptType}\n onClose={onCloseConflictDialog}\n cancelButtonLabel={t(\"CancelButton\")}\n submitButtonLabel={t(\"OKButton\")}\n messageText={messageText}\n selectActionText={t(\"Common:ConflictResolveSelectAction\")}\n overwriteTitle={overwriteTitle}\n overwriteDescription={overwriteDescription}",
      "module": "/packages/client"
    },
    {
      "file_path": "/packages/client/src/components/dialogs/ConnectAccountDialog/index.tsx",
      "line_number": 113,
      "context": "scale\n primary\n onClick={onClickConnect}\n />\n <Button\n label={t(\"Common:CancelButton\")}\n size={ButtonSize.normal}\n scale\n onClick={onClose}\n />\n </ModalDialog.Footer>",
      "module": "/packages/client"
    },
    {
      "file_path": "/packages/client/src/components/dialogs/CreateEditGroupDialog/CreateGroupDialog.tsx",
      "line_number": 200,
      "context": "/>\n <Button\n id=\"create-group-modal_cancel\"\n testId=\"create_edit_group_cancel_button\"\n tabIndex={5}\n label={t(\"Common:CancelButton\")}\n size={ButtonSize.normal}\n scale\n isDisabled={isLoading}\n onClick={onClose}\n />",
      "module": "/packages/client"
    },
    {
      "file_path": "/packages/client/src/components/dialogs/CreateEditGroupDialog/EditGroupDialog.tsx",
      "line_number": 249,
      "context": "/>\n <Button\n id=\"edit-group-modal_cancel\"\n testId=\"edit_group_cancel_button\"\n tabIndex={5}\n label={t(\"Common:CancelButton\")}\n size={ButtonSize.normal}\n scale\n isDisabled={isSubmitting}\n onClick={closeModal}\n />",
      "module": "/packages/client"
    },
    {
      "file_path": "/packages/client/src/components/dialogs/CreateEditRoomDialog/CreateRoomDialog.js",
      "line_number": 319,
      "context": "testId=\"create_room_dialog_save\"\n />\n <Button\n id=\"shared_create-room-modal_cancel\"\n tabIndex={5}\n label={t(\"Common:CancelButton\")}\n size=\"normal\"\n scale\n isDisabled={isLoading}\n onClick={onCloseAndDisconnectThirdparty}\n testId=\"create_room_dialog_cancel\"",
      "module": "/packages/client"
    },
    {
      "file_path": "/packages/client/src/components/dialogs/CreateEditRoomDialog/EditRoomDialog.js",
      "line_number": 351,
      "context": "}\n isLoading={isLoading}\n />\n <Button\n tabIndex={5}\n label={t(\"Common:CancelButton\")}\n size=\"normal\"\n scale\n onClick={onClose}\n isDisabled={isLoading}\n />",
      "module": "/packages/client"
    },
    {
      "file_path": "/packages/client/src/components/dialogs/CreateRoomConfirmDialog/index.js",
      "line_number": 73,
      "context": "primary\n isLoading={confirmDialogIsLoading}\n onClick={onContinue}\n />\n <Button\n label={t(\"Common:CancelButton\")}\n size=\"normal\"\n onClick={onClose}\n />\n </ModalDialog.Footer>\n </ModalDialog>",
      "module": "/packages/client"
    },
    {
      "file_path": "/packages/client/src/components/dialogs/CreateRoomTemplate/CreateRoomTemplate.tsx",
      "line_number": 269,
      "context": "type=\"submit\"\n />\n <Button\n id=\"create-room-template-modal_cancel\"\n tabIndex={5}\n label={t(\"Common:CancelButton\")}\n size={ButtonSize.normal}\n scale\n isDisabled={isLoading}\n onClick={onClose}\n />",
      "module": "/packages/client"
    },
    {
      "file_path": "/packages/client/src/components/dialogs/DataReassignmentDialog/sub-components/Footer/index.js",
      "line_number": 98,
      "context": "isDisabled={!targetUser}\n onClick={onReassign}\n />\n \n <Button\n label={t(\"Common:CancelButton\")}\n size=\"normal\"\n scale\n onClick={onClose}\n />\n </div>",
      "module": "/packages/client"
    },
    {
      "file_path": "/packages/client/src/components/dialogs/DeleteDialog/index.js",
      "line_number": 313,
      "context": "testId=\"delete_dialog_modal_submit\"\n />\n <Button\n id=\"delete-file-modal_cancel\"\n key=\"CancelButton\"\n label={t(\"Common:CancelButton\")}\n size=\"normal\"\n scale\n onClick={onClose}\n isLoading={isLoading}\n testId=\"delete_dialog_modal_cancel\"",
      "module": "/packages/client"
    },
    {
      "file_path": "/packages/client/src/components/dialogs/DeleteGroupDialog/index.js",
      "line_number": 110,
      "context": "testId=\"delete_group_dialog_confirm\"\n />\n <Button\n id=\"group-modal_cancel\"\n key=\"CancelButton\"\n label={t(\"Common:CancelButton\")}\n size=\"normal\"\n scale\n onClick={onClose}\n testId=\"delete_group_dialog_cancel\"\n />",
      "module": "/packages/client"
    },
    {
      "file_path": "/packages/client/src/components/dialogs/DeleteLinkDialog/index.js",
      "line_number": 187,
      "context": "isDisabled={isLoading}\n />\n <Button\n id=\"delete-file-modal_cancel\"\n key=\"CancelButton\"\n label={t(\"Common:CancelButton\")}\n size=\"normal\"\n scale\n onClick={onClose}\n isDisabled={isLoading}\n />",
      "module": "/packages/client"
    },
    {
      "file_path": "/packages/client/src/components/dialogs/DeleteOwnerProfileDialog/index.js",
      "line_number": 70,
      "context": "onClick={this.onClick}\n testId=\"dialog_owner_change_button\"\n />\n <Button\n key=\"CloseBtn\"\n label={t(\"Common:CancelButton\")}\n size=\"normal\"\n scale\n onClick={onClose}\n testId=\"dialog_cancel_button\"\n />",
      "module": "/packages/client"
    },
    {
      "file_path": "/packages/client/src/components/dialogs/DeletePluginDialog/index.js",
      "line_number": 79,
      "context": "onClick={onDeleteClick}\n />\n <Button\n className=\"cancel-button\"\n key=\"CancelDeleteBtn\"\n label={t(\"Common:CancelButton\")}\n size=\"normal\"\n scale\n isDisabled={isRequestRunning}\n onClick={onClose}\n />",
      "module": "/packages/client"
    },
    {
      "file_path": "/packages/client/src/components/dialogs/DeletePortalDialog/index.js",
      "line_number": 92,
      "context": "testId=\"submit_delete_portal_button\"\n />\n <Button\n className=\"cancel-button\"\n key=\"CancelDeleteBtn\"\n label={t(\"Common:CancelButton\")}\n size=\"normal\"\n scale\n onClick={onClose}\n testId=\"cancel_delete_portal_button\"\n />",
      "module": "/packages/client"
    },
    {
      "file_path": "/packages/client/src/components/dialogs/DeleteProfileEverDialog/index.tsx",
      "line_number": 301,
      "context": "isLoading={isRequestRunning}\n testId=\"dialog_delete_profile_button\"\n />\n <Button\n className=\"cancel-button\"\n label={t(\"Common:CancelButton\")}\n size={ButtonSize.normal}\n scale\n isDisabled={isRequestRunning}\n onClick={onClose}\n testId=\"dialog_delete_profile_cancel_button\"",
      "module": "/packages/client"
    },
    {
      "file_path": "/packages/client/src/components/dialogs/DeleteSelfProfileDialog/index.js",
      "line_number": 105,
      "context": "isLoading={isRequestRunning}\n testId=\"dialog_delete_self_button\"\n />\n <Button\n key=\"CloseBtn\"\n label={t(\"Common:CancelButton\")}\n size=\"normal\"\n scale\n onClick={onClose}\n isDisabled={isRequestRunning}\n testId=\"dialog_delete_self_cancel_button\"",
      "module": "/packages/client"
    },
    {
      "file_path": "/packages/client/src/components/dialogs/DeleteVersionDialog/index.tsx",
      "line_number": 108,
      "context": "onClick={onDelete}\n />\n <Button\n id=\"delete-version-modal_cancel\"\n key=\"CancelButton\"\n label={t(\"Common:CancelButton\")}\n size={ButtonSize.normal}\n scale\n onClick={onClose}\n />\n </ModalDialog.Footer>",
      "module": "/packages/client"
    },
    {
      "file_path": "/packages/client/src/components/dialogs/DisconnectAccountDialog/index.tsx",
      "line_number": 89,
      "context": "scale\n primary\n onClick={onClickDisconnect}\n />\n <Button\n label={t(\"Common:CancelButton\")}\n size={ButtonSize.normal}\n scale\n onClick={onClose}\n />\n </ModalDialog.Footer>",
      "module": "/packages/client"
    },
    {
      "file_path": "/packages/client/src/components/dialogs/EmailChangeDialog/index.tsx",
      "line_number": 108,
      "context": "onClick={handleSave}\n isDisabled={hasError}\n testId=\"change_email_save_button\"\n />\n <Button\n label={t(\"Common:CancelButton\")}\n size={ButtonSize.normal}\n scale\n onClick={onClose}\n testId=\"change_email_cancel_button\"\n />",
      "module": "/packages/client"
    },
    {
      "file_path": "/packages/client/src/components/dialogs/EmptyTrashDialog/index.js",
      "line_number": 116,
      "context": "scale\n />\n <Button\n id=\"empty-archive_delete-cancel\"\n key=\"CancelButton\"\n label={t(\"Common:CancelButton\")}\n size=\"normal\"\n onClick={onClose}\n isLoading={isLoading}\n scale\n />",
      "module": "/packages/client"
    },
    {
      "file_path": "/packages/client/src/components/dialogs/InviteQuotaWarningDialog/index.js",
      "line_number": 160,
      "context": "scale\n />\n \n <Button\n key=\"CancelButton\"\n label={t(\"Common:CancelButton\")}\n size=\"normal\"\n onClick={onClose}\n scale\n />\n </ModalDialog.Footer>",
      "module": "/packages/client"
    },
    {
      "file_path": "/packages/client/src/components/dialogs/LeaveRoomDialog/index.js",
      "line_number": 100,
      "context": "isDisabled={isLoading}\n testId=\"leave_room_modal_submit\"\n />\n <Button\n key=\"CancelButton\"\n label={t(\"Common:CancelButton\")}\n size=\"normal\"\n scale\n onClick={onClose}\n isDisabled={isLoading}\n testId=\"leave_room_modal_cancel\"",
      "module": "/packages/client"
    },
    {
      "file_path": "/packages/client/src/components/dialogs/LifetimeDialog/index.js",
      "line_number": 88,
      "context": "onClick={onAcceptClick}\n />\n <Button\n id=\"delete-file-modal_cancel\"\n key=\"CancelButton\"\n label={t(\"Common:CancelButton\")}\n size=\"normal\"\n scale\n onClick={onClose}\n />\n </div>",
      "module": "/packages/client"
    },
    {
      "file_path": "/packages/client/src/components/dialogs/LogoutAllSessionDialog/index.js",
      "line_number": 95,
      "context": "testId=\"dialog_logout_button\"\n />\n <Button\n className=\"cancel-button\"\n key=\"CloseBtn\"\n label={t(\"Common:CancelButton\")}\n size=\"normal\"\n scale\n onClick={onClose}\n isDisabled={isLoading}\n testId=\"dialog_cancel_button\"",
      "module": "/packages/client"
    },
    {
      "file_path": "/packages/client/src/components/dialogs/LogoutSessionDialog/index.js",
      "line_number": 66,
      "context": "isLoading={isLoading}\n testId=\"dialog_logout_button\"\n />\n <Button\n key=\"CloseBtn\"\n label={t(\"Common:CancelButton\")}\n size=\"normal\"\n scale\n onClick={onClose}\n isDisabled={isLoading}\n testId=\"dialog_cancel_button\"",
      "module": "/packages/client"
    },
    {
      "file_path": "/packages/client/src/components/dialogs/MoveToPublicRoom/index.js",
      "line_number": 148,
      "context": "isLoading={isLoading}\n />\n <Button\n id=\"delete-file-modal_cancel\"\n key=\"CancelButton\"\n label={t(\"Common:CancelButton\")}\n size=\"normal\"\n scale\n onClick={onClose}\n isLoading={isLoading}\n />",
      "module": "/packages/client"
    },
    {
      "file_path": "/packages/client/src/components/dialogs/PasswordEntryDialog/PasswordEntryDialog.component.tsx",
      "line_number": 192,
      "context": "<Button\n scale\n tabIndex={0}\n onClick={handleClose}\n size={ButtonSize.normal}\n label={t(\"Common:CancelButton\")}\n />\n </ModalDialog.Footer>\n </ModalDialog>\n );\n };",
      "module": "/packages/client"
    },
    {
      "file_path": "/packages/client/src/components/dialogs/PortalRenamingDialog/index.js",
      "line_number": 67,
      "context": "tabIndex={3}\n testId=\"portal_renaming_continue_button\"\n />\n <Button\n key=\"CloseBtn\"\n label={t(\"Common:CancelButton\")}\n size=\"normal\"\n scale\n onClick={onClose}\n isDisabled={isSaving}\n tabIndex={4}",
      "module": "/packages/client"
    },
    {
      "file_path": "/packages/client/src/components/dialogs/RemoveGuest/index.tsx",
      "line_number": 144,
      "context": "onClick={onRemove}\n isLoading={isRequestRunning}\n />\n <Button\n id=\"change-user-type-modal_cancel\"\n label={t(\"Common:CancelButton\")}\n size={ButtonSize.normal}\n scale\n onClick={onCloseAction}\n isDisabled={isRequestRunning}\n />",
      "module": "/packages/client"
    },
    {
      "file_path": "/packages/client/src/components/dialogs/RemoveUserConfirmationDialog/index.tsx",
      "line_number": 99,
      "context": "isLoading={isLoading}\n />\n <Button\n id=\"delete-file-modal_cancel\"\n key=\"CancelButton\"\n label={t(\"Common:CancelButton\")}\n size={ButtonSize.normal}\n scale\n onClick={onClose}\n isLoading={isLoading}\n />",
      "module": "/packages/client"
    },
    {
      "file_path": "/packages/client/src/components/dialogs/ReorderIndexDialog/index.tsx",
      "line_number": 96,
      "context": "scale\n />\n <Button\n id=\"cancel-share-folder\"\n key=\"CancelButton\"\n label={t(\"Common:CancelButton\")}\n size={ButtonSize.normal}\n onClick={onClose}\n scale\n />\n </ModalDialog.Footer>",
      "module": "/packages/client"
    },
    {
      "file_path": "/packages/client/src/components/dialogs/ResetApplicationDialog/index.js",
      "line_number": 67,
      "context": "onClick={resetApp}\n testId=\"dialog_reset_app_button\"\n />\n <Button\n key=\"CloseBtn\"\n label={t(\"Common:CancelButton\")}\n size=\"normal\"\n scale\n primary={false}\n onClick={onClose}\n testId=\"dialog_reset_app_cancel_button\"",
      "module": "/packages/client"
    },
    {
      "file_path": "/packages/client/src/components/dialogs/ResetConfirmationDialog/ResetConfirmationModal.js",
      "line_number": 61,
      "context": "scale\n size=\"normal\"\n />\n <Button\n id=\"cancel-button\"\n label={t(\"Common:CancelButton\")}\n onClick={closeResetModal}\n scale\n size=\"normal\"\n />\n </ModalDialog.Footer>",
      "module": "/packages/client"
    },
    {
      "file_path": "/packages/client/src/components/dialogs/RestoreRoomDialog/index.js",
      "line_number": 117,
      "context": "testId=\"restore_room_dialog_submit\"\n />\n <Button\n id=\"restore-all_cancel\"\n key=\"CancelButton\"\n label={t(\"Common:CancelButton\")}\n size=\"normal\"\n onClick={onClose}\n scale\n testId=\"restore_room_dialog_cancel\"\n />",
      "module": "/packages/client"
    },
    {
      "file_path": "/packages/client/src/components/dialogs/RoomLogoCoverDialog/index.tsx",
      "line_number": 320,
      "context": "<Button\n scale\n tabIndex={0}\n onClick={onCloseRoomLogo}\n size={ButtonSize.normal}\n label={t(\"Common:CancelButton\")}\n testId=\"room_logo_cover_cancel_button\"\n />\n </ModalDialog.Footer>\n </StyledModalDialog>\n );",
      "module": "/packages/client"
    },
    {
      "file_path": "/packages/client/src/components/dialogs/RoomLogoCoverDialog/sub-components/SelectColor/SelectColor.tsx",
      "line_number": 173,
      "context": "onApply={onApply}\n isPickerOnly\n handleChange={onApply}\n appliedColor={selectedColor!}\n applyButtonLabel={t(\"Common:ApplyButton\")}\n cancelButtonLabel={t(\"Common:CancelButton\")}\n />\n </ModalDialog.Body>\n </StyledModalDialog>\n ) : (\n <DropDown",
      "module": "/packages/client"
    },
    {
      "file_path": "/packages/client/src/components/dialogs/RoomLogoCoverDialog/sub-components/SelectColor/SelectColor.tsx",
      "line_number": 173,
      "context": "onApply={onApply}\n isPickerOnly\n handleChange={onApply}\n appliedColor={selectedColor!}\n applyButtonLabel={t(\"Common:ApplyButton\")}\n cancelButtonLabel={t(\"Common:CancelButton\")}\n />\n </ModalDialog.Body>\n </StyledModalDialog>\n ) : (\n <DropDown",
      "module": "/packages/client"
    },
    {
      "file_path": "/packages/client/src/components/dialogs/SalesDepartmentRequestDialog/index.js",
      "line_number": 256,
      "context": "tabIndex={3}\n testId=\"send_sales_request_button\"\n />\n <Button\n className=\"cancel-button\"\n label={t(\"Common:CancelButton\")}\n size=\"normal\"\n onClick={onCloseModal}\n isLoading={isLoading}\n isDisabled={isLoading}\n tabIndex={3}",
      "module": "/packages/client"
    },
    {
      "file_path": "/packages/client/src/components/dialogs/SendInviteDialog/index.js",
      "line_number": 104,
      "context": "isLoading={isRequestRunning}\n isDisabled={!userIds.length}\n />\n <Button\n id=\"send-inite-again-modal_cancel\"\n label={t(\"Common:CancelButton\")}\n size=\"normal\"\n scale\n onClick={onClose}\n isDisabled={isRequestRunning}\n />",
      "module": "/packages/client"
    },
    {
      "file_path": "/packages/client/src/components/dialogs/SettingsPluginDialog/sub-components/Footer.js",
      "line_number": 78,
      "context": "/>\n <Button\n scale\n size=\"normal\"\n onClick={onCloseAction}\n label={t(\"Common:CancelButton\")}\n testId=\"settings_plugin_cancel_button\"\n />\n </StyledContainer>\n );\n };",
      "module": "/packages/client"
    },
    {
      "file_path": "/packages/client/src/components/dialogs/ShareFolderDialog/index.js",
      "line_number": 76,
      "context": "testId=\"share_folder_dialog_create_room_button\"\n />\n <Button\n id=\"cancel-share-folder\"\n key=\"CancelButton\"\n label={t(\"Common:CancelButton\")}\n size=\"normal\"\n onClick={onClose}\n scale\n testId=\"share_folder_dialog_cancel_button\"\n />",
      "module": "/packages/client"
    },
    {
      "file_path": "/packages/client/src/components/dialogs/SharePDFFormDialog/SharePDFFormDialog.tsx",
      "line_number": 104,
      "context": "<Button\n scale\n tabIndex={0}\n onClick={handleOnClose}\n size={ButtonSize.normal}\n label={t(\"Common:CancelButton\")}\n />\n </ModalDialog.Footer>\n </ModalDialog>\n );\n },",
      "module": "/packages/client"
    },
    {
      "file_path": "/packages/client/src/components/dialogs/StorageTariffDeactiveted/index.tsx",
      "line_number": 165,
      "context": "onClick={onClick}\n testId=\"go_to_service_button\"\n />\n <Button\n className=\"cancel-button\"\n label={t(\"Common:CancelButton\")}\n size={ButtonSize.normal}\n onClick={onCloseModal}\n testId=\"close_storage_tariff_deactivated_button\"\n />\n </ModalDialog.Footer>",
      "module": "/packages/client"
    },
    {
      "file_path": "/packages/client/src/components/dialogs/SubmitToFormGallery/index.js",
      "line_number": 223,
      "context": "testId=\"submit_to_gallery_apply_button\"\n />\n )}\n <Button\n size=\"normal\"\n label={t(\"Common:CancelButton\")}\n onClick={onClose}\n scale\n testId=\"submit_to_gallery_cancel_button\"\n />\n </ModalDialog.Footer>",
      "module": "/packages/client"
    },
    {
      "file_path": "/packages/client/src/components/panels/EmbeddingPanel/index.tsx",
      "line_number": 582,
      "context": "<Button\n className=\"cancel-button\"\n scale\n size={ButtonSize.normal}\n onClick={onClose}\n label={t(\"Common:CancelButton\")}\n isLoading={isLoading}\n testId=\"embedding_panel_cancel_button\"\n />\n </ModalDialog.Footer>\n </ModalDialog>",
      "module": "/packages/client"
    },
    {
      "file_path": "/packages/client/src/components/panels/InvitePanel/index.js",
      "line_number": 589,
      "context": "<Button\n className=\"cancel-button\"\n scale\n size=\"normal\"\n onClick={onClose}\n label={t(\"Common:CancelButton\")}\n isDisabled={isLoading}\n testId=\"invite_panel_cancel_button\"\n />\n </ModalDialog.Footer>\n </ModalDialog>",
      "module": "/packages/client"
    },
    {
      "file_path": "/packages/client/src/components/panels/TemplateAccessSettingsPanel/index.tsx",
      "line_number": 403,
      "context": "className=\"cancel-button\"\n scale\n size={ButtonSize.normal}\n isDisabled={isLoading}\n onClick={onCloseAccessSettings}\n label={t(\"Common:CancelButton\")}\n testId=\"template_access_settings_footer_cancel_button\"\n />\n </StyledTemplateAccessSettingsFooter>\n </StyledTemplateAccessSettingsContainer>\n );",
      "module": "/packages/client"
    },
    {
      "file_path": "/packages/client/src/components/panels/TemplateAccessSettingsPanel/index.tsx",
      "line_number": 403,
      "context": "className=\"cancel-button\"\n scale\n size={ButtonSize.normal}\n isDisabled={isLoading}\n onClick={onCloseAccessSettings}\n label={t(\"Common:CancelButton\")}\n testId=\"template_access_settings_footer_cancel_button\"\n />\n </StyledTemplateAccessSettingsFooter>\n </StyledTemplateAccessSettingsContainer>\n );",
      "module": "/packages/client"
    },
    {
      "file_path": "/packages/client/src/components/panels/TopUpBalance/sub-components/AutoPayments.tsx",
      "line_number": 300,
      "context": "}\n testId=\"save_auto_payment_button\"\n />\n <Button\n key=\"CancelButton\"\n label={t(\"Common:CancelButton\")}\n size={ButtonSize.small}\n onClick={onClose}\n isDisabled={isDisabled || isLoading}\n testId=\"cancel_auto_payment_button\"\n />",
      "module": "/packages/client"
    },
    {
      "file_path": "/packages/client/src/components/panels/TopUpBalance/sub-components/TopUpButtons.tsx",
      "line_number": 104,
      "context": "isLoading={isLoading}\n testId=\"top_up_button\"\n />\n <Button\n key=\"CancelButton\"\n label={t(\"Common:CancelButton\")}\n size={ButtonSize.normal}\n scale\n onClick={() => onClose(false)}\n isDisabled={isLoading}\n testId=\"cancel_top_up_button\"",
      "module": "/packages/client"
    },
    {
      "file_path": "/packages/client/src/pages/Home/InfoPanel/Body/sub-components/CommentEditor.tsx",
      "line_number": 167,
      "context": "size={ButtonSize.extraSmall}\n primary\n testId=\"info_panel_details_comment_save_button\"\n />\n <Button\n label={t(\"Common:CancelButton\")}\n onClick={onCancel}\n size={ButtonSize.extraSmall}\n testId=\"info_panel_details_comment_cancel_button\"\n />\n </div>",
      "module": "/packages/client"
    },
    {
      "file_path": "/packages/client/src/pages/PortalSettings/categories/common/Customization/ad-management.tsx",
      "line_number": 172,
      "context": "onSaveClick={onSave}\n onCancelClick={onCancel}\n showReminder={showReminder}\n reminderText={t(\"Common:YouHaveUnsavedChanges\")}\n saveButtonLabel={t(\"Common:SaveButton\")}\n cancelButtonLabel={t(\"Common:CancelButton\")}\n displaySettings\n hasScroll={false}\n isSaving={isSaving}\n saveButtonDataTestId=\"ad_management_save_button\"\n cancelButtonDataTestId=\"ad_management_cancel_button\"",
      "module": "/packages/client"
    },
    {
      "file_path": "/packages/client/src/pages/PortalSettings/categories/common/Customization/configure-deep-link.tsx",
      "line_number": 192,
      "context": "onSaveClick={onSave}\n onCancelClick={onCancel}\n showReminder={showReminder}\n reminderText={t(\"Common:YouHaveUnsavedChanges\")}\n saveButtonLabel={t(\"Common:SaveButton\")}\n cancelButtonLabel={t(\"Common:CancelButton\")}\n displaySettings\n hasScroll={false}\n isSaving={isSaving}\n saveButtonDataTestId=\"configure_deep_link_save_button\"\n cancelButtonDataTestId=\"configure_deep_link_cancel_button\"",
      "module": "/packages/client"
    },
    {
      "file_path": "/packages/client/src/pages/PortalSettings/categories/common/Customization/language-and-time-zone.js",
      "line_number": 558,
      "context": "onSaveClick={onSaveClick}\n onCancelClick={onCancelClick}\n showReminder={showReminder}\n reminderText={t(\"Common:YouHaveUnsavedChanges\")}\n saveButtonLabel={t(\"Common:SaveButton\")}\n cancelButtonLabel={t(\"Common:CancelButton\")}\n displaySettings\n hasScroll={hasScroll}\n additionalClassSaveButton=\"language-time-zone-save\"\n additionalClassCancelButton=\"language-time-zone-cancel\"\n saveButtonDataTestId=\"language_and_time_zone_save_buttons\"",
      "module": "/packages/client"
    },
    {
      "file_path": "/packages/client/src/pages/PortalSettings/categories/common/Customization/portal-renaming.js",
      "line_number": 389,
      "context": "id=\"buttonsPortalRenaming\"\n className=\"save-cancel-buttons\"\n onSaveClick={onOpenModal}\n onCancelClick={onCancelPortalName}\n saveButtonLabel={t(\"Common:SaveButton\")}\n cancelButtonLabel={t(\"Common:CancelButton\")}\n showReminder={showReminder}\n reminderText={t(\"Common:YouHaveUnsavedChanges\")}\n displaySettings\n hasScroll={hasScroll}\n saveButtonDisabled={!!errorValue}",
      "module": "/packages/client"
    },
    {
      "file_path": "/packages/client/src/pages/PortalSettings/categories/common/appearance.js",
      "line_number": 602,
      "context": "id=\"buttons-hex\"\n onClose={onCloseHexColorPickerButtons}\n onApply={onAppliedColorButtons}\n appliedColor={appliedColorButtons}\n applyButtonLabel={t(\"Common:ApplyButton\")}\n cancelButtonLabel={t(\"Common:CancelButton\")}\n hexCodeLabel={t(\"Settings:HexCode\")}\n />\n </StyledBodyContent>\n </ModalDialog.Body>\n </ModalDialog>",
      "module": "/packages/client"
    },
    {
      "file_path": "/packages/client/src/pages/PortalSettings/categories/common/appearance.js",
      "line_number": 602,
      "context": "id=\"buttons-hex\"\n onClose={onCloseHexColorPickerButtons}\n onApply={onAppliedColorButtons}\n appliedColor={appliedColorButtons}\n applyButtonLabel={t(\"Common:ApplyButton\")}\n cancelButtonLabel={t(\"Common:CancelButton\")}\n hexCodeLabel={t(\"Settings:HexCode\")}\n />\n </StyledBodyContent>\n </ModalDialog.Body>\n </ModalDialog>",
      "module": "/packages/client"
    },
    {
      "file_path": "/packages/client/src/pages/PortalSettings/categories/common/appearance.js",
      "line_number": 602,
      "context": "id=\"buttons-hex\"\n onClose={onCloseHexColorPickerButtons}\n onApply={onAppliedColorButtons}\n appliedColor={appliedColorButtons}\n applyButtonLabel={t(\"Common:ApplyButton\")}\n cancelButtonLabel={t(\"Common:CancelButton\")}\n hexCodeLabel={t(\"Settings:HexCode\")}\n />\n </StyledBodyContent>\n </ModalDialog.Body>\n </ModalDialog>",
      "module": "/packages/client"
    },
    {
      "file_path": "/packages/client/src/pages/PortalSettings/categories/common/appearance.js",
      "line_number": 602,
      "context": "id=\"buttons-hex\"\n onClose={onCloseHexColorPickerButtons}\n onApply={onAppliedColorButtons}\n appliedColor={appliedColorButtons}\n applyButtonLabel={t(\"Common:ApplyButton\")}\n cancelButtonLabel={t(\"Common:CancelButton\")}\n hexCodeLabel={t(\"Settings:HexCode\")}\n />\n </StyledBodyContent>\n </ModalDialog.Body>\n </ModalDialog>",
      "module": "/packages/client"
    },
    {
      "file_path": "/packages/client/src/pages/PortalSettings/categories/common/sub-components/colorSchemeDialog.js",
      "line_number": 194,
      "context": "isDisabled={!showSaveButtonDialog}\n testId=\"color_scheme_dialog_save\"\n />\n <Button\n className=\"cancel-button\"\n label={t(\"Common:CancelButton\")}\n size=\"normal\"\n scale\n onClick={onClose}\n testId=\"color_scheme_dialog_cancel\"\n />",
      "module": "/packages/client"
    },
    {
      "file_path": "/packages/client/src/pages/PortalSettings/categories/common/sub-components/modalDialogDelete.js",
      "line_number": 70,
      "context": "size=\"normal\"\n testId=\"portal_settings_modal_dialog_delete_button\"\n />\n <Button\n className=\"cancel-button button-modal\"\n label={t(\"Common:CancelButton\")}\n size=\"normal\"\n onClick={onClose}\n testId=\"portal_settings_modal_dialog_cancel_button\"\n />\n </StyledFooterContent>",
      "module": "/packages/client"
    },
    {
      "file_path": "/packages/client/src/pages/PortalSettings/categories/data-import/components/SelectFileStep.tsx",
      "line_number": 423,
      "context": "/>\n <div className=\"cancelUploadButton\">\n <Button\n size={isTablet() ? ButtonSize.medium : ButtonSize.small}\n className=\"cancel-btn\"\n label={t(\"Common:CancelButton\")}\n onClick={onCancel}\n scale={isMobile()}\n data-test-id=\"cancel_upload_backup_button\"\n />\n </div>",
      "module": "/packages/client"
    },
    {
      "file_path": "/packages/client/src/pages/PortalSettings/categories/developer-tools/ApiKeys/sub-components/CreateApiKeyDialog/index.tsx",
      "line_number": 518,
      "context": "isDisabled={isRequestRunning || editIsDisabled || generateIsDisabled}\n testId=\"secret_key_generate_button\"\n />\n <Button\n key=\"CancelButton\"\n label={t(\"Common:CancelButton\")}\n size={ButtonSize.normal}\n onClick={onClose}\n scale\n testId=\"secret_key_cancel_button\"\n />",
      "module": "/packages/client"
    },
    {
      "file_path": "/packages/client/src/pages/PortalSettings/categories/developer-tools/ApiKeys/sub-components/DeleteApiKeyDialog/index.tsx",
      "line_number": 79,
      "context": "scale\n isLoading={isRequestRunning}\n />\n <Button\n key=\"CancelButton\"\n label={t(\"Common:CancelButton\")}\n size={ButtonSize.normal}\n onClick={onClose}\n scale\n isLoading={isRequestRunning}\n />",
      "module": "/packages/client"
    },
    {
      "file_path": "/packages/client/src/pages/PortalSettings/categories/developer-tools/JavascriptSDK/presets/FileSelector.js",
      "line_number": 173,
      "context": "init: true,\n showSelectorCancel: true,\n showSelectorHeader: true,\n withSearch: true,\n acceptButtonLabel: t(\"Common:SelectAction\"),\n cancelButtonLabel: t(\"Common:CancelButton\"),\n withSubtitle: true,\n filterParam: FilesSelectorFilterTypes.ALL,\n isButtonMode: false,\n buttonWithLogo: true,\n events: {",
      "module": "/packages/client"
    },
    {
      "file_path": "/packages/client/src/pages/PortalSettings/categories/developer-tools/JavascriptSDK/presets/RoomSelector.js",
      "line_number": 127,
      "context": "init: true,\n showSelectorCancel: true,\n showSelectorHeader: true,\n withSearch: true,\n acceptButtonLabel: t(\"Common:SelectAction\"),\n cancelButtonLabel: t(\"Common:CancelButton\"),\n isButtonMode: false,\n buttonWithLogo: true,\n events: {\n onSelectCallback: (items) => {\n console.log(\"onSelectCallback\", items);",
      "module": "/packages/client"
    },
    {
      "file_path": "/packages/client/src/pages/PortalSettings/categories/developer-tools/JavascriptSDK/sub-components/CancelTextInput.js",
      "line_number": 55,
      "context": "<>\n <Label className=\"label\" text={t(\"CancelButtonText\")} />\n <TextInput\n scale\n onChange={onChangeCancelLabel}\n placeholder={t(\"Common:CancelButton\")}\n value={value}\n tabIndex={8}\n testId=\"cancel_text_input\"\n />\n </>",
      "module": "/packages/client"
    },
    {
      "file_path": "/packages/client/src/pages/PortalSettings/categories/developer-tools/OAuth/sub-components/ClientForm/index.tsx",
      "line_number": 458,
      "context": "requiredErrorFields={requiredErrorFields}\n onBlur={onBlur}\n />\n <ButtonsBlock\n saveLabel={t(\"Common:SaveButton\")}\n cancelLabel={t(\"Common:CancelButton\")}\n onSaveClick={onSaveClick}\n onCancelClick={onCancelClick}\n isRequestRunning={isRequestRunning}\n saveButtonDisabled={isEdit ? !isValid : false}\n cancelButtonDisabled={isRequestRunning}",
      "module": "/packages/client"
    },
    {
      "file_path": "/packages/client/src/pages/PortalSettings/categories/developer-tools/OAuth/sub-components/DeleteDialog.tsx",
      "line_number": 103,
      "context": "testId=\"delete_app_ok_button\"\n />\n <Button\n className=\"cancel-button\"\n key=\"CancelDeleteBtn\"\n label={t(\"Common:CancelButton\")}\n size={ButtonSize.normal}\n scale\n isDisabled={isRequestRunning}\n onClick={onClose}\n testId=\"delete_app_cancel_button\"",
      "module": "/packages/client"
    },
    {
      "file_path": "/packages/client/src/pages/PortalSettings/categories/developer-tools/OAuth/sub-components/DisableDialog.tsx",
      "line_number": 108,
      "context": "testId=\"disable_app_ok_button\"\n />\n <Button\n className=\"cancel-button\"\n key=\"CancelDeleteBtn\"\n label={t(\"Common:CancelButton\")}\n size={ButtonSize.normal}\n scale\n isDisabled={isRequestRunning}\n onClick={onClose}\n testId=\"disable_app_cancel_button\"",
      "module": "/packages/client"
    },
    {
      "file_path": "/packages/client/src/pages/PortalSettings/categories/developer-tools/OAuth/sub-components/GenerateDeveloperTokenDialog.tsx",
      "line_number": 264,
      "context": "testId={\n token ? \"copy_generate_token_button\" : \"generate_token_button\"\n }\n />\n <Button\n label={token ? t(\"Revoke\") : t(\"Common:CancelButton\")}\n scale\n onClick={token ? onRevoke : onClose}\n size={ButtonSize.normal}\n isDisabled={requestRunning || !secret}\n testId={",
      "module": "/packages/client"
    },
    {
      "file_path": "/packages/client/src/pages/PortalSettings/categories/developer-tools/OAuth/sub-components/ResetDialog.tsx",
      "line_number": 95,
      "context": "testId=\"reset_dialog_ok_button\"\n />\n <Button\n className=\"cancel-button\"\n key=\"CancelDeleteBtn\"\n label={t(\"Common:CancelButton\")}\n size={ButtonSize.normal}\n scale\n isDisabled={isRequestRunning}\n onClick={onClose}\n testId=\"reset_dialog_cancel_button\"",
      "module": "/packages/client"
    },
    {
      "file_path": "/packages/client/src/pages/PortalSettings/categories/developer-tools/OAuth/sub-components/RevokeDeveloperTokenDialog.tsx",
      "line_number": 197,
      "context": "isLoading={requestRunning}\n size={ButtonSize.normal}\n testId=\"revoke_token_button\"\n />\n <Button\n label={t(\"Common:CancelButton\")}\n scale\n onClick={onClose}\n size={ButtonSize.normal}\n isDisabled={requestRunning}\n testId=\"revoke_token_cancel_button\"",
      "module": "/packages/client"
    },
    {
      "file_path": "/packages/client/src/pages/PortalSettings/categories/developer-tools/Webhooks/WebhookHistory/sub-components/FilterDialog/index.js",
      "line_number": 167,
      "context": "isDisabled={filters.deliveryTo <= filters.deliveryFrom}\n testId=\"apply_filter_button\"\n />\n <Button\n className=\"cancel-button\"\n label={t(\"Common:CancelButton\")}\n size=\"normal\"\n onClick={closeModal}\n testId=\"cancel_filter_button\"\n />\n </Footer>",
      "module": "/packages/client"
    },
    {
      "file_path": "/packages/client/src/pages/PortalSettings/categories/developer-tools/Webhooks/sub-components/DeleteWebhookDialog.js",
      "line_number": 91,
      "context": "onClick={handleDeleteClick}\n testId=\"delete_webhook_button\"\n />\n <Button\n id=\"cancel-button\"\n label={t(\"Common:CancelButton\")}\n size=\"normal\"\n onClick={onClose}\n testId=\"delete_webhook_cancel_button\"\n />\n </Footer>",
      "module": "/packages/client"
    },
    {
      "file_path": "/packages/client/src/pages/PortalSettings/categories/developer-tools/Webhooks/sub-components/WebhookDialog.js",
      "line_number": 292,
      "context": "isLoading={isLoading}\n testId=\"webhook_submit_button\"\n />\n <Button\n id=\"cancel-button\"\n label={t(\"Common:CancelButton\")}\n size=\"normal\"\n testId=\"webhook_cancel_button\"\n onClick={onModalClose}\n />\n </Footer>",
      "module": "/packages/client"
    },
    {
      "file_path": "/packages/client/src/pages/PortalSettings/categories/integration/LDAP/sub-components/CertificateDialog.js",
      "line_number": 166,
      "context": "onClick={onSaveAction}\n />\n <Button\n className=\"cancel-button\"\n key=\"LdapCertificateCloseBtn\"\n label={t(\"Common:CancelButton\")}\n size=\"normal\"\n onClick={onCancelAction}\n />\n </ModalDialog.Footer>\n </ModalDialog>",
      "module": "/packages/client"
    },
    {
      "file_path": "/packages/client/src/pages/PortalSettings/categories/integration/SingleSignOn/sub-components/AddIdpCertificateModal.js",
      "line_number": 89,
      "context": "isDisabled={!idpCertificate}\n size=\"normal\"\n />\n <Button\n id=\"cancel-button\"\n label={t(\"Common:CancelButton\")}\n onClick={closeIdpModal}\n size=\"normal\"\n scale\n isDisabled={isCertificateLoading}\n />",
      "module": "/packages/client"
    },
    {
      "file_path": "/packages/client/src/pages/PortalSettings/categories/integration/SingleSignOn/sub-components/AddSpCertificateModal.js",
      "line_number": 128,
      "context": "isLoading={isCertificateLoading}\n isDisabled={isGeneratedCertificate || !spCertificate || !spPrivateKey}\n />\n <Button\n id=\"cancel-button\"\n label={t(\"Common:CancelButton\")}\n onClick={closeSpModal}\n size=\"normal\"\n isDisabled={isGeneratedCertificate || isCertificateLoading}\n />\n </ModalDialog.Footer>",
      "module": "/packages/client"
    },
    {
      "file_path": "/packages/client/src/pages/PortalSettings/categories/integration/ThirdPartyServicesSettings/sub-components/consumerModalDialog.js",
      "line_number": 353,
      "context": "/>\n <Button\n size=\"normal\"\n scale\n id=\"cancel-button\"\n label={t(\"Common:CancelButton\")}\n isLoading={isLoading}\n isDisabled={isLoading}\n onClick={onModalClose}\n testId=\"consumer_dialog_cancel_button\"\n />",
      "module": "/packages/client"
    },
    {
      "file_path": "/packages/client/src/pages/PortalSettings/categories/payments/SaaS/sub-components/UpdatePlanButtonContainer.js",
      "line_number": 385,
      "context": "onClick={onUpdateTariff}\n testId=\"confirm_payment_button\"\n />\n <Button\n key=\"CancelButton\"\n label={t(\"Common:CancelButton\")}\n size={ButtonSize.normal}\n scale\n onClick={onClose}\n testId=\"cancel_payment_button\"\n />",
      "module": "/packages/client"
    },
    {
      "file_path": "/packages/client/src/pages/PortalSettings/categories/payments/Wallet/WalletRefilledModal.tsx",
      "line_number": 148,
      "context": "isLoading={isLoading}\n testId=\"wallet_refilled_save_button\"\n />\n <Button\n key=\"CancelButton\"\n label={t(\"Common:CancelButton\")}\n size={ButtonSize.normal}\n scale\n onClick={onCloseDialog}\n testId=\"wallet_refilled_cancel_button\"\n />",
      "module": "/packages/client"
    },
    {
      "file_path": "/packages/client/src/pages/PortalSettings/categories/payments/Wallet/sub-components/FilterPanel.tsx",
      "line_number": 130,
      "context": "testId=\"apply_filter_button\"\n />\n <Button\n onClick={closeFilterDialog}\n size={ButtonSize.medium}\n label={t(\"Common:CancelButton\")}\n scale\n testId=\"cancel_filter_button\"\n />\n </ModalDialog.Footer>\n </ModalDialog>",
      "module": "/packages/client"
    },
    {
      "file_path": "/packages/client/src/pages/PortalSettings/categories/security/access-portal/adminMessage.js",
      "line_number": 220,
      "context": "onSaveClick={onSaveClick}\n onCancelClick={onCancelClick}\n showReminder={showReminder}\n reminderText={t(\"Common:YouHaveUnsavedChanges\")}\n saveButtonLabel={t(\"Common:SaveButton\")}\n cancelButtonLabel={t(\"Common:CancelButton\")}\n displaySettings\n hasScroll={false}\n additionalClassSaveButton=\"admin-message-save\"\n additionalClassCancelButton=\"admin-message-cancel\"\n saveButtonDataTestId=\"administrator_message_save_button\"",
      "module": "/packages/client"
    },
    {
      "file_path": "/packages/client/src/pages/PortalSettings/categories/security/access-portal/devToolsAccess.tsx",
      "line_number": 253,
      "context": "onSaveClick={onSaveClick}\n onCancelClick={onCancelClick}\n showReminder={showReminder}\n reminderText={t(\"Common:YouHaveUnsavedChanges\")}\n saveButtonLabel={t(\"Common:SaveButton\")}\n cancelButtonLabel={t(\"Common:CancelButton\")}\n displaySettings\n hasScroll={false}\n isSaving={isSaving}\n additionalClassSaveButton=\"dev-tools-access-save\"\n additionalClassCancelButton=\"dev-tools-access-cancel\"",
      "module": "/packages/client"
    },
    {
      "file_path": "/packages/client/src/pages/PortalSettings/categories/security/access-portal/invitationSettings.tsx",
      "line_number": 306,
      "context": "onSaveClick={onSaveClick}\n onCancelClick={onCancelClick}\n showReminder={showReminder}\n reminderText={t(\"Common:YouHaveUnsavedChanges\")}\n saveButtonLabel={t(\"Common:SaveButton\")}\n cancelButtonLabel={t(\"Common:CancelButton\")}\n displaySettings\n hasScroll={false}\n isSaving={isSaving}\n saveButtonDataTestId=\"invitation_settings_save_button\"\n cancelButtonDataTestId=\"invitation_settings_cancel_button\"",
      "module": "/packages/client"
    },
    {
      "file_path": "/packages/client/src/pages/PortalSettings/categories/security/access-portal/ipSecurity.js",
      "line_number": 322,
      "context": "onSaveClick={onSaveClick}\n onCancelClick={onCancelClick}\n showReminder={showReminder}\n reminderText={t(\"Common:YouHaveUnsavedChanges\")}\n saveButtonLabel={t(\"Common:SaveButton\")}\n cancelButtonLabel={t(\"Common:CancelButton\")}\n displaySettings\n hasScroll={false}\n isSaving={isSaving}\n additionalClassSaveButton=\"ip-security-save\"\n additionalClassCancelButton=\"ip-security-cancel\"",
      "module": "/packages/client"
    },
    {
      "file_path": "/packages/client/src/pages/PortalSettings/categories/security/access-portal/passwordStrength.js",
      "line_number": 328,
      "context": "onSaveClick={onSaveClick}\n onCancelClick={onCancelClick}\n showReminder={showReminder}\n reminderText={t(\"Common:YouHaveUnsavedChanges\")}\n saveButtonLabel={t(\"Common:SaveButton\")}\n cancelButtonLabel={t(\"Common:CancelButton\")}\n displaySettings\n hasScroll={false}\n isSaving={isSaving}\n additionalClassSaveButton=\"password-strength-save\"\n additionalClassCancelButton=\"password-strength-cancel\"",
      "module": "/packages/client"
    },
    {
      "file_path": "/packages/client/src/pages/PortalSettings/categories/security/access-portal/sessionLifetime.js",
      "line_number": 307,
      "context": "onSaveClick={onSaveClick}\n onCancelClick={onCancelClick}\n showReminder={showReminder}\n reminderText={t(\"Common:YouHaveUnsavedChanges\")}\n saveButtonLabel={t(\"Common:SaveButton\")}\n cancelButtonLabel={t(\"Common:CancelButton\")}\n displaySettings\n hasScroll={false}\n additionalClassSaveButton=\"session-lifetime-save\"\n additionalClassCancelButton=\"session-lifetime-cancel\"\n saveButtonDataTestId=\"session_lifetime_save_button\"",
      "module": "/packages/client"
    },
    {
      "file_path": "/packages/client/src/pages/PortalSettings/categories/security/access-portal/tfa.js",
      "line_number": 279,
      "context": "onSaveClick={onSaveClick}\n onCancelClick={onCancelClick}\n showReminder={showReminder}\n reminderText={t(\"Common:YouHaveUnsavedChanges\")}\n saveButtonLabel={t(\"Common:SaveButton\")}\n cancelButtonLabel={t(\"Common:CancelButton\")}\n displaySettings\n hasScroll={false}\n isSaving={isSaving}\n additionalClassSaveButton=\"two-factor-auth-save\"\n additionalClassCancelButton=\"two-factor-auth-cancel\"",
      "module": "/packages/client"
    },
    {
      "file_path": "/packages/client/src/pages/PortalSettings/categories/security/access-portal/trustedMail.js",
      "line_number": 301,
      "context": "onSaveClick={onSaveClick}\n onCancelClick={onCancelClick}\n showReminder={showReminder}\n reminderText={t(\"Common:YouHaveUnsavedChanges\")}\n saveButtonLabel={t(\"Common:SaveButton\")}\n cancelButtonLabel={t(\"Common:CancelButton\")}\n displaySettings\n hasScroll={false}\n isSaving={isSaving}\n additionalClassSaveButton=\"trusted-mail-save\"\n additionalClassCancelButton=\"trusted-mail-cancel\"",
      "module": "/packages/client"
    },
    {
      "file_path": "/packages/client/src/pages/PortalSettings/categories/security/audit-trail/index.js",
      "line_number": 138,
      "context": "productName: t(\"Common:ProductName\"),\n })}\n latestText={t(\"LoginLatestText\")}\n storagePeriod={t(\"StoragePeriod\")}\n saveButtonLabel={t(\"Common:SaveButton\")}\n cancelButtonLabel={t(\"Common:CancelButton\")}\n securityLifetime={securityLifetime}\n lifetime={securityLifetime.auditTrailLifeTime}\n setLifetimeAuditSettings={setLifetimeAuditSettings}\n content={getContent()}\n downloadReport={t(\"DownloadReportBtnText\")}",
      "module": "/packages/client"
    },
    {
      "file_path": "/packages/client/src/pages/PortalSettings/categories/security/login-history/index.js",
      "line_number": 94,
      "context": "loginHistory\n subHeader={t(\"LoginSubheaderTitle\")}\n latestText={t(\"LoginLatestText\")}\n storagePeriod={t(\"StoragePeriod\")}\n saveButtonLabel={t(\"Common:SaveButton\")}\n cancelButtonLabel={t(\"Common:CancelButton\")}\n lifetime={securityLifetime.loginHistoryLifeTime}\n securityLifetime={securityLifetime}\n setLifetimeAuditSettings={setLifetimeAuditSettings}\n content={getContent()}\n downloadReport={t(\"DownloadReportBtnText\")}",
      "module": "/packages/client"
    },
    {
      "file_path": "/packages/client/src/pages/PortalSettings/categories/services/sub-components/AdditionalStorage/ButtonContainer.tsx",
      "line_number": 92,
      "context": "}\n testId=\"storage_plan_upgrade_ok_button\"\n />\n <Button\n key=\"CancelButton\"\n label={t(\"Common:CancelButton\")}\n size={ButtonSize.normal}\n scale\n onClick={onClose}\n isDisabled={isLoading}\n testId=\"storage_plan_upgrade_cancel_button\"",
      "module": "/packages/client"
    },
    {
      "file_path": "/packages/client/src/pages/PortalSettings/categories/services/sub-components/AdditionalStorage/GracePeriodModal.tsx",
      "line_number": 111,
      "context": "onClick={onClick}\n testId=\"grace_period_ok_button\"\n />\n <Button\n key=\"CancelButton\"\n label={t(\"Common:CancelButton\")}\n size={ButtonSize.normal}\n onClick={onClose}\n testId=\"grace_period_cancel_button\"\n />\n </ModalDialog.Footer>",
      "module": "/packages/client"
    },
    {
      "file_path": "/packages/client/src/pages/Profile/Section/Body/sub-components/authorized-apps/sub-components/RevokeDialog.tsx",
      "line_number": 122,
      "context": "isLoading={isRequestRunning}\n onClick={onRevokeAction}\n testId=\"dialog_revoke_consent_button\"\n />\n <Button\n label={t(\"Common:CancelButton\")}\n scale={isMobile}\n size={ButtonSize.normal}\n isDisabled={isRequestRunning}\n onClick={onCloseAction}\n testId=\"dialog_revoke_consent_cancel_button\"",
      "module": "/packages/client"
    },
    {
      "file_path": "/packages/client/src/pages/VersionHistory/Section/Body/VersionRow.js",
      "line_number": 380,
      "context": "<Button\n isDisabled={isSavingComment}\n size=\"extraSmall\"\n scale\n onClick={onCancelClick}\n label={t(\"Common:CancelButton\")}\n testId=\"version_cancel_button\"\n />\n </div>\n </div>\n ) : null}",
      "module": "/packages/client"
    },
    {
      "file_path": "/packages/doceditor/src/components/ChangeLinkTypeDialog.tsx",
      "line_number": 67,
      "context": "onClick={onSubmit}\n primary\n scale\n label={t(\"Common:ChangeButton\")}\n />\n <Button onClick={onClose} scale label={t(\"Common:CancelButton\")} />\n </ModalDialog.Footer>\n </ModalDialog>\n );\n };",
      "module": "/packages/doceditor"
    },
    {
      "file_path": "/packages/doceditor/src/components/ConflictResolveDialog/ConflictResolveDialog.tsx",
      "line_number": 50,
      "context": "<ConflictResolve\n isLoading={false}\n visible={visible}\n onClose={reject}\n onSubmit={resolve}\n cancelButtonLabel={t(\"Common:CancelButton\")}\n submitButtonLabel={t(\"Common:OKButton\")}\n messageText={\n <Trans\n t={t}\n ns=\"Common\"",
      "module": "/packages/doceditor"
    },
    {
      "file_path": "/packages/doceditor/src/components/DeleteFileDialog.tsx",
      "line_number": 74,
      "context": "})}\n />\n <Button\n id=\"delete-file-button_cancel\"\n key=\"CancelButton\"\n label={t(\"Common:CancelButton\")}\n size={ButtonSize.normal}\n scale\n onClick={onClose}\n aria-label={t(\"Common:CancelButton\")}\n />",
      "module": "/packages/doceditor"
    },
    {
      "file_path": "/packages/doceditor/src/components/DeleteFileDialog.tsx",
      "line_number": 74,
      "context": "})}\n />\n <Button\n id=\"delete-file-button_cancel\"\n key=\"CancelButton\"\n label={t(\"Common:CancelButton\")}\n size={ButtonSize.normal}\n scale\n onClick={onClose}\n aria-label={t(\"Common:CancelButton\")}\n />",
      "module": "/packages/doceditor"
    },
    {
      "file_path": "/packages/doceditor/src/components/SelectFileDialog.tsx",
      "line_number": 104,
      "context": "withFooterCheckbox={false}\n footerCheckboxLabel=\"\"\n footerInputHeader=\"\"\n currentFooterInputValue=\"\"\n submitButtonLabel={t?.(\"Common:SelectAction\") ?? \"\"}\n cancelButtonLabel={t?.(\"Common:CancelButton\") ?? \"\"}\n withCancelButton\n descriptionText={listTitle}\n currentDeviceType={DeviceType.desktop}\n getFilesArchiveError={() => \"\"}\n parentId={0}",
      "module": "/packages/doceditor"
    },
    {
      "file_path": "/packages/doceditor/src/components/SelectFolderDialog.tsx",
      "line_number": 57,
      "context": "// const sessionPath = sessionStorage.getItem(\"filesSelectorPath\");\n \n const cancelButtonProps: TSelectorCancelButton = {\n withCancelButton: true,\n onCancel: onClose,\n cancelButtonLabel: t(\"Common:CancelButton\"),\n cancelButtonId: \"select-file-modal-cancel\",\n };\n \n const withFooterCheckbox =\n fileSaveAsExtension !== \"zip\" && fileInfo.fileExst !== \"fb2\";",
      "module": "/packages/doceditor"
    },
    {
      "file_path": "/packages/doceditor/src/components/StartFillingSelectDialog.tsx",
      "line_number": 59,
      "context": "const { currentDeviceType } = useDeviceType();\n \n const cancelButtonProps: TSelectorCancelButton = {\n withCancelButton: true,\n onCancel: onClose,\n cancelButtonLabel: t(\"Common:CancelButton\"),\n cancelButtonId: \"select-file-modal-cancel\",\n };\n const infoBarData: TInfoBarData = {\n title: t(\"Common:SelectorInfoBarTitle\"),\n description:",
      "module": "/packages/doceditor"
    },
    {
      "file_path": "/packages/login/src/app/(root)/confirm/PortalContinue/page.client.tsx",
      "line_number": 106,
      "context": "testId=\"continue_reactivate_button\"\n />\n <Button\n scale\n size={ButtonSize.medium}\n label={t(\"Common:CancelButton\")}\n tabIndex={1}\n onClick={onCancelClick}\n testId=\"continue_cancel_button\"\n />\n </ButtonsWrapper>",
      "module": "/packages/login"
    },
    {
      "file_path": "/packages/login/src/app/(root)/confirm/PortalOwnerChange/page.client.tsx",
      "line_number": 110,
      "context": "testId=\"save_change_owner_button\"\n />\n <Button\n scale\n size={ButtonSize.medium}\n label={t(\"Common:CancelButton\")}\n tabIndex={2}\n isDisabled={false}\n onClick={onCancelClick}\n testId=\"cancel_button\"\n />",
      "module": "/packages/login"
    },
    {
      "file_path": "/packages/login/src/app/(root)/confirm/PortalRemove/page.client.tsx",
      "line_number": 120,
      "context": "testId=\"delete_portal_button\"\n />\n <Button\n scale\n size={ButtonSize.medium}\n label={t(\"Common:CancelButton\")}\n tabIndex={1}\n onClick={onCancelClick}\n testId=\"cancel_button\"\n />\n </ButtonsWrapper>",
      "module": "/packages/login"
    },
    {
      "file_path": "/packages/login/src/app/(root)/confirm/PortalSuspend/page.client.tsx",
      "line_number": 116,
      "context": "testId=\"deactivate_portal_button\"\n />\n <Button\n scale\n size={ButtonSize.medium}\n label={t(\"Common:CancelButton\")}\n tabIndex={1}\n onClick={onCancelClick}\n testId=\"cancel_button\"\n />\n </ButtonsWrapper>",
      "module": "/packages/login"
    },
    {
      "file_path": "/packages/login/src/components/LoginForm/sub-components/ForgotPasswordModalDialog.tsx",
      "line_number": 184,
      "context": "/>\n <Button\n id=\"forgot-password-modal_cancel\"\n className=\"modal-dialog-button\"\n key=\"CancelBtn\"\n label={t(\"Common:CancelButton\")}\n size={ButtonSize.normal}\n scale\n primary={false}\n onClick={onDialogClose}\n // isLoading={isLoading}",
      "module": "/packages/login"
    },
    {
      "file_path": "/packages/login/src/components/Register/sub-components/RegisterModalDialog.tsx",
      "line_number": 156,
      "context": "<Button\n id=\"registration-modal_cancel\"\n className=\"modal-dialog-button\"\n key=\"CancelBtn\"\n label={t(\"Common:CancelButton\")}\n size={ButtonSize.normal}\n scale={false}\n primary={false}\n onClick={onRegisterModalClose}\n isLoading={loading}",
      "module": "/packages/login"
    },
    {
      "file_path": "/packages/shared/components/files-selector-input/FilesSelectorInput.tsx",
      "line_number": 220,
      "context": "isPanelVisible={isPanelVisible}\n rootThirdPartyId={rootThirdPartyId}\n submitButtonLabel={acceptButtonLabel}\n descriptionText={descriptionText ?? \"\"}\n cancelButtonId=\"select-file-modal-cancel\"\n cancelButtonLabel={t(\"Common:CancelButton\")}\n onCancel={onClose}\n onSubmit={onSubmit}\n onSetBaseFolderPath={onSetBasePath}\n getIsDisabled={getIsDisabledAction}\n withCreate={withCreate}",
      "module": "/packages/shared"
    },
    {
      "file_path": "/packages/shared/components/filter/sub-components/FilterBlock.tsx",
      "line_number": 625,
      "context": "testId=\"filter_apply_button\"\n />\n <Button\n id=\"filter_cancel-button\"\n size={ButtonSize.normal}\n label={t(\"Common:CancelButton\")}\n scale\n onClick={hideFilterBlock}\n isDisabled={isLoading}\n testId=\"filter_cancel_button\"\n />",
      "module": "/packages/shared"
    },
    {
      "file_path": "/packages/shared/components/quota-form/index.tsx",
      "line_number": 270,
      "context": "<SaveCancelButtons\n isSaving={isLoading}\n onSaveClick={onSaveClick}\n onCancelClick={onCancelClick}\n saveButtonLabel={t(\"Common:SaveButton\")}\n cancelButtonLabel={t(\"Common:CancelButton\")}\n reminderText={t(\"Common:YouHaveUnsavedChanges\")}\n displaySettings\n saveButtonDisabled={isDefaultQuota}\n disableRestoreToDefault={isDefaultQuota}\n showReminder={!isDefaultQuota}",
      "module": "/packages/shared"
    },
    {
      "file_path": "/packages/shared/components/report-dialog/index.tsx",
      "line_number": 161,
      "context": "size={ButtonSize.normal}\n scale={currentDeviceType === DeviceType.mobile}\n data-id=\"send-report\"\n />\n <Button\n key=\"CancelButton\"\n onClick={onCloseAction}\n size={ButtonSize.normal}\n label={t(\"CancelButton\")}\n scale={currentDeviceType === DeviceType.mobile}\n data-id=\"cancel-report\"",
      "module": "/packages/shared"
    },
    {
      "file_path": "/packages/shared/dialogs/EditLinkPanel/index.tsx",
      "line_number": 582,
      "context": "<Button\n scale\n onClick={onClose}\n isDisabled={isLoading}\n size={ButtonSize.normal}\n label={t(\"Common:CancelButton\")}\n testId=\"edit_link_panel_cancel_button\"\n />\n </ModalDialog.Footer>\n </ModalDialog>\n </>",
      "module": "/packages/shared"
    },
    {
      "file_path": "/packages/shared/dialogs/backup-to-public-room-dialog/index.tsx",
      "line_number": 98,
      "context": "testId=\"save_backup_to_room_button\"\n />\n <Button\n id=\"delete-file-modal_cancel\"\n key=\"CancelButton\"\n label={t(\"Common:CancelButton\")}\n size={ButtonSize.normal}\n scale\n onClick={onClose}\n testId=\"cancel_backup_to_room_button\"\n />",
      "module": "/packages/shared"
    },
    {
      "file_path": "/packages/shared/dialogs/change-storage-quota/index.tsx",
      "line_number": 168,
      "context": "isDisabled={!isDisableQuota ? size.trim() === \"\" : false}\n scale\n testId=\"storage_quota_save_button\"\n />\n <Button\n label={t(\"Common:CancelButton\")}\n size={ButtonSize.normal}\n onClick={onCloseClick}\n isDisabled={isLoading}\n scale\n testId=\"storage_quota_cancel_button\"",
      "module": "/packages/shared"
    },
    {
      "file_path": "/packages/shared/dialogs/connect/ConnectDialog.tsx",
      "line_number": 417,
      "context": "testId=\"connect_dialog_save_button\"\n />\n <Button\n id=\"cancel\"\n tabIndex={5}\n label={t(\"Common:CancelButton\")}\n size={ButtonSize.normal}\n scale={isAccount}\n onClick={onClose}\n isDisabled={isLoading}\n testId=\"connect_dialog_cancel_button\"",
      "module": "/packages/shared"
    },
    {
      "file_path": "/packages/shared/dialogs/delete-third-party/DeleteThirdPartyDialog.tsx",
      "line_number": 142,
      "context": "<Button\n scale\n onClick={onClose}\n isLoading={isLoading}\n size={ButtonSize.normal}\n label={t(\"Common:CancelButton\")}\n testId=\"cancel_third_party_button\"\n />\n </ModalDialog.Footer>\n </ModalDialog>\n );",
      "module": "/packages/shared"
    },
    {
      "file_path": "/packages/shared/dialogs/download-dialog/index.tsx",
      "line_number": 600,
      "context": "scale\n testId=\"download_dialog_submit_button\"\n />\n <Button\n key=\"CancelButton\"\n label={t(\"Common:CancelButton\")}\n size={ButtonSize.normal}\n onClick={onClose}\n scale\n testId=\"download_dialog_cancel_button\"\n />",
      "module": "/packages/shared"
    },
    {
      "file_path": "/packages/shared/dialogs/download-dialog/sub-components/OnePasswordRow.tsx",
      "line_number": 200,
      "context": "onClick={onDownloadWithPassword}\n isDisabled={!password.trim().length}\n scale\n />\n <Button\n label={t(\"Common:CancelButton\")}\n size={ButtonSize.normal}\n onClick={onRemoveFromDownload}\n scale\n />\n </ModalDialog.Footer>",
      "module": "/packages/shared"
    },
    {
      "file_path": "/packages/shared/dialogs/recover-access-modal-dialog/RecoverAccessModalDialog.tsx",
      "line_number": 226,
      "context": "isDisabled={loading}\n size={ButtonSize.normal}\n key=\"SendBtn-recover-close\"\n id=\"recover-access-modal_cancel\"\n className={styles.recoverButtonDialog}\n label={t(\"Common:CancelButton\")}\n onClick={onRecoverModalClose}\n testId=\"recover_access_modal_close_button\"\n />\n </div>\n </ModalDialog.Footer>",
      "module": "/packages/shared"
    },
    {
      "file_path": "/packages/shared/dialogs/start-filling/StartFillingPanel.tsx",
      "line_number": 277,
      "context": "alwaysShowFooter\n onSubmit={onSelectUser}\n onCancel={closeUsersPanel}\n onClose={closeUsersPanel}\n submitButtonLabel={t(\"Common:SelectAction\")}\n cancelButtonLabel={t(\"Common:CancelButton\")}\n disableDisabledUsers\n disableSubmitButton={false}\n checkIfUserInvited={checkIfUserInvited}\n injectedElement={\n <Header",
      "module": "/packages/shared"
    },
    {
      "file_path": "/packages/shared/dialogs/start-filling/StartFillingPanel.tsx",
      "line_number": 277,
      "context": "alwaysShowFooter\n onSubmit={onSelectUser}\n onCancel={closeUsersPanel}\n onClose={closeUsersPanel}\n submitButtonLabel={t(\"Common:SelectAction\")}\n cancelButtonLabel={t(\"Common:CancelButton\")}\n disableDisabledUsers\n disableSubmitButton={false}\n checkIfUserInvited={checkIfUserInvited}\n injectedElement={\n <Header",
      "module": "/packages/shared"
    },
    {
      "file_path": "/packages/shared/dialogs/stop-filling/StopFillingDialog.tsx",
      "line_number": 85,
      "context": "aria-label={t(\"Common:StopFilling\")}\n />\n <Button\n id=\"stop-filling-dialog_cancel\"\n key=\"CancelButton\"\n label={t(\"Common:CancelButton\")}\n size={ButtonSize.normal}\n scale\n onClick={onClose}\n aria-label={t(\"Common:CancelButton\")}\n />",
      "module": "/packages/shared"
    },
    {
      "file_path": "/packages/shared/dialogs/stop-filling/StopFillingDialog.tsx",
      "line_number": 85,
      "context": "aria-label={t(\"Common:StopFilling\")}\n />\n <Button\n id=\"stop-filling-dialog_cancel\"\n key=\"CancelButton\"\n label={t(\"Common:CancelButton\")}\n size={ButtonSize.normal}\n scale\n onClick={onClose}\n aria-label={t(\"Common:CancelButton\")}\n />",
      "module": "/packages/shared"
    },
    {
      "file_path": "/packages/shared/dialogs/unsaved-changes-dialog/index.tsx",
      "line_number": 79,
      "context": "<Button\n scale\n onClick={onCancel}\n key=\"CancelButton\"\n size={ButtonSize.normal}\n label={t(\"Common:CancelButton\")}\n />\n </ModalDialog.Footer>\n </ModalDialog>\n );\n };",
      "module": "/packages/shared"
    },
    {
      "file_path": "/packages/shared/pages/Branding/BrandName/index.tsx",
      "line_number": 193,
      "context": "\"brand-name-buttons\",\n )}\n onSaveClick={onSaveAction}\n onCancelClick={onCancelAction}\n saveButtonLabel={t(\"Common:SaveButton\")}\n cancelButtonLabel={t(\"Common:CancelButton\")}\n reminderText={t(\"Common:YouHaveUnsavedChanges\")}\n displaySettings\n saveButtonDisabled={isEqualText || hasError}\n disableRestoreToDefault={isEqualText}\n showReminder={showReminder}",
      "module": "/packages/shared"
    },
    {
      "file_path": "/packages/shared/pages/backup/auto-backup/index.tsx",
      "line_number": 653,
      "context": ") : null}\n \n {isChanged || isThirdStorageChanged ? (\n <SaveCancelButtons\n saveButtonLabel={t(\"Common:SaveButton\")}\n cancelButtonLabel={t(\"Common:CancelButton\")}\n onSaveClick={onSaveModuleSettings}\n onCancelClick={onCancelModuleSettings}\n saveButtonDisabled={isSaveCancelDisabled}\n disableRestoreToDefault={isSaveCancelDisabled}\n displaySettings",
      "module": "/packages/shared"
    },
    {
      "file_path": "/packages/shared/selectors/Files/hooks/useSelectorBody.tsx",
      "line_number": 172,
      "context": "};\n \n const cancelButtonProps: TSelectorCancelButton = withCancelButton\n ? {\n withCancelButton,\n cancelButtonLabel: cancelButtonLabel || t(\"Common:CancelButton\"),\n cancelButtonId,\n onCancel,\n }\n : {};",
      "module": "/packages/shared"
    },
    {
      "file_path": "/packages/shared/selectors/People/index.tsx",
      "line_number": 487,
      "context": ": ({} as TSelectorHeader);\n \n const cancelButtonSelectorProps: TSelectorCancelButton = withCancelButton\n ? {\n withCancelButton,\n cancelButtonLabel: cancelButtonLabel || t(\"Common:CancelButton\"),\n onCancel,\n }\n : ({} as TSelectorCancelButton);\n \n const searchSelectorProps: TSelectorSearch = {",
      "module": "/packages/shared"
    },
    {
      "file_path": "/packages/shared/selectors/Room/index.tsx",
      "line_number": 206,
      "context": ": {};\n \n const cancelButtonSelectorProps: TSelectorCancelButton = withCancelButton\n ? {\n withCancelButton: true,\n cancelButtonLabel: cancelButtonLabel || t(\"Common:CancelButton\"),\n onCancel,\n }\n : {};\n \n const searchSelectorProps: TSelectorSearch = withSearch",
      "module": "/packages/shared"
    },
    {
      "file_path": "/packages/management/src/app/settings/encrypt-data/EncryptWarningDialog.tsx",
      "line_number": 96,
      "context": "primary\n onClick={onConfirm}\n />\n <Button\n key=\"CancelButton\"\n label={t(\"Common:CancelButton\")}\n size={ButtonSize.normal}\n onClick={onClose}\n scale\n />\n </ModalDialog.Footer>",
      "module": "/packages/management"
    },
    {
      "file_path": "/packages/management/src/dialogs/change-domain/index.tsx",
      "line_number": 160,
      "context": "primary\n scale\n />\n <Button\n key=\"CancelButton\"\n label={t(\"Common:CancelButton\")}\n size={ButtonSize.normal}\n onClick={onClose}\n scale\n />\n </ModalDialog.Footer>",
      "module": "/packages/management"
    },
    {
      "file_path": "/packages/management/src/dialogs/create-portal/index.tsx",
      "line_number": 247,
      "context": "primary\n onClick={onHandleClick}\n />\n <Button\n key=\"CancelButton\"\n label={t(\"Common:CancelButton\")}\n size={ButtonSize.normal}\n onClick={onClose}\n scale\n />\n </ModalDialog.Footer>",
      "module": "/packages/management"
    },
    {
      "file_path": "/packages/management/src/dialogs/delete-portal/index.tsx",
      "line_number": 154,
      "context": "primary\n onClick={onDelete}\n />\n <Button\n key=\"CancelButton\"\n label={t(\"Common:CancelButton\")}\n size={ButtonSize.normal}\n onClick={onClose}\n scale\n />\n </ModalDialog.Footer>",
      "module": "/packages/management"
    }
  ],
  "languages": {
    "en": {
      "ai_translated": false,
      "ai_model": null,
      "ai_spell_check_issues": [],
      "approved_at": null
    },
    "ar-SA": {
      "ai_translated": false,
      "ai_model": null,
      "ai_spell_check_issues": [
        {
          "type": "incorrect_translation",
          "description": "The Arabic translation \"الغاء\" (Ilgha') is a valid word meaning 'cancellation' or 'cancel', but it's a more formal term. A more common and user-friendly translation for a 'Cancel' button would be \"إلغاء\" (Ilg'aa').",
          "suggestion": "إلغاء"
        }
      ],
      "approved_at": null
    },
    "az": {
      "ai_translated": false,
      "ai_model": null,
      "ai_spell_check_issues": [
        {
          "type": "incorrect_translation",
          "description": "While \"Ləğv edin\" is a possible translation for 'Cancel', it is more accurately \"Delete\" or \"Remove\". \"Cancel\" typically implies stopping an action in progress, and \"Ləğv edin\" has a more final connotation.",
          "suggestion": "Consider alternatives like \"Saxla\" (Hold), \"Dayandır\" (Stop), or a more context-specific translation."
        }
      ],
      "approved_at": null
    },
    "bg": {
      "ai_translated": false,
      "ai_model": null,
      "ai_spell_check_issues": [],
      "approved_at": null
    },
    "cs": {
      "ai_translated": false,
      "ai_model": null,
      "ai_spell_check_issues": [],
      "approved_at": null
    },
    "de": {
      "ai_translated": false,
      "ai_model": null,
      "ai_spell_check_issues": [],
      "approved_at": null
    },
    "el-GR": {
      "ai_translated": false,
      "ai_model": null,
      "ai_spell_check_issues": [],
      "approved_at": null
    },
    "es": {
      "ai_translated": false,
      "ai_model": null,
      "ai_spell_check_issues": [],
      "approved_at": null
    },
    "fi": {
      "ai_translated": false,
      "ai_model": null,
      "ai_spell_check_issues": [],
      "approved_at": null
    },
    "fr": {
      "ai_translated": false,
      "ai_model": null,
      "ai_spell_check_issues": [],
      "approved_at": null
    },
    "hy-AM": {
      "ai_translated": false,
      "ai_model": null,
      "ai_spell_check_issues": [],
      "approved_at": null
    },
    "it": {
      "ai_translated": false,
      "ai_model": null,
      "ai_spell_check_issues": [],
      "approved_at": null
    },
    "ja-JP": {
      "ai_translated": false,
      "ai_model": null,
      "ai_spell_check_issues": [],
      "approved_at": null
    },
    "ko-KR": {
      "ai_translated": false,
      "ai_model": null,
      "ai_spell_check_issues": [],
      "approved_at": null
    },
    "lo-LA": {
      "ai_translated": false,
      "ai_model": null,
      "ai_spell_check_issues": [],
      "approved_at": null
    },
    "lv": {
      "ai_translated": false,
      "ai_model": null,
      "ai_spell_check_issues": [],
      "approved_at": null
    },
    "nl": {
      "ai_translated": false,
      "ai_model": null,
      "ai_spell_check_issues": [],
      "approved_at": null
    },
    "pl": {
      "ai_translated": false,
      "ai_model": null,
      "ai_spell_check_issues": [],
      "approved_at": null
    },
    "pt": {
      "ai_translated": false,
      "ai_model": null,
      "ai_spell_check_issues": [],
      "approved_at": null
    },
    "pt-BR": {
      "ai_translated": false,
      "ai_model": null,
      "ai_spell_check_issues": [],
      "approved_at": null
    },
    "ro": {
      "ai_translated": false,
      "ai_model": null,
      "ai_spell_check_issues": [],
      "approved_at": null
    },
    "ru": {
      "ai_translated": false,
      "ai_model": null,
      "ai_spell_check_issues": [],
      "approved_at": null
    },
    "si": {
      "ai_translated": false,
      "ai_model": null,
      "ai_spell_check_issues": [
        {
          "type": "incorrect_translation",
          "description": "The Sinhala translation \"අවලංගු\" (awalangu) doesn't accurately convey the meaning of \"Cancel\". It translates to 'invalid' or 'illegitimate' which is not the intended meaning of a cancel button. A more appropriate translation would be something like \"ඉවතලන්න\" (iwatalanna) or \"రద్దు කරන්න\" (raddu karanna).",
          "suggestion": "Consider using \"ඉවතලන්න\" (iwatalanna) or \"රద్దు කරන්න\" (raddu karanna)"
        }
      ],
      "approved_at": null
    },
    "sk": {
      "ai_translated": false,
      "ai_model": null,
      "ai_spell_check_issues": [],
      "approved_at": null
    },
    "sl": {
      "ai_translated": false,
      "ai_model": null,
      "ai_spell_check_issues": [],
      "approved_at": null
    },
    "sr-Cyrl-RS": {
      "ai_translated": false,
      "ai_model": null,
      "ai_spell_check_issues": [
        {
          "type": "incorrect_translation",
          "description": "While 'Откажи' is a valid Serbian word related to cancellation, 'Cancel' typically implies a button action. 'Откажи' is an imperative form and might sound abrupt for a button label. A more appropriate translation, considering the context, would be 'Otkaži' (Otkaži) or 'Ponisti' (Reset).",
          "suggestion": "Consider 'Otkaži' or 'Ponisti' for a more user-friendly button label."
        }
      ],
      "approved_at": null
    },
    "sr-Latn-RS": {
      "ai_translated": false,
      "ai_model": null,
      "ai_spell_check_issues": [],
      "approved_at": null
    },
    "tr": {
      "ai_translated": false,
      "ai_model": null,
      "ai_spell_check_issues": [],
      "approved_at": null
    },
    "uk-UA": {
      "ai_translated": false,
      "ai_model": null,
      "ai_spell_check_issues": [],
      "approved_at": null
    },
    "vi": {
      "ai_translated": false,
      "ai_model": null,
      "ai_spell_check_issues": [],
      "approved_at": null
    },
    "zh-CN": {
      "ai_translated": false,
      "ai_model": null,
      "ai_spell_check_issues": [],
      "approved_at": null
    }
  }
}<|MERGE_RESOLUTION|>--- conflicted
+++ resolved
@@ -3,11 +3,7 @@
   "content": "Cancel",
   "content_en_sha1_hash": "77dfd2135f4db726c47299bb55be26f7f4525a46",
   "created_at": "2025-05-19T21:30:43.360Z",
-<<<<<<< HEAD
-  "updated_at": "2025-09-09T10:39:52.712Z",
-=======
   "updated_at": "2025-09-10T09:59:20.794Z",
->>>>>>> 6bf33098
   "comment": {
     "text": "This translation key is used for the \"Cancel\" button in various UI elements such as dialogs and form buttons. It provides the text to be displayed when a user clicks the cancel action, allowing them to terminate an operation or return to their previous state. This key appears in files such as Dialog.js, QuotaForm, and ShareCollectSelector.",
     "is_auto": true,
