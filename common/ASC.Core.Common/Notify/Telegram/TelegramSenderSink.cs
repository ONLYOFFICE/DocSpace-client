--- conflicted
+++ resolved
@@ -1,92 +1,86 @@
-﻿// (c) Copyright Ascensio System SIA 2010-2022
-//
-// This program is a free software product.
-// You can redistribute it and/or modify it under the terms
-// of the GNU Affero General Public License (AGPL) version 3 as published by the Free Software
-// Foundation. In accordance with Section 7(a) of the GNU AGPL its Section 15 shall be amended
-// to the effect that Ascensio System SIA expressly excludes the warranty of non-infringement of
-// any third-party rights.
-//
-// This program is distributed WITHOUT ANY WARRANTY, without even the implied warranty
-// of MERCHANTABILITY or FITNESS FOR A PARTICULAR  PURPOSE. For details, see
-// the GNU AGPL at: http://www.gnu.org/licenses/agpl-3.0.html
-//
-// You can contact Ascensio System SIA at Lubanas st. 125a-25, Riga, Latvia, EU, LV-1021.
-//
-// The  interactive user interfaces in modified source and object code versions of the Program must
-// display Appropriate Legal Notices, as required under Section 5 of the GNU AGPL version 3.
-//
-// Pursuant to Section 7(b) of the License you must retain the original Product logo when
-// distributing the program. Pursuant to Section 7(e) we decline to grant you any rights under
-// trademark law for use of our trademarks.
-//
-// All the Product's GUI elements, including illustrations and icon sets, as well as technical writing
-// content are licensed under the terms of the Creative Commons Attribution-ShareAlike 4.0
-// International. See the License terms at http://creativecommons.org/licenses/by-sa/4.0/legalcode
-
-namespace ASC.Core.Notify;
-
-class TelegramSenderSink : Sink
-{
-    private readonly string _senderName = Configuration.Constants.NotifyTelegramSenderSysName;
-    private readonly INotifySender _sender;
-    private readonly IServiceProvider _serviceProvider;
-
-    public TelegramSenderSink(INotifySender sender)
-    {
-        _sender = sender ?? throw new ArgumentNullException(nameof(sender));
-    }
+﻿// (c) Copyright Ascensio System SIA 2010-2022
+//
+// This program is a free software product.
+// You can redistribute it and/or modify it under the terms
+// of the GNU Affero General Public License (AGPL) version 3 as published by the Free Software
+// Foundation. In accordance with Section 7(a) of the GNU AGPL its Section 15 shall be amended
+// to the effect that Ascensio System SIA expressly excludes the warranty of non-infringement of
+// any third-party rights.
+//
+// This program is distributed WITHOUT ANY WARRANTY, without even the implied warranty
+// of MERCHANTABILITY or FITNESS FOR A PARTICULAR  PURPOSE. For details, see
+// the GNU AGPL at: http://www.gnu.org/licenses/agpl-3.0.html
+//
+// You can contact Ascensio System SIA at Lubanas st. 125a-25, Riga, Latvia, EU, LV-1021.
+//
+// The  interactive user interfaces in modified source and object code versions of the Program must
+// display Appropriate Legal Notices, as required under Section 5 of the GNU AGPL version 3.
+//
+// Pursuant to Section 7(b) of the License you must retain the original Product logo when
+// distributing the program. Pursuant to Section 7(e) we decline to grant you any rights under
+// trademark law for use of our trademarks.
+//
+// All the Product's GUI elements, including illustrations and icon sets, as well as technical writing
+// content are licensed under the terms of the Creative Commons Attribution-ShareAlike 4.0
+// International. See the License terms at http://creativecommons.org/licenses/by-sa/4.0/legalcode
+
+namespace ASC.Core.Notify;
+
+class TelegramSenderSink : Sink
+{
+    private readonly string _senderName = Configuration.Constants.NotifyTelegramSenderSysName;
+    private readonly INotifySender _sender;
+    private readonly IServiceProvider _serviceProvider;
+
+    public TelegramSenderSink(INotifySender sender)
+    {
+        _sender = sender ?? throw new ArgumentNullException(nameof(sender));
+    }
 
 
-    public override async Task<SendResponse> ProcessMessage(INoticeMessage message, IServiceScope scope)
-    {
-        try
-        {
-            const SendResult result = SendResult.OK;
+    public override async Task<SendResponse> ProcessMessage(INoticeMessage message, IServiceScope scope)
+    {
+        try
+        {
+            const SendResult result = SendResult.OK;
+
+            var m = await scope.ServiceProvider.GetRequiredService<TelegramSenderSinkMessageCreator>().CreateNotifyMessageAsync(message, _senderName);
+            await _sender.SendAsync(m);
 
-<<<<<<< HEAD
-            await using var scope = _serviceProvider.CreateAsyncScope();
-            var m = await scope.ServiceProvider.GetRequiredService<TelegramSenderSinkMessageCreator>().CreateNotifyMessageAsync(message, _senderName);
-            await _sender.SendAsync(m);
-=======
-            var m = scope.ServiceProvider.GetRequiredService<TelegramSenderSinkMessageCreator>().CreateNotifyMessage(message, _senderName);
-            await _sender.Send(m);
->>>>>>> 15d345d4
-
-            return new SendResponse(message, _senderName, result);
-        }
-        catch (Exception ex)
-        {
-            return new SendResponse(message, _senderName, ex);
+            return new SendResponse(message, _senderName, result);
+        }
+        catch (Exception ex)
+        {
+            return new SendResponse(message, _senderName, ex);
         }
     }
-}
-
-[Scope]
-public class TelegramSenderSinkMessageCreator : SinkMessageCreator
-{
-    private readonly TenantManager _tenantManager;
-
-    public TelegramSenderSinkMessageCreator(TenantManager tenantManager)
-    {
-        _tenantManager = tenantManager;
-    }
-
-    public override async Task<NotifyMessage> CreateNotifyMessageAsync(INoticeMessage message, string senderName)
-    {
-        var m = new NotifyMessage
-        {
-            Reciever = message.Recipient.ID,
-            Subject = message.Subject,
-            ContentType = message.ContentType,
-            Content = message.Body,
-            SenderType = senderName,
-            CreationDate = DateTime.UtcNow,
-        };
-
-        var tenant = await _tenantManager.GetCurrentTenantAsync(false);
-        m.TenantId = tenant == null ? Tenant.DefaultTenant : tenant.Id;
-
-        return m;
-    }
+}
+
+[Scope]
+public class TelegramSenderSinkMessageCreator : SinkMessageCreator
+{
+    private readonly TenantManager _tenantManager;
+
+    public TelegramSenderSinkMessageCreator(TenantManager tenantManager)
+    {
+        _tenantManager = tenantManager;
+    }
+
+    public override async Task<NotifyMessage> CreateNotifyMessageAsync(INoticeMessage message, string senderName)
+    {
+        var m = new NotifyMessage
+        {
+            Reciever = message.Recipient.ID,
+            Subject = message.Subject,
+            ContentType = message.ContentType,
+            Content = message.Body,
+            SenderType = senderName,
+            CreationDate = DateTime.UtcNow,
+        };
+
+        var tenant = await _tenantManager.GetCurrentTenantAsync(false);
+        m.TenantId = tenant == null ? Tenant.DefaultTenant : tenant.Id;
+
+        return m;
+    }
 }