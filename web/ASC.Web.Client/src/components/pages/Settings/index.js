import React, { lazy, Suspense } from "react";
import { Route, Switch, Redirect } from "react-router-dom";
import { withRouter } from "react-router";
import Layout from "./Layout";
import { combineUrl } from "@appserver/common/utils";
import AppServerConfig from "@appserver/common/constants/AppServerConfig";
import Admins from "./categories/security/admins";
import SecuritySettings from "./categories/security/access-rights";

<<<<<<< HEAD
//const SecuritySettings = lazy(() =>
//  import("./categories/security/access-rights")
//);
//const Admins = lazy(() => import("./categories/security/admins"));
=======
const SecuritySettings = lazy(() =>
  import("./categories/security/accessRights")
);
const AccessPortal = lazy(() => import("./categories/security/accessPortal"));
const TfaPage = lazy(() => import("./categories/security/tfa"));

>>>>>>> f72e4035
const CustomizationSettings = lazy(() =>
  import("./categories/common/customization")
);
const LanguageAndTimeZoneSettings = lazy(() =>
  import("./categories/common/language-and-time-zone")
);
const CustomTitles = lazy(() => import("./categories/common/custom-titles"));
const TeamTemplate = lazy(() => import("./categories/common/team-template"));
const ThirdPartyServices = lazy(() =>
  import("./categories/integration/thirdPartyServicesSettings")
);

//const WhiteLabel = lazy(() => import("./categories/common/whitelabel"));
const PROXY_BASE_URL = combineUrl(AppServerConfig.proxyURL, "/settings");

const CUSTOMIZATION_URLS = [
  combineUrl(PROXY_BASE_URL, "/common/customization"),
  combineUrl(PROXY_BASE_URL, "/common"),
  PROXY_BASE_URL,
];
const LTZ_URL = combineUrl(
  PROXY_BASE_URL,
  "/common/customization/language-and-time-zone"
);
const CUSTOM_TITLE_URL = combineUrl(
  PROXY_BASE_URL,
  "/common/customization/custom-titles"
);
const TEAM_TEMPLATE_URL = combineUrl(
  PROXY_BASE_URL,
  "/common/customization/team-template"
);
//const WHITELABEL_URL = combineUrl(PROXY_BASE_URL, "/common/whitelabel");
<<<<<<< HEAD
const SECURITY_URL = combineUrl(PROXY_BASE_URL, "/security");
const ADMINS_URL = combineUrl(PROXY_BASE_URL, "/security/access-rights/admins");
=======
const SECURITY_URL = combineUrl(PROXY_BASE_URL, "/security/accessrights");
const ACCESS_PORTAL_URL = combineUrl(PROXY_BASE_URL, "/security/accessportal");
const TFA_PAGE_URL = combineUrl(PROXY_BASE_URL, "/security/accessportal/tfa");

>>>>>>> f72e4035
const THIRD_PARTY_URL = combineUrl(
  PROXY_BASE_URL,
  "/integration/third-party-services"
);
const ERROR_404_URL = combineUrl(AppServerConfig.proxyURL, "/error/404");

const Settings = () => {
  return (
    <Layout key="1">
      <Suspense fallback={null}>
        <Switch>
          <Route
            exact
            path={CUSTOMIZATION_URLS}
            component={CustomizationSettings}
          />
          <Route exact path={LTZ_URL} component={LanguageAndTimeZoneSettings} />
          <Route exact path={CUSTOM_TITLE_URL} component={CustomTitles} />
          <Route exact path={TEAM_TEMPLATE_URL} component={TeamTemplate} />
          {/* <Route
            exact
            path={WHITELABEL_URL}
            component={WhiteLabel}
          /> */}
<<<<<<< HEAD
          <Route path={ADMINS_URL} component={Admins} />
          <Route path={SECURITY_URL} component={SecuritySettings} />
=======
          <Route exact path={SECURITY_URL} component={SecuritySettings} />
          <Route exact path={ACCESS_PORTAL_URL} component={AccessPortal} />
          <Route exact path={TFA_PAGE_URL} component={TfaPage} />

>>>>>>> f72e4035
          <Route exact path={THIRD_PARTY_URL} component={ThirdPartyServices} />
          <Redirect
            to={{
              pathname: ERROR_404_URL,
            }}
          />
        </Switch>
      </Suspense>
    </Layout>
  );
};

export default withRouter(Settings);<|MERGE_RESOLUTION|>--- conflicted
+++ resolved
@@ -4,22 +4,15 @@
 import Layout from "./Layout";
 import { combineUrl } from "@appserver/common/utils";
 import AppServerConfig from "@appserver/common/constants/AppServerConfig";
-import Admins from "./categories/security/admins";
-import SecuritySettings from "./categories/security/access-rights";
 
-<<<<<<< HEAD
-//const SecuritySettings = lazy(() =>
-//  import("./categories/security/access-rights")
-//);
-//const Admins = lazy(() => import("./categories/security/admins"));
-=======
 const SecuritySettings = lazy(() =>
-  import("./categories/security/accessRights")
+  import("./categories/security/access-rights")
 );
+const Admins = lazy(() => import("./categories/security/admins"));
+
 const AccessPortal = lazy(() => import("./categories/security/accessPortal"));
 const TfaPage = lazy(() => import("./categories/security/tfa"));
 
->>>>>>> f72e4035
 const CustomizationSettings = lazy(() =>
   import("./categories/common/customization")
 );
@@ -53,15 +46,11 @@
   "/common/customization/team-template"
 );
 //const WHITELABEL_URL = combineUrl(PROXY_BASE_URL, "/common/whitelabel");
-<<<<<<< HEAD
-const SECURITY_URL = combineUrl(PROXY_BASE_URL, "/security");
-const ADMINS_URL = combineUrl(PROXY_BASE_URL, "/security/access-rights/admins");
-=======
-const SECURITY_URL = combineUrl(PROXY_BASE_URL, "/security/accessrights");
+const SECURITY_URL = combineUrl(PROXY_BASE_URL, "/security/access-rights");
 const ACCESS_PORTAL_URL = combineUrl(PROXY_BASE_URL, "/security/accessportal");
 const TFA_PAGE_URL = combineUrl(PROXY_BASE_URL, "/security/accessportal/tfa");
 
->>>>>>> f72e4035
+const ADMINS_URL = combineUrl(PROXY_BASE_URL, "/security/access-rights/admins");
 const THIRD_PARTY_URL = combineUrl(
   PROXY_BASE_URL,
   "/integration/third-party-services"
@@ -86,15 +75,12 @@
             path={WHITELABEL_URL}
             component={WhiteLabel}
           /> */}
-<<<<<<< HEAD
+          <Route exact path={SECURITY_URL} component={SecuritySettings} />
           <Route path={ADMINS_URL} component={Admins} />
-          <Route path={SECURITY_URL} component={SecuritySettings} />
-=======
-          <Route exact path={SECURITY_URL} component={SecuritySettings} />
+
           <Route exact path={ACCESS_PORTAL_URL} component={AccessPortal} />
           <Route exact path={TFA_PAGE_URL} component={TfaPage} />
 
->>>>>>> f72e4035
           <Route exact path={THIRD_PARTY_URL} component={ThirdPartyServices} />
           <Redirect
             to={{
