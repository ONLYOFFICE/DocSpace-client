// (c) Copyright Ascensio System SIA 2009-2025
//
// This program is a free software product.
// You can redistribute it and/or modify it under the terms
// of the GNU Affero General Public License (AGPL) version 3 as published by the Free Software
// Foundation. In accordance with Section 7(a) of the GNU AGPL its Section 15 shall be amended
// to the effect that Ascensio System SIA expressly excludes the warranty of non-infringement of
// any third-party rights.
//
// This program is distributed WITHOUT ANY WARRANTY, without even the implied warranty
// of MERCHANTABILITY or FITNESS FOR A PARTICULAR  PURPOSE. For details, see
// the GNU AGPL at: http://www.gnu.org/licenses/agpl-3.0.html
//
// You can contact Ascensio System SIA at Lubanas st. 125a-25, Riga, Latvia, EU, LV-1021.
//
// The  interactive user interfaces in modified source and object code versions of the Program must
// display Appropriate Legal Notices, as required under Section 5 of the GNU AGPL version 3.
//
// Pursuant to Section 7(b) of the License you must retain the original Product logo when
// distributing the program. Pursuant to Section 7(e) we decline to grant you any rights under
// trademark law for use of our trademarks.
//
// All the Product's GUI elements, including illustrations and icon sets, as well as technical writing
// content are licensed under the terms of the Creative Commons Attribution-ShareAlike 4.0
// International. See the License terms at http://creativecommons.org/licenses/by-sa/4.0/legalcode

const fs = require("fs");
const path = require("path");
const crypto = require("crypto");
const {
  getAllFiles,
  convertPathToOS,
  getWorkSpaces,
  BASE_DIR,
  moduleWorkspaces,
} = require("../utils/files");

let workspaces = [];
let translationFiles = [];
let javascriptFiles = [];
let parseJsonErrors = [];
let notTranslatedToasts = [];
let notTranslatedProps = [];
let moduleFolders = [];
let commonTranslations = [];

const BASE_LANGUAGES = [
  "de",
  "fr",
  "it",
  "es",
  "ru",
  "ja-JP",
  "zh-CN",
  "ro",
  "pt-BR",
  "hy-AM",
  "sr-Cyrl-RS",
  "sr-Latn-RS",
];

const forbiddenElements = ["ONLYOFFICE", "DOCSPACE"];
const skipForbiddenKeys = [
  "OrganizationName",
  "ProductName",
  "ProductEditorsName",
];

beforeAll(() => {
  console.log(`Base path = ${BASE_DIR}`);

  workspaces = getWorkSpaces();

  const excludeDirs = [
    ".nx",
    "e2e",
    ".yarn",
    ".github",
    ".vscode",
    ".git",
    "__mocks__",
    "dist",
    "test",
    "tests",
    ".next",
    "campaigns",
    "storybook-static",
    "node_modules",
    ".meta",
  ];

  const translations = workspaces.flatMap((wsPath) => {
    const clientDir = path.resolve(BASE_DIR, wsPath);

    return getAllFiles(clientDir, excludeDirs).filter(
      (filePath) =>
        filePath &&
        filePath.endsWith(".json") &&
        filePath.includes(convertPathToOS("public/locales")),
    );
  });

  console.log(`Found translations by *.json filter = ${translations.length}.`);

  for (const tPath of translations) {
    try {
      const fileContent = fs.readFileSync(tPath, "utf8");

      const hash = crypto.createHash("md5").update(fileContent).digest("hex");

      const jsonTranslation = JSON.parse(fileContent);

      const fileName = path.basename(tPath);
      const namespace = fileName.replace(".json", "");

      const translationFile = {
        path: tPath,
        fileName,
        namespace,
        translations: Object.entries(jsonTranslation).map(([key, value]) => ({
          key,
          value,
          namespace,
        })),
        md5hash: hash,
        language: path.dirname(tPath).split(path.sep).pop(),
      };

      translationFiles.push(translationFile);
    } catch (ex) {
      parseJsonErrors.push({ path: tPath, error: ex });
      console.log(
        `File path = ${tPath} failed to parse with error: ${ex.message}`,
      );
    }
  }

  console.log(`Found translationFiles = ${translationFiles.length}.`);

  const searchPattern = /\.(js|jsx|ts|tsx)$/;
  const javascripts = workspaces.flatMap((wsPath) => {
    const clientDir = path.resolve(BASE_DIR, wsPath);

    return getAllFiles(clientDir, excludeDirs).filter(
      (filePath) =>
        filePath &&
        searchPattern.test(filePath) &&
        !filePath.includes(".test.") &&
        !filePath.includes("mockData.") &&
        !filePath.includes(".stories."),
    );
  });

  console.log(
    `Found javascripts by js(x)|ts(x) filter = ${javascripts.length}.`,
  );

  const pattern1 =
    "[.{\\s\\(]t\\??\\.?\\(\\s*[\"'`]([a-zA-Z0-9_.:\\s{}/-]+)[\"'`]\\s*[\\),]";
  const pattern2 = 'i18nKey="([a-zA-Z0-9_.:-]+)"';
  const pattern3 = 'tKey:\\s"([a-zA-Z0-9_.:-]+)"';
  const pattern4 = 'getTitle\\("([a-zA-Z0-9_.:-]+)"\\)';

  const regexp = new RegExp(
    `(${pattern1})|(${pattern2})|(${pattern3})|(${pattern4})`,
    "gm",
  );

  const notTranslatedToastsRegex = new RegExp(
    "(?<=toastr.info\\([\"'`])(.*)(?=[\"'`])" +
      "|(?<=toastr.error\\([\"'`])(.*)(?=[\"'`])" +
      "|(?<=toastr.success\\([\"'`])(.*)(?=[\"'`])" +
      "|(?<=toastr.warning\\([\"'`])(.*)(?=[\"'`])",
    "gm",
  );

  const notTranslatedPropsRegex = new RegExp(
    "<[\\w\\n][^>]* (title|placeholder|label|text)={?[\"'](.*)[\"']}?",
    "gm",
  );

  javascripts.forEach((filePath) => {
    const jsFileText = fs.readFileSync(filePath, "utf8");

    const toastMatches = [...jsFileText.matchAll(notTranslatedToastsRegex)];

    if (toastMatches.length > 0) {
      toastMatches.forEach((toastMatch) => {
        const found = toastMatch[0];
        if (found && !notTranslatedToasts.some((t) => t.value === found)) {
          notTranslatedToasts.push({ path: filePath, value: found });
        }
      });
    }

    const propsMatches = [...jsFileText.matchAll(notTranslatedPropsRegex)];

    if (propsMatches.length > 0) {
      propsMatches.forEach((propsMatch) => {
        const found = propsMatch[0];
        if (found && !notTranslatedProps.some((t) => t.value === found)) {
          notTranslatedProps.push({ path: filePath, value: found });
        }
      });
    }

    const matches = [...jsFileText.matchAll(regexp)];

    const translationKeys = matches
      .map((m) => m[2] || m[4] || m[6] || m[8])
      .filter((m) => m != null);

    if (translationKeys.length === 0) return;

    const jsFile = {
      path: filePath,
      translationKeys: translationKeys,
    };

    javascriptFiles.push(jsFile);
  });

  console.log(`Found javascriptFiles = ${javascriptFiles.length}.`);

  const list = translationFiles.map((t) => ({
    modulePath: moduleWorkspaces.find((m) => t.path.includes(m)),
    language: {
      path: t.path,
      language: t.language,
      translations: t.translations,
    },
    lng: t.language,
  }));

  const moduleTranslations = list.reduce((acc, t) => {
    const group = acc.find((g) => g.modulePath === t.modulePath);
    if (group) {
      group.languages.push(t.language);
    } else {
      acc.push({
        modulePath: t.modulePath,
        languages: [t.language],
      });
    }
    return acc;
  }, []);

  console.log(`Found moduleTranslations = ${moduleTranslations.length}.`);

  const moduleJsTranslatedFiles = javascriptFiles
    .map((t) => ({
      modulePath: moduleWorkspaces.find((m) => t.path.includes(m)),
      path: t.path,
      translationKeys: t.translationKeys,
    }))
    .reduce((acc, t) => {
      const group = acc.find((g) => g.modulePath === t.modulePath);
      if (group) {
        group.translationKeys.push(...t.translationKeys);
      } else {
        acc.push({
          modulePath: t.modulePath,
          translationKeys: t.translationKeys,
        });
      }
      return acc;
    }, []);

  console.log(
    `Found moduleJsTranslatedFiles = ${moduleJsTranslatedFiles.length}.`,
  );

  moduleWorkspaces.forEach((wsPath) => {
    const t = moduleTranslations.find((t) => t.modulePath === wsPath);
    const j = moduleJsTranslatedFiles.find((t) => t.modulePath === wsPath);

    if (!j && !t) return;

    moduleFolders.push({
      path: wsPath,
      isCommon: wsPath.includes("public/locales"),
      availableLanguages: t?.languages,
      appliedJsTranslationKeys: j?.translationKeys,
    });
  });

  console.log(`Found moduleFolders = ${moduleFolders.length}.`);

  commonTranslations = translationFiles
    .filter((file) =>
      file.path.startsWith(
        convertPathToOS(path.join(BASE_DIR, "public/locales")),
      ),
    )
    .map((t) => ({
      path: t.path,
      language: t.language,
      translations: t.translations,
    }));

  console.log(`Found commonTranslations = ${commonTranslations.length}.`);

  let message = `Next languages translated less than 100%:\n\n`;

  const groupedByLng = translationFiles.reduce((acc, t) => {
    if (!acc[t.language]) {
      acc[t.language] = [];
    }
    acc[t.language].push(...t.translations);
    return acc;
  }, {});

  const groupedByLngArray = Object.keys(groupedByLng).map((language) => {
    const allTranslated = groupedByLng[language];
    return {
      language: language,
      totalKeysCount: allTranslated.length,
      emptyKeysCount: allTranslated.filter((t) => !t.value).length,
    };
  });

  const expectedTotalKeysCount = groupedByLngArray.find(
    (t) => t.language === "en",
  ).totalKeysCount;

  let i = 0;
  let exists = false;

  groupedByLngArray.forEach((lng) => {
    if (
      lng.emptyKeysCount === 0 &&
      lng.totalKeysCount === expectedTotalKeysCount
    )
      return;

    exists = true;

    const translated =
      lng.totalKeysCount === expectedTotalKeysCount
        ? Math.round(
            100 - ((lng.emptyKeysCount * 100) / expectedTotalKeysCount) * 10,
          ) / 10
        : Math.round(
            ((lng.totalKeysCount * 100) / expectedTotalKeysCount) * 10,
          ) / 10;

    message += `${++i}. Language '${
      lng.language
    }' translated by '${translated}%'\n`;
  });

  console.log(message);
});

describe("Locales Tests", () => {
  test("ParseJsonTest: Verify that there are no errors in parsing JSON files", () => {
    const message = `File path = '${parseJsonErrors
      .map((e) => e.path)
      .join(", ")}' failed to parse with error: '${parseJsonErrors
      .map((e) => e.error)
      .join(", ")}'`;
    expect(parseJsonErrors.length, message).toBe(0);
  });

  test("SingleKeyFilesTest: Verify that there are no translation files in the project that contain only a single key for the English language.", () => {
    const singleKeyTranslationFiles = translationFiles.filter(
      (t) => t.language === "en" && t.translations.length === 1,
    );

    const message = `Translations files with single key:\r\n${singleKeyTranslationFiles
      .map((d) => `\r\nKey='${d.translations[0].key}':\r\n${d.path}'`)
      .join("\r\n")}`;

    expect(singleKeyTranslationFiles.length, message).toBe(0);
  });

  test("FullEnDublicatesTest: Verify that there are no duplicate key-value pairs in the English translation files.", () => {
    const fullEnDuplicates = translationFiles
      .filter((file) => file.language === "en")
      .flatMap((item) => item.translations)
      .reduce((acc, t) => {
        const key = `${t.key}-${t.value}`;
        if (!acc[key]) {
          acc[key] = { key: t.key, value: t.value, count: 0, keys: [] };
        }
        acc[key].count++;
        acc[key].keys.push(t);
        return acc;
      }, {});

    const duplicatesArray = Object.values(fullEnDuplicates)
      .filter((grp) => grp.count > 1)
      .sort((a, b) => b.count - a.count)
      .map((grp) => ({ key: grp.key, value: grp.value, count: grp.count }));

    const message = `\r\n${duplicatesArray
      .map((d) => JSON.stringify(d, null, 2))
      .join("\r\n")}`;

    expect(duplicatesArray.length, message).toBe(0);
  });

  test("NotFoundKeysTest: Verify that all translation keys used in the JavaScript files are present in the English translation files.", () => {
    const allEnKeys = translationFiles
      .filter((file) => file.language === "en")
      .flatMap((item) => item.translations)
      .map((item) => item.key);

    const allJsTranslationKeys = javascriptFiles
      .filter((f) => !f.path.includes("Banner.js")) // skip Banner.js (translations from firebase)
      .flatMap((j) => j.translationKeys)
      .map((k) => k.substring(k.indexOf(":") + 1))
      .filter((value, index, self) => self.indexOf(value) === index); // Distinct

    const notFoundJsKeys = allJsTranslationKeys.filter(
      (k) => !allEnKeys.includes(k),
    );

    let i = 0;
    const message = `Some i18n-keys do not exist in translations in 'en' language:\r\n\r\nKeys:\r\n\r\n${notFoundJsKeys.join(
      `\r\n${++i}`
    )}`;

    expect(notFoundJsKeys.length, message).toBe(0);
  });

  test("UselessTranslationKeysTest: Verify that all translation keys present in the English translation files are actually used in the JavaScript files.", () => {
    const allEnKeys = translationFiles
      .filter((file) => file.language === "en")
      .flatMap((item) => item.translations)
      .map((item) => item.key)
      .filter((k) => !k.startsWith("Culture_"))
      .sort();

    const allJsTranslationKeys = javascriptFiles
      .flatMap((j) => j.translationKeys)
      .map((k) => k.substring(k.indexOf(":") + 1))
      .filter((k) => !k.startsWith("Culture_"))
      .filter((value, index, self) => self.indexOf(value) === index) // Distinct
      .sort();

    const notFoundi18nKeys = allEnKeys.filter(
      (k) => !allJsTranslationKeys.includes(k),
    );

    const message = `Some i18n-keys are not found in js \r\n\r\nKeys:\r\n\r\n${notFoundi18nKeys.join(
      "\r\n"
    )}`;

    expect(notFoundi18nKeys.length, message).toBe(0);
  });

  test("NotTranslatedToastsTest: Verify that all toast messages in the application are properly translated.", () => {
    let message = `Next text not translated in toasts:\r\n\r\n`;

    let i = 0;

    const groupedToasts = notTranslatedToasts.reduce((acc, t) => {
      if (!acc[t.path]) {
        acc[t.path] = [];
      }
      acc[t.path].push(t);
      return acc;
    }, {});

    Object.keys(groupedToasts).forEach((key) => {
      const group = groupedToasts[key];
      message += `${++i}. Path='${key}'\r\n\r\n${group
        .map((v) => v.value)
        .join("\r\n")}\r\n\r\n`;
    });

    expect(notTranslatedToasts.length, message).toBe(0);
  });

  test("NotTranslatedPropsTest: Verify that all specified properties (such as title, placeholder, label, and text) in all clients are properly translated.", () => {
    let message = `Next text not translated props (title, placeholder, label, text):\r\n\r\n`;

    let i = 0;

    const groupedProps = notTranslatedProps.reduce((acc, t) => {
      if (!acc[t.path]) {
        acc[t.path] = [];
      }
      acc[t.path].push(t);
      return acc;
    }, {});

    Object.keys(groupedProps).forEach((key) => {
      const group = groupedProps[key];
      message += `${++i}. Path='${key}'\r\n\r\n${group
        .map((v) => v.value)
        .join("\r\n")}\r\n\r\n`;
    });

    expect(notTranslatedProps.length, message).toBe(0);
  });

  test("WrongTranslationVariablesTest: Verify that translation keys across different languages have consistent variables.", () => {
    let message = `Next keys have wrong or empty variables:\r\n\r\n`;
    const regVariables = new RegExp("\\{\\{([^\\{].?[^\\}]+)\\}\\}", "gm");

    const groupedByLng = translationFiles.reduce((acc, t) => {
      if (!acc[t.language]) {
        acc[t.language] = [];
      }
      acc[t.language].push(
        ...t.translations.map((k) => ({
          key: `${t.namespace}:${k.key}`,
          value: k.value,
          variables: [...k.value.matchAll(regVariables)].map((m) =>
            m[1]?.trim().replace(", lowercase", ""),
          ),
        })),
      );
      return acc;
    }, {});

    const enWithVariables = groupedByLng["en"].filter(
      (t) => t.variables.length > 0,
    );

    const otherLanguagesWithVariables = Object.keys(groupedByLng)
      .filter((lang) => lang !== "en")
      .map((lang) => ({
        language: lang,
        translationsWithVariables: groupedByLng[lang],
      }));

    let i = 0;
    let errorsCount = 0;

    enWithVariables.forEach((enKeyWithVariables) => {
      otherLanguagesWithVariables.forEach((lng) => {
        const lngKey = lng.translationsWithVariables.find(
          (t) => t.key === enKeyWithVariables.key,
        );

        if (!lngKey) {
          return;
        }

        if (enKeyWithVariables.variables.length !== lngKey.variables.length) {
          // wrong
          message +=
            `${++i}. lng='${lng.language}' key='${
              lngKey.key
            }' has less variables than 'en' language have ` +
            `(en=${enKeyWithVariables.variables.length}|${lng.language}=${lngKey.variables.length})\r\n` +
            `'en': '${enKeyWithVariables.value}'\r\n'${lng.language}': '${lngKey.value}'\r\n\r\n`;
          errorsCount++;
        }

        if (
          !lngKey.variables.every((v) =>
            enKeyWithVariables.variables.includes(v),
          )
        ) {
          // wrong
          message +=
            `${++i}. lng='${lng.language}' key='${
              lngKey.key
            }' has not equals variables of 'en' language have \r\n` +
            `'${
              enKeyWithVariables.value
            }' Variables=[${enKeyWithVariables.variables.join(",")}]\r\n` +
            `'${lngKey.value}' Variables=[${lngKey.variables.join(
              ","
            )}]\r\n\r\n`;
          errorsCount++;
        }
      });
    });

    expect(errorsCount, message).toBe(0);
  });

  test("WrongTranslationTagsTest: Verify that HTML tags within translation strings are consistent across different languages.", () => {
    let message = `Next keys have wrong or empty translation's html tags:\r\n\r\n`;
    const regString = "<(?:\"[^\"]*\"['\"]*|'[^']*'['\"]*|[^'\">])+>";
    const regTags = new RegExp(regString, "gm");

    const groupedByLng = translationFiles.reduce((acc, t) => {
      if (!acc[t.language]) {
        acc[t.language] = [];
      }
      acc[t.language].push(
        ...t.translations.map((k) => ({
          key: `${t.namespace}:${k.key}`,
          value: k.value,
          tags: [...k.value.matchAll(regTags)].map((m) =>
            m[0].trim().replace(" ", ""),
          ),
        })),
      );
      return acc;
    }, {});

    const enWithTags = groupedByLng["en"].filter((t) => t.tags.length > 0);

    const otherLanguagesWithTags = Object.keys(groupedByLng)
      .filter((lang) => lang !== "en")
      .map((lang) => ({
        language: lang,
        translationsWithTags: groupedByLng[lang],
      }));

    let i = 0;
    let errorsCount = 0;

    enWithTags.forEach((enKeyWithTags) => {
      otherLanguagesWithTags.forEach((lng) => {
        const lngKey = lng.translationsWithTags.find(
          (t) => t.key === enKeyWithTags.key,
        );

        if (!lngKey) {
          return;
        }

        if (enKeyWithTags.tags.length !== lngKey.tags.length) {
          // wrong
          message +=
            `${++i}. lng='${lng.language}' key='${
              lngKey.key
            }' has less tags than 'en' language have ` +
            `(en=${enKeyWithTags.tags.length}|${lng.language}=${lngKey.tags.length})\r\n` +
            `'en': '${enKeyWithTags.value}'\r\n'${lng.language}': '${lngKey.value}'\r\n\r\n`;
          errorsCount++;
        }

        if (!lngKey.tags.every((v) => enKeyWithTags.tags.includes(v))) {
          // wrong
          message +=
            `${++i}. lng='${lng.language}' key='${
              lngKey.key
            }' has not equals tags of 'en' language have \r\n` +
            `'${enKeyWithTags.value}' Tags=[${enKeyWithTags.tags.join(
              ","
            )}]\r\n` +
            `'${lngKey.value}' Tags=[${lngKey.tags.join(",")}]\r\n\r\n`;
          errorsCount++;
        }
      });
    });

    expect(errorsCount, message).toBe(0);
  });

  test("ForbiddenValueElementsTest: Verify that certain forbidden values are not present in the translation strings across different languages.", () => {
    let message = `Next keys have forbidden values \`${forbiddenElements.join(
      ","
    )}\`:\r\n\r\n`;

    let exists = false;
    let i = 0;

    moduleFolders.forEach((module) => {
      if (!module.availableLanguages || module.isCommon) return;

      module.availableLanguages.forEach((lng) => {
<<<<<<< HEAD
        const translationItems = lng.translations.filter((f) =>
          forbiddenElements.some((elem) =>
            f.value.toUpperCase().includes(elem),
          ),
=======
        const translationItems = lng.translations
        .filter((elem) => !skipForbiddenKeys.includes(elem.key))
        .filter((f) =>
          forbiddenElements.some((elem) => f.value.toUpperCase().includes(elem))
>>>>>>> f04fbba8
        );

        if (!translationItems.length) return;

        exists = true;

        message +=
          `${++i}. Language '${lng.language}' (Count: ${
            translationItems.length
          }). Path '${lng.path}' ` + `\r\n\r\nKeys:\r\n\r\n`;

        const keys = translationItems.map((t) => t.key);

        message += keys.join("\r\n") + "\r\n\r\n";
      });
    });

<<<<<<< HEAD
    commonTranslations.forEach((lng) => {
      const translationItems = lng.translations
        .filter((elem) => !skipForbiddenKeys.includes(elem.key))
        .filter((f) =>
          forbiddenElements.some((elem) =>
            f.value.toUpperCase().includes(elem),
          ),
        );

      if (!translationItems.length) return;

      exists = true;

      message +=
        `${++i}. Language '${lng.language}' (Count: ${translationItems.length}). Path '${lng.path}' ` +
        `\r\n\r\nKeys:\r\n\r\n`;

      const keys = translationItems.map((t) => t.key);

      message += keys.join("\r\n") + "\r\n\r\n";
    });

=======
>>>>>>> f04fbba8
    expect(exists, message).toBe(false);
  });

  test("ForbiddenKeysElementsTest: Verify that translation keys do not contain any forbidden elements in their names.", () => {
    let message = `Next keys have forbidden elements in names \`${forbiddenElements.join(
      ","
    )}\`:\r\n\r\n`;

    let exists = false;
    let i = 0;

    moduleFolders.forEach((module) => {
      if (!module.availableLanguages) return;

      module.availableLanguages.forEach((lng) => {
        const translationItems = lng.translations.filter((f) =>
          forbiddenElements.some((elem) => f.key.toUpperCase().includes(elem)),
        );

        if (!translationItems.length) return;

        exists = true;

        message +=
          `${++i}. Language '${lng.language}' (Count: ${
            translationItems.length
          }). Path '${lng.path}' ` + `\r\n\r\nKeys:\r\n\r\n`;

        const keys = translationItems.map((t) => t.key);

        message += keys.join("\r\n") + "\r\n\r\n";
      });
    });

    commonTranslations.forEach((lng) => {
      const translationItems = lng.translations
        .filter((elem) => !skipForbiddenKeys.includes(elem.key))
        .filter((f) =>
          forbiddenElements.some((elem) => f.key.toUpperCase().includes(elem)),
        );

      if (!translationItems.length) return;

      exists = true;

      message +=
        `${++i}. Language '${lng.language}' (Count: ${
          translationItems.length
        }). Path '${lng.path}' ` + `\r\n\r\nKeys:\r\n\r\n`;

      const keys = translationItems.map((t) => t.key);

      message += keys.join("\r\n") + "\r\n\r\n";
    });

    expect(exists, message).toBe(false);
  });

  test("EmptyValueKeysTest: Verify that there are no translation keys with empty values across different languages in the translation files.", () => {
    let message = `Next files have empty keys:\r\n\r\n`;

    let exists = false;
    let i = 0;

    moduleFolders.forEach((module) => {
      if (!module.availableLanguages) return;

      module.availableLanguages.forEach((lng) => {
        const emptyTranslationItems = lng.translations.filter((f) => !f.value);

        if (!emptyTranslationItems.length) return;

        exists = true;

        message +=
          `${++i}. Language '${lng.language}' (Count: ${
            emptyTranslationItems.length
          }). Path '${lng.path}' ` + `Empty keys:\r\n\r\n`;

        const emptyKeys = emptyTranslationItems.map((t) => t.key);

        message += emptyKeys.join("\r\n") + "\r\n\r\n";
      });
    });

    commonTranslations.forEach((lng) => {
      const emptyTranslationItems = lng.translations.filter((f) => !f.value);

      if (!emptyTranslationItems.length) return;

      exists = true;

      message +=
        `${++i}. Language '${lng.language}' (Count: ${
          emptyTranslationItems.length
        }). Path '${lng.path}' ` + `Empty keys:\r\n\r\n`;

      const emptyKeys = emptyTranslationItems.map((t) => t.key);

      message += emptyKeys.join("\r\n") + "\r\n\r\n";
    });

    expect(exists, message).toBe(false);
  });

  test("NotFoundEnKey: No English key variants: Verify that there are no translation keys in languages other than English that are not present in the English translation files.", () => {
    let message = `Next keys are not found in 'en' language:\r\n\r\n`;

    let exists = false;
    let i = 0;

    const allEnTranslations = translationFiles.filter(
      (file) => file.language === "en"
    );
    const allEnKeys = allEnTranslations
      .flatMap((item) => item.translations)
      .map((item) => item.namespace + ":" + item.key)
      .filter((k) => !k.startsWith("Culture_"))
      .sort();

    const movedKeys = [];

    moduleFolders.forEach((module) => {
      if (!module.availableLanguages) return;

      module.availableLanguages.forEach((lng) => {
        if (lng.language === "en") return;

        const notFoundKeys = lng.translations.filter(
          (f) => f.key && !allEnKeys.includes(f.namespace + ":" + f.key)
        );

        if (!notFoundKeys.length) return;

        exists = true;

        message +=
          `${++i}. Language '${lng.language}' (Count: ${
            notFoundKeys.length
          }). Path '${lng.path}' ` + `Keys:\r\n\r\n`;

        message +=
          notFoundKeys.map((f) => f.namespace + ":" + f.key).join("\r\n") +
          "\r\n\r\n";

        // Add keys to movedKeys array with language information
        movedKeys.push(
          ...notFoundKeys.map((key) => ({
            ...key,
            language: lng.language,
            path: lng.path,
          }))
        );
      });
    });

    // Find keys from movedKeys in other namespaces and suggest correct namespace
    if (movedKeys.length > 0) {
      message += `\n\nAnalyzing ${movedKeys.length} missing translation keys for namespace corrections...\r\n\r\n`;

      // Group English translation files by namespace
      const enNamespaces = {};
      allEnTranslations.forEach((file) => {
        enNamespaces[file.namespace] = file.translations.map((t) => ({
          key: t.key,
          path: file.path,
        }));
      });

      // Analysis results
      const foundInOtherNamespace = [];
      const notFoundAnywhere = [];

      // Check each moved key
      movedKeys.forEach((movedKey) => {
        const keyToFind = movedKey.key;
        let found = false;

        // Check if key exists in any other namespace
        for (const [namespace, keys] of Object.entries(enNamespaces)) {
          if (namespace === movedKey.namespace) continue;

          const foundKey = keys.find((t) => t.key === keyToFind);
          if (foundKey) {
            foundInOtherNamespace.push({
              ...movedKey,
              correctNamespace: namespace,
              correctPath: path.dirname(path.dirname(foundKey.path)),
              correctFileName: path.basename(foundKey.path),
            });
            found = true;
            break;
          }
        }

        // If not found in any namespace, suggest one based on key pattern
        if (!found) {
          notFoundAnywhere.push({
            ...movedKey,
          });
        }
      });

      // Output analysis results
      if (foundInOtherNamespace.length > 0) {
        message += `\n${foundInOtherNamespace.length} keys found in other namespaces:\r\n\r\n`;
        foundInOtherNamespace.forEach((key) => {
          message += `  - Key: '${key.key}' in language '${key.language}'\r\n`;
          message += `    Current namespace: '${key.namespace}', should be in: '${key.correctNamespace}'\r\n`;
        });

        if (process.env.FIX_MOVED_KEYS === "true") {
          // Move keys from wrong namespaces to correctNamespace
          foundInOtherNamespace.forEach((t) => {
            const oldPath = t.path;
            const newPath = path.join(
              t.correctPath,
              t.language,
              t.correctFileName
            );

            const oldFile = fs.readFileSync(oldPath, "utf8");
            const newFile = JSON.parse(fs.readFileSync(newPath, "utf8"));

            const oldKeys = JSON.parse(oldFile);
            if (!newFile[t.key] || newFile[t.key] !== oldKeys[t.key]) {
              const newKeys = { ...newFile, [t.key]: oldKeys[t.key] };
              fs.writeFileSync(newPath, JSON.stringify(newKeys, null, 2));
            }

            delete oldKeys[t.key];
            fs.writeFileSync(oldPath, JSON.stringify(oldKeys, null, 2));
          });
        }
      }

      if (notFoundAnywhere.length > 0) {
        message += `\n${notFoundAnywhere.length} keys not found in any English namespace:\r\n\r\n`;
        notFoundAnywhere.forEach((key) => {
          message += `  - Key: '${key.key}' in language '${key.language}'\r\n`;
          message += `    Current namespace: '${key.namespace}' - need to remove\r\n`;
        });

        if (process.env.FIX_MOVED_KEYS === "true") {
          // Remove keys from translation files
          notFoundAnywhere.forEach((t) => {
            const oldPath = t.path;
            const oldFile = fs.readFileSync(oldPath, "utf8");
            const oldKeys = JSON.parse(oldFile);
            delete oldKeys[t.key];
            fs.writeFileSync(oldPath, JSON.stringify(oldKeys, null, 2));
          });
        }
      }
    }
    expect(exists, message).toBe(false);
  });

  const skipBaseLanguagesTest = process.env.SKIP_BASE_LANGUAGES_TEST === "true";
  (skipBaseLanguagesTest ? test.skip : test)(
    `NotTranslatedOnBaseLanguages: Verify that all translation keys in the base languages (${BASE_LANGUAGES.join(
      ","
    )}) are properly translated.`,
    () => {
      let message = `Next keys are not translated in base languages (${BASE_LANGUAGES.join(
        ","
      )}):\r\n\r\n`;

      let exists = false;
      let i = 0;

      const enKeys = translationFiles.filter((file) => file.language === "en");

      const allEnKeys = enKeys
        .flatMap((item) =>
          item.translations.map((t) => {
<<<<<<< HEAD
            return item.fileName + " " + t.key;
          }),
=======
            return `${item.namespace}:${t.key}`;
          })
>>>>>>> f04fbba8
        )
        .sort();

      const allBaseLanguages = [];

      for (const lng of BASE_LANGUAGES) {
        const lngKeys = translationFiles.filter(
          (file) => file.language === lng,
        );

        const keys = lngKeys
          .flatMap((item) =>
            item.translations
              .filter((f) => f.value !== "")
              .map((t) => {
<<<<<<< HEAD
                return item.fileName + " " + t.key;
              }),
=======
                return `${item.namespace}:${t.key}`;
              })
>>>>>>> f04fbba8
          )
          .sort();

        allBaseLanguages.push({ language: lng, keys: keys });
      }

      for (const lng of allBaseLanguages) {
        const notFoundKeys = allEnKeys.filter((k) => !lng.keys.includes(k));

        if (!notFoundKeys.length) continue;

        exists = true;

        message +=
          `${++i}. Language '${lng.language}' (Count: ${
            notFoundKeys.length
          }). ` + `Keys:\r\n\r\n`;

        message += notFoundKeys.join("\r\n") + "\r\n\r\n";
      }

      expect(exists, message).toBe(false);
    },
  );

  test("IncorrectNamespaceUsageTest: Verify that translation keys are used with their correct namespace", () => {
    let message = "The following keys are using incorrect namespaces:\r\n\r\n";
    let incorrectUsages = [];

    // Create a map of all available keys in each namespace
    const namespaceKeys = {};
    translationFiles
      .filter((file) => file.language === "en")
      .forEach((file) => {
        const namespace = path.basename(file.fileName, ".json");
        namespaceKeys[namespace] = new Set(file.translations.map((t) => t.key));
      });

    // Check each JavaScript file for translation key usage
    javascriptFiles.forEach((jsFile) => {
      jsFile.translationKeys.forEach((key) => {
        const [namespace, translationKey] = key.split(":");

        // Skip if the key doesn't follow namespace:key format
        if (!translationKey) return;

        // Check if the key exists in the specified namespace
        const namespaceKeySet = namespaceKeys[namespace];
        if (namespaceKeySet && !namespaceKeySet.has(translationKey)) {
          // Check if the key exists in other namespaces
          const foundInNamespaces = Object.entries(namespaceKeys)
            .filter(
              ([ns, keys]) => ns !== namespace && keys.has(translationKey),
            )
            .map(([ns]) => ns);

          if (foundInNamespaces.length > 0) {
            incorrectUsages.push({
              file: jsFile.path,
              key: key,
              correctNamespaces: foundInNamespaces,
            });
          }
        }
      });
    });

    if (incorrectUsages.length > 0) {
      let i = 1;
      message += incorrectUsages
        .map(
          (usage) =>
<<<<<<< HEAD
            `${i++}. File: ${usage.file}\n   Key: ${usage.key}\n   Correct namespace(s): ${usage.correctNamespaces.join(", ")}\n`,
=======
            `${i++}. File: ${usage.file}\n   Key: ${
              usage.key
            }\n   Correct namespace(s): ${usage.correctNamespaces.join(", ")}\n`
>>>>>>> f04fbba8
        )
        .join("\n");

      console.log(message);
    }

    expect(incorrectUsages.length, message).toBe(0);
  });
});<|MERGE_RESOLUTION|>--- conflicted
+++ resolved
@@ -96,7 +96,7 @@
       (filePath) =>
         filePath &&
         filePath.endsWith(".json") &&
-        filePath.includes(convertPathToOS("public/locales")),
+        filePath.includes(convertPathToOS("public/locales"))
     );
   });
 
@@ -130,7 +130,7 @@
     } catch (ex) {
       parseJsonErrors.push({ path: tPath, error: ex });
       console.log(
-        `File path = ${tPath} failed to parse with error: ${ex.message}`,
+        `File path = ${tPath} failed to parse with error: ${ex.message}`
       );
     }
   }
@@ -152,7 +152,7 @@
   });
 
   console.log(
-    `Found javascripts by js(x)|ts(x) filter = ${javascripts.length}.`,
+    `Found javascripts by js(x)|ts(x) filter = ${javascripts.length}.`
   );
 
   const pattern1 =
@@ -163,7 +163,7 @@
 
   const regexp = new RegExp(
     `(${pattern1})|(${pattern2})|(${pattern3})|(${pattern4})`,
-    "gm",
+    "gm"
   );
 
   const notTranslatedToastsRegex = new RegExp(
@@ -171,12 +171,12 @@
       "|(?<=toastr.error\\([\"'`])(.*)(?=[\"'`])" +
       "|(?<=toastr.success\\([\"'`])(.*)(?=[\"'`])" +
       "|(?<=toastr.warning\\([\"'`])(.*)(?=[\"'`])",
-    "gm",
+    "gm"
   );
 
   const notTranslatedPropsRegex = new RegExp(
     "<[\\w\\n][^>]* (title|placeholder|label|text)={?[\"'](.*)[\"']}?",
-    "gm",
+    "gm"
   );
 
   javascripts.forEach((filePath) => {
@@ -267,7 +267,7 @@
     }, []);
 
   console.log(
-    `Found moduleJsTranslatedFiles = ${moduleJsTranslatedFiles.length}.`,
+    `Found moduleJsTranslatedFiles = ${moduleJsTranslatedFiles.length}.`
   );
 
   moduleWorkspaces.forEach((wsPath) => {
@@ -289,8 +289,8 @@
   commonTranslations = translationFiles
     .filter((file) =>
       file.path.startsWith(
-        convertPathToOS(path.join(BASE_DIR, "public/locales")),
-      ),
+        convertPathToOS(path.join(BASE_DIR, "public/locales"))
+      )
     )
     .map((t) => ({
       path: t.path,
@@ -320,7 +320,7 @@
   });
 
   const expectedTotalKeysCount = groupedByLngArray.find(
-    (t) => t.language === "en",
+    (t) => t.language === "en"
   ).totalKeysCount;
 
   let i = 0;
@@ -338,10 +338,10 @@
     const translated =
       lng.totalKeysCount === expectedTotalKeysCount
         ? Math.round(
-            100 - ((lng.emptyKeysCount * 100) / expectedTotalKeysCount) * 10,
+            100 - ((lng.emptyKeysCount * 100) / expectedTotalKeysCount) * 10
           ) / 10
         : Math.round(
-            ((lng.totalKeysCount * 100) / expectedTotalKeysCount) * 10,
+            ((lng.totalKeysCount * 100) / expectedTotalKeysCount) * 10
           ) / 10;
 
     message += `${++i}. Language '${
@@ -364,7 +364,7 @@
 
   test("SingleKeyFilesTest: Verify that there are no translation files in the project that contain only a single key for the English language.", () => {
     const singleKeyTranslationFiles = translationFiles.filter(
-      (t) => t.language === "en" && t.translations.length === 1,
+      (t) => t.language === "en" && t.translations.length === 1
     );
 
     const message = `Translations files with single key:\r\n${singleKeyTranslationFiles
@@ -413,7 +413,7 @@
       .filter((value, index, self) => self.indexOf(value) === index); // Distinct
 
     const notFoundJsKeys = allJsTranslationKeys.filter(
-      (k) => !allEnKeys.includes(k),
+      (k) => !allEnKeys.includes(k)
     );
 
     let i = 0;
@@ -440,7 +440,7 @@
       .sort();
 
     const notFoundi18nKeys = allEnKeys.filter(
-      (k) => !allJsTranslationKeys.includes(k),
+      (k) => !allJsTranslationKeys.includes(k)
     );
 
     const message = `Some i18n-keys are not found in js \r\n\r\nKeys:\r\n\r\n${notFoundi18nKeys.join(
@@ -509,15 +509,15 @@
           key: `${t.namespace}:${k.key}`,
           value: k.value,
           variables: [...k.value.matchAll(regVariables)].map((m) =>
-            m[1]?.trim().replace(", lowercase", ""),
+            m[1]?.trim().replace(", lowercase", "")
           ),
-        })),
+        }))
       );
       return acc;
     }, {});
 
     const enWithVariables = groupedByLng["en"].filter(
-      (t) => t.variables.length > 0,
+      (t) => t.variables.length > 0
     );
 
     const otherLanguagesWithVariables = Object.keys(groupedByLng)
@@ -533,7 +533,7 @@
     enWithVariables.forEach((enKeyWithVariables) => {
       otherLanguagesWithVariables.forEach((lng) => {
         const lngKey = lng.translationsWithVariables.find(
-          (t) => t.key === enKeyWithVariables.key,
+          (t) => t.key === enKeyWithVariables.key
         );
 
         if (!lngKey) {
@@ -553,7 +553,7 @@
 
         if (
           !lngKey.variables.every((v) =>
-            enKeyWithVariables.variables.includes(v),
+            enKeyWithVariables.variables.includes(v)
           )
         ) {
           // wrong
@@ -589,9 +589,9 @@
           key: `${t.namespace}:${k.key}`,
           value: k.value,
           tags: [...k.value.matchAll(regTags)].map((m) =>
-            m[0].trim().replace(" ", ""),
+            m[0].trim().replace(" ", "")
           ),
-        })),
+        }))
       );
       return acc;
     }, {});
@@ -611,7 +611,7 @@
     enWithTags.forEach((enKeyWithTags) => {
       otherLanguagesWithTags.forEach((lng) => {
         const lngKey = lng.translationsWithTags.find(
-          (t) => t.key === enKeyWithTags.key,
+          (t) => t.key === enKeyWithTags.key
         );
 
         if (!lngKey) {
@@ -659,17 +659,10 @@
       if (!module.availableLanguages || module.isCommon) return;
 
       module.availableLanguages.forEach((lng) => {
-<<<<<<< HEAD
-        const translationItems = lng.translations.filter((f) =>
-          forbiddenElements.some((elem) =>
-            f.value.toUpperCase().includes(elem),
-          ),
-=======
         const translationItems = lng.translations
         .filter((elem) => !skipForbiddenKeys.includes(elem.key))
         .filter((f) =>
           forbiddenElements.some((elem) => f.value.toUpperCase().includes(elem))
->>>>>>> f04fbba8
         );
 
         if (!translationItems.length) return;
@@ -687,70 +680,45 @@
       });
     });
 
-<<<<<<< HEAD
+    expect(exists, message).toBe(false);
+  });
+
+  test("ForbiddenKeysElementsTest: Verify that translation keys do not contain any forbidden elements in their names.", () => {
+    let message = `Next keys have forbidden elements in names \`${forbiddenElements.join(
+      ","
+    )}\`:\r\n\r\n`;
+
+    let exists = false;
+    let i = 0;
+
+    moduleFolders.forEach((module) => {
+      if (!module.availableLanguages) return;
+
+      module.availableLanguages.forEach((lng) => {
+        const translationItems = lng.translations.filter((f) =>
+          forbiddenElements.some((elem) => f.key.toUpperCase().includes(elem))
+        );
+
+        if (!translationItems.length) return;
+
+        exists = true;
+
+        message +=
+          `${++i}. Language '${lng.language}' (Count: ${
+            translationItems.length
+          }). Path '${lng.path}' ` + `\r\n\r\nKeys:\r\n\r\n`;
+
+        const keys = translationItems.map((t) => t.key);
+
+        message += keys.join("\r\n") + "\r\n\r\n";
+      });
+    });
+
     commonTranslations.forEach((lng) => {
       const translationItems = lng.translations
         .filter((elem) => !skipForbiddenKeys.includes(elem.key))
         .filter((f) =>
-          forbiddenElements.some((elem) =>
-            f.value.toUpperCase().includes(elem),
-          ),
-        );
-
-      if (!translationItems.length) return;
-
-      exists = true;
-
-      message +=
-        `${++i}. Language '${lng.language}' (Count: ${translationItems.length}). Path '${lng.path}' ` +
-        `\r\n\r\nKeys:\r\n\r\n`;
-
-      const keys = translationItems.map((t) => t.key);
-
-      message += keys.join("\r\n") + "\r\n\r\n";
-    });
-
-=======
->>>>>>> f04fbba8
-    expect(exists, message).toBe(false);
-  });
-
-  test("ForbiddenKeysElementsTest: Verify that translation keys do not contain any forbidden elements in their names.", () => {
-    let message = `Next keys have forbidden elements in names \`${forbiddenElements.join(
-      ","
-    )}\`:\r\n\r\n`;
-
-    let exists = false;
-    let i = 0;
-
-    moduleFolders.forEach((module) => {
-      if (!module.availableLanguages) return;
-
-      module.availableLanguages.forEach((lng) => {
-        const translationItems = lng.translations.filter((f) =>
-          forbiddenElements.some((elem) => f.key.toUpperCase().includes(elem)),
-        );
-
-        if (!translationItems.length) return;
-
-        exists = true;
-
-        message +=
-          `${++i}. Language '${lng.language}' (Count: ${
-            translationItems.length
-          }). Path '${lng.path}' ` + `\r\n\r\nKeys:\r\n\r\n`;
-
-        const keys = translationItems.map((t) => t.key);
-
-        message += keys.join("\r\n") + "\r\n\r\n";
-      });
-    });
-
-    commonTranslations.forEach((lng) => {
-      const translationItems = lng.translations
-        .filter((elem) => !skipForbiddenKeys.includes(elem.key))
-        .filter((f) =>
-          forbiddenElements.some((elem) => f.key.toUpperCase().includes(elem)),
+          forbiddenElements.some((elem) => f.key.toUpperCase().includes(elem))
         );
 
       if (!translationItems.length) return;
@@ -988,13 +956,8 @@
       const allEnKeys = enKeys
         .flatMap((item) =>
           item.translations.map((t) => {
-<<<<<<< HEAD
-            return item.fileName + " " + t.key;
-          }),
-=======
             return `${item.namespace}:${t.key}`;
           })
->>>>>>> f04fbba8
         )
         .sort();
 
@@ -1002,7 +965,7 @@
 
       for (const lng of BASE_LANGUAGES) {
         const lngKeys = translationFiles.filter(
-          (file) => file.language === lng,
+          (file) => file.language === lng
         );
 
         const keys = lngKeys
@@ -1010,13 +973,8 @@
             item.translations
               .filter((f) => f.value !== "")
               .map((t) => {
-<<<<<<< HEAD
-                return item.fileName + " " + t.key;
-              }),
-=======
                 return `${item.namespace}:${t.key}`;
               })
->>>>>>> f04fbba8
           )
           .sort();
 
@@ -1039,7 +997,7 @@
       }
 
       expect(exists, message).toBe(false);
-    },
+    }
   );
 
   test("IncorrectNamespaceUsageTest: Verify that translation keys are used with their correct namespace", () => {
@@ -1069,7 +1027,7 @@
           // Check if the key exists in other namespaces
           const foundInNamespaces = Object.entries(namespaceKeys)
             .filter(
-              ([ns, keys]) => ns !== namespace && keys.has(translationKey),
+              ([ns, keys]) => ns !== namespace && keys.has(translationKey)
             )
             .map(([ns]) => ns);
 
@@ -1089,13 +1047,9 @@
       message += incorrectUsages
         .map(
           (usage) =>
-<<<<<<< HEAD
-            `${i++}. File: ${usage.file}\n   Key: ${usage.key}\n   Correct namespace(s): ${usage.correctNamespaces.join(", ")}\n`,
-=======
             `${i++}. File: ${usage.file}\n   Key: ${
               usage.key
             }\n   Correct namespace(s): ${usage.correctNamespaces.join(", ")}\n`
->>>>>>> f04fbba8
         )
         .join("\n");
 
