// (c) Copyright Ascensio System SIA 2009-2024
//
// This program is a free software product.
// You can redistribute it and/or modify it under the terms
// of the GNU Affero General Public License (AGPL) version 3 as published by the Free Software
// Foundation. In accordance with Section 7(a) of the GNU AGPL its Section 15 shall be amended
// to the effect that Ascensio System SIA expressly excludes the warranty of non-infringement of
// any third-party rights.
//
// This program is distributed WITHOUT ANY WARRANTY, without even the implied warranty
// of MERCHANTABILITY or FITNESS FOR A PARTICULAR  PURPOSE. For details, see
// the GNU AGPL at: http://www.gnu.org/licenses/agpl-3.0.html
//
// You can contact Ascensio System SIA at Lubanas st. 125a-25, Riga, Latvia, EU, LV-1021.
//
// The  interactive user interfaces in modified source and object code versions of the Program must
// display Appropriate Legal Notices, as required under Section 5 of the GNU AGPL version 3.
//
// Pursuant to Section 7(b) of the License you must retain the original Product logo when
// distributing the program. Pursuant to Section 7(e) we decline to grant you any rights under
// trademark law for use of our trademarks.
//
// All the Product's GUI elements, including illustrations and icon sets, as well as technical writing
// content are licensed under the terms of the Creative Commons Attribution-ShareAlike 4.0
// International. See the License terms at http://creativecommons.org/licenses/by-sa/4.0/legalcode

import { makeAutoObservable } from "mobx";
import { toastr } from "@docspace/shared/components/toast";
import { isDesktop } from "@docspace/shared/utils";
import FilesFilter from "@docspace/shared/api/files/filter";
import { getCategoryUrl } from "SRC_DIR/helpers/utils";
import { CategoryType } from "SRC_DIR/helpers/constants";
import { RoomsType } from "@docspace/shared/enums";

class CreateEditRoomStore {
  roomParams = null;
  isLoading = null;
  confirmDialogIsLoading = false;
  onClose = null;

  filesStore = null;
  tagsStore = null;
  selectedFolderStore = null;
  filesActionsStore = null;
  thirdPartyStore = null;
  settingsStore = null;
  infoPanelStore = null;
  currentQuotaStore = null;

  constructor(
    filesStore,
    filesActionsStore,
    selectedFolderStore,
    tagsStore,
    thirdPartyStore,
    settingsStore,
    infoPanelStore,
    currentQuotaStore,
    clientLoadingStore,
  ) {
    makeAutoObservable(this);

    this.filesStore = filesStore;
    this.tagsStore = tagsStore;
    this.selectedFolderStore = selectedFolderStore;
    this.filesActionsStore = filesActionsStore;
    this.thirdPartyStore = thirdPartyStore;
    this.settingsStore = settingsStore;
    this.infoPanelStore = infoPanelStore;
    this.currentQuotaStore = currentQuotaStore;
    this.clientLoadingStore = clientLoadingStore;
  }

  setRoomParams = (roomParams) => {
    this.roomParams = roomParams;
  };

  setIsLoading = (isLoading) => {
    this.isLoading = isLoading;
  };

  setConfirmDialogIsLoading = (confirmDialogIsLoading) => {
    this.confirmDialogIsLoading = confirmDialogIsLoading;
  };

  setOnClose = (onClose) => {
    this.onClose = onClose;
  };

  setRoomIsCreated = (onClose) => {
    this.onClose = onClose;
  };

  onCreateRoom = async (withConfirm = false, t) => {
    const roomParams = this.roomParams;

    const { createTag } = this.tagsStore;
    const { id: currentFolderId } = this.selectedFolderStore;
    const {
      updateCurrentFolder,
      processCreatingRoomFromData,
      setProcessCreatingRoomFromData,
      setSelectedItems,
    } = this.filesActionsStore;
    const { deleteThirdParty } = this.thirdPartyStore;
    const { withPaging } = this.settingsStore;
    const {
      createRoom,
      createRoomInThirdpary,
      addTagsToRoom,
      calculateRoomLogoParams,
      uploadRoomLogo,
      addLogoToRoom,
      selection,
      bufferSelection,
    } = this.filesStore;
    const { preparingDataForCopyingToRoom } = this.filesActionsStore;

    const { isDefaultRoomsQuotaSet } = this.currentQuotaStore;

    const isThirdparty = roomParams.storageLocation.isThirdparty;
    const quotaLimit =
      isDefaultRoomsQuotaSet && !isThirdparty ? roomParams.quota : null;

    const createRoomData = {
      roomType: roomParams.type,
      title: roomParams.title || t("Files:NewRoom"),
<<<<<<< HEAD
      indexing: roomParams.indexing,
=======
      createAsNewFolder: roomParams.createAsNewFolder ?? true,
      ...(quotaLimit && {
        quota: +quotaLimit,
      }),
>>>>>>> 312a2b03
    };

    const createTagsData = roomParams.tags
      .filter((t) => t.isNew)
      .map((t) => t.name);
    const addTagsData = roomParams.tags.map((tag) => tag.name);

    const storageFolderId = roomParams.storageLocation.storageFolderId;
    const thirdpartyAccount = roomParams.storageLocation.thirdpartyAccount;

    const uploadLogoData = new FormData();
    uploadLogoData.append(0, roomParams.icon.uploadedFile);

    try {
      this.setIsLoading(true);
      withConfirm && this.setConfirmDialogIsLoading(true);

      // create room
      let room =
        isThirdparty && storageFolderId
          ? await createRoomInThirdpary(storageFolderId, createRoomData)
          : await createRoom(createRoomData);

      room.isLogoLoading = true;

      const actions = [];

      // delete thirdparty account if not needed
      if (!isThirdparty && storageFolderId)
        await deleteThirdParty(thirdpartyAccount.providerId);

      // create new tags
      for (let i = 0; i < createTagsData.length; i++) {
        actions.push(createTag(createTagsData[i]));
      }

      // add new tags to room
      if (!!addTagsData.length)
        room = await addTagsToRoom(room.id, addTagsData);

      // calculate and upload logo to room
      if (roomParams.icon.uploadedFile) {
        await uploadRoomLogo(uploadLogoData).then(async (response) => {
          const url = URL.createObjectURL(roomParams.icon.uploadedFile);
          const img = new Image();
          img.onload = async () => {
            const { x, y, zoom } = roomParams.icon;
            try {
              room = await addLogoToRoom(room.id, {
                tmpFile: response.data,
                ...calculateRoomLogoParams(img, x, y, zoom),
              });
            } catch (e) {
              toastr.error(e);
              this.setIsLoading(false);
              this.setConfirmDialogIsLoading(false);
              this.onClose();
            }

            !withPaging && this.onOpenNewRoom(room);
            URL.revokeObjectURL(img.src);
          };
          img.src = url;
        });
      } else !withPaging && this.onOpenNewRoom(room);

      if (processCreatingRoomFromData) {
        const selections =
          selection.length > 0 && selection[0] != null
            ? selection
            : bufferSelection != null
              ? [bufferSelection]
              : [];

        preparingDataForCopyingToRoom(room.id, selections, t);
      }

      this.roomIsCreated = true;
    } catch (err) {
      toastr.error(err);
      console.log(err);
      this.setIsLoading(false);
      this.setConfirmDialogIsLoading(false);
      this.onClose();
      this.roomIsCreated = true;
    } finally {
      processCreatingRoomFromData && setProcessCreatingRoomFromData(false);
      if (withPaging) await updateCurrentFolder(null, currentFolderId);
    }
  };

  onOpenNewRoom = async (room) => {
    const { setIsSectionFilterLoading } = this.clientLoadingStore;
    const { setSelection } = this.filesStore;
    const { setView, setIsVisible } = this.infoPanelStore;

    const setIsLoading = (param) => {
      setIsSectionFilterLoading(param);
    };

    setView("info_members");

    const state = {
      isRoot: false,
      title: room.title,
      isRoom: true,
      isPublicRoomType: room.roomType === RoomsType.PublicRoom,
      rootFolderType: room.rootFolderType,
    };

    const newFilter = FilesFilter.getDefault();
    newFilter.folder = room.id;
    setIsLoading(true);

    const path = getCategoryUrl(CategoryType.SharedRoom, room.id);

    setSelection && setSelection([]);

    window.DocSpace.navigate(`${path}?${newFilter.toUrlParams()}`, { state });

    isDesktop() && setIsVisible(true);

    this.setIsLoading(false);
    this.setConfirmDialogIsLoading(false);
    this.onClose();
  };
}

export default CreateEditRoomStore;<|MERGE_RESOLUTION|>--- conflicted
+++ resolved
@@ -125,14 +125,11 @@
     const createRoomData = {
       roomType: roomParams.type,
       title: roomParams.title || t("Files:NewRoom"),
-<<<<<<< HEAD
       indexing: roomParams.indexing,
-=======
       createAsNewFolder: roomParams.createAsNewFolder ?? true,
       ...(quotaLimit && {
         quota: +quotaLimit,
       }),
->>>>>>> 312a2b03
     };
 
     const createTagsData = roomParams.tags
