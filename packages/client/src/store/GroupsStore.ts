--- conflicted
+++ resolved
@@ -285,14 +285,9 @@
 
       const [element] = row.getElementsByClassName("group-item");
       const value = element?.getAttribute("value");
-<<<<<<< HEAD
-      const valueSplit = value && value.split("_");
-      const groupId = valueSplit.slice(1, -3).join("_");
-=======
 
       const splitValue = value && value.split("_");
       const groupId = splitValue.slice(1, -3).join("_");
->>>>>>> 4e1e6be9
 
       if (!groupId) return;
 
@@ -310,15 +305,9 @@
 
       const [element] = row.getElementsByClassName("group-item");
       const value = element?.getAttribute("value");
-<<<<<<< HEAD
-      const valueSplit = value && value.split("_");
-      const groupId = valueSplit.slice(1, -3).join("_");
-
-=======
 
       const splitValue = value && value.split("_");
       const groupId = splitValue.slice(1, -3).join("_");
->>>>>>> 4e1e6be9
       if (!groupId) return;
 
       const isSelected =
