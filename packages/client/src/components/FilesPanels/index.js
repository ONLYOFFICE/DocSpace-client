--- conflicted
+++ resolved
@@ -180,14 +180,11 @@
     removeUserConfirmation,
     assignRolesDialogVisible,
     socialAuthWelcomeDialogVisible,
-<<<<<<< HEAD
-    templateGalleryVisible,
-    isVisibleInfoPanelTemplateGallery,
-=======
     extsFilesVectorized,
     aiAgentSelectorDialogProps,
     setAiAgentSelectorDialogProps,
->>>>>>> 1896187c
+    templateGalleryVisible,
+    isVisibleInfoPanelTemplateGallery,
   } = props;
 
   const navigate = useNavigate();
@@ -512,11 +509,8 @@
     filesStore,
     userStore,
     guidanceStore,
-<<<<<<< HEAD
+    filesSettingsStore,
     oformsStore,
-=======
-    filesSettingsStore,
->>>>>>> 1896187c
   }) => {
     const {
       copyPanelVisible,
@@ -710,15 +704,12 @@
       removeUserConfirmation: removeUserConfirmation.visible,
       assignRolesDialogVisible: assignRolesDialogData.visible,
       socialAuthWelcomeDialogVisible,
-<<<<<<< HEAD
+      extsFilesVectorized,
+
+      aiAgentSelectorDialogProps,
+      setAiAgentSelectorDialogProps,
       templateGalleryVisible,
       isVisibleInfoPanelTemplateGallery,
-=======
-      extsFilesVectorized,
-
-      aiAgentSelectorDialogProps,
-      setAiAgentSelectorDialogProps,
->>>>>>> 1896187c
     };
   },
 )(observer(Panels));