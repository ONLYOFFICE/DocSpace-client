--- conflicted
+++ resolved
@@ -31,14 +31,14 @@
 using System.Linq;
 using System.Net;
 using System.Net.Http;
-using System.Text.Json;
+using System.Text.Json;
 using System.Threading;
 using System.Threading.Tasks;
 using System.Web;
-
+
 using ASC.Common;
 using ASC.Common.Logging;
-using ASC.Common.Utils;
+using ASC.Common.Utils;
 using ASC.Common.Web;
 using ASC.Core;
 using ASC.Data.Storage;
@@ -50,23 +50,23 @@
 using ASC.Web.Core;
 using ASC.Web.Core.Files;
 using ASC.Web.Files.Classes;
-using ASC.Web.Files.Core.Compress;
+using ASC.Web.Files.Core.Compress;
 using ASC.Web.Files.Helpers;
 using ASC.Web.Files.Services.DocumentService;
 using ASC.Web.Files.Services.FFmpegService;
 using ASC.Web.Files.Utils;
 using ASC.Web.Studio.Core;
 using ASC.Web.Studio.Utility;
-
+
 using JWT;
-
+
 using Microsoft.AspNetCore.Builder;
 using Microsoft.AspNetCore.Http;
 using Microsoft.Extensions.DependencyInjection;
 using Microsoft.Extensions.Options;
-
+
 using Newtonsoft.Json.Linq;
-
+
 using FileShare = ASC.Files.Core.Security.FileShare;
 using MimeMapping = ASC.Common.Web.MimeMapping;
 using SecurityContext = ASC.Core.SecurityContext;
@@ -83,13 +83,13 @@
         }
 
         public async Task Invoke(HttpContext context)
-        {
-            using var scope = ServiceProvider.CreateScope();
-            var fileHandlerService = scope.ServiceProvider.GetService<FileHandlerService>();
+        {
+            using var scope = ServiceProvider.CreateScope();
+            var fileHandlerService = scope.ServiceProvider.GetService<FileHandlerService>();
             await fileHandlerService.Invoke(context).ConfigureAwait(false);
         }
     }
-
+
     [Scope]
     public class FileHandlerService
     {
@@ -118,7 +118,7 @@
         private FileConverter FileConverter { get; }
         private FFmpegService FFmpegService { get; }
         private IServiceProvider ServiceProvider { get; }
-        public TempStream TempStream { get; }
+        public TempStream TempStream { get; }
         private UserManager UserManager { get; }
         private SocketManager SocketManager { get; }
         private ILog Logger { get; }
@@ -149,7 +149,7 @@
             FileShareLink fileShareLink,
             FileConverter fileConverter,
             FFmpegService fFmpegService,
-            IServiceProvider serviceProvider,
+            IServiceProvider serviceProvider,
             TempStream tempStream,
             SocketManager socketManager,
             IHttpClientFactory clientFactory)
@@ -175,12 +175,8 @@
             FileConverter = fileConverter;
             FFmpegService = fFmpegService;
             ServiceProvider = serviceProvider;
-<<<<<<< HEAD
-            TempStream = tempStream;
-=======
-            SocketManager = socketManager;
-            TempStream = tempStream;
->>>>>>> 75a8ed20
+            SocketManager = socketManager;
+            TempStream = tempStream;
             UserManager = userManager;
             Logger = optionsMonitor.CurrentValue;
             ClientFactory = clientFactory;
@@ -228,9 +224,9 @@
                         break;
                     case "diff":
                         await DifferenceFile(context).ConfigureAwait(false);
-                        break;
-                    case "thumb":
-                        await ThumbnailFile(context).ConfigureAwait(false);
+                        break;
+                    case "thumb":
+                        await ThumbnailFile(context).ConfigureAwait(false);
                         break;
                     case "track":
                         await TrackFile(context).ConfigureAwait(false);
@@ -254,9 +250,9 @@
                 return;
             }
 
-            var ext = CompressToArchive.GetExt(ServiceProvider, context.Request.Query["ext"]);
-            var store = GlobalStore.GetStore();
-            var path = string.Format(@"{0}\{1}{2}", SecurityContext.CurrentAccount.ID, FileConstant.DownloadTitle, ext);
+            var ext = CompressToArchive.GetExt(ServiceProvider, context.Request.Query["ext"]);
+            var store = GlobalStore.GetStore();
+            var path = string.Format(@"{0}\{1}{2}", SecurityContext.CurrentAccount.ID, FileConstant.DownloadTitle, ext);
 
             if (!await store.IsFileAsync(FileConstant.StorageDomainTmp, path))
             {
@@ -266,7 +262,7 @@
             }
 
             if (store.IsSupportedPreSignedUri)
-            {
+            {
                 var tmp = await store.GetPreSignedUriAsync(FileConstant.StorageDomainTmp, path, TimeSpan.FromHours(1), null);
                 var url = tmp.ToString();
                 context.Response.Redirect(url);
@@ -360,8 +356,8 @@
                     context.Response.StatusCode = (int)HttpStatusCode.NotFound;
 
                     return;
-                }
-
+                }
+
                 await FileMarker.RemoveMarkAsNewAsync(file);
 
                 context.Response.Clear();
@@ -571,7 +567,7 @@
         private async Task<bool> SendStreamByChunksAsync(HttpContext context, long toRead, string title, Stream fileStream, bool flushed)
         {
             //context.Response.Buffer = false;
-            context.Response.Headers.Add("Connection", "Keep-Alive");
+            context.Response.Headers.Add("Connection", "Keep-Alive");
             context.Response.ContentLength = toRead;
             context.Response.Headers.Add("Content-Disposition", ContentDispositionUtil.GetHeaderValue(title));
             context.Response.ContentType = MimeMapping.GetMimeMapping(title);
@@ -725,7 +721,7 @@
 
             try
             {
-                await context.Response.Body.FlushAsync();
+                await context.Response.Body.FlushAsync();
                 await context.Response.CompleteAsync();
                 //context.Response.SuppressContent = true;
                 //context.ApplicationInstance.CompleteRequest();
@@ -952,8 +948,8 @@
                 context.Response.Headers.Add("Content-Disposition", ContentDispositionUtil.GetHeaderValue(".zip"));
                 context.Response.ContentType = MimeMapping.GetMimeMapping(".zip");
 
-                using var stream = await fileDao.GetDifferenceStreamAsync(file);
-                context.Response.Headers.Add("Content-Length", stream.Length.ToString(CultureInfo.InvariantCulture));
+                using var stream = await fileDao.GetDifferenceStreamAsync(file);
+                context.Response.Headers.Add("Content-Length", stream.Length.ToString(CultureInfo.InvariantCulture));
                 await stream.CopyToAsync(context.Response.Body);
             }
             catch (Exception ex)
@@ -974,8 +970,8 @@
             {
                 Logger.ErrorFormat("DifferenceFile", he);
             }
-        }
-
+        }
+
         private async Task ThumbnailFile(HttpContext context)
         {
             var q = context.Request.Query[FilesLinkUtility.FileId];
@@ -989,75 +985,75 @@
                 await ThumbnailFile(context, q.FirstOrDefault() ?? "");
             }
         }
-
-        private async Task ThumbnailFile<T>(HttpContext context, T id)
-        {
-            try
-            {
-                var fileDao = DaoFactory.GetFileDao<T>();
-                var file = int.TryParse(context.Request.Query[FilesLinkUtility.Version], out var version) && version > 0
-                   ? await fileDao.GetFileAsync(id, version)
-                   : await fileDao.GetFileAsync(id);
-
-                if (file == null)
-                {
-                    context.Response.StatusCode = (int)HttpStatusCode.NotFound;
-                    return;
-                }
-
-                if (!await FileSecurity.CanReadAsync(file))
-                {
-                    context.Response.StatusCode = (int)HttpStatusCode.Forbidden;
-                    return;
-                }
-
-                if (!string.IsNullOrEmpty(file.Error))
-                {
-                    await context.Response.WriteAsync(file.Error);
-                    context.Response.StatusCode = (int)HttpStatusCode.BadRequest;
-                    return;
-                }
-
-                if (file.ThumbnailStatus != Thumbnail.Created)
-                {
-                    context.Response.StatusCode = (int)HttpStatusCode.NotFound;
-                    return;
-                }
-
-                context.Response.Headers.Add("Content-Disposition", ContentDispositionUtil.GetHeaderValue("." + Global.ThumbnailExtension));
-                context.Response.ContentType = MimeMapping.GetMimeMapping("." + Global.ThumbnailExtension);
-
-                using (var stream = await fileDao.GetThumbnailAsync(file))
-                {
-                    context.Response.Headers.Add("Content-Length", stream.Length.ToString(CultureInfo.InvariantCulture));
-                    await stream.CopyToAsync(context.Response.Body);
-                }
-            }
-            catch (FileNotFoundException ex)
-            {
-                Logger.Error("Error for: " + context.Request.Url(), ex);
-                context.Response.StatusCode = (int)HttpStatusCode.NotFound;
+
+        private async Task ThumbnailFile<T>(HttpContext context, T id)
+        {
+            try
+            {
+                var fileDao = DaoFactory.GetFileDao<T>();
+                var file = int.TryParse(context.Request.Query[FilesLinkUtility.Version], out var version) && version > 0
+                   ? await fileDao.GetFileAsync(id, version)
+                   : await fileDao.GetFileAsync(id);
+
+                if (file == null)
+                {
+                    context.Response.StatusCode = (int)HttpStatusCode.NotFound;
+                    return;
+                }
+
+                if (!await FileSecurity.CanReadAsync(file))
+                {
+                    context.Response.StatusCode = (int)HttpStatusCode.Forbidden;
+                    return;
+                }
+
+                if (!string.IsNullOrEmpty(file.Error))
+                {
+                    await context.Response.WriteAsync(file.Error);
+                    context.Response.StatusCode = (int)HttpStatusCode.BadRequest;
+                    return;
+                }
+
+                if (file.ThumbnailStatus != Thumbnail.Created)
+                {
+                    context.Response.StatusCode = (int)HttpStatusCode.NotFound;
+                    return;
+                }
+
+                context.Response.Headers.Add("Content-Disposition", ContentDispositionUtil.GetHeaderValue("." + Global.ThumbnailExtension));
+                context.Response.ContentType = MimeMapping.GetMimeMapping("." + Global.ThumbnailExtension);
+
+                using (var stream = await fileDao.GetThumbnailAsync(file))
+                {
+                    context.Response.Headers.Add("Content-Length", stream.Length.ToString(CultureInfo.InvariantCulture));
+                    await stream.CopyToAsync(context.Response.Body);
+                }
+            }
+            catch (FileNotFoundException ex)
+            {
+                Logger.Error("Error for: " + context.Request.Url(), ex);
+                context.Response.StatusCode = (int)HttpStatusCode.NotFound;
+                await context.Response.WriteAsync(ex.Message);
+                return;
+            }
+            catch (Exception ex)
+            {
+                Logger.Error("Error for: " + context.Request.Url(), ex);
+                context.Response.StatusCode = (int)HttpStatusCode.InternalServerError;
                 await context.Response.WriteAsync(ex.Message);
-                return;
-            }
-            catch (Exception ex)
-            {
-                Logger.Error("Error for: " + context.Request.Url(), ex);
-                context.Response.StatusCode = (int)HttpStatusCode.InternalServerError;
-                await context.Response.WriteAsync(ex.Message);
-                return;
-            }
-
-            try
-            {
+                return;
+            }
+
+            try
+            {
                 await context.Response.Body.FlushAsync();
-                await context.Response.CompleteAsync();
-            }
-            catch (HttpException he)
-            {
-                Logger.ErrorFormat("Thumbnail", he);
-            }
-        }
+                await context.Response.CompleteAsync();
+            }
+            catch (HttpException he)
+            {
+                Logger.ErrorFormat("Thumbnail", he);
+            }
+        }
 
         private static string GetEtag<T>(File<T> file)
         {
@@ -1065,16 +1061,16 @@
         }
 
         private Task CreateFile(HttpContext context)
-        {
-            if (!SecurityContext.IsAuthenticated)
-            {
-                //var refererURL = context.Request.GetUrlRewriter().AbsoluteUri;
-
-                //context.Session["refererURL"] = refererURL;
+        {
+            if (!SecurityContext.IsAuthenticated)
+            {
+                //var refererURL = context.Request.GetUrlRewriter().AbsoluteUri;
+
+                //context.Session["refererURL"] = refererURL;
                 const string authUrl = "~/Auth.aspx";
-                context.Response.Redirect(authUrl, true);
+                context.Response.Redirect(authUrl, true);
                 return Task.CompletedTask;
-            }
+            }
 
             return InternalCreateFile(context);
         }
@@ -1088,13 +1084,13 @@
             }
             else
             {
-                if (int.TryParse(folderId, out var id))
-                {
-                    await CreateFile(context, id);
-                }
-                else
-                {
-                    await CreateFile(context, folderId);
+                if (int.TryParse(folderId, out var id))
+                {
+                    await CreateFile(context, id);
+                }
+                else
+                {
+                    await CreateFile(context, folderId);
                 }
             }
         }
@@ -1108,7 +1104,7 @@
             var folderDao = DaoFactory.GetFolderDao<T>();
             folder = await folderDao.GetFolderAsync(folderId);
 
-            if (folder == null) throw new HttpException((int)HttpStatusCode.NotFound, FilesCommonResource.ErrorMassage_FolderNotFound);
+            if (folder == null) throw new HttpException((int)HttpStatusCode.NotFound, FilesCommonResource.ErrorMassage_FolderNotFound);
             var canCreate = await FileSecurity.CanCreateAsync(folder);
             if (!canCreate) throw new HttpException((int)HttpStatusCode.Forbidden, FilesCommonResource.ErrorMassage_SecurityException_Create);
 
@@ -1126,20 +1122,20 @@
                     var docType = context.Request.Query["doctype"];
                     file = await CreateFileFromTemplateAsync(folder, fileTitle, docType);
                 }
-
-                SocketManager.CreateFile(file);
+
+                await SocketManager.CreateFileAsync(file);
             }
             catch (Exception ex)
             {
-                await InternalWriteError(context, ex, responseMessage);
+                await InternalWriteError(context, ex, responseMessage);
                 return;
             }
 
             await FileMarker.MarkAsNewAsync(file);
 
             if (responseMessage)
-            {
-                await InternalWriteOk(context, folder, file);
+            {
+                await InternalWriteOk(context, folder, file);
                 return;
             }
 
@@ -1170,7 +1166,7 @@
 
             return context.Response.WriteAsync("ok: " + message);
         }
-
+
         private async Task<File<T>> CreateFileFromTemplateAsync<T>(Folder<T> folder, string fileTitle, string docType)
         {
             var storeTemplate = GlobalStore.GetStoreTemplate();
@@ -1211,8 +1207,8 @@
             var stream = await storeTemplate.GetReadStreamAsync("", templatePath, 0);
             file.ContentLength = stream.CanSeek ? stream.Length : await storeTemplate.GetFileSizeAsync(templatePath);
             return await fileDao.SaveFileAsync(file, stream);
-        }
-
+        }
+
         private async Task<File<T>> CreateFileFromUriAsync<T>(Folder<T> folder, string fileUri, string fileTitle)
         {
             if (string.IsNullOrEmpty(fileTitle))
@@ -1228,9 +1224,9 @@
 
             var fileDao = DaoFactory.GetFileDao<T>();
             var httpClient = ClientFactory.CreateClient();
-            using var response = await httpClient.SendAsync(request);
+            using var response = await httpClient.SendAsync(request);
             using var secondResponse = await httpClient.SendAsync(request);
-            var fileStream = await secondResponse.Content.ReadAsStreamAsync();
+            var fileStream = await secondResponse.Content.ReadAsStreamAsync();
 
             if (fileStream.CanSeek)
             {
@@ -1245,8 +1241,8 @@
             }
 
 
-        }
-
+        }
+
         private async Task RedirectAsync(HttpContext context)
         {
             var q = context.Request.Query[FilesLinkUtility.FileId];
@@ -1260,8 +1256,8 @@
             {
                 await RedirectAsync(context, q.FirstOrDefault() ?? "", q1.FirstOrDefault() ?? "");
             }
-        }
-
+        }
+
         private async Task RedirectAsync<T>(HttpContext context, T folderId, T fileId)
         {
             if (!SecurityContext.IsAuthenticated)
@@ -1303,7 +1299,7 @@
         private async Task TrackFile(HttpContext context)
         {
             var q = context.Request.Query[FilesLinkUtility.FileId];
-
+
             if (int.TryParse(q, out var id))
             {
                 await TrackFile(context, id);
@@ -1312,7 +1308,7 @@
             {
                 await TrackFile(context, q.FirstOrDefault() ?? "");
             }
-        }
+        }
 
         private Task TrackFile<T>(HttpContext context, T fileId)
         {
@@ -1344,19 +1340,19 @@
                 if (string.IsNullOrEmpty(body))
                 {
                     throw new ArgumentException("DocService request body is incorrect");
-                }
-
-                var options = new JsonSerializerOptions
-                {
-                    AllowTrailingCommas = true,
-                    PropertyNameCaseInsensitive = true
+                }
+
+                var options = new JsonSerializerOptions
+                {
+                    AllowTrailingCommas = true,
+                    PropertyNameCaseInsensitive = true
                 };
                 fileData = JsonSerializer.Deserialize<DocumentServiceTracker.TrackerData>(body, options);
-            }
-            catch (JsonException e)
-            {
-                Logger.Error("DocService track error read body", e);
-                throw new HttpException((int)HttpStatusCode.BadRequest, "DocService request is incorrect");
+            }
+            catch (JsonException e)
+            {
+                Logger.Error("DocService track error read body", e);
+                throw new HttpException((int)HttpStatusCode.BadRequest, "DocService request is incorrect");
             }
             catch (Exception e)
             {
