import debounce from "lodash.debounce";
import { inject, observer } from "mobx-react";
import { withTranslation } from "react-i18next";
import { useState, useCallback, useEffect, useRef } from "react";

import { Avatar } from "@docspace/shared/components/avatar";
import { Text } from "@docspace/shared/components/text";
import { TextInput } from "@docspace/shared/components/text-input";
import { DropDownItem } from "@docspace/shared/components/drop-down-item";
import { toastr } from "@docspace/shared/components/toast";
import { parseAddresses, getParts } from "@docspace/shared/utils";
import { ComboBox } from "@docspace/shared/components/combobox";

import Filter from "@docspace/shared/api/people/filter";
import BetaBadge from "@docspace/common/components/BetaBadge";
import { getMembersList } from "@docspace/shared/api/people";
import { ShareAccessRights } from "@docspace/shared/enums";
import withCultureNames from "@docspace/common/hoc/withCultureNames";
import { isBetaLanguage } from "@docspace/shared/utils";

import AddUsersPanel from "../../AddUsersPanel";
import { getAccessOptions } from "../utils";
import AccessSelector from "./AccessSelector";

import {
  StyledSubHeader,
  StyledLink,
  StyledInviteInput,
  StyledInviteInputContainer,
  StyledDropDown,
  SearchItemText,
  StyledDescription,
  StyledInviteLanguage,
  ResetLink,
} from "../StyledInvitePanel";

import AtReactSvgUrl from "PUBLIC_DIR/images/@.react.svg?url";
import ArrowIcon from "PUBLIC_DIR/images/arrow.right.react.svg";

const minSearchValue = 2;

const InviteInput = ({
  defaultAccess,
  setInviteLanguage,
  hideSelector,
  inviteItems,
  onClose,
  roomId,
  roomType,
  setInviteItems,
  t,
  culture,
  language,
  isOwner,
  inputsRef,
  addUsersPanelVisible,
  setAddUsersPanelVisible,
  isMobileView,
  cultureNames,
  i18n,
  setCultureKey,
}) => {
  const [inputValue, setInputValue] = useState("");
  const [usersList, setUsersList] = useState([]);
  const [isChangeLangMail, setIsChangeLangMail] = useState(false);
  const [isAddEmailPanelBlocked, setIsAddEmailPanelBlocked] = useState(true);

  const [selectedAccess, setSelectedAccess] = useState(defaultAccess);
  const [dropDownWidth, setDropDownWidth] = useState(0);

  const searchRef = useRef();

  const selectedLanguage = cultureNames.find((item) => item.key === language) ||
    cultureNames.find((item) => item.key === culture.key) || {
      key: language,
      label: "",
      isBeta: isBetaLanguage(language),
    };

  useEffect(() => {
    setTimeout(() => {
      const width = searchRef?.current?.offsetWidth ?? 0;
      if (width !== dropDownWidth) setDropDownWidth(width);
    }, 0);
  });

  useEffect(() => {
    !culture.key &&
      setInviteLanguage({
        key: language,
        label: selectedLanguage.label,
        isBeta: isBetaLanguage(language),
      });
  }, []);

  const toUserItems = (query) => {
    const addresses = parseAddresses(query);
    const uid = () => Math.random().toString(36).slice(-6);

    if (addresses.length > 1) {
      return addresses.map((address) => {
        return {
          email: address.email,
          id: uid(),
          access: selectedAccess,
          displayName: address.email,
          errors: address.parseErrors,
          isEmailInvite: true,
        };
      });
    }

    return {
      email: addresses[0].email,
      id: uid(),
      access: selectedAccess,
      displayName: addresses[0].email,
      errors: addresses[0].parseErrors,
      isEmailInvite: true,
    };
  };

  const searchByQuery = async (value) => {
    const query = value.trim();

    if (query.length > minSearchValue) {
      const filter = Filter.getFilterWithOutDisabledUser();
      filter.search = query;

      const users = await getMembersList(roomId, filter);

      setUsersList(users.items);

      if (users.total) setIsAddEmailPanelBlocked(false);
    }

    if (!query) {
      setInputValue("");
      setUsersList([]);
      setIsAddEmailPanelBlocked(true);
    }
  };

  const debouncedSearch = useCallback(
<<<<<<< HEAD
    debounce((value, isValid) => searchByQuery(value, isValid), 300),
=======
    debounce((value) => searchByQuery(value), 300),
>>>>>>> 5a0fedfa
    [],
  );

  const onChange = (e) => {
    const value = e.target.value;
    const clearValue = value.trim();

    setInputValue(value);

    if (clearValue.length < minSearchValue) {
      setUsersList([]);
      setIsAddEmailPanelBlocked(true);
      return;
    }

    if (roomId !== -1) {
      debouncedSearch(clearValue);
    }

    const regex =
      /^(([^<>()\[\]\\.,;:\s@"]+(\.[^<>()\[\]\\.,;:\s@"]+)*)|(".+"))@((\[[0-9]{1,3}\.[0-9]{1,3}\.[0-9]{1,3}\.[0-9]{1,3}])|(([a-zA-Z\-0-9]+\.)+[a-zA-Z]{0,}))$/g;

    const parts = getParts(value);
    for (let i = 0; i < parts.length; i += 1) {
      if (regex.test(parts[i])) {
        setIsAddEmailPanelBlocked(false);
        return;
      }
    }

    setIsAddEmailPanelBlocked(true);
  };

  const removeExist = (items) => {
    const filtered = items.reduce((unique, o) => {
      !unique.some((obj) => obj.email === o.email) && unique.push(o);
      return unique;
    }, []);

    if (items.length > filtered.length) toastr.warning(t("UsersAlreadyAdded"));

    return filtered;
  };

  const getItemContent = (item) => {
    const { avatar, displayName, email, id, shared } = item;

    item.access = selectedAccess;

    const addUser = () => {
      if (shared) {
        toastr.warning(t("UsersAlreadyAdded"));
      } else {
        if (item.isOwner || item.isAdmin)
          item.access = ShareAccessRights.RoomManager;

        const items = removeExist([item, ...inviteItems]);
        setInviteItems(items);
      }

      setInputValue("");
      setUsersList([]);
      setIsAddEmailPanelBlocked(true);
    };

    return (
      <DropDownItem
        key={id}
        onClick={addUser}
        height={48}
        heightTablet={48}
        className="list-item"
      >
        <Avatar size="min" role="user" source={avatar} />
        <div className="list-item_content">
          <SearchItemText primary disabled={shared}>
            {displayName}
          </SearchItemText>
          <SearchItemText>{email}</SearchItemText>
        </div>
        {shared && <SearchItemText info>{t("Invited")}</SearchItemText>}
      </DropDownItem>
    );
  };

  const addEmail = () => {
    const items = toUserItems(inputValue);

    const newItems =
      items.length > 1 ? [...items, ...inviteItems] : [items, ...inviteItems];

    const filtered = removeExist(newItems);

    setInviteItems(filtered);
    setInputValue("");
    setIsAddEmailPanelBlocked(true);
    setUsersList([]);
  };

  const addItems = (users) => {
    const items = [...users, ...inviteItems];

    const filtered = removeExist(items);

    setInviteItems(filtered);
    setInputValue("");
    setUsersList([]);
  };

  const dropDownMaxHeight = usersList.length > 5 ? { maxHeight: 240 } : {};

  const openUsersPanel = () => {
    setInputValue("");
    setAddUsersPanelVisible(true);
    setIsAddEmailPanelBlocked(true);
  };

  const closeUsersPanel = () => {
    setAddUsersPanelVisible(false);
  };

  const foundUsers = usersList.map((user) => getItemContent(user));

  const addEmailPanel = (
    <DropDownItem
      className="list-item"
      style={{ width: "inherit" }}
      textOverflow
      onClick={addEmail}
      height={48}
    >
      <div className="email-list_avatar">
        <Avatar size="min" role="user" source={AtReactSvgUrl} />
        <Text truncate fontSize="14px" fontWeight={600}>
          {inputValue}
        </Text>
      </div>
      <div className="email-list_add-button">
        <Text fontSize="13px" fontWeight={600}>
          {t("Common:AddButton")}
        </Text>
        <ArrowIcon />
      </div>
    </DropDownItem>
  );

  const accessOptions = getAccessOptions(t, roomType);

  const onSelectAccess = (item) => {
    setSelectedAccess(item.access);
  };

  const onKeyPress = (e) => {
    if (e.key === "Enter") {
      addEmail();
    }
  };

  const onKeyDown = (event) => {
    const keyCode = event.code;

    const isAcceptableEvents =
      keyCode === "ArrowUp" || keyCode === "ArrowDown" || keyCode === "Enter";

    if (isAcceptableEvents && inputValue.length > 2) return;

    event.stopPropagation();
  };

  useEffect(() => {
    document.addEventListener("keyup", onKeyPress);
    return () => document.removeEventListener("keyup", onKeyPress);
  });
  const onLanguageSelect = (language) => {
    setInviteLanguage(language);
    setCultureKey(language.key);
    if (language.key !== i18n.language) setIsChangeLangMail(true);
    else setIsChangeLangMail(false);
  };
  const onResetLangMail = () => {
    setInviteLanguage({
      key: selectedLanguage.key,
      label: selectedLanguage.label,
      isBeta: selectedLanguage.isBeta,
    });
    setIsChangeLangMail(false);
  };

  const cultureNamesNew = cultureNames.map((item) => ({
    label: item.label,
    key: item.key,
    isBeta: isBetaLanguage(item.key),
  }));

  return (
    <>
      <StyledSubHeader>
        {t("AddManually")}
        {!hideSelector && (
          <StyledLink
            className="link-list"
            fontWeight="600"
            type="action"
            isHovered
            onClick={openUsersPanel}
          >
            {t("Translations:ChooseFromList")}
          </StyledLink>
        )}
      </StyledSubHeader>
      <StyledDescription>
        {roomId === -1
          ? t("AddManuallyDescriptionAccounts")
          : t("AddManuallyDescriptionRoom")}
      </StyledDescription>
      <StyledInviteLanguage>
        <Text className="invitation-language">{t("InvitationLanguage")}:</Text>
        <div className="language-combo-box-wrapper">
          <ComboBox
            className="language-combo-box"
            directionY={"both"}
            options={cultureNamesNew}
            selectedOption={culture}
            onSelect={onLanguageSelect}
            isDisabled={false}
            scaled={isMobileView}
            scaledOptions={false}
            size="content"
            manualWidth="280px"
            showDisabledItems={true}
            dropDownMaxHeight={364}
            withBlur={isMobileView}
            isDefaultMode={!isMobileView}
            fillIcon={false}
            modernView
          />
          {culture?.isBeta && (
            <BetaBadge place="bottom-end" mobilePlace="bottom" />
          )}
        </div>
        {isChangeLangMail && !isMobileView && (
          <StyledLink
            className="list-link"
            fontWeight="600"
            type="action"
            isHovered
            onClick={onResetLangMail}
          >
            {t("ResetChange")}
          </StyledLink>
        )}
      </StyledInviteLanguage>
      {isChangeLangMail && isMobileView && (
        <ResetLink
          className="reset-link"
          fontWeight="600"
          type="action"
          isHovered
          onClick={onResetLangMail}
        >
          {t("ResetChange")}
        </ResetLink>
      )}

      <StyledInviteInputContainer ref={inputsRef}>
        <StyledInviteInput ref={searchRef}>
          <TextInput
            className="invite-input"
            scale
            onChange={onChange}
            placeholder={
              roomId === -1
                ? t("InviteAccountSearchPlaceholder")
                : t("InviteRoomSearchPlaceholder")
            }
            value={inputValue}
            isAutoFocussed={true}
            onKeyDown={onKeyDown}
          />
        </StyledInviteInput>
        {isAddEmailPanelBlocked ? (
          <></>
        ) : (
          <StyledDropDown
            width={dropDownWidth}
            isDefaultMode={false}
            open
            manualX="16px"
            showDisabledItems
            eventTypes="click"
            withBackdrop={false}
            zIndex={399}
            {...dropDownMaxHeight}
          >
            {!!usersList.length ? foundUsers : addEmailPanel}
          </StyledDropDown>
        )}

        <AccessSelector
          className="add-manually-access"
          t={t}
          roomType={roomType}
          defaultAccess={selectedAccess}
          onSelectAccess={onSelectAccess}
          containerRef={inputsRef}
          isOwner={isOwner}
          isMobileView={isMobileView}
        />

        {!hideSelector && addUsersPanelVisible && (
          <AddUsersPanel
            onParentPanelClose={onClose}
            onClose={closeUsersPanel}
            visible={addUsersPanelVisible}
            tempDataItems={inviteItems}
            setDataItems={addItems}
            accessOptions={accessOptions}
            isMultiSelect
            isEncrypted={true}
            defaultAccess={selectedAccess}
            withoutBackground={isMobileView}
            withBlur={!isMobileView}
            roomId={roomId}
          />
        )}
      </StyledInviteInputContainer>
    </>
  );
};

export default inject(({ settingsStore, dialogsStore, userStore }) => {
  const { isOwner } = userStore.user;
  const {
    invitePanelOptions,
    setInviteItems,
    inviteItems,
    setInviteLanguage,
    culture,
  } = dialogsStore;

  return {
    language: settingsStore.culture,
    setInviteLanguage,
    setInviteItems,
    inviteItems,
    culture,
    roomId: invitePanelOptions.roomId,
    hideSelector: invitePanelOptions.hideSelector,
    defaultAccess: invitePanelOptions.defaultAccess,
    isOwner,
  };
})(withCultureNames(withTranslation(["InviteDialog"])(observer(InviteInput))));<|MERGE_RESOLUTION|>--- conflicted
+++ resolved
@@ -142,11 +142,7 @@
   };
 
   const debouncedSearch = useCallback(
-<<<<<<< HEAD
-    debounce((value, isValid) => searchByQuery(value, isValid), 300),
-=======
     debounce((value) => searchByQuery(value), 300),
->>>>>>> 5a0fedfa
     [],
   );
 
