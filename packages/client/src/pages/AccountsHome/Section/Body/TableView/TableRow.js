import React from "react";
import styled from "styled-components";
import { withRouter } from "react-router";
import { withTranslation } from "react-i18next";

import TableRow from "@docspace/components/table-container/TableRow";
import TableCell from "@docspace/components/table-container/TableCell";
import Link from "@docspace/components/link";
import Text from "@docspace/components/text";
import Checkbox from "@docspace/components/checkbox";
import ComboBox from "@docspace/components/combobox";
import DropDownItem from "@docspace/components/drop-down-item";

import withContent from "SRC_DIR/HOCs/withPeopleContent";

import Badges from "../Badges";
import { Base } from "@docspace/components/themes";

const StyledWrapper = styled.div`
  display: contents;
`;

const StyledPeopleRow = styled(TableRow)`
  :hover {
    .table-container_cell {
      cursor: pointer;
      background: ${(props) =>
        `${props.theme.filesSection.tableView.row.backgroundActive} !important`};
      border-top: ${(props) =>
        `1px solid ${props.theme.filesSection.tableView.row.borderColor}`};
      margin-top: -1px;
    }

    .table-container_user-name-cell {
      margin-left: -24px;
      padding-left: 24px;
    }
    .table-container_row-context-menu-wrapper {
      margin-right: -20px;
      padding-right: 18px;
    }
  }

  .table-container_cell {
    height: 48px;
    max-height: 48px;

    background: ${(props) =>
      (props.checked || props.isActive) &&
      `${props.theme.filesSection.tableView.row.backgroundActive} !important`};
  }

  .table-container_row-checkbox-wrapper {
    padding-right: 0px;
    min-width: 48px;

    .table-container_row-checkbox {
      margin-left: -4px;
      padding: 16px 0px 16px 12px;
    }
  }

  .link-with-dropdown-group {
    margin-right: 12px;
  }

  .table-cell_username {
    margin-right: 12px;
  }

  .table-container_row-context-menu-wrapper {
    padding-right: 0px;
  }

  .table-cell_type,
  .table-cell_room {
    margin-left: -8px;
  }

  .type-combobox,
  .room-combobox {
    padding-left: 8px;
    .combo-button {
      padding-left: 8px;
      margin-left: -8px;

      .combo-button-label {
        font-size: 13px;
        font-weight: 400;
        color: ${(props) => props.sideInfoColor};
      }

      .combo-buttons_arrow-icon {
        svg {
          path {
            fill: ${(props) => props.sideInfoColor};
          }
        }
      }
    }
  }

  .room-combobox {
    .combo-buttons_arrow-icon {
      display: none;
    }
  }
`;

StyledPeopleRow.defaultProps = { theme: Base };

const fakeRooms = [
  {
    name: "Room 1",
    role: "Viewer",
  },
  {
    name: "Room 2",
    role: "Co-worker",
  },
];

const PeopleTableRow = (props) => {
  const {
    t,
    item,
    contextOptionsProps,
    element,
    checkedProps,
    onContentRowSelect,
    onEmailClick,
    onUserNameClick,
    isAdmin,
    isOwner,
    theme,
    changeUserType,
    userId,
    setBufferSelection,
    isActive,
    isSeveralSelection,
  } = props;

  const {
    displayName,
    email,
    statusType,
    userName,
    position,
    rooms,
<<<<<<< HEAD
    id,
=======
    // role
>>>>>>> 14bc9546
  } = item;

  const role = item.role === "guest" ? "user" : item.role; // TODO: remove after getting valid 'role' field

  const isPending = statusType === "pending" || statusType === "disabled";

  const nameColor = isPending
    ? theme.peopleTableRow.pendingNameColor
    : theme.peopleTableRow.nameColor;
  const sideInfoColor = theme.peopleTableRow.sideInfoColor;

  const onChange = (e) => {
    onContentRowSelect && onContentRowSelect(e.target.checked, item);
  };

  const getTypesOptions = React.useCallback(() => {
    const options = [];

    const adminOption = {
      key: "admin",
      title: t("Administrator"),
      label: t("Administrator"),
      action: "admin",
    };
    const managerOption = {
      key: "manager",
      title: t("Manager"),
      label: t("Manager"),
      action: "manager",
    };
    const userOption = {
      key: "user",
      title: t("Common:User"),
      label: t("Common:User"),
      action: "user",
    };

    isOwner && options.push(adminOption);

    isAdmin && options.push(managerOption);

    // TODO: add check on manager type
    options.push(userOption);

    return options;
  }, [t, isAdmin, isOwner]);

  // TODO: update after backend update
  const onTypeChange = React.useCallback(
    ({ action }) => {
      changeUserType(action, [item], t, true);
    },
    [item, changeUserType, t]
  );

  const getRoomsOptions = React.useCallback(() => {
    const options = [];

    fakeRooms.forEach((room) => {
      options.push(
        <DropDownItem key={room.name} noHover={true}>
          {room.name} &nbsp;
          <Text fontSize="13px" fontWeight={600} color={sideInfoColor} truncate>
            ({room.role})
          </Text>
        </DropDownItem>
      );
    });

    return <>{options.map((option) => option)}</>;
  }, []);

  const getUserTypeLabel = React.useCallback((role) => {
    switch (role) {
      case "owner":
        return t("Common:Owner");
      case "admin":
        return t("Administrator");
      case "manager":
        return t("Manager");
      case "user":
        return t("Common:User");
    }
  }, []);

  const typeLabel = getUserTypeLabel(role);

  const isChecked = checkedProps.checked;

  const userContextClick = React.useCallback(() => {
    if (isSeveralSelection && isChecked) {
      return;
    }

    setBufferSelection(item);
  }, [isSeveralSelection, isChecked, item, setBufferSelection]);

<<<<<<< HEAD
  const renderTypeCell = () => {
    const typesOptions = getTypesOptions();

    const combobox = (
      <ComboBox
        className="type-combobox"
        selectedOption={
          typesOptions.find((option) => option.key === role) || {}
        }
        options={typesOptions}
        onSelect={onTypeChange}
        scaled={false}
        size="content"
        displaySelectedOption
        modernView
      />
    );

    const text = (
      <Text
        type="page"
        title={position}
        fontSize="13px"
        fontWeight={400}
        color={sideInfoColor}
        truncate
        noSelect
        style={{ paddingLeft: "8px" }}
      >
        {typeLabel}
      </Text>
    );

    if (userId === id) return text;

    switch (role) {
      case "owner":
        return text;

      case "admin":
      case "manager":
        if (isOwner) {
          return combobox;
        } else {
          return text;
        }

      case "user":
        if (isOwner || isAdmin) {
          return combobox;
        } else {
          return text;
        }

      default:
        return text;
    }
  };

  const typeCell = renderTypeCell();
=======
  const typesOptions = getTypesOptions();
>>>>>>> 14bc9546

  return (
    <StyledWrapper
      className={`user-item ${
        isChecked || isActive ? "table-row-selected" : ""
      }`}
    >
      <StyledPeopleRow
        key={item.id}
        className="table-row"
        sideInfoColor={sideInfoColor}
        checked={isChecked}
        fileContextClick={userContextClick}
        isActive={isActive}
        {...contextOptionsProps}
      >
        <TableCell className={"table-container_user-name-cell"}>
          <TableCell
            hasAccess={isAdmin}
            className="table-container_row-checkbox-wrapper"
            checked={isChecked}
          >
            <div className="table-container_element">{element}</div>
            <Checkbox
              className="table-container_row-checkbox"
              onChange={onChange}
              isChecked={isChecked}
            />
          </TableCell>

          <Link
            type="page"
            title={displayName}
            fontWeight="600"
            fontSize="13px"
            color={nameColor}
            isTextOverflow
            href={`/accounts/view/${userName}`}
            onClick={onUserNameClick}
            className="table-cell_username"
          >
            {statusType === "pending" ? email : displayName}
          </Link>
          <Badges statusType={statusType} />
        </TableCell>
<<<<<<< HEAD
        <TableCell className={"table-cell_type"}>{typeCell}</TableCell>
=======
        <TableCell className={"table-cell_type"}>
          {((isOwner && role !== "owner") ||
            (isAdmin && !isOwner && role !== "admin")) &&
          statusType !== "disabled" &&
          userId !== item.id ? (
            <ComboBox
              className="type-combobox"
              selectedOption={typesOptions.find(
                (option) => option.key === role
              )}
              options={typesOptions}
              onSelect={onTypeChange}
              scaled={false}
              size="content"
              displaySelectedOption
              modernView
            />
          ) : (
            <Text
              type="page"
              title={position}
              fontSize="13px"
              fontWeight={400}
              color={sideInfoColor}
              truncate
              noSelect
              style={{ paddingLeft: "8px" }}
            >
              {typeLabel}
            </Text>
          )}
        </TableCell>
>>>>>>> 14bc9546
        <TableCell className="table-cell_room">
          {!rooms?.length ? (
            <Text
              type="page"
              title={position}
              fontSize="13px"
              fontWeight={400}
              color={sideInfoColor}
              truncate
              noSelect
              style={{ paddingLeft: "8px" }}
            >
              —
            </Text>
          ) : rooms?.length === 1 ? (
            <Text
              type="page"
              title={position}
              fontSize="13px"
              fontWeight={400}
              color={sideInfoColor}
              truncate
              style={{ paddingLeft: "8px" }}
            >
              {rooms[0].name} ({rooms[0].role})
            </Text>
          ) : (
            <ComboBox
              className="room-combobox"
              selectedOption={{ key: "length", label: `${fakeRooms.length}` }}
              options={[]}
              onSelect={onTypeChange}
              advancedOptions={getRoomsOptions()}
              scaled={false}
              size="content"
              displaySelectedOption
              modernView
            />
          )}
        </TableCell>
        <TableCell>
          <Link
            type="page"
            title={email}
            fontSize="13px"
            fontWeight={400}
            color={sideInfoColor}
            onClick={onEmailClick}
            isTextOverflow
          >
            {email}
          </Link>
        </TableCell>
      </StyledPeopleRow>
    </StyledWrapper>
  );
};

export default withTranslation(["People", "Common", "Settings"])(
  withRouter(withContent(PeopleTableRow))
);<|MERGE_RESOLUTION|>--- conflicted
+++ resolved
@@ -147,14 +147,11 @@
     userName,
     position,
     rooms,
-<<<<<<< HEAD
+
     id,
-=======
-    // role
->>>>>>> 14bc9546
+
+    role,
   } = item;
-
-  const role = item.role === "guest" ? "user" : item.role; // TODO: remove after getting valid 'role' field
 
   const isPending = statusType === "pending" || statusType === "disabled";
 
@@ -249,7 +246,6 @@
     setBufferSelection(item);
   }, [isSeveralSelection, isChecked, item, setBufferSelection]);
 
-<<<<<<< HEAD
   const renderTypeCell = () => {
     const typesOptions = getTypesOptions();
 
@@ -310,9 +306,6 @@
   };
 
   const typeCell = renderTypeCell();
-=======
-  const typesOptions = getTypesOptions();
->>>>>>> 14bc9546
 
   return (
     <StyledWrapper
@@ -358,42 +351,9 @@
           </Link>
           <Badges statusType={statusType} />
         </TableCell>
-<<<<<<< HEAD
+
         <TableCell className={"table-cell_type"}>{typeCell}</TableCell>
-=======
-        <TableCell className={"table-cell_type"}>
-          {((isOwner && role !== "owner") ||
-            (isAdmin && !isOwner && role !== "admin")) &&
-          statusType !== "disabled" &&
-          userId !== item.id ? (
-            <ComboBox
-              className="type-combobox"
-              selectedOption={typesOptions.find(
-                (option) => option.key === role
-              )}
-              options={typesOptions}
-              onSelect={onTypeChange}
-              scaled={false}
-              size="content"
-              displaySelectedOption
-              modernView
-            />
-          ) : (
-            <Text
-              type="page"
-              title={position}
-              fontSize="13px"
-              fontWeight={400}
-              color={sideInfoColor}
-              truncate
-              noSelect
-              style={{ paddingLeft: "8px" }}
-            >
-              {typeLabel}
-            </Text>
-          )}
-        </TableCell>
->>>>>>> 14bc9546
+
         <TableCell className="table-cell_room">
           {!rooms?.length ? (
             <Text
