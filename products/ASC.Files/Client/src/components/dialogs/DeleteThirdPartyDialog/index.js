--- conflicted
+++ resolved
@@ -7,9 +7,9 @@
 // import {
 //   deleteThirdParty,
 //   setThirdPartyProviders,
-//   fetchFiles,
+  //fetchFiles,
 //   setUpdateTree,
-//   setTreeFolders,
+  //setTreeFolders,
 // } from "../../../store/files/actions";
 import {
   //getThirdPartyProviders,
@@ -122,10 +122,10 @@
 // const mapStateToProps = (state) => {
 //   return {
 //     providers: getThirdPartyProviders(state),
-//     currentFolderId: getSelectedFolderId(state),
-//     treeFolders: getTreeFolders(state),
-//     commonId: getCommonFolderId(state),
-//     myId: getMyFolderId(state),
+    //currentFolderId: getSelectedFolderId(state),
+    //treeFolders: getTreeFolders(state),
+    //commonId: getCommonFolderId(state),
+    //myId: getMyFolderId(state),
 //   };
 // };
 
@@ -136,17 +136,7 @@
 //   setTreeFolders,
 // })(withRouter(DeleteThirdPartyDialog));
 
-<<<<<<< HEAD
-export default connect(mapStateToProps, {
-  setThirdPartyProviders,
-  //fetchFiles,
-  setUpdateTree,
-  //setTreeFolders,
-})(
-  inject(({ mainFilesStore }) => {
-=======
-export default inject(({ store, mainFilesStore, thirdParty }) => {
->>>>>>> b37ee479
+export default inject(({ auth, mainFilesStore, thirdParty }) => {
     const { filesStore } = mainFilesStore;
     const { providers, setThirdPartyProviders, deleteThirdParty } = thirdParty;
     const { fetchFiles, treeFoldersStore } = filesStore;
