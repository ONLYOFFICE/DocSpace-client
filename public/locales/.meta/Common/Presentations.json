--- conflicted
+++ resolved
@@ -3,11 +3,7 @@
   "content": "Presentations",
   "content_en_sha1_hash": "25c4116b66b152694c7300d8d3f73ff01eb60a35",
   "created_at": "2025-05-19T21:30:47.458Z",
-<<<<<<< HEAD
-  "updated_at": "2025-06-08T12:02:32.717Z",
-=======
   "updated_at": "2025-07-10T11:11:06.891Z",
->>>>>>> 4378f47c
   "comment": {
     "text": "This translation key is used to display a label for a filter option in a UI component, specifically in a file management system or media library. It indicates which type of files are being filtered (e.g., presentations), and its purpose is to provide context for users navigating the file selection process.",
     "is_auto": true,
@@ -16,13 +12,13 @@
   "usage": [
     {
       "file_path": "/packages/client/src/pages/Home/Section/Filter/index.js",
-      "line_number": 599,
+      "line_number": 602,
       "context": "break;\n case FilterType.ArchiveOnly.toString():\n label = t(\"Common:Archives\");\n break;\n case FilterType.PresentationsOnly.toString():\n label = t(\"Common:Presentations\");\n break;\n case FilterType.ImagesOnly.toString():\n label = t(\"Common:Images\");\n break;\n case FilterType.MediaOnly.toString():",
       "module": "/packages/client"
     },
     {
       "file_path": "/packages/client/src/pages/Home/Section/Filter/index.js",
-      "line_number": 599,
+      "line_number": 602,
       "context": "break;\n case FilterType.ArchiveOnly.toString():\n label = t(\"Common:Archives\");\n break;\n case FilterType.PresentationsOnly.toString():\n label = t(\"Common:Presentations\");\n break;\n case FilterType.ImagesOnly.toString():\n label = t(\"Common:Images\");\n break;\n case FilterType.MediaOnly.toString():",
       "module": "/packages/client"
     },
@@ -34,23 +30,19 @@
     },
     {
       "file_path": "/packages/client/src/pages/PortalSettings/categories/developer-tools/JavascriptSDK/sub-components/FilterBlock.js",
-      "line_number": 163,
-      "context": "label: t(\"Common:Archives\"),\n typeKey: FilterType.ArchiveOnly,\n },\n {\n key: \"filter-type-presentations\",\n label: t(\"Common:Presentations\"),\n typeKey: FilterType.PresentationsOnly,\n },\n {\n key: \"filter-type-images\",\n label: t(\"Common:Images\"),",
+      "line_number": 158,
+      "context": "label: t(\"Common:Spreadsheets\"),\n typeKey: FilterType.SpreadsheetsOnly,\n },\n {\n key: \"filter-type-presentations\",\n label: t(\"Common:Presentations\"),\n typeKey: FilterType.PresentationsOnly,\n },\n {\n key: \"filter-type-pdf\",\n label: getManyPDFTitle(t, false),",
       "module": "/packages/client"
     },
     {
       "file_path": "/packages/shared/dialogs/download-dialog/index.tsx",
-      "line_number": 473,
-      "context": "isChecked={state.presentations.isChecked}\n isIndeterminate={state.presentations.isIndeterminate}\n items={state.presentations.files}\n titleFormat={state.presentations.format || t(\"Common:OriginalFormat\")}\n type={DownloadedDocumentType.Presentations}\n title={t(\"Common:Presentations\")}\n />\n ) : null}\n \n {state.masterForms.files.length > 0 ? (\n <DownloadContent",
+      "line_number": 482,
+      "context": "isChecked={state.presentations.isChecked}\n isIndeterminate={state.presentations.isIndeterminate}\n items={state.presentations.files}\n titleFormat={state.presentations.format || t(\"Common:OriginalFormat\")}\n type={DownloadedDocumentType.Presentations}\n title={t(\"Common:Presentations\")}\n />\n ) : null}\n {state.masterForms.files.length > 0 ? (\n <DownloadContent\n {...downloadContentProps}",
       "module": "/packages/shared"
     },
     {
       "file_path": "/packages/shared/utils/index.ts",
-<<<<<<< HEAD
-      "line_number": 349,
-=======
       "line_number": 351,
->>>>>>> 4378f47c
       "context": "case FilterType.FoldersOnly:\n return t(\"Common:Folders\");\n case FilterType.DocumentsOnly:\n return t(\"Common:Documents\");\n case FilterType.PresentationsOnly:\n return t(\"Common:Presentations\");\n case FilterType.SpreadsheetsOnly:\n return t(\"Common:Spreadsheets\");\n case FilterType.ImagesOnly:\n return t(\"Common:Images\");\n case FilterType.MediaOnly:",
       "module": "/packages/shared"
     }
