// (c) Copyright Ascensio System SIA 2009-2025
//
// This program is a free software product.
// You can redistribute it and/or modify it under the terms
// of the GNU Affero General Public License (AGPL) version 3 as published by the Free Software
// Foundation. In accordance with Section 7(a) of the GNU AGPL its Section 15 shall be amended
// to the effect that Ascensio System SIA expressly excludes the warranty of non-infringement of
// any third-party rights.
//
// This program is distributed WITHOUT ANY WARRANTY, without even the implied warranty
// of MERCHANTABILITY or FITNESS FOR A PARTICULAR  PURPOSE. For details, see
// the GNU AGPL at: http://www.gnu.org/licenses/agpl-3.0.html
//
// You can contact Ascensio System SIA at Lubanas st. 125a-25, Riga, Latvia, EU, LV-1021.
//
// The  interactive user interfaces in modified source and object code versions of the Program must
// display Appropriate Legal Notices, as required under Section 5 of the GNU AGPL version 3.
//
// Pursuant to Section 7(b) of the License you must retain the original Product logo when
// distributing the program. Pursuant to Section 7(e) we decline to grant you any rights under
// trademark law for use of our trademarks.
//
// All the Product's GUI elements, including illustrations and icon sets, as well as technical writing
// content are licensed under the terms of the Creative Commons Attribution-ShareAlike 4.0
// International. See the License terms at http://creativecommons.org/licenses/by-sa/4.0/legalcode

import React from "react";
import classNames from "classnames";
import { observer } from "mobx-react";
import { useTranslation } from "react-i18next";

import { TFile } from "../../../../api/files/types";
import { InfoPanelEvents } from "../../../../enums";
import { RectangleSkeleton } from "../../../../skeletons";

import { Textarea } from "../../../textarea";
import { Text } from "../../../text";

import { useMessageStore } from "../../store/messageStore";
import { useChatStore } from "../../store/chatStore";

import { ChatInputProps } from "../../Chat.types";

import Attachment from "./Attachment";
import FilesList from "./FilesList";
import Buttons from "./Buttons";

import styles from "./ChatInput.module.scss";

const ChatInput = ({
  getIcon,
  isLoading,
  attachmentFile,
  clearAttachmentFile,
  selectedModel,
<<<<<<< HEAD
  toolsSettings,
=======
  isAdmin,
>>>>>>> 8cc3e233
}: ChatInputProps) => {
  const { t } = useTranslation(["Common"]);

  const { startChat, sendMessage, currentChatId } = useMessageStore();
  const { fetchChat, currentChat } = useChatStore();

  const [value, setValue] = React.useState("");
  const [inputWidth, setInputWidth] = React.useState(0);
  const [selectedFiles, setSelectedFiles] = React.useState<Partial<TFile>[]>(
    [],
  );
  const [isFilesSelectorVisible, setIsFilesSelectorVisible] =
    React.useState(false);

  const prevSession = React.useRef(currentChatId);
  const inputRef = React.useRef<HTMLDivElement>(null);

  const handleChange = (e: React.ChangeEvent<HTMLTextAreaElement>) => {
    const val = e.target.value;

    if (val === "\n") {
      return;
    }

    setValue(val);
  };

  const handleRemoveFile = (file: Partial<TFile>) => {
    setSelectedFiles((prev) => prev.filter((f) => f.id !== file.id));
  };

  const sendMessageAction = React.useCallback(async () => {
    if (!value) return;

    try {
      if (!currentChatId) {
        startChat(value, selectedFiles);
      } else {
        sendMessage(value, selectedFiles);
      }

      setValue("");
      setSelectedFiles([]);
    } catch (e) {
      console.log(e);
    }
  }, [currentChatId, startChat, sendMessage, value, selectedFiles]);

  const onKeyEnter = React.useCallback(
    (e: KeyboardEvent) => {
      if (e.key === "Enter" && !e.shiftKey) return sendMessageAction();
    },
    [sendMessageAction],
  );

  const showFilesSelector = () => {
    setIsFilesSelectorVisible(true);
  };
  const hideFilesSelector = () => setIsFilesSelectorVisible(false);
  const toggleFilesSelector = () => {
    if (isFilesSelectorVisible) {
      hideFilesSelector();
    } else {
      showFilesSelector();
    }
  };

  React.useEffect(() => {
    window.addEventListener("keydown", onKeyEnter);

    return () => {
      window.removeEventListener("keydown", onKeyEnter);
    };
  }, [onKeyEnter]);

  React.useEffect(() => {
    if (currentChatId && !currentChat) {
      fetchChat(currentChatId);
    }

    if (!prevSession.current) {
      prevSession.current = currentChatId;

      return;
    }

    prevSession.current = currentChatId;

    setValue("");
    setSelectedFiles([]);
  }, [
    currentChatId,
    currentChat,
    attachmentFile,
    clearAttachmentFile,
    fetchChat,
  ]);

  React.useEffect(() => {
    const onResize = () => {
      setInputWidth(inputRef.current?.offsetWidth ?? 0);

      setTimeout(() => setInputWidth(inputRef.current?.offsetWidth ?? 0), 0);
    };

    window.addEventListener("resize", onResize);

    window.addEventListener(InfoPanelEvents.showInfoPanel, onResize);
    window.addEventListener(InfoPanelEvents.hideInfoPanel, onResize);

    return () => {
      window.removeEventListener("resize", onResize);
      window.removeEventListener(InfoPanelEvents.showInfoPanel, onResize);
    };
  }, []);

  return (
    <>
      <div
        className={classNames(styles.chatInput, "chat-input")}
        ref={(ref) => {
          if (ref) setInputWidth(ref.offsetWidth);
          inputRef.current = ref;
        }}
      >
        {isLoading ? (
          <RectangleSkeleton width="100%" height="116px" borderRadius="3px" />
        ) : (
          <>
            <Textarea
              onChange={handleChange}
              value={value}
              isFullHeight
              className={styles.chatInputTextArea}
              wrapperClassName={classNames({
                [styles.chatInputTextAreaWrapper]: true,
                [styles.chatInputTextAreaWrapperFiles]:
                  selectedFiles.length > 0,
              })}
              placeholder={t("Common:AIChatInput")}
              isChatMode
              fontSize={15}
            />

            <FilesList
              files={selectedFiles}
              getIcon={getIcon}
              onRemove={handleRemoveFile}
            />

            <Buttons
              inputWidth={inputWidth}
              isFilesSelectorVisible={isFilesSelectorVisible}
              toggleFilesSelector={toggleFilesSelector}
              sendMessageAction={sendMessageAction}
              value={value}
              selectedModel={selectedModel}
<<<<<<< HEAD
              toolsSettings={toolsSettings}
=======
              isAdmin={isAdmin}
>>>>>>> 8cc3e233
            />
          </>
        )}
      </div>
      <Attachment
        isVisible={isFilesSelectorVisible}
        toggleAttachment={toggleFilesSelector}
        getIcon={getIcon}
        setSelectedFiles={setSelectedFiles}
        attachmentFile={attachmentFile}
        clearAttachmentFile={clearAttachmentFile}
      />
      {!isLoading ? (
        <Text
          fontSize="10px"
          fontWeight={400}
          className={styles.chatInputText}
          noSelect
        >
          {t("Common:CheckAIInfo")}
        </Text>
      ) : null}
    </>
  );
};

export default observer(ChatInput);<|MERGE_RESOLUTION|>--- conflicted
+++ resolved
@@ -53,11 +53,8 @@
   attachmentFile,
   clearAttachmentFile,
   selectedModel,
-<<<<<<< HEAD
   toolsSettings,
-=======
   isAdmin,
->>>>>>> 8cc3e233
 }: ChatInputProps) => {
   const { t } = useTranslation(["Common"]);
 
@@ -215,11 +212,8 @@
               sendMessageAction={sendMessageAction}
               value={value}
               selectedModel={selectedModel}
-<<<<<<< HEAD
               toolsSettings={toolsSettings}
-=======
               isAdmin={isAdmin}
->>>>>>> 8cc3e233
             />
           </>
         )}
