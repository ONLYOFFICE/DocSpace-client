{
  "key_path": "Migration",
  "content": "Migration",
  "content_en_sha1_hash": "6e458173eef4a800366eeb68965cf8f147c4756b",
  "created_at": "2025-05-19T21:30:51.947Z",
<<<<<<< HEAD
  "updated_at": "2025-06-08T12:02:32.727Z",
=======
  "updated_at": "2025-06-24T16:31:24.402Z",
>>>>>>> 0de93b01
  "comment": {
    "text": "This translation key displays the label \"Migration\" and is used as a navigation title or heading in the PortalSettings page. It is likely found on a button or menu item.",
    "is_auto": true,
    "updated_at": "2025-05-20T09:44:54.326Z"
  },
  "usage": [
    {
      "file_path": "/packages/client/src/pages/PortalSettings/Layout/Article/Body/index.js",
<<<<<<< HEAD
      "line_number": 211,
      "context": "return t(\"TwoFactorAuth\");\n case \"ManagementCategoryIntegration\":\n return t(\"ManagementCategoryIntegration\");\n case \"ThirdPartyAuthorization\":\n return t(\"ThirdPartyAuthorization\");\n case \"Migration\":\n return t(\"Migration\");\n case \"Backup\":\n return t(\"Common:Backup\");\n case \"Common:PaymentsTitle\":\n return t(\"Common:PaymentsTitle\");",
=======
      "line_number": 214,
      "context": "return t(\"TwoFactorAuth\");\n case \"ManagementCategoryIntegration\":\n return t(\"ManagementCategoryIntegration\");\n case \"ThirdPartyAuthorization\":\n return t(\"ThirdPartyAuthorization\");\n case \"Migration\":\n return t(\"Migration\");\n case \"Backup\":\n return t(\"Backup\");\n case \"Common:PaymentsTitle\":\n return t(\"Common:PaymentsTitle\");",
>>>>>>> 0de93b01
      "module": "/packages/client"
    }
  ],
  "languages": {
    "en": {
      "ai_translated": false,
      "ai_model": null,
      "ai_spell_check_issues": [],
      "approved_at": null
    },
    "ar-SA": {
      "ai_translated": false,
      "ai_model": null,
      "ai_spell_check_issues": [],
      "approved_at": null
    },
    "az": {
      "ai_translated": false,
      "ai_model": null,
      "ai_spell_check_issues": [],
      "approved_at": null
    },
    "bg": {
      "ai_translated": false,
      "ai_model": null,
      "ai_spell_check_issues": [],
      "approved_at": null
    },
    "cs": {
      "ai_translated": false,
      "ai_model": null,
      "ai_spell_check_issues": [],
      "approved_at": null
    },
    "de": {
      "ai_translated": false,
      "ai_model": null,
      "ai_spell_check_issues": [],
      "approved_at": null
    },
    "el-GR": {
      "ai_translated": false,
      "ai_model": null,
      "ai_spell_check_issues": [],
      "approved_at": null
    },
    "es": {
      "ai_translated": false,
      "ai_model": null,
      "ai_spell_check_issues": [],
      "approved_at": null
    },
    "fi": {
      "ai_translated": false,
      "ai_model": null,
      "ai_spell_check_issues": [],
      "approved_at": null
    },
    "fr": {
      "ai_translated": false,
      "ai_model": null,
      "ai_spell_check_issues": [],
      "approved_at": null
    },
    "hy-AM": {
      "ai_translated": false,
      "ai_model": null,
      "ai_spell_check_issues": [],
      "approved_at": null
    },
    "it": {
      "ai_translated": false,
      "ai_model": null,
      "ai_spell_check_issues": [],
      "approved_at": null
    },
    "ja-JP": {
      "ai_translated": false,
      "ai_model": null,
      "ai_spell_check_issues": [],
      "approved_at": null
    },
    "ko-KR": {
      "ai_translated": false,
      "ai_model": null,
      "ai_spell_check_issues": [],
      "approved_at": null
    },
    "lo-LA": {
      "ai_translated": false,
      "ai_model": null,
      "ai_spell_check_issues": [],
      "approved_at": null
    },
    "lv": {
      "ai_translated": false,
      "ai_model": null,
      "ai_spell_check_issues": [],
      "approved_at": null
    },
    "nl": {
      "ai_translated": false,
      "ai_model": null,
      "ai_spell_check_issues": [],
      "approved_at": null
    },
    "pl": {
      "ai_translated": false,
      "ai_model": null,
      "ai_spell_check_issues": [],
      "approved_at": null
    },
    "pt": {
      "ai_translated": false,
      "ai_model": null,
      "ai_spell_check_issues": [],
      "approved_at": null
    },
    "pt-BR": {
      "ai_translated": false,
      "ai_model": null,
      "ai_spell_check_issues": [],
      "approved_at": null
    },
    "ro": {
      "ai_translated": false,
      "ai_model": null,
      "ai_spell_check_issues": [],
      "approved_at": null
    },
    "ru": {
      "ai_translated": false,
      "ai_model": null,
      "ai_spell_check_issues": [],
      "approved_at": null
    },
    "si": {
      "ai_translated": false,
      "ai_model": null,
      "ai_spell_check_issues": [],
      "approved_at": null
    },
    "sk": {
      "ai_translated": false,
      "ai_model": null,
      "ai_spell_check_issues": [],
      "approved_at": null
    },
    "sl": {
      "ai_translated": false,
      "ai_model": null,
      "ai_spell_check_issues": [],
      "approved_at": null
    },
    "sr-Cyrl-RS": {
      "ai_translated": false,
      "ai_model": null,
      "ai_spell_check_issues": [],
      "approved_at": null
    },
    "sr-Latn-RS": {
      "ai_translated": false,
      "ai_model": null,
      "ai_spell_check_issues": [],
      "approved_at": null
    },
    "tr": {
      "ai_translated": false,
      "ai_model": null,
      "ai_spell_check_issues": [],
      "approved_at": null
    },
    "uk-UA": {
      "ai_translated": false,
      "ai_model": null,
      "ai_spell_check_issues": [],
      "approved_at": null
    },
    "vi": {
      "ai_translated": false,
      "ai_model": null,
      "ai_spell_check_issues": [],
      "approved_at": null
    },
    "zh-CN": {
      "ai_translated": false,
      "ai_model": null,
      "ai_spell_check_issues": [],
      "approved_at": null
    }
  }
}<|MERGE_RESOLUTION|>--- conflicted
+++ resolved
@@ -3,11 +3,7 @@
   "content": "Migration",
   "content_en_sha1_hash": "6e458173eef4a800366eeb68965cf8f147c4756b",
   "created_at": "2025-05-19T21:30:51.947Z",
-<<<<<<< HEAD
-  "updated_at": "2025-06-08T12:02:32.727Z",
-=======
   "updated_at": "2025-06-24T16:31:24.402Z",
->>>>>>> 0de93b01
   "comment": {
     "text": "This translation key displays the label \"Migration\" and is used as a navigation title or heading in the PortalSettings page. It is likely found on a button or menu item.",
     "is_auto": true,
@@ -16,13 +12,8 @@
   "usage": [
     {
       "file_path": "/packages/client/src/pages/PortalSettings/Layout/Article/Body/index.js",
-<<<<<<< HEAD
-      "line_number": 211,
-      "context": "return t(\"TwoFactorAuth\");\n case \"ManagementCategoryIntegration\":\n return t(\"ManagementCategoryIntegration\");\n case \"ThirdPartyAuthorization\":\n return t(\"ThirdPartyAuthorization\");\n case \"Migration\":\n return t(\"Migration\");\n case \"Backup\":\n return t(\"Common:Backup\");\n case \"Common:PaymentsTitle\":\n return t(\"Common:PaymentsTitle\");",
-=======
       "line_number": 214,
       "context": "return t(\"TwoFactorAuth\");\n case \"ManagementCategoryIntegration\":\n return t(\"ManagementCategoryIntegration\");\n case \"ThirdPartyAuthorization\":\n return t(\"ThirdPartyAuthorization\");\n case \"Migration\":\n return t(\"Migration\");\n case \"Backup\":\n return t(\"Backup\");\n case \"Common:PaymentsTitle\":\n return t(\"Common:PaymentsTitle\");",
->>>>>>> 0de93b01
       "module": "/packages/client"
     }
   ],
