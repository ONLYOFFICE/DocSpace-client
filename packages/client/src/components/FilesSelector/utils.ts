// (c) Copyright Ascensio System SIA 2009-2024
//
// This program is a free software product.
// You can redistribute it and/or modify it under the terms
// of the GNU Affero General Public License (AGPL) version 3 as published by the Free Software
// Foundation. In accordance with Section 7(a) of the GNU AGPL its Section 15 shall be amended
// to the effect that Ascensio System SIA expressly excludes the warranty of non-infringement of
// any third-party rights.
//
// This program is distributed WITHOUT ANY WARRANTY, without even the implied warranty
// of MERCHANTABILITY or FITNESS FOR A PARTICULAR  PURPOSE. For details, see
// the GNU AGPL at: http://www.gnu.org/licenses/agpl-3.0.html
//
// You can contact Ascensio System SIA at Lubanas st. 125a-25, Riga, Latvia, EU, LV-1021.
//
// The  interactive user interfaces in modified source and object code versions of the Program must
// display Appropriate Legal Notices, as required under Section 5 of the GNU AGPL version 3.
//
// Pursuant to Section 7(b) of the License you must retain the original Product logo when
// distributing the program. Pursuant to Section 7(e) we decline to grant you any rights under
// trademark law for use of our trademarks.
//
// All the Product's GUI elements, including illustrations and icon sets, as well as technical writing
// content are licensed under the terms of the Creative Commons Attribution-ShareAlike 4.0
// International. See the License terms at http://creativecommons.org/licenses/by-sa/4.0/legalcode

import {
  TFileSecurity,
  TFolderSecurity,
} from "@docspace/shared/api/files/types";
import { TRoomSecurity } from "@docspace/shared/api/rooms/types";
import { PRODUCT_NAME } from "@docspace/shared/constants";
import { FilesSelectorFilterTypes } from "@docspace/shared/enums";
import { TTranslation } from "@docspace/shared/types";

export const getHeaderLabel = (
  t: TTranslation,
  isEditorDialog: boolean,
  isCopy?: boolean,
  isRestoreAll?: boolean,
  isMove?: boolean,
  isSelect?: boolean,
  filterParam?: string,
  isRestore?: boolean,
  isFormRoom?: boolean,
  isThirdParty?: boolean,
  isSelectFolder?: boolean,
) => {
  if (isRestore) return t("Common:RestoreTo");
  if (isSelectFolder) return t("Common:SelectFolder");
  if (isMove) return t("Common:MoveTo");
  if (isCopy && !isEditorDialog) return t("Common:Copy");
  if (isRestoreAll) return t("Common:Restore");
  if (isSelect) {
    return filterParam ? t("Common:SelectFile") : t("Common:SelectAction");
  }

  if (isFormRoom) {
<<<<<<< HEAD
    return t("Common:SelectFromPortal", { portalName: PORTAL });
=======
    return t("Common:SelectFromDocspace", { productName: PRODUCT_NAME });
>>>>>>> caacc6e5
  }

  if (filterParam === FilesSelectorFilterTypes.DOCX)
    return t("Common:CreateMasterFormFromFile");
  if (filterParam) return t("Common:SelectFile");

  return t("Common:SaveButton");
};

export const getAcceptButtonLabel = (
  t: TTranslation,
  isEditorDialog: boolean,
  isCopy?: boolean,
  isRestoreAll?: boolean,
  isMove?: boolean,
  isSelect?: boolean,
  filterParam?: string,
  isRestore?: boolean,
  isFormRoom?: boolean,
  isSelectFolder?: boolean,
) => {
  if (isRestore) return t("Common:RestoreHere");
  if (isMove) return t("Common:MoveHere");
  if (isCopy && !isEditorDialog) return t("Common:CopyHere");
  if (isRestoreAll) return t("Common:RestoreHere");
  if (isSelect || isFormRoom || isSelectFolder) return t("Common:SelectAction");

  if (filterParam === FilesSelectorFilterTypes.DOCX) return t("Common:Create");
  // if (filterParam === FilesSelectorFilterTypes.DOCXF) return t("Common:SubmitToGallery");
  if (filterParam) return t("Common:SaveButton");

  return t("Common:SaveHereButton");
};

export const getIsDisabled = (
  isFirstLoad: boolean,
  isSelectedParentFolder: boolean,
  sameId?: boolean,
  isRooms?: boolean,
  isRoot?: boolean,
  isCopy?: boolean,
  isMove?: boolean,
  isRestoreAll?: boolean,
  isRequestRunning?: boolean,
  security?: TFileSecurity | TFolderSecurity | TRoomSecurity,
  filterParam?: string,
  isFileSelected?: boolean,
  includeFolder?: boolean,
  isRestore?: boolean,
) => {
  if (isFirstLoad) return true;
  if (isRequestRunning) return true;
  if (filterParam) return !isFileSelected;
  if (sameId && !isCopy) return true;
  if (sameId && isCopy && includeFolder) return true;
  if (isRooms) return true;
  if (isRoot) return true;
  if (isSelectedParentFolder) return true;
  if (isCopy)
    return security && "CopyTo" in security
      ? !security?.CopyTo
      : !security?.Copy;
  if (isMove || isRestoreAll || isRestore)
    return security && "MoveTo" in security
      ? !security?.MoveTo
      : !security?.Move;

  return false;
};<|MERGE_RESOLUTION|>--- conflicted
+++ resolved
@@ -56,11 +56,7 @@
   }
 
   if (isFormRoom) {
-<<<<<<< HEAD
-    return t("Common:SelectFromPortal", { portalName: PORTAL });
-=======
-    return t("Common:SelectFromDocspace", { productName: PRODUCT_NAME });
->>>>>>> caacc6e5
+    return t("Common:SelectFromPortal", { productName: PRODUCT_NAME });
   }
 
   if (filterParam === FilesSelectorFilterTypes.DOCX)
