﻿// (c) Copyright Ascensio System SIA 2010-2022
//
// This program is a free software product.
// You can redistribute it and/or modify it under the terms
// of the GNU Affero General Public License (AGPL) version 3 as published by the Free Software
// Foundation. In accordance with Section 7(a) of the GNU AGPL its Section 15 shall be amended
// to the effect that Ascensio System SIA expressly excludes the warranty of non-infringement of
// any third-party rights.
//
// This program is distributed WITHOUT ANY WARRANTY, without even the implied warranty
// of MERCHANTABILITY or FITNESS FOR A PARTICULAR  PURPOSE. For details, see
// the GNU AGPL at: http://www.gnu.org/licenses/agpl-3.0.html
//
// You can contact Ascensio System SIA at Lubanas st. 125a-25, Riga, Latvia, EU, LV-1021.
//
// The  interactive user interfaces in modified source and object code versions of the Program must
// display Appropriate Legal Notices, as required under Section 5 of the GNU AGPL version 3.
//
// Pursuant to Section 7(b) of the License you must retain the original Product logo when
// distributing the program. Pursuant to Section 7(e) we decline to grant you any rights under
// trademark law for use of our trademarks.
//
// All the Product's GUI elements, including illustrations and icon sets, as well as technical writing
// content are licensed under the terms of the Creative Commons Attribution-ShareAlike 4.0
// International. See the License terms at http://creativecommons.org/licenses/by-sa/4.0/legalcode

namespace ASC.Files.Api;

public class ThirdpartyController : ApiControllerBase
{
    private readonly CoreBaseSettings _coreBaseSettings;
    private readonly EntryManager _entryManager;
    private readonly FilesSettingsHelper _filesSettingsHelper;
    private readonly FileStorageService _fileStorageService;
    private readonly GlobalFolderHelper _globalFolderHelper;
    private readonly SecurityContext _securityContext;
    private readonly ThirdpartyConfiguration _thirdpartyConfiguration;
    private readonly UserManager _userManager;
    private readonly WordpressHelper _wordpressHelper;
    private readonly WordpressToken _wordpressToken;
    private readonly RequestHelper _requestHelper;
    private readonly FileSecurityCommon _fileSecurityCommon;

    public ThirdpartyController(
        CoreBaseSettings coreBaseSettings,
        EntryManager entryManager,
        FilesSettingsHelper filesSettingsHelper,
        FileStorageService fileStorageService,
        GlobalFolderHelper globalFolderHelper,
        SecurityContext securityContext,
        ThirdpartyConfiguration thirdpartyConfiguration,
        UserManager userManager,
        WordpressHelper wordpressHelper,
        WordpressToken wordpressToken,
        RequestHelper requestHelper,
        FolderDtoHelper folderDtoHelper,
        FileDtoHelper fileDtoHelper,
        FileSecurityCommon fileSecurityCommon) : base(folderDtoHelper, fileDtoHelper)
    {
        _coreBaseSettings = coreBaseSettings;
        _entryManager = entryManager;
        _filesSettingsHelper = filesSettingsHelper;
        _fileStorageService = fileStorageService;
        _globalFolderHelper = globalFolderHelper;
        _securityContext = securityContext;
        _thirdpartyConfiguration = thirdpartyConfiguration;
        _userManager = userManager;
        _wordpressHelper = wordpressHelper;
        _wordpressToken = wordpressToken;
        _requestHelper = requestHelper;
        _fileSecurityCommon = fileSecurityCommon;
    }

    /// <summary>
    ///   Get a list of available providers
    /// </summary>
    /// <category>Third-Party Integration</category>
    /// <returns>List of provider key</returns>
    /// <remarks>List of provider key: DropboxV2, Box, WebDav, Yandex, OneDrive, SharePoint, GoogleDrive</remarks>
    /// <returns></returns>
    [HttpGet("thirdparty/capabilities")]
    public async Task<List<List<string>>> CapabilitiesAsync()
    {
        var result = new List<List<string>>();

        if (await _userManager.IsUserAsync(_securityContext.CurrentAccount.ID)
                || (!_filesSettingsHelper.EnableThirdParty
                && !_coreBaseSettings.Personal))
        {
            return result;
        }

        return _thirdpartyConfiguration.GetProviders();
    }

    /// <visible>false</visible>
    [HttpPost("wordpress")]
    public async Task<bool> CreateWordpressPostAsync(CreateWordpressPostRequestDto inDto)
    {
        try
        {
            var token = await _wordpressToken.GetTokenAsync();
            var meInfo = _wordpressHelper.GetWordpressMeInfo(token.AccessToken);
            var parser = JObject.Parse(meInfo);
            if (parser == null)
            {
                return false;
            }

            var blogId = parser.Value<string>("token_site_id");

            if (blogId != null)
            {
                var createPost = _wordpressHelper.CreateWordpressPost(inDto.Title, inDto.Content, inDto.Status, blogId, token);

                return createPost;
            }

            return false;
        }
        catch (Exception)
        {
            return false;
        }
    }

    /// <summary>
    ///   Removes the third party file storage service account with the ID specified in the request
    /// </summary>
    /// <param name="providerId">Provider ID. Provider id is part of folder id.
    /// Example, folder id is "sbox-123", then provider id is "123"
    /// </param>
    /// <short>Remove third party account</short>
    /// <category>Third-Party Integration</category>
    /// <returns>Folder id</returns>
    ///<exception cref="ArgumentException"></exception>
    [HttpDelete("thirdparty/{providerId:int}")]
    public async Task<object> DeleteThirdPartyAsync(int providerId)
    {
<<<<<<< HEAD
        return await _fileStorageServiceThirdparty.DeleteThirdPartyAsync(providerId.ToString(CultureInfo.InvariantCulture));
=======
        return _fileStorageService.DeleteThirdPartyAsync(providerId.ToString(CultureInfo.InvariantCulture));

>>>>>>> 0b31d564
    }

    /// <visible>false</visible>
    [HttpGet("wordpress-delete")]
    public async Task<object> DeleteWordpressInfoAsync()
    {
        var token = await _wordpressToken.GetTokenAsync();
        if (token != null)
        {
            await _wordpressToken.DeleteTokenAsync(token);
            return new
            {
                success = true
            };
        }
        return new
        {
            success = false
        };
    }

    /// <summary>
    ///    Returns the list of third party services connected in the 'Common Documents' section
    /// </summary>
    /// <category>Third-Party Integration</category>
    /// <short>Get third party folder</short>
    /// <returns>Connected providers folder</returns>
    [HttpGet("thirdparty/common")]
    public async IAsyncEnumerable<FolderDto<string>> GetCommonThirdPartyFoldersAsync()
    {
        var parent = await _fileStorageService.GetFolderAsync(await _globalFolderHelper.FolderCommonAsync);
        var thirdpartyFolders = _entryManager.GetThirpartyFoldersAsync(parent);

        await foreach (var r in thirdpartyFolders)
        {
            yield return await _folderDtoHelper.GetAsync(r);
        }
    }

    /// <summary>
    ///    Returns the list of all connected third party services
    /// </summary>
    /// <category>Third-Party Integration</category>
    /// <short>Get third party list</short>
    /// <returns>Connected providers</returns>
    [HttpGet("thirdparty")]
    public IAsyncEnumerable<ThirdPartyParams> GetThirdPartyAccountsAsync()
    {
        return _fileStorageService.GetThirdPartyAsync();
    }

    /// <summary>
    ///    Return connected third party backup services
    /// </summary>
    /// <category>Third-Party Integration</category>
    /// <short>Get third party list</short>
    /// <returns>Connected providers</returns>
    [HttpGet("thirdparty/backup")]
    public async Task<FolderDto<string>> GetBackupThirdPartyAccountAsync()
    {
        var folder = await _fileStorageService.GetBackupThirdPartyAsync();
        if (folder != null)
        {

            return await _folderDtoHelper.GetAsync(folder);
        }
        else
        {
            return null;
        }
    }

    /// <visible>false</visible>
    [HttpGet("wordpress-info")]
    public async Task<object> GetWordpressInfoAsync()
    {
        var token = await _wordpressToken.GetTokenAsync();
        if (token != null)
        {
            var meInfo = _wordpressHelper.GetWordpressMeInfo(token.AccessToken);
            var blogId = JObject.Parse(meInfo).Value<string>("token_site_id");
            var wordpressUserName = JObject.Parse(meInfo).Value<string>("username");

            var blogInfo = _requestHelper.PerformRequest(WordpressLoginProvider.WordpressSites + blogId, "", "GET", "");
            var jsonBlogInfo = JObject.Parse(blogInfo);
            jsonBlogInfo.Add("username", wordpressUserName);

            blogInfo = jsonBlogInfo.ToString();
            return new
            {
                success = true,
                data = blogInfo
            };
        }
        return new
        {
            success = false
        };
    }

    /// <summary>
    ///   Saves the third party file storage service account
    /// </summary>
    /// <short>Save third party account</short>
    /// <param name="url">Connection url for SharePoint</param>
    /// <param name="login">Login</param>
    /// <param name="password">Password</param>
    /// <param name="token">Authentication token</param>
    /// <param name="isCorporate"></param>
    /// <param name="customerTitle">Title</param>
    /// <param name="providerKey">Provider Key</param>
    /// <param name="providerId">Provider ID</param>
    /// <category>Third-Party Integration</category>
    /// <returns>Folder contents</returns>
    /// <remarks>List of provider key: DropboxV2, Box, WebDav, Yandex, OneDrive, SharePoint, GoogleDrive</remarks>
    /// <exception cref="ArgumentException"></exception>
    [HttpPost("thirdparty")]
    public async Task<FolderDto<string>> SaveThirdPartyAsync(ThirdPartyRequestDto inDto)
    {
        var thirdPartyParams = new ThirdPartyParams
        {
            AuthData = new AuthData(inDto.Url, inDto.Login, inDto.Password, inDto.Token),
            Corporate = inDto.IsRoomsStorage ? false : inDto.IsCorporate,
            RoomsStorage = inDto.IsCorporate ? false : inDto.IsRoomsStorage,
            CustomerTitle = inDto.CustomerTitle,
            ProviderId = inDto.ProviderId,
            ProviderKey = inDto.ProviderKey,
        };

        var folder = await _fileStorageService.SaveThirdPartyAsync(thirdPartyParams);

        return await _folderDtoHelper.GetAsync(folder);
    }

    /// <summary>
    ///   Saves the third party backup file storage service account
    /// </summary>
    /// <short>Save third party account</short>
    /// <param name="url">Connection url for SharePoint</param>
    /// <param name="login">Login</param>
    /// <param name="password">Password</param>
    /// <param name="token">Authentication token</param>
    /// <param name="customerTitle">Title</param>
    /// <param name="providerKey">Provider Key</param>
    /// <param name="providerId">Provider ID</param>
    /// <category>Third-Party Integration</category>
    /// <returns>Folder contents</returns>
    /// <remarks>List of provider key: DropboxV2, Box, WebDav, Yandex, OneDrive, SharePoint, GoogleDrive</remarks>
    /// <exception cref="ArgumentException"></exception>
    [HttpPost("thirdparty/backup")]
    public async Task<FolderDto<string>> SaveThirdPartyBackupAsync(ThirdPartyBackupRequestDto inDto)
    {
        if (!await _fileSecurityCommon.IsDocSpaceAdministratorAsync(_securityContext.CurrentAccount.ID))
        {
            throw new InvalidOperationException(FilesCommonResource.ErrorMassage_SecurityException_Create);
        }

        var thirdPartyParams = new ThirdPartyParams
        {
            AuthData = new AuthData(inDto.Url, inDto.Login, inDto.Password, inDto.Token),
            CustomerTitle = inDto.CustomerTitle,
            ProviderKey = inDto.ProviderKey,
        };

        var folder = await _fileStorageService.SaveThirdPartyBackupAsync(thirdPartyParams);

        return await _folderDtoHelper.GetAsync(folder);
    }

    /// <visible>false</visible>
    [HttpPost("wordpress-save")]
    public async Task<object> WordpressSaveAsync(WordpressSaveRequestDto inDto)
    {
        if (inDto.Code.Length == 0)
        {
            return new
            {
                success = false
            };
        }
        try
        {
            var token = await _wordpressToken.SaveTokenFromCodeAsync(inDto.Code);
            var meInfo = _wordpressHelper.GetWordpressMeInfo(token.AccessToken);
            var blogId = JObject.Parse(meInfo).Value<string>("token_site_id");

            var wordpressUserName = JObject.Parse(meInfo).Value<string>("username");

            var blogInfo = _requestHelper.PerformRequest(WordpressLoginProvider.WordpressSites + blogId, "", "GET", "");
            var jsonBlogInfo = JObject.Parse(blogInfo);
            jsonBlogInfo.Add("username", wordpressUserName);

            blogInfo = jsonBlogInfo.ToString();
            return new
            {
                success = true,
                data = blogInfo
            };
        }
        catch (Exception)
        {
            return new
            {
                success = false
            };
        }
    }
}<|MERGE_RESOLUTION|>--- conflicted
+++ resolved
@@ -137,12 +137,7 @@
     [HttpDelete("thirdparty/{providerId:int}")]
     public async Task<object> DeleteThirdPartyAsync(int providerId)
     {
-<<<<<<< HEAD
-        return await _fileStorageServiceThirdparty.DeleteThirdPartyAsync(providerId.ToString(CultureInfo.InvariantCulture));
-=======
-        return _fileStorageService.DeleteThirdPartyAsync(providerId.ToString(CultureInfo.InvariantCulture));
-
->>>>>>> 0b31d564
+        return await _fileStorageService.DeleteThirdPartyAsync(providerId.ToString(CultureInfo.InvariantCulture));
     }
 
     /// <visible>false</visible>
