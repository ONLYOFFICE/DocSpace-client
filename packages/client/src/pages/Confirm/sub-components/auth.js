--- conflicted
+++ resolved
@@ -28,30 +28,22 @@
 import { useTranslation } from "react-i18next";
 import { Loader } from "@docspace/shared/components/loader";
 import Section from "@docspace/shared/components/section";
-<<<<<<< HEAD
 import { getCookie, deleteCookie } from "@docspace/shared/utils/cookie";
-=======
 import OperationContainer from "@docspace/shared/components/operation-container";
->>>>>>> 8c433f71
 import { loginWithConfirmKey } from "@docspace/shared/api/user";
 import { useSearchParams, useLocation } from "react-router-dom";
 import { combineUrl } from "@docspace/shared/utils/combineUrl";
 import { toastr } from "@docspace/shared/components/toast";
 import { frameCallEvent } from "@docspace/shared/utils/common";
 import SectionWrapper from "SRC_DIR/components/Section";
-<<<<<<< HEAD
 import ConfirmRoute from "SRC_DIR/helpers/confirmRoute";
 import { AuthenticatedAction } from "SRC_DIR/helpers/enums";
-=======
 
->>>>>>> 8c433f71
 const Auth = (props) => {
   //console.log("Auth render");
   const { linkData } = props;
   let [searchParams, setSearchParams] = useSearchParams();
-<<<<<<< HEAD
   const location = useLocation();
-=======
   const { t } = useTranslation(["Common"]);
 
   const referenceUrl = searchParams.get("referenceUrl");
@@ -60,7 +52,6 @@
   const isExternalDownloading =
     referenceUrl && referenceUrl.indexOf("action=download") !== -1;
 
->>>>>>> 8c433f71
   useEffect(() => {
     loginWithConfirmKey({
       ConfirmData: {
@@ -72,9 +63,6 @@
         //console.log("Login with confirm key success", res);
         frameCallEvent({ event: "onAuthSuccess" });
 
-<<<<<<< HEAD
-        const url = searchParams.get("referenceUrl");
-
         const redirectUrl = getCookie("x-redirect-authorization-uri");
 
         deleteCookie("x-redirect-authorization-uri");
@@ -84,17 +72,14 @@
           return;
         }
 
-        if (url && url.includes("oauth2")) {
+        if (referenceUrl && referenceUrl.includes("oauth2")) {
           const newUrl = location.search.split("referenceUrl=")[1];
 
           window.location.replace(newUrl);
           return;
         }
 
-        if (url) {
-=======
         if (referenceUrl) {
->>>>>>> 8c433f71
           try {
             new URL(referenceUrl);
             if (isFileHandler && isExternalDownloading) {
