import React from "react";
import PropTypes from "prop-types";
<<<<<<< HEAD
import { PageLayout, utils, store, Loaders } from "@appserver/common";
=======
import { PageLayout, Loaders } from "asc-web-common";
>>>>>>> a586f8fe
import {
  ArticleHeaderContent,
  ArticleMainButtonContent,
  ArticleBodyContent,
} from "../../Article";
import {
  SectionHeaderContent,
  CreateUserForm,
  UpdateUserForm,
  AvatarEditorPage,
  CreateAvatarEditorPage,
} from "./Section";
import { withTranslation } from "react-i18next";

import { withRouter } from "react-router";
import { inject, observer } from "mobx-react";

class ProfileAction extends React.Component {
  componentDidMount() {
    const {
      match,
      fetchProfile,
      isEdit,
      setIsEditingForm,
      t,
      setDocumentTitle,
    } = this.props;
    const { userId } = match.params;
    this.documentElement = document.getElementsByClassName("hidingHeader");
    setDocumentTitle(t("ProfileAction"));

    if (isEdit) {
      setIsEditingForm(false);
    }
    if (userId) {
      fetchProfile(userId);
    }

    if (!this.loaded && this.documentElement) {
      for (var i = 0; i < this.documentElement.length; i++) {
        this.documentElement[i].style.transition = "none";
  }
    }
  }

  componentDidUpdate(prevProps) {
    const { match, fetchProfile } = this.props;
    const { userId } = match.params;
    const prevUserId = prevProps.match.params.userId;

    if (userId !== undefined && userId !== prevUserId) {
      fetchProfile(userId);
    }

    if (this.loaded && this.documentElement) {
      for (var i = 0; i < this.documentElement.length; i++) {
        this.documentElement[i].style.transition = "";
  }
    }
  }

  render() {
    console.log("ProfileAction render");

    this.loaded = false;
    const {
      profile,
      isVisitor,
      match,
      isAdmin,
      avatarEditorIsOpen,
    } = this.props;
    const { userId, type } = match.params;

    if (type) {
      this.loaded = true;
    } else if (profile) {
      this.loaded = profile.userName === userId || profile.id === userId;
    }

    return (
      <PageLayout>
        {!isVisitor && (
          <PageLayout.ArticleHeader>
            <ArticleHeaderContent />
          </PageLayout.ArticleHeader>
        )}
        {!isVisitor && isAdmin && (
          <PageLayout.ArticleMainButton>
            <ArticleMainButtonContent />
          </PageLayout.ArticleMainButton>
        )}
        {!isVisitor && (
          <PageLayout.ArticleBody>
            <ArticleBodyContent />
          </PageLayout.ArticleBody>
        )}

        <PageLayout.SectionHeader>
            {this.loaded ? <SectionHeaderContent /> : <Loaders.SectionHeader />}
        </PageLayout.SectionHeader>

        <PageLayout.SectionBody>
            {this.loaded ? (
            type ? (
              avatarEditorIsOpen ? (
                <CreateAvatarEditorPage />
              ) : (
                <CreateUserForm />
              )
            ) : avatarEditorIsOpen ? (
              <AvatarEditorPage />
            ) : (
              <UpdateUserForm />
            )
          ) : (
            <Loaders.ProfileView isEdit={false} />
          )}
        </PageLayout.SectionBody>
      </PageLayout>
    );
  }
}

ProfileAction.propTypes = {
  fetchProfile: PropTypes.func.isRequired,
  match: PropTypes.object.isRequired,
  profile: PropTypes.object,
  isAdmin: PropTypes.bool,
};

export default inject(({ auth, peopleStore }) => ({
  setDocumentTitle: auth.setDocumentTitle,
  isAdmin: auth.isAdmin,
  isVisitor: auth.userStore.user.isVisitor,
  isEdit: peopleStore.editingFormStore.isEdit,
  setIsEditingForm: peopleStore.editingFormStore.setIsEditingForm,
  fetchProfile: peopleStore.targetUserStore.getTargetUser,
  profile: peopleStore.targetUserStore.targetUser,
  avatarEditorIsOpen: peopleStore.avatarEditorStore.visible,
}))(withTranslation("ProfileAction")(withRouter(observer(ProfileAction))));<|MERGE_RESOLUTION|>--- conflicted
+++ resolved
@@ -1,10 +1,6 @@
 import React from "react";
 import PropTypes from "prop-types";
-<<<<<<< HEAD
-import { PageLayout, utils, store, Loaders } from "@appserver/common";
-=======
-import { PageLayout, Loaders } from "asc-web-common";
->>>>>>> a586f8fe
+import { PageLayout, Loaders } from "@appserver/common";
 import {
   ArticleHeaderContent,
   ArticleMainButtonContent,
@@ -86,45 +82,45 @@
     }
 
     return (
-      <PageLayout>
-        {!isVisitor && (
-          <PageLayout.ArticleHeader>
-            <ArticleHeaderContent />
-          </PageLayout.ArticleHeader>
-        )}
-        {!isVisitor && isAdmin && (
-          <PageLayout.ArticleMainButton>
-            <ArticleMainButtonContent />
-          </PageLayout.ArticleMainButton>
-        )}
-        {!isVisitor && (
-          <PageLayout.ArticleBody>
-            <ArticleBodyContent />
-          </PageLayout.ArticleBody>
-        )}
+        <PageLayout>
+          {!isVisitor && (
+            <PageLayout.ArticleHeader>
+              <ArticleHeaderContent />
+            </PageLayout.ArticleHeader>
+          )}
+          {!isVisitor && isAdmin && (
+            <PageLayout.ArticleMainButton>
+              <ArticleMainButtonContent />
+            </PageLayout.ArticleMainButton>
+          )}
+          {!isVisitor && (
+            <PageLayout.ArticleBody>
+              <ArticleBodyContent />
+            </PageLayout.ArticleBody>
+          )}
 
-        <PageLayout.SectionHeader>
+          <PageLayout.SectionHeader>
             {this.loaded ? <SectionHeaderContent /> : <Loaders.SectionHeader />}
-        </PageLayout.SectionHeader>
+          </PageLayout.SectionHeader>
 
-        <PageLayout.SectionBody>
+          <PageLayout.SectionBody>
             {this.loaded ? (
-            type ? (
-              avatarEditorIsOpen ? (
-                <CreateAvatarEditorPage />
+              type ? (
+                avatarEditorIsOpen ? (
+                  <CreateAvatarEditorPage />
+                ) : (
+                  <CreateUserForm />
+                )
+              ) : avatarEditorIsOpen ? (
+                <AvatarEditorPage />
               ) : (
-                <CreateUserForm />
+                <UpdateUserForm />
               )
-            ) : avatarEditorIsOpen ? (
-              <AvatarEditorPage />
             ) : (
-              <UpdateUserForm />
-            )
-          ) : (
-            <Loaders.ProfileView isEdit={false} />
-          )}
-        </PageLayout.SectionBody>
-      </PageLayout>
+              <Loaders.ProfileView isEdit={false} />
+            )}
+          </PageLayout.SectionBody>
+        </PageLayout>
     );
   }
 }
