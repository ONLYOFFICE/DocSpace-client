{
  "LblInviteAgain": "ادعوه مرة أخرى",
  "MessageEmailActivationInstuctionsSentOnEmail": "تم إرسال تعليمات تفعيل البريد الإلكتروني إلى عنوان البريد الإلكتروني <1>{{email}}</1>.",
<<<<<<< HEAD
  "NotFoundUsers": "لم يتم العثور على مستخدمين",
  "NotFoundUsersDescription": "لا يتطابق بحثك مع المستخدمين. يرجى تعديل معايير البحث الخاصة بك أو قم بتهيئة حقل البحث لمعاينة قائمة المستخدمين كاملةً."
=======
  "UserStatus": "الحالة"
>>>>>>> ee84c163
}<|MERGE_RESOLUTION|>--- conflicted
+++ resolved
@@ -1,10 +1,5 @@
 {
   "LblInviteAgain": "ادعوه مرة أخرى",
   "MessageEmailActivationInstuctionsSentOnEmail": "تم إرسال تعليمات تفعيل البريد الإلكتروني إلى عنوان البريد الإلكتروني <1>{{email}}</1>.",
-<<<<<<< HEAD
-  "NotFoundUsers": "لم يتم العثور على مستخدمين",
-  "NotFoundUsersDescription": "لا يتطابق بحثك مع المستخدمين. يرجى تعديل معايير البحث الخاصة بك أو قم بتهيئة حقل البحث لمعاينة قائمة المستخدمين كاملةً."
-=======
   "UserStatus": "الحالة"
->>>>>>> ee84c163
 }