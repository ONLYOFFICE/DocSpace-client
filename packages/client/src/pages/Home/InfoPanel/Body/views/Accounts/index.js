import React from "react";
import { inject, observer } from "mobx-react";
import { withTranslation } from "react-i18next";
import { useNavigate } from "react-router-dom";
import withLoader from "@docspace/client/src/HOCs/withLoader";
import InfoPanelViewLoader from "@docspace/shared/skeletons/info-panel/body";
import { Link } from "@docspace/shared/components/link";

import { Text } from "@docspace/shared/components/text";
import { ComboBox } from "@docspace/shared/components/combobox";
import SpaceQuota from "SRC_DIR/components/SpaceQuota";
import { getUserStatus } from "SRC_DIR/helpers/people-helpers";
import { StyledAccountContent } from "../../styles/accounts";
import { getUserTypeLabel } from "@docspace/shared/utils/common";

const Accounts = (props) => {
  const {
    t,
    infoPanelSelection,
    isOwner,
    isAdmin,
    changeUserType,
    canChangeUserType,
    setInfoPanelSelection,
    getPeopleListItem,
    setPeopleSelection,
    setPeopleBufferSelection,

    showStorageInfo,
  } = props;

  const navigate = useNavigate();

  const [statusLabel, setStatusLabel] = React.useState("");
  const [isLoading, setIsLoading] = React.useState(false);

  const { role, id, isVisitor, isCollaborator } = infoPanelSelection;

  React.useEffect(() => {
    getStatusLabel();
  }, [infoPanelSelection, getStatusLabel]);

  const getStatusLabel = React.useCallback(() => {
    const status = getUserStatus(infoPanelSelection);
    switch (status) {
      case "active":
        return setStatusLabel(t("Common:Active"));
      case "pending":
        return setStatusLabel(t("PeopleTranslations:PendingTitle"));
      case "disabled":
        return setStatusLabel(t("Settings:Disabled"));
      default:
        return setStatusLabel(t("Common:Active"));
    }
  }, [infoPanelSelection]);

  const getTypesOptions = React.useCallback(() => {
    const options = [];

    const adminOption = {
      id: "info-account-type_docspace-admin",
      key: "admin",
      title: t("Common:DocSpaceAdmin"),
      label: t("Common:DocSpaceAdmin"),
      action: "admin",
    };
    const managerOption = {
      id: "info-account-type_room-admin",
      key: "manager",
      title: t("Common:RoomAdmin"),
      label: t("Common:RoomAdmin"),
      action: "manager",
    };
    const collaboratorOption = {
      id: "info-account-type_collaborator",
      key: "collaborator",
      title: t("Common:PowerUser"),
      label: t("Common:PowerUser"),
      action: "collaborator",
    };
    const userOption = {
      id: "info-account-type_user",
      key: "user",
      title: t("Common:User"),
      label: t("Common:User"),
      action: "user",
    };

    isOwner && options.push(adminOption);

    options.push(managerOption);

    if (isVisitor || isCollaborator) options.push(collaboratorOption);

    isVisitor && options.push(userOption);

    return options;
  }, [t, isAdmin, isOwner, isVisitor, isCollaborator]);

  const onAbort = () => {
    setIsLoading(false);
  };

  const onSuccess = (users) => {
    if (users) {
      const items = [];
      users.map((u) => items.push(getPeopleListItem(u)));
      if (items.length === 1) {
        setInfoPanelSelection(getPeopleListItem(items[0]));
      } else {
        setInfoPanelSelection(items);
      }
    }
    setIsLoading(false);
  };

  const onTypeChange = React.useCallback(
    ({ action }) => {
      setIsLoading(true);
      if (!changeUserType(action, [infoPanelSelection], onSuccess, onAbort)) {
        setIsLoading(false);
      }
    },
    [infoPanelSelection, changeUserType, t],
  );

  const onGroupClick = (groupId) => {
    navigate(`/accounts/groups/${groupId}/filter`);
    setPeopleSelection([]);
    setPeopleBufferSelection(null);
  };

  const typeLabel = React.useCallback(() => getUserTypeLabel(role, t), [])();

  const renderTypeData = () => {
    const typesOptions = getTypesOptions();

    const combobox = (
      <ComboBox
        id="info-account-type-select"
        className="type-combobox"
        selectedOption={
          typesOptions.find((option) => option.key === role) || {}
        }
        options={typesOptions}
        onSelect={onTypeChange}
        scaled={false}
        size="content"
        displaySelectedOption
        modernView
        manualWidth={"fit-content"}
        isLoading={isLoading}
      />
    );

    const text = (
      <Text
        type="page"
        title={typeLabel}
        fontSize="13px"
        fontWeight={600}
        truncate
        noSelect
      >
        {typeLabel}
      </Text>
    );

    const status = getUserStatus(infoPanelSelection);

    const canChange = canChangeUserType({
      ...infoPanelSelection,
      statusType: status,
    });

    return canChange ? combobox : text;
  };

  const typeData = renderTypeData();

  const statusText = isVisitor ? t("Common:Free") : t("Common:Paid");

  return (
    <>
      <StyledAccountContent>
        <div className="data__header">
          <Text className={"header__text"} noSelect title={t("Data")}>
            {t("InfoPanel:Data")}
          </Text>
        </div>
        <div className="data__body">
          <Text className={"info_field first-row"} noSelect title={t("Data")}>
            {t("ConnectDialog:Account")}
          </Text>
          <Text
            className={"info_data first-row"}
            fontSize={"13px"}
            fontWeight={600}
            noSelect
            title={statusLabel}
          >
            {statusLabel}
          </Text>

          <Text className={"info_field"} noSelect title={t("Common:Type")}>
            {t("Common:Type")}
          </Text>
          {typeData}

          <Text className={"info_field"} noSelect title={t("UserStatus")}>
            {t("UserStatus")}
          </Text>
          <Text
            className={"info_data first-row"}
            fontSize={"13px"}
            fontWeight={600}
            noSelect
            title={statusLabel}
          >
            {statusText}
          </Text>
          {showStorageInfo && (
            <>
              <Text
                className={"info_field"}
                noSelect
                title={t("Common:Storage")}
              >
                {t("Common:Storage")}
              </Text>
              <SpaceQuota
                type="user"
                item={infoPanelSelection}
                className="type-combobox"
                onSuccess={onSuccess}
                onAbort={onAbort}
              />
            </>
          )}

          {/* <Text className={"info_field"} noSelect title={t("Common:Room")}>
            {t("Common:Room")}
          </Text>
          <div>Rooms list</div> */}

          {infoPanelSelection?.groups?.length && (
            <>
              <Text
                className={"info_field info_field_groups"}
                noSelect
                title={t("Common:Group")}
              >
<<<<<<< HEAD
                {t("Common:Group")}
              </Text>

              <div className={"info_groups"}>
                {infoPanelSelection.groups.map((group) => (
                  <Link
                    key={group.id}
                    className={"info_data first-row info_group"}
                    isHovered={true}
                    fontSize={"13px"}
                    lineHeight={"20px"}
                    fontWeight={600}
                    title={group.name}
                    onClick={() => onGroupClick(group.id)}
                  >
                    {group.name}
                  </Link>
                ))}
              </div>
            </>
          )}
=======
                {group.name}
              </Link>
            ))}
        </div>
          </>}

>>>>>>> 1449f5ae
        </div>
      </StyledAccountContent>
    </>
  );
};

export default inject(
  ({ userStore, peopleStore, accessRightsStore, infoPanelStore, currentQuotaStore }) => {
    const { isOwner, isAdmin, id: selfId } = userStore.user;
  const { changeType: changeUserType, usersStore } = peopleStore;
  const { canChangeUserType } = accessRightsStore;

    const { setInfoPanelSelection } = infoPanelStore;

    const {
      setSelection: setPeopleSelection,
      setBufferSelection: setPeopleBufferSelection,
    } = peopleStore.selectionStore;

  const { showStorageInfo } = currentQuotaStore;
  return {
    isOwner,
    isAdmin,
    changeUserType,
    selfId,
    canChangeUserType,
    loading: usersStore.operationRunning,
    getPeopleListItem: usersStore.getPeopleListItem,
    setInfoPanelSelection,
      setPeopleSelection,
      setPeopleBufferSelection,
    showStorageInfo,
  };
  },
)(
  withTranslation([
    "People",
    "InfoPanel",
    "ConnectDialog",
    "Common",
    "PeopleTranslations",
    "People",
    "Settings",
    "SmartBanner",
    "DeleteProfileEverDialog",
    "Translations",
  ])(withLoader(observer(Accounts))(<InfoPanelViewLoader view="accounts" />)),
);<|MERGE_RESOLUTION|>--- conflicted
+++ resolved
@@ -250,7 +250,6 @@
                 noSelect
                 title={t("Common:Group")}
               >
-<<<<<<< HEAD
                 {t("Common:Group")}
               </Text>
 
@@ -272,14 +271,6 @@
               </div>
             </>
           )}
-=======
-                {group.name}
-              </Link>
-            ))}
-        </div>
-          </>}
-
->>>>>>> 1449f5ae
         </div>
       </StyledAccountContent>
     </>
@@ -287,10 +278,16 @@
 };
 
 export default inject(
-  ({ userStore, peopleStore, accessRightsStore, infoPanelStore, currentQuotaStore }) => {
+  ({
+    userStore,
+    peopleStore,
+    accessRightsStore,
+    infoPanelStore,
+    currentQuotaStore,
+  }) => {
     const { isOwner, isAdmin, id: selfId } = userStore.user;
-  const { changeType: changeUserType, usersStore } = peopleStore;
-  const { canChangeUserType } = accessRightsStore;
+    const { changeType: changeUserType, usersStore } = peopleStore;
+    const { canChangeUserType } = accessRightsStore;
 
     const { setInfoPanelSelection } = infoPanelStore;
 
@@ -299,20 +296,20 @@
       setBufferSelection: setPeopleBufferSelection,
     } = peopleStore.selectionStore;
 
-  const { showStorageInfo } = currentQuotaStore;
-  return {
-    isOwner,
-    isAdmin,
-    changeUserType,
-    selfId,
-    canChangeUserType,
-    loading: usersStore.operationRunning,
-    getPeopleListItem: usersStore.getPeopleListItem,
-    setInfoPanelSelection,
+    const { showStorageInfo } = currentQuotaStore;
+    return {
+      isOwner,
+      isAdmin,
+      changeUserType,
+      selfId,
+      canChangeUserType,
+      loading: usersStore.operationRunning,
+      getPeopleListItem: usersStore.getPeopleListItem,
+      setInfoPanelSelection,
       setPeopleSelection,
       setPeopleBufferSelection,
-    showStorageInfo,
-  };
+      showStorageInfo,
+    };
   },
 )(
   withTranslation([
