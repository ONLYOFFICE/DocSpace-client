--- conflicted
+++ resolved
@@ -376,12 +376,11 @@
   );
 };
 
-<<<<<<< HEAD
 export const WelcomePageSettings = inject(
   ({ settingsStore, setup, common }) => {
     const {
       greetingSettings,
-      organizationName,
+
       theme,
       currentColorScheme,
       welcomePageSettingsUrl,
@@ -399,7 +398,6 @@
     return {
       theme,
       greetingSettings,
-      organizationName,
       setGreetingTitle,
       restoreGreetingTitle,
       isLoaded,
@@ -413,40 +411,6 @@
     };
   },
 )(
-=======
-export default inject(({ settingsStore, setup, common }) => {
-  const {
-    greetingSettings,
-    theme,
-    currentColorScheme,
-    welcomePageSettingsUrl,
-  } = settingsStore;
-  const { setGreetingTitle, restoreGreetingTitle } = setup;
-  const {
-    isLoaded,
-    setIsLoadedWelcomePageSettings,
-    initSettings,
-    setIsLoaded,
-    greetingSettingsIsDefault,
-    getGreetingSettingsIsDefault,
-  } = common;
-
-  return {
-    theme,
-    greetingSettings,
-    setGreetingTitle,
-    restoreGreetingTitle,
-    isLoaded,
-    setIsLoadedWelcomePageSettings,
-    greetingSettingsIsDefault,
-    getGreetingSettingsIsDefault,
-    initSettings,
-    setIsLoaded,
-    currentColorScheme,
-    welcomePageSettingsUrl,
-  };
-})(
->>>>>>> 88c0df3a
   withLoading(
     withTranslation(["Settings", "Common"])(
       observer(WelcomePageSettingsComponent),
