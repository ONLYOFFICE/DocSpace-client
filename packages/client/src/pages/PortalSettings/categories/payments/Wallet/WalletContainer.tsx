// (c) Copyright Ascensio System SIA 2009-2025
//
// This program is a free software product.
// You can redistribute it and/or modify it under the terms
// of the GNU Affero General Public License (AGPL) version 3 as published by the Free Software
// Foundation. In accordance with Section 7(a) of the GNU AGPL its Section 15 shall be amended
// to the effect that Ascensio System SIA expressly excludes the warranty of non-infringement of
// any third-party rights.
//
// This program is distributed WITHOUT ANY WARRANTY, without even the implied warranty
// of MERCHANTABILITY or FITNESS FOR A PARTICULAR  PURPOSE. For details, see
// the GNU AGPL at: http://www.gnu.org/licenses/agpl-3.0.html
//
// You can contact Ascensio System SIA at Lubanas st. 125a-25, Riga, Latvia, EU, LV-1021.
//
// The  interactive user interfaces in modified source and object code versions of the Program must
// display Appropriate Legal Notices, as required under Section 5 of the GNU AGPL version 3.
//
// Pursuant to Section 7(b) of the License you must retain the original Product logo when
// distributing the program. Pursuant to Section 7(e) we decline to grant you any rights under
// trademark law for use of our trademarks.
//
// All the Product's GUI elements, including illustrations and icon sets, as well as technical writing
// content are licensed under the terms of the Creative Commons Attribution-ShareAlike 4.0
// International. See the License terms at http://creativecommons.org/licenses/by-sa/4.0/legalcode

import React, { useState } from "react";
import { inject, observer } from "mobx-react";
import { useTranslation, Trans } from "react-i18next";

import classNames from "classnames";

import { Text } from "@docspace/shared/components/text";
import { Button, ButtonSize } from "@docspace/shared/components/button";
import { IconButton } from "@docspace/shared/components/icon-button";
import { toastr } from "@docspace/shared/components/toast";
import { DeviceType } from "@docspace/shared/enums";
import { Link } from "@docspace/shared/components/link";
import { TColorScheme } from "@docspace/shared/themes";

import RefreshReactSvgUrl from "PUBLIC_DIR/images/icons/16/refresh.react.svg?url";

import TransactionHistory from "./TransactionHistory";
import TopUpModal from "./TopUpModal";
import WalletRefilledModal from "./WalletRefilledModal";
import { formattedBalanceTokens } from "./utils";
import PayerInformation from "../PayerInformation";
import AutoPaymentInfo from "./sub-components/AutoPaymentInfo";
import styles from "./styles/Wallet.module.scss";

const RefreshIconButton = ({
  isRefreshing,
  onClick,
}: {
  isRefreshing: boolean;
  onClick: () => void;
}) => {
  return (
    <IconButton
      iconName={RefreshReactSvgUrl}
      size={16}
      onClick={onClick}
      className={classNames(styles.refreshIcon, {
        [styles.spinning]: isRefreshing,
      })}
    />
  );
};

type WalletProps = {
  walletBalance: number;
  language: string;
  walletCodeCurrency: string;
  isVisibleWalletSettings: boolean;
  wasChangeBalance?: boolean;
  isCardLinkedToPortal?: boolean;
  fetchBalance?: () => Promise<void>;
  fetchTransactionHistory?: () => Promise<void>;
  canUpdateTariff: VoidFunction;
  setVisibleWalletSetting?: (value: boolean) => void;
  isNotPaidPeriod?: boolean;
  isMobile?: boolean;
  walletCustomerStatusNotActive?: boolean;
  cardLinked?: string;
  isPayer?: boolean;
  payerEmail?: string;
  walletHelpUrl?: string;
  currentColorScheme?: TColorScheme;
};

const typeClassMap: Record<string, string> = {
  integer: "integer",
  group: "group",
  decimal: "decimal",
  fraction: "fraction",
  currency: "currency",
  literal: "literal",
};

const Wallet = (props: WalletProps) => {
  const {
    walletBalance,
    language,
    walletCodeCurrency,
    isCardLinkedToPortal,
    isVisibleWalletSettings,
    wasChangeBalance,
    fetchBalance,
    fetchTransactionHistory,
    canUpdateTariff,
    setVisibleWalletSetting,
    isNotPaidPeriod,
    isMobile,
    walletCustomerStatusNotActive,
    cardLinked,
    isPayer,
    payerEmail,
    walletHelpUrl,
    currentColorScheme,
  } = props;

  const { t } = useTranslation(["Payments", "Common"]);

  const [visible, setVisible] = useState(isVisibleWalletSettings);
  const [isEditAutoPayment, setIsEditAutoPayment] = useState(false);
  const [isRefreshing, setIsRefreshing] = useState(false);

  const tokens = formattedBalanceTokens(
    language,
    walletBalance,
    walletCodeCurrency || "",
    3,
  );

  const onClose = () => {
    setVisible(false);
    if (isVisibleWalletSettings) setVisibleWalletSetting?.(false);
  };

  const onOpen = () => {
    setVisible(true);
    setIsEditAutoPayment(false);
  };

  const onOpenLink = () => {
    setVisible(true);
    setIsEditAutoPayment(true);
  };

  const onClick = async () => {
    if (isRefreshing) return;

    setIsRefreshing(true);

    const startTime = Date.now();

    try {
      await Promise.all([fetchBalance!(), fetchTransactionHistory!()]);
    } catch (e) {
      toastr.error(e as Error);
    } finally {
      const elapsedTime = Date.now() - startTime;
      const animationCycleTime = 1000;

      if (elapsedTime < animationCycleTime) {
        const delay = animationCycleTime - elapsedTime;

        setTimeout(() => {
          setIsRefreshing(false);
        }, delay);
      } else {
        const totalNeededTime =
          Math.ceil(elapsedTime / animationCycleTime) * animationCycleTime;
        const remainingTime = totalNeededTime - elapsedTime;

        if (remainingTime > 0) {
          setTimeout(() => {
            setIsRefreshing(false);
          }, remainingTime);
        } else {
          setIsRefreshing(false);
        }
      }
    }
  };

  const goLinkCard = () => {
    cardLinked
      ? window.open(cardLinked, "_self")
      : toastr.error(t("Common:UnexpectedError"));
  };

  return (
    <div className={styles.walletContainer}>
      <Text className={styles.walletDescription}>
        {t("WalletDescription", { productName: t("Common:ProductName") })}
      </Text>
<<<<<<< HEAD
      {isCardLinkedToPortal ? (
        <PayerInformation
          style={undefined}
          theme={undefined}
          user={undefined}
          accountLink={undefined}
          payerInfo={undefined}
          email={undefined}
          isNotPaidPeriod={undefined}
          isStripePortalAvailable={undefined}
        />
      ) : null}
=======

      {walletHelpUrl ? (
        <Link
          textDecoration="underline"
          fontWeight={600}
          href={walletHelpUrl}
          color={currentColorScheme.main?.accent}
        >
          {t("Common:LearnMore")}
        </Link>
      ) : null}

      {isCardLinkedToPortal ? <PayerInformation /> : null}
>>>>>>> 0de93b01

      <div className={styles.balanceWrapper}>
        <div className={styles.headerContainer}>
          <Text isBold fontSize="18px" className={styles.balanceTitle}>
            {t("BalanceText")}
          </Text>

          {!isNotPaidPeriod && isCardLinkedToPortal ? (
            <RefreshIconButton isRefreshing={isRefreshing} onClick={onClick} />
          ) : null}
        </div>

        <div className={styles.balanceAmountContainer}>
          {tokens.map((token) => (
            <Text
              key={`${token.type}-${token.value}`}
              className={styles[typeClassMap[token.type]] || ""}
            >
              {token.value}
            </Text>
          ))}
        </div>

        <Button
          size={isMobile ? ButtonSize.normal : ButtonSize.small}
          primary
          label={t("TopUpBalance")}
          onClick={onOpen}
          isDisabled={!canUpdateTariff || isNotPaidPeriod}
          scale={isMobile}
          className={classNames(styles.topUpButton, {
            [styles.isMobileButton]: isMobile,
          })}
        />
      </div>

      {walletCustomerStatusNotActive ? (
        <div className={styles.walletCustomerStatusNotActive}>
          <Text fontWeight={600} className={styles.warningColor}>
            {t("CardUnlinked")}
          </Text>
          <Text as="span" className={styles.warningColor}>
            {isPayer ? (
              t("LinkNewCard")
            ) : (
              <Trans
                t={t}
                i18nKey="LinkNewCardEmail"
                values={{
                  email: payerEmail,
                }}
                components={{
                  1: (
                    <Link
                      textDecoration="underline"
                      fontWeight="600"
                      className="error_description_link"
                      href={`mailto:${payerEmail}`}
                    />
                  ),
                }}
              />
            )}
          </Text>{" "}
          {isPayer ? (
            <Link
              as="span"
              onClick={goLinkCard}
              fontWeight={600}
              textDecoration="underline"
            >
              {t("AddPaymentMethod")}
            </Link>
          ) : null}
        </div>
      ) : (
        <AutoPaymentInfo onOpen={onOpenLink} />
      )}

      {visible ? (
        <TopUpModal
          visible={visible}
          onClose={onClose}
          isEditAutoPayment={isEditAutoPayment}
        />
      ) : null}

      {wasChangeBalance ? (
        <WalletRefilledModal visible={wasChangeBalance} />
      ) : null}
      <TransactionHistory />
    </div>
  );
};

export default inject(
  ({
    paymentStore,
    authStore,
    currentQuotaStore,
    currentTariffStatusStore,
    settingsStore,
  }: TStore) => {
    const { language } = authStore;
    const {
      walletBalance,
      cardLinked,
      walletCodeCurrency,
      isPayer,
      isVisibleWalletSettings,
      wasChangeBalance,
      fetchBalance,
      fetchTransactionHistory,
      canUpdateTariff,
      setVisibleWalletSetting,
      isCardLinkedToPortal,
      walletCustomerStatusNotActive,
      isPayerExist,
    } = paymentStore;
    const { isFreeTariff } = currentQuotaStore;
    const { isNotPaidPeriod } = currentTariffStatusStore;
    const { currentDeviceType, walletHelpUrl, currentColorScheme } =
      settingsStore;

    const isMobile = currentDeviceType === DeviceType.mobile;
    return {
      walletBalance,
      walletCodeCurrency,
      language,
      cardLinked,
      isPayer,
      isFreeTariff,
      isVisibleWalletSettings,
      wasChangeBalance,
      fetchBalance,
      fetchTransactionHistory,
      canUpdateTariff,
      setVisibleWalletSetting,
      isCardLinkedToPortal,
      isNotPaidPeriod,
      isMobile,
      walletCustomerStatusNotActive,
      payerEmail: isPayerExist,
      walletHelpUrl,
      currentColorScheme,
    };
  },
)(observer(Wallet));<|MERGE_RESOLUTION|>--- conflicted
+++ resolved
@@ -195,7 +195,18 @@
       <Text className={styles.walletDescription}>
         {t("WalletDescription", { productName: t("Common:ProductName") })}
       </Text>
-<<<<<<< HEAD
+
+      {walletHelpUrl ? (
+        <Link
+          textDecoration="underline"
+          fontWeight={600}
+          href={walletHelpUrl}
+          color={currentColorScheme?.main?.accent}
+        >
+          {t("Common:LearnMore")}
+        </Link>
+      ) : null}
+
       {isCardLinkedToPortal ? (
         <PayerInformation
           style={undefined}
@@ -208,22 +219,6 @@
           isStripePortalAvailable={undefined}
         />
       ) : null}
-=======
-
-      {walletHelpUrl ? (
-        <Link
-          textDecoration="underline"
-          fontWeight={600}
-          href={walletHelpUrl}
-          color={currentColorScheme.main?.accent}
-        >
-          {t("Common:LearnMore")}
-        </Link>
-      ) : null}
-
-      {isCardLinkedToPortal ? <PayerInformation /> : null}
->>>>>>> 0de93b01
-
       <div className={styles.balanceWrapper}>
         <div className={styles.headerContainer}>
           <Text isBold fontSize="18px" className={styles.balanceTitle}>
