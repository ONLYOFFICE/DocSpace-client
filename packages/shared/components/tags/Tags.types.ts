--- conflicted
+++ resolved
@@ -66,9 +66,7 @@
   removeTagIcon?: boolean;
   onMouseEnter?: () => void;
   onMouseLeave?: () => void;
-<<<<<<< HEAD
   showCreateTag?: boolean;
-=======
   /** Controls whether the dropdown uses portal mode or not */
   isDefaultMode?: boolean;
   /** Sets the opening direction relative to the parent */
@@ -79,5 +77,4 @@
   manualY?: string;
   /** Required for specifying the exact distance from the parent component */
   manualX?: string;
->>>>>>> c557d7ff
 };