<<<<<<< HEAD
/*
 *
 * (c) Copyright Ascensio System Limited 2010-2018
 *
 * This program is freeware. You can redistribute it and/or modify it under the terms of the GNU 
 * General Public License (GPL) version 3 as published by the Free Software Foundation (https://www.gnu.org/copyleft/gpl.html). 
 * In accordance with Section 7(a) of the GNU GPL its Section 15 shall be amended to the effect that 
 * Ascensio System SIA expressly excludes the warranty of non-infringement of any third-party rights.
 *
 * THIS PROGRAM IS DISTRIBUTED WITHOUT ANY WARRANTY; WITHOUT EVEN THE IMPLIED WARRANTY OF MERCHANTABILITY OR
 * FITNESS FOR A PARTICULAR PURPOSE. For more details, see GNU GPL at https://www.gnu.org/copyleft/gpl.html
 *
 * You can contact Ascensio System SIA by email at sales@onlyoffice.com
 *
 * The interactive user interfaces in modified source and object code versions of ONLYOFFICE must display 
 * Appropriate Legal Notices, as required under Section 5 of the GNU GPL version 3.
 *
 * Pursuant to Section 7 § 3(b) of the GNU GPL you must retain the original ONLYOFFICE logo which contains 
 * relevant author attributions when distributing the software. If the display of the logo in its graphic 
 * form is not reasonably feasible for technical reasons, you must include the words "Powered by ONLYOFFICE" 
 * in every copy of the program you distribute. 
 * Pursuant to Section 7 § 3(e) we decline to grant you any rights under trademark law for use of our trademarks.
 *
*/

namespace ASC.Data.Reassigns;

[Transient]
public class RemoveProgressItem : DistributedTaskProgress
=======
// (c) Copyright Ascensio System SIA 2010-2022
//
// This program is a free software product.
// You can redistribute it and/or modify it under the terms
// of the GNU Affero General Public License (AGPL) version 3 as published by the Free Software
// Foundation. In accordance with Section 7(a) of the GNU AGPL its Section 15 shall be amended
// to the effect that Ascensio System SIA expressly excludes the warranty of non-infringement of
// any third-party rights.
//
// This program is distributed WITHOUT ANY WARRANTY, without even the implied warranty
// of MERCHANTABILITY or FITNESS FOR A PARTICULAR  PURPOSE. For details, see
// the GNU AGPL at: http://www.gnu.org/licenses/agpl-3.0.html
//
// You can contact Ascensio System SIA at Lubanas st. 125a-25, Riga, Latvia, EU, LV-1021.
//
// The  interactive user interfaces in modified source and object code versions of the Program must
// display Appropriate Legal Notices, as required under Section 5 of the GNU AGPL version 3.
//
// Pursuant to Section 7(b) of the License you must retain the original Product logo when
// distributing the program. Pursuant to Section 7(e) we decline to grant you any rights under
// trademark law for use of our trademarks.
//
// All the Product's GUI elements, including illustrations and icon sets, as well as technical writing
// content are licensed under the terms of the Creative Commons Attribution-ShareAlike 4.0
// International. See the License terms at http://creativecommons.org/licenses/by-sa/4.0/legalcode

namespace ASC.Data.Reassigns
>>>>>>> 172eaa89
{
    public Guid FromUser { get; private set; }
    public UserInfo User { get; private set; }

    private readonly IDictionary<string, StringValues> _httpHeaders;
    private readonly IServiceScopeFactory _serviceScopeFactory;
    private int _tenantId;
    private Guid _currentUserId;
    private bool _notify;
    //private readonly IFileStorageService _docService;
    //private readonly MailGarbageEngine _mailEraser;

    public RemoveProgressItem(
        IServiceScopeFactory serviceScopeFactory,
        IHttpContextAccessor httpContextAccessor)
    {
        _httpHeaders = QueueWorker.GetHttpHeaders(httpContextAccessor.HttpContext.Request);
        _serviceScopeFactory = serviceScopeFactory;


        //_docService = Web.Files.Classes.Global.FileStorageService;
        //_mailEraser = new MailGarbageEngine();
    }

    public void Init(int tenantId, UserInfo user, Guid currentUserId, bool notify)
    {
        _tenantId = tenantId;
        User = user;
        FromUser = user.Id;
        _currentUserId = currentUserId;
        _notify = notify;

        Id = QueueWorkerRemove.GetProgressItemId(tenantId, FromUser);
        Status = DistributedTaskStatus.Created;
        Exception = null;
        Percentage = 0;
        IsCompleted = false;
    }

    protected override void DoJob()
    {
        using var scope = _serviceScopeFactory.CreateScope();
        var scopeClass = scope.ServiceProvider.GetService<RemoveProgressItemScope>();
        var (tenantManager, coreBaseSettings, messageService, studioNotifyService, securityContext, userManager, messageTarget, webItemManagerSecurity, storageFactory, userFormatter, options) = scopeClass;
        var logger = options.Get("ASC.Web");
        tenantManager.SetCurrentTenant(_tenantId);
        var userName = userFormatter.GetUserName(User, DisplayUserNameFormat.Default);

        try
        {
            Percentage = 0;
            Status = DistributedTaskStatus.Running;

            securityContext.AuthenticateMeWithoutCookie(_currentUserId);

            long crmSpace;
            GetUsageSpace(webItemManagerSecurity, out var docsSpace, out var mailSpace, out var talkSpace);

            logger.InfoFormat("deleting user data for {0} ", FromUser);

            logger.Info("deleting of data from documents");

            //_docService.DeleteStorage(_userId);
            Percentage = 25;
            PublishChanges();

            if (!coreBaseSettings.CustomMode)
            {
                logger.Info("deleting of data from crm");


                //using (var scope = DIHelper.Resolve(_tenantId))
                //{
                //    var crmDaoFactory = scope.Resolve<CrmDaoFactory>();
                crmSpace = 0;// crmDaoFactory.ReportDao.GetFiles(_userId).Sum(file => file.ContentLength);
                             //    crmDaoFactory.ReportDao.DeleteFiles(_userId);
                             //}
                Percentage = 50;
            }
            else
            {
                crmSpace = 0;
            }

            PublishChanges();

            logger.Info("deleting of data from mail");

            //_mailEraser.ClearUserMail(_userId);
            Percentage = 75;
            PublishChanges();

            logger.Info("deleting of data from talk");
            DeleteTalkStorage(storageFactory);
            Percentage = 99;
            PublishChanges();

            SendSuccessNotify(studioNotifyService, messageService, messageTarget, userName, docsSpace, crmSpace, mailSpace, talkSpace);

            Percentage = 100;
            Status = DistributedTaskStatus.Completed;
        }
        catch (Exception ex)
        {
            logger.Error(ex);
            Status = DistributedTaskStatus.Failted;
            Exception = ex;
            SendErrorNotify(studioNotifyService, ex.Message, userName);
        }
        finally
        {
            logger.Info("data deletion is complete");
            IsCompleted = true;
            PublishChanges();
        }
    }

    public object Clone()
    {
        return MemberwiseClone();
    }

    private void GetUsageSpace(WebItemManagerSecurity webItemManagerSecurity, out long docsSpace, out long mailSpace, out long talkSpace)
    {
        docsSpace = mailSpace = talkSpace = 0;

        var webItems = webItemManagerSecurity.GetItems(Web.Core.WebZones.WebZoneType.All, ItemAvailableState.All);

        foreach (var item in webItems)
        {
            IUserSpaceUsage manager;

            if (item.ID == WebItemManager.DocumentsProductID)
            {
                manager = item.Context.SpaceUsageStatManager as IUserSpaceUsage;
                if (manager == null)
                {
                    continue;
                }

                docsSpace = manager.GetUserSpaceUsageAsync(FromUser).Result;
            }

            if (item.ID == WebItemManager.MailProductID)
            {
                manager = item.Context.SpaceUsageStatManager as IUserSpaceUsage;
                if (manager == null)
                {
                    continue;
                }

                mailSpace = manager.GetUserSpaceUsageAsync(FromUser).Result;
            }

            if (item.ID == WebItemManager.TalkProductID)
            {
                manager = item.Context.SpaceUsageStatManager as IUserSpaceUsage;
                if (manager == null)
                {
                    continue;
                }

                talkSpace = manager.GetUserSpaceUsageAsync(FromUser).Result;
            }
        }
    }

    private void DeleteTalkStorage(StorageFactory storageFactory)
    {
        using var md5 = MD5.Create();
        var data = md5.ComputeHash(Encoding.Default.GetBytes(FromUser.ToString()));

        var sBuilder = new StringBuilder();

        for (int i = 0, n = data.Length; i < n; i++)
        {
            sBuilder.Append(data[i].ToString("x2"));
        }

        var md5Hash = sBuilder.ToString();

        var storage = storageFactory.GetStorage(_tenantId.ToString(CultureInfo.InvariantCulture), "talk");

        if (storage != null && storage.IsDirectoryAsync(md5Hash).Result)
        {
            storage.DeleteDirectoryAsync(md5Hash).Wait();
        }
    }

    private void SendSuccessNotify(StudioNotifyService studioNotifyService, MessageService messageService, MessageTarget messageTarget, string userName, long docsSpace, long crmSpace, long mailSpace, long talkSpace)
    {
        if (_notify)
        {
            studioNotifyService.SendMsgRemoveUserDataCompleted(_currentUserId, User, userName,
                                                                        docsSpace, crmSpace, mailSpace, talkSpace);
        }

        if (_httpHeaders != null)
        {
            messageService.Send(_httpHeaders, MessageAction.UserDataRemoving, messageTarget.Create(FromUser), new[] { userName });
        }
        else
        {
            messageService.Send(MessageAction.UserDataRemoving, messageTarget.Create(FromUser), userName);
        }
    }

    private void SendErrorNotify(StudioNotifyService studioNotifyService, string errorMessage, string userName)
    {
        if (!_notify)
        {
            return;
        }

        studioNotifyService.SendMsgRemoveUserDataFailed(_currentUserId, User, userName, errorMessage);
    }
}

[Scope]
public class RemoveProgressItemScope
{
    private readonly TenantManager _tenantManager;
    private readonly CoreBaseSettings _coreBaseSettings;
    private readonly MessageService _messageService;
    private readonly StudioNotifyService _studioNotifyService;
    private readonly SecurityContext _securityContext;
    private readonly UserManager _userManager;
    private readonly MessageTarget _messageTarget;
    private readonly WebItemManagerSecurity _webItemManagerSecurity;
    private readonly StorageFactory _storageFactory;
    private readonly UserFormatter _userFormatter;
    private readonly IOptionsMonitor<ILog> _options;

    public RemoveProgressItemScope(TenantManager tenantManager,
        CoreBaseSettings coreBaseSettings,
        MessageService messageService,
        StudioNotifyService studioNotifyService,
        SecurityContext securityContext,
        UserManager userManager,
        MessageTarget messageTarget,
        WebItemManagerSecurity webItemManagerSecurity,
        StorageFactory storageFactory,
        UserFormatter userFormatter,
        IOptionsMonitor<ILog> options)
    {
        _tenantManager = tenantManager;
        _coreBaseSettings = coreBaseSettings;
        _messageService = messageService;
        _studioNotifyService = studioNotifyService;
        _securityContext = securityContext;
        _userManager = userManager;
        _messageTarget = messageTarget;
        _webItemManagerSecurity = webItemManagerSecurity;
        _storageFactory = storageFactory;
        _userFormatter = userFormatter;
        _options = options;
    }

    public void Deconstruct(out TenantManager tenantManager,
        out CoreBaseSettings coreBaseSettings,
        out MessageService messageService,
        out StudioNotifyService studioNotifyService,
        out SecurityContext securityContext,
        out UserManager userManager,
        out MessageTarget messageTarget,
        out WebItemManagerSecurity webItemManagerSecurity,
        out StorageFactory storageFactory,
        out UserFormatter userFormatter,
        out IOptionsMonitor<ILog> optionsMonitor)
    {
        tenantManager = _tenantManager;
        coreBaseSettings = _coreBaseSettings;
        messageService = _messageService;
        studioNotifyService = _studioNotifyService;
        securityContext = _securityContext;
        userManager = _userManager;
        messageTarget = _messageTarget;
        webItemManagerSecurity = _webItemManagerSecurity;
        storageFactory = _storageFactory;
        userFormatter = _userFormatter;
        optionsMonitor = _options;
    }
}

public static class RemoveProgressItemExtension
{
    public static void Register(DIHelper services)
    {
        services.TryAdd<RemoveProgressItemScope>();
        services.AddDistributedTaskQueueService<RemoveProgressItem>(1);
    }
}<|MERGE_RESOLUTION|>--- conflicted
+++ resolved
@@ -1,351 +1,322 @@
-<<<<<<< HEAD
-/*
- *
- * (c) Copyright Ascensio System Limited 2010-2018
- *
- * This program is freeware. You can redistribute it and/or modify it under the terms of the GNU 
- * General Public License (GPL) version 3 as published by the Free Software Foundation (https://www.gnu.org/copyleft/gpl.html). 
- * In accordance with Section 7(a) of the GNU GPL its Section 15 shall be amended to the effect that 
- * Ascensio System SIA expressly excludes the warranty of non-infringement of any third-party rights.
- *
- * THIS PROGRAM IS DISTRIBUTED WITHOUT ANY WARRANTY; WITHOUT EVEN THE IMPLIED WARRANTY OF MERCHANTABILITY OR
- * FITNESS FOR A PARTICULAR PURPOSE. For more details, see GNU GPL at https://www.gnu.org/copyleft/gpl.html
- *
- * You can contact Ascensio System SIA by email at sales@onlyoffice.com
- *
- * The interactive user interfaces in modified source and object code versions of ONLYOFFICE must display 
- * Appropriate Legal Notices, as required under Section 5 of the GNU GPL version 3.
- *
- * Pursuant to Section 7 § 3(b) of the GNU GPL you must retain the original ONLYOFFICE logo which contains 
- * relevant author attributions when distributing the software. If the display of the logo in its graphic 
- * form is not reasonably feasible for technical reasons, you must include the words "Powered by ONLYOFFICE" 
- * in every copy of the program you distribute. 
- * Pursuant to Section 7 § 3(e) we decline to grant you any rights under trademark law for use of our trademarks.
- *
-*/
-
-namespace ASC.Data.Reassigns;
-
-[Transient]
-public class RemoveProgressItem : DistributedTaskProgress
-=======
-// (c) Copyright Ascensio System SIA 2010-2022
-//
-// This program is a free software product.
-// You can redistribute it and/or modify it under the terms
-// of the GNU Affero General Public License (AGPL) version 3 as published by the Free Software
-// Foundation. In accordance with Section 7(a) of the GNU AGPL its Section 15 shall be amended
-// to the effect that Ascensio System SIA expressly excludes the warranty of non-infringement of
-// any third-party rights.
-//
-// This program is distributed WITHOUT ANY WARRANTY, without even the implied warranty
-// of MERCHANTABILITY or FITNESS FOR A PARTICULAR  PURPOSE. For details, see
-// the GNU AGPL at: http://www.gnu.org/licenses/agpl-3.0.html
-//
-// You can contact Ascensio System SIA at Lubanas st. 125a-25, Riga, Latvia, EU, LV-1021.
-//
-// The  interactive user interfaces in modified source and object code versions of the Program must
-// display Appropriate Legal Notices, as required under Section 5 of the GNU AGPL version 3.
-//
-// Pursuant to Section 7(b) of the License you must retain the original Product logo when
-// distributing the program. Pursuant to Section 7(e) we decline to grant you any rights under
-// trademark law for use of our trademarks.
-//
-// All the Product's GUI elements, including illustrations and icon sets, as well as technical writing
-// content are licensed under the terms of the Creative Commons Attribution-ShareAlike 4.0
-// International. See the License terms at http://creativecommons.org/licenses/by-sa/4.0/legalcode
-
-namespace ASC.Data.Reassigns
->>>>>>> 172eaa89
-{
-    public Guid FromUser { get; private set; }
-    public UserInfo User { get; private set; }
-
-    private readonly IDictionary<string, StringValues> _httpHeaders;
-    private readonly IServiceScopeFactory _serviceScopeFactory;
-    private int _tenantId;
-    private Guid _currentUserId;
-    private bool _notify;
-    //private readonly IFileStorageService _docService;
-    //private readonly MailGarbageEngine _mailEraser;
-
-    public RemoveProgressItem(
-        IServiceScopeFactory serviceScopeFactory,
-        IHttpContextAccessor httpContextAccessor)
-    {
-        _httpHeaders = QueueWorker.GetHttpHeaders(httpContextAccessor.HttpContext.Request);
-        _serviceScopeFactory = serviceScopeFactory;
-
-
-        //_docService = Web.Files.Classes.Global.FileStorageService;
-        //_mailEraser = new MailGarbageEngine();
-    }
-
-    public void Init(int tenantId, UserInfo user, Guid currentUserId, bool notify)
-    {
-        _tenantId = tenantId;
-        User = user;
-        FromUser = user.Id;
-        _currentUserId = currentUserId;
-        _notify = notify;
-
-        Id = QueueWorkerRemove.GetProgressItemId(tenantId, FromUser);
-        Status = DistributedTaskStatus.Created;
-        Exception = null;
-        Percentage = 0;
-        IsCompleted = false;
-    }
-
-    protected override void DoJob()
-    {
-        using var scope = _serviceScopeFactory.CreateScope();
-        var scopeClass = scope.ServiceProvider.GetService<RemoveProgressItemScope>();
-        var (tenantManager, coreBaseSettings, messageService, studioNotifyService, securityContext, userManager, messageTarget, webItemManagerSecurity, storageFactory, userFormatter, options) = scopeClass;
-        var logger = options.Get("ASC.Web");
-        tenantManager.SetCurrentTenant(_tenantId);
-        var userName = userFormatter.GetUserName(User, DisplayUserNameFormat.Default);
-
-        try
-        {
-            Percentage = 0;
-            Status = DistributedTaskStatus.Running;
-
-            securityContext.AuthenticateMeWithoutCookie(_currentUserId);
-
-            long crmSpace;
-            GetUsageSpace(webItemManagerSecurity, out var docsSpace, out var mailSpace, out var talkSpace);
-
-            logger.InfoFormat("deleting user data for {0} ", FromUser);
-
-            logger.Info("deleting of data from documents");
-
-            //_docService.DeleteStorage(_userId);
-            Percentage = 25;
-            PublishChanges();
-
-            if (!coreBaseSettings.CustomMode)
-            {
-                logger.Info("deleting of data from crm");
-
-
-                //using (var scope = DIHelper.Resolve(_tenantId))
-                //{
-                //    var crmDaoFactory = scope.Resolve<CrmDaoFactory>();
-                crmSpace = 0;// crmDaoFactory.ReportDao.GetFiles(_userId).Sum(file => file.ContentLength);
-                             //    crmDaoFactory.ReportDao.DeleteFiles(_userId);
-                             //}
-                Percentage = 50;
-            }
-            else
-            {
-                crmSpace = 0;
-            }
-
-            PublishChanges();
-
-            logger.Info("deleting of data from mail");
-
-            //_mailEraser.ClearUserMail(_userId);
-            Percentage = 75;
-            PublishChanges();
-
-            logger.Info("deleting of data from talk");
-            DeleteTalkStorage(storageFactory);
-            Percentage = 99;
-            PublishChanges();
-
-            SendSuccessNotify(studioNotifyService, messageService, messageTarget, userName, docsSpace, crmSpace, mailSpace, talkSpace);
-
-            Percentage = 100;
-            Status = DistributedTaskStatus.Completed;
-        }
-        catch (Exception ex)
-        {
-            logger.Error(ex);
-            Status = DistributedTaskStatus.Failted;
-            Exception = ex;
-            SendErrorNotify(studioNotifyService, ex.Message, userName);
-        }
-        finally
-        {
-            logger.Info("data deletion is complete");
-            IsCompleted = true;
-            PublishChanges();
-        }
-    }
-
-    public object Clone()
-    {
-        return MemberwiseClone();
-    }
-
-    private void GetUsageSpace(WebItemManagerSecurity webItemManagerSecurity, out long docsSpace, out long mailSpace, out long talkSpace)
-    {
-        docsSpace = mailSpace = talkSpace = 0;
-
-        var webItems = webItemManagerSecurity.GetItems(Web.Core.WebZones.WebZoneType.All, ItemAvailableState.All);
-
-        foreach (var item in webItems)
-        {
-            IUserSpaceUsage manager;
-
-            if (item.ID == WebItemManager.DocumentsProductID)
-            {
-                manager = item.Context.SpaceUsageStatManager as IUserSpaceUsage;
-                if (manager == null)
-                {
-                    continue;
-                }
-
-                docsSpace = manager.GetUserSpaceUsageAsync(FromUser).Result;
-            }
-
-            if (item.ID == WebItemManager.MailProductID)
-            {
-                manager = item.Context.SpaceUsageStatManager as IUserSpaceUsage;
-                if (manager == null)
-                {
-                    continue;
-                }
-
-                mailSpace = manager.GetUserSpaceUsageAsync(FromUser).Result;
-            }
-
-            if (item.ID == WebItemManager.TalkProductID)
-            {
-                manager = item.Context.SpaceUsageStatManager as IUserSpaceUsage;
-                if (manager == null)
-                {
-                    continue;
-                }
-
-                talkSpace = manager.GetUserSpaceUsageAsync(FromUser).Result;
-            }
-        }
-    }
-
-    private void DeleteTalkStorage(StorageFactory storageFactory)
-    {
-        using var md5 = MD5.Create();
-        var data = md5.ComputeHash(Encoding.Default.GetBytes(FromUser.ToString()));
-
-        var sBuilder = new StringBuilder();
-
-        for (int i = 0, n = data.Length; i < n; i++)
-        {
-            sBuilder.Append(data[i].ToString("x2"));
-        }
-
-        var md5Hash = sBuilder.ToString();
-
-        var storage = storageFactory.GetStorage(_tenantId.ToString(CultureInfo.InvariantCulture), "talk");
-
-        if (storage != null && storage.IsDirectoryAsync(md5Hash).Result)
-        {
-            storage.DeleteDirectoryAsync(md5Hash).Wait();
-        }
-    }
-
-    private void SendSuccessNotify(StudioNotifyService studioNotifyService, MessageService messageService, MessageTarget messageTarget, string userName, long docsSpace, long crmSpace, long mailSpace, long talkSpace)
-    {
-        if (_notify)
-        {
-            studioNotifyService.SendMsgRemoveUserDataCompleted(_currentUserId, User, userName,
-                                                                        docsSpace, crmSpace, mailSpace, talkSpace);
-        }
-
-        if (_httpHeaders != null)
-        {
-            messageService.Send(_httpHeaders, MessageAction.UserDataRemoving, messageTarget.Create(FromUser), new[] { userName });
-        }
-        else
-        {
-            messageService.Send(MessageAction.UserDataRemoving, messageTarget.Create(FromUser), userName);
-        }
-    }
-
-    private void SendErrorNotify(StudioNotifyService studioNotifyService, string errorMessage, string userName)
-    {
-        if (!_notify)
-        {
-            return;
-        }
-
-        studioNotifyService.SendMsgRemoveUserDataFailed(_currentUserId, User, userName, errorMessage);
-    }
-}
-
-[Scope]
-public class RemoveProgressItemScope
-{
-    private readonly TenantManager _tenantManager;
-    private readonly CoreBaseSettings _coreBaseSettings;
-    private readonly MessageService _messageService;
-    private readonly StudioNotifyService _studioNotifyService;
-    private readonly SecurityContext _securityContext;
-    private readonly UserManager _userManager;
-    private readonly MessageTarget _messageTarget;
-    private readonly WebItemManagerSecurity _webItemManagerSecurity;
-    private readonly StorageFactory _storageFactory;
-    private readonly UserFormatter _userFormatter;
-    private readonly IOptionsMonitor<ILog> _options;
-
-    public RemoveProgressItemScope(TenantManager tenantManager,
-        CoreBaseSettings coreBaseSettings,
-        MessageService messageService,
-        StudioNotifyService studioNotifyService,
-        SecurityContext securityContext,
-        UserManager userManager,
-        MessageTarget messageTarget,
-        WebItemManagerSecurity webItemManagerSecurity,
-        StorageFactory storageFactory,
-        UserFormatter userFormatter,
-        IOptionsMonitor<ILog> options)
-    {
-        _tenantManager = tenantManager;
-        _coreBaseSettings = coreBaseSettings;
-        _messageService = messageService;
-        _studioNotifyService = studioNotifyService;
-        _securityContext = securityContext;
-        _userManager = userManager;
-        _messageTarget = messageTarget;
-        _webItemManagerSecurity = webItemManagerSecurity;
-        _storageFactory = storageFactory;
-        _userFormatter = userFormatter;
-        _options = options;
-    }
-
-    public void Deconstruct(out TenantManager tenantManager,
-        out CoreBaseSettings coreBaseSettings,
-        out MessageService messageService,
-        out StudioNotifyService studioNotifyService,
-        out SecurityContext securityContext,
-        out UserManager userManager,
-        out MessageTarget messageTarget,
-        out WebItemManagerSecurity webItemManagerSecurity,
-        out StorageFactory storageFactory,
-        out UserFormatter userFormatter,
-        out IOptionsMonitor<ILog> optionsMonitor)
-    {
-        tenantManager = _tenantManager;
-        coreBaseSettings = _coreBaseSettings;
-        messageService = _messageService;
-        studioNotifyService = _studioNotifyService;
-        securityContext = _securityContext;
-        userManager = _userManager;
-        messageTarget = _messageTarget;
-        webItemManagerSecurity = _webItemManagerSecurity;
-        storageFactory = _storageFactory;
-        userFormatter = _userFormatter;
-        optionsMonitor = _options;
-    }
-}
-
-public static class RemoveProgressItemExtension
-{
-    public static void Register(DIHelper services)
-    {
-        services.TryAdd<RemoveProgressItemScope>();
-        services.AddDistributedTaskQueueService<RemoveProgressItem>(1);
-    }
+// (c) Copyright Ascensio System SIA 2010-2022
+//
+// This program is a free software product.
+// You can redistribute it and/or modify it under the terms
+// of the GNU Affero General Public License (AGPL) version 3 as published by the Free Software
+// Foundation. In accordance with Section 7(a) of the GNU AGPL its Section 15 shall be amended
+// to the effect that Ascensio System SIA expressly excludes the warranty of non-infringement of
+// any third-party rights.
+//
+// This program is distributed WITHOUT ANY WARRANTY, without even the implied warranty
+// of MERCHANTABILITY or FITNESS FOR A PARTICULAR  PURPOSE. For details, see
+// the GNU AGPL at: http://www.gnu.org/licenses/agpl-3.0.html
+//
+// You can contact Ascensio System SIA at Lubanas st. 125a-25, Riga, Latvia, EU, LV-1021.
+//
+// The  interactive user interfaces in modified source and object code versions of the Program must
+// display Appropriate Legal Notices, as required under Section 5 of the GNU AGPL version 3.
+//
+// Pursuant to Section 7(b) of the License you must retain the original Product logo when
+// distributing the program. Pursuant to Section 7(e) we decline to grant you any rights under
+// trademark law for use of our trademarks.
+//
+// All the Product's GUI elements, including illustrations and icon sets, as well as technical writing
+// content are licensed under the terms of the Creative Commons Attribution-ShareAlike 4.0
+// International. See the License terms at http://creativecommons.org/licenses/by-sa/4.0/legalcode
+
+namespace ASC.Data.Reassigns;
+
+[Transient]
+public class RemoveProgressItem : DistributedTaskProgress
+{
+    public Guid FromUser { get; private set; }
+    public UserInfo User { get; private set; }
+
+    private readonly IDictionary<string, StringValues> _httpHeaders;
+    private readonly IServiceScopeFactory _serviceScopeFactory;
+    private int _tenantId;
+    private Guid _currentUserId;
+    private bool _notify;
+    //private readonly IFileStorageService _docService;
+    //private readonly MailGarbageEngine _mailEraser;
+
+    public RemoveProgressItem(
+        IServiceScopeFactory serviceScopeFactory,
+        IHttpContextAccessor httpContextAccessor)
+    {
+        _httpHeaders = QueueWorker.GetHttpHeaders(httpContextAccessor.HttpContext.Request);
+        _serviceScopeFactory = serviceScopeFactory;
+
+
+        //_docService = Web.Files.Classes.Global.FileStorageService;
+        //_mailEraser = new MailGarbageEngine();
+    }
+
+    public void Init(int tenantId, UserInfo user, Guid currentUserId, bool notify)
+    {
+        _tenantId = tenantId;
+        User = user;
+        FromUser = user.Id;
+        _currentUserId = currentUserId;
+        _notify = notify;
+
+        Id = QueueWorkerRemove.GetProgressItemId(tenantId, FromUser);
+        Status = DistributedTaskStatus.Created;
+        Exception = null;
+        Percentage = 0;
+        IsCompleted = false;
+    }
+
+    protected override void DoJob()
+    {
+        using var scope = _serviceScopeFactory.CreateScope();
+        var scopeClass = scope.ServiceProvider.GetService<RemoveProgressItemScope>();
+        var (tenantManager, coreBaseSettings, messageService, studioNotifyService, securityContext, userManager, messageTarget, webItemManagerSecurity, storageFactory, userFormatter, options) = scopeClass;
+        var logger = options.Get("ASC.Web");
+        tenantManager.SetCurrentTenant(_tenantId);
+        var userName = userFormatter.GetUserName(User, DisplayUserNameFormat.Default);
+
+        try
+        {
+            Percentage = 0;
+            Status = DistributedTaskStatus.Running;
+
+            securityContext.AuthenticateMeWithoutCookie(_currentUserId);
+
+            long crmSpace;
+            GetUsageSpace(webItemManagerSecurity, out var docsSpace, out var mailSpace, out var talkSpace);
+
+            logger.InfoFormat("deleting user data for {0} ", FromUser);
+
+            logger.Info("deleting of data from documents");
+
+            //_docService.DeleteStorage(_userId);
+            Percentage = 25;
+            PublishChanges();
+
+            if (!coreBaseSettings.CustomMode)
+            {
+                logger.Info("deleting of data from crm");
+
+
+                //using (var scope = DIHelper.Resolve(_tenantId))
+                //{
+                //    var crmDaoFactory = scope.Resolve<CrmDaoFactory>();
+                crmSpace = 0;// crmDaoFactory.ReportDao.GetFiles(_userId).Sum(file => file.ContentLength);
+                             //    crmDaoFactory.ReportDao.DeleteFiles(_userId);
+                             //}
+                Percentage = 50;
+            }
+            else
+            {
+                crmSpace = 0;
+            }
+
+            PublishChanges();
+
+            logger.Info("deleting of data from mail");
+
+            //_mailEraser.ClearUserMail(_userId);
+            Percentage = 75;
+            PublishChanges();
+
+            logger.Info("deleting of data from talk");
+            DeleteTalkStorage(storageFactory);
+            Percentage = 99;
+            PublishChanges();
+
+            SendSuccessNotify(studioNotifyService, messageService, messageTarget, userName, docsSpace, crmSpace, mailSpace, talkSpace);
+
+            Percentage = 100;
+            Status = DistributedTaskStatus.Completed;
+        }
+        catch (Exception ex)
+        {
+            logger.Error(ex);
+            Status = DistributedTaskStatus.Failted;
+            Exception = ex;
+            SendErrorNotify(studioNotifyService, ex.Message, userName);
+        }
+        finally
+        {
+            logger.Info("data deletion is complete");
+            IsCompleted = true;
+            PublishChanges();
+        }
+    }
+
+    public object Clone()
+    {
+        return MemberwiseClone();
+    }
+
+    private void GetUsageSpace(WebItemManagerSecurity webItemManagerSecurity, out long docsSpace, out long mailSpace, out long talkSpace)
+    {
+        docsSpace = mailSpace = talkSpace = 0;
+
+        var webItems = webItemManagerSecurity.GetItems(Web.Core.WebZones.WebZoneType.All, ItemAvailableState.All);
+
+        foreach (var item in webItems)
+        {
+            IUserSpaceUsage manager;
+
+            if (item.ID == WebItemManager.DocumentsProductID)
+            {
+                manager = item.Context.SpaceUsageStatManager as IUserSpaceUsage;
+                if (manager == null)
+                {
+                    continue;
+                }
+
+                docsSpace = manager.GetUserSpaceUsageAsync(FromUser).Result;
+            }
+
+            if (item.ID == WebItemManager.MailProductID)
+            {
+                manager = item.Context.SpaceUsageStatManager as IUserSpaceUsage;
+                if (manager == null)
+                {
+                    continue;
+                }
+
+                mailSpace = manager.GetUserSpaceUsageAsync(FromUser).Result;
+            }
+
+            if (item.ID == WebItemManager.TalkProductID)
+            {
+                manager = item.Context.SpaceUsageStatManager as IUserSpaceUsage;
+                if (manager == null)
+                {
+                    continue;
+                }
+
+                talkSpace = manager.GetUserSpaceUsageAsync(FromUser).Result;
+            }
+        }
+    }
+
+    private void DeleteTalkStorage(StorageFactory storageFactory)
+    {
+        using var md5 = MD5.Create();
+        var data = md5.ComputeHash(Encoding.Default.GetBytes(FromUser.ToString()));
+
+        var sBuilder = new StringBuilder();
+
+        for (int i = 0, n = data.Length; i < n; i++)
+        {
+            sBuilder.Append(data[i].ToString("x2"));
+        }
+
+        var md5Hash = sBuilder.ToString();
+
+        var storage = storageFactory.GetStorage(_tenantId.ToString(CultureInfo.InvariantCulture), "talk");
+
+        if (storage != null && storage.IsDirectoryAsync(md5Hash).Result)
+        {
+            storage.DeleteDirectoryAsync(md5Hash).Wait();
+        }
+    }
+
+    private void SendSuccessNotify(StudioNotifyService studioNotifyService, MessageService messageService, MessageTarget messageTarget, string userName, long docsSpace, long crmSpace, long mailSpace, long talkSpace)
+    {
+        if (_notify)
+        {
+            studioNotifyService.SendMsgRemoveUserDataCompleted(_currentUserId, User, userName,
+                                                                        docsSpace, crmSpace, mailSpace, talkSpace);
+        }
+
+        if (_httpHeaders != null)
+        {
+            messageService.Send(_httpHeaders, MessageAction.UserDataRemoving, messageTarget.Create(FromUser), new[] { userName });
+        }
+        else
+        {
+            messageService.Send(MessageAction.UserDataRemoving, messageTarget.Create(FromUser), userName);
+        }
+    }
+
+    private void SendErrorNotify(StudioNotifyService studioNotifyService, string errorMessage, string userName)
+    {
+        if (!_notify)
+        {
+            return;
+        }
+
+        studioNotifyService.SendMsgRemoveUserDataFailed(_currentUserId, User, userName, errorMessage);
+    }
+}
+
+[Scope]
+public class RemoveProgressItemScope
+{
+    private readonly TenantManager _tenantManager;
+    private readonly CoreBaseSettings _coreBaseSettings;
+    private readonly MessageService _messageService;
+    private readonly StudioNotifyService _studioNotifyService;
+    private readonly SecurityContext _securityContext;
+    private readonly UserManager _userManager;
+    private readonly MessageTarget _messageTarget;
+    private readonly WebItemManagerSecurity _webItemManagerSecurity;
+    private readonly StorageFactory _storageFactory;
+    private readonly UserFormatter _userFormatter;
+    private readonly IOptionsMonitor<ILog> _options;
+
+    public RemoveProgressItemScope(TenantManager tenantManager,
+        CoreBaseSettings coreBaseSettings,
+        MessageService messageService,
+        StudioNotifyService studioNotifyService,
+        SecurityContext securityContext,
+        UserManager userManager,
+        MessageTarget messageTarget,
+        WebItemManagerSecurity webItemManagerSecurity,
+        StorageFactory storageFactory,
+        UserFormatter userFormatter,
+        IOptionsMonitor<ILog> options)
+    {
+        _tenantManager = tenantManager;
+        _coreBaseSettings = coreBaseSettings;
+        _messageService = messageService;
+        _studioNotifyService = studioNotifyService;
+        _securityContext = securityContext;
+        _userManager = userManager;
+        _messageTarget = messageTarget;
+        _webItemManagerSecurity = webItemManagerSecurity;
+        _storageFactory = storageFactory;
+        _userFormatter = userFormatter;
+        _options = options;
+    }
+
+    public void Deconstruct(out TenantManager tenantManager,
+        out CoreBaseSettings coreBaseSettings,
+        out MessageService messageService,
+        out StudioNotifyService studioNotifyService,
+        out SecurityContext securityContext,
+        out UserManager userManager,
+        out MessageTarget messageTarget,
+        out WebItemManagerSecurity webItemManagerSecurity,
+        out StorageFactory storageFactory,
+        out UserFormatter userFormatter,
+        out IOptionsMonitor<ILog> optionsMonitor)
+    {
+        tenantManager = _tenantManager;
+        coreBaseSettings = _coreBaseSettings;
+        messageService = _messageService;
+        studioNotifyService = _studioNotifyService;
+        securityContext = _securityContext;
+        userManager = _userManager;
+        messageTarget = _messageTarget;
+        webItemManagerSecurity = _webItemManagerSecurity;
+        storageFactory = _storageFactory;
+        userFormatter = _userFormatter;
+        optionsMonitor = _options;
+    }
+}
+
+public static class RemoveProgressItemExtension
+{
+    public static void Register(DIHelper services)
+    {
+        services.TryAdd<RemoveProgressItemScope>();
+        services.AddDistributedTaskQueueService<RemoveProgressItem>(1);
+    }
 }