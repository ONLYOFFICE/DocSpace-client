// (c) Copyright Ascensio System SIA 2009-2025
//
// This program is a free software product.
// You can redistribute it and/or modify it under the terms
// of the GNU Affero General Public License (AGPL) version 3 as published by the Free Software
// Foundation. In accordance with Section 7(a) of the GNU AGPL its Section 15 shall be amended
// to the effect that Ascensio System SIA expressly excludes the warranty of non-infringement of
// any third-party rights.
//
// This program is distributed WITHOUT ANY WARRANTY, without even the implied warranty
// of MERCHANTABILITY or FITNESS FOR A PARTICULAR  PURPOSE. For details, see
// the GNU AGPL at: http://www.gnu.org/licenses/agpl-3.0.html
//
// You can contact Ascensio System SIA at Lubanas st. 125a-25, Riga, Latvia, EU, LV-1021.
//
// The  interactive user interfaces in modified source and object code versions of the Program must
// display Appropriate Legal Notices, as required under Section 5 of the GNU AGPL version 3.
//
// Pursuant to Section 7(b) of the License you must retain the original Product logo when
// distributing the program. Pursuant to Section 7(e) we decline to grant you any rights under
// trademark law for use of our trademarks.
//
// All the Product's GUI elements, including illustrations and icon sets, as well as technical writing
// content are licensed under the terms of the Creative Commons Attribution-ShareAlike 4.0
// International. See the License terms at http://creativecommons.org/licenses/by-sa/4.0/legalcode

import React, { useCallback } from "react";
import { useTheme } from "styled-components";
import { Direction, VariableSizeList } from "react-window";

import { DeviceType } from "../../../enums";

import { CustomScrollbarsVirtualList } from "../../scrollbar";

import styles from "../Navigation.module.scss";
import { TDropBoxProps } from "../Navigation.types";

import NavigationLogo from "./LogoBlock";
import ArrowButton from "./ArrowBtn";
import ControlButtons from "./ControlBtn";
import Row from "./Row";

const DropBox = ({
  ref,
  sectionHeight,
  dropBoxWidth,
  isRootFolder,
  onBackToParentFolder,
  canCreate,
  navigationItems,
  getContextOptionsFolder,
  getContextOptionsPlus,
  toggleDropBox,
  toggleInfoPanel,
  onClickAvailable,
  isInfoPanelVisible,
  isDesktop,
  isDesktopClient,
  withLogo,
  burgerLogo,
  isFrame,
  currentDeviceType,
  navigationTitleContainerNode,
  onCloseDropBox,
  isContextButtonVisible,
  isPublicRoom,

  isPlusButtonVisible,
}: TDropBoxProps) => {
  const [dropBoxHeight, setDropBoxHeight] = React.useState(0);
  const countItems = navigationItems.length;

  const getItemSize = useCallback(
    (index: number): number => {
      if (index === countItems - 1) return 51;
      return currentDeviceType !== DeviceType.desktop ? 36 : 30;
    },
    [countItems, currentDeviceType],
  );

  const { interfaceDirection } = useTheme();
  React.useEffect(() => {
    const itemsHeight = navigationItems.map((item, index) =>
      getItemSize(index),
    );

    const currentHeight = itemsHeight.reduce((a, b) => a + b);

    let navHeight = 41;

    if (currentDeviceType === DeviceType.tablet) {
      navHeight = 49;
    }

    if (currentDeviceType === DeviceType.mobile) {
      navHeight = 45;
    }

    setDropBoxHeight(
      currentHeight + navHeight > sectionHeight
        ? sectionHeight - navHeight - 20
        : currentHeight,
    );
  }, [sectionHeight, currentDeviceType, navigationItems, getItemSize]);

  const isTabletView = currentDeviceType === DeviceType.tablet;

  return (
    <div
      ref={ref}
      className={styles.box}
      data-with-logo={withLogo ? "true" : "false"}
      data-is-frame={isFrame ? "true" : "false"}
      style={
        {
          "--drop-box-width": `${dropBoxWidth}px`,
          "--drop-box-height":
            sectionHeight < dropBoxHeight ? `${sectionHeight}px` : null,
        } as React.CSSProperties
      }
    >
      <div
        className={styles.container}
        data-is-drop-box-component="true"
        data-is-desktop-client={isDesktopClient ? "true" : "false"}
        data-with-logo={!!withLogo && isTabletView ? "true" : "false"}
        data-is-desktop={isDesktop ? "true" : "false"}
        data-is-frame={isFrame ? "true" : "false"}
        data-is-frame-logo={isFrame && withLogo ? "true" : "false"}
        data-is-root-folder={isRootFolder ? "true" : "false"}
      >
        {withLogo ? (
          <NavigationLogo
            burgerLogo={burgerLogo}
            className="navigation-logo drop-box-logo"
          />
        ) : null}
        <ArrowButton
          isRootFolder={isRootFolder}
          onBackToParentFolder={onBackToParentFolder}
        />

        {navigationTitleContainerNode}

        <ControlButtons
          isDesktop={isDesktop}
          isMobile={currentDeviceType !== DeviceType.desktop}
          isRootFolder={isRootFolder}
          canCreate={canCreate}
          getContextOptionsFolder={getContextOptionsFolder}
          getContextOptionsPlus={getContextOptionsPlus}
          toggleInfoPanel={toggleInfoPanel}
          toggleDropBox={toggleDropBox}
          isInfoPanelVisible={isInfoPanelVisible}
          onCloseDropBox={onCloseDropBox}
          showTitle
          isContextButtonVisible={isContextButtonVisible}
          isPublicRoom={isPublicRoom}
          isPlusButtonVisible={isPlusButtonVisible}
        />
<<<<<<< HEAD

        {/* <VariableSizeList
          direction={interfaceDirection as Direction}
          height={dropBoxHeight}
          width="auto"
          itemCount={countItems}
          itemSize={getItemSize}
          itemData={[
            navigationItems,
            onClickAvailable,
            { withLogo: !!withLogo, currentDeviceType },
          ]}
          outerElementType={CustomScrollbarsVirtualList}
        >
          {Row}
        </VariableSizeList> */}
=======
>>>>>>> aad2791b
      </div>

      <VariableSizeList
        direction={interfaceDirection as Direction}
        height={dropBoxHeight}
        width="auto"
        itemCount={countItems}
        itemSize={getItemSize}
        itemData={[
          navigationItems,
          onClickAvailable,
          { withLogo: !!withLogo, currentDeviceType },
        ]}
        outerElementType={CustomScrollbarsVirtualList}
      >
        {Row}
      </VariableSizeList>
    </div>
  );
};

DropBox.displayName = "DropBox";

export default React.memo(DropBox);<|MERGE_RESOLUTION|>--- conflicted
+++ resolved
@@ -158,25 +158,6 @@
           isPublicRoom={isPublicRoom}
           isPlusButtonVisible={isPlusButtonVisible}
         />
-<<<<<<< HEAD
-
-        {/* <VariableSizeList
-          direction={interfaceDirection as Direction}
-          height={dropBoxHeight}
-          width="auto"
-          itemCount={countItems}
-          itemSize={getItemSize}
-          itemData={[
-            navigationItems,
-            onClickAvailable,
-            { withLogo: !!withLogo, currentDeviceType },
-          ]}
-          outerElementType={CustomScrollbarsVirtualList}
-        >
-          {Row}
-        </VariableSizeList> */}
-=======
->>>>>>> aad2791b
       </div>
 
       <VariableSizeList
