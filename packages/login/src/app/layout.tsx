// (c) Copyright Ascensio System SIA 2009-2025
//
// This program is a free software product.
// You can redistribute it and/or modify it under the terms
// of the GNU Affero General Public License (AGPL) version 3 as published by the Free Software
// Foundation. In accordance with Section 7(a) of the GNU AGPL its Section 15 shall be amended
// to the effect that Ascensio System SIA expressly excludes the warranty of non-infringement of
// any third-party rights.
//
// This program is distributed WITHOUT ANY WARRANTY, without even the implied warranty
// of MERCHANTABILITY or FITNESS FOR A PARTICULAR  PURPOSE. For details, see
// the GNU AGPL at: http://www.gnu.org/licenses/agpl-3.0.html
//
// You can contact Ascensio System SIA at Lubanas st. 125a-25, Riga, Latvia, EU, LV-1021.
//
// The  interactive user interfaces in modified source and object code versions of the Program must
// display Appropriate Legal Notices, as required under Section 5 of the GNU AGPL version 3.
//
// Pursuant to Section 7(b) of the License you must retain the original Product logo when
// distributing the program. Pursuant to Section 7(e) we decline to grant you any rights under
// trademark law for use of our trademarks.
//
// All the Product's GUI elements, including illustrations and icon sets, as well as technical writing
// content are licensed under the terms of the Creative Commons Attribution-ShareAlike 4.0
// International. See the License terms at http://creativecommons.org/licenses/by-sa/4.0/legalcode

import { cookies, headers } from "next/headers";

import { Toast } from "@docspace/shared/components/toast";
import { TenantStatus, ThemeKeys } from "@docspace/shared/enums";
import { LANGUAGE, SYSTEM_THEME_KEY } from "@docspace/shared/constants";
import { getDirectionByLanguage } from "@docspace/shared/utils/common";

import StyledComponentsRegistry from "@/utils/registry";
import { Providers } from "@/providers";
import {
  getColorTheme,
  getConfig,
  getSettings,
  getUser,
} from "@/utils/actions";

import "../styles/globals.scss";
import "../../../shared/styles/theme.scss";
import Scripts from "@/components/Scripts";
import { TConfirmLinkParams } from "@/types";

export default async function RootLayout({
  children,
}: {
  children: React.ReactNode;
}) {
  const hdrs = headers();
  const type = hdrs.get("x-confirm-type") ?? "";
  const searchParams = hdrs.get("x-confirm-query") ?? "";

  if (hdrs.get("x-health-check") || hdrs.get("referer")?.includes("/health")) {
    console.log("is health check");
    return <></>;
  }

  const queryParams = Object.fromEntries(
    new URLSearchParams(searchParams.toString()),
  ) as TConfirmLinkParams;

  const cookieStore = cookies();

  const systemTheme = cookieStore.get(SYSTEM_THEME_KEY);
  const cookieLng = cookieStore.get(LANGUAGE);

  let redirectUrl = "";

  const [settings, colorTheme, user] = await Promise.all([
    getSettings(),
    getColorTheme(),
    getUser(),
  ]);

  if (
    type === "GuestShareLink" &&
    typeof settings !== "string" &&
    !settings?.socketUrl
  ) {
    redirectUrl = "login";
  }

  if (settings === "access-restricted") redirectUrl = `/${settings}`;

  if (settings === "portal-not-found") {
    const config = await getConfig();

    const host = hdrs.get("host");

    const url = new URL(
      config.wrongPortalNameUrl ??
        "https://www.onlyoffice.com/wrongportalname.aspx",
    );

    url.searchParams.append("url", host ?? "");

    redirectUrl = url.toString();
  }

  if (typeof settings !== "string" && settings?.wizardToken) {
    redirectUrl = `wizard`;
  }

  if (
    typeof settings !== "string" &&
    settings?.tenantStatus === TenantStatus.PortalRestore
  ) {
    redirectUrl = `preparation-portal`;
  }

  if (
    typeof settings !== "string" &&
    settings?.tenantStatus === TenantStatus.PortalDeactivate
  ) {
    redirectUrl = `unavailable`;
  }

  if (cookieLng && settings && typeof settings !== "string") {
    settings.culture = cookieLng.value;
  }

  const currentColorScheme = colorTheme?.themes.find(
    (theme) => theme.id === colorTheme.selected,
  );

  const styles = {
    "--color-scheme-main-accent": currentColorScheme?.main.accent,
    "--color-scheme-text-accent": currentColorScheme?.text.accent,
    "--color-scheme-main-buttons": currentColorScheme?.main.buttons,
    "--color-scheme-text-buttons": currentColorScheme?.text.buttons,
  } as React.CSSProperties;

  console.log("Render root layout");

  const locale =
    queryParams?.culture ||
    (settings && typeof settings !== "string" ? settings.culture : "en");

  const dirClass = getDirectionByLanguage(locale || "en");
  const themeClass =
    systemTheme?.value === ThemeKeys.DarkStr ? "dark" : "light";

  const currentColorScheme = colorTheme?.themes.find(
    (theme) => theme.id === colorTheme.selected,
  );

  const styles = {
    "--color-scheme-main-accent": currentColorScheme?.main.accent,
    "--color-scheme-text-accent": currentColorScheme?.text.accent,
    "--color-scheme-main-buttons": currentColorScheme?.main.buttons,
    "--color-scheme-text-buttons": currentColorScheme?.text.buttons,

    "--interface-direction": dirClass,
  } as React.CSSProperties;

  return (
    <html lang="en" translate="no">
      <head>
        <link rel="icon" type="image/x-icon" href="/logo.ashx?logotype=3" />
        <link rel="mask-icon" href="/logo.ashx?logotype=3" />
        <link
          rel="apple-touch-icon"
          sizes="32x32"
          href="/logo.ashx?logotype=3"
        />
        <meta charSet="utf-8" />
        <meta
          name="viewport"
          content="width=device-width, initial-scale=1, shrink-to-fit=no, user-scalable=no, viewport-fit=cover"
        />
        <meta name="google" content="notranslate" />
      </head>
<<<<<<< HEAD
      <body
        style={styles}
        className={`${systemTheme?.value === ThemeKeys.DarkStr ? "dark" : "light"}`}
      >
=======
      <body style={styles} className={`${dirClass} ${themeClass}`}>
>>>>>>> 0f4cd6d6
        <StyledComponentsRegistry>
          <Providers
            value={{
              settings: typeof settings === "string" ? undefined : settings,
              colorTheme,
              systemTheme: systemTheme?.value as ThemeKeys,
            }}
            redirectURL={redirectUrl}
            user={user}
            locale={locale}
          >
            <Toast isSSR />
            {children}
          </Providers>
        </StyledComponentsRegistry>
        <Scripts />
      </body>
    </html>
  );
}<|MERGE_RESOLUTION|>--- conflicted
+++ resolved
@@ -123,17 +123,6 @@
     settings.culture = cookieLng.value;
   }
 
-  const currentColorScheme = colorTheme?.themes.find(
-    (theme) => theme.id === colorTheme.selected,
-  );
-
-  const styles = {
-    "--color-scheme-main-accent": currentColorScheme?.main.accent,
-    "--color-scheme-text-accent": currentColorScheme?.text.accent,
-    "--color-scheme-main-buttons": currentColorScheme?.main.buttons,
-    "--color-scheme-text-buttons": currentColorScheme?.text.buttons,
-  } as React.CSSProperties;
-
   console.log("Render root layout");
 
   const locale =
@@ -174,14 +163,7 @@
         />
         <meta name="google" content="notranslate" />
       </head>
-<<<<<<< HEAD
-      <body
-        style={styles}
-        className={`${systemTheme?.value === ThemeKeys.DarkStr ? "dark" : "light"}`}
-      >
-=======
       <body style={styles} className={`${dirClass} ${themeClass}`}>
->>>>>>> 0f4cd6d6
         <StyledComponentsRegistry>
           <Providers
             value={{
