--- conflicted
+++ resolved
@@ -130,13 +130,8 @@
         <Badge
           className="accounts-badge"
           label={t("Common:LDAP")}
-<<<<<<< HEAD
           color={globalColors.white}
           backgroundColor={globalColors.secondPurple}
-=======
-          color={"#FFFFFF"}
-          backgroundColor={theme.isBase ? "#8570BD" : "#544C6A"}
->>>>>>> 116702d2
           fontSize={"9px"}
           fontWeight={800}
           noHover
@@ -148,13 +143,8 @@
         <Badge
           className="accounts-badge"
           label={t("SSO")}
-<<<<<<< HEAD
           color={globalColors.white}
           backgroundColor={globalColors.mainGreen}
-=======
-          color={"#FFFFFF"}
-          backgroundColor={theme.isBase ? "#22C386" : "#2E5E4C"}
->>>>>>> 116702d2
           fontSize={"9px"}
           fontWeight={800}
           noHover
@@ -166,11 +156,7 @@
         <StyledPaidBadge
           className="paid-badge accounts-badge"
           label={t("Paid")}
-<<<<<<< HEAD
           backgroundColor={globalColors.favoritesStatus}
-=======
-          backgroundColor={theme.isBase ? "#EDC409" : "#A38A1A"}
->>>>>>> 116702d2
           fontSize={"9px"}
           fontWeight={800}
           lineHeight={"13px"}
