{
  "key_path": "AIAgentPinned",
  "content": "{{aiAgent}} pinned",
  "content_en_sha1_hash": "999363a437ea6fa222cc3fdaadb7e64ef7eef1ac",
  "created_at": "2025-12-19T13:03:48.187Z",
<<<<<<< HEAD
  "updated_at": "2025-12-19T13:04:06.089Z",
  "comment": {
    "text": "",
    "is_auto": false,
    "updated_at": null
=======
  "updated_at": "2025-12-22T10:02:39.021Z",
  "comment": {
    "text": "This key displays a message indicating an AI agent has been pinned. It's used to provide feedback to the user when they pin or unpin an AI agent, likely appearing as a notification or status update within the UI. The `aiAgent` variable will be replaced with the localized name for \"AI Agent\".",
    "is_auto": true,
    "updated_at": "2025-12-22T10:02:39.021Z"
>>>>>>> 7bd0b0d7
  },
  "usage": [
    {
      "file_path": "/packages/client/src/store/FilesActionsStore.js",
      "line_number": 1334,
      "context": "let translationForOneItem;\n let translationForSeverals;\n \n if (isAIAgent) {\n translationForOneItem = isPin\n ? t(\"AIAgentPinned\", { aiAgent: t(\"Common:AIAgent\") })\n : t(\"AIAgentUnpinned\", { aiAgent: t(\"Common:AIAgent\") });\n translationForSeverals = isPin\n ? t(\"AIAgentsPinned\", { aiAgents: t(\"Common:AIAgents\") })\n : t(\"AIAgentsUnpinned\", { aiAgents: t(\"Common:AIAgents\") });\n } else {",
      "module": "/packages/client"
    }
  ],
  "languages": {
    "en": {
      "ai_translated": false,
      "ai_model": null,
      "ai_spell_check_issues": [],
      "approved_at": null
    },
    "ar-SA": {
      "ai_translated": false,
      "ai_model": null,
      "ai_spell_check_issues": [],
      "approved_at": null
    },
    "az": {
      "ai_translated": false,
      "ai_model": null,
      "ai_spell_check_issues": [],
      "approved_at": null
    },
    "bg": {
      "ai_translated": false,
      "ai_model": null,
      "ai_spell_check_issues": [],
      "approved_at": null
    },
    "cs": {
      "ai_translated": false,
      "ai_model": null,
      "ai_spell_check_issues": [],
      "approved_at": null
    },
    "de": {
      "ai_translated": false,
      "ai_model": null,
      "ai_spell_check_issues": [],
      "approved_at": null
    },
    "el-GR": {
      "ai_translated": false,
      "ai_model": null,
      "ai_spell_check_issues": [],
      "approved_at": null
    },
    "es": {
      "ai_translated": false,
      "ai_model": null,
      "ai_spell_check_issues": [],
      "approved_at": null
    },
    "fi": {
      "ai_translated": false,
      "ai_model": null,
      "ai_spell_check_issues": [],
      "approved_at": null
    },
    "fr": {
      "ai_translated": false,
      "ai_model": null,
      "ai_spell_check_issues": [],
      "approved_at": null
    },
    "hy-AM": {
      "ai_translated": false,
      "ai_model": null,
      "ai_spell_check_issues": [],
      "approved_at": null
    },
    "it": {
      "ai_translated": false,
      "ai_model": null,
      "ai_spell_check_issues": [],
      "approved_at": null
    },
    "ja-JP": {
      "ai_translated": false,
      "ai_model": null,
      "ai_spell_check_issues": [],
      "approved_at": null
    },
    "ko-KR": {
      "ai_translated": false,
      "ai_model": null,
      "ai_spell_check_issues": [],
      "approved_at": null
    },
    "lo-LA": {
      "ai_translated": false,
      "ai_model": null,
      "ai_spell_check_issues": [],
      "approved_at": null
    },
    "lv": {
      "ai_translated": false,
      "ai_model": null,
      "ai_spell_check_issues": [],
      "approved_at": null
    },
    "nl": {
      "ai_translated": false,
      "ai_model": null,
      "ai_spell_check_issues": [],
      "approved_at": null
    },
    "pl": {
      "ai_translated": false,
      "ai_model": null,
      "ai_spell_check_issues": [],
      "approved_at": null
    },
    "pt": {
      "ai_translated": false,
      "ai_model": null,
      "ai_spell_check_issues": [],
      "approved_at": null
    },
    "pt-BR": {
      "ai_translated": false,
      "ai_model": null,
      "ai_spell_check_issues": [],
      "approved_at": null
    },
    "ro": {
      "ai_translated": false,
      "ai_model": null,
      "ai_spell_check_issues": [],
      "approved_at": null
    },
    "ru": {
      "ai_translated": false,
      "ai_model": null,
      "ai_spell_check_issues": [],
      "approved_at": null
    },
    "si": {
      "ai_translated": false,
      "ai_model": null,
      "ai_spell_check_issues": [],
      "approved_at": null
    },
    "sk": {
      "ai_translated": false,
      "ai_model": null,
      "ai_spell_check_issues": [],
      "approved_at": null
    },
    "sl": {
      "ai_translated": false,
      "ai_model": null,
      "ai_spell_check_issues": [],
      "approved_at": null
    },
    "sq-AL": {
      "ai_translated": false,
      "ai_model": null,
      "ai_spell_check_issues": [],
      "approved_at": null
    },
    "sr-Cyrl-RS": {
      "ai_translated": false,
      "ai_model": null,
      "ai_spell_check_issues": [],
      "approved_at": null
    },
    "sr-Latn-RS": {
      "ai_translated": false,
      "ai_model": null,
      "ai_spell_check_issues": [],
      "approved_at": null
    },
    "tr": {
      "ai_translated": false,
      "ai_model": null,
      "ai_spell_check_issues": [],
      "approved_at": null
    },
    "uk-UA": {
      "ai_translated": false,
      "ai_model": null,
      "ai_spell_check_issues": [],
      "approved_at": null
    },
    "vi": {
      "ai_translated": false,
      "ai_model": null,
      "ai_spell_check_issues": [],
      "approved_at": null
    },
    "zh-CN": {
      "ai_translated": false,
      "ai_model": null,
      "ai_spell_check_issues": [],
      "approved_at": null
    }
  }
}<|MERGE_RESOLUTION|>--- conflicted
+++ resolved
@@ -3,19 +3,11 @@
   "content": "{{aiAgent}} pinned",
   "content_en_sha1_hash": "999363a437ea6fa222cc3fdaadb7e64ef7eef1ac",
   "created_at": "2025-12-19T13:03:48.187Z",
-<<<<<<< HEAD
-  "updated_at": "2025-12-19T13:04:06.089Z",
-  "comment": {
-    "text": "",
-    "is_auto": false,
-    "updated_at": null
-=======
   "updated_at": "2025-12-22T10:02:39.021Z",
   "comment": {
     "text": "This key displays a message indicating an AI agent has been pinned. It's used to provide feedback to the user when they pin or unpin an AI agent, likely appearing as a notification or status update within the UI. The `aiAgent` variable will be replaced with the localized name for \"AI Agent\".",
     "is_auto": true,
     "updated_at": "2025-12-22T10:02:39.021Z"
->>>>>>> 7bd0b0d7
   },
   "usage": [
     {
