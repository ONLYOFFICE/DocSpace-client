--- conflicted
+++ resolved
@@ -82,11 +82,7 @@
     const pageCount = 100;
 
     this.setState({ isNextPageLoading: true }, () => {
-<<<<<<< HEAD
-      const { role, useFake, employeeStatus } = this.props;
-=======
       const { role, employeeStatus, useFake } = this.props;
->>>>>>> 76d7ed6c
 
       const filter = Filter.getDefault();
       filter.page = startIndex / pageCount;
