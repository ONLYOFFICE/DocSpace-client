--- conflicted
+++ resolved
@@ -1,1170 +1,1165 @@
-// (c) Copyright Ascensio System SIA 2010-2022
-//
-// This program is a free software product.
-// You can redistribute it and/or modify it under the terms
-// of the GNU Affero General Public License (AGPL) version 3 as published by the Free Software
-// Foundation. In accordance with Section 7(a) of the GNU AGPL its Section 15 shall be amended
-// to the effect that Ascensio System SIA expressly excludes the warranty of non-infringement of
-// any third-party rights.
-//
-// This program is distributed WITHOUT ANY WARRANTY, without even the implied warranty
-// of MERCHANTABILITY or FITNESS FOR A PARTICULAR  PURPOSE. For details, see
-// the GNU AGPL at: http://www.gnu.org/licenses/agpl-3.0.html
-//
-// You can contact Ascensio System SIA at Lubanas st. 125a-25, Riga, Latvia, EU, LV-1021.
-//
-// The  interactive user interfaces in modified source and object code versions of the Program must
-// display Appropriate Legal Notices, as required under Section 5 of the GNU AGPL version 3.
-//
-// Pursuant to Section 7(b) of the License you must retain the original Product logo when
-// distributing the program. Pursuant to Section 7(e) we decline to grant you any rights under
-// trademark law for use of our trademarks.
-//
-// All the Product's GUI elements, including illustrations and icon sets, as well as technical writing
-// content are licensed under the terms of the Creative Commons Attribution-ShareAlike 4.0
-// International. See the License terms at http://creativecommons.org/licenses/by-sa/4.0/legalcode
-
-namespace ASC.Files.Core.Data;
-
-internal abstract class BaseTagDao<T> : AbstractDao
-{
-    private static readonly SemaphoreSlim _semaphore = new SemaphoreSlim(1);
-    private readonly IMapper _mapper;
-
-    public BaseTagDao(
-        UserManager userManager,
-        IDbContextFactory<FilesDbContext> dbContextManager,
-        TenantManager tenantManager,
-        TenantUtil tenantUtil,
-        SetupInfo setupInfo,
-        MaxTotalSizeStatistic maxTotalSizeStatistic,
-        CoreBaseSettings coreBaseSettings,
-        CoreConfiguration coreConfiguration,
-        SettingsManager settingsManager,
-        AuthContext authContext,
-        IServiceProvider serviceProvider,
-        ICache cache,
-        IMapper mapper)
-        : base(dbContextManager,
-              userManager,
-              tenantManager,
-              tenantUtil,
-              setupInfo,
-              maxTotalSizeStatistic,
-              coreBaseSettings,
-              coreConfiguration,
-              settingsManager,
-              authContext,
-              serviceProvider,
-              cache)
-    {
-        _mapper = mapper;
-    }
-
-    public async IAsyncEnumerable<Tag> GetTagsAsync(Guid subject, TagType tagType, IEnumerable<FileEntry<T>> fileEntries)
-    {
-        var filesId = new HashSet<string>();
-        var foldersId = new HashSet<string>();
-
-        foreach (var f in fileEntries)
-        {
-            var idObj = f.Id is int fid ? MappingIDAsync(fid) : await MappingIDAsync(f.Id);
-            var id = idObj.ToString();
-            if (f.FileEntryType == FileEntryType.File)
-            {
-                filesId.Add(id);
-            }
-            else if (f.FileEntryType == FileEntryType.Folder)
-            {
-                foldersId.Add(id);
-            }
-        }
-
-        var filesDbContext = _dbContextFactory.CreateDbContext();
-        var q = Query(filesDbContext.Tag)
-            .Join(filesDbContext.TagLink, r => r.Id, l => l.TagId, (tag, link) => new TagLinkData { Tag = tag, Link = link })
-            .Where(r => r.Link.TenantId == r.Tag.TenantId)
-            .Where(r => r.Tag.Type == tagType)
-            .Where(r => r.Link.EntryType == FileEntryType.File && filesId.Contains(r.Link.EntryId)
-            || r.Link.EntryType == FileEntryType.Folder && foldersId.Contains(r.Link.EntryId));
-
-        if (subject != Guid.Empty)
-        {
-            q = q.Where(r => r.Link.CreateBy == subject);
-        }
-
-        await foreach (var e in q.AsAsyncEnumerable())
-        {
-            yield return await ToTagAsync(e);
-        }
-    }
-
-    static readonly Func<FilesDbContext, int, Guid, IEnumerable<TagType>, HashSet<string>, HashSet<string>, IAsyncEnumerable<TagLinkData>> _getTagsQuery =
-        Microsoft.EntityFrameworkCore.EF.CompileAsyncQuery((FilesDbContext ctx, int tenantId, Guid subject, IEnumerable<TagType> tagType, HashSet<string> filesId, HashSet<string> foldersId) =>
-            ctx.Tag.AsNoTracking()
-            .Where(r => r.TenantId == tenantId)
-            .Where(r => tagType.Contains(r.Type))
-            .Join(ctx.TagLink, r => r.Id, l => l.TagId, (tag, link) => new TagLinkData { Tag = tag, Link = link })
-            .Where(r => r.Link.TenantId == r.Tag.TenantId)
-            .Where(r => r.Link.EntryType == FileEntryType.File && filesId.Contains(r.Link.EntryId) || r.Link.EntryType == FileEntryType.Folder && foldersId.Contains(r.Link.EntryId))
-            .Where(r => subject == Guid.Empty || r.Link.CreateBy == subject));
-
-    public async Task<IDictionary<object, IEnumerable<Tag>>> GetTagsAsync(Guid subject, IEnumerable<TagType> tagType, IEnumerable<FileEntry<T>> fileEntries)
-    {
-        var filesId = new HashSet<string>();
-        var foldersId = new HashSet<string>();
-
-        foreach (var f in fileEntries)
-        {
-            var idObj = f.Id is int fid ? MappingIDAsync(fid) : await MappingIDAsync(f.Id);
-            var id = idObj.ToString();
-            if (f.FileEntryType == FileEntryType.File)
-            {
-                filesId.Add(id);
-            }
-            else if (f.FileEntryType == FileEntryType.Folder)
-            {
-                foldersId.Add(id);
-            }
-        }
-
-        if (filesId.Any() || foldersId.Any())
-        {
-
-            using var filesDbContext = _dbContextFactory.CreateDbContext();
-            var fromQuery = await FromQueryAsync(_getTagsQuery(filesDbContext, TenantID, subject, tagType, filesId, foldersId)).ToListAsync();
-
-            return fromQuery
-                .GroupBy(r => r.EntryId)
-                .ToDictionary(r => r.Key, r => r.AsEnumerable());
-        }
-
-        return new Dictionary<object, IEnumerable<Tag>>();
-    }
-
-    public async Task<IDictionary<object, IEnumerable<Tag>>> GetTagsAsync(Guid subject, IEnumerable<TagType> tagType, IAsyncEnumerable<FileEntry<T>> fileEntries)
-    {
-        var filesId = new HashSet<string>();
-        var foldersId = new HashSet<string>();
-
-        await foreach (var f in fileEntries)
-        {
-            var idObj = f.Id is int fid ? MappingIDAsync(fid) : await MappingIDAsync(f.Id);
-            var id = idObj.ToString();
-            if (f.FileEntryType == FileEntryType.File)
-            {
-                filesId.Add(id);
-            }
-            else if (f.FileEntryType == FileEntryType.Folder)
-            {
-                foldersId.Add(id);
-            }
-        }
-
-        if (filesId.Any() || foldersId.Any())
-        {
-            using var filesDbContext = _dbContextFactory.CreateDbContext();
-            var fromQuery = await FromQueryAsync(_getTagsQuery(filesDbContext, TenantID, subject, tagType, filesId, foldersId)).ToListAsync();
-
-            return fromQuery
-                .GroupBy(r => r.EntryId)
-                .ToDictionary(r => r.Key, r => r.AsEnumerable());
-        }
-
-        return new Dictionary<object, IEnumerable<Tag>>();
-    }
-
-    public IAsyncEnumerable<Tag> GetTagsAsync(TagType tagType, IEnumerable<FileEntry<T>> fileEntries)
-    {
-        return GetTagsAsync(Guid.Empty, tagType, fileEntries);
-    }
-
-    public async IAsyncEnumerable<Tag> GetTagsAsync(T entryID, FileEntryType entryType, TagType tagType)
-    {
-        var mappedId = (entryID is int fid ? MappingIDAsync(fid) : await MappingIDAsync(entryID)).ToString();
-
-        var filesDbContext = _dbContextFactory.CreateDbContext();
-        var q = Query(filesDbContext.Tag)
-            .Join(filesDbContext.TagLink, r => r.Id, l => l.TagId, (tag, link) => new TagLinkData { Tag = tag, Link = link })
-            .Where(r => r.Link.TenantId == r.Tag.TenantId)
-            .Where(r => r.Link.EntryType == entryType)
-            .Where(r => r.Link.EntryId == mappedId)
-            .Where(r => r.Tag.Type == tagType);
-
-        await foreach (var e in q.AsAsyncEnumerable())
-        {
-            yield return await ToTagAsync(e);
-        }
-    }
-
-    public IAsyncEnumerable<Tag> GetTagsAsync(string[] names, TagType tagType)
-    {
-        ArgumentNullException.ThrowIfNull(names);
-
-        return InternalGetTagsAsync(names, tagType);
-    }
-
-    private async IAsyncEnumerable<Tag> InternalGetTagsAsync(string[] names, TagType tagType)
-    {
-        var filesDbContext = _dbContextFactory.CreateDbContext();
-        var q = Query(filesDbContext.Tag)
-            .Join(filesDbContext.TagLink, r => r.Id, l => l.TagId, (tag, link) => new TagLinkData { Tag = tag, Link = link })
-            .Where(r => r.Link.TenantId == r.Tag.TenantId)
-            .Where(r => r.Tag.Owner == Guid.Empty)
-            .Where(r => names.Contains(r.Tag.Name))
-            .Where(r => r.Tag.Type == tagType);
-
-        await foreach (var e in q.AsAsyncEnumerable())
-        {
-            yield return await ToTagAsync(e);
-        }
-    }
-
-    public IAsyncEnumerable<Tag> GetTagsAsync(string name, TagType tagType)
-    {
-        ArgumentNullOrEmptyException.ThrowIfNullOrEmpty(name);
-
-        return GetTagsAsync(new[] { name }, tagType);
-    }
-
-    public async IAsyncEnumerable<Tag> GetTagsAsync(Guid owner, TagType tagType)
-    {
-        var filesDbContext = _dbContextFactory.CreateDbContext();
-        var q =
-            Query(filesDbContext.Tag)
-            .Join(filesDbContext.TagLink, r => r.Id, l => l.TagId, (tag, link) => new TagLinkData { Tag = tag, Link = link })
-            .Where(r => r.Link.TenantId == r.Tag.TenantId)
-            .Where(r => r.Tag.Type == tagType);
-
-        if (owner != Guid.Empty)
-        {
-            q = q.Where(r => r.Tag.Owner == owner);
-        }
-
-        q = q.OrderByDescending(r => r.Link.CreateOn);
-
-        await foreach (var e in q.AsAsyncEnumerable())
-        {
-            yield return await ToTagAsync(e);
-        }
-    }
-
-    public async IAsyncEnumerable<TagInfo> GetTagsInfoAsync(string searchText, TagType tagType, bool byName, int from = 0, int count = 0)
-    {
-        var filesDbContext = _dbContextFactory.CreateDbContext();
-        var q = Query(filesDbContext.Tag).AsNoTracking().Where(r => r.Type == tagType);
-
-        if (byName)
-        {
-            q = q.Where(r => r.Name == searchText);
-        }
-        else if (!string.IsNullOrEmpty(searchText))
-        {
-            var lowerText = searchText.ToLower().Trim().Replace("%", "\\%").Replace("_", "\\_");
-            q = q.Where(r => r.Name.ToLower().Contains(lowerText));
-        }
-
-        if (count != 0)
-        {
-            q = q.Take(count);
-        }
-
-        q = q.Skip(from);
-
-        await foreach (var tag in q.AsAsyncEnumerable())
-        {
-            yield return _mapper.Map<DbFilesTag, TagInfo>(tag);
-        }
-    }
-
-    public async IAsyncEnumerable<TagInfo> GetTagsInfoAsync(IEnumerable<string> names)
-    {
-        var filesDbContext = _dbContextFactory.CreateDbContext();
-        var q = Query(filesDbContext.Tag).AsNoTracking().Where(r => names.Contains(r.Name));
-
-        await foreach (var tag in q.AsAsyncEnumerable())
-        {
-            yield return _mapper.Map<DbFilesTag, TagInfo>(tag);
-        }
-    }
-
-    public async Task<TagInfo> SaveTagInfoAsync(TagInfo tagInfo)
-    {
-        using var filesDbContext = _dbContextFactory.CreateDbContext();
-        var tagDb = _mapper.Map<TagInfo, DbFilesTag>(tagInfo);
-        tagDb.TenantId = TenantID;
-
-        var tag = await filesDbContext.Tag.AddAsync(tagDb);
-        await filesDbContext.SaveChangesAsync();
-
-        return _mapper.Map<DbFilesTag, TagInfo>(tag.Entity);
-    }
-
-    public async Task<IEnumerable<Tag>> SaveTags(IEnumerable<Tag> tags, Guid createdBy = default)
-    {
-        var result = new List<Tag>();
-
-        if (tags == null)
-        {
-            return result;
-        }
-
-        tags = tags.Where(x => x != null && !x.EntryId.Equals(null) && !x.EntryId.Equals(0)).ToArray();
-
-        if (!tags.Any())
-        {
-            return result;
-        }
-
-
-        await _semaphore.WaitAsync();
-
-        using var filesDbContext = _dbContextFactory.CreateDbContext();
-        var strategy = filesDbContext.Database.CreateExecutionStrategy();
-
-        await strategy.ExecuteAsync(async () =>
-        {
-            using var filesDbContext = _dbContextFactory.CreateDbContext();
-            using var tx = await filesDbContext.Database.BeginTransactionAsync();
-            await DeleteTagsBeforeSave();
-
-            var createOn = _tenantUtil.DateTimeToUtc(_tenantUtil.DateTimeNow());
-            var cacheTagId = new Dictionary<string, int>();
-
-            foreach (var t in tags)
-            {
-                result.Add(await SaveTagAsync(t, cacheTagId, createOn, createdBy));
-            }
-
-            await tx.CommitAsync();
-        });
-
-        _semaphore.Release();
-
-        return result;
-    }
-
-    public async Task<IEnumerable<Tag>> SaveTags(Tag tag)
-    {
-        var result = new List<Tag>();
-
-        if (tag == null)
-        {
-            return result;
-        }
-
-        if (tag.EntryId.Equals(null) || tag.EntryId.Equals(0))
-        {
-            return result;
-        }
-
-        await _semaphore.WaitAsync();
-
-        using var filesDbContext = _dbContextFactory.CreateDbContext();
-        var strategy = filesDbContext.Database.CreateExecutionStrategy();
-
-        await strategy.ExecuteAsync(async () =>
-        {
-            using var filesDbContext = _dbContextFactory.CreateDbContext();
-            using var tx = await filesDbContext.Database.BeginTransactionAsync();
-
-            await DeleteTagsBeforeSave();
-
-            var createOn = _tenantUtil.DateTimeToUtc(_tenantUtil.DateTimeNow());
-            var cacheTagId = new Dictionary<string, int>();
-
-            result.Add(await SaveTagAsync(tag, cacheTagId, createOn));
-
-            await tx.CommitAsync();
-        });
-
-        _semaphore.Release();
-
-        return result;
-    }
-
-    private async Task DeleteTagsBeforeSave()
-    {
-        using var filesDbContext = _dbContextFactory.CreateDbContext();
-
-        var mustBeDeleted = await
-            Query(filesDbContext.Tag)
-            .Join(filesDbContext.TagLink, r => r.Id, l => l.TagId, (tag, link) => new TagLinkData { Tag = tag, Link = link })
-            .Where(r => r.Link.TenantId == r.Tag.TenantId)
-            .Where(r => (r.Tag.Type == TagType.New || r.Tag.Type == TagType.Recent) && r.Link.CreateOn <= _tenantUtil.DateTimeNow().AddMonths(-1))
-            .ToListAsync();
-
-        foreach (var row in mustBeDeleted)
-        {
-            await Query(filesDbContext.TagLink)
-                .Where(r => r.TagId == row.Link.TagId)
-                .Where(r => r.EntryId == row.Link.EntryId)
-                .Where(r => r.EntryType == row.Link.EntryType)
-                .ExecuteDeleteAsync();
-        }
-
-
-        var tagsToRemove = from ft in filesDbContext.Tag
-                           join ftl in filesDbContext.TagLink.DefaultIfEmpty() on new { ft.TenantId, ft.Id } equals new { ftl.TenantId, Id = ftl.TagId }
-                           where ftl == null
-                           select ft;
-
-        await tagsToRemove.ExecuteDeleteAsync();
-    }
-
-    private async Task<Tag> SaveTagAsync(Tag t, Dictionary<string, int> cacheTagId, DateTime createOn, Guid createdBy = default)
-    {
-        using var filesDbContext = _dbContextFactory.CreateDbContext();
-
-        var cacheTagIdKey = string.Join("/", new[] { TenantID.ToString(), t.Owner.ToString(), t.Name, ((int)t.Type).ToString(CultureInfo.InvariantCulture) });
-
-        if (!cacheTagId.TryGetValue(cacheTagIdKey, out var id))
-        {
-            id = await filesDbContext.Tag
-                .Where(r => r.Owner == t.Owner)
-                .Where(r => r.Name == t.Name)
-                .Where(r => r.Type == t.Type)
-                .Select(r => r.Id)
-                .FirstOrDefaultAsync();
-
-            if (id == 0)
-            {
-                var toAdd = new DbFilesTag
-                {
-                    Id = 0,
-                    Name = t.Name,
-                    Owner = t.Owner,
-                    Type = t.Type,
-                    TenantId = TenantID
-                };
-
-                toAdd = filesDbContext.Tag.Add(toAdd).Entity;
-                await filesDbContext.SaveChangesAsync();
-                id = toAdd.Id;
-            }
-
-            cacheTagId.Add(cacheTagIdKey, id);
-        }
-
-        t.Id = id;
-
-        var linkToInsert = new DbFilesTagLink
-        {
-            TenantId = TenantID,
-            TagId = id,
-            EntryId = (await MappingIDAsync(t.EntryId, true)).ToString(),
-            EntryType = t.EntryType,
-            CreateBy = createdBy != default ? createdBy : _authContext.CurrentAccount.ID,
-            CreateOn = createOn,
-            Count = t.Count
-        };
-
-        await filesDbContext.AddOrUpdateAsync(r => r.TagLink, linkToInsert);
-        await filesDbContext.SaveChangesAsync();
-
-        return t;
-    }
-
-    public async Task UpdateNewTags(IEnumerable<Tag> tags, Guid createdBy = default)
-    {
-        if (tags == null || !tags.Any())
-        {
-            return;
-        }
-
-        await _semaphore.WaitAsync();
-
-        using var filesDbContext = _dbContextFactory.CreateDbContext();
-        var strategy = filesDbContext.Database.CreateExecutionStrategy();
-
-        await strategy.ExecuteAsync(async () =>
-        {
-            using var filesDbContext = _dbContextFactory.CreateDbContext();
-            using var tx = await filesDbContext.Database.BeginTransactionAsync();
-
-            var createOn = _tenantUtil.DateTimeToUtc(_tenantUtil.DateTimeNow());
-
-            foreach (var tag in tags)
-            {
-                await UpdateNewTagsInDbAsync(tag, createOn, createdBy);
-            }
-
-            await tx.CommitAsync();
-        });
-
-        _semaphore.Release();
-    }
-
-    public async Task UpdateNewTags(Tag tag)
-    {
-        if (tag == null)
-        {
-            return;
-        }
-
-        await _semaphore.WaitAsync();
-
-        var createOn = _tenantUtil.DateTimeToUtc(_tenantUtil.DateTimeNow());
-
-        await UpdateNewTagsInDbAsync(tag, createOn);
-
-        _semaphore.Release();
-    }
-
-    private Task UpdateNewTagsInDbAsync(Tag tag, DateTime createOn, Guid createdBy = default)
-    {
-        if (tag == null)
-        {
-            return Task.CompletedTask;
-        }
-
-        return InternalUpdateNewTagsInDbAsync(tag, createOn, createdBy);
-    }
-
-    private async Task InternalUpdateNewTagsInDbAsync(Tag tag, DateTime createOn, Guid createdBy = default)
-    {
-        using var filesDbContext = _dbContextFactory.CreateDbContext();
-        var mappedId = (await MappingIDAsync(tag.EntryId)).ToString();
-        var tagId = tag.Id;
-        var tagEntryType = tag.EntryType;
-
-        await Query(filesDbContext.TagLink)
-            .Where(r => r.TagId == tagId)
-            .Where(r => r.EntryType == tagEntryType)
-            .Where(r => r.EntryId == mappedId)
-            .ExecuteUpdateAsync(f => f
-            .SetProperty(p => p.CreateBy, createdBy != default ? createdBy : _authContext.CurrentAccount.ID)
-            .SetProperty(p => p.CreateOn, createOn)
-            .SetProperty(p => p.Count, tag.Count)
-            );
-    }
-
-    public async Task RemoveTags(IEnumerable<Tag> tags)
-    {
-        if (tags == null || !tags.Any())
-        {
-            return;
-        }
-
-        await _semaphore.WaitAsync();
-
-        using var filesDbContext = _dbContextFactory.CreateDbContext();
-        var strategy = filesDbContext.Database.CreateExecutionStrategy();
-
-        await strategy.ExecuteAsync(async () =>
-        {
-            using var filesDbContext = _dbContextFactory.CreateDbContext();
-            using var tx = await filesDbContext.Database.BeginTransactionAsync();
-
-            foreach (var t in tags)
-            {
-                await RemoveTagInDbAsync(t);
-            }
-
-            await tx.CommitAsync();
-        });
-
-        _semaphore.Release();
-    }
-
-    public async Task RemoveTags(Tag tag)
-    {
-        if (tag == null)
-        {
-            return;
-        }
-
-        await _semaphore.WaitAsync();
-
-        using var filesDbContext = _dbContextFactory.CreateDbContext();
-        var strategy = filesDbContext.Database.CreateExecutionStrategy();
-
-        await strategy.ExecuteAsync(async () =>
-        {
-            using var filesDbContext = _dbContextFactory.CreateDbContext();
-            using var tx = await filesDbContext.Database.BeginTransactionAsync();
-            await RemoveTagInDbAsync(tag);
-
-            await tx.CommitAsync();
-        });
-
-        _semaphore.Release();
-    }
-
-    public async Task RemoveTagsAsync(FileEntry<T> entry, IEnumerable<int> tagsIds)
-    {
-        var entryId = (entry.Id is int fid ? MappingIDAsync(fid) : await MappingIDAsync(entry.Id)).ToString();
-        using var filesDbContext = _dbContextFactory.CreateDbContext();
-
-        await Query(filesDbContext.TagLink)
-            .Where(r => tagsIds.Contains(r.TagId) && r.EntryId == entryId && r.EntryType == entry.FileEntryType)
-            .ExecuteDeleteAsync();
-
-        var any = await Query(filesDbContext.TagLink).AnyAsync(r => tagsIds.Contains(r.TagId));
-        if (!any)
-        {
-            await Query(filesDbContext.Tag)
-                .Where(r => tagsIds.Contains(r.Id))
-                .ExecuteDeleteAsync();
-        }
-    }
-
-    public async Task RemoveTagsAsync(IEnumerable<int> tagsIds)
-    {
-        using var filesDbContext = _dbContextFactory.CreateDbContext();
-        var strategy = filesDbContext.Database.CreateExecutionStrategy();
-
-        await strategy.ExecuteAsync(async () =>
-        {
-            using var filesDbContext = _dbContextFactory.CreateDbContext();
-            using var tx = await filesDbContext.Database.BeginTransactionAsync();
-
-            var toDeleteTags = Query(filesDbContext.Tag)
-                .Where(r => tagsIds.Contains(r.Id));
-
-            await Query(filesDbContext.TagLink)
-                .Where(r => toDeleteTags.Select(t => t.Id).Contains(r.TagId))
-                .ExecuteDeleteAsync();
-
-            await toDeleteTags.ExecuteDeleteAsync();
-
-            await tx.CommitAsync();
-        });
-    }
-
-    public async Task<int> RemoveTagLinksAsync(T entryId, FileEntryType entryType, TagType tagType)
-    {
-        var count = 0;
-
-        await using var filesDbContext = _dbContextFactory.CreateDbContext();
-        var strategy = filesDbContext.Database.CreateExecutionStrategy();
-        var mappedId = (await MappingIDAsync(entryId)).ToString();
-
-        await strategy.ExecuteAsync(async () =>
-        {
-            await using var filesDbContext = _dbContextFactory.CreateDbContext();
-            await using var tx = await filesDbContext.Database.BeginTransactionAsync();
-
-            count = await Query(filesDbContext.TagLink)
-                .Where(l => l.EntryId == mappedId && l.EntryType == entryType)
-                .Join(filesDbContext.Tag, l => l.TagId, t => t.Id, (l, t) => new { l, t.Type })
-                .Where(r => r.Type == tagType)
-                .Select(r => r.l)
-                .ExecuteDeleteAsync();
-
-            await tx.CommitAsync();
-
-        });
-
-        return count;
-    }
-
-    private Task RemoveTagInDbAsync(Tag tag)
-    {
-        if (tag == null)
-        {
-            return Task.CompletedTask;
-        }
-
-        return InternalRemoveTagInDbAsync(tag);
-    }
-
-    private async Task InternalRemoveTagInDbAsync(Tag tag)
-    {
-        using var filesDbContext = _dbContextFactory.CreateDbContext();
-
-        var id = await Query(filesDbContext.Tag)
-            .Where(r => r.Name == tag.Name &&
-                        r.Owner == tag.Owner &&
-                        r.Type == tag.Type)
-            .Select(r => r.Id)
-            .FirstOrDefaultAsync();
-
-        if (id != 0)
-        {
-<<<<<<< HEAD
-            var entryId = (tag.EntryId is int fid ? MappingIDAsync(fid) : await MappingIDAsync(tag.EntryId)).ToString();
-            var toDelete = await Query(filesDbContext.TagLink)
-=======
-            var entryId = (await MappingIDAsync(tag.EntryId)).ToString();
-
-            await Query(filesDbContext.TagLink)
->>>>>>> 7ad5fa82
-                .Where(r => r.TagId == id &&
-                            r.EntryId == entryId &&
-                            r.EntryType == tag.EntryType)
-                .ExecuteDeleteAsync();
-
-            var any = await Query(filesDbContext.TagLink).AnyAsync(r => r.TagId == id);
-            if (!any)
-            {
-                await Query(filesDbContext.Tag)
-                   .Where(r => r.Id == id)
-                   .ExecuteDeleteAsync();
-            }
-        }
-    }
-
-    protected static readonly Func<FilesDbContext, int, Guid, List<string>, IAsyncEnumerable<TagLinkData>> _newTagsForFilesQuery =
-        Microsoft.EntityFrameworkCore.EF.CompileAsyncQuery((FilesDbContext ctx, int tenantId, Guid subject, List<string> where) =>
-        ctx.Tag
-        .AsNoTracking()
-        .Where(r => r.TenantId == tenantId)
-        .Where(r => subject == Guid.Empty || r.Owner == subject)
-        .Where(r => r.Type == TagType.New)
-        .Join(ctx.TagLink, r => r.Id, l => l.TagId, (tag, link) => new TagLinkData
-        {
-            Tag = tag,
-            Link = link
-        })
-        .Where(r => r.Link.TenantId == r.Tag.TenantId)
-        .Join(ctx.Files, r => Regex.IsMatch(r.Link.EntryId, "^[0-9]+$") ? Convert.ToInt32(r.Link.EntryId) : -1, r => r.Id, (tagLink, file) => new { tagLink, file })
-        .Where(r => r.file.TenantId == r.tagLink.Link.TenantId)
-        .Where(r => where.Contains(r.file.ParentId.ToString()))
-        .Where(r => r.tagLink.Link.EntryType == FileEntryType.File)
-        .Select(r => r.tagLink)
-        .Distinct()
-        );
-
-    protected static readonly Func<FilesDbContext, int, Guid, List<string>, IAsyncEnumerable<TagLinkData>> _newTagsForFoldersQuery =
-        Microsoft.EntityFrameworkCore.EF.CompileAsyncQuery((FilesDbContext ctx, int tenantId, Guid subject, List<string> monitorFolderIdsStrings) =>
-        ctx.Tag
-        .AsNoTracking()
-        .Where(r => r.TenantId == tenantId)
-        .Where(r => subject == Guid.Empty || r.Owner == subject)
-        .Where(r => r.Type == TagType.New)
-        .Join(ctx.TagLink, r => r.Id, l => l.TagId, (tag, link) => new TagLinkData
-        {
-            Tag = tag,
-            Link = link
-        })
-        .Where(r => r.Link.TenantId == r.Tag.TenantId)
-        .Where(r => monitorFolderIdsStrings.Contains(r.Link.EntryId))
-        .Where(r => r.Link.EntryType == FileEntryType.Folder)
-        );
-
-    protected static readonly Func<FilesDbContext, int, Guid, FolderType, IAsyncEnumerable<TagLinkData>> _tmpShareFileTagsQuery =
-        Microsoft.EntityFrameworkCore.EF.CompileAsyncQuery((FilesDbContext ctx, int tenantId, Guid subject, FolderType folderType) =>
-        ctx.Tag
-        .AsNoTracking()
-        .Where(r => r.TenantId == tenantId)
-        .Where(r => subject == Guid.Empty || r.Owner == subject)
-        .Where(r => r.Type == TagType.New)
-        .Join(ctx.TagLink, r => r.Id, l => l.TagId, (tag, link) => new TagLinkData
-        {
-            Tag = tag,
-            Link = link
-        })
-        .Where(r => r.Link.TenantId == r.Tag.TenantId)
-        .Where(r => ctx.Security.Any(a => a.TenantId == tenantId && a.EntryId == r.Link.EntryId && a.EntryType == r.Link.EntryType))
-        .Join(ctx.Files, r => Regex.IsMatch(r.Link.EntryId, "^[0-9]+$") ? Convert.ToInt32(r.Link.EntryId) : -1, f => f.Id, (tagLink, file) => new { tagLink, file })
-        .Where(r => r.file.TenantId == tenantId && r.file.CreateBy != subject && r.tagLink.Link.EntryType == FileEntryType.File)
-        .Select(r => new
-        {
-            r.tagLink,
-            root = ctx.Folders
-                .Join(ctx.Tree, a => a.Id, b => b.ParentId, (folder, tree) => new { folder, tree })
-                .Where(x => x.folder.TenantId == tenantId && x.tree.FolderId == r.file.ParentId)
-                .OrderByDescending(r => r.tree.Level)
-                .Select(r => r.folder)
-                .Take(1)
-                .FirstOrDefault()
-        })
-        .Where(r => r.root.FolderType == folderType)
-        .Select(r => r.tagLink)
-        .Distinct()
-        );
-
-    protected static readonly Func<FilesDbContext, int, Guid, FolderType, IAsyncEnumerable<TagLinkData>> _tmpShareFolderTagsQuery =
-        Microsoft.EntityFrameworkCore.EF.CompileAsyncQuery((FilesDbContext ctx, int tenantId, Guid subject, FolderType folderType) =>
-            ctx.Tag
-            .AsNoTracking()
-            .Where(r => r.TenantId == tenantId)
-            .Where(r => subject == Guid.Empty || r.Owner == subject)
-            .Where(r => r.Type == TagType.New)
-            .Join(ctx.TagLink, r => r.Id, l => l.TagId, (tag, link) => new TagLinkData
-            {
-                Tag = tag,
-                Link = link
-            })
-            .Where(r => r.Link.TenantId == r.Tag.TenantId)
-            .Where(r => ctx.Security.Any(a => a.TenantId == tenantId && a.EntryId == r.Link.EntryId && a.EntryType == r.Link.EntryType))
-            .Join(ctx.Folders, r => Regex.IsMatch(r.Link.EntryId, "^[0-9]+$") ? Convert.ToInt32(r.Link.EntryId) : -1, f => f.Id, (tagLink, folder) => new { tagLink, folder })
-                .Where(r => r.folder.TenantId == tenantId && r.folder.CreateBy != subject && r.tagLink.Link.EntryType == FileEntryType.Folder)
-                .Select(r => new
-                {
-                    r.tagLink,
-                    root = ctx.Folders
-                        .Join(ctx.Tree, a => a.Id, b => b.ParentId, (folder, tree) => new { folder, tree })
-                        .Where(x => x.folder.TenantId == tenantId)
-                        .Where(x => x.tree.FolderId == r.folder.ParentId)
-                        .OrderByDescending(r => r.tree.Level)
-                        .Select(r => r.folder)
-                        .Take(1)
-                        .FirstOrDefault()
-                })
-                .Where(r => r.root.FolderType == folderType)
-                .Select(r => r.tagLink)
-                .Distinct()
-            );
-
-    protected static readonly Func<FilesDbContext, int, Guid, IAsyncEnumerable<TagLinkData>> _tmpShareSboxTagsQuery =
-        Microsoft.EntityFrameworkCore.EF.CompileAsyncQuery((FilesDbContext ctx, int tenantId, Guid subject) =>
-            ctx.Tag
-            .AsNoTracking()
-            .Where(r => r.TenantId == tenantId)
-            .Where(r => subject == Guid.Empty || r.Owner == subject)
-            .Where(r => r.Type == TagType.New)
-            .Join(ctx.TagLink, r => r.Id, l => l.TagId, (tag, link) => new TagLinkData
-            {
-                Tag = tag,
-                Link = link
-            })
-            .Where(r => r.Link.TenantId == r.Tag.TenantId)
-            .Where(r => ctx.Security.Any(a => a.TenantId == tenantId && a.EntryId == r.Link.EntryId && a.EntryType == r.Link.EntryType))
-            .Join(ctx.ThirdpartyIdMapping, r => r.Link.EntryId, r => r.HashId, (tagLink, mapping) => new { tagLink, mapping })
-            .Where(r => r.mapping.TenantId == r.tagLink.Link.TenantId)
-            .Join(ctx.ThirdpartyAccount, r => r.mapping.TenantId, r => r.TenantId, (tagLinkMapping, account) => new { tagLinkMapping.tagLink, tagLinkMapping.mapping, account })
-            .Where(r => r.account.UserId != subject &&
-                        r.account.FolderType == FolderType.USER &&
-                        Selectors.All.Any(s => r.mapping.Id.StartsWith($"{s.Id}-" + r.account.Id))
-                )
-                .Select(r => r.tagLink)
-                .Distinct()
-            );
-
-    protected static readonly Func<FilesDbContext, int, Guid, IAsyncEnumerable<TagLinkData>> _projectsQuery =
-        Microsoft.EntityFrameworkCore.EF.CompileAsyncQuery((FilesDbContext ctx, int tenantId, Guid subject) =>
-            ctx.Tag
-            .AsNoTracking()
-            .Where(r => r.TenantId == tenantId)
-            .Where(r => subject == Guid.Empty || r.Owner == subject)
-            .Where(r => r.Type == TagType.New)
-            .Join(ctx.TagLink, r => r.Id, l => l.TagId, (tag, link) => new TagLinkData
-            {
-                Tag = tag,
-                Link = link
-            })
-            .Where(r => r.Link.TenantId == r.Tag.TenantId)
-            .Join(ctx.BunchObjects, r => r.Link.TenantId, r => r.TenantId, (tagLink, bunch) => new { tagLink, bunch })
-                .Where(r => r.bunch.LeftNode == r.tagLink.Link.EntryId &&
-                            r.tagLink.Link.EntryType == FileEntryType.Folder &&
-                            r.bunch.RightNode.StartsWith("projects/project/"))
-                .Select(r => r.tagLink)
-                .Distinct()
-            );
-
-    protected static readonly Func<FilesDbContext, int, Guid, List<string>, IAsyncEnumerable<TagLinkData>> _newTagsForSBoxQuery =
-        Microsoft.EntityFrameworkCore.EF.CompileAsyncQuery((FilesDbContext ctx, int tenantId, Guid subject, List<string> thirdpartyFolderIds) =>
-            ctx.Tag
-            .AsNoTracking()
-            .Where(r => r.TenantId == tenantId)
-            .Where(r => subject == Guid.Empty || r.Owner == subject)
-            .Where(r => r.Type == TagType.New)
-            .Join(ctx.TagLink, r => r.Id, l => l.TagId, (tag, link) => new TagLinkData
-            {
-                Tag = tag,
-                Link = link
-            })
-            .Where(r => r.Link.TenantId == r.Tag.TenantId)
-            .Join(ctx.ThirdpartyIdMapping, r => r.Link.EntryId, r => r.HashId, (tagLink, mapping) => new { tagLink, mapping })
-                    .Where(r => r.mapping.TenantId == tenantId &&
-                                thirdpartyFolderIds.Contains(r.mapping.Id) &&
-                                r.tagLink.Tag.Owner == subject &&
-                                r.tagLink.Link.EntryType == FileEntryType.Folder)
-                    .Select(r => r.tagLink)
-                    .Distinct()
-            );
-
-    protected static readonly Func<FilesDbContext, int, Guid, IAsyncEnumerable<TagLinkData>> _newTagsThirdpartyRoomsQuery =
-        Microsoft.EntityFrameworkCore.EF.CompileAsyncQuery((FilesDbContext ctx, int tenantId, Guid subject) =>
-            ctx.Tag
-            .AsNoTracking()
-            .Where(r => r.TenantId == tenantId)
-            .Where(r => subject == Guid.Empty || r.Owner == subject)
-            .Where(r => r.Type == TagType.New)
-            .Join(ctx.TagLink, r => r.Id, l => l.TagId, (tag, link) => new TagLinkData
-            {
-                Tag = tag,
-                Link = link
-            })
-            .Where(r => r.Link.TenantId == r.Tag.TenantId)
-            .Join(ctx.ThirdpartyIdMapping, r => r.Link.EntryId, r => r.HashId, (tagLink, mapping) => new { tagLink, mapping })
-            .Where(r => r.mapping.TenantId == tenantId && r.tagLink.Tag.Owner == subject && r.tagLink.Link.EntryType == FileEntryType.Folder)
-            .Join(ctx.ThirdpartyAccount, r => r.mapping.Id, r => r.FolderId, (tagLinkData, account) => new { tagLinkData, account })
-            .Where(r => r.tagLinkData.mapping.Id == r.account.FolderId && r.account.FolderType == FolderType.VirtualRooms)
-            .Select(r => r.tagLinkData.tagLink).Distinct()
-            );
-
-    protected static readonly Func<FilesDbContext, List<int>, bool, IAsyncEnumerable<int>> _getFolderQuery = Microsoft.EntityFrameworkCore.EF.CompileAsyncQuery((FilesDbContext ctx, List<int> monitorFolderIdsInt, bool deepSearch) =>
-          ctx.Tree
-              .AsNoTracking()
-              .Where(r => monitorFolderIdsInt.Contains(r.ParentId))
-              .Where(r => deepSearch || r.Level == 1)
-              .Select(r => r.FolderId));
-
-    protected static readonly Func<FilesDbContext, int, FolderType, Guid, IAsyncEnumerable<int>> _getThirdpartyAccountQuery = Microsoft.EntityFrameworkCore.EF.CompileAsyncQuery((FilesDbContext ctx, int tenantId, FolderType folderType, Guid subject) =>
-          ctx.ThirdpartyAccount
-                .Where(r => r.TenantId == tenantId)
-                .Where(r => r.FolderType == folderType)
-                .Where(r => folderType != FolderType.USER || r.UserId == subject)
-                .Select(r => r.Id));
-
-    public IAsyncEnumerable<Tag> GetNewTagsAsync(Guid subject, FileEntry<T> fileEntry)
-    {
-        return GetNewTagsAsync(subject, new List<FileEntry<T>>(1) { fileEntry });
-    }
-
-    public async IAsyncEnumerable<Tag> GetNewTagsAsync(Guid subject, IEnumerable<FileEntry<T>> fileEntries)
-    {
-        var filesDbContext = _dbContextFactory.CreateDbContext();
-
-        var tags = new List<DbFilesTagLink>();
-        var entryIds = new HashSet<string>();
-        var entryTypes = new HashSet<int>();
-
-        foreach (var r in fileEntries)
-        {
-            var idObj = r.Id is int fid ? MappingIDAsync(fid) : await MappingIDAsync(r.Id);
-            var id = idObj.ToString();
-            var entryType = (r.FileEntryType == FileEntryType.File) ? FileEntryType.File : FileEntryType.Folder;
-
-            tags.Add(new DbFilesTagLink
-            {
-                TenantId = TenantID,
-                EntryId = id,
-                EntryType = entryType
-            });
-
-            entryIds.Add(id);
-            entryTypes.Add((int)entryType);
-        }
-
-        if (entryIds.Count > 0)
-        {
-            var sqlQuery = Query(filesDbContext.Tag)
-                .Join(filesDbContext.TagLink, r => r.Id, l => l.TagId, (tag, link) => new TagLinkData { Tag = tag, Link = link })
-                .Where(r => r.Link.TenantId == r.Tag.TenantId)
-                .Where(r => r.Tag.Type == TagType.New)
-                .Where(x => x.Link.EntryId != null)
-                //.Where(r => tags.Any(t => t.TenantId == r.Link.TenantId && t.EntryId == r.Link.EntryId && t.EntryType == (int)r.Link.EntryType)); ;
-                .Where(r => entryIds.Contains(r.Link.EntryId) && entryTypes.Contains((int)r.Link.EntryType));
-
-            if (subject != Guid.Empty)
-            {
-                sqlQuery = sqlQuery.Where(r => r.Tag.Owner == subject);
-            }
-
-            await foreach (var e in sqlQuery.AsAsyncEnumerable())
-            {
-                yield return await ToTagAsync(e);
-            }
-        }
-
-        yield break;
-    }
-
-    protected async IAsyncEnumerable<Tag> FromQueryAsync(IAsyncEnumerable<TagLinkData> dbFilesTags)
-    {
-        await foreach (var file in dbFilesTags)
-        {
-            yield return await ToTagAsync(file);
-        }
-    }
-
-    protected async ValueTask<Tag> ToTagAsync(TagLinkData r)
-    {
-        var result = _mapper.Map<DbFilesTag, Tag>(r.Tag);
-        _mapper.Map(r.Link, result);
-
-        result.EntryId = await MappingIDAsync(r.Link.EntryId);
-
-        return result;
-    }
-}
-
-
-[Scope]
-internal class TagDao : BaseTagDao<int>, ITagDao<int>
-{
-    public TagDao(
-        UserManager userManager,
-        IDbContextFactory<FilesDbContext> dbContextManager,
-        TenantManager tenantManager,
-        TenantUtil tenantUtil,
-        SetupInfo setupInfo,
-        MaxTotalSizeStatistic maxTotalSizeStatistic,
-        CoreBaseSettings coreBaseSettings,
-        CoreConfiguration coreConfiguration,
-        SettingsManager settingsManager,
-        AuthContext authContext,
-        IServiceProvider serviceProvider,
-        ICache cache,
-        IMapper mapper)
-        : base(userManager,
-              dbContextManager,
-              tenantManager,
-              tenantUtil,
-              setupInfo,
-              maxTotalSizeStatistic,
-              coreBaseSettings,
-              coreConfiguration,
-              settingsManager,
-              authContext,
-              serviceProvider,
-              cache,
-              mapper)
-    {
-    }
-
-    public IAsyncEnumerable<Tag> GetNewTagsAsync(Guid subject, Folder<int> parentFolder, bool deepSearch)
-    {
-        if (parentFolder == null || EqualityComparer<int>.Default.Equals(parentFolder.Id, 0))
-        {
-            throw new ArgumentException("folderId");
-        }
-
-        return InternalGetNewTagsAsync(subject, parentFolder, deepSearch);
-    }
-
-    private async IAsyncEnumerable<Tag> InternalGetNewTagsAsync(Guid subject, Folder<int> parentFolder, bool deepSearch)
-    {
-        var filesDbContext = _dbContextFactory.CreateDbContext();
-
-        var monitorFolderIds = new List<object> { parentFolder.Id };
-
-        var tenantId = TenantID;
-
-        var tempTags = AsyncEnumerable.Empty<TagLinkData>();
-
-        if (parentFolder.FolderType == FolderType.SHARE)
-        {
-            tempTags = tempTags.Concat(_tmpShareFileTagsQuery(filesDbContext, tenantId, subject, FolderType.USER));
-            tempTags = tempTags.Concat(_tmpShareFolderTagsQuery(filesDbContext, tenantId, subject, FolderType.USER));
-            tempTags = tempTags.Concat(_tmpShareSboxTagsQuery(filesDbContext, tenantId, subject));
-        }
-        else if (parentFolder.FolderType == FolderType.Privacy)
-        {
-            tempTags = tempTags.Concat(_tmpShareFileTagsQuery(filesDbContext, tenantId, subject, FolderType.Privacy));
-            tempTags = tempTags.Concat(_tmpShareFolderTagsQuery(filesDbContext, tenantId, subject, FolderType.Privacy));
-        }
-        else if (parentFolder.FolderType == FolderType.Projects)
-        {
-            tempTags = tempTags.Concat(_projectsQuery(filesDbContext, tenantId, subject));
-        }
-
-        if (!deepSearch && parentFolder.RootFolderType != FolderType.VirtualRooms)
-        {
-            await foreach (var e in tempTags)
-            {
-                yield return await ToTagAsync(e);
-            }
-
-            yield break;
-        }
-
-        await foreach (var e in tempTags)
-        {
-            var tag = await ToTagAsync(e);
-            yield return tag;
-
-            if (tag.EntryType == FileEntryType.Folder)
-            {
-                monitorFolderIds.Add(tag.EntryId);
-            }
-        }
-
-
-        var monitorFolderIdsInt = monitorFolderIds.OfType<int>().ToList();
-        var subFoldersSqlQuery = _getFolderQuery(filesDbContext, monitorFolderIdsInt, deepSearch);
-
-        monitorFolderIds.AddRange(await subFoldersSqlQuery.Select(r => (object)r).ToListAsync());
-
-        var monitorFolderIdsStrings = monitorFolderIds.Select(r => r.ToString()).ToList();
-
-        var result = AsyncEnumerable.Empty<TagLinkData>();
-        result = result.Concat(_newTagsForFoldersQuery(filesDbContext, tenantId, subject, monitorFolderIdsStrings));
-
-        var where = (deepSearch ? monitorFolderIds : new List<object> { parentFolder.Id })
-            .Select(r => r.ToString())
-            .ToList();
-
-        result = result.Concat(_newTagsForFilesQuery(filesDbContext, tenantId, subject, where));
-
-        if (parentFolder.FolderType == FolderType.USER || parentFolder.FolderType == FolderType.COMMON)
-        {
-            var folderIds = await _getThirdpartyAccountQuery(filesDbContext, tenantId, parentFolder.FolderType, subject).ToListAsync();
-
-            var thirdpartyFolderIds = folderIds.ConvertAll(r => $"{Selectors.SharpBox.Id}-" + r)
-                                                .Concat(folderIds.ConvertAll(r => $"{Selectors.Box.Id}-{r}"))
-                                                .Concat(folderIds.ConvertAll(r => $"{Selectors.Dropbox.Id}-{r}"))
-                                                .Concat(folderIds.ConvertAll(r => $"{Selectors.SharePoint.Id}-{r}"))
-                                                .Concat(folderIds.ConvertAll(r => $"{Selectors.GoogleDrive.Id}-{r}"))
-                                                .Concat(folderIds.ConvertAll(r => $"{Selectors.OneDrive.Id}-{r}"))
-                                                .ToList();
-
-            if (thirdpartyFolderIds.Count > 0)
-            {
-                result = result.Concat(_newTagsForSBoxQuery(filesDbContext, tenantId, subject, thirdpartyFolderIds));
-            }
-        }
-
-        if (parentFolder.FolderType == FolderType.VirtualRooms)
-        {
-            result = result.Concat(_newTagsThirdpartyRoomsQuery(filesDbContext, tenantId, subject));
-        }
-
-        await foreach (var e in result)
-        {
-            yield return await ToTagAsync(e);
-        }
-    }
-}
-
-[Scope]
-internal class ThirdPartyTagDao : BaseTagDao<string>, ITagDao<string>
-{
-    private readonly IThirdPartyTagDao _thirdPartyTagDao;
-    public ThirdPartyTagDao(
-        UserManager userManager,
-        IDbContextFactory<FilesDbContext> dbContextManager,
-        TenantManager tenantManager,
-        TenantUtil tenantUtil,
-        SetupInfo setupInfo,
-        MaxTotalSizeStatistic maxTotalSizeStatistic,
-        CoreBaseSettings coreBaseSettings,
-        CoreConfiguration coreConfiguration,
-        SettingsManager settingsManager,
-        AuthContext authContext,
-        IServiceProvider serviceProvider,
-        ICache cache,
-        IMapper mapper,
-        IThirdPartyTagDao thirdPartyTagDao)
-        : base(userManager,
-              dbContextManager,
-              tenantManager,
-              tenantUtil,
-              setupInfo,
-              maxTotalSizeStatistic,
-              coreBaseSettings,
-              coreConfiguration,
-              settingsManager,
-              authContext,
-              serviceProvider,
-              cache,
-              mapper)
-    {
-        _thirdPartyTagDao = thirdPartyTagDao;
-    }
-
-    public IAsyncEnumerable<Tag> GetNewTagsAsync(Guid subject, Folder<string> parentFolder, bool deepSearch)
-    {
-        return _thirdPartyTagDao.GetNewTagsAsync(subject, parentFolder, deepSearch);
-    }
-}
-
-public class TagLinkData
-{
-    public DbFilesTag Tag { get; set; }
-    public DbFilesTagLink Link { get; set; }
-}
+// (c) Copyright Ascensio System SIA 2010-2022
+//
+// This program is a free software product.
+// You can redistribute it and/or modify it under the terms
+// of the GNU Affero General Public License (AGPL) version 3 as published by the Free Software
+// Foundation. In accordance with Section 7(a) of the GNU AGPL its Section 15 shall be amended
+// to the effect that Ascensio System SIA expressly excludes the warranty of non-infringement of
+// any third-party rights.
+//
+// This program is distributed WITHOUT ANY WARRANTY, without even the implied warranty
+// of MERCHANTABILITY or FITNESS FOR A PARTICULAR  PURPOSE. For details, see
+// the GNU AGPL at: http://www.gnu.org/licenses/agpl-3.0.html
+//
+// You can contact Ascensio System SIA at Lubanas st. 125a-25, Riga, Latvia, EU, LV-1021.
+//
+// The  interactive user interfaces in modified source and object code versions of the Program must
+// display Appropriate Legal Notices, as required under Section 5 of the GNU AGPL version 3.
+//
+// Pursuant to Section 7(b) of the License you must retain the original Product logo when
+// distributing the program. Pursuant to Section 7(e) we decline to grant you any rights under
+// trademark law for use of our trademarks.
+//
+// All the Product's GUI elements, including illustrations and icon sets, as well as technical writing
+// content are licensed under the terms of the Creative Commons Attribution-ShareAlike 4.0
+// International. See the License terms at http://creativecommons.org/licenses/by-sa/4.0/legalcode
+
+namespace ASC.Files.Core.Data;
+
+internal abstract class BaseTagDao<T> : AbstractDao
+{
+    private static readonly SemaphoreSlim _semaphore = new SemaphoreSlim(1);
+    private readonly IMapper _mapper;
+
+    public BaseTagDao(
+        UserManager userManager,
+        IDbContextFactory<FilesDbContext> dbContextManager,
+        TenantManager tenantManager,
+        TenantUtil tenantUtil,
+        SetupInfo setupInfo,
+        MaxTotalSizeStatistic maxTotalSizeStatistic,
+        CoreBaseSettings coreBaseSettings,
+        CoreConfiguration coreConfiguration,
+        SettingsManager settingsManager,
+        AuthContext authContext,
+        IServiceProvider serviceProvider,
+        ICache cache,
+        IMapper mapper)
+        : base(dbContextManager,
+              userManager,
+              tenantManager,
+              tenantUtil,
+              setupInfo,
+              maxTotalSizeStatistic,
+              coreBaseSettings,
+              coreConfiguration,
+              settingsManager,
+              authContext,
+              serviceProvider,
+              cache)
+    {
+        _mapper = mapper;
+    }
+
+    public async IAsyncEnumerable<Tag> GetTagsAsync(Guid subject, TagType tagType, IEnumerable<FileEntry<T>> fileEntries)
+    {
+        var filesId = new HashSet<string>();
+        var foldersId = new HashSet<string>();
+
+        foreach (var f in fileEntries)
+        {
+            var idObj = f.Id is int fid ? MappingIDAsync(fid) : await MappingIDAsync(f.Id);
+            var id = idObj.ToString();
+            if (f.FileEntryType == FileEntryType.File)
+            {
+                filesId.Add(id);
+            }
+            else if (f.FileEntryType == FileEntryType.Folder)
+            {
+                foldersId.Add(id);
+            }
+        }
+
+        var filesDbContext = _dbContextFactory.CreateDbContext();
+        var q = Query(filesDbContext.Tag)
+            .Join(filesDbContext.TagLink, r => r.Id, l => l.TagId, (tag, link) => new TagLinkData { Tag = tag, Link = link })
+            .Where(r => r.Link.TenantId == r.Tag.TenantId)
+            .Where(r => r.Tag.Type == tagType)
+            .Where(r => r.Link.EntryType == FileEntryType.File && filesId.Contains(r.Link.EntryId)
+            || r.Link.EntryType == FileEntryType.Folder && foldersId.Contains(r.Link.EntryId));
+
+        if (subject != Guid.Empty)
+        {
+            q = q.Where(r => r.Link.CreateBy == subject);
+        }
+
+        await foreach (var e in q.AsAsyncEnumerable())
+        {
+            yield return await ToTagAsync(e);
+        }
+    }
+
+    static readonly Func<FilesDbContext, int, Guid, IEnumerable<TagType>, HashSet<string>, HashSet<string>, IAsyncEnumerable<TagLinkData>> _getTagsQuery =
+        Microsoft.EntityFrameworkCore.EF.CompileAsyncQuery((FilesDbContext ctx, int tenantId, Guid subject, IEnumerable<TagType> tagType, HashSet<string> filesId, HashSet<string> foldersId) =>
+            ctx.Tag.AsNoTracking()
+            .Where(r => r.TenantId == tenantId)
+            .Where(r => tagType.Contains(r.Type))
+            .Join(ctx.TagLink, r => r.Id, l => l.TagId, (tag, link) => new TagLinkData { Tag = tag, Link = link })
+            .Where(r => r.Link.TenantId == r.Tag.TenantId)
+            .Where(r => r.Link.EntryType == FileEntryType.File && filesId.Contains(r.Link.EntryId) || r.Link.EntryType == FileEntryType.Folder && foldersId.Contains(r.Link.EntryId))
+            .Where(r => subject == Guid.Empty || r.Link.CreateBy == subject));
+
+    public async Task<IDictionary<object, IEnumerable<Tag>>> GetTagsAsync(Guid subject, IEnumerable<TagType> tagType, IEnumerable<FileEntry<T>> fileEntries)
+    {
+        var filesId = new HashSet<string>();
+        var foldersId = new HashSet<string>();
+
+        foreach (var f in fileEntries)
+        {
+            var idObj = f.Id is int fid ? MappingIDAsync(fid) : await MappingIDAsync(f.Id);
+            var id = idObj.ToString();
+            if (f.FileEntryType == FileEntryType.File)
+            {
+                filesId.Add(id);
+            }
+            else if (f.FileEntryType == FileEntryType.Folder)
+            {
+                foldersId.Add(id);
+            }
+        }
+
+        if (filesId.Any() || foldersId.Any())
+        {
+
+            using var filesDbContext = _dbContextFactory.CreateDbContext();
+            var fromQuery = await FromQueryAsync(_getTagsQuery(filesDbContext, TenantID, subject, tagType, filesId, foldersId)).ToListAsync();
+
+            return fromQuery
+                .GroupBy(r => r.EntryId)
+                .ToDictionary(r => r.Key, r => r.AsEnumerable());
+        }
+
+        return new Dictionary<object, IEnumerable<Tag>>();
+    }
+
+    public async Task<IDictionary<object, IEnumerable<Tag>>> GetTagsAsync(Guid subject, IEnumerable<TagType> tagType, IAsyncEnumerable<FileEntry<T>> fileEntries)
+    {
+        var filesId = new HashSet<string>();
+        var foldersId = new HashSet<string>();
+
+        await foreach (var f in fileEntries)
+        {
+            var idObj = f.Id is int fid ? MappingIDAsync(fid) : await MappingIDAsync(f.Id);
+            var id = idObj.ToString();
+            if (f.FileEntryType == FileEntryType.File)
+            {
+                filesId.Add(id);
+            }
+            else if (f.FileEntryType == FileEntryType.Folder)
+            {
+                foldersId.Add(id);
+            }
+        }
+
+        if (filesId.Any() || foldersId.Any())
+        {
+            using var filesDbContext = _dbContextFactory.CreateDbContext();
+            var fromQuery = await FromQueryAsync(_getTagsQuery(filesDbContext, TenantID, subject, tagType, filesId, foldersId)).ToListAsync();
+
+            return fromQuery
+                .GroupBy(r => r.EntryId)
+                .ToDictionary(r => r.Key, r => r.AsEnumerable());
+        }
+
+        return new Dictionary<object, IEnumerable<Tag>>();
+    }
+
+    public IAsyncEnumerable<Tag> GetTagsAsync(TagType tagType, IEnumerable<FileEntry<T>> fileEntries)
+    {
+        return GetTagsAsync(Guid.Empty, tagType, fileEntries);
+    }
+
+    public async IAsyncEnumerable<Tag> GetTagsAsync(T entryID, FileEntryType entryType, TagType tagType)
+    {
+        var mappedId = (entryID is int fid ? MappingIDAsync(fid) : await MappingIDAsync(entryID)).ToString();
+
+        var filesDbContext = _dbContextFactory.CreateDbContext();
+        var q = Query(filesDbContext.Tag)
+            .Join(filesDbContext.TagLink, r => r.Id, l => l.TagId, (tag, link) => new TagLinkData { Tag = tag, Link = link })
+            .Where(r => r.Link.TenantId == r.Tag.TenantId)
+            .Where(r => r.Link.EntryType == entryType)
+            .Where(r => r.Link.EntryId == mappedId)
+            .Where(r => r.Tag.Type == tagType);
+
+        await foreach (var e in q.AsAsyncEnumerable())
+        {
+            yield return await ToTagAsync(e);
+        }
+    }
+
+    public IAsyncEnumerable<Tag> GetTagsAsync(string[] names, TagType tagType)
+    {
+        ArgumentNullException.ThrowIfNull(names);
+
+        return InternalGetTagsAsync(names, tagType);
+    }
+
+    private async IAsyncEnumerable<Tag> InternalGetTagsAsync(string[] names, TagType tagType)
+    {
+        var filesDbContext = _dbContextFactory.CreateDbContext();
+        var q = Query(filesDbContext.Tag)
+            .Join(filesDbContext.TagLink, r => r.Id, l => l.TagId, (tag, link) => new TagLinkData { Tag = tag, Link = link })
+            .Where(r => r.Link.TenantId == r.Tag.TenantId)
+            .Where(r => r.Tag.Owner == Guid.Empty)
+            .Where(r => names.Contains(r.Tag.Name))
+            .Where(r => r.Tag.Type == tagType);
+
+        await foreach (var e in q.AsAsyncEnumerable())
+        {
+            yield return await ToTagAsync(e);
+        }
+    }
+
+    public IAsyncEnumerable<Tag> GetTagsAsync(string name, TagType tagType)
+    {
+        ArgumentNullOrEmptyException.ThrowIfNullOrEmpty(name);
+
+        return GetTagsAsync(new[] { name }, tagType);
+    }
+
+    public async IAsyncEnumerable<Tag> GetTagsAsync(Guid owner, TagType tagType)
+    {
+        var filesDbContext = _dbContextFactory.CreateDbContext();
+        var q =
+            Query(filesDbContext.Tag)
+            .Join(filesDbContext.TagLink, r => r.Id, l => l.TagId, (tag, link) => new TagLinkData { Tag = tag, Link = link })
+            .Where(r => r.Link.TenantId == r.Tag.TenantId)
+            .Where(r => r.Tag.Type == tagType);
+
+        if (owner != Guid.Empty)
+        {
+            q = q.Where(r => r.Tag.Owner == owner);
+        }
+
+        q = q.OrderByDescending(r => r.Link.CreateOn);
+
+        await foreach (var e in q.AsAsyncEnumerable())
+        {
+            yield return await ToTagAsync(e);
+        }
+    }
+
+    public async IAsyncEnumerable<TagInfo> GetTagsInfoAsync(string searchText, TagType tagType, bool byName, int from = 0, int count = 0)
+    {
+        var filesDbContext = _dbContextFactory.CreateDbContext();
+        var q = Query(filesDbContext.Tag).AsNoTracking().Where(r => r.Type == tagType);
+
+        if (byName)
+        {
+            q = q.Where(r => r.Name == searchText);
+        }
+        else if (!string.IsNullOrEmpty(searchText))
+        {
+            var lowerText = searchText.ToLower().Trim().Replace("%", "\\%").Replace("_", "\\_");
+            q = q.Where(r => r.Name.ToLower().Contains(lowerText));
+        }
+
+        if (count != 0)
+        {
+            q = q.Take(count);
+        }
+
+        q = q.Skip(from);
+
+        await foreach (var tag in q.AsAsyncEnumerable())
+        {
+            yield return _mapper.Map<DbFilesTag, TagInfo>(tag);
+        }
+    }
+
+    public async IAsyncEnumerable<TagInfo> GetTagsInfoAsync(IEnumerable<string> names)
+    {
+        var filesDbContext = _dbContextFactory.CreateDbContext();
+        var q = Query(filesDbContext.Tag).AsNoTracking().Where(r => names.Contains(r.Name));
+
+        await foreach (var tag in q.AsAsyncEnumerable())
+        {
+            yield return _mapper.Map<DbFilesTag, TagInfo>(tag);
+        }
+    }
+
+    public async Task<TagInfo> SaveTagInfoAsync(TagInfo tagInfo)
+    {
+        using var filesDbContext = _dbContextFactory.CreateDbContext();
+        var tagDb = _mapper.Map<TagInfo, DbFilesTag>(tagInfo);
+        tagDb.TenantId = TenantID;
+
+        var tag = await filesDbContext.Tag.AddAsync(tagDb);
+        await filesDbContext.SaveChangesAsync();
+
+        return _mapper.Map<DbFilesTag, TagInfo>(tag.Entity);
+    }
+
+    public async Task<IEnumerable<Tag>> SaveTags(IEnumerable<Tag> tags, Guid createdBy = default)
+    {
+        var result = new List<Tag>();
+
+        if (tags == null)
+        {
+            return result;
+        }
+
+        tags = tags.Where(x => x != null && !x.EntryId.Equals(null) && !x.EntryId.Equals(0)).ToArray();
+
+        if (!tags.Any())
+        {
+            return result;
+        }
+
+
+        await _semaphore.WaitAsync();
+
+        using var filesDbContext = _dbContextFactory.CreateDbContext();
+        var strategy = filesDbContext.Database.CreateExecutionStrategy();
+
+        await strategy.ExecuteAsync(async () =>
+        {
+            using var filesDbContext = _dbContextFactory.CreateDbContext();
+            using var tx = await filesDbContext.Database.BeginTransactionAsync();
+            await DeleteTagsBeforeSave();
+
+            var createOn = _tenantUtil.DateTimeToUtc(_tenantUtil.DateTimeNow());
+            var cacheTagId = new Dictionary<string, int>();
+
+            foreach (var t in tags)
+            {
+                result.Add(await SaveTagAsync(t, cacheTagId, createOn, createdBy));
+            }
+
+            await tx.CommitAsync();
+        });
+
+        _semaphore.Release();
+
+        return result;
+    }
+
+    public async Task<IEnumerable<Tag>> SaveTags(Tag tag)
+    {
+        var result = new List<Tag>();
+
+        if (tag == null)
+        {
+            return result;
+        }
+
+        if (tag.EntryId.Equals(null) || tag.EntryId.Equals(0))
+        {
+            return result;
+        }
+
+        await _semaphore.WaitAsync();
+
+        using var filesDbContext = _dbContextFactory.CreateDbContext();
+        var strategy = filesDbContext.Database.CreateExecutionStrategy();
+
+        await strategy.ExecuteAsync(async () =>
+        {
+            using var filesDbContext = _dbContextFactory.CreateDbContext();
+            using var tx = await filesDbContext.Database.BeginTransactionAsync();
+
+            await DeleteTagsBeforeSave();
+
+            var createOn = _tenantUtil.DateTimeToUtc(_tenantUtil.DateTimeNow());
+            var cacheTagId = new Dictionary<string, int>();
+
+            result.Add(await SaveTagAsync(tag, cacheTagId, createOn));
+
+            await tx.CommitAsync();
+        });
+
+        _semaphore.Release();
+
+        return result;
+    }
+
+    private async Task DeleteTagsBeforeSave()
+    {
+        using var filesDbContext = _dbContextFactory.CreateDbContext();
+
+        var mustBeDeleted = await
+            Query(filesDbContext.Tag)
+            .Join(filesDbContext.TagLink, r => r.Id, l => l.TagId, (tag, link) => new TagLinkData { Tag = tag, Link = link })
+            .Where(r => r.Link.TenantId == r.Tag.TenantId)
+            .Where(r => (r.Tag.Type == TagType.New || r.Tag.Type == TagType.Recent) && r.Link.CreateOn <= _tenantUtil.DateTimeNow().AddMonths(-1))
+            .ToListAsync();
+
+        foreach (var row in mustBeDeleted)
+        {
+            await Query(filesDbContext.TagLink)
+                .Where(r => r.TagId == row.Link.TagId)
+                .Where(r => r.EntryId == row.Link.EntryId)
+                .Where(r => r.EntryType == row.Link.EntryType)
+                .ExecuteDeleteAsync();
+        }
+
+
+        var tagsToRemove = from ft in filesDbContext.Tag
+                           join ftl in filesDbContext.TagLink.DefaultIfEmpty() on new { ft.TenantId, ft.Id } equals new { ftl.TenantId, Id = ftl.TagId }
+                           where ftl == null
+                           select ft;
+
+        await tagsToRemove.ExecuteDeleteAsync();
+    }
+
+    private async Task<Tag> SaveTagAsync(Tag t, Dictionary<string, int> cacheTagId, DateTime createOn, Guid createdBy = default)
+    {
+        using var filesDbContext = _dbContextFactory.CreateDbContext();
+
+        var cacheTagIdKey = string.Join("/", new[] { TenantID.ToString(), t.Owner.ToString(), t.Name, ((int)t.Type).ToString(CultureInfo.InvariantCulture) });
+
+        if (!cacheTagId.TryGetValue(cacheTagIdKey, out var id))
+        {
+            id = await filesDbContext.Tag
+                .Where(r => r.Owner == t.Owner)
+                .Where(r => r.Name == t.Name)
+                .Where(r => r.Type == t.Type)
+                .Select(r => r.Id)
+                .FirstOrDefaultAsync();
+
+            if (id == 0)
+            {
+                var toAdd = new DbFilesTag
+                {
+                    Id = 0,
+                    Name = t.Name,
+                    Owner = t.Owner,
+                    Type = t.Type,
+                    TenantId = TenantID
+                };
+
+                toAdd = filesDbContext.Tag.Add(toAdd).Entity;
+                await filesDbContext.SaveChangesAsync();
+                id = toAdd.Id;
+            }
+
+            cacheTagId.Add(cacheTagIdKey, id);
+        }
+
+        t.Id = id;
+
+        var linkToInsert = new DbFilesTagLink
+        {
+            TenantId = TenantID,
+            TagId = id,
+            EntryId = (await MappingIDAsync(t.EntryId, true)).ToString(),
+            EntryType = t.EntryType,
+            CreateBy = createdBy != default ? createdBy : _authContext.CurrentAccount.ID,
+            CreateOn = createOn,
+            Count = t.Count
+        };
+
+        await filesDbContext.AddOrUpdateAsync(r => r.TagLink, linkToInsert);
+        await filesDbContext.SaveChangesAsync();
+
+        return t;
+    }
+
+    public async Task UpdateNewTags(IEnumerable<Tag> tags, Guid createdBy = default)
+    {
+        if (tags == null || !tags.Any())
+        {
+            return;
+        }
+
+        await _semaphore.WaitAsync();
+
+        using var filesDbContext = _dbContextFactory.CreateDbContext();
+        var strategy = filesDbContext.Database.CreateExecutionStrategy();
+
+        await strategy.ExecuteAsync(async () =>
+        {
+            using var filesDbContext = _dbContextFactory.CreateDbContext();
+            using var tx = await filesDbContext.Database.BeginTransactionAsync();
+
+            var createOn = _tenantUtil.DateTimeToUtc(_tenantUtil.DateTimeNow());
+
+            foreach (var tag in tags)
+            {
+                await UpdateNewTagsInDbAsync(tag, createOn, createdBy);
+            }
+
+            await tx.CommitAsync();
+        });
+
+        _semaphore.Release();
+    }
+
+    public async Task UpdateNewTags(Tag tag)
+    {
+        if (tag == null)
+        {
+            return;
+        }
+
+        await _semaphore.WaitAsync();
+
+        var createOn = _tenantUtil.DateTimeToUtc(_tenantUtil.DateTimeNow());
+
+        await UpdateNewTagsInDbAsync(tag, createOn);
+
+        _semaphore.Release();
+    }
+
+    private Task UpdateNewTagsInDbAsync(Tag tag, DateTime createOn, Guid createdBy = default)
+    {
+        if (tag == null)
+        {
+            return Task.CompletedTask;
+        }
+
+        return InternalUpdateNewTagsInDbAsync(tag, createOn, createdBy);
+    }
+
+    private async Task InternalUpdateNewTagsInDbAsync(Tag tag, DateTime createOn, Guid createdBy = default)
+    {
+        using var filesDbContext = _dbContextFactory.CreateDbContext();
+        var mappedId = (await MappingIDAsync(tag.EntryId)).ToString();
+        var tagId = tag.Id;
+        var tagEntryType = tag.EntryType;
+
+        await Query(filesDbContext.TagLink)
+            .Where(r => r.TagId == tagId)
+            .Where(r => r.EntryType == tagEntryType)
+            .Where(r => r.EntryId == mappedId)
+            .ExecuteUpdateAsync(f => f
+            .SetProperty(p => p.CreateBy, createdBy != default ? createdBy : _authContext.CurrentAccount.ID)
+            .SetProperty(p => p.CreateOn, createOn)
+            .SetProperty(p => p.Count, tag.Count)
+            );
+        }
+
+    public async Task RemoveTags(IEnumerable<Tag> tags)
+    {
+        if (tags == null || !tags.Any())
+        {
+            return;
+        }
+
+        await _semaphore.WaitAsync();
+
+        using var filesDbContext = _dbContextFactory.CreateDbContext();
+        var strategy = filesDbContext.Database.CreateExecutionStrategy();
+
+        await strategy.ExecuteAsync(async () =>
+        {
+            using var filesDbContext = _dbContextFactory.CreateDbContext();
+            using var tx = await filesDbContext.Database.BeginTransactionAsync();
+
+            foreach (var t in tags)
+            {
+                await RemoveTagInDbAsync(t);
+            }
+
+            await tx.CommitAsync();
+        });
+
+        _semaphore.Release();
+    }
+
+    public async Task RemoveTags(Tag tag)
+    {
+        if (tag == null)
+        {
+            return;
+        }
+
+        await _semaphore.WaitAsync();
+
+        using var filesDbContext = _dbContextFactory.CreateDbContext();
+        var strategy = filesDbContext.Database.CreateExecutionStrategy();
+
+        await strategy.ExecuteAsync(async () =>
+        {
+            using var filesDbContext = _dbContextFactory.CreateDbContext();
+            using var tx = await filesDbContext.Database.BeginTransactionAsync();
+            await RemoveTagInDbAsync(tag);
+
+            await tx.CommitAsync();
+        });
+
+        _semaphore.Release();
+    }
+
+    public async Task RemoveTagsAsync(FileEntry<T> entry, IEnumerable<int> tagsIds)
+    {
+        var entryId = (entry.Id is int fid ? MappingIDAsync(fid) : await MappingIDAsync(entry.Id)).ToString();
+        using var filesDbContext = _dbContextFactory.CreateDbContext();
+
+        await Query(filesDbContext.TagLink)
+            .Where(r => tagsIds.Contains(r.TagId) && r.EntryId == entryId && r.EntryType == entry.FileEntryType)
+            .ExecuteDeleteAsync();
+
+        var any = await Query(filesDbContext.TagLink).AnyAsync(r => tagsIds.Contains(r.TagId));
+        if (!any)
+        {
+            await Query(filesDbContext.Tag)
+                .Where(r => tagsIds.Contains(r.Id))
+                .ExecuteDeleteAsync();
+        }
+    }
+
+    public async Task RemoveTagsAsync(IEnumerable<int> tagsIds)
+    {
+        using var filesDbContext = _dbContextFactory.CreateDbContext();
+        var strategy = filesDbContext.Database.CreateExecutionStrategy();
+
+        await strategy.ExecuteAsync(async () =>
+        {
+            using var filesDbContext = _dbContextFactory.CreateDbContext();
+            using var tx = await filesDbContext.Database.BeginTransactionAsync();
+
+            var toDeleteTags = Query(filesDbContext.Tag)
+                .Where(r => tagsIds.Contains(r.Id));
+
+            await Query(filesDbContext.TagLink)
+                .Where(r => toDeleteTags.Select(t => t.Id).Contains(r.TagId))
+                .ExecuteDeleteAsync();
+
+            await toDeleteTags.ExecuteDeleteAsync();
+
+            await tx.CommitAsync();
+        });
+    }
+
+    public async Task<int> RemoveTagLinksAsync(T entryId, FileEntryType entryType, TagType tagType)
+    {
+        var count = 0;
+        
+        await using var filesDbContext = _dbContextFactory.CreateDbContext();
+        var strategy = filesDbContext.Database.CreateExecutionStrategy();
+        var mappedId = (await MappingIDAsync(entryId)).ToString();
+
+        await strategy.ExecuteAsync(async () =>
+        {
+            await using var filesDbContext = _dbContextFactory.CreateDbContext();
+            await using var tx = await filesDbContext.Database.BeginTransactionAsync();
+            
+            count = await Query(filesDbContext.TagLink)
+                .Where(l => l.EntryId == mappedId && l.EntryType == entryType)
+                .Join(filesDbContext.Tag, l => l.TagId, t => t.Id, (l, t) => new { l, t.Type })
+                .Where(r => r.Type == tagType)
+                .Select(r => r.l)
+                .ExecuteDeleteAsync();
+
+            await tx.CommitAsync();
+
+        });
+
+        return count;
+    }
+
+    private Task RemoveTagInDbAsync(Tag tag)
+    {
+        if (tag == null)
+        {
+            return Task.CompletedTask;
+        }
+
+        return InternalRemoveTagInDbAsync(tag);
+    }
+
+    private async Task InternalRemoveTagInDbAsync(Tag tag)
+    {
+        using var filesDbContext = _dbContextFactory.CreateDbContext();
+
+        var id = await Query(filesDbContext.Tag)
+            .Where(r => r.Name == tag.Name &&
+                        r.Owner == tag.Owner &&
+                        r.Type == tag.Type)
+            .Select(r => r.Id)
+            .FirstOrDefaultAsync();
+
+        if (id != 0)
+        {
+            var entryId = (tag.EntryId is int fid ? MappingIDAsync(fid) : await MappingIDAsync(tag.EntryId)).ToString();
+
+            await Query(filesDbContext.TagLink)
+                .Where(r => r.TagId == id &&
+                            r.EntryId == entryId &&
+                            r.EntryType == tag.EntryType)
+                .ExecuteDeleteAsync();
+
+            var any = await Query(filesDbContext.TagLink).AnyAsync(r => r.TagId == id);
+            if (!any)
+            {
+                await Query(filesDbContext.Tag)
+                   .Where(r => r.Id == id)
+                   .ExecuteDeleteAsync();
+            }
+        }
+    }
+
+    protected static readonly Func<FilesDbContext, int, Guid, List<string>, IAsyncEnumerable<TagLinkData>> _newTagsForFilesQuery =
+        Microsoft.EntityFrameworkCore.EF.CompileAsyncQuery((FilesDbContext ctx, int tenantId, Guid subject, List<string> where) =>
+        ctx.Tag
+        .AsNoTracking()
+        .Where(r => r.TenantId == tenantId)
+        .Where(r => subject == Guid.Empty || r.Owner == subject)
+        .Where(r => r.Type == TagType.New)
+        .Join(ctx.TagLink, r => r.Id, l => l.TagId, (tag, link) => new TagLinkData
+        {
+            Tag = tag,
+            Link = link
+        })
+        .Where(r => r.Link.TenantId == r.Tag.TenantId)
+        .Join(ctx.Files, r => Regex.IsMatch(r.Link.EntryId, "^[0-9]+$") ? Convert.ToInt32(r.Link.EntryId) : -1, r => r.Id, (tagLink, file) => new { tagLink, file })
+        .Where(r => r.file.TenantId == r.tagLink.Link.TenantId)
+        .Where(r => where.Contains(r.file.ParentId.ToString()))
+        .Where(r => r.tagLink.Link.EntryType == FileEntryType.File)
+        .Select(r => r.tagLink)
+        .Distinct()
+        );
+
+    protected static readonly Func<FilesDbContext, int, Guid, List<string>, IAsyncEnumerable<TagLinkData>> _newTagsForFoldersQuery =
+        Microsoft.EntityFrameworkCore.EF.CompileAsyncQuery((FilesDbContext ctx, int tenantId, Guid subject, List<string> monitorFolderIdsStrings) =>
+        ctx.Tag
+        .AsNoTracking()
+        .Where(r => r.TenantId == tenantId)
+        .Where(r => subject == Guid.Empty || r.Owner == subject)
+        .Where(r => r.Type == TagType.New)
+        .Join(ctx.TagLink, r => r.Id, l => l.TagId, (tag, link) => new TagLinkData
+        {
+            Tag = tag,
+            Link = link
+        })
+        .Where(r => r.Link.TenantId == r.Tag.TenantId)
+        .Where(r => monitorFolderIdsStrings.Contains(r.Link.EntryId))
+        .Where(r => r.Link.EntryType == FileEntryType.Folder)
+        );
+
+    protected static readonly Func<FilesDbContext, int, Guid, FolderType, IAsyncEnumerable<TagLinkData>> _tmpShareFileTagsQuery =
+        Microsoft.EntityFrameworkCore.EF.CompileAsyncQuery((FilesDbContext ctx, int tenantId, Guid subject, FolderType folderType) =>
+        ctx.Tag
+        .AsNoTracking()
+        .Where(r => r.TenantId == tenantId)
+        .Where(r => subject == Guid.Empty || r.Owner == subject)
+        .Where(r => r.Type == TagType.New)
+        .Join(ctx.TagLink, r => r.Id, l => l.TagId, (tag, link) => new TagLinkData
+        {
+            Tag = tag,
+            Link = link
+        })
+        .Where(r => r.Link.TenantId == r.Tag.TenantId)
+        .Where(r => ctx.Security.Any(a => a.TenantId == tenantId && a.EntryId == r.Link.EntryId && a.EntryType == r.Link.EntryType))
+        .Join(ctx.Files, r => Regex.IsMatch(r.Link.EntryId, "^[0-9]+$") ? Convert.ToInt32(r.Link.EntryId) : -1, f => f.Id, (tagLink, file) => new { tagLink, file })
+        .Where(r => r.file.TenantId == tenantId && r.file.CreateBy != subject && r.tagLink.Link.EntryType == FileEntryType.File)
+        .Select(r => new
+        {
+            r.tagLink,
+            root = ctx.Folders
+                .Join(ctx.Tree, a => a.Id, b => b.ParentId, (folder, tree) => new { folder, tree })
+                .Where(x => x.folder.TenantId == tenantId && x.tree.FolderId == r.file.ParentId)
+                .OrderByDescending(r => r.tree.Level)
+                .Select(r => r.folder)
+                .Take(1)
+                .FirstOrDefault()
+        })
+        .Where(r => r.root.FolderType == folderType)
+        .Select(r => r.tagLink)
+        .Distinct()
+        );
+
+    protected static readonly Func<FilesDbContext, int, Guid, FolderType, IAsyncEnumerable<TagLinkData>> _tmpShareFolderTagsQuery =
+        Microsoft.EntityFrameworkCore.EF.CompileAsyncQuery((FilesDbContext ctx, int tenantId, Guid subject, FolderType folderType) =>
+            ctx.Tag
+            .AsNoTracking()
+            .Where(r => r.TenantId == tenantId)
+            .Where(r => subject == Guid.Empty || r.Owner == subject)
+            .Where(r => r.Type == TagType.New)
+            .Join(ctx.TagLink, r => r.Id, l => l.TagId, (tag, link) => new TagLinkData
+            {
+                Tag = tag,
+                Link = link
+            })
+            .Where(r => r.Link.TenantId == r.Tag.TenantId)
+            .Where(r => ctx.Security.Any(a => a.TenantId == tenantId && a.EntryId == r.Link.EntryId && a.EntryType == r.Link.EntryType))
+            .Join(ctx.Folders, r => Regex.IsMatch(r.Link.EntryId, "^[0-9]+$") ? Convert.ToInt32(r.Link.EntryId) : -1, f => f.Id, (tagLink, folder) => new { tagLink, folder })
+                .Where(r => r.folder.TenantId == tenantId && r.folder.CreateBy != subject && r.tagLink.Link.EntryType == FileEntryType.Folder)
+                .Select(r => new
+                {
+                    r.tagLink,
+                    root = ctx.Folders
+                        .Join(ctx.Tree, a => a.Id, b => b.ParentId, (folder, tree) => new { folder, tree })
+                        .Where(x => x.folder.TenantId == tenantId)
+                        .Where(x => x.tree.FolderId == r.folder.ParentId)
+                        .OrderByDescending(r => r.tree.Level)
+                        .Select(r => r.folder)
+                        .Take(1)
+                        .FirstOrDefault()
+                })
+                .Where(r => r.root.FolderType == folderType)
+                .Select(r => r.tagLink)
+                .Distinct()
+            );
+
+    protected static readonly Func<FilesDbContext, int, Guid, IAsyncEnumerable<TagLinkData>> _tmpShareSboxTagsQuery =
+        Microsoft.EntityFrameworkCore.EF.CompileAsyncQuery((FilesDbContext ctx, int tenantId, Guid subject) =>
+            ctx.Tag
+            .AsNoTracking()
+            .Where(r => r.TenantId == tenantId)
+            .Where(r => subject == Guid.Empty || r.Owner == subject)
+            .Where(r => r.Type == TagType.New)
+            .Join(ctx.TagLink, r => r.Id, l => l.TagId, (tag, link) => new TagLinkData
+            {
+                Tag = tag,
+                Link = link
+            })
+            .Where(r => r.Link.TenantId == r.Tag.TenantId)
+            .Where(r => ctx.Security.Any(a => a.TenantId == tenantId && a.EntryId == r.Link.EntryId && a.EntryType == r.Link.EntryType))
+            .Join(ctx.ThirdpartyIdMapping, r => r.Link.EntryId, r => r.HashId, (tagLink, mapping) => new { tagLink, mapping })
+            .Where(r => r.mapping.TenantId == r.tagLink.Link.TenantId)
+            .Join(ctx.ThirdpartyAccount, r => r.mapping.TenantId, r => r.TenantId, (tagLinkMapping, account) => new { tagLinkMapping.tagLink, tagLinkMapping.mapping, account })
+            .Where(r => r.account.UserId != subject &&
+                        r.account.FolderType == FolderType.USER &&
+                        Selectors.All.Any(s => r.mapping.Id.StartsWith($"{s.Id}-" + r.account.Id))
+                )
+                .Select(r => r.tagLink)
+                .Distinct()
+            );
+
+    protected static readonly Func<FilesDbContext, int, Guid, IAsyncEnumerable<TagLinkData>> _projectsQuery =
+        Microsoft.EntityFrameworkCore.EF.CompileAsyncQuery((FilesDbContext ctx, int tenantId, Guid subject) =>
+            ctx.Tag
+            .AsNoTracking()
+            .Where(r => r.TenantId == tenantId)
+            .Where(r => subject == Guid.Empty || r.Owner == subject)
+            .Where(r => r.Type == TagType.New)
+            .Join(ctx.TagLink, r => r.Id, l => l.TagId, (tag, link) => new TagLinkData
+            {
+                Tag = tag,
+                Link = link
+            })
+            .Where(r => r.Link.TenantId == r.Tag.TenantId)
+            .Join(ctx.BunchObjects, r => r.Link.TenantId, r => r.TenantId, (tagLink, bunch) => new { tagLink, bunch })
+                .Where(r => r.bunch.LeftNode == r.tagLink.Link.EntryId &&
+                            r.tagLink.Link.EntryType == FileEntryType.Folder &&
+                            r.bunch.RightNode.StartsWith("projects/project/"))
+                .Select(r => r.tagLink)
+                .Distinct()
+            );
+
+    protected static readonly Func<FilesDbContext, int, Guid, List<string>, IAsyncEnumerable<TagLinkData>> _newTagsForSBoxQuery =
+        Microsoft.EntityFrameworkCore.EF.CompileAsyncQuery((FilesDbContext ctx, int tenantId, Guid subject, List<string> thirdpartyFolderIds) =>
+            ctx.Tag
+            .AsNoTracking()
+            .Where(r => r.TenantId == tenantId)
+            .Where(r => subject == Guid.Empty || r.Owner == subject)
+            .Where(r => r.Type == TagType.New)
+            .Join(ctx.TagLink, r => r.Id, l => l.TagId, (tag, link) => new TagLinkData
+            {
+                Tag = tag,
+                Link = link
+            })
+            .Where(r => r.Link.TenantId == r.Tag.TenantId)
+            .Join(ctx.ThirdpartyIdMapping, r => r.Link.EntryId, r => r.HashId, (tagLink, mapping) => new { tagLink, mapping })
+                    .Where(r => r.mapping.TenantId == tenantId &&
+                                thirdpartyFolderIds.Contains(r.mapping.Id) &&
+                                r.tagLink.Tag.Owner == subject &&
+                                r.tagLink.Link.EntryType == FileEntryType.Folder)
+                    .Select(r => r.tagLink)
+                    .Distinct()
+            );
+
+    protected static readonly Func<FilesDbContext, int, Guid, IAsyncEnumerable<TagLinkData>> _newTagsThirdpartyRoomsQuery =
+        Microsoft.EntityFrameworkCore.EF.CompileAsyncQuery((FilesDbContext ctx, int tenantId, Guid subject) =>
+            ctx.Tag
+            .AsNoTracking()
+            .Where(r => r.TenantId == tenantId)
+            .Where(r => subject == Guid.Empty || r.Owner == subject)
+            .Where(r => r.Type == TagType.New)
+            .Join(ctx.TagLink, r => r.Id, l => l.TagId, (tag, link) => new TagLinkData
+            {
+                Tag = tag,
+                Link = link
+            })
+            .Where(r => r.Link.TenantId == r.Tag.TenantId)
+            .Join(ctx.ThirdpartyIdMapping, r => r.Link.EntryId, r => r.HashId, (tagLink, mapping) => new { tagLink, mapping })
+            .Where(r => r.mapping.TenantId == tenantId && r.tagLink.Tag.Owner == subject && r.tagLink.Link.EntryType == FileEntryType.Folder)
+            .Join(ctx.ThirdpartyAccount, r => r.mapping.Id, r => r.FolderId, (tagLinkData, account) => new { tagLinkData, account })
+            .Where(r => r.tagLinkData.mapping.Id == r.account.FolderId && r.account.FolderType == FolderType.VirtualRooms)
+            .Select(r => r.tagLinkData.tagLink).Distinct()
+            );
+
+    protected static readonly Func<FilesDbContext, List<int>, bool, IAsyncEnumerable<int>> _getFolderQuery = Microsoft.EntityFrameworkCore.EF.CompileAsyncQuery((FilesDbContext ctx, List<int> monitorFolderIdsInt, bool deepSearch) =>
+          ctx.Tree
+              .AsNoTracking()
+              .Where(r => monitorFolderIdsInt.Contains(r.ParentId))
+              .Where(r => deepSearch || r.Level == 1)
+              .Select(r => r.FolderId));
+
+    protected static readonly Func<FilesDbContext, int, FolderType, Guid, IAsyncEnumerable<int>> _getThirdpartyAccountQuery = Microsoft.EntityFrameworkCore.EF.CompileAsyncQuery((FilesDbContext ctx, int tenantId, FolderType folderType, Guid subject) =>
+          ctx.ThirdpartyAccount
+                .Where(r => r.TenantId == tenantId)
+                .Where(r => r.FolderType == folderType)
+                .Where(r => folderType != FolderType.USER || r.UserId == subject)
+                .Select(r => r.Id));
+
+    public IAsyncEnumerable<Tag> GetNewTagsAsync(Guid subject, FileEntry<T> fileEntry)
+    {
+        return GetNewTagsAsync(subject, new List<FileEntry<T>>(1) { fileEntry });
+    }
+
+    public async IAsyncEnumerable<Tag> GetNewTagsAsync(Guid subject, IEnumerable<FileEntry<T>> fileEntries)
+    {
+        var filesDbContext = _dbContextFactory.CreateDbContext();
+
+        var tags = new List<DbFilesTagLink>();
+        var entryIds = new HashSet<string>();
+        var entryTypes = new HashSet<int>();
+
+        foreach (var r in fileEntries)
+        {
+            var idObj = r.Id is int fid ? MappingIDAsync(fid) : await MappingIDAsync(r.Id);
+            var id = idObj.ToString();
+            var entryType = (r.FileEntryType == FileEntryType.File) ? FileEntryType.File : FileEntryType.Folder;
+
+            tags.Add(new DbFilesTagLink
+            {
+                TenantId = TenantID,
+                EntryId = id,
+                EntryType = entryType
+            });
+
+            entryIds.Add(id);
+            entryTypes.Add((int)entryType);
+        }
+
+        if (entryIds.Count > 0)
+        {
+            var sqlQuery = Query(filesDbContext.Tag)
+                .Join(filesDbContext.TagLink, r => r.Id, l => l.TagId, (tag, link) => new TagLinkData { Tag = tag, Link = link })
+                .Where(r => r.Link.TenantId == r.Tag.TenantId)
+                .Where(r => r.Tag.Type == TagType.New)
+                .Where(x => x.Link.EntryId != null)
+                //.Where(r => tags.Any(t => t.TenantId == r.Link.TenantId && t.EntryId == r.Link.EntryId && t.EntryType == (int)r.Link.EntryType)); ;
+                .Where(r => entryIds.Contains(r.Link.EntryId) && entryTypes.Contains((int)r.Link.EntryType));
+
+            if (subject != Guid.Empty)
+            {
+                sqlQuery = sqlQuery.Where(r => r.Tag.Owner == subject);
+            }
+
+            await foreach (var e in sqlQuery.AsAsyncEnumerable())
+            {
+                yield return await ToTagAsync(e);
+            }
+        }
+
+        yield break;
+    }
+
+    protected async IAsyncEnumerable<Tag> FromQueryAsync(IAsyncEnumerable<TagLinkData> dbFilesTags)
+    {
+        await foreach (var file in dbFilesTags)
+        {
+            yield return await ToTagAsync(file);
+        }
+    }
+
+    protected async ValueTask<Tag> ToTagAsync(TagLinkData r)
+    {
+        var result = _mapper.Map<DbFilesTag, Tag>(r.Tag);
+        _mapper.Map(r.Link, result);
+
+        result.EntryId = await MappingIDAsync(r.Link.EntryId);
+
+        return result;
+    }
+}
+
+
+[Scope]
+internal class TagDao : BaseTagDao<int>, ITagDao<int>
+{
+    public TagDao(
+        UserManager userManager,
+        IDbContextFactory<FilesDbContext> dbContextManager,
+        TenantManager tenantManager,
+        TenantUtil tenantUtil,
+        SetupInfo setupInfo,
+        MaxTotalSizeStatistic maxTotalSizeStatistic,
+        CoreBaseSettings coreBaseSettings,
+        CoreConfiguration coreConfiguration,
+        SettingsManager settingsManager,
+        AuthContext authContext,
+        IServiceProvider serviceProvider,
+        ICache cache,
+        IMapper mapper)
+        : base(userManager,
+              dbContextManager,
+              tenantManager,
+              tenantUtil,
+              setupInfo,
+              maxTotalSizeStatistic,
+              coreBaseSettings,
+              coreConfiguration,
+              settingsManager,
+              authContext,
+              serviceProvider,
+              cache,
+              mapper)
+    {
+    }
+
+    public IAsyncEnumerable<Tag> GetNewTagsAsync(Guid subject, Folder<int> parentFolder, bool deepSearch)
+    {
+        if (parentFolder == null || EqualityComparer<int>.Default.Equals(parentFolder.Id, 0))
+        {
+            throw new ArgumentException("folderId");
+        }
+
+        return InternalGetNewTagsAsync(subject, parentFolder, deepSearch);
+    }
+
+    private async IAsyncEnumerable<Tag> InternalGetNewTagsAsync(Guid subject, Folder<int> parentFolder, bool deepSearch)
+    {
+        var filesDbContext = _dbContextFactory.CreateDbContext();
+
+        var monitorFolderIds = new List<object> { parentFolder.Id };
+
+        var tenantId = TenantID;
+
+        var tempTags = AsyncEnumerable.Empty<TagLinkData>();
+
+        if (parentFolder.FolderType == FolderType.SHARE)
+        {
+            tempTags = tempTags.Concat(_tmpShareFileTagsQuery(filesDbContext, tenantId, subject, FolderType.USER));
+            tempTags = tempTags.Concat(_tmpShareFolderTagsQuery(filesDbContext, tenantId, subject, FolderType.USER));
+            tempTags = tempTags.Concat(_tmpShareSboxTagsQuery(filesDbContext, tenantId, subject));
+        }
+        else if (parentFolder.FolderType == FolderType.Privacy)
+        {
+            tempTags = tempTags.Concat(_tmpShareFileTagsQuery(filesDbContext, tenantId, subject, FolderType.Privacy));
+            tempTags = tempTags.Concat(_tmpShareFolderTagsQuery(filesDbContext, tenantId, subject, FolderType.Privacy));
+        }
+        else if (parentFolder.FolderType == FolderType.Projects)
+        {
+            tempTags = tempTags.Concat(_projectsQuery(filesDbContext, tenantId, subject));
+        }
+
+        if (!deepSearch && parentFolder.RootFolderType != FolderType.VirtualRooms)
+        {
+            await foreach (var e in tempTags)
+            {
+                yield return await ToTagAsync(e);
+            }
+
+            yield break;
+        }
+
+        await foreach (var e in tempTags)
+        {
+            var tag = await ToTagAsync(e);
+            yield return tag;
+
+            if (tag.EntryType == FileEntryType.Folder)
+            {
+                monitorFolderIds.Add(tag.EntryId);
+            }
+        }
+
+
+        var monitorFolderIdsInt = monitorFolderIds.OfType<int>().ToList();
+        var subFoldersSqlQuery = _getFolderQuery(filesDbContext, monitorFolderIdsInt, deepSearch);
+
+        monitorFolderIds.AddRange(await subFoldersSqlQuery.Select(r => (object)r).ToListAsync());
+
+        var monitorFolderIdsStrings = monitorFolderIds.Select(r => r.ToString()).ToList();
+
+        var result = AsyncEnumerable.Empty<TagLinkData>();
+        result = result.Concat(_newTagsForFoldersQuery(filesDbContext, tenantId, subject, monitorFolderIdsStrings));
+
+        var where = (deepSearch ? monitorFolderIds : new List<object> { parentFolder.Id })
+            .Select(r => r.ToString())
+            .ToList();
+
+        result = result.Concat(_newTagsForFilesQuery(filesDbContext, tenantId, subject, where));
+
+        if (parentFolder.FolderType == FolderType.USER || parentFolder.FolderType == FolderType.COMMON)
+        {
+            var folderIds = await _getThirdpartyAccountQuery(filesDbContext, tenantId, parentFolder.FolderType, subject).ToListAsync();
+
+            var thirdpartyFolderIds = folderIds.ConvertAll(r => $"{Selectors.SharpBox.Id}-" + r)
+                                                .Concat(folderIds.ConvertAll(r => $"{Selectors.Box.Id}-{r}"))
+                                                .Concat(folderIds.ConvertAll(r => $"{Selectors.Dropbox.Id}-{r}"))
+                                                .Concat(folderIds.ConvertAll(r => $"{Selectors.SharePoint.Id}-{r}"))
+                                                .Concat(folderIds.ConvertAll(r => $"{Selectors.GoogleDrive.Id}-{r}"))
+                                                .Concat(folderIds.ConvertAll(r => $"{Selectors.OneDrive.Id}-{r}"))
+                                                .ToList();
+
+            if (thirdpartyFolderIds.Count > 0)
+            {
+                result = result.Concat(_newTagsForSBoxQuery(filesDbContext, tenantId, subject, thirdpartyFolderIds));
+            }
+        }
+
+        if (parentFolder.FolderType == FolderType.VirtualRooms)
+        {
+            result = result.Concat(_newTagsThirdpartyRoomsQuery(filesDbContext, tenantId, subject));
+        }
+
+        await foreach (var e in result)
+        {
+            yield return await ToTagAsync(e);
+        }
+    }
+}
+
+[Scope]
+internal class ThirdPartyTagDao : BaseTagDao<string>, ITagDao<string>
+{
+    private readonly IThirdPartyTagDao _thirdPartyTagDao;
+    public ThirdPartyTagDao(
+        UserManager userManager,
+        IDbContextFactory<FilesDbContext> dbContextManager,
+        TenantManager tenantManager,
+        TenantUtil tenantUtil,
+        SetupInfo setupInfo,
+        MaxTotalSizeStatistic maxTotalSizeStatistic,
+        CoreBaseSettings coreBaseSettings,
+        CoreConfiguration coreConfiguration,
+        SettingsManager settingsManager,
+        AuthContext authContext,
+        IServiceProvider serviceProvider,
+        ICache cache,
+        IMapper mapper,
+        IThirdPartyTagDao thirdPartyTagDao)
+        : base(userManager,
+              dbContextManager,
+              tenantManager,
+              tenantUtil,
+              setupInfo,
+              maxTotalSizeStatistic,
+              coreBaseSettings,
+              coreConfiguration,
+              settingsManager,
+              authContext,
+              serviceProvider,
+              cache,
+              mapper)
+    {
+        _thirdPartyTagDao = thirdPartyTagDao;
+    }
+
+    public IAsyncEnumerable<Tag> GetNewTagsAsync(Guid subject, Folder<string> parentFolder, bool deepSearch)
+    {
+        return _thirdPartyTagDao.GetNewTagsAsync(subject, parentFolder, deepSearch);
+    }
+}
+
+public class TagLinkData
+{
+    public DbFilesTag Tag { get; set; }
+    public DbFilesTagLink Link { get; set; }
+}