{
  "key_path": "ManageStorageQuota",
  "content": "Manage storage quota",
  "content_en_sha1_hash": "0acf9963c183dbb1e5558ca61bdf05b365b77448",
  "created_at": "2025-05-19T21:30:46.354Z",
<<<<<<< HEAD
  "updated_at": "2025-05-26T07:57:32.792Z",
=======
  "updated_at": "2025-05-28T09:30:02.205Z",
>>>>>>> 398dda3c
  "comment": {
    "text": "Manage storage quota is used as a button label and header title in a modal dialog to allow users to manage their storage space, typically when viewing usage statistics or setting up custom quotas. It appears on a portal settings page and in a change storage quota dialog.",
    "is_auto": true,
    "updated_at": "2025-05-20T09:35:34.130Z"
  },
  "usage": [
    {
<<<<<<< HEAD
      "file_path": "/packages/client/src/pages/PortalSettings/categories/storage-management/StorageSpaceUsed.js",
      "line_number": 139,
      "context": "fontWeight={600}\n onClick={onChangeDialogClick}\n className=\"disk-space_link\"\n color=\"accent\"\n >\n {t(\"Common:ManageStorageQuota\")}\n </Link>\n ) : null}\n </div>\n {standalone && isTenantCustomQuotaSet ? (\n <div className=\"disk-space_icon\">",
      "module": "/packages/client"
    },
    {
      "file_path": "/packages/shared/dialogs/change-storage-quota/index.tsx",
      "line_number": 133,
      "context": "onClose={onCloseClick}\n >\n <ModalDialog.Header>\n {isDisableQuota\n ? t(\"Common:DisableStorageQuota\")\n : t(\"Common:ManageStorageQuota\")}\n </ModalDialog.Header>\n <ModalDialog.Body>\n <Text noSelect>\n {isDisableQuota\n ? t(\"Common:TurnOffDiskSpaceLimit\", {",
      "module": "/packages/shared"
    },
    {
      "file_path": "/packages/management/src/app/spaces/multiple/spaces-row.tsx",
      "line_number": 127,
      "context": "icon: CatalogSettingsReactSvgUrl,\n onClick: () =>\n window.open(`${protocol}//${item.domain}/portal-settings/`, \"_blank\"),\n },\n {\n label: t(\"Common:ManageStorageQuota\"),\n key: \"change_quota\",\n icon: ChangeQuotaReactSvgUrl,\n onClick: onChangeQuota,\n },\n {",
=======
      "file_path": "/packages/client/src/components/dialogs/ChangeStorageQuotaDialog/index.js",
      "line_number": 118,
      "context": "return (\n <ModalDialog visible={isVisible} onClose={onCloseClick}>\n <ModalDialog.Header>\n {isDisableQuota\n ? t(\"Common:DisableStorageQuota\")\n : t(\"Common:ManageStorageQuota\")}\n </ModalDialog.Header>\n <ModalDialog.Body>\n <StyledBodyContent>\n <Text noSelect>\n {isDisableQuota",
      "module": "/packages/client"
    },
    {
      "file_path": "/packages/client/src/pages/PortalSettings/categories/storage-management/StorageSpaceUsed.js",
      "line_number": 138,
      "context": "themeId={ThemeId.Link}\n fontWeight={600}\n onClick={onChangeDialogClick}\n className=\"disk-space_link\"\n >\n {t(\"Common:ManageStorageQuota\")}\n </ColorTheme>\n ) : null}\n </div>\n {standalone && isTenantCustomQuotaSet ? (\n <div className=\"disk-space_icon\">",
      "module": "/packages/client"
    },
    {
      "file_path": "/packages/management/src/categories/spaces/sub-components/RowView/SpacesRoomRow.tsx",
      "line_number": 127,
      "context": "icon: CatalogSettingsReactSvgUrl,\n onClick: () =>\n window.open(`${protocol}//${item.domain}/portal-settings/`, \"_blank\"),\n },\n {\n label: t(\"Common:ManageStorageQuota\"),\n key: \"change_quota\",\n icon: ChangQuotaReactSvgUrl,\n onClick: () => {\n setIsVisibleDialog(true);\n isDisableQuota && setIsDisableQuota(false);",
>>>>>>> 398dda3c
      "module": "/packages/management"
    }
  ],
  "languages": {
    "en": {
      "ai_translated": false,
      "ai_model": null,
      "ai_spell_check_issues": [],
      "approved_at": null
    },
    "ar-SA": {
      "ai_translated": false,
      "ai_model": null,
      "ai_spell_check_issues": [],
      "approved_at": null
    },
    "az": {
      "ai_translated": false,
      "ai_model": null,
      "ai_spell_check_issues": [],
      "approved_at": null
    },
    "bg": {
      "ai_translated": false,
      "ai_model": null,
      "ai_spell_check_issues": [],
      "approved_at": null
    },
    "cs": {
      "ai_translated": false,
      "ai_model": null,
      "ai_spell_check_issues": [],
      "approved_at": null
    },
    "de": {
      "ai_translated": false,
      "ai_model": null,
      "ai_spell_check_issues": [],
      "approved_at": null
    },
    "el-GR": {
      "ai_translated": false,
      "ai_model": null,
      "ai_spell_check_issues": [
        {
          "type": "spelling",
          "description": "The word 'αποθ.' is an abbreviation and might be unclear to some users. While commonly understood, a full word would be more accessible.",
          "suggestion": "Διαχείριση ποσόστωσης αποθηκευτικού χώρου"
        }
      ],
      "approved_at": null
    },
    "es": {
      "ai_translated": false,
      "ai_model": null,
      "ai_spell_check_issues": [],
      "approved_at": null
    },
    "fi": {
      "ai_translated": false,
      "ai_model": null,
      "ai_spell_check_issues": [],
      "approved_at": null
    },
    "fr": {
      "ai_translated": false,
      "ai_model": null,
      "ai_spell_check_issues": [],
      "approved_at": null
    },
    "hy-AM": {
      "ai_translated": false,
      "ai_model": null,
      "ai_spell_check_issues": [],
      "approved_at": null
    },
    "it": {
      "ai_translated": false,
      "ai_model": null,
      "ai_spell_check_issues": [],
      "approved_at": null
    },
    "ja-JP": {
      "ai_translated": false,
      "ai_model": null,
      "ai_spell_check_issues": [],
      "approved_at": null
    },
    "ko-KR": {
      "ai_translated": false,
      "ai_model": null,
      "ai_spell_check_issues": [],
      "approved_at": null
    },
    "lo-LA": {
      "ai_translated": false,
      "ai_model": null,
      "ai_spell_check_issues": [
        {
          "type": "incorrect_translation",
          "description": "The Lao translation \"ຄຸ້ມບານການຈັດສັນຄໍ້າສູງສຸດ\" is a literal translation but doesn't accurately convey the meaning of 'Manage storage quota'. 'ຄຸ້ມບານ' implies guardianship or caretaking, which isn't the primary function of managing a quota.  'ຈັດສັນຄໍ້າສູງສຸດ' translates to 'allocating the maximum quota,' which is more specific than 'manage'.",
          "suggestion": "A more accurate translation could be something like 'ຈັດການຄໍ້າສູງສຸດ' (Jat gaan khao sung soot) which means 'Manage quota' or 'ບໍລິຫານຄໍ້າສູງສຸດ' (Borihan khao sung soot) which means 'Administer quota'."
        }
      ],
      "approved_at": null
    },
    "lv": {
      "ai_translated": false,
      "ai_model": null,
      "ai_spell_check_issues": [],
      "approved_at": null
    },
    "nl": {
      "ai_translated": false,
      "ai_model": null,
      "ai_spell_check_issues": [],
      "approved_at": null
    },
    "pl": {
      "ai_translated": false,
      "ai_model": null,
      "ai_spell_check_issues": [
        {
          "type": "incorrect_translation",
          "description": "While 'Zarządzaj limitem pamięci' is understandable, a more accurate and natural translation of 'Manage storage quota' would be 'Zarządzaj limitem miejsca na dysku' or 'Zarządzaj kwotą pamięci'. 'Miejsce na dysku' more accurately conveys 'storage' in this context, whereas 'pamięć' primarily refers to RAM.",
          "suggestion": "Zarządzaj limitem miejsca na dysku"
        }
      ],
      "approved_at": null
    },
    "pt": {
      "ai_translated": false,
      "ai_model": null,
      "ai_spell_check_issues": [],
      "approved_at": null
    },
    "pt-BR": {
      "ai_translated": false,
      "ai_model": null,
      "ai_spell_check_issues": [],
      "approved_at": null
    },
    "ro": {
      "ai_translated": false,
      "ai_model": null,
      "ai_spell_check_issues": [],
      "approved_at": null
    },
    "ru": {
      "ai_translated": false,
      "ai_model": null,
      "ai_spell_check_issues": [],
      "approved_at": null
    },
    "si": {
      "ai_translated": false,
      "ai_model": null,
      "ai_spell_check_issues": [
        {
          "type": "incorrect_translation",
          "description": "The Sinhala translation 'ආචයන සලාකය කළමනාකරණය' doesn't accurately convey the meaning of \"Manage storage quota.\" 'ආචයන' (aachayana) doesn't directly relate to storage and 'සලාකය' (salaakaya) is not the best word choice for quota.  It appears to be a mix of words that don't fully represent the concept.",
          "suggestion": "A more accurate translation would be something like 'ගබඩාවේ ප්‍රමාණය කළමනාකරණය' (Gabadawe pramaṇaya kalamaṇākaramaṇa), which translates to 'Manage storage volume/capacity'."
        }
      ],
      "approved_at": null
    },
    "sk": {
      "ai_translated": false,
      "ai_model": null,
      "ai_spell_check_issues": [],
      "approved_at": null
    },
    "sl": {
      "ai_translated": false,
      "ai_model": null,
      "ai_spell_check_issues": [],
      "approved_at": null
    },
    "sr-Cyrl-RS": {
      "ai_translated": false,
      "ai_model": null,
      "ai_spell_check_issues": [],
      "approved_at": null
    },
    "sr-Latn-RS": {
      "ai_translated": false,
      "ai_model": null,
      "ai_spell_check_issues": [],
      "approved_at": null
    },
    "tr": {
      "ai_translated": false,
      "ai_model": null,
      "ai_spell_check_issues": [],
      "approved_at": null
    },
    "uk-UA": {
      "ai_translated": false,
      "ai_model": null,
      "ai_spell_check_issues": [],
      "approved_at": null
    },
    "vi": {
      "ai_translated": false,
      "ai_model": null,
      "ai_spell_check_issues": [],
      "approved_at": null
    },
    "zh-CN": {
      "ai_translated": false,
      "ai_model": null,
      "ai_spell_check_issues": [],
      "approved_at": null
    }
  }
}<|MERGE_RESOLUTION|>--- conflicted
+++ resolved
@@ -3,11 +3,7 @@
   "content": "Manage storage quota",
   "content_en_sha1_hash": "0acf9963c183dbb1e5558ca61bdf05b365b77448",
   "created_at": "2025-05-19T21:30:46.354Z",
-<<<<<<< HEAD
-  "updated_at": "2025-05-26T07:57:32.792Z",
-=======
   "updated_at": "2025-05-28T09:30:02.205Z",
->>>>>>> 398dda3c
   "comment": {
     "text": "Manage storage quota is used as a button label and header title in a modal dialog to allow users to manage their storage space, typically when viewing usage statistics or setting up custom quotas. It appears on a portal settings page and in a change storage quota dialog.",
     "is_auto": true,
@@ -15,23 +11,6 @@
   },
   "usage": [
     {
-<<<<<<< HEAD
-      "file_path": "/packages/client/src/pages/PortalSettings/categories/storage-management/StorageSpaceUsed.js",
-      "line_number": 139,
-      "context": "fontWeight={600}\n onClick={onChangeDialogClick}\n className=\"disk-space_link\"\n color=\"accent\"\n >\n {t(\"Common:ManageStorageQuota\")}\n </Link>\n ) : null}\n </div>\n {standalone && isTenantCustomQuotaSet ? (\n <div className=\"disk-space_icon\">",
-      "module": "/packages/client"
-    },
-    {
-      "file_path": "/packages/shared/dialogs/change-storage-quota/index.tsx",
-      "line_number": 133,
-      "context": "onClose={onCloseClick}\n >\n <ModalDialog.Header>\n {isDisableQuota\n ? t(\"Common:DisableStorageQuota\")\n : t(\"Common:ManageStorageQuota\")}\n </ModalDialog.Header>\n <ModalDialog.Body>\n <Text noSelect>\n {isDisableQuota\n ? t(\"Common:TurnOffDiskSpaceLimit\", {",
-      "module": "/packages/shared"
-    },
-    {
-      "file_path": "/packages/management/src/app/spaces/multiple/spaces-row.tsx",
-      "line_number": 127,
-      "context": "icon: CatalogSettingsReactSvgUrl,\n onClick: () =>\n window.open(`${protocol}//${item.domain}/portal-settings/`, \"_blank\"),\n },\n {\n label: t(\"Common:ManageStorageQuota\"),\n key: \"change_quota\",\n icon: ChangeQuotaReactSvgUrl,\n onClick: onChangeQuota,\n },\n {",
-=======
       "file_path": "/packages/client/src/components/dialogs/ChangeStorageQuotaDialog/index.js",
       "line_number": 118,
       "context": "return (\n <ModalDialog visible={isVisible} onClose={onCloseClick}>\n <ModalDialog.Header>\n {isDisableQuota\n ? t(\"Common:DisableStorageQuota\")\n : t(\"Common:ManageStorageQuota\")}\n </ModalDialog.Header>\n <ModalDialog.Body>\n <StyledBodyContent>\n <Text noSelect>\n {isDisableQuota",
@@ -47,7 +26,6 @@
       "file_path": "/packages/management/src/categories/spaces/sub-components/RowView/SpacesRoomRow.tsx",
       "line_number": 127,
       "context": "icon: CatalogSettingsReactSvgUrl,\n onClick: () =>\n window.open(`${protocol}//${item.domain}/portal-settings/`, \"_blank\"),\n },\n {\n label: t(\"Common:ManageStorageQuota\"),\n key: \"change_quota\",\n icon: ChangQuotaReactSvgUrl,\n onClick: () => {\n setIsVisibleDialog(true);\n isDisableQuota && setIsDisableQuota(false);",
->>>>>>> 398dda3c
       "module": "/packages/management"
     }
   ],
@@ -67,7 +45,13 @@
     "az": {
       "ai_translated": false,
       "ai_model": null,
-      "ai_spell_check_issues": [],
+      "ai_spell_check_issues": [
+        {
+          "type": "incorrect_translation",
+          "description": "While 'Yaddaş kvotasını idarə edin' is understandable, a more natural and accurate translation of 'Manage storage quota' in Azerbaijani would be 'Saxta həcm kvotasını idarə et'. 'Yaddaş' primarily means 'memory' and 'saxta həcm' is more aligned with 'storage'.",
+          "suggestion": "Saxta həcm kvotasını idarə et"
+        }
+      ],
       "approved_at": null
     },
     "bg": {
@@ -94,7 +78,7 @@
       "ai_spell_check_issues": [
         {
           "type": "spelling",
-          "description": "The word 'αποθ.' is an abbreviation and might be unclear to some users. While commonly understood, a full word would be more accessible.",
+          "description": "The word 'αποθ. χώρου' is an abbreviation and may not be ideal for all users. It's understandable but could be replaced with the full word for clarity.",
           "suggestion": "Διαχείριση ποσόστωσης αποθηκευτικού χώρου"
         }
       ],
@@ -148,8 +132,8 @@
       "ai_spell_check_issues": [
         {
           "type": "incorrect_translation",
-          "description": "The Lao translation \"ຄຸ້ມບານການຈັດສັນຄໍ້າສູງສຸດ\" is a literal translation but doesn't accurately convey the meaning of 'Manage storage quota'. 'ຄຸ້ມບານ' implies guardianship or caretaking, which isn't the primary function of managing a quota.  'ຈັດສັນຄໍ້າສູງສຸດ' translates to 'allocating the maximum quota,' which is more specific than 'manage'.",
-          "suggestion": "A more accurate translation could be something like 'ຈັດການຄໍ້າສູງສຸດ' (Jat gaan khao sung soot) which means 'Manage quota' or 'ບໍລິຫານຄໍ້າສູງສຸດ' (Borihan khao sung soot) which means 'Administer quota'."
+          "description": "The Lao translation \"ຄຸ້ມບານການຈັດສັນຄໍ້າສູງສຸດ\" does not accurately convey the meaning of \"Manage storage quota.\" \"ຄຸ້ມບານ\" (khum ban) generally means 'to manage' or 'to take care of', but the rest of the phrase lacks the nuance of 'quota'.",
+          "suggestion": "Consider alternatives like \"ຈັດການກໍານິສັດຄໍ້າສູງສຸດ\" (jat gaan kaanit ka’a soot) which translates to 'manage quota limit' or \"ການຈັດການຄໍ້າສູງສຸດ\" (kaan jat gaan ka’a soot) which translates to 'storage quota management'."
         }
       ],
       "approved_at": null
@@ -169,47 +153,41 @@
     "pl": {
       "ai_translated": false,
       "ai_model": null,
+      "ai_spell_check_issues": [],
+      "approved_at": null
+    },
+    "pt": {
+      "ai_translated": false,
+      "ai_model": null,
+      "ai_spell_check_issues": [],
+      "approved_at": null
+    },
+    "pt-BR": {
+      "ai_translated": false,
+      "ai_model": null,
+      "ai_spell_check_issues": [],
+      "approved_at": null
+    },
+    "ro": {
+      "ai_translated": false,
+      "ai_model": null,
+      "ai_spell_check_issues": [],
+      "approved_at": null
+    },
+    "ru": {
+      "ai_translated": false,
+      "ai_model": null,
+      "ai_spell_check_issues": [],
+      "approved_at": null
+    },
+    "si": {
+      "ai_translated": false,
+      "ai_model": null,
       "ai_spell_check_issues": [
         {
           "type": "incorrect_translation",
-          "description": "While 'Zarządzaj limitem pamięci' is understandable, a more accurate and natural translation of 'Manage storage quota' would be 'Zarządzaj limitem miejsca na dysku' or 'Zarządzaj kwotą pamięci'. 'Miejsce na dysku' more accurately conveys 'storage' in this context, whereas 'pamięć' primarily refers to RAM.",
-          "suggestion": "Zarządzaj limitem miejsca na dysku"
-        }
-      ],
-      "approved_at": null
-    },
-    "pt": {
-      "ai_translated": false,
-      "ai_model": null,
-      "ai_spell_check_issues": [],
-      "approved_at": null
-    },
-    "pt-BR": {
-      "ai_translated": false,
-      "ai_model": null,
-      "ai_spell_check_issues": [],
-      "approved_at": null
-    },
-    "ro": {
-      "ai_translated": false,
-      "ai_model": null,
-      "ai_spell_check_issues": [],
-      "approved_at": null
-    },
-    "ru": {
-      "ai_translated": false,
-      "ai_model": null,
-      "ai_spell_check_issues": [],
-      "approved_at": null
-    },
-    "si": {
-      "ai_translated": false,
-      "ai_model": null,
-      "ai_spell_check_issues": [
-        {
-          "type": "incorrect_translation",
-          "description": "The Sinhala translation 'ආචයන සලාකය කළමනාකරණය' doesn't accurately convey the meaning of \"Manage storage quota.\" 'ආචයන' (aachayana) doesn't directly relate to storage and 'සලාකය' (salaakaya) is not the best word choice for quota.  It appears to be a mix of words that don't fully represent the concept.",
-          "suggestion": "A more accurate translation would be something like 'ගබඩාවේ ප්‍රමාණය කළමනාකරණය' (Gabadawe pramaṇaya kalamaṇākaramaṇa), which translates to 'Manage storage volume/capacity'."
+          "description": "The Sinhala translation 'ආචයන සලාකය කළමනාකරණය' doesn't accurately convey the meaning of \"Manage storage quota\". 'ආචයන' is not directly related to storage or management. It appears to be a mistranslation or misinterpretation.",
+          "suggestion": "A more accurate translation would be something like 'ගබඩාවේ ඉඩ ප්‍රමාණය කළමනාකරණය' (Gabadawe ida pramaṇaya kalamanakaraṇaya) which translates to 'Manage storage space'."
         }
       ],
       "approved_at": null
