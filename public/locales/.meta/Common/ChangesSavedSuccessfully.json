{
  "key_path": "ChangesSavedSuccessfully",
  "content": "Changes saved successfully",
  "content_en_sha1_hash": "f280abfbdd2b446b83b726202b040224495bff89",
  "created_at": "2025-05-19T21:30:43.416Z",
<<<<<<< HEAD
  "updated_at": "2025-05-26T07:57:32.210Z",
=======
  "updated_at": "2025-07-10T11:11:06.786Z",
>>>>>>> 4378f47c
  "comment": {
    "text": "The translation key \"ChangesSavedSuccessfully\" is used to display a success message when changes are saved successfully in various dialogues. It informs users that their modifications have been applied and confirms the update process.",
    "is_auto": true,
    "updated_at": "2025-05-20T09:37:08.740Z"
  },
  "usage": [
    {
      "file_path": "/packages/client/src/components/dialogs/AvatarEditorDialog/index.js",
      "line_number": 175,
      "context": "const res = await loadAvatar(profile.id, avatarData);\n \n if (res.success) {\n res.data && updateCreatedAvatar(res.data);\n setHasAvatar(true);\n toastr.success(t(\"Common:ChangesSavedSuccessfully\"));\n } else {\n throw new Error(t(\"Common:ErrorInternalServer\"));\n }\n \n onClose();",
      "module": "/packages/client"
    },
    {
      "file_path": "/packages/client/src/components/dialogs/ChangeNameDialog/index.js",
      "line_number": 109,
      "context": "newProfile.firstName = firstName.trim();\n newProfile.lastName = lastName.trim();\n \n const currentProfile = await updateProfile(newProfile);\n fromList && (await updateProfileInUsers(currentProfile));\n toastr.success(t(\"Common:ChangesSavedSuccessfully\"));\n \n setIsSaving(false);\n onClose();\n } catch (error) {\n toastr.error(error);",
      "module": "/packages/client"
    },
    {
      "file_path": "/packages/client/src/components/dialogs/DataReassignmentDialog/index.js",
      "line_number": 133,
      "context": "}\n \n clearTimeout(timerId);\n if (res.status === statusTerminateCompleted) return;\n \n toastr.success(t(\"Common:ChangesSavedSuccessfully\"));\n })\n .catch((error) => {\n toastr.error(error?.response?.data?.error?.message);\n });\n };",
      "module": "/packages/client"
    },
    {
      "file_path": "/packages/client/src/components/dialogs/DataReassignmentDialog/index.js",
      "line_number": 133,
      "context": "}\n \n clearTimeout(timerId);\n if (res.status === statusTerminateCompleted) return;\n \n toastr.success(t(\"Common:ChangesSavedSuccessfully\"));\n })\n .catch((error) => {\n toastr.error(error?.response?.data?.error?.message);\n });\n };",
      "module": "/packages/client"
    },
    {
      "file_path": "/packages/client/src/pages/PortalSettings/categories/integration/DocumentService/index.js",
      "line_number": 157,
      "context": "internalUrl,\n portalUrl,\n !isDisabledCertificat,\n )\n .then((result) => {\n toastr.success(t(\"Common:ChangesSavedSuccessfully\"));\n \n setIsDefaultSettings(result?.isDefault || false);\n setPortalUrl(result?.docServicePortalUrl);\n setAuthHeader(result?.docServiceSignatureHeader);\n setSecretKey(result?.docServiceSignatureSecret);",
      "module": "/packages/client"
    },
    {
      "file_path": "/packages/client/src/pages/PortalSettings/categories/integration/DocumentService/index.js",
      "line_number": 157,
      "context": "internalUrl,\n portalUrl,\n !isDisabledCertificat,\n )\n .then((result) => {\n toastr.success(t(\"Common:ChangesSavedSuccessfully\"));\n \n setIsDefaultSettings(result?.isDefault || false);\n setPortalUrl(result?.docServicePortalUrl);\n setAuthHeader(result?.docServiceSignatureHeader);\n setSecretKey(result?.docServiceSignatureSecret);",
      "module": "/packages/client"
    }
  ],
  "languages": {
    "en": {
      "ai_translated": false,
      "ai_model": null,
      "ai_spell_check_issues": [],
      "approved_at": null
    },
    "ar-SA": {
      "ai_translated": false,
      "ai_model": null,
      "ai_spell_check_issues": [],
      "approved_at": null
    },
    "az": {
      "ai_translated": false,
      "ai_model": null,
      "ai_spell_check_issues": [],
      "approved_at": null
    },
    "bg": {
      "ai_translated": false,
      "ai_model": null,
      "ai_spell_check_issues": [],
      "approved_at": null
    },
    "cs": {
      "ai_translated": false,
      "ai_model": null,
      "ai_spell_check_issues": [],
      "approved_at": null
    },
    "de": {
      "ai_translated": false,
      "ai_model": null,
      "ai_spell_check_issues": [],
      "approved_at": null
    },
    "el-GR": {
      "ai_translated": false,
      "ai_model": null,
      "ai_spell_check_issues": [],
      "approved_at": null
    },
    "es": {
      "ai_translated": false,
      "ai_model": null,
      "ai_spell_check_issues": [
        {
          "type": "grammar",
          "description": "The verb tense in the Spanish translation is incorrect. 'se ha guardado' should be 'se han guardado' to agree with the plural noun 'cambios'.",
          "suggestion": "Los cambios se han guardado correctamente"
        }
      ],
      "approved_at": null
    },
    "fi": {
      "ai_translated": false,
      "ai_model": null,
      "ai_spell_check_issues": [],
      "approved_at": null
    },
    "fr": {
      "ai_translated": false,
      "ai_model": null,
      "ai_spell_check_issues": [],
      "approved_at": null
    },
    "hy-AM": {
      "ai_translated": false,
      "ai_model": null,
      "ai_spell_check_issues": [],
      "approved_at": null
    },
    "it": {
      "ai_translated": false,
      "ai_model": null,
      "ai_spell_check_issues": [],
      "approved_at": null
    },
    "ja-JP": {
      "ai_translated": false,
      "ai_model": null,
      "ai_spell_check_issues": [],
      "approved_at": null
    },
    "ko-KR": {
      "ai_translated": false,
      "ai_model": null,
      "ai_spell_check_issues": [],
      "approved_at": null
    },
    "lo-LA": {
      "ai_translated": false,
      "ai_model": null,
      "ai_spell_check_issues": [],
      "approved_at": null
    },
    "lv": {
      "ai_translated": false,
      "ai_model": null,
      "ai_spell_check_issues": [],
      "approved_at": null
    },
    "nl": {
      "ai_translated": false,
      "ai_model": null,
      "ai_spell_check_issues": [],
      "approved_at": null
    },
    "pl": {
      "ai_translated": false,
      "ai_model": null,
      "ai_spell_check_issues": [],
      "approved_at": null
    },
    "pt": {
      "ai_translated": false,
      "ai_model": null,
      "ai_spell_check_issues": [],
      "approved_at": null
    },
    "pt-BR": {
      "ai_translated": false,
      "ai_model": null,
      "ai_spell_check_issues": [],
      "approved_at": null
    },
    "ro": {
      "ai_translated": false,
      "ai_model": null,
      "ai_spell_check_issues": [],
      "approved_at": null
    },
    "ru": {
      "ai_translated": false,
      "ai_model": null,
      "ai_spell_check_issues": [],
      "approved_at": null
    },
    "si": {
      "ai_translated": false,
      "ai_model": null,
      "ai_spell_check_issues": [],
      "approved_at": null
    },
    "sk": {
      "ai_translated": false,
      "ai_model": null,
      "ai_spell_check_issues": [],
      "approved_at": null
    },
    "sl": {
      "ai_translated": false,
      "ai_model": null,
      "ai_spell_check_issues": [],
      "approved_at": null
    },
    "sr-Cyrl-RS": {
      "ai_translated": false,
      "ai_model": null,
      "ai_spell_check_issues": [
        {
          "type": "incorrect_translation",
          "description": "The Serbian (Cyrillic) translation 'Промене успешно сачуване' doesn't accurately convey the meaning of 'Changes saved successfully'. 'Промене' is a declined form and doesn't directly translate to 'Changes'. The correct translation should use a word that indicates the changes were successful.",
          "suggestion": "Измене са успешно сачуване (Izmene sa uspešno sačuvane) - Changes were successfully saved, or Успешно сачуване промена (Uspešno sačuvane promene) - Changes successfully saved"
        }
      ],
      "approved_at": null
    },
    "sr-Latn-RS": {
      "ai_translated": false,
      "ai_model": null,
      "ai_spell_check_issues": [
        {
          "type": "incorrect_translation",
          "description": "The Serbian translation 'Promene uspešno sačuvane' does not accurately convey the meaning of 'Changes saved successfully'. 'Promene' means 'changes' which is redundant.  'uspešno' means 'successfully', which is correct, and 'sačuvane' means 'saved'.  The translation is clunky and doesn't flow naturally.",
          "suggestion": "Izmene uspešno sačuvane"
        },
        {
          "type": "spelling",
          "description": "While 'uspešno' and 'sačuvane' are correctly spelled, the word 'Promene' might be a typo and should be 'Izmene'.",
          "suggestion": "Izmene"
        }
      ],
      "approved_at": null
    },
    "tr": {
      "ai_translated": false,
      "ai_model": null,
      "ai_spell_check_issues": [],
      "approved_at": null
    },
    "uk-UA": {
      "ai_translated": false,
      "ai_model": null,
      "ai_spell_check_issues": [],
      "approved_at": null
    },
    "vi": {
      "ai_translated": false,
      "ai_model": null,
      "ai_spell_check_issues": [],
      "approved_at": null
    },
    "zh-CN": {
      "ai_translated": false,
      "ai_model": null,
      "ai_spell_check_issues": [],
      "approved_at": null
    }
  }
}<|MERGE_RESOLUTION|>--- conflicted
+++ resolved
@@ -3,11 +3,7 @@
   "content": "Changes saved successfully",
   "content_en_sha1_hash": "f280abfbdd2b446b83b726202b040224495bff89",
   "created_at": "2025-05-19T21:30:43.416Z",
-<<<<<<< HEAD
-  "updated_at": "2025-05-26T07:57:32.210Z",
-=======
   "updated_at": "2025-07-10T11:11:06.786Z",
->>>>>>> 4378f47c
   "comment": {
     "text": "The translation key \"ChangesSavedSuccessfully\" is used to display a success message when changes are saved successfully in various dialogues. It informs users that their modifications have been applied and confirms the update process.",
     "is_auto": true,
@@ -100,7 +96,7 @@
       "ai_spell_check_issues": [
         {
           "type": "grammar",
-          "description": "The verb tense in the Spanish translation is incorrect. 'se ha guardado' should be 'se han guardado' to agree with the plural noun 'cambios'.",
+          "description": "The verb tense is incorrect. 'se ha guardado' should be 'se han guardado' to agree with the plural noun 'cambios'.",
           "suggestion": "Los cambios se han guardado correctamente"
         }
       ],
@@ -211,28 +207,22 @@
     "sr-Cyrl-RS": {
       "ai_translated": false,
       "ai_model": null,
+      "ai_spell_check_issues": [],
+      "approved_at": null
+    },
+    "sr-Latn-RS": {
+      "ai_translated": false,
+      "ai_model": null,
       "ai_spell_check_issues": [
         {
           "type": "incorrect_translation",
-          "description": "The Serbian (Cyrillic) translation 'Промене успешно сачуване' doesn't accurately convey the meaning of 'Changes saved successfully'. 'Промене' is a declined form and doesn't directly translate to 'Changes'. The correct translation should use a word that indicates the changes were successful.",
-          "suggestion": "Измене са успешно сачуване (Izmene sa uspešno sačuvane) - Changes were successfully saved, or Успешно сачуване промена (Uspešno sačuvane promene) - Changes successfully saved"
-        }
-      ],
-      "approved_at": null
-    },
-    "sr-Latn-RS": {
-      "ai_translated": false,
-      "ai_model": null,
-      "ai_spell_check_issues": [
-        {
-          "type": "incorrect_translation",
-          "description": "The Serbian translation 'Promene uspešno sačuvane' does not accurately convey the meaning of 'Changes saved successfully'. 'Promene' means 'changes' which is redundant.  'uspešno' means 'successfully', which is correct, and 'sačuvane' means 'saved'.  The translation is clunky and doesn't flow naturally.",
-          "suggestion": "Izmene uspešno sačuvane"
+          "description": "The Serbian translation \"Promene uspešno sačuvane\" does not accurately convey the meaning of \"Changes saved successfully.\" \"Promene\" translates to \"Changes\" but the rest of the phrasing is awkward and doesn't reflect the original intent of a successful save.",
+          "suggestion": "Uspešno sačuvane izmene"
         },
         {
-          "type": "spelling",
-          "description": "While 'uspešno' and 'sačuvane' are correctly spelled, the word 'Promene' might be a typo and should be 'Izmene'.",
-          "suggestion": "Izmene"
+          "type": "grammar",
+          "description": "While not strictly incorrect, the phrase 'Uspešno sačuvane izmene' is more natural and grammatically sound in Serbian.",
+          "suggestion": "Uspešno sačuvane izmene"
         }
       ],
       "approved_at": null
