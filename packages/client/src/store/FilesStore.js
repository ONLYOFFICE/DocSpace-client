--- conflicted
+++ resolved
@@ -11,11 +11,7 @@
   ShareAccessRights,
 } from "@docspace/shared/enums";
 
-<<<<<<< HEAD
-import { RoomsTypeValues } from "@docspace/shared/utils";
-=======
 import { RoomsTypes } from "@docspace/shared/utils";
->>>>>>> 1b95b482
 
 import { combineUrl } from "@docspace/shared/utils/combineUrl";
 import { updateTempContent } from "@docspace/shared/utils/common";
