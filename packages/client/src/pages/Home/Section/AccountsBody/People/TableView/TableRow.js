import React, { useState } from "react";
import styled, { css } from "styled-components";
import { inject, observer } from "mobx-react";
import { withTranslation } from "react-i18next";
import ExpanderDownReactSvgUrl from "PUBLIC_DIR/images/expander-down.react.svg?url";
import { TableRow } from "@docspace/shared/components/table";
import { TableCell } from "@docspace/shared/components/table";
import { Link } from "@docspace/shared/components/link";
import { Text } from "@docspace/shared/components/text";
import { Checkbox } from "@docspace/shared/components/checkbox";
import { ComboBox } from "@docspace/shared/components/combobox";
import { DropDownItem } from "@docspace/shared/components/drop-down-item";
import { LinkWithDropdown } from "@docspace/shared/components/link-with-dropdown";
import withContent from "SRC_DIR/HOCs/withPeopleContent";
import { ReactSVG } from "react-svg";
import Badges from "../../Badges";
import { Base } from "@docspace/shared/themes";
import { DropDown } from "@docspace/shared/components/drop-down";
import { useNavigate } from "react-router-dom";

import SpaceQuota from "SRC_DIR/components/SpaceQuota";

const StyledWrapper = styled.div`
  display: contents;
`;

const StyledPeopleRow = styled(TableRow)`
  .table-container_cell {
    border-top: ${(props) =>
      `1px solid ${props.theme.filesSection.tableView.row.borderColor}`};
    margin-top: -1px;
  }

  :hover {
    .table-container_cell {
      cursor: pointer;
      background: ${(props) =>
        `${props.theme.filesSection.tableView.row.backgroundActive} !important`};
    }

    .table-container_user-name-cell {
      margin-inline-start: -24px;
      padding-inline-start: 24px;
    }
    .table-container_row-context-menu-wrapper {
      margin-inline-end: -20px;
      padding-inline-end: 20px;
    }
  }

  .table-container_row-context-menu-wrapper {
    height: 49px !important;
    max-height: none !important;
    box-sizing: border-box;
  }

  .table-container_cell:not(.table-container_row-checkbox-wrapper) {
    height: auto;
    max-height: 48px;
  }

  .table-container_cell {
    background: ${(props) =>
      (props.checked || props.isActive) &&
      `${props.theme.filesSection.tableView.row.backgroundActive} !important`};
  }

  .table-container_row-checkbox-wrapper {
    padding-inline-end: 0;
    min-width: 48px;

    .table-container_row-checkbox {
      margin-inline-start: -4px;
      padding-block: 16px;
      padding-inline: 12px 0;
    }
  }

  .link-with-dropdown-group {
    margin-inline-end: 12px;
  }

  .table-cell_username {
    margin-inline-end: 12px;
  }

  .table-container_row-context-menu-wrapper {
    justify-content: flex-end;
    padding-inline-end: 0;
  }

  .table-cell_type,
  .table-cell_groups,
  .table-cell_room {
    margin-inline-start: -8px;
  }

  .groups-combobox,
  .type-combobox {
    visibility: ${(props) => (props.hideColumns ? "hidden" : "visible")};
    opacity: ${(props) => (props.hideColumns ? 0 : 1)};

    & > div {
      max-width: fit-content;
    }
  }

  .type-combobox,
  .groups-combobox,
  .room-combobox {
    padding-inline-start: 8px;
    overflow: hidden;
  }

  .type-combobox,
  .groups-combobox,
  .room-combobox {
    .combo-button {
      padding-inline-start: 8px;
      margin-inline-start: -8px;

      .combo-button-label {
        font-size: ${(props) => props.theme.getCorrectFontSize("13px")};
        font-weight: 600;
      }
    }
  }

  .groups-combobox {
    .combo-button {
      padding-inline-start: 8px;
      margin-inline-start: -8px;
    }
  }

  .room-combobox {
    .combo-buttons_arrow-icon {
      display: none;
    }
  }

  .plainTextItem {
    padding-inline-start: 8px;
  }
`;

StyledPeopleRow.defaultProps = { theme: Base };

const StyledGroupsComboBox = styled(ComboBox)`
  .combo-button {
    display: flex;
    align-items: center;
    justify-content: center;
    gap: 4px;
    padding: 4px 8px;

    border-radius: 3px;
  }

  .dropdown {
    z-index: 105;
  }
`;

StyledGroupsComboBox.defaultProps = { theme: Base };

const fakeRooms = [
  {
    name: "Room 1",
    role: "Viewer",
  },
  {
    name: "Room 2",
    role: "Co-worker",
  },
];

const PeopleTableRow = (props) => {
  const {
    t,
    item,
    contextOptionsProps,
    element,
    checkedProps,
    onContentRowSelect,
    onContentRowClick,
    onEmailClick,

    isOwner,
    theme,
    changeUserType,

    setBufferSelection,
    isActive,
    isSeveralSelection,
    canChangeUserType,
    hideColumns,
    value,
    standalone,
    setCurrentGroup,
    showStorageInfo,
    typeAccountsColumnIsEnabled,
    emailAccountsColumnIsEnabled,
    groupAccountsColumnIsEnabled,
    storageAccountsColumnIsEnabled,
  } = props;

  const {
    displayName,
    email,
    statusType,

    position,
    rooms,

    role,
    isVisitor,
    isCollaborator,
    isSSO,
  } = item;

  const navigate = useNavigate();

  const isPending = statusType === "pending" || statusType === "disabled";

  const [groupDropDownIsOpened, setGroupDropDownIsOpened] = useState(false);
  const onToggleGroupDropdown = () =>
    setGroupDropDownIsOpened(!groupDropDownIsOpened);

  const [isLoading, setIsLoading] = React.useState(false);

  const nameColor = isPending
    ? theme.peopleTableRow.pendingNameColor
    : theme.peopleTableRow.nameColor;
  const sideInfoColor = theme.peopleTableRow.sideInfoColor;

  const getTypesOptions = React.useCallback(() => {
    const options = [];

    const adminOption = {
      key: "admin",
      title: t("Common:DocSpaceAdmin"),
      label: t("Common:DocSpaceAdmin"),
      action: "admin",
    };
    const managerOption = {
      key: "manager",
      title: t("Common:RoomAdmin"),
      label: t("Common:RoomAdmin"),
      action: "manager",
    };
    const collaboratorOption = {
      key: "collaborator",
      title: t("Common:PowerUser"),
      label: t("Common:PowerUser"),
      action: "collaborator",
    };
    const userOption = {
      key: "user",
      title: t("Common:User"),
      label: t("Common:User"),
      action: "user",
    };

    isOwner && options.push(adminOption);

    options.push(managerOption);

    if (isCollaborator || isVisitor) options.push(collaboratorOption);

    isVisitor && options.push(userOption);

    return options;
  }, [t, isOwner, isVisitor, isCollaborator]);

  const onAbort = () => {
    setIsLoading(false);
  };

  const onSuccess = () => {
    setIsLoading(false);
  };

  const onTypeChange = React.useCallback(
    ({ action }) => {
      setIsLoading(true);
      if (!changeUserType(action, [item], onSuccess, onAbort)) {
        setIsLoading(false);
      }
    },
    [item, changeUserType],
  );

  const onOpenGroup = ({ action }) => {
    setCurrentGroup(null);
    navigate(`/accounts/groups/${action}`);
  };

  // const getRoomsOptions = React.useCallback(() => {
  //   const options = [];

  //   fakeRooms.forEach((room) => {
  //     options.push(
  //       <DropDownItem key={room.name} noHover={true}>
  //         {room.name} &nbsp;
  //         <Text fontSize="13px" fontWeight={600} color={sideInfoColor} truncate>
  //           ({room.role})
  //         </Text>
  //       </DropDownItem>
  //     );
  //   });

  //   return <>{options.map((option) => option)}</>;
  // }, []);

  const getUserTypeLabel = React.useCallback((role) => {
    switch (role) {
      case "owner":
        return t("Common:Owner");
      case "admin":
        return t("Common:DocSpaceAdmin");
      case "manager":
        return t("Common:RoomAdmin");
      case "collaborator":
        return t("Common:PowerUser");
      case "user":
        return t("Common:User");
    }
  }, []);

  const typeLabel = getUserTypeLabel(role);

  const isChecked = checkedProps.checked;

  const renderGroupsCell = () => {
    const groups = item.groups || [];
    const groupItems = groups
      .map((group) => ({
        key: group.id,
        title: group.name,
        label: group.name,
        action: group.id,
      }))
      .slice(0, 5);

    if (groups.length > 1)
      return (
        <StyledGroupsComboBox
          // isActive={groupDropDownIsOpened}
          // isChecked={isChecked}
          // onToggle={onToggleGroupDropdown}
          className="groups-combobox"
          selectedOption={{
            key: "first-group",
            title: groups[0].name,
            label: groups[0].name + " ",
          }}
          plusBadgeValue={groups.length - 1}
          onSelect={onOpenGroup}
          options={groupItems}
          scaled
          directionY="both"
          size="content"
          modernView
          manualWidth={"fit-content"}
          isLoading={isLoading}
        />
      );

    if (groups.length === 1)
      return (
        <Text
          className="plainTextItem"
          type="page"
          title={position}
          fontSize="13px"
          fontWeight={600}
          color={sideInfoColor}
          truncate
          noSelect
          dir="auto"
        >
          {groups[0].name}
        </Text>
      );

    return null;
  };

  const renderTypeCell = () => {
    const typesOptions = getTypesOptions();

    const combobox = (
      <ComboBox
        className="type-combobox"
        selectedOption={
          typesOptions.find((option) => option.key === role) || {}
        }
        options={typesOptions}
        onSelect={onTypeChange}
        scaled
        directionY="both"
        size="content"
        displaySelectedOption
        modernView
        manualWidth={"fit-content"}
        isLoading={isLoading}
      />
    );

    const text = (
      <Text
        className="plainTextItem"
        type="page"
        title={position}
        fontSize="13px"
        fontWeight={600}
        color={sideInfoColor}
        truncate
        noSelect
        dir="auto"
      >
        {typeLabel}
      </Text>
    );

    const canChange = canChangeUserType(item);

    return canChange ? combobox : text;
  };

  const typeCell = renderTypeCell();

  const onChange = (e) => {
    //console.log("onChange");
    onContentRowSelect && onContentRowSelect(e.target.checked, item);
  };

  const onRowContextClick = React.useCallback(() => {
    //console.log("userContextClick");
    onContentRowClick && onContentRowClick(!isChecked, item, false);
  }, [isChecked, item, onContentRowClick]);

  const onRowClick = (e) => {
    if (
      e.target.closest(".checkbox") ||
      e.target.closest(".table-container_row-checkbox") ||
      e.target.closest(".type-combobox") ||
      e.target.closest(".paid-badge") ||
      e.target.closest(".pending-badge") ||
      e.target.closest(".disabled-badge") ||
      e.detail === 0
    ) {
      return;
    }

    //console.log("onRowClick");

    onContentRowClick && onContentRowClick(!isChecked, item);
  };
  const isPaidUser = !standalone && !isVisitor;
  return (
    <StyledWrapper
      className={`user-item ${
        isChecked || isActive ? "table-row-selected" : ""
      }`}
      value={value}
    >
      <StyledPeopleRow
        key={item.id}
        className="table-row"
        sideInfoColor={sideInfoColor}
        checked={isChecked}
        isActive={isActive}
        onClick={onRowClick}
        fileContextClick={onRowContextClick}
        hideColumns={hideColumns}
        {...contextOptionsProps}
      >
        <TableCell className={"table-container_user-name-cell"}>
          <TableCell
            hasAccess={true}
            className="table-container_row-checkbox-wrapper"
            checked={isChecked}
          >
            <div className="table-container_element">{element}</div>
            <Checkbox
              className="table-container_row-checkbox"
              onChange={onChange}
              isChecked={isChecked}
            />
          </TableCell>

          <Link
            type="page"
            title={displayName}
            fontWeight="600"
            fontSize="13px"
            color={nameColor}
            isTextOverflow
            className="table-cell_username"
            noHover
            dir="auto"
          >
            {statusType === "pending"
              ? email
              : displayName?.trim()
                ? displayName
                : email}
          </Link>
          <Badges statusType={statusType} isPaid={isPaidUser} isSSO={isSSO} />
        </TableCell>

        {typeAccountsColumnIsEnabled ? (
          <TableCell className={"table-cell_type"}>{typeCell}</TableCell>
        ) : (
          <div />
        )}

        {groupAccountsColumnIsEnabled ? (
          <TableCell
            className={"table-cell_groups"}
            onClick={(e) => e.stopPropagation()}
          >
            {renderGroupsCell()}
          </TableCell>
        ) : (
          <div />
        )}

        {/* <TableCell className="table-cell_room">
          {!rooms?.length ? (
            <Text
              type="page"
              title={position}
              fontSize="13px"
              fontWeight={400}
              color={sideInfoColor}
              truncate
              noSelect
              style={{ paddingLeft: "8px" }}
            >
              —
            </Text>
          ) : rooms?.length === 1 ? (
            <Text
              type="page"
              title={position}
              fontSize="13px"
              fontWeight={400}
              color={sideInfoColor}
              truncate
              style={{ paddingLeft: "8px" }}
            >
              {rooms[0].name} ({rooms[0].role})
            </Text>
          ) : (
            <ComboBox
              className="room-combobox"
              selectedOption={{ key: "length", label: `${fakeRooms.length}` }}
              options={[]}
              onSelect={onTypeChange}
              advancedOptions={getRoomsOptions()}
              scaled={false}
              size="content"
              displaySelectedOption
              modernView
            />
          )}
        </TableCell> */}

<<<<<<< HEAD
        <TableCell>
          <Link
            type="page"
            title={email}
            fontSize="13px"
            fontWeight={600}
            color={sideInfoColor}
            onClick={onEmailClick}
            isTextOverflow
            enableUserSelect
            dir="auto"
          >
            {email}
          </Link>
        </TableCell>

        {showStorageInfo && (
          <TableCell className={"table-cell_Storage/Quota"}>
            <SpaceQuota hideColumns={hideColumns} item={item} type="user" />
=======
        {emailAccountsColumnIsEnabled ? (
          <TableCell>
            <Link
              type="page"
              title={email}
              fontSize="13px"
              fontWeight={600}
              color={sideInfoColor}
              onClick={onEmailClick}
              isTextOverflow
              enableUserSelect
            >
              {email}
            </Link>
>>>>>>> 74a6c933
          </TableCell>
        ) : (
          <div />
        )}

        {storageAccountsColumnIsEnabled ? (
          showStorageInfo && (
            <TableCell className={"table-cell_Storage/Quota"}>
              <SpaceQuota hideColumns={hideColumns} item={item} type="user" />
            </TableCell>
          )
        ) : (
          <div />
        )}
      </StyledPeopleRow>
    </StyledWrapper>
  );
};

export default inject(({ currentQuotaStore }) => {
  const { showStorageInfo } = currentQuotaStore;

  return {
    showStorageInfo,
  };
})(
  withContent(
    withTranslation(["People", "Common", "Settings"])(observer(PeopleTableRow)),
  ),
);<|MERGE_RESOLUTION|>--- conflicted
+++ resolved
@@ -569,27 +569,6 @@
           )}
         </TableCell> */}
 
-<<<<<<< HEAD
-        <TableCell>
-          <Link
-            type="page"
-            title={email}
-            fontSize="13px"
-            fontWeight={600}
-            color={sideInfoColor}
-            onClick={onEmailClick}
-            isTextOverflow
-            enableUserSelect
-            dir="auto"
-          >
-            {email}
-          </Link>
-        </TableCell>
-
-        {showStorageInfo && (
-          <TableCell className={"table-cell_Storage/Quota"}>
-            <SpaceQuota hideColumns={hideColumns} item={item} type="user" />
-=======
         {emailAccountsColumnIsEnabled ? (
           <TableCell>
             <Link
@@ -604,7 +583,6 @@
             >
               {email}
             </Link>
->>>>>>> 74a6c933
           </TableCell>
         ) : (
           <div />
