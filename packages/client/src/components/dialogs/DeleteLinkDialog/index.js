// (c) Copyright Ascensio System SIA 2009-2025
//
// This program is a free software product.
// You can redistribute it and/or modify it under the terms
// of the GNU Affero General Public License (AGPL) version 3 as published by the Free Software
// Foundation. In accordance with Section 7(a) of the GNU AGPL its Section 15 shall be amended
// to the effect that Ascensio System SIA expressly excludes the warranty of non-infringement of
// any third-party rights.
//
// This program is distributed WITHOUT ANY WARRANTY, without even the implied warranty
// of MERCHANTABILITY or FITNESS FOR A PARTICULAR  PURPOSE. For details, see
// the GNU AGPL at: http://www.gnu.org/licenses/agpl-3.0.html
//
// You can contact Ascensio System SIA at Lubanas st. 125a-25, Riga, Latvia, EU, LV-1021.
//
// The  interactive user interfaces in modified source and object code versions of the Program must
// display Appropriate Legal Notices, as required under Section 5 of the GNU AGPL version 3.
//
// Pursuant to Section 7(b) of the License you must retain the original Product logo when
// distributing the program. Pursuant to Section 7(e) we decline to grant you any rights under
// trademark law for use of our trademarks.
//
// All the Product's GUI elements, including illustrations and icon sets, as well as technical writing
// content are licensed under the terms of the Creative Commons Attribution-ShareAlike 4.0
// International. See the License terms at http://creativecommons.org/licenses/by-sa/4.0/legalcode

import { useState, useEffect } from "react";
import { useSearchParams } from "react-router";
import { inject, observer } from "mobx-react";
import { ModalDialog } from "@docspace/shared/components/modal-dialog";
import { Button } from "@docspace/shared/components/button";
import { Text } from "@docspace/shared/components/text";
import { toastr } from "@docspace/shared/components/toast";

import FilesFilter from "@docspace/shared/api/files/filter";
import api from "@docspace/shared/api";

import { withTranslation } from "react-i18next";
import { DeleteLinkDialogContainer } from "./DeleteLinkDialog.styled";

const DeleteLinkDialogComponent = (props) => {
  const {
    t,
    link,
    visible,
    setIsVisible,
    tReady,
    roomId,
    deleteExternalLink,
    editExternalLink,
    isPublicRoomType,
    isFormRoom,
    isCustomRoom,
    setPublicRoomKey,
    isRootFolder,
  } = props;

  const [isLoading, setIsLoading] = useState(false);
  const [searchParams, setSearchParams] = useSearchParams();

  const onClose = () => {
    setIsVisible(false);
  };

  const onDelete = () => {
    setIsLoading(true);

    const newLink = JSON.parse(JSON.stringify(link));
    newLink.access = 0;

    editExternalLink(roomId, newLink)
      .then((res) => {
        deleteExternalLink(res, newLink.sharedTo.id);

        if (link.sharedTo.primary && (isPublicRoomType || isFormRoom)) {
          toastr.success(t("Files:GeneralLinkRevokedAndCreatedSuccessfully"));
        } else toastr.success(t("Files:LinkDeletedSuccessfully"));

        const filterObj = FilesFilter.getFilter(window.location);

<<<<<<< HEAD
        if (link.sharedTo.primary && (isPublicRoomType || isFormRoom)) {
          if (filterObj.key !== res?.sharedTo?.requestToken) {
            setPublicRoomKey(res?.sharedTo?.requestToken);
            setSearchParams((prev) => {
              prev.set("key", res?.sharedTo?.requestToken);
              return prev;
            });
          }
        }

        if (isCustomRoom && filterObj.key) {
          setPublicRoomKey(null);
          searchParams.delete("key");
          setSearchParams(searchParams);
        }
=======
        return api.rooms
          .getRoomMembers(roomId, { filterType: 2 })
          .then((updatedLinks) => {
            const primaryLink = updatedLinks.items.find(
              (item) => item.sharedTo.primary,
            );

            if (
              link.sharedTo.primary &&
              (isPublicRoomType || isFormRoom) &&
              !isRootFolder
            ) {
              if (
                primaryLink &&
                filterObj.key !== primaryLink.sharedTo.requestToken
              ) {
                setPublicRoomKey(primaryLink.sharedTo.requestToken);
                setSearchParams((prev) => {
                  prev.set("key", primaryLink.sharedTo.requestToken);
                  return prev;
                });
              }
            }

            if (isCustomRoom && filterObj.key) {
              setPublicRoomKey(null);
              searchParams.delete("key");
              setSearchParams(searchParams);
            }

            return res;
          });
>>>>>>> 6eda29ba
      })
      .catch((err) => {
        console.log(err);
        toastr.error(err.response?.data?.error.message);
      })
      .finally(() => {
        setIsLoading(false);
        onClose();
      });
  };

  const onKeyUp = (e) => {
    if (e.keyCode === 27) onClose();
    if (e.keyCode === 13 || e.which === 13) onDelete();
  };

  useEffect(() => {
    document.addEventListener("keyup", onKeyUp, false);

    return () => {
      document.removeEventListener("keyup", onKeyUp, false);
    };
  }, []);

  const getDescription = () => {
    if (link.sharedTo.primary) {
      if (isCustomRoom) return t("Files:RevokeSharedLinkDescriptionCustomRoom");

      if (isFormRoom) return t("Files:RevokeSharedLinkDescriptionFormRoom");

      if (isPublicRoomType)
        return t("Files:RevokeSharedLinkDescriptionPublicRoom");
    }

    if (isPublicRoomType || isCustomRoom)
      return t("Files:DeleteSharedCustomPublic");

    return t("Files:DeleteSharedLink");
  };

  return (
    <ModalDialog isLoading={!tReady} visible={visible} onClose={onClose}>
      <ModalDialog.Header>
        {link.sharedTo.primary && (isPublicRoomType || isFormRoom)
          ? t("Files:RevokeLink")
          : t("Files:DeleteLink")}
      </ModalDialog.Header>
      <ModalDialog.Body>
        <DeleteLinkDialogContainer className="modal-dialog-content-body">
          <Text lineHeight="20px" noSelect>
            {getDescription()}
          </Text>
          {link.sharedTo.primary ? (
            <Text lineHeight="20px" noSelect>
              {t("Files:ActionCannotUndone")}
            </Text>
          ) : null}
        </DeleteLinkDialogContainer>
      </ModalDialog.Body>
      <ModalDialog.Footer>
        <Button
          id="delete-file-modal_submit"
          key="OKButton"
          label={
            link.sharedTo.primary && (isPublicRoomType || isFormRoom)
              ? t("Files:RevokeLink")
              : t("Files:DeleteLink")
          }
          size="normal"
          primary
          scale
          onClick={onDelete}
          isDisabled={isLoading}
        />
        <Button
          id="delete-file-modal_cancel"
          key="CancelButton"
          label={t("Common:CancelButton")}
          size="normal"
          scale
          onClick={onClose}
          isDisabled={isLoading}
        />
      </ModalDialog.Footer>
    </ModalDialog>
  );
};

const DeleteLinkDialog = withTranslation(["Common", "Files"])(
  DeleteLinkDialogComponent,
);

export default inject(
  ({ dialogsStore, publicRoomStore, selectedFolderStore }) => {
    const {
      deleteLinkDialogVisible: visible,
      setDeleteLinkDialogVisible: setIsVisible,
      linkParams,
    } = dialogsStore;
    const { editExternalLink, deleteExternalLink, setPublicRoomKey } =
      publicRoomStore;
    const { isRootFolder } = selectedFolderStore;
    const { isFormRoom, isCustomRoom } = linkParams;

    return {
      linkParams,
      visible,
      setIsVisible,
      roomId: linkParams.roomId,
      link: linkParams.link,
      editExternalLink,
      deleteExternalLink,
      isFormRoom,
      isCustomRoom,
      isPublicRoomType: linkParams.isPublic,
      setPublicRoomKey,
      isRootFolder,
    };
  },
)(observer(DeleteLinkDialog));<|MERGE_RESOLUTION|>--- conflicted
+++ resolved
@@ -78,23 +78,6 @@
 
         const filterObj = FilesFilter.getFilter(window.location);
 
-<<<<<<< HEAD
-        if (link.sharedTo.primary && (isPublicRoomType || isFormRoom)) {
-          if (filterObj.key !== res?.sharedTo?.requestToken) {
-            setPublicRoomKey(res?.sharedTo?.requestToken);
-            setSearchParams((prev) => {
-              prev.set("key", res?.sharedTo?.requestToken);
-              return prev;
-            });
-          }
-        }
-
-        if (isCustomRoom && filterObj.key) {
-          setPublicRoomKey(null);
-          searchParams.delete("key");
-          setSearchParams(searchParams);
-        }
-=======
         return api.rooms
           .getRoomMembers(roomId, { filterType: 2 })
           .then((updatedLinks) => {
@@ -127,7 +110,6 @@
 
             return res;
           });
->>>>>>> 6eda29ba
       })
       .catch((err) => {
         console.log(err);
