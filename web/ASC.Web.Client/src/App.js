--- conflicted
+++ resolved
@@ -1,14 +1,16 @@
 import React from "react";
-<<<<<<< HEAD
 import store from "studio/store";
 import ErrorBoundary from "@appserver/common/src/components/ErrorBoundary";
 import { Provider as MobxProvider } from "mobx-react";
+import ThemeProvider from "@appserver/components/src/components/theme-provider";
 import "./custom.scss";
+import { Base, Dark } from "@appserver/components/src/themes";
 import "./i18n";
 
 const Shell = React.lazy(() => import("./Shell")); //import("studio/shell"));
-
-const App = () => (
+const App = () => {
+  return (
+    <ThemeProvider theme={Base}>
   <MobxProvider
     {...store}
     // auth={authStore}
@@ -22,25 +24,9 @@
       </React.Suspense>
     </ErrorBoundary>
   </MobxProvider>
+    </ThemeProvider>
 );
-=======
-import { Provider } from "react-redux";
-import Shell from "./Shell";
-import store from "./store/store";
-import ThemeProvider from "@appserver/components/src/components/theme-provider";
-import "./custom.scss";
-import { Base, Dark } from "@appserver/components/src/themes";
-
-const App = () => {
-  return (
-    <ThemeProvider theme={Base}>
-      <Provider store={store}>
-        <Shell />
-      </Provider>
-    </ThemeProvider>
-  );
 };
->>>>>>> 782e069f
 
 export default App;
 
