import React from "react";
import { withTranslation } from "react-i18next";
import { inject, observer } from "mobx-react";
import Button from "@docspace/components/button";
import Checkbox from "@docspace/components/checkbox";
import Text from "@docspace/components/text";
import RadioButton from "@docspace/components/radio-button";
import toastr from "@docspace/components/toast/toastr";
import { startRestore } from "@docspace/common/api/portal";
import { combineUrl } from "@docspace/common/utils";
<<<<<<< HEAD
import { BackupStorageType } from "@docspace/common/constants";
=======
import { BackupStorageType, TenantStatus } from "@docspace/common/constants";
>>>>>>> b39b2949
import { request } from "@docspace/common/api/client";
import { StyledRestoreBackup } from "./../StyledBackup";
import BackupListModalDialog from "./sub-components/backup-list";
import RoomsModule from "./sub-components/RoomsModule";
import ThirdPartyResources from "./sub-components/ThirdPartyResourcesModule";
import ThirdPartyStorages from "./sub-components/ThirdPartyStoragesModule";
import LocalFile from "./sub-components/LocalFileModule";
import config from "PACKAGE_FILE";
import {
  getBackupStorage,
  getStorageRegions,
} from "@docspace/common/api/settings";
import RestoreBackupLoader from "@docspace/common/components/Loaders/RestoreBackupLoader";
import FloatingButton from "@docspace/common/components/FloatingButton";
import { getSettingsThirdParty } from "@docspace/common/api/files";

const {
  DocumentModuleType,
  ResourcesModuleType,
  StorageModuleType,
  LocalFileModuleType,
} = BackupStorageType;
class RestoreBackup extends React.Component {
  constructor(props) {
    super(props);
    this.state = {
      isChecked: false,
      isNotify: true,
      isVisibleDialog: false,
      isPanelVisible: false,
      isCheckedDocuments: false,
      isCheckedThirdParty: false,
      isCheckedThirdPartyStorage: false,
      isCheckedLocalFile: true,
      selectedFileId: "",
      selectedFile: "",

      isFileSelectedError: false,
      isInitialLoading: true,
      checkingRecoveryData: false,
    };

    this.switches = [
      "isCheckedLocalFile",
      "isCheckedDocuments",
      "isCheckedThirdParty",
      "isCheckedThirdPartyStorage",
    ];

    this.storageId = "";
  }

  setBasicSettings = async () => {
    const {
      getProgress,
      t,
      setThirdPartyStorage,
      setStorageRegions,
      setConnectedThirdPartyAccount,
    } = this.props;

    try {
      getProgress(t);
      const [account, backupStorage, storageRegions] = await Promise.all([
        getSettingsThirdParty(),
        getBackupStorage(),
        getStorageRegions(),
      ]);

      setConnectedThirdPartyAccount(account);
      setThirdPartyStorage(backupStorage);
      setStorageRegions(storageRegions);

      this.setState({
        isInitialLoading: false,
      });
    } catch (error) {
      toastr.error(error);

      this.setState({
        isInitialLoading: false,
      });
    }
  };

  componentDidMount() {
    this.setBasicSettings();
  }

  componentWillUnmount() {
    const { clearProgressInterval } = this.props;
    clearProgressInterval();
  }
  onChangeCheckbox = () => {
    this.setState({
      isChecked: !this.state.isChecked,
    });
  };
  onChangeCheckboxNotify = () => {
    this.setState({
      isNotify: !this.state.isNotify,
    });
  };
  onClickBackupList = () => {
    this.setState({
      isVisibleDialog: !this.state.isVisibleDialog,
    });
  };
  onModalClose = () => {
    this.setState({
      isVisibleDialog: false,
    });
  };
  onClickInput = () => {
    this.setState({
      isPanelVisible: true,
    });
  };
  onPanelClose = () => {
    this.setState({
      isPanelVisible: false,
    });
  };
  onClickShowStorage = (e) => {
    let newStateObj = {};
    const name = e.target.name;
    newStateObj[name] = true;
    const newState = this.switches.filter((el) => el !== name);
    newState.forEach((name) => (newStateObj[name] = false));
    this.setState({
      ...newStateObj,
    });
  };
  onSelectFile = (file) => {
    this.setState({
      selectedFileId: file.id,
    });
  };
  onSelectLocalFile = (data) => {
    this.setState({
      selectedFile: data,
    });
  };
  canRestore = () => {
    const {
      isCheckedDocuments,
      isCheckedLocalFile,
      selectedFileId,
      selectedFile,
      isCheckedThirdPartyStorage,
      isCheckedThirdParty,
    } = this.state;

    const { isFormReady } = this.props;

    if (isCheckedDocuments || isCheckedThirdParty) {
      if (!selectedFileId) return false;
      return true;
    }
    if (isCheckedLocalFile) {
      if (!selectedFile) return false;
      return true;
    }

    if (isCheckedThirdPartyStorage) {
      return isFormReady();
    }
  };
  onRestoreClick = async () => {
    const {
      isNotify,
      isCheckedDocuments,
      isCheckedLocalFile,
      selectedFileId,
      selectedFile,
      isCheckedThirdPartyStorage,
      isCheckedThirdParty,
    } = this.state;
    const {
      history,
      socketHelper,
      getStorageParams,
      setTenantStatus,
    } = this.props;

    if (!this.canRestore()) {
      this.setState({
        isFileSelectedError: true,
      });
      return;
    }
    this.setState({
      checkingRecoveryData: true,
      isFileSelectedError: false,
    });
    let storageParams = [];
    let obj = {};
    const backupId = "";
    const storageType = isCheckedDocuments
      ? `${DocumentModuleType}`
      : isCheckedThirdParty
      ? `${ResourcesModuleType}`
      : isCheckedLocalFile
      ? `${LocalFileModuleType}`
      : `${StorageModuleType}`;

    if (isCheckedThirdPartyStorage) {
      storageParams = getStorageParams(true, null, this.storageId);
    } else {
      obj.key = "filePath";
      if (isCheckedDocuments || isCheckedThirdParty) {
        obj.value = selectedFileId;
      } else {
        obj.value = "";
      }
      storageParams.push(obj);
    }
    let checkedFile;
    try {
      if (isCheckedLocalFile) {
        checkedFile = await request({
          baseURL: combineUrl(
            window.DocSpaceConfig?.proxy?.url,
            config.homepage
          ),
          method: "post",
          url: `/backupFileUpload.ashx`,
          responseType: "text",
          data: selectedFile,
        });
      }
    } catch (e) {
      toastr.error(e);
      this.setState({
        checkingRecoveryData: false,
      });
      return;
    }
    if (isCheckedLocalFile && checkedFile?.Message) {
      toastr.error(checkedFile.Message);
      this.setState({
        checkingRecoveryData: false,
      });
      return;
    }

    startRestore(backupId, storageType, storageParams, isNotify)
      .then(() => setTenantStatus(TenantStatus.PortalRestore))
      .then(() => {
        socketHelper.emit({
          command: "restore-backup",
        });
      })
      .then(() => this.setState({ checkingRecoveryData: false }))
      .then(() =>
        history.push(
          combineUrl(
            window.DocSpaceConfig?.proxy?.url,
            config.homepage,
            "/preparation-portal"
          )
        )
      )
      .catch((error) => {
        toastr.error(error);
        this.setState({
          checkingRecoveryData: false,
        });
      });
  };

  onSetStorageId = (storageId) => {
    this.storageId = storageId;
  };

  render() {
    const {
      t,
      history,
      downloadingProgress,
      buttonSize,
      theme,
      isEnableRestore,
    } = this.props;
    const {
      isChecked,
      isInitialLoading,
      isNotify,
      isVisibleDialog,
      isPanelVisible,
      isCheckedDocuments,
      isCheckedThirdParty,
      isCheckedThirdPartyStorage,
      isCheckedLocalFile,
      checkingRecoveryData,
      isFileSelectedError,
    } = this.state;

    const commonRadioButtonProps = {
      fontSize: "13px",
      fontWeight: "400",
      value: "value",
      className: "backup_radio-button",
      onClick: this.onClickShowStorage,
    };

    const onClickVersionListProp = isEnableRestore
      ? { onClick: this.onClickBackupList }
      : {};

    const isMaxProgress = downloadingProgress === 100;

    return isInitialLoading ? (
      <RestoreBackupLoader />
    ) : (
      <StyledRestoreBackup theme={theme} isEnableRestore={isEnableRestore}>
        <div className="restore-description">
          <Text className="restore-description settings_unavailable">
            {t("RestoreBackupDescription")}
          </Text>
        </div>

        <RadioButton
          label={t("LocalFile")}
          name={"isCheckedLocalFile"}
          key={4}
          isChecked={isCheckedLocalFile}
          isDisabled={!isEnableRestore}
          {...commonRadioButtonProps}
        />

        <RadioButton
          label={t("RoomsModule")}
          name={"isCheckedDocuments"}
          key={1}
          isChecked={isCheckedDocuments}
          isDisabled={!isEnableRestore}
          {...commonRadioButtonProps}
        />

        <RadioButton
          label={t("ThirdPartyResource")}
          name={"isCheckedThirdParty"}
          key={2}
          isChecked={isCheckedThirdParty}
          isDisabled={!isEnableRestore}
          {...commonRadioButtonProps}
        />

        <RadioButton
          label={t("ThirdPartyStorage")}
          name={"isCheckedThirdPartyStorage"}
          key={3}
          isChecked={isCheckedThirdPartyStorage}
          isDisabled={!isEnableRestore}
          {...commonRadioButtonProps}
        />

        <div className="restore-backup_modules">
          {isCheckedDocuments && (
            <RoomsModule
              isDisabled={!isEnableRestore}
              t={t}
              isPanelVisible={isPanelVisible}
              onClose={this.onPanelClose}
              onClickInput={this.onClickInput}
              onSelectFile={this.onSelectFile}
              isError={isFileSelectedError}
            />
          )}
          {isCheckedThirdParty && (
            <ThirdPartyResources
              t={t}
              isPanelVisible={isPanelVisible}
              onClose={this.onPanelClose}
              onClickInput={this.onClickInput}
              onSelectFile={this.onSelectFile}
              isError={isFileSelectedError}
              buttonSize={buttonSize}
            />
          )}
          {isCheckedThirdPartyStorage && (
            <ThirdPartyStorages
              onResetFormSettings={this.onResetFormSettings}
              onSetStorageId={this.onSetStorageId}
            />
          )}
          {isCheckedLocalFile && (
            <LocalFile
              hasError={isFileSelectedError}
              onSelectLocalFile={this.onSelectLocalFile}
            />
          )}
        </div>

        <Text
          className="restore-backup_list settings_unavailable"
          {...onClickVersionListProp}
          noSelect
        >
          {t("BackupList")}
        </Text>

        {isVisibleDialog && (
          <BackupListModalDialog
            isVisibleDialog={isVisibleDialog}
            onModalClose={this.onModalClose}
            isNotify={isNotify}
            isCopyingToLocal={!isMaxProgress}
            history={history}
          />
        )}
        <Checkbox
          truncate
          className="restore-backup-checkbox_notification"
          onChange={this.onChangeCheckboxNotify}
          isChecked={isNotify}
          label={t("SendNotificationAboutRestoring")}
          isDisabled={!isEnableRestore}
        />

        <Text className="restore-backup_warning settings_unavailable" noSelect>
          {t("Common:Warning")}
          {"!"}
        </Text>
        <Text
          className="restore-backup_warning-description settings_unavailable"
          noSelect
        >
          {t("RestoreBackupWarningText")}
        </Text>
        <Text
          className="restore-backup_warning-link settings_unavailable"
          noSelect
        >
          {t("RestoreBackupResetInfoWarningText")}
        </Text>

        <Checkbox
          truncate
          className="restore-backup-checkbox"
          onChange={this.onChangeCheckbox}
          isChecked={isChecked}
          label={t("UserAgreement")}
          isDisabled={!isEnableRestore}
        />

        <Button
          className="restore-backup_button"
          label={t("Common:Restore")}
          onClick={this.onRestoreClick}
          primary
          isDisabled={
            checkingRecoveryData ||
            !isMaxProgress ||
            !isChecked ||
            !isEnableRestore
          }
          isLoading={checkingRecoveryData}
          size={buttonSize}
          tabIndex={10}
        />

        {downloadingProgress > 0 && downloadingProgress !== 100 && (
          <FloatingButton
            className="layout-progress-bar"
            icon="file"
            alert={false}
            percent={downloadingProgress}
          />
        )}
      </StyledRestoreBackup>
    );
  }
}

export default inject(({ auth, backup }) => {
  const { settingsStore, currentQuotaStore } = auth;
<<<<<<< HEAD
  const { socketHelper, theme, isTabletView } = settingsStore;
=======
  const { socketHelper, theme, isTabletView, setTenantStatus } = settingsStore;
>>>>>>> b39b2949
  const {
    downloadingProgress,
    getProgress,
    clearProgressInterval,
    setStorageRegions,
    setThirdPartyStorage,
    isFormReady,
    getStorageParams,
    setConnectedThirdPartyAccount,
  } = backup;

  const buttonSize = isTabletView ? "normal" : "small";
  const { isRestoreAndAutoBackupAvailable } = currentQuotaStore;
  return {
    setTenantStatus,
    isEnableRestore: isRestoreAndAutoBackupAvailable,
    setStorageRegions,
    setThirdPartyStorage,
    buttonSize,
    setConnectedThirdPartyAccount,
    theme,
    clearProgressInterval,
    downloadingProgress,
    socketHelper,
    isFormReady,

    getProgress,
    getStorageParams,
  };
})(withTranslation(["Settings", "Common"])(observer(RestoreBackup)));<|MERGE_RESOLUTION|>--- conflicted
+++ resolved
@@ -8,11 +8,7 @@
 import toastr from "@docspace/components/toast/toastr";
 import { startRestore } from "@docspace/common/api/portal";
 import { combineUrl } from "@docspace/common/utils";
-<<<<<<< HEAD
-import { BackupStorageType } from "@docspace/common/constants";
-=======
 import { BackupStorageType, TenantStatus } from "@docspace/common/constants";
->>>>>>> b39b2949
 import { request } from "@docspace/common/api/client";
 import { StyledRestoreBackup } from "./../StyledBackup";
 import BackupListModalDialog from "./sub-components/backup-list";
@@ -491,11 +487,7 @@
 
 export default inject(({ auth, backup }) => {
   const { settingsStore, currentQuotaStore } = auth;
-<<<<<<< HEAD
-  const { socketHelper, theme, isTabletView } = settingsStore;
-=======
   const { socketHelper, theme, isTabletView, setTenantStatus } = settingsStore;
->>>>>>> b39b2949
   const {
     downloadingProgress,
     getProgress,
