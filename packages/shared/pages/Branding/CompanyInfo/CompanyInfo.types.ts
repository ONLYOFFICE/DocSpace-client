--- conflicted
+++ resolved
@@ -40,22 +40,18 @@
   onRestore: () => void;
   isLoading: boolean;
   companyInfoSettingsIsDefault: boolean;
-<<<<<<< HEAD
-  deviceType: DeviceType;
   displayAbout: boolean;
   isBrandingAvailable: boolean;
+  buildVersionInfo: IBuildInfo;
+  standalone: boolean;
+  licenseAgreementsUrl: string;
+  isEnterprise: boolean;
+  logoText: string;
 }
 
 export interface IUseCompanySettings {
   companySettings: ICompanySettings;
   displayAbout: boolean;
-=======
-  buildVersionInfo: IBuildInfo;
-  standalone: boolean;
-  licenseAgreementsUrl: string;
-  isEnterprise: boolean;
-  logoText: string;
->>>>>>> 0f4cd6d6
 }
 
 export interface ICompanySettings {
