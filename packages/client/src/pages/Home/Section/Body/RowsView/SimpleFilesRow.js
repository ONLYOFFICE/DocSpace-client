import React, { useEffect } from "react";
import styled, { css } from "styled-components";
import { withTranslation } from "react-i18next";
import DragAndDrop from "@docspace/components/drag-and-drop";
import Row from "@docspace/components/row";
import FilesRowContent from "./FilesRowContent";
import { isMobile } from "react-device-detect";

import withFileActions from "../../../../../HOCs/withFileActions";
import withQuickButtons from "../../../../../HOCs/withQuickButtons";
import ItemIcon from "../../../../../components/ItemIcon";
import marginStyles from "./CommonStyles";
import { Base } from "@docspace/components/themes";
import { mobile, tablet } from "@docspace/components/utils/device";
import CursorPalmReactSvgUrl from "PUBLIC_DIR/images/cursor.palm.react.svg?url";
import { classNames } from "@docspace/components/utils/classNames";
const checkedStyle = css`
  background: ${(props) => props.theme.filesSection.rowView.checkedBackground};
  ${marginStyles}
`;

const StyledWrapper = styled.div`
  .files-item {
    border-left: none;
    border-right: none;
    margin-left: 0;
  }
`;

const StyledSimpleFilesRow = styled(Row)`
  ${(props) => (props.checked || props.isActive) && checkedStyle};
  height: 56px;

  ${(props) =>
    !isMobile &&
    !props.isDragging &&
    css`
      :hover {
        cursor: pointer;
        ${checkedStyle}

        ${(props) =>
          !props.showHotkeyBorder &&
          css`
            margin-top: -2px;
            padding-top: 1px;
            padding-bottom: 1px;
            border-top: ${(props) =>
              `1px ${props.theme.filesSection.tableView.row.borderColor} solid`};
            border-bottom: ${(props) =>
              `1px ${props.theme.filesSection.tableView.row.borderColor} solid`};
          `}
      }
    `};
  position: unset;
  cursor: ${(props) =>
    !props.isThirdPartyFolder &&
    (props.checked || props.isActive) &&
    `url(${CursorPalmReactSvgUrl}), auto`};
  ${(props) =>
    props.inProgress &&
    css`
      pointer-events: none;
      /* cursor: wait; */
    `}

  margin-top: 0px;

  ${(props) =>
    props.showHotkeyBorder &&
    css`
      border-top: 1px solid #2da7db !important;
      margin-top: -1px;
      margin-left: -24px;
      margin-right: -24px;
      padding-left: 24px;
      padding-right: 24px;
    `}

  ${(props) =>
    props.isHighlight &&
    css`
      ${marginStyles}

      margin-top: -2px;
      padding-top: 1px;
      padding-bottom: 1px;
      border-top: ${(props) =>
        `1px ${props.theme.filesSection.tableView.row.borderColor} solid`};
      border-bottom: ${(props) =>
        `1px ${props.theme.filesSection.tableView.row.borderColor} solid`};

      animation: Highlight 2s 1;

      @keyframes Highlight {
        0% {
          background: ${(props) => props.theme.filesSection.animationColor};
        }

        100% {
          background: none;
        }
      }
    `}


  ::after {
    ${(props) =>
      props.showHotkeyBorder &&
      css`
        background: #2da7db;
        padding-left: 24px;
        padding-right: 24px;
        margin-left: -24px;
        margin-right: -24px;

        @media ${tablet} {
          margin-left: -16px;
          margin-right: -16px;
          padding-left: 16px;
          padding-right: 16px;
        }
      `}
  }

  ${(props) =>
    (!props.contextOptions || props.isEdit) &&
    `
    & > div:last-child {
        width: 0px;
        overflow: hidden;
      }
  `}

  -webkit-tap-highlight-color: rgba(0, 0, 0, 0);

  .styled-element {
    height: 32px;
    ${(props) =>
      props.theme.interfaceDirection === "rtl"
        ? css`
            margin-left: 7px;
          `
        : css`
            margin-right: 7px;
          `}
  }

  .row_content {
    ${(props) =>
      props.sectionWidth > 500 && `max-width: fit-content;`}//min-width: auto
  }

  .badges {
    display: flex;
    align-items: center;
    margin-bottom: 26px;
  }

  .badge {
    ${(props) =>
      props.theme.interfaceDirection === "rtl"
        ? css`
            margin-left: 8px;
          `
        : css`
            margin-right: 8px;
          `}
  }

  .badge:first-child {
    ${(props) =>
      props.theme.interfaceDirection === "rtl"
        ? css`
<<<<<<< HEAD
            margin-left: 24px;
          `
        : css`
            margin-right: 24px;
=======
            margin-left: 8px;
          `
        : css`
            margin-right: 8px;
>>>>>>> 2caaf8b4
          `}
  }

  .lock-file {
    cursor: ${(props) => (props.withAccess ? "pointer" : "default")};
    svg {
      height: 12px;
    }
  }

  .favorite {
    cursor: pointer;
    margin-top: 1px;
  }

  .row_context-menu-wrapper {
    width: min-content;
    justify-content: space-between;
    flex: 0 1 auto;
  }

  .row_content {
    max-width: none;
    min-width: 0;
  }

  .badges {
    margin-top: ${(props) =>
      props.isSmallContainer ? "1px" : props.isRooms ? "4px" : "2px"};
    margin-bottom: 0px;
  }

  .temp-badges {
    margin-top: 0px;
  }

  .badge {
    ${(props) =>
      props.theme.interfaceDirection === "rtl"
        ? css`
            margin-left: ${(props) =>
              props.isSmallContainer ? "8px" : "24px"};
          `
        : css`
            margin-right: ${(props) =>
              props.isSmallContainer ? "8px" : "24px"};
          `}
  }

  .lock-file {
    svg {
      height: 16px;
    }
  }

  .expandButton {
    ${(props) =>
      props.theme.interfaceDirection === "rtl"
        ? css`
            margin-right: ${(props) => (!props.folderCategory ? "6px" : "0")};
          `
        : css`
            margin-left: ${(props) => (!props.folderCategory ? "6px" : "0")};
          `}
    padding-top: 0px;
  }
  .expandButton > div:first-child {
    ${(props) =>
      props.folderCategory &&
      css`
        ${(props) =>
          props.theme.interfaceDirection === "rtl"
            ? css`
                padding-right: 0 !important;
              `
            : css`
                padding-left: 0 !important;
              `}
      `}
  }

  @media ${mobile} {
    .badges {
      margin-top: 0px;
      height: 100%;

      .tablet-pinned {
        margin-top: 2px;
      }

      :has(> :not(.additional-badges)) {
        gap: 8px;
      }
    }

    .badge {
      margin: 0 2px;
    }
    .additional-badges {
      margin-top: 1px;
      gap: 8px;
      :not(:empty) {
        margin-right: 8px;
      }
      :first-child {
        margin-right: 16px;
      }
    }
  }
`;

StyledSimpleFilesRow.defaultProps = { theme: Base };

const SimpleFilesRow = (props) => {
  const {
    item,
    sectionWidth,
    dragging,
    onContentFileSelect,
    fileContextClick,
    onDrop,
    onMouseDown,
    className,
    isDragging,
    value,
    quickButtonsComponent,
    displayShareButton,
    isPrivacy,
    checkedProps,
    onFilesClick,
    onDoubleClick,
    onMouseClick,
    isEdit,
    isActive,
    inProgress,
    isAdmin,
    getContextModel,
    showHotkeyBorder,
    id,
    isRooms,

    folderCategory,
    isHighlight,
  } = props;

  const [isDragOver, setIsDragOver] = React.useState(false);

  const withAccess = item.security?.Lock;
  const isSmallContainer = sectionWidth <= 500;

  const element = (
    <ItemIcon
      id={item.id}
      icon={item.icon}
      fileExst={item.fileExst}
      isRoom={item.isRoom}
      title={item.title}
      logo={item.logo}
      color={item.logo?.color}
      isArchive={item.isArchive}
    />
  );

  const onDragOver = (dragOver) => {
    if (dragOver !== isDragOver) {
      setIsDragOver(dragOver);
    }
  };

  const onDragLeave = () => {
    setIsDragOver(false);
  };

  const dragStyles =
    dragging && isDragging
      ? {
          marginLeft: "-16px",
          marginRight: "-16px",
          paddingLeft: "16px",
          paddingRight: "16px",
        }
      : {};

  const idWithFileExst = item.fileExst
    ? `${item.id}_${item.fileExst}`
    : item.id ?? "";

  return (
    <StyledWrapper
      id={id}
      onDragOver={onDragOver}
      className={`row-wrapper ${
        showHotkeyBorder
          ? "row-hotkey-border"
          : checkedProps || isActive
          ? "row-selected"
          : ""
      }`}
    >
      <DragAndDrop
        data-title={item.title}
        value={value}
        className={classNames("files-item", className, idWithFileExst)}
        onDrop={onDrop}
        onMouseDown={onMouseDown}
        dragging={dragging && isDragging}
        onDragOver={onDragOver}
        onDragLeave={onDragLeave}
        style={dragStyles}
      >
        <StyledSimpleFilesRow
          key={item.id}
          data={item}
          isEdit={isEdit}
          element={element}
          mode={"modern"}
          sectionWidth={sectionWidth}
          contentElement={
            isSmallContainer || isRooms ? null : quickButtonsComponent
          }
          onSelect={onContentFileSelect}
          onContextClick={fileContextClick}
          isPrivacy={isPrivacy}
          onClick={onMouseClick}
          onDoubleClick={onDoubleClick}
          checked={checkedProps}
          contextOptions={item.contextOptions}
          contextButtonSpacerWidth={displayShareButton}
          dragging={dragging && isDragging}
          isDragging={dragging}
          isActive={isActive}
          inProgress={inProgress}
          isThirdPartyFolder={item.isThirdPartyFolder}
          className="files-row"
          withAccess={withAccess}
          getContextModel={getContextModel}
          showHotkeyBorder={showHotkeyBorder}
          isRoom={item.isRoom}
          isDragOver={isDragOver}
          isSmallContainer={isSmallContainer}
          isRooms={isRooms}
          folderCategory={folderCategory}
          isHighlight={isHighlight}
        >
          <FilesRowContent
            item={item}
            sectionWidth={sectionWidth}
            onFilesClick={onFilesClick}
            quickButtons={
              isSmallContainer || isRooms ? quickButtonsComponent : null
            }
            isRooms={isRooms}
          />
        </StyledSimpleFilesRow>
      </DragAndDrop>
    </StyledWrapper>
  );
};

export default withTranslation([
  "Files",
  "Translations",
  "InfoPanel",
  "Notifications",
])(withFileActions(withQuickButtons(SimpleFilesRow)));<|MERGE_RESOLUTION|>--- conflicted
+++ resolved
@@ -172,17 +172,10 @@
     ${(props) =>
       props.theme.interfaceDirection === "rtl"
         ? css`
-<<<<<<< HEAD
-            margin-left: 24px;
-          `
-        : css`
-            margin-right: 24px;
-=======
             margin-left: 8px;
           `
         : css`
             margin-right: 8px;
->>>>>>> 2caaf8b4
           `}
   }
 
