import React from "react";
import { inject, observer } from "mobx-react";
import PropTypes from "prop-types";
import styled, { css } from "styled-components";
import { Link as LinkWithoutRedirect } from "react-router-dom";
import NavItem from "./nav-item";
import Headline from "@appserver/common/components/Headline";
import Nav from "./nav";
import NavLogoItem from "./nav-logo-item";
import Link from "@appserver/components/link";
import history from "@appserver/common/history";
import { useTranslation } from "react-i18next";

import Box from "@appserver/components/box";
import Text from "@appserver/components/text";
import { desktop, tablet } from "@appserver/components/utils/device";
import i18n from "../i18n";
import { combineUrl } from "@appserver/common/utils";
import { AppServerConfig } from "@appserver/common/constants";
const { proxyURL } = AppServerConfig;

const backgroundColor = "#0F4071";

const Header = styled.header`
  align-items: center;
  background-color: ${backgroundColor};
  display: flex;
  width: 100vw;
  height: 56px;

  .header-logo-wrapper {
    -webkit-tap-highlight-color: rgba(0, 0, 0, 0);

    ${(props) =>
      props.module &&
      css`
        @media ${tablet} {
          display: none;
        }
      `}
  }

  .header-module-title {
    display: block;
    font-size: 21px;
    line-height: 0;
    margin-top: -5px;
    cursor: pointer;

    -webkit-tap-highlight-color: rgba(0, 0, 0, 0);
    -webkit-user-drag: none;
    -webkit-touch-callout: none;
    -webkit-user-select: none;
    -moz-user-select: none;
    -ms-user-select: none;
    user-select: none;

    @media ${desktop} {
      display: none;
    }
  }

  .header-logo-min_icon {
    display: none;
    cursor: pointer;

    width: 24px;
    height: 24px;

    @media (max-width: 620px) {
      padding: 0 12px 0 0;
      display: ${(props) => props.module && "block"};
    }
  }

  .header-logo-icon {
    width: 146px;
    height: 24px;
    position: relative;
    padding: 0 20px 0 6px;
    cursor: pointer;

    @media (max-width: 620px) {
      display: ${(props) => (props.module ? "none" : "block")};
      padding: 0px 20px 0 6px;
    }
  }
`;

const StyledLink = styled.div`
  display: inline;
  .nav-menu-header_link {
    color: #7a95b0;
    font-size: 13px;
  }

  a {
    text-decoration: none;
  }
  :hover {
    color: #7a95b0;
    -webkit-text-decoration: underline;
    text-decoration: underline;
  }
`;

const versionBadgeProps = {
  color: "#7A95B0",
  fontWeight: "600",
  fontSize: "13px",
};

const HeaderComponent = ({
  currentProductName,
  totalNotifications,
  onClick,
  onNavMouseEnter,
  onNavMouseLeave,
  defaultPage,
  mainModules,
  isNavOpened,
  currentProductId,
  toggleAside,
  isLoaded,
  version,
  isAuthenticated,
  isAdmin,
  backdropClick,
  ...props
}) => {
  const { t } = useTranslation("Common");

  const isNavAvailable = mainModules.length > 0;

  const onLogoClick = () => {
    history.push(defaultPage);
    backdropClick();
  };

  const onBadgeClick = (e) => {
    if (!e) return;
    const id = e.currentTarget.dataset.id;
    const item = mainModules.find((m) => m.id === id);
    toggleAside();

    if (item) item.onBadgeClick(e);
  };

  const onItemClick = (e) => {
    if (!e) return;
    const link = e.currentTarget.dataset.link;
    history.push(link);
    backdropClick();
    e.preventDefault();
  };

<<<<<<< HEAD
  //TODO: getCustomModules
  // const getCustomModules = () => {
  //   if (!isAdmin) {
  //     return [];
  //   } // Temporarily hiding the settings module

  //   return (
  //     <>
  //       <NavItem
  //         separator={true}
  //         key={"nav-modules-separator"}
  //         data-id={"nav-modules-separator"}
  //       />
  //       <NavItem
  //         separator={false}
  //         key={"settings"}
  //         data-id={"settings"}
  //         data-link="/settings"
  //         opened={isNavOpened}
  //         active={"settings" == currentProductId}
  //         iconName={"SettingsIcon"}
  //         onClick={onItemClick}
  //         url="/settings"
  //       >
  //         {t("Settings")}
  //       </NavItem>
  //     </>
  //   );
  // };

  const numberOfModules = mainModules.filter((item) => !item.separator).length;

=======
>>>>>>> cf3e315e
  return (
    <>
      <Header
        module={currentProductName}
        isLoaded={isLoaded}
        isAuthenticated={isAuthenticated}
        className="navMenuHeader hidingHeader"
      >
        <NavItem
          badgeNumber={totalNotifications}
          onClick={onClick}
          noHover={true}
        />

        <LinkWithoutRedirect className="header-logo-wrapper" to={defaultPage}>
          <img alt="logo" src={props.logoUrl} className="header-logo-icon" />
        </LinkWithoutRedirect>
        <Headline
          className="header-module-title"
          type="header"
          color="#FFF"
          onClick={onClick}
        >
          {currentProductName}
        </Headline>
      </Header>

      {isNavAvailable && (
        <Nav
          opened={isNavOpened}
          onMouseEnter={onNavMouseEnter}
          onMouseLeave={onNavMouseLeave}
          numberOfModules={numberOfModules}
        >
          <NavLogoItem opened={isNavOpened} onClick={onLogoClick} />
          <NavItem
            separator={true}
            key={"nav-products-separator"}
            data-id={"nav-products-separator"}
          />
          {mainModules.map(
            ({
              id,
              separator, //iconName,
              iconUrl,
              notifications,
              link,
              title,
              dashed,
            }) => (
              <NavItem
                separator={!!separator}
                key={id}
                data-id={id}
                data-link={link}
                opened={isNavOpened}
                active={id == currentProductId}
                //iconName={iconName}
                iconUrl={iconUrl}
                badgeNumber={notifications}
                onClick={onItemClick}
                onBadgeClick={onBadgeClick}
                url={link}
                dashed={dashed}
              >
                {id === "settings" ? i18n.t("Common:Settings") : title}
              </NavItem>
            )
          )}
          <Box className="version-box">
            <Link
              as="a"
              href={`https://github.com/ONLYOFFICE/AppServer/releases`}
              target="_blank"
              {...versionBadgeProps}
            >
              {t("Common:Version")} {version}
            </Link>
            <Text as="span" {...versionBadgeProps}>
              {" "}
              -{" "}
            </Text>
            <StyledLink>
              <LinkWithoutRedirect
                to={combineUrl(proxyURL, "/about")}
                className="nav-menu-header_link"
              >
                {t("Common:About")}
              </LinkWithoutRedirect>
            </StyledLink>
          </Box>
        </Nav>
      )}
    </>
  );
};

HeaderComponent.displayName = "Header";

HeaderComponent.propTypes = {
  totalNotifications: PropTypes.number,
  onClick: PropTypes.func,
  currentProductName: PropTypes.string,
  defaultPage: PropTypes.string,
  mainModules: PropTypes.array,
  currentProductId: PropTypes.string,
  isNavOpened: PropTypes.bool,
  onNavMouseEnter: PropTypes.func,
  onNavMouseLeave: PropTypes.func,
  toggleAside: PropTypes.func,
  logoUrl: PropTypes.string,
  isLoaded: PropTypes.bool,
  version: PropTypes.string,
  isAuthenticated: PropTypes.bool,
  isAdmin: PropTypes.bool,
};

export default inject(({ auth }) => {
  const {
    settingsStore,
    moduleStore,
    isLoaded,
    isAuthenticated,
    isAdmin,
    product,
    availableModules,
    version,
  } = auth;
  const { logoUrl, defaultPage, currentProductId } = settingsStore;
  const { totalNotifications } = moduleStore;

  //TODO: restore when chat will complete -> const mainModules = availableModules.filter((m) => !m.isolateMode);

  return {
    isAdmin,
    defaultPage,
    logoUrl,
    mainModules: availableModules,
    totalNotifications,
    isLoaded,
    version,
    isAuthenticated,
    currentProductId,
    currentProductName: (product && product.title) || "",
  };
})(observer(HeaderComponent));<|MERGE_RESOLUTION|>--- conflicted
+++ resolved
@@ -154,41 +154,8 @@
     e.preventDefault();
   };
 
-<<<<<<< HEAD
-  //TODO: getCustomModules
-  // const getCustomModules = () => {
-  //   if (!isAdmin) {
-  //     return [];
-  //   } // Temporarily hiding the settings module
-
-  //   return (
-  //     <>
-  //       <NavItem
-  //         separator={true}
-  //         key={"nav-modules-separator"}
-  //         data-id={"nav-modules-separator"}
-  //       />
-  //       <NavItem
-  //         separator={false}
-  //         key={"settings"}
-  //         data-id={"settings"}
-  //         data-link="/settings"
-  //         opened={isNavOpened}
-  //         active={"settings" == currentProductId}
-  //         iconName={"SettingsIcon"}
-  //         onClick={onItemClick}
-  //         url="/settings"
-  //       >
-  //         {t("Settings")}
-  //       </NavItem>
-  //     </>
-  //   );
-  // };
-
   const numberOfModules = mainModules.filter((item) => !item.separator).length;
 
-=======
->>>>>>> cf3e315e
   return (
     <>
       <Header
