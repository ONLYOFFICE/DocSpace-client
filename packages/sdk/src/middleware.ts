--- conflicted
+++ resolved
@@ -88,15 +88,11 @@
 
 // See "Matching Paths" below to learn more
 export const config = {
-<<<<<<< HEAD
   matcher: [
     "/health",
     "/sdk",
     "/room-selector",
-    "/files-selector",
+    "/file-selector",
     "/public-room",
   ],
-=======
-  matcher: ["/health", "/sdk", "/room-selector", "/file-selector"],
->>>>>>> c8944161
 };