--- conflicted
+++ resolved
@@ -471,7 +471,10 @@
     return res;
   };
 
-<<<<<<< HEAD
+  setTenantAlias = (tenantAlias) => {
+    this.tenantAlias = tenantAlias;
+  };
+
   getIpRestrictions = async () => {
     const res = await api.settings.getIpRestrictions();
     this.ipRestrictions = res?.map((el) => el.ip);
@@ -497,10 +500,6 @@
     };
     const res = await api.settings.setIpRestrictionsEnable(data);
     this.ipRestrictionEnable = res.enable;
-=======
-  setTenantAlias = (tenantAlias) => {
-    this.tenantAlias = tenantAlias;
->>>>>>> 6c9a9f7a
   };
 }
 
