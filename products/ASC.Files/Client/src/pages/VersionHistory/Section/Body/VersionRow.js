import React, { useState, useEffect } from "react";
import styled from "styled-components";
import Link from "@appserver/components/link";
import Text from "@appserver/components/text";
import Box from "@appserver/components/box";
import Textarea from "@appserver/components/textarea";
import Button from "@appserver/components/button";
import ModalDialog from "@appserver/components/modal-dialog";
import { withTranslation } from "react-i18next";
import { withRouter } from "react-router";
import VersionBadge from "./VersionBadge";
import { StyledVersionRow } from "./StyledVersionHistory";
import ExternalLinkIcon from "../../../../../public/images/external.link.react.svg";
import commonIconsStyles from "@appserver/components/utils/common-icons-style";
import { inject, observer } from "mobx-react";
import toastr from "studio/toastr";
<<<<<<< HEAD
import { Base } from "@appserver/components/themes";
=======
import { Encoder } from "@appserver/common/utils/encoder";
>>>>>>> b7b59072

const StyledExternalLinkIcon = styled(ExternalLinkIcon)`
  ${commonIconsStyles}
  path {
    fill: ${(props) => props.theme.filesVersionHistory.fill};
  }
`;

StyledExternalLinkIcon.defaultProps = { theme: Base };
const VersionRow = (props) => {
  const {
    info,
    index,
    culture,
    isVersion,
    t,
    markAsVersion,
    restoreVersion,
    updateCommentVersion,
    onSetRestoreProcess,
    isTabletView,
    onUpdateHeight,
    versionsListLength,
<<<<<<< HEAD
    theme,
=======
    isEditing,
>>>>>>> b7b59072
  } = props;
  const [showEditPanel, setShowEditPanel] = useState(false);
  const [commentValue, setCommentValue] = useState(info.comment);
  const [isSavingComment, setIsSavingComment] = useState(false);

  const canEdit = (info.access === 1 || info.access === 0) && !isEditing;

  const title = `${new Date(info.updated).toLocaleString(
    culture
  )} ${Encoder.htmlDecode(info.updatedBy.displayName)}`;

  const linkStyles = { isHovered: true, type: "action" };

  const onDownloadAction = () =>
    window.open(`${info.viewUrl}&version=${info.version}`, "_self");
  const onEditComment = () => !isEditing && setShowEditPanel(!showEditPanel);

  const onChange = (e) => setCommentValue(e.target.value);

  const onSaveClick = () => {
    setIsSavingComment(true);
    updateCommentVersion(info.id, commentValue, info.version)
      .catch((err) => toastr.error(err))
      .finally(() => {
        onEditComment();
        setIsSavingComment(false);
      });
  };

  const onCancelClick = () => {
    setCommentValue(info.comment);
    setShowEditPanel(!showEditPanel);
  };
  const onOpenFile = () => window.open(info.webUrl);

  const onRestoreClick = () => {
    onSetRestoreProcess(true);
    restoreVersion(info.id, info.version)
      .catch((err) => toastr.error(err))
      .finally(() => {
        onSetRestoreProcess(false);
      });
  };

  const onVersionClick = () => {
    markAsVersion(info.id, isVersion, info.version).catch((err) =>
      toastr.error(err)
    );
  };

  const contextOptions = [
    canEdit && { key: "edit", label: t("EditComment"), onClick: onEditComment },
    canEdit && {
      key: "restore",
      label: t("Translations:Restore"),
      onClick: onRestoreClick,
    },
    {
      key: "download",
      label: `${t("Common:Download")} (${info.contentLength})`,
      onClick: onDownloadAction,
    },
  ];

  const onClickProp = canEdit ? { onClick: onVersionClick } : {};

  useEffect(() => {
    const newRowHeight = document.getElementsByClassName(
      `version-row_${index}`
    )[0]?.clientHeight;

    newRowHeight && onUpdateHeight(index, newRowHeight);
  }, [showEditPanel, versionsListLength]);

  return (
    <StyledVersionRow
      showEditPanel={showEditPanel}
      contextOptions={contextOptions}
      canEdit={canEdit}
      isTabletView={isTabletView}
      isSavingComment={isSavingComment}
      isEditing={isEditing}
    >
      <div className={`version-row_${index}`}>
        <Box displayProp="flex">
          <VersionBadge
            theme={theme}
            className={`version_badge ${
              isVersion ? "versioned" : "not-versioned"
            }`}
            isVersion={isVersion}
            index={index}
            versionGroup={info.versionGroup}
            {...onClickProp}
            t={t}
          />
          <Link
            onClick={onOpenFile}
            fontWeight={600}
            fontSize="14px"
            title={title}
            isTextOverflow={true}
            className="version-link-file"
          >
            {title}
          </Link>
          <Link className="icon-link" onClick={onOpenFile}>
            <StyledExternalLinkIcon size="scale" />
          </Link>
          <Text
            className="version_content-length"
            fontWeight={600}
            color={theme.filesVersionHistory.color}
            fontSize="14px"
          >
            {info.contentLength}
          </Text>
        </Box>
        <Box
          className="version-comment-wrapper"
          marginProp="0 0 0 70px"
          displayProp="flex"
        >
          <>
            {showEditPanel && (
              <>
                <Textarea
                  className="version_edit-comment textarea-desktop"
                  onChange={onChange}
                  fontSize={12}
                  heightTextArea={54}
                  value={commentValue}
                  isDisabled={isSavingComment}
                />
                <Box className="version_modal-dialog">
                  <ModalDialog
                    displayType="aside"
                    visible={showEditPanel}
                    onClose={onEditComment}
                  >
                    <ModalDialog.Header className="header-version-modal-dialog">
                      {t("EditComment")}
                    </ModalDialog.Header>
                    <ModalDialog.Body>
                      <Textarea
                        className="text-area-mobile-edit-comment"
                        style={{ margin: "8px 24px 8px 0" }}
                        //placeholder="Add comment"
                        onChange={onChange}
                        heightTextArea={298}
                        value={commentValue}
                        isDisabled={isSavingComment}
                      />
                    </ModalDialog.Body>
                    <ModalDialog.Footer>
                      <Button
                        isDisabled={isSavingComment}
                        className="version_save-button"
                        label={t("Common:SaveButton")}
                        size="big"
                        primary
                        onClick={onSaveClick}
                      />
                    </ModalDialog.Footer>
                  </ModalDialog>
                </Box>
              </>
            )}

            <Link
              type="action"
              isHovered={!isEditing}
              noHover={isEditing}
              onClick={onEditComment}
              className="version_link"
            >
              {info.comment}
            </Link>
            <Text className="version_text">{info.comment}</Text>
          </>

          <div className="version_links-container">
            {canEdit && (
              <Link
                onClick={onRestoreClick}
                {...linkStyles}
                className="version_link-action"
              >
                {t("Translations:Restore")}
              </Link>
            )}
            <Link
              onClick={onDownloadAction}
              {...linkStyles}
              className="version_link-action"
            >
              {t("Common:Download")}
            </Link>
          </div>
        </Box>
        {showEditPanel && (
          <Box className="version_edit-comment" marginProp="8px 0 2px 70px">
            <Box
              className="version_edit-comment-button-primary"
              displayProp="inline-block"
            >
              <Button
                isDisabled={isSavingComment}
                size="base"
                scale={true}
                primary
                onClick={onSaveClick}
                label={t("Common:SaveButton")}
              />
            </Box>
            <Box
              className="version_edit-comment-button-second"
              displayProp="inline-block"
            >
              <Button
                isDisabled={isSavingComment}
                size="base"
                scale={true}
                onClick={onCancelClick}
                label={t("Common:CancelButton")}
              />
            </Box>
          </Box>
        )}
      </div>
    </StyledVersionRow>
  );
};

export default inject(({ auth, versionHistoryStore }) => {
  const { user } = auth.userStore;
  const { culture, isTabletView } = auth.settingsStore;
  const language = (user && user.cultureName) || culture || "en";

  const {
    markAsVersion,
    restoreVersion,
    updateCommentVersion,
    isEditing,
    isEditingVersion,
  } = versionHistoryStore;

  return {
    theme: auth.settingsStore.theme,
    culture: language,
    isTabletView,
    markAsVersion,
    restoreVersion,
    updateCommentVersion,
    isEditing: isEditingVersion || isEditing,
  };
})(
  withRouter(
    withTranslation(["VersionHistory", "Common", "Translations"])(
      observer(VersionRow)
    )
  )
);<|MERGE_RESOLUTION|>--- conflicted
+++ resolved
@@ -14,11 +14,8 @@
 import commonIconsStyles from "@appserver/components/utils/common-icons-style";
 import { inject, observer } from "mobx-react";
 import toastr from "studio/toastr";
-<<<<<<< HEAD
+import { Encoder } from "@appserver/common/utils/encoder";
 import { Base } from "@appserver/components/themes";
-=======
-import { Encoder } from "@appserver/common/utils/encoder";
->>>>>>> b7b59072
 
 const StyledExternalLinkIcon = styled(ExternalLinkIcon)`
   ${commonIconsStyles}
@@ -42,11 +39,8 @@
     isTabletView,
     onUpdateHeight,
     versionsListLength,
-<<<<<<< HEAD
+    isEditing,
     theme,
-=======
-    isEditing,
->>>>>>> b7b59072
   } = props;
   const [showEditPanel, setShowEditPanel] = useState(false);
   const [commentValue, setCommentValue] = useState(info.comment);
