﻿// (c) Copyright Ascensio System SIA 2010-2022
//
// This program is a free software product.
// You can redistribute it and/or modify it under the terms
// of the GNU Affero General Public License (AGPL) version 3 as published by the Free Software
// Foundation. In accordance with Section 7(a) of the GNU AGPL its Section 15 shall be amended
// to the effect that Ascensio System SIA expressly excludes the warranty of non-infringement of
// any third-party rights.
//
// This program is distributed WITHOUT ANY WARRANTY, without even the implied warranty
// of MERCHANTABILITY or FITNESS FOR A PARTICULAR  PURPOSE. For details, see
// the GNU AGPL at: http://www.gnu.org/licenses/agpl-3.0.html
//
// You can contact Ascensio System SIA at Lubanas st. 125a-25, Riga, Latvia, EU, LV-1021.
//
// The  interactive user interfaces in modified source and object code versions of the Program must
// display Appropriate Legal Notices, as required under Section 5 of the GNU AGPL version 3.
//
// Pursuant to Section 7(b) of the License you must retain the original Product logo when
// distributing the program. Pursuant to Section 7(e) we decline to grant you any rights under
// trademark law for use of our trademarks.
//
// All the Product's GUI elements, including illustrations and icon sets, as well as technical writing
// content are licensed under the terms of the Creative Commons Attribution-ShareAlike 4.0
// International. See the License terms at http://creativecommons.org/licenses/by-sa/4.0/legalcode

using Constants = ASC.Core.Users.Constants;

namespace ASC.Web.Api.Controllers.Settings;

public class TfaappController : BaseSettingsController
{
    private readonly MessageService _messageService;
    private readonly StudioNotifyService _studioNotifyService;
    private readonly SmsProviderManager _smsProviderManager;
    private readonly UserManager _userManager;
    private readonly AuthContext _authContext;
    private readonly CookiesManager _cookiesManager;
    private readonly PermissionContext _permissionContext;
    private readonly SettingsManager _settingsManager;
    private readonly TfaManager _tfaManager;
    private readonly CommonLinkUtility _commonLinkUtility;
    private readonly DisplayUserSettingsHelper _displayUserSettingsHelper;
    private readonly MessageTarget _messageTarget;
    private readonly StudioSmsNotificationSettingsHelper _studioSmsNotificationSettingsHelper;
    private readonly TfaAppAuthSettingsHelper _tfaAppAuthSettingsHelper;
    private readonly InstanceCrypto _instanceCrypto;
    private readonly Signature _signature;
    private readonly SecurityContext _securityContext;

    public TfaappController(
        MessageService messageService,
        StudioNotifyService studioNotifyService,
        ApiContext apiContext,
        UserManager userManager,
        AuthContext authContext,
        CookiesManager cookiesManager,
        PermissionContext permissionContext,
        SettingsManager settingsManager,
        TfaManager tfaManager,
        WebItemManager webItemManager,
        CommonLinkUtility commonLinkUtility,
        DisplayUserSettingsHelper displayUserSettingsHelper,
        MessageTarget messageTarget,
        StudioSmsNotificationSettingsHelper studioSmsNotificationSettingsHelper,
        TfaAppAuthSettingsHelper tfaAppAuthSettingsHelper,
        SmsProviderManager smsProviderManager,
        IMemoryCache memoryCache,
        InstanceCrypto instanceCrypto,
        Signature signature,
        SecurityContext securityContext,
        IHttpContextAccessor httpContextAccessor) : base(apiContext, memoryCache, webItemManager, httpContextAccessor)
    {
        _smsProviderManager = smsProviderManager;
        _messageService = messageService;
        _studioNotifyService = studioNotifyService;
        _userManager = userManager;
        _authContext = authContext;
        _cookiesManager = cookiesManager;
        _permissionContext = permissionContext;
        _settingsManager = settingsManager;
        _tfaManager = tfaManager;
        _commonLinkUtility = commonLinkUtility;
        _displayUserSettingsHelper = displayUserSettingsHelper;
        _messageTarget = messageTarget;
        _studioSmsNotificationSettingsHelper = studioSmsNotificationSettingsHelper;
        _tfaAppAuthSettingsHelper = tfaAppAuthSettingsHelper;
        _instanceCrypto = instanceCrypto;
        _signature = signature;
        _securityContext = securityContext;
    }

    [HttpGet("tfaapp")]
    public async Task<IEnumerable<TfaSettingsDto>> GetTfaSettingsAsync()
    {
        var result = new List<TfaSettingsDto>();

        var SmsVisible = _studioSmsNotificationSettingsHelper.IsVisibleSettings;
        var SmsEnable = SmsVisible && _smsProviderManager.Enabled();
        var TfaVisible = _tfaAppAuthSettingsHelper.IsVisibleSettings;

        var tfaAppSettings = await _settingsManager.LoadAsync<TfaAppAuthSettings>();
        var tfaSmsSettings = await _settingsManager.LoadAsync<StudioSmsNotificationSettings>();

        if (SmsVisible)
        {
            result.Add(new TfaSettingsDto
            {
                Enabled = tfaSmsSettings.EnableSetting && _smsProviderManager.Enabled(),
                Id = "sms",
                Title = Resource.ButtonSmsEnable,
                Avaliable = SmsEnable,
                MandatoryUsers = tfaSmsSettings.MandatoryUsers,
                MandatoryGroups = tfaSmsSettings.MandatoryGroups,
                TrustedIps = tfaSmsSettings.TrustedIps
            });
        }

        if (TfaVisible)
        {
            result.Add(new TfaSettingsDto
            {
                Enabled = tfaAppSettings.EnableSetting,
                Id = "app",
                Title = Resource.ButtonTfaAppEnable,
                Avaliable = true,
                MandatoryUsers = tfaAppSettings.MandatoryUsers,
                MandatoryGroups = tfaAppSettings.MandatoryGroups,
                TrustedIps = tfaAppSettings.TrustedIps
            });
        }

        return result;
    }

    [HttpPost("tfaapp/validate")]
    [Authorize(AuthenticationSchemes = "confirm", Roles = "TfaActivation,TfaAuth,Everyone")]
    public async Task<bool> TfaValidateAuthCodeAsync(TfaValidateRequestsDto inDto)
    {
        await ApiContext.AuthByClaimAsync();
        var user = await _userManager.GetUsersAsync(_authContext.CurrentAccount.ID);
        _securityContext.Logout();
        return await _tfaManager.ValidateAuthCodeAsync(user, inDto.Code);
    }

    [HttpGet("tfaapp/confirm")]
    public async Task<object> TfaConfirmUrlAsync()
    {
        var user = await _userManager.GetUsersAsync(_authContext.CurrentAccount.ID);

        if (_studioSmsNotificationSettingsHelper.IsVisibleSettings && await _studioSmsNotificationSettingsHelper.TfaEnabledForUserAsync(user.Id))// && smsConfirm.ToLower() != "true")
        {
            var confirmType = string.IsNullOrEmpty(user.MobilePhone) ||
                            user.MobilePhoneActivationStatus == MobilePhoneActivationStatus.NotActivated
                                ? ConfirmType.PhoneActivation
                                : ConfirmType.PhoneAuth;

            return await _commonLinkUtility.GetConfirmationEmailUrlAsync(user.Email, confirmType);
        }

        if (_tfaAppAuthSettingsHelper.IsVisibleSettings && await _tfaAppAuthSettingsHelper.TfaEnabledForUserAsync(user.Id))
        {
            var confirmType = await TfaAppUserSettings.EnableForUserAsync(_settingsManager, _authContext.CurrentAccount.ID)
                ? ConfirmType.TfaAuth
                : ConfirmType.TfaActivation;

            return await _commonLinkUtility.GetConfirmationEmailUrlAsync(user.Email, confirmType);
        }

        return string.Empty;
    }

    [HttpPut("tfaapp")]
    public async Task<bool> TfaSettingsAsync(TfaRequestsDto inDto)
    {
        await _permissionContext.DemandPermissionsAsync(SecutiryConstants.EditPortalSettings);

        var result = false;

        MessageAction action;

        switch (inDto.Type)
        {
            case "sms":
                if (! await _studioSmsNotificationSettingsHelper.IsVisibleAndAvailableSettingsAsync())
                {
                    throw new Exception(Resource.SmsNotAvailable);
                }

                if (!_smsProviderManager.Enabled())
                {
                    throw new MethodAccessException();
                }

                var smsSettings = await _settingsManager.LoadAsync<StudioSmsNotificationSettings>();
                SetSettingsProperty(smsSettings);
                await _settingsManager.SaveAsync(smsSettings);

                action = MessageAction.TwoFactorAuthenticationEnabledBySms;

                if (_tfaAppAuthSettingsHelper.Enable)
                {
                    _tfaAppAuthSettingsHelper.Enable = false;
                }

                result = true;

                break;

            case "app":
                if (!_tfaAppAuthSettingsHelper.IsVisibleSettings)
                {
                    throw new Exception(Resource.TfaAppNotAvailable);
                }

                var appSettings = await _settingsManager.LoadAsync<TfaAppAuthSettings>();
                SetSettingsProperty(appSettings);
                await _settingsManager.SaveAsync(appSettings);


                action = MessageAction.TwoFactorAuthenticationEnabledByTfaApp;

                if (await _studioSmsNotificationSettingsHelper.IsVisibleAndAvailableSettingsAsync() && _studioSmsNotificationSettingsHelper.Enable)
                {
                    _studioSmsNotificationSettingsHelper.Enable = false;
                }

                result = true;

                break;

            default:
                if (_tfaAppAuthSettingsHelper.Enable)
                {
                    _tfaAppAuthSettingsHelper.Enable = false;
                }

                if (await _studioSmsNotificationSettingsHelper.IsVisibleAndAvailableSettingsAsync() && _studioSmsNotificationSettingsHelper.Enable)
                {
                    _studioSmsNotificationSettingsHelper.Enable = false;
                }

                action = MessageAction.TwoFactorAuthenticationDisabled;

                break;
        }

        if (result)
        {
            await _cookiesManager.ResetTenantCookieAsync();
        }

        await _messageService.SendAsync(action);
        return result;

        void SetSettingsProperty<T>(TfaSettingsBase<T> settings) where T : class, ISettings<T>
        {
            settings.EnableSetting = true;
            settings.TrustedIps = inDto.TrustedIps ?? new List<string>();
            settings.MandatoryUsers = inDto.MandatoryUsers ?? new List<Guid>();
            settings.MandatoryGroups = inDto.MandatoryGroups ?? new List<Guid>();
        }
    }

    [HttpPut("tfaappwithlink")]
    public async Task<object> TfaSettingsLink(TfaRequestsDto inDto)
    {
        if (await TfaSettingsAsync(inDto))
        {
            return await TfaConfirmUrlAsync();
        }

        return string.Empty;
    }

    [HttpGet("tfaapp/setup")]
    [Authorize(AuthenticationSchemes = "confirm", Roles = "TfaActivation")]
    public async Task<SetupCode> TfaAppGenerateSetupCodeAsync()
    {
        await ApiContext.AuthByClaimAsync();
        var currentUser = await _userManager.GetUsersAsync(_authContext.CurrentAccount.ID);

        if (!_tfaAppAuthSettingsHelper.IsVisibleSettings ||
            !(await _settingsManager.LoadAsync<TfaAppAuthSettings>()).EnableSetting ||
            await TfaAppUserSettings.EnableForUserAsync(_settingsManager, currentUser.Id))
        {
            throw new Exception(Resource.TfaAppNotAvailable);
        }

<<<<<<< HEAD
        if (await _userManager.IsUserAsync(currentUser) || await _userManager.IsOutsiderAsync(currentUser))
=======
        if (_userManager.IsOutsider(currentUser))
>>>>>>> 0b31d564
        {
            throw new NotSupportedException("Not available.");
        }

        return await _tfaManager.GenerateSetupCodeAsync(currentUser);
    }

    [HttpGet("tfaappcodes")]
    public async Task<IEnumerable<object>> TfaAppGetCodesAsync()
    {
        var currentUser = await _userManager.GetUsersAsync(_authContext.CurrentAccount.ID);

        if (!_tfaAppAuthSettingsHelper.IsVisibleSettings || !await TfaAppUserSettings.EnableForUserAsync(_settingsManager, currentUser.Id))
        {
            throw new Exception(Resource.TfaAppNotAvailable);
        }

        if (await _userManager.IsUserAsync(currentUser) || await _userManager.IsOutsiderAsync(currentUser))
        {
            throw new NotSupportedException("Not available.");
        }

        return (await _settingsManager.LoadForCurrentUserAsync<TfaAppUserSettings>()).CodesSetting.Select(r => new { r.IsUsed, Code = r.GetEncryptedCode(_instanceCrypto, _signature) }).ToList();
    }

    [HttpPut("tfaappnewcodes")]
    public async Task<IEnumerable<object>> TfaAppRequestNewCodesAsync()
    {
        var currentUser = await _userManager.GetUsersAsync(_authContext.CurrentAccount.ID);

        if (!_tfaAppAuthSettingsHelper.IsVisibleSettings || !await TfaAppUserSettings.EnableForUserAsync(_settingsManager, currentUser.Id))
        {
            throw new Exception(Resource.TfaAppNotAvailable);
        }

        if (await _userManager.IsUserAsync(currentUser) || await _userManager.IsOutsiderAsync(currentUser))
        {
            throw new NotSupportedException("Not available.");
        }

        var codes = (await _tfaManager.GenerateBackupCodesAsync()).Select(r => new { r.IsUsed, Code = r.GetEncryptedCode(_instanceCrypto, _signature) }).ToList();
        await _messageService.SendAsync(MessageAction.UserConnectedTfaApp, _messageTarget.Create(currentUser.Id), currentUser.DisplayUserName(false, _displayUserSettingsHelper));
        return codes;
    }

    [HttpPut("tfaappnewapp")]
    public async Task<object> TfaAppNewAppAsync(TfaRequestsDto inDto)
    {
        var id = inDto?.Id ?? Guid.Empty;
        var isMe = id.Equals(Guid.Empty) || id.Equals(_authContext.CurrentAccount.ID);

        var user = await _userManager.GetUsersAsync(id);

        if (!isMe && !await _permissionContext.CheckPermissionsAsync(new UserSecurityProvider(user.Id), Constants.Action_EditUser))
        {
            throw new SecurityAccessDeniedException(Resource.ErrorAccessDenied);
        }

        if (!_tfaAppAuthSettingsHelper.IsVisibleSettings || !await TfaAppUserSettings.EnableForUserAsync(_settingsManager, user.Id))
        {
            throw new Exception(Resource.TfaAppNotAvailable);
        }

        if (await _userManager.IsUserAsync(user) || await _userManager.IsOutsiderAsync(user))
        {
            throw new NotSupportedException("Not available.");
        }

        await TfaAppUserSettings.DisableForUserAsync(_settingsManager, user.Id);
        await _messageService.SendAsync(MessageAction.UserDisconnectedTfaApp, _messageTarget.Create(user.Id), user.DisplayUserName(false, _displayUserSettingsHelper));

        if (isMe)
        {
            await _cookiesManager.ResetTenantCookieAsync();
            return await _commonLinkUtility.GetConfirmationEmailUrlAsync(user.Email, ConfirmType.TfaActivation);
        }

        await _studioNotifyService.SendMsgTfaResetAsync(user);
        return string.Empty;
    }
}<|MERGE_RESOLUTION|>--- conflicted
+++ resolved
@@ -287,11 +287,7 @@
             throw new Exception(Resource.TfaAppNotAvailable);
         }
 
-<<<<<<< HEAD
-        if (await _userManager.IsUserAsync(currentUser) || await _userManager.IsOutsiderAsync(currentUser))
-=======
-        if (_userManager.IsOutsider(currentUser))
->>>>>>> 0b31d564
+        if (await _userManager.IsOutsiderAsync(currentUser))
         {
             throw new NotSupportedException("Not available.");
         }
