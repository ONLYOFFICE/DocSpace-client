// (c) Copyright Ascensio System SIA 2009-2025
//
// This program is a free software product.
// You can redistribute it and/or modify it under the terms
// of the GNU Affero General Public License (AGPL) version 3 as published by the Free Software
// Foundation. In accordance with Section 7(a) of the GNU AGPL its Section 15 shall be amended
// to the effect that Ascensio System SIA expressly excludes the warranty of non-infringement of
// any third-party rights.
//
// This program is distributed WITHOUT ANY WARRANTY, without even the implied warranty
// of MERCHANTABILITY or FITNESS FOR A PARTICULAR  PURPOSE. For details, see
// the GNU AGPL at: http://www.gnu.org/licenses/agpl-3.0.html
//
// You can contact Ascensio System SIA at Lubanas st. 125a-25, Riga, Latvia, EU, LV-1021.
//
// The  interactive user interfaces in modified source and object code versions of the Program must
// display Appropriate Legal Notices, as required under Section 5 of the GNU AGPL version 3.
//
// Pursuant to Section 7(b) of the License you must retain the original Product logo when
// distributing the program. Pursuant to Section 7(e) we decline to grant you any rights under
// trademark law for use of our trademarks.
//
// All the Product's GUI elements, including illustrations and icon sets, as well as technical writing
// content are licensed under the terms of the Creative Commons Attribution-ShareAlike 4.0
// International. See the License terms at http://creativecommons.org/licenses/by-sa/4.0/legalcode

import { notFound } from "next/navigation";
import { cookies, headers } from "next/headers";

import { FormWrapper } from "@docspace/shared/components/form-wrapper";
import { LANGUAGE } from "@docspace/shared/constants";

import { GreetingCreateUserContainer } from "@/components/GreetingContainer";
import { getStringFromSearchParams } from "@/utils";
import {
  getCapabilities,
  getPortalPasswordSettings,
  getSettings,
  getThirdPartyProviders,
  getUserFromConfirm,
  getInvitationSettings,
  getUserByEmail,
} from "@/utils/actions";
import { logger } from "logger.mjs";
import CreateUserForm from "./page.client";

type LinkInviteProps = {
  searchParams: Promise<{ [key: string]: string }>;
  params: Promise<{ Invite: string }>;
};

async function Page(props: LinkInviteProps) {
  logger.info("Invite page");
  const { searchParams: sp, params: p } = props;
  const searchParams = await sp;
  const params = await p;
  if (params.Invite !== "LinkInvite" && params.Invite !== "EmpInvite") {
    logger.info(`Invite page notFound params.Invite: ${params.Invite}`);
    return notFound();
  }

  const type = searchParams.type;
  const uid = searchParams.uid;
  const email = searchParams.email;
  const confirmKey = getStringFromSearchParams(searchParams);

  const headersList = await headers();
  const hostName = headersList.get("x-forwarded-host") ?? "";

  const [
    user,
    settings,
    thirdParty,
    capabilities,
    passwordSettings,
    invitationSettings,
  ] = await Promise.all([
    uid
      ? getUserFromConfirm(uid, confirmKey)
      : email
        ? getUserByEmail(email, confirmKey)
        : undefined,
    getSettings(),
    getThirdPartyProviders(true),
    getCapabilities(),
    getPortalPasswordSettings(confirmKey),
    getInvitationSettings(),
  ]);

  const settingsCulture =
    typeof settings === "string" ? undefined : settings?.culture;

  const culture = (await cookies()).get(LANGUAGE)?.value ?? settingsCulture;

  return settings && typeof settings !== "string" ? (
    <>
<<<<<<< HEAD
      <GreetingCreateUserContainer
        type={type}
        displayName={user?.displayName}
        culture={culture}
        hostName={hostName}
      />
      <FormWrapper id="invite-form">
        <CreateUserForm
          userNameRegex={settings.userNameRegex}
          passwordHash={settings.passwordHash}
          displayName={user?.displayName}
          passwordSettings={passwordSettings}
          capabilities={capabilities}
          thirdPartyProviders={thirdParty}
          legalTerms={settings.externalResources.common?.entries.legalterms}
          licenseUrl={settings.externalResources.common?.entries.license}
          isStandalone={settings.standalone}
          logoText={settings.logoText}
          invitationSettings={invitationSettings}
        />
      </FormWrapper>
=======
      {settings && typeof settings !== "string" && (
        <>
          <GreetingCreateUserContainer
            type={type}
            displayName={user?.displayName}
            culture={culture}
            hostName={hostName}
          />
          <FormWrapper id="invite-form">
            <CreateUserForm
              userNameRegex={settings.userNameRegex}
              passwordHash={settings.passwordHash}
              displayName={user?.displayName}
              passwordSettings={passwordSettings}
              capabilities={capabilities}
              thirdPartyProviders={thirdParty}
              legalTerms={settings.externalResources?.common?.entries.legalterms}
              licenseUrl={settings.externalResources?.common?.entries.license}
              isStandalone={settings.standalone}
              logoText={settings.logoText}
              invitationSettings={invitationSettings}
            />
          </FormWrapper>
        </>
      )}
>>>>>>> 3be20edb
    </>
  ) : null;
}

export default Page;<|MERGE_RESOLUTION|>--- conflicted
+++ resolved
@@ -94,7 +94,6 @@
 
   return settings && typeof settings !== "string" ? (
     <>
-<<<<<<< HEAD
       <GreetingCreateUserContainer
         type={type}
         displayName={user?.displayName}
@@ -109,40 +108,13 @@
           passwordSettings={passwordSettings}
           capabilities={capabilities}
           thirdPartyProviders={thirdParty}
-          legalTerms={settings.externalResources.common?.entries.legalterms}
-          licenseUrl={settings.externalResources.common?.entries.license}
+          legalTerms={settings.externalResources?.common?.entries?.legalterms}
+          licenseUrl={settings.externalResources?.common?.entries?.license}
           isStandalone={settings.standalone}
           logoText={settings.logoText}
           invitationSettings={invitationSettings}
         />
       </FormWrapper>
-=======
-      {settings && typeof settings !== "string" && (
-        <>
-          <GreetingCreateUserContainer
-            type={type}
-            displayName={user?.displayName}
-            culture={culture}
-            hostName={hostName}
-          />
-          <FormWrapper id="invite-form">
-            <CreateUserForm
-              userNameRegex={settings.userNameRegex}
-              passwordHash={settings.passwordHash}
-              displayName={user?.displayName}
-              passwordSettings={passwordSettings}
-              capabilities={capabilities}
-              thirdPartyProviders={thirdParty}
-              legalTerms={settings.externalResources?.common?.entries.legalterms}
-              licenseUrl={settings.externalResources?.common?.entries.license}
-              isStandalone={settings.standalone}
-              logoText={settings.logoText}
-              invitationSettings={invitationSettings}
-            />
-          </FormWrapper>
-        </>
-      )}
->>>>>>> 3be20edb
     </>
   ) : null;
 }
