import React from "react";
import { inject, observer } from "mobx-react";
import { isMobile } from "react-device-detect";

export default function withFileActions(WrappedFileItem) {
  class WithFileActions extends React.Component {
    constructor(props) {
      super(props);
      this.isRolePage = window.DocSpace.location.pathname.includes("role");
    }

    onContentFileSelect = (checked, file) => {
      const { selectRowAction } = this.props;
      if (!file || file.id === -1) return;
      selectRowAction(checked, file);
    };

    fileContextClick = () => {
      const { onSelectItem, item } = this.props;
      const { id, isFolder } = item;

      id !== -1 && onSelectItem({ id, isFolder }, true, false);
    };

    onFileContextClick = (withSelect) => {
      const { onSelectItem } = this.props;
      const { id, isFolder } = this.props.item;

      id !== -1 && onSelectItem({ id, isFolder }, false, false, !withSelect);
    };

    onHideContextMenu = () => {
      //this.props.setSelected("none");
      this.props.setEnabledHotkeys(true);
    };

    onDropZoneUpload = (files, uploadToFolder) => {
      const { t, dragging, setDragging, startUpload, uploadEmptyFolders } =
        this.props;

      dragging && setDragging(false);

      const emptyFolders = files.filter((f) => f.isEmptyDirectory);

      if (emptyFolders.length > 0) {
        uploadEmptyFolders(emptyFolders, uploadToFolder).then(() => {
          const onlyFiles = files.filter((f) => !f.isEmptyDirectory);
          if (onlyFiles.length > 0) startUpload(onlyFiles, uploadToFolder, t);
        });
      } else {
        startUpload(files, uploadToFolder, t);
      }
    };

    onDrop = (items) => {
      const { isTrashFolder, dragging, setDragging } = this.props;
      const { fileExst, id } = this.props.item;

      if (isTrashFolder) return dragging && setDragging(false);

      if (!fileExst) {
        this.onDropZoneUpload(items, id);
      } else {
        this.onDropZoneUpload(items);
      }
    };

    onMouseDown = (e) => {
      const {
        draggable,
        setTooltipPosition,
        setStartDrag,
        isPrivacy,
        isTrashFolder,
        isRoomsFolder,
        isArchiveFolder,
        item,
        setBufferSelection,
        isActive,
        inProgress,
        isSelected,
        setSelection,
        isRolePage,
      } = this.props;

      const { isThirdPartyFolder } = item;

      const notSelectable = e.target.closest(".not-selectable");
      const isFileName =
        e.target.classList.contains("item-file-name") ||
        e.target.classList.contains("row-content-link");

      if (
        isPrivacy ||
        isTrashFolder ||
        isRoomsFolder ||
        isArchiveFolder ||
        (!draggable && !isFileName && !isActive) ||
        window.innerWidth < 1025 ||
        notSelectable ||
        isMobile ||
        isThirdPartyFolder ||
        inProgress ||
        isRolePage
      ) {
        return e;
      }

      const mouseButton = e.which
        ? e.which !== 1
        : e.button
        ? e.button !== 0
        : false;
      const label = e.currentTarget.getAttribute("label");
      if (mouseButton || e.currentTarget.tagName !== "DIV" || label) {
        return e;
      }

      e.preventDefault();
      setTooltipPosition(e.pageX, e.pageY);
      setStartDrag(true);

      if (isFileName && !isSelected) {
        setSelection([]);
        setBufferSelection(item);
      }
    };

    onMouseClick = (e) => {
      const { viewAs, withCtrlSelect, withShiftSelect, item } = this.props;

      if (e.ctrlKey || e.metaKey) {
        withCtrlSelect(item);
        e.preventDefault();
        return;
      }

      if (e.shiftKey) {
        withShiftSelect(item);
        e.preventDefault();
        return;
      }

      if (
        e.target.tagName === "INPUT" ||
        e.target.tagName === "SPAN" ||
        e.target.tagName === "A" ||
        e.target.closest(".checkbox") ||
        e.target.closest(".table-container_row-checkbox") ||
        e.button !== 0 ||
        e.target.closest(".expandButton") ||
        e.target.querySelector(".expandButton") ||
        e.target.closest(".badges") ||
        e.target.closest(".not-selectable") ||
        e.target.closest(".tag")
      )
        return;

      if (viewAs === "tile") {
        if (e.target.closest(".edit-button") || e.target.tagName === "IMG")
          return;
        if (e.detail === 1) this.fileContextClick();
      } else this.fileContextClick();
    };

    onDoubleClick = (e) => {
      if (e.ctrlKey || e.shiftKey) {
        return e;
      }

      this.onFilesClick(e);
    };

    onFilesClick = (e) => {
      const {
        item,
        openFileAction,
        setParentId,
        isTrashFolder,
        isArchiveFolder,
      } = this.props;

      if (
        (e && e.target.tagName === "INPUT") ||
        !!e.target.closest(".lock-file") ||
        // !!e.target.closest(".additional-badges") ||
        e.target.closest(".tag") ||
        isTrashFolder
      )
        return;

      e.preventDefault();

      if (
        item.isFolder &&
        item.parentId !== 0 &&
        item.filesCount === 0 &&
        item.foldersCount === 0
      ) {
        setParentId(item.parentId);
      }

      openFileAction(item);
    };

    onSelectTag = (tag) => {
      this.props.selectTag(tag);
    };

    onSelectOption = (selectedOption) => {
      this.props.selectOption(selectedOption);
    };

    getContextModel = () => {
      const { getModel, item, t } = this.props;
      return getModel(item, t, {
        isRolePage: this.isRolePage,
      });
    };

    getValue = (item) => {
      const { id, isFolder, isDashboard } = item;

      if (isFolder) return `folder_${id}`;

      if (isDashboard) return `board_${id}`;

      return `file_${id}`;
    };

    render() {
      const {
        item,
        isTrashFolder,
        draggable,
        allowShareIn,
        isPrivacy,

        sectionWidth,
        isSelected,
        dragging,
        isFolder,

        itemIndex,
      } = this.props;
      const { access, id } = item;

      const isDragging = isFolder && access < 2 && !isTrashFolder && !isPrivacy;

      let className = isDragging ? " droppable" : "";
      if (draggable) className += " draggable";

<<<<<<< HEAD
      let value = this.getValue(item);

=======
      let value = item.isFolder
        ? `folder_${id}`
        : item.isDash
        ? `dash_${id}`
        : `file_${id}`;
>>>>>>> 0c94da69
      value += draggable ? "_draggable" : "_false";

      value += `_index_${itemIndex}`;

      const isShareable = allowShareIn && item.canShare;

      const isMobileView = sectionWidth < 500;

      const displayShareButton = isMobileView
        ? "26px"
        : !isShareable
        ? "38px"
        : "96px";

      const checkedProps = id <= 0 ? false : isSelected;

      return (
        <WrappedFileItem
          onContentFileSelect={this.onContentFileSelect}
          fileContextClick={this.onFileContextClick}
          onDrop={this.onDrop}
          onMouseDown={this.onMouseDown}
          onFilesClick={this.onFilesClick}
          onDoubleClick={this.onDoubleClick}
          onMouseClick={this.onMouseClick}
          onHideContextMenu={this.onHideContextMenu}
          onSelectTag={this.onSelectTag}
          onSelectOption={this.onSelectOption}
          getClassName={this.getClassName}
          className={className}
          isDragging={isDragging}
          value={value}
          displayShareButton={displayShareButton}
          isPrivacy={isPrivacy}
          checkedProps={checkedProps}
          dragging={dragging}
          getContextModel={this.getContextModel}
          {...this.props}
        />
      );
    }
  }

  return inject(
    (
      {
        filesActionsStore,
        dialogsStore,
        treeFoldersStore,
        selectedFolderStore,
        filesStore,
        uploadDataStore,
        contextOptionsStore,
      },
      { item, t }
    ) => {
      const {
        selectRowAction,
        selectTag,
        selectOption,
        onSelectItem,
        //setNewBadgeCount,
        openFileAction,
        uploadEmptyFolders,
      } = filesActionsStore;
      const { setSharingPanelVisible } = dialogsStore;
      const {
        isPrivacyFolder,
        isRecycleBinFolder,
        isRoomsFolder,
        isArchiveFolder,
      } = treeFoldersStore;
      const {
        dragging,
        setDragging,
        selection,
        setSelection,
        setTooltipPosition,
        setStartDrag,

        getFolderInfo,
        viewAs,
        bufferSelection,
        setBufferSelection,
        hotkeyCaret,
        activeFiles,
        activeFolders,
        activeBoards,
        setEnabledHotkeys,
        setSelected,
        withCtrlSelect,
        withShiftSelect,
      } = filesStore;
      const { id } = selectedFolderStore;
      const { startUpload } = uploadDataStore;

      const selectedItem = selection.find(
        (x) => x.id === item.id && x.fileExst === item.fileExst
      );

      const draggable = !isRecycleBinFolder && selectedItem;

      const isFolder = selectedItem ? false : !item.isFolder ? false : true;

<<<<<<< HEAD
      const inProgress =
        activeFiles.findIndex((x) => x === item.id) !== -1 ||
        activeFolders.findIndex(
          (x) =>
            x === item.id &&
            (item.isFolder || (!item.fileExst && item.id === -1))
        ) !== -1 ||
        activeBoards.some((id) => item.id === id && item.isDashboard);
=======
      const isProgress = (index, items) => {
        if (index === -1) return false;
        const destFolderId = items[index].destFolderId;

        if (!destFolderId) return true;

        return destFolderId != id;
      };

      const activeFileIndex = activeFiles.findIndex((x) => x.id === item.id);
      const activeFolderIndex = activeFolders.findIndex(
        (x) =>
          x.id === item.id &&
          (item.isFolder || (!item.fileExst && item.id === -1))
      );

      const isFileProgress = isProgress(activeFileIndex, activeFiles);
      const isFolderProgress = isProgress(activeFolderIndex, activeFolders);

      const inProgress = isFileProgress || isFolderProgress;
>>>>>>> 0c94da69

      let isActive = false;

      if (
        bufferSelection &&
        bufferSelection.id === item.id &&
        bufferSelection.fileExst === item.fileExst &&
        !selection.length
      )
        isActive = true;

      const showHotkeyBorder =
        hotkeyCaret?.id === item.id && hotkeyCaret?.isFolder === item.isFolder;

      return {
        t,
        item,
        selectRowAction,
        onSelectItem,
        selectTag,
        selectOption,
        setSharingPanelVisible,
        isPrivacy: isPrivacyFolder,
        isRoomsFolder,
        isArchiveFolder,
        dragging,
        setDragging,
        startUpload,
        uploadEmptyFolders,
        draggable,
        setTooltipPosition,
        setStartDrag,
        isFolder,
        allowShareIn: filesStore.canShare,

        isSelected: !!selectedItem,
        //parentFolder: selectedFolderStore.parentId,
        setParentId: selectedFolderStore.setParentId,
        isTrashFolder: isRecycleBinFolder,
        getFolderInfo,
        viewAs,
        //setNewBadgeCount,
        isActive,
        inProgress,
        setBufferSelection,
        getModel: contextOptionsStore.getModel,
        showHotkeyBorder,
        openFileAction,
        setEnabledHotkeys,
        setSelected,
        withCtrlSelect,
        withShiftSelect,

        setSelection,
      };
    }
  )(observer(WithFileActions));
}<|MERGE_RESOLUTION|>--- conflicted
+++ resolved
@@ -250,16 +250,8 @@
       let className = isDragging ? " droppable" : "";
       if (draggable) className += " draggable";
 
-<<<<<<< HEAD
       let value = this.getValue(item);
 
-=======
-      let value = item.isFolder
-        ? `folder_${id}`
-        : item.isDash
-        ? `dash_${id}`
-        : `file_${id}`;
->>>>>>> 0c94da69
       value += draggable ? "_draggable" : "_false";
 
       value += `_index_${itemIndex}`;
@@ -364,16 +356,6 @@
 
       const isFolder = selectedItem ? false : !item.isFolder ? false : true;
 
-<<<<<<< HEAD
-      const inProgress =
-        activeFiles.findIndex((x) => x === item.id) !== -1 ||
-        activeFolders.findIndex(
-          (x) =>
-            x === item.id &&
-            (item.isFolder || (!item.fileExst && item.id === -1))
-        ) !== -1 ||
-        activeBoards.some((id) => item.id === id && item.isDashboard);
-=======
       const isProgress = (index, items) => {
         if (index === -1) return false;
         const destFolderId = items[index].destFolderId;
@@ -390,11 +372,15 @@
           (item.isFolder || (!item.fileExst && item.id === -1))
       );
 
+      const activeBoardIndex = activeBoards.findIndex(
+        (board) => board.id === item.id && item.isDashboard
+      );
+
       const isFileProgress = isProgress(activeFileIndex, activeFiles);
       const isFolderProgress = isProgress(activeFolderIndex, activeFolders);
-
-      const inProgress = isFileProgress || isFolderProgress;
->>>>>>> 0c94da69
+      const isBoardProgress = isProgress(activeBoardIndex, activeBoards);
+
+      const inProgress = isFileProgress || isFolderProgress || isBoardProgress;
 
       let isActive = false;
 
