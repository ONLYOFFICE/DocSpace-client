--- conflicted
+++ resolved
@@ -49,8 +49,7 @@
       itemIndex,
     } = props;
 
-    const { mobilePhone, email, displayName, avatar, isAdmin, isOwner } = item;
-    const role = isOwner ? "owner" : isAdmin ? "admin" : null;
+    const { mobilePhone, email, role, displayName, avatar } = item;
 
     const onContentRowSelect = useCallback(
       (checked, user) => {
@@ -69,26 +68,6 @@
       [singleContextMenuAction, multipleContextMenuAction],
     );
 
-<<<<<<< HEAD
-    const onContentRowClick = (e, user) => {
-      if (
-        e.target?.tagName === "A" ||
-        e.target?.closest(".checkbox") ||
-        e.target?.closest(".table-container_row-checkbox") ||
-        e.target?.closest(".type-combobox") ||
-        e.target?.closest(".groups-combobox") ||
-        e.target?.closest(".paid-badge") ||
-        e.target?.closest(".pending-badge") ||
-        e.target?.closest(".disabled-badge") ||
-        e.target?.closest(".dropdown-container") ||
-        e.detail === 0
-      ) {
-        return;
-      }
-
-      selectRow(user);
-    };
-=======
     const onContentRowClick = useCallback(
       (e, user) => {
         if (
@@ -110,7 +89,6 @@
       },
       [selectRow],
     );
->>>>>>> 0c33e945
 
     const onOpenGroup = useCallback(
       (groupId, withBackURL, tempTitle) => {
