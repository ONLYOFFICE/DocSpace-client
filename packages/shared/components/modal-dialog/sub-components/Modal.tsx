// (c) Copyright Ascensio System SIA 2009-2025
//
// This program is a free software product.
// You can redistribute it and/or modify it under the terms
// of the GNU Affero General Public License (AGPL) version 3 as published by the Free Software
// Foundation. In accordance with Section 7(a) of the GNU AGPL its Section 15 shall be amended
// to the effect that Ascensio System SIA expressly excludes the warranty of non-infringement of
// any third-party rights.
//
// This program is distributed WITHOUT ANY WARRANTY, without even the implied warranty
// of MERCHANTABILITY or FITNESS FOR A PARTICULAR  PURPOSE. For details, see
// the GNU AGPL at: http://www.gnu.org/licenses/agpl-3.0.html
//
// You can contact Ascensio System SIA at Lubanas st. 125a-25, Riga, Latvia, EU, LV-1021.
//
// The  interactive user interfaces in modified source and object code versions of the Program must
// display Appropriate Legal Notices, as required under Section 5 of the GNU AGPL version 3.
//
// Pursuant to Section 7(b) of the License you must retain the original Product logo when
// distributing the program. Pursuant to Section 7(e) we decline to grant you any rights under
// trademark law for use of our trademarks.
//
// All the Product's GUI elements, including illustrations and icon sets, as well as technical writing
// content are licensed under the terms of the Creative Commons Attribution-ShareAlike 4.0
// International. See the License terms at http://creativecommons.org/licenses/by-sa/4.0/legalcode

import React from "react";
import { isIOS, isMobileOnly, isSafari } from "react-device-detect";
import classNames from "classnames";

import { ASIDE_PADDING_AFTER_LAST_ITEM } from "../../../constants";
import { DialogSkeleton, DialogAsideSkeleton } from "../../../skeletons";

import { Scrollbar } from "../../scrollbar";
import { AsideHeader } from "../../aside-header";
import styles from "../ModalDialog.module.scss";
import { ModalBackdrop } from "./ModalBackdrop";
import { FormWrapper } from "./FormWrapper";
import { ModalSubComponentsProps } from "../ModalDialog.types";

const Modal = ({
  id,
  style,
  className,
  currentDisplayType,
  withBodyScroll,
  isScrollLocked,
  isLarge,
  isHuge,
  zIndex,
  autoMaxHeight,
  autoMaxWidth,
  onClose,
  onBackClick,
  isLoading,
  header,
  body,
  footer,
  container,
  visible,
  withFooterBorder,
  modalSwipeOffset,
  containerVisible,
  isDoubleFooterLine,

  withForm,
  withoutPadding,
  withoutHeaderMargin,
  hideContent,

  isInvitePanelLoader = false,
  onSubmit,
  withBodyScrollForcibly = false,
  withBorder = false,
  dataTestId,
  scrollbarCreateContext,
<<<<<<< HEAD
  backdropVisible = true,
=======
  closeOnBackdropClick = true,
>>>>>>> 6f4c6a25
  ...rest
}: ModalSubComponentsProps) => {
  const contentRef = React.useRef<null | HTMLDivElement>(null);

  const headerComponent = React.isValidElement(header)
    ? (header.props as { children: React.ReactNode }).children
    : null;
  const bodyComponent = React.isValidElement(body)
    ? (body.props as { children: React.ReactNode }).children
    : null;
  const footerComponent = React.isValidElement(footer)
    ? (footer.props as { children: React.ReactNode }).children
    : null;
  const containerComponent = React.isValidElement(container)
    ? (container.props as { children: React.ReactNode }).children
    : null;

  const validateOnMouseDown = (e: React.MouseEvent<HTMLDivElement>) => {
    const target = e.target as HTMLDivElement;
    if (target.id === "modal-onMouseDown-close" && closeOnBackdropClick)
      onClose?.();
  };

  const headerProps = React.isValidElement(header)
    ? (header?.props as { className?: string })
    : { className: "" };
  const bodyProps = React.isValidElement(body)
    ? (body?.props as { className?: string })
    : { className: "" };
  const footerProps = React.isValidElement(footer)
    ? (footer?.props as { className?: string })
    : { className: "" };

  const onTouchMove = () => {
    const { activeElement } = document;
    if (
      activeElement instanceof HTMLElement &&
      activeElement?.tagName === "INPUT"
    ) {
      activeElement.blur();
    }
  };

  const onFocusAction = () => {
    document.addEventListener("touchmove", onTouchMove);
  };

  const onBlurAction = () => {
    document.removeEventListener("touchmove", onTouchMove);
  };

  const iOSActions =
    isMobileOnly && isIOS && isSafari
      ? { onFocus: onFocusAction, onBlur: onBlurAction }
      : {};

  const contentMarginBottom =
    modalSwipeOffset && modalSwipeOffset < 0
      ? `${modalSwipeOffset * 1.1}px`
      : "0px";

  const dialogClassName = classNames(
    styles.dialog,
    className,
    "not-selectable",
    "dialog",
  );

  const contentClassName = classNames(styles.content, {
    [styles.visible]: visible,
    [styles.large]: isLarge,
    [styles.huge]: isHuge,
    [styles.displayTypeModal]: currentDisplayType === "modal",
    [styles.displayTypeAside]: currentDisplayType === "aside",
    [styles.autoMaxHeight]: autoMaxHeight,
    [styles.autoMaxWidth]: autoMaxWidth,
    [styles.withBorder]: withBorder,
  });

  const headerClassName = classNames(
    styles.header,
    "modal-header",
    headerProps.className,
    {
      [styles.displayTypeModal]: currentDisplayType === "modal",
      [styles.withoutHeaderMargin]: withoutHeaderMargin,
    },
  );

  const bodyClassName = classNames(
    styles.body,
    "modal-body",
    bodyProps.className,
    {
      [styles.withBodyScroll]: withBodyScroll,
      [styles.scrollLocked]: isScrollLocked,
      [styles.hasFooter]: !!footer,
      [styles.displayTypeModal]: currentDisplayType === "modal",
      [styles.displayTypeAside]: currentDisplayType === "aside",
      [styles.withoutPadding]: withoutPadding,
    },
  );

  const footerClassName = classNames(
    styles.footer,
    "modal-footer",
    footerProps.className,
    {
      [styles.withFooterBorder]: withFooterBorder,
      [styles.doubleFooterLine]: isDoubleFooterLine,
    },
  );

  return (
    <div
      id={id}
      className={classNames(styles.modal, {
        [styles.modalActive]: visible,
      })}
      data-testid={dataTestId ?? "modal"}
    >
      <ModalBackdrop
        className={classNames({
          [styles.modalBackdropActive]: visible,
          [styles.hideBackdrop]: visible && !backdropVisible,
          "backdrop-active": visible,
        })}
        zIndex={zIndex}
      >
        <div
          id="modal-onMouseDown-close"
          className={dialogClassName}
          role="dialog"
          aria-modal="true"
          style={style}
          onMouseDown={validateOnMouseDown}
        >
          {!hideContent ? (
            <div
              id="modal-dialog"
              ref={contentRef}
              style={{ marginBottom: contentMarginBottom }}
              className={contentClassName}
            >
              {isLoading ? (
                currentDisplayType === "modal" ? (
                  <DialogSkeleton
                    isLarge={isLarge}
                    withFooterBorder={withFooterBorder}
                  />
                ) : (
                  <DialogAsideSkeleton
                    withoutAside
                    isPanel={false}
                    withFooterBorder={withFooterBorder}
                    isInvitePanelLoader={isInvitePanelLoader}
                  />
                )
              ) : container &&
                containerVisible &&
                currentDisplayType !== "modal" ? (
                containerComponent
              ) : (
                <FormWrapper withForm={withForm || false} onSubmit={onSubmit}>
                  {header ? (
                    <AsideHeader
                      id="modal-header-swipe"
                      className={headerClassName}
                      header={headerComponent}
                      onCloseClick={onClose}
                      onBackClick={onBackClick}
                      {...rest}
                    />
                  ) : null}

                  {body ? (
                    <div
                      {...bodyProps}
                      {...iOSActions}
                      className={bodyClassName}
                    >
                      {withBodyScrollForcibly ||
                      (currentDisplayType === "aside" && withBodyScroll) ? (
                        <Scrollbar
                          id="modal-scroll"
                          className="modal-scroll"
                          noScrollY={isScrollLocked}
                          paddingAfterLastItem={ASIDE_PADDING_AFTER_LAST_ITEM}
                          createContext={scrollbarCreateContext}
                        >
                          {bodyComponent}
                        </Scrollbar>
                      ) : (
                        bodyComponent
                      )}
                    </div>
                  ) : null}
                  {footer ? (
                    <div {...footerProps} className={footerClassName}>
                      {footerComponent}
                    </div>
                  ) : null}
                </FormWrapper>
              )}
            </div>
          ) : null}
        </div>
      </ModalBackdrop>
    </div>
  );
};

export { Modal };<|MERGE_RESOLUTION|>--- conflicted
+++ resolved
@@ -74,11 +74,8 @@
   withBorder = false,
   dataTestId,
   scrollbarCreateContext,
-<<<<<<< HEAD
   backdropVisible = true,
-=======
   closeOnBackdropClick = true,
->>>>>>> 6f4c6a25
   ...rest
 }: ModalSubComponentsProps) => {
   const contentRef = React.useRef<null | HTMLDivElement>(null);
