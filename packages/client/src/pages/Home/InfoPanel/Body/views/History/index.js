--- conflicted
+++ resolved
@@ -123,11 +123,7 @@
 
     if (dateCoincidingWithCalendarDay) {
       const dayNode = historyListNode.getElementsByClassName(
-<<<<<<< HEAD
-        dateCoincidingWithCalendarDay
-=======
         dateCoincidingWithCalendarDay,
->>>>>>> f441cd45
       );
       if (!dayNode[0]) return;
 
@@ -178,11 +174,8 @@
   }, [calendarDay]);
 
   useEffect(() => {
-<<<<<<< HEAD
-=======
     const showLoaderTimer = setTimeout(() => setIsShowLoader(true), 500);
 
->>>>>>> f441cd45
     return () => {
       clearTimeout(showLoaderTimer);
       abortControllerRef.current?.abort();
