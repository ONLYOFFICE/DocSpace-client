@import "./variables/_colors.scss";

.light {
  --row-side-color: #{$gray};

  --background-color: #{$white};
  --text-color: #{$black};
  --interface-direction: ltr;

  --accent-main: var(--color-scheme-main-accent, #{$light-blue-main});
  --accent-text: var(--color-scheme-text-accent, #{$light-blue-main});
  --accent-button: var(--color-scheme-main-buttons, #{$light-blue-main});
  --accent-button-text: var(--color-scheme-text-buttons, #{$white});

  --app-loader-background-color: #{$white};

  --files-article-body-download-app-list-text-color: #{$gray};
  --files-article-body-dev-tools-border: 1px solid #{$light-gray-selected};
  --files-article-body-dev-tools-color: #{$gray};
  --article-catalog-background: #{$gray-light};
  --article-catalog-show-text: #{$light-gray-dark};
  --article-catalog-header-border-bottom: 1px solid #{$gray-light-mid};
  --article-client-home-logo-color: #{$black};
  --article-catalog-profile-border-top: 1px solid #{$gray-light-mid};
  --article-catalog-vertical-line: 1px solid #{$gray-light-mid};
  --article-catalog-profile-background: #{$light-gray-hover};

  --article-item-header-color: #{$gray};
  --article-item-header-bg-color: #{$gray-strong};
  --article-item-container-bg-color: #{$white};
  --article-item-sibling-active-bg-color: #{$light-gray-selected};
  --article-item-sibling-hover-bg-color: #{$gray-light-mid};
  --article-item-img-svg-fill: #{$light-gray-dark};
  --article-item-img-svg-active-fill: #{$light-blue-main};
  --article-item-text-color: #{$gray-text};
  --article-item-text-active-color: #{$light-blue-main};
  --article-item-initial-text-color: #{$white};
  --article-item-badge-without-text-bg-color: #{$light-status-warning};
  --article-item-trash-icon-fill: #{$gray};
  --article-item-dnd-bg-color: #{$dnd-color};
  --article-item-dnd-hover-bg-color: #{$dnd-hover-color};

  --story-wrapper-bg-color: #{$gray-light};

  --aside-bg-color: #{$white};

  --aside-custom-z-index: unset;
  --aside-content-padding-bottom: unset;

  --aside-header-text-color: #{$black};
  --aside-header-border-color: #{$gray-light-mid};

  --aside-header-custom-height: 53px;

  --avatar-edit-container-background: #{$blue-light-mid};
  --avatar-edit-container-fill: #{$white};
  --avatar-edit-container-fill-hover: var(
    --accent-button,
    #{$light-blue-main-hover}
  );
  --avatar-edit-container-fill-press: var(
    --accent-button,
    #{$light-blue-main-pressed}
  );
  --avatar-image-container-background: #{$gray-strong};
  --avatar-image-container-background-image: #{$light-second-main};
  --avatar-image-container-group-background: #{$gray-light-mid};
  --avatar-icon-background: #{$gray-light-mid};
  --avatar-image-container-svg-fill: #{$white};
  --avatar-icon-color: #{$gray};
  --avatar-initials-color: #{$white};
  --avatar-initials-group-color: #{$black};
  --avatar-administrator-fill: #{$light-status-warning};
  --avatar-administrator-stroke: #{$dark-black};
  --avatar-administrator-color: #{$white};
  --avatar-guest-fill: #{$light-icons};
  --avatar-guest-stroke: #{$dark-black};
  --avatar-guest-color: #{$white};
  --avatar-owner-fill: #{$favorites-status};
  --avatar-owner-stroke: #{$dark-black};
  --avatar-owner-color: #{$white};

  --backdrop-background-color: #{$blur-light};

  --badge-border: 1px solid transparent;
  --badge-padding: 1px;
  --badge-line-height: 0.8;
  --badge-overflow: hidden;
  --badge-color: #{$white};
  --badge-background-color: var(--accent-main, #{$light-status-warning});
  --badge-disable-background-color: #{$gray};

  --button-color-base: #{$black};
  --button-color-base-hover: #{$black};
  --button-color-base-active: #{$black};
  --button-color-base-disabled: #{$gray-strong};

  --button-brightness: brightness(90%);

  --button-color-primary: #{$white};
  --button-color-primary-hover: #{$white};
  --button-color-primary-active: #{$white};
  --button-color-primary-disabled: #{$white};

  --button-background-base: #{$white};
  --button-background-base-hover: #{$white};
  --button-background-base-active: #{$gray-light-mid};
  --button-background-base-disabled: #{$gray-light};

  --button-background-primary: var(--accent-button, #{$light-second-main});
  --button-background-primary-hover: var(
    --accent-button,
    #{$light-second-main-hover}
  );
  --button-background-primary-active: linear-gradient(
      0deg,
      #{$light-second-main},
      #{$light-second-main}
    ),
    linear-gradient(0deg, #{$on-white-color}, #{$on-white-color});
  --button-background-primary-disabled: var(
    --accent-button,
    #{$light-second-main-disabled}
  );

  --button-border-base: 1px solid #{$gray-strong};
  --button-border-base-hover: 1px solid
    var(--accent-button, #{$light-second-main});
  --button-border-base-active: 1px solid #{$gray-strong};
  --button-border-base-disabled: 1px solid #{$gray-light-mid};

  --button-border-primary: 1px solid var(--accent-button, #{$light-second-main});
  --button-border-primary-active: var(--accent-button, #{$light-second-main});
  --button-border-primary-disabled: 1px solid
    var(--accent-button, #{$light-second-main-disabled});

  --button-loader-base: var(--accent-button, #{$light-second-main});
  --button-loader-primary: #{$white};

  --checkbox-fill-color: #{$white};
  --checkbox-border-color: #{$gray-strong};
  --checkbox-arrow-color: #{$black};
  --checkbox-indeterminate-color: #{$black};
  --checkbox-disable-arrow-color: #{$gray-strong};
  --checkbox-disable-border-color: #{$gray-light-mid};
  --checkbox-disable-fill-color: #{$gray-light};
  --checkbox-disable-indeterminate-color: #{$gray};
  --checkbox-hover-border-color: #{$gray};
  --checkbox-hover-indeterminate-color: #{$black};
  --checkbox-pressed-border-color: #{$gray-strong};
  --checkbox-pressed-fill-color: #{$gray-light-mid};
  --checkbox-focus-color: #{$gray};
  --checkbox-error-color: #{$light-error-status};

  --text-color: #{$black};
  --text-disable-color: #{$gray};

  --sub-menu-item-background-color: #{$white};
  --sub-menu-item-hover-background-color: #{$gray-light};
  --sub-menu-item-disabled-color: #{$gray};
  --sub-menu-item-disabled-background-color: #{$white};

  --context-menu-background: #{$white};
  --context-menu-border: none;
  --context-menu-header-border: 1px solid #{$gray-light-mid};
  --context-menu-box-shadow: 0px 8px 16px 0px #{$box-shadow-color};

  --context-menu-header-text-margin: 0 0 0 8px;
  --context-menu-header-text-color: #{$black};

  --context-menu-submenu-list-margin: 4px;

  --context-menu-button-border: #{$gray-strong};
  --context-menu-button-hover-border: #{$gray};

  --drag-and-drop-height: 100%;
  --drag-and-drop-border: 1px solid transparent;
  --drag-and-drop-accept-bg: #{$dnd-hover-color};
  --drag-and-drop-bg: #{$dnd-color};

  --dropdown-background: #{$white};
  --dropdown-border: none;
  --dropdown-box-shadow: 0px 8px 16px 0px #{$box-shadow-color};

  --drop-down-item-hover-color: #{$gray-light};
  --drop-down-item-icon-color: #{$black};
  --drop-down-item-icon-color-disabled: #{$black};
  --dropdown-item-separator-border: #{$gray-light-mid};

  --dropdown-item-disabled-color: #{$gray};
  --dropdown-item-selected-color: #{$light-gray-hover};

  --input-text-align: left;

  --empty-content-header-color: #{$black};
  --empty-content-description-color: #{$gray-text};
  --empty-content-button-color-link: #{$link};
  --empty-content-button-color-text: #{$black};

  --empty-view-link-color: #{$light-blue-main};
  --empty-view-link-bg-color: #{$white};
  --empty-view-link-bg-color-hover: #{$light-gray-hover};
  --empty-view-link-bg-color-press: #{$light-gray-selected};

  --empty-view-items-hover: #{$gray-light};
  --empty-view-items-press: #{$light-gray-selected};

  /* Empty content variables */
  --empty-view-header-color: #{$black};
  --empty-view-description-color: #{$gray-text};

  --error-container-background: #{$white};
  --error-container-body-text: #{$gray};
  --error-container-link-color: #{$link};

  --filter-button-border: 1px solid #{$gray-strong};
  --filter-button-hover-border: 1px solid #{$gray};

  --filter-button-open-background: #{$gray};
  --filter-button-open-fill: #{$white};

  --filter-block-background: #{$white};
  --filter-block-item-color: #{$gray};
  --filter-block-selected-item-color: #{$white};
  --filter-block-item-separator-background: #{$gray-light-mid};
  --filter-block-item-tag-border: 1px solid #{$gray-light-mid};

  --filter-sort-button-background: #{$white};
  --filter-sort-button-selected-icon: #{$light-gray-selected};
  --filter-sort-button-unselected-icon: #{$gray};
  --filter-sort-button-sort-fill: #{$light-gray-dark};
  --filter-sort-button-selected-background: #{$light-gray-hover};

  --floating-button-icon-fill: #{$white};
  --floating-button-background: #{$light-icons};
  --floating-button-box-shadow: 0px 5px 20px #{$popup-shadow};

  --slider-track-height: 8px;
  --slider-thumb-size: 24px;
  --slider-thumb-border: 6px;
  --slider-border-radius: 5.6px;
  --slider-thumb-disabled-color: #{$gray-strong};
  --slider-thumb-disabled-border: #{$light-second-main-disabled};
  --slider-shadow: #{$blur-dark};
  --slider-runnable-track-border: #{$gray-light-mid};
  --slider-thumb-background: var(
    --color-scheme-main-accent,
    #{$light-second-main}
  );
  --slider-thumb-border-color: #{$white};
  --slider-thumb-box-shadow: 0px 5px 20px #{$popup-shadow};
  --slider-range-thumb: #{$light-second-main};
  --slider-range-track-border: #{$white};
  --slider-range-track-background: #{$light-second-main};
  --slider-background: #{$gray-light-mid};
  --slider-background-image: linear-gradient(
    var(--slider-thumb-background),
    var(--slider-thumb-background)
  );

  --save-cancel-border-color: #{$gray-light-mid};
  --save-cancel-reminder-color: #{$gray};

  --language-combo-hover-border: #{$gray};

  --link-dropdown-color-default: #{$gray};
  --link-dropdown-hover-color: #{$gray-text};
  --link-dropdown-hover-background: #{$gray-light-mid};
  --link-dropdown-background-default: transparent;
  --link-dropdown-disable-color: #{$gray};
  --link-dropdown-text-decoration: dashed;
  --link-dropdown-svg-opacity: 1;
  --link-dropdown-svg-semi-transparent: 0.5;
  --link-dropdown-padding-right: 20px;
  --link-dropdown-max-width: 200px;
  --link-dropdown-expander-width: 6.35px;
  --status-icon-color-positive: #{$light-status-positive};
  --status-icon-color-negative: #{$light-error-status};
}

.dark {
  --row-side-color: #{$gray-dark};
  --accent-main: var(--color-scheme-main-accent, #{$light-blue-main});
  --accent-text: var(--color-scheme-text-accent, #{$light-blue-main});
  --accent-button: var(--color-scheme-main-buttons, #{$light-blue-main});
  --accent-button-text: var(--color-scheme-text-buttons, #{$black});

  --background-color: #{$black};
  --text-color: #{$white};
  --interface-direction: ltr;

  --toast-tap-highlight: #{$tap-highlight};
  --toast-text-color-comp: #{$white};
  --toast-close-button-color: #{$white};
  --toast-transform: translate3d(150%, 0, 0);
  --toast-top-offset: 16px;

  --view-selector-items-count: unset;

  --text-font-family: "Open Sans", sans-serif, Arial;

  --text-input-transition: all 0.2s ease 0s;
  --text-input-box-shadow: inset 0 0 0 30px var(--input-bg);
  --text-input-font-weight: normal;

  --context-menu-header-text-margin: 0 0 0 8px;
  --context-menu-submenu-list-margin: 4px;
  --drag-and-drop-border: 1px solid transparent;
  --empty-view-link-color: #{$light-blue-main};

  --aside-custom-z-index: unset;
  --input-text-align: left;
  --drag-and-drop-height: 100%;
  --aside-content-padding-bottom: unset;
  --aside-header-custom-height: 53px;
  --badge-border: 1px solid transparent;
  --badge-padding: 1px;
  --badge-line-height: 0.8;
  --badge-overflow: hidden;
  --context-menu-header-text-margin: 0 0 0 8px;
  --context-menu-submenu-list-margin: 4px;
  --main-button-mobile-dropdown-position: fixed;
  --main-button-mobile-dropdown-width: 400px;
  --main-button-mobile-dropdown-right: 48px;
  --main-button-mobile-dropdown-bottom: 48px;
  --main-button-mobile-dropdown-z-index: 202;
  --main-button-mobile-dropdown-mobile-width: calc(100vw - 64px);
  --main-button-mobile-dropdown-mobile-right: 32px;
  --main-button-mobile-dropdown-mobile-bottom: 40px;

  --row-min-width: 160px;
  --row-overflow: hidden;
  --row-text-overflow: ellipsis;
  --row-element-margin-right: 14px;
  --row-element-margin-left: 2px;
  --row-option-button-padding: 8px 0px 9px 7px;

  --row-content-margin: 0 6px;
  --row-content-font-size: 12px;
  --row-content-font-style: normal;
  --row-content-font-weight: 600;
  --row-content-font-family: "Open Sans", sans-serif, Arial;
  --row-content-max-width: 100%;
  --row-content-side-info-min-width: 160px;
  --row-content-side-info-margin: 0 6px;
  --row-content-side-info-width: 160px;
  --row-content-main-wrapper-min-width: 140px;
  --row-content-main-wrapper-margin-right: 8px;
  --row-content-main-wrapper-margin-top: 8px;
  --row-content-main-wrapper-width: 95%;
  --row-content-icons-height: 19px;

  --selector-add-button-border: none;
  --selector-add-button-box-sizing: border-box;
  --selector-add-button-border-radius: 3px;
  --selector-add-button-height: 32px;
  --selector-add-button-width: 32px;
  --selector-add-button-padding: 10px;

  --scrollbar-padding-inline-end: 17px;
  --scrollbar-padding-inline-end-mobile: 8px;
  --scrollbar-padding-after-last-item: unset;

  --app-loader-background-color: #{$black};

  --files-article-body-download-app-list-text-color: #{$gray-dark};
  --files-article-body-dev-tools-border: 1px solid #{$gray-dark-strong};
  --files-article-body-dev-tools-color: #{$gray-dark};
  --article-catalog-background: #{$dark-gray-light};
  --article-catalog-show-text: #{$dark-gray-dark};
  --article-catalog-header-border-bottom: 1px solid #{$gray-dark-strong};
  --article-client-home-logo-color: #{$white};
  --article-catalog-profile-border-top: 1px solid #{$gray-dark-strong};
  --article-catalog-vertical-line: 1px solid #{$gray-dark-strong};
  --article-catalog-profile-background: #{$light-dark-gray-hover};

  --article-item-header-color: #{$gray-dark};
  --article-item-header-bg-color: #{$gray-dark-strong};
  --article-item-container-bg-color: #{$black};
  --article-item-sibling-active-bg-color: #{$black};
  --article-item-sibling-hover-bg-color: #{$black};
  --article-item-img-svg-fill: #{$dark-gray-dark};
  --article-item-img-svg-active-fill: #{$white};
  --article-item-text-color: #{$dark-gray-dark};
  --article-item-text-active-color: #{$white};
  --article-item-initial-text-color: #{$black};
  --article-item-badge-without-text-bg-color: #{$main-orange};
  --article-item-trash-icon-fill: #{$gray-dark};
  --article-item-dnd-bg-color: #{$dnd-dark-color};
  --article-item-dnd-hover-bg-color: #{$dnd-dark-hover};

  --story-wrapper-bg-color: #{$dark-gray-light};

  --aside-bg-color: #{$black};

  --aside-header-text-color: #{$white};
  --aside-header-border-color: #{$gray-dark-strong};

  --avatar-edit-container-background: rgba(255, 255, 255, 0.64);
  --avatar-edit-container-fill: #{$white};
  --avatar-edit-container-fill-hover: var(
    --accent-button,
    #{$light-blue-main-hover}
  );
  --avatar-edit-container-fill-press: var(
    --accent-button,
    #{$light-blue-main-pressed}
  );
  --avatar-image-container-background: #{$gray-dark-strong};
  --avatar-image-container-background-image: #{$gray-dark-strong};
  --avatar-image-container-group-background: #{$gray-dark-mid};
  --avatar-icon-background: #{$gray-dark-mid};
  --avatar-image-container-svg-fill: #{$gray-dark};
  --avatar-icon-color: #{$gray-dark};
  --avatar-initials-color: #{$white};
  --avatar-initials-group-color: #{$white};
  --avatar-administrator-fill: #{$dark-status-warning};
  --avatar-administrator-stroke: #{$dark-black};
  --avatar-administrator-color: #{$white};
  --avatar-guest-fill: #{$dark-icon};
  --avatar-guest-stroke: #{$dark-black};
  --avatar-guest-color: #{$white};
  --avatar-owner-fill: #{$favorites-status};
  --avatar-owner-stroke: #{$dark-black};
  --avatar-owner-color: #{$white};

  --backdrop-background-color: #{$blur-dark};

  --badge-background-color: var(--accent-main, #{$dark-status-warning});
  --badge-disable-background-color: #{$gray-dark-strong};

  --button-color-base: #{$white};
  --button-color-base-hover: #{$white};
  --button-color-base-active: #{$white};
  --button-color-base-disabled: #{$gray-dark-strong};

  --button-brightness: brightness(82%);

  --button-color-primary: #{$white};
  --button-color-primary-hover: #{$white};
  --button-color-primary-active: #{$white};
  --button-color-primary-disabled: #{$white};

  --button-background-base: #{$black};
  --button-background-base-hover: #{$black};
  --button-background-base-active: #{$dark-gray-light};
  --button-background-base-disabled: #{$dark-gray-light};

  --button-background-primary: var(--accent-button, #{$light-second-main});
  --button-background-primary-hover: var(
    --accent-button,
    #{$light-second-main-hover}
  );
  --button-background-primary-active: linear-gradient(
      0deg,
      #{$light-second-main},
      #{$light-second-main}
    ),
    linear-gradient(0deg, #{$on-white-color}, #{$on-white-color});
  --button-background-primary-disabled: #{$light-second-main-disabled};

  --button-border-base: 1px solid #{$gray-dark-strong};
  --button-border-base-hover: 1px solid #{$gray-dark};
  --button-border-base-active: 1px solid #{$gray-dark-strong};
  --button-border-base-disabled: 1px solid #{$gray-dark-strong};

  --button-border-primary: 1px solid var(--accent-button, #{$light-second-main});
  --button-border-primary-active: linear-gradient(
      0deg,
      #{$light-second-main},
      #{$light-second-main}
    ),
    linear-gradient(0deg, #{$on-white-color}, #{$on-white-color});
  --button-border-primary-disabled: 1px solid
    var(--accent-button, #{$light-second-main-disabled});

  --button-loader-base: #{$white};
  --button-loader-primary: #{$white};

  --checkbox-fill-color: #{$dark-gray-light};
  --checkbox-border-color: #{$gray-dark-strong};
  --checkbox-arrow-color: #{$white};
  --checkbox-indeterminate-color: #{$white};
  --checkbox-disable-arrow-color: #{$gray-dark-strong};
  --checkbox-disable-border-color: #{$gray-dark-mid};
  --checkbox-disable-fill-color: #{$dark-gray-light};
  --checkbox-disable-indeterminate-color: #{$gray-dark-strong};
  --checkbox-hover-border-color: #{$gray-dark};
  --checkbox-hover-indeterminate-color: #{$white};
  --checkbox-pressed-border-color: #{$gray-dark-strong};
  --checkbox-pressed-fill-color: #{$black};
  --checkbox-focus-color: #{$gray-dark};
  --checkbox-error-color: #{$dark-error-status};

  --text-color: #{$white};
  --text-disable-color: #{$gray-dark-text};

  --sub-menu-item-background-color: #{$black};
  --sub-menu-item-hover-background-color: #{$light-dark-gray-hover};
  --sub-menu-item-disabled-color: #{$gray};
  --sub-menu-item-disabled-background-color: #{$black};

  --context-menu-background: #{$black};
  --context-menu-border: 1px solid #{$gray-dark-strong};
  --context-menu-header-border: 1px solid #{$gray-dark-strong};
  --context-menu-box-shadow: 0px 8px 16px 0px #{$box-shadow-dark-color};
  --context-menu-header-text-color: #{$white};

  --context-menu-button-border: #{$gray-dark};
  --context-menu-button-hover-border: #{$gray-dark};

  --drag-and-drop-accept-bg: #{$dnd-dark-hover};
  --drag-and-drop-bg: #{$dnd-dark-color};

  --dropdown-background: #{$black};
  --dropdown-border: 1px solid #{$gray-dark-strong};
  --dropdown-box-shadow: 0px 8px 16px 0px #{$box-shadow-dark-color};

  --drop-down-item-hover-color: #{$light-dark-gray-hover};
  --drop-down-item-icon-color: #{$white};
  --drop-down-item-icon-color-disabled: #{$white};
  --dropdown-item-separator-border: #{$gray-dark-strong};

  --dropdown-item-disabled-color: #{$gray};
  --dropdown-item-selected-color: #{$dark-gray-light};

  --empty-content-header-color: #{$white};
  --empty-content-description-color: #{$dark-gray-dark};
  --empty-content-button-color-link: #{$dark-link};
  --empty-content-button-color-text: #{$white};

  --empty-view-link-bg-color: #{$black};
  --empty-view-link-bg-color-hover: #{$dark-gray-light};
  --empty-view-link-bg-color-press: #{$gray-dark-strong};

  --empty-view-items-hover: #{$dark-gray-light};
  --empty-view-items-press: #{$gray-dark-strong};

  --empty-view-header-color: #{$white};
  --empty-view-description-color: #{$dark-gray-dark};

  --error-container-background: #{$black};
  --error-container-body-text: #{$gray-dark};
  --error-container-link-color: #{$dark-link};

  --filter-button-border: 1px solid #{$gray-dark-strong};
  --filter-button-hover-border: 1px solid #{$gray-dark};

  --filter-button-open-background: #{$gray};
  --filter-button-open-fill: #{$white};

  --filter-block-background: #{$black};
  --filter-block-item-color: #{$gray};
  --filter-block-selected-item-color: #{$black};
  --filter-block-item-separator-background: #{$gray-dark-strong};
  --filter-block-item-tag-border: 1px solid #{$gray-dark-strong};

  --filter-sort-button-background: #{$black};
  --filter-sort-button-selected-icon: #{$light-gray-selected};
  --filter-sort-button-unselected-icon: #{$gray-dark};
  --filter-sort-button-sort-fill: #{$dark-gray-dark};
  --filter-sort-button-selected-background: #{$gray-dark-strong};

  --floating-button-icon-fill: #{$black};
  --floating-button-background: #{$white};
  --floating-button-box-shadow: 0px 12px 24px #{$popup-shadow};

  --slider-track-height: 8px;
  --slider-thumb-size: 24px;
  --slider-thumb-border: 6px;
  --slider-border-radius: 5.6px;
  --slider-thumb-disabled-color: #{$gray-dark-strong};
  --slider-thumb-disabled-border: #{$light-second-main-disabled};
  --slider-shadow: #{$blur-dark};
  --slider-runnable-track-border: #{$gray-dark-mid};
  --slider-thumb-background: #{$white};
  --slider-thumb-border-color: #{$black};
  --slider-thumb-box-shadow: 0px 3px 12px rgba(0, 0, 0, 0.25);
  --slider-range-thumb: #{$white};
  --slider-range-track-border: #{$black};
  --slider-range-track-background: #{$white};
  --slider-background: #{$gray-dark-mid};
  --slider-background-image: linear-gradient(
    var(--slider-thumb-background),
    var(--slider-thumb-background)
  );

  --save-cancel-border-color: #{$gray-light-mid};
  --save-cancel-reminder-color: #{$gray};

  --language-combo-hover-border: #{$gray-dark};

  --link-dropdown-color-default: #{$gray-dark};
  --link-dropdown-hover-color: #{$dark-gray-dark};
  --link-dropdown-hover-background: #{$gray-dark-strong};
  --link-dropdown-background-default: transparent;
  --link-dropdown-disable-color: #{$gray-dark-text};
  --link-dropdown-text-decoration: dashed;
  --link-dropdown-svg-opacity: 1;
  --link-dropdown-svg-semi-transparent: 0.5;
  --link-dropdown-padding-right: 20px;
  --link-dropdown-max-width: 200px;
  --link-dropdown-expander-width: 6.35px;
  --status-icon-color-positive: #{$dark-status-positive};
  --status-icon-color-negative: #{$dark-error-status};
}

.light {
  --form-wrapper-background: #{$white};
  --form-wrapper-box-shadow: 0px 5px 20px #{$popup-shadow};
}

.dark {
  --form-wrapper-background: #{$black};
  --form-wrapper-box-shadow: 0px 5px 20px #{$badge-shadow};
}

.light {
  --heading-font-weight: 600;
  --heading-color: #{$black};
  --heading-font-size-xlarge: 27px;
  --heading-font-size-large: 23px;
  --heading-font-size-medium: 21px;
  --heading-font-size-small: 19px;
  --heading-font-size-xsmall: 15px;
}

.dark {
  --heading-color: #{$white};
}

.light {
  --scrollbar-bg-color: #{$light-scroll};
  --scrollbar-hover-bg-color: #{$light-scroll-hover};
  --scrollbar-press-bg-color: #{$light-scroll-active};
}

.dark {
  --scrollbar-bg-color: #{$dark-scroll};
  --scrollbar-hover-bg-color: #{$dark-scroll-hover};
  --scrollbar-press-bg-color: #{$dark-scroll-active};
}

.light {
  --beta-badge-tooltip-box-shadow-color: #00000029;
  --tooltip-text-color: #000000;
}

.dark {
  --tooltip-text-color: #ffffff;
}

.light {
  --link-color: #{$black};
  --link-line-height: calc(100% + 6px);
  --link-opacity: 0.5;
  --link-text-decoration: none;
  --link-cursor: pointer;
  --link-display: inline-block;
  --link-hover-text-decoration: underline dashed;
  --link-hover-page-text-decoration: underline;
}

.dark {
  --link-color: #{$white};
  --link-line-height: calc(100% + 6px);
  --link-hover-text-decoration: underline dashed;
  --link-hover-page-text-decoration: underline;
}

.light {
  --loader-color: #{$loader-light};
  --button-loader-track-primary: #{$white};
  --button-loader-track-base: var(--color-scheme-main-buttons);
}

.dark {
  --loader-color: #{$loader-dark};
  --button-loader-track-primary: #{$white};
  --button-loader-track-base: #{$white};
}

.light {
  --main-button-background-color: var(--accent-main, #{$light-blue-main});
  --main-button-padding: 5px 14px 5px 12px;
  --main-button-border-radius: 3px;
  --main-button-line-height: 22px;
  --main-button-font-size: 16px;
  --main-button-font-weight: 700;
  --main-button-text-color: #{$white};
  --main-button-text-color-disabled: #{$white};

  --main-button-corner-rounds-top-right: 0;
  --main-button-corner-rounds-bottom-right: 0;

  --main-button-svg-margin: auto;
  --main-button-svg-height: 100%;
  --main-button-svg-fill: #{$white};

  --main-button-dropdown-top: 100%;

  --main-button-arrow-dropdown-border-left: 4px solid transparent;
  --main-button-arrow-dropdown-border-right: 4px solid transparent;
  --main-button-arrow-dropdown-border-top: 5px solid #{$white};
  --main-button-arrow-dropdown-border-top-disabled: 5px solid #{$white};
  --main-button-arrow-dropdown-right: 14px;
  --main-button-arrow-dropdown-top: 50%;
  --main-button-arrow-dropdown-width: 0;
  --main-button-arrow-dropdown-height: 0;
  --main-button-arrow-dropdown-margin-top: -1px;
}

.dark {
  --main-button-background-color: #{$light-blue-main};
  --main-button-text-color: #{$white};
  --main-button-text-color-disabled: #{$white};
  --main-button-svg-fill: #{$white};
  --main-button-arrow-dropdown-border-top: 5px solid #{$white};
  --main-button-arrow-dropdown-border-top-disabled: 5px solid #{$black};
  --main-button-arrow-dropdown-right: 14px;
  --main-button-arrow-dropdown-top: 50%;
  --main-button-arrow-dropdown-width: 0;
  --main-button-arrow-dropdown-height: 0;
  --main-button-arrow-dropdown-margin-top: -1px;
  --main-button-arrow-dropdown-border-left: 4px solid transparent;
  --main-button-arrow-dropdown-border-right: 4px solid transparent;
  --main-button-padding: 5px 14px 5px 12px;
  --main-button-border-radius: 3px;
  --main-button-line-height: 22px;
  --main-button-font-size: 16px;
  --main-button-font-weight: 700;
  --main-button-corner-rounds-top-right: 0;
  --main-button-corner-rounds-bottom-right: 0;
  --main-button-svg-margin: auto;
  --main-button-svg-height: 100%;
  --main-button-dropdown-top: 100%;
}

.light {
  --status-warning: #{$light-status-warning};
  --main-button-mobile-text-color: #{$light-gray-dark};
  --main-button-mobile-button-color: #{$light-status-warning};
  --main-button-mobile-icon-fill: #{$white};
  --main-button-mobile-circle-background: #{$white};
  --main-button-mobile-mobile-progress-bar-background: #{$gray-strong};
  --main-button-mobile-bar-icon: #{$gray};
  --main-button-mobile-button-wrapper-background: #{$white};
  --main-button-mobile-button-wrapper-uploading-background: #{$gray-light-mid};
  --main-button-mobile-button-options-background-color: #{$blue-light-mid};
  --main-button-mobile-button-options-color: #{$white};

  --main-button-mobile-dropdown-position: fixed;
  --main-button-mobile-dropdown-width: 400px;
  --main-button-mobile-dropdown-right: 48px;
  --main-button-mobile-dropdown-bottom: 48px;
  --main-button-mobile-dropdown-z-index: 202;
  --main-button-mobile-dropdown-mobile-width: calc(100vw - 64px);
  --main-button-mobile-dropdown-mobile-right: 32px;
  --main-button-mobile-dropdown-mobile-bottom: 40px;
  --main-button-mobile-dropdown-separator-background: #{$white};
  --main-button-mobile-dropdown-button-color: #{$white};
  --main-button-mobile-dropdown-hover-button-color: #{$light-blue-main-pressed};
  --main-button-mobile-dropdown-background-action-mobile: #{$blue-light-mid};
  --main-button-mobile-progress-bar-color: #{$light-blue-main};
}

.dark {
  --status-warning: #{$dark-status-warning};
  --main-button-mobile-text-color: #{$dark-gray-dark};
  --main-button-mobile-button-color: #{$dark-status-warning};
  --main-button-mobile-icon-fill: #{$black};
  --main-button-mobile-circle-background: #{$black};
  --main-button-mobile-mobile-progress-bar-background: #{$gray-dark-strong};
  --main-button-mobile-bar-icon: #{$gray-dark};
  --main-button-mobile-button-wrapper-background: #{$black};
  --main-button-mobile-button-wrapper-uploading-background: #{$gray-dark-mid};
  --main-button-mobile-button-options-background-color: #{$gray-dark-mid};
  --main-button-mobile-button-options-color: #{$white};

  --main-button-mobile-dropdown-separator-background: #{$black};
  --main-button-mobile-dropdown-button-color: #{$white};
  --main-button-mobile-dropdown-hover-button-color: #{$black};
  --main-button-mobile-dropdown-background-action-mobile: #{$blue-light-mid};
  --main-button-mobile-progress-bar-color: #{$light-blue-main};
}

.light {
  --modal-dialog-bg-color: #{$white};
  --modal-dialog-text-color: #{$black};
  --modal-dialog-backdrop-bg-color: #{$blur-light};
  --modal-dialog-header-border-color: #{$gray-light-mid};

  --modal-dialog-content-transform-x: 100%;
}

.dark {
  --modal-dialog-bg-color: #{$black};
  --modal-dialog-text-color: #{$white};
  --modal-dialog-backdrop-bg-color: #{$blur-dark};
  --modal-dialog-header-border-color: #{$gray-dark-strong};

  --modal-dialog-content-transform-x: 100%;

  --heading-font-weight: 600;
  --heading-font-size-xlarge: 27px;
  --heading-font-size-large: 23px;
  --heading-font-size-medium: 21px;
  --heading-font-size-small: 19px;
  --heading-font-size-xsmall: 15px;

  --link-opacity: 0.5;
  --link-text-decoration: none;
  --link-cursor: pointer;
  --link-display: inline-block;

  --beta-badge-tooltip-box-shadow-color: #00000029;
}

.light {
  --section-header-trash-erasure-label-background: #{$gray-light};
  --section-header-trash-erasure-label-text: #{$gray-text};
  --navigation-root-folder-title-color: #{$gray};
  --navigation-expander-color: #{$black};
  --background-and-substrate-color: #{$gray-light};
  --navigation-background: #{$white};
  --navigation-box-shadow: 0px 8px 16px 0px #{$box-shadow-color};
  --navigation-icon-stroke: #{$light-gray-selected};
  --navigation-guid-animation-small-border: 1px solid
    var(--accent-main, #{$light-second-main});
  --navigation-guid-animation-border: 2px solid
    var(--accent-main, #{$light-second-main});
  --navigation-guid-animation-icon-color: var(
    --accent-main,
    #{$light-second-main}
  );
  --navigation-header-icon-fill: #{$light-gray-dark};
  --navigation-lifetime-enabled-fill: #{$main-red};
  --navigation-lifetime-enabled-stroke: #{$main-red};
}

.dark {
  --section-header-trash-erasure-label-background: #{$black};
  --section-header-trash-erasure-label-text: #{$dark-gray-dark};
  --navigation-root-folder-title-color: #{$dark-gray-dark};
  --navigation-expander-color: #{$white};
  --background-and-substrate-color: #{$dark-gray-light};
  --navigation-background: #{$black};
  --navigation-box-shadow: 0px 8px 16px 0px #{$box-shadow-dark-color};
  --navigation-icon-stroke: #{$gray-dark-strong};
  --navigation-header-icon-fill: #{$dark-gray-dark};
  --navigation-lifetime-enabled-fill: none;
  --navigation-lifetime-enabled-stroke: #{$main-red};
}

.light {
  --password-input-tooltip-text-color: #{$black};
  --password-input-icon-color: #{$gray-strong};
  --password-input-icon-color-hover: #{$gray};
  --password-input-icon-color-disabled: #{$gray-strong};
}

.dark {
  --password-input-tooltip-text-color: #{$black};
  --password-input-icon-color: #{$gray-dark-strong};
  --password-input-icon-color-hover: #{$gray-dark};
  --password-input-icon-color-disabled: #{$gray-dark};
}

.light {
  --header-background-color: #{$gray-light};
  --header-height: 48px;
}

.dark {
  --header-background-color: #{$dark-gray-light};
  --header-height: 48px;
}

.light {
  --progress-bar-background-color: #{$light-gray-hover};
  --progress-bar-percent-background: #{$light-blue-main};
  --progress-bar-status-color: #{$black};
  --progress-bar-error-color: #{$light-error-status};

  --progress-bar-icon-color: #{$white};
  --progress-bar-hover-icon: #{$gray};
}

.dark {
  --progress-bar-background-color: #{$gray-dark};
  --progress-bar-percent-background: #{$dark-status-warning};
  --progress-bar-status-color: #{$white};
  --progress-bar-error-color: #{$dark-error-status};

  --progress-bar-icon-color: #{$white};
  --progress-bar-hover-icon: #{$gray};
}

.light {
  --info-block-background: #{$gray-light};
  --info-block-header-color: #{$black};
  --info-block-description-color: #{$gray-text};
}

.dark {
  --info-block-background: #{$dark-gray-light};
  --info-block-header-color: #{$white};
  --info-block-description-color: #{$dark-gray-dark};
}

.light {
  --room-icon-fill: #{$white};
  --room-icon-background-color: #{$white};
  --room-icon-link-icon-path: #{$moonstone};
  --room-icon-link-icon-background: #{$white};
  --room-icon-empty-border: 2px dashed #{$gray-strong};
  --room-icon-background-color-archive: #{$gray};
  --room-icon-button-color: #{$gray};
  --room-icon-opacity: 1;
}

.dark {
  --room-icon-fill: #{$black};
  --room-icon-background-color: #{$black};
  --room-icon-link-icon-path: #{$blue-romb};
  --room-icon-link-icon-background: #{$black};
  --room-icon-empty-border: 2px dashed #{$gray-dark-strong};
  --room-icon-background-color-archive: #{$white};
  --room-icon-button-color: #{$gray-dark};
  --room-icon-opacity: 0.1;
}

.light {
  --room-type-list-item-background: none;
  --room-type-list-item-border: #{$gray-light-mid};
  --room-type-list-item-hover-background: #{$gray-light};
  --room-type-list-item-description-text: #{$gray};

  --room-type-dropdown-button-background: none;
  --room-type-dropdown-button-border: #{$gray-light-mid};
  --room-type-dropdown-button-hover-background: #{$gray-light};
  --room-type-dropdown-button-description-text: #{$gray};

  --room-type-dropdown-item-background: #{$white};
  --room-type-dropdown-item-hover-background: #{$gray-light};
  --room-type-dropdown-item-description-text: #{$gray};

  --room-type-display-item-background: #{$gray-light};
  --room-type-display-item-border: #{$gray-light};
  --room-type-display-item-description-text: #{$gray-text};
}

.dark {
  --room-type-list-item-background: none;
  --room-type-list-item-border: #{$gray-dark-strong};
  --room-type-list-item-hover-background: #{$dark-gray-light};
  --room-type-list-item-description-text: #{$gray};

  --room-type-dropdown-button-background: none;
  --room-type-dropdown-button-border: #{$gray-dark-strong};
  --room-type-dropdown-button-hover-background: #{$dark-gray-light};
  --room-type-dropdown-button-description-text: #{$gray};

  --room-type-dropdown-item-background: #{$black};
  --room-type-dropdown-item-hover-background: #{$dark-gray-light};
  --room-type-dropdown-item-description-text: #{$gray};

  --room-type-display-item-background: #{$dark-gray-light};
  --room-type-display-item-border: #{$dark-gray-light};
  --room-type-display-item-description-text: #{$gray-text};
}

.light {
  --row-min-height: 47px;
  --row-width: 100%;
  --row-border-bottom: #{$gray-light-mid};
  --row-background-color: #{$light-gray-hover};
  --row-min-width: 160px;
  --row-overflow: hidden;
  --row-text-overflow: ellipsis;
  --row-element-margin-right: 14px;
  --row-element-margin-left: 2px;
  --row-option-button-padding: 8px 0px 9px 7px;
  --row-content-height: 56px;
}

.dark {
  --row-border-bottom: #{$gray-dark-strong};
  --row-background-color: #{$light-dark-gray-hover};

  --row-min-height: 47px;
  --row-width: 100%;
  --row-min-width: 160px;
  --row-overflow: hidden;
  --row-text-overflow: ellipsis;
  --row-element-margin-right: 14px;
  --row-element-margin-left: 2px;
  --row-option-button-padding: 8px 0px 9px 7px;
  --row-content-height: 56px;

  --row-content-margin: 0 6px;
  --row-content-font-size: 12px;
  --row-content-font-style: normal;
  --row-content-font-weight: 600;
  --row-content-font-family: "Open Sans", sans-serif, Arial;
  --row-content-max-width: 100%;
  --row-content-side-info-min-width: 160px;
  --row-content-side-info-margin: 0 6px;
  --row-content-side-info-width: 160px;
  --row-content-main-wrapper-min-width: 140px;
  --row-content-main-wrapper-margin-right: 8px;
  --row-content-main-wrapper-margin-top: 8px;
  --row-content-main-wrapper-width: 95%;
  --row-content-icons-height: 19px;

  --section-header-height: 69px;
  --section-header-height-tablet: 61px;
  --section-header-height-mobile: 53px;
}

.light {
  --row-content-margin: 0 6px;
  --row-content-font-size: 12px;
  --row-content-font-style: normal;
  --row-content-font-weight: 600;
  --row-content-font-family: "Open Sans", sans-serif, Arial;
  --row-content-height: 56px;
  --row-content-max-width: 100%;

  --row-content-side-info-min-width: 160px;
  --row-content-side-info-margin: 0 6px;
  --row-content-side-info-width: 160px;

  --row-content-main-wrapper-min-width: 140px;
  --row-content-main-wrapper-margin-right: 8px;
  --row-content-main-wrapper-margin-top: 8px;
  --row-content-main-wrapper-width: 95%;

  --row-content-icons-height: 19px;
}

.light {
  --scrollbar-bg-color: #{$light-scroll};
  --scrollbar-hover-bg-color: #{$light-scroll-hover};
  --scrollbar-press-bg-color: #{$light-scroll-active};

  --scrollbar-padding-inline-end: 17px;
  --scrollbar-padding-inline-end-mobile: 8px;
  --scrollbar-padding-after-last-item: unset;
}

.dark {
  --scrollbar-bg-color: #{$dark-scroll};
  --scrollbar-hover-bg-color: #{$dark-scroll-hover};
  --scrollbar-press-bg-color: #{$dark-scroll-active};
}

.light {
  --section-header-height: 69px;
  --section-header-height-tablet: 61px;
  --section-header-height-mobile: 53px;

  --section-header-bg: #{$white};
  --info-panel-blur-color: #{$blur-light};
  --info-panel-bg: #{$white};
  --info-panel-border: #{$gray-light-mid};
}

.dark {
  --section-header-bg: #{$black};
  --info-panel-blur-color: #{$blur-dark};
  --info-panel-bg: #{$black};
  --info-panel-border: #{$gray-dark-strong};
}

.light {
  --disabled-selected-item-color: #{$gray};
  --filter-input-selected-items-background: #{$gray-light-mid};
  --filter-input-selected-items-hover-background: #{$light-gray-hover};
}

.dark {
  --disabled-selected-item-color: #{$gray-dark-text};
  --filter-input-selected-items-background: #{$gray-dark-mid};
  --filter-input-selected-items-hover-background: #{$light-dark-gray-hover};
}

.light {
  --selector-add-button-background: #{$gray-light-mid};
  --selector-add-button-hover-background: #{$light-gray-selected};
  --selector-add-button-active-background: #{$gray-strong};

  --selector-add-button-icon-color: #{$light-gray-dark};
  --selector-add-button-icon-color-hover: #{$light-gray-dark};
  --selector-add-button-icon-color-active: #{$light-gray-dark};

  --selector-add-button-border: none;
  --selector-add-button-box-sizing: border-box;
  --selector-add-button-border-radius: 3px;
  --selector-add-button-height: 32px;
  --selector-add-button-width: 32px;
  --selector-add-button-padding: 10px;
  --selector-add-button-color: #{$light-gray-dark};
  --selector-add-button-hover-color: #{$black};
}

.dark {
  --selector-add-button-background: #{$gray-dark-mid};
  --selector-add-button-hover-background: #{$dark-gray-light};
  --selector-add-button-active-background: #{$gray-dark-mid};

  --selector-add-button-icon-color: #{$gray-dark};
  --selector-add-button-icon-color-hover: #{$white};
  --selector-add-button-icon-color-active: #{$dark-gray-dark};

  --selector-add-button-color: #{$gray-dark};
  --selector-add-button-hover-color: #{$white};
}

.light {
  /* Light theme variables */
  --tabs-gradient-color: #{$white};
  --tabs-line-color: #{$gray-light-mid};

  /* Primary tabs */
  --tabs-text-color-primary: #{$light-gray-dark};
  --tabs-active-text-color-primary: #{$black};
  --tabs-hover-text-color-primary: #{$gray};
  --tabs-pressed-text-color-primary: #{$gray-text};
  --tabs-background-color-primary: #{$white};

  /* Secondary tabs */
  --tabs-text-color-secondary: #{$black};
  --tabs-active-text-color-secondary: #{$white};
  --tabs-background-color-secondary: #{$white};
  --tabs-hover-background-color-secondary: #{$light-gray-hover};
  --tabs-pressed-background-color-secondary: #{$gray-light-mid};
  --tabs-active-background-color-secondary: #{$blue-light-mid};
}

/* Dark theme variables */
.dark {
  --tabs-gradient-color: #{$black};
  --tabs-line-color: #{$gray-dark-strong};

  /* Primary tabs */
  --tabs-text-color-primary: #{$dark-gray-dark};
  --tabs-active-text-color-primary: #{$white};
  --tabs-hover-text-color-primary: #{$white};
  --tabs-pressed-text-color-primary: #{$gray-dark-text};
  --tabs-background-color-primary: #{$black};

  /* Secondary tabs */
  --tabs-text-color-secondary: #{$white};
  --tabs-active-text-color-secondary: #{$black};
  --tabs-background-color-secondary: #{$black};
  --tabs-hover-background-color-secondary: #{$gray-dark-strong};
  --tabs-pressed-background-color-secondary: #{$dark-gray-light};
  --tabs-active-background-color-secondary: #{$white};
}

.light {
  --tag-background: #{$white};
  --tag-hover-background: #{$light-gray-selected};
  --tag-active-background: #{$gray-light};
  --tag-new-background: #{$gray-light-mid};
  --tag-new-hover-background: #{$light-gray-hover};
  --tag-deleted-border: #{$gray-light-mid};
  --tag-color: #{$black};
  --tag-default-color: #{$black};
  --tag-deleted-color: #{$gray};
  --tag-disabled-color: #{$gray};
  --tag-disabled-border: 1px dashed #{$gray-strong};
  --tag-border: 1px solid #{$gray-strong};

  --tag-border-radius: 6px;
  --tag-icon-margin-start: 12px;
  --tag-dropdown-text-margin: 8px;

  --tag-third-party-padding: 2px 0px;
  --tag-third-party-size: 16px;

  --tag-text-line-height: 20px;
  --tag-dropdown-text-line-height: 30px;
  --tag-font-size: 13px;
}

.dark {
  --tag-background: #{$black};
  --tag-hover-background: #{$gray-dark-strong};
  --tag-active-background: #{$light-dark-gray-hover};
  --tag-new-background: #{$gray-dark-mid};
  --tag-new-hover-background: #{$light-dark-gray-hover};
  --tag-deleted-border: #{$gray-dark-strong};
  --tag-color: #{$white};
  --tag-default-color: #{$gray};
  --tag-deleted-color: #{$gray-dark};
  --tag-disabled-color: #{$gray-dark};
  --tag-disabled-border: 1px dashed #{$gray-dark-strong};
  --tag-border: 1px solid #{$gray-dark-strong};
}

.light {
  --text-input-appearance: none;
  --text-input-display: flex;
  --text-input-flex: 1 1 0%;
  --text-input-outline: none;
  --text-input-overflow: hidden;
  --text-input-opacity: 1;
  --text-input-transition: all 0.2s ease 0s;
  --text-input-box-shadow: inset 0 0 0 30px var(--input-bg);
  --text-input-font-weight: normal;
}

.dark {
  --tag-padding: 1px 7px;
  --tag-margin-end: 4px;
  --tag-border-radius: 6px;
  --tag-icon-margin-start: 12px;
  --tag-dropdown-text-margin: 8px;
  --tag-third-party-padding: 2px 0px;
  --tag-third-party-size: 16px;
  --tag-text-line-height: 20px;
  --tag-dropdown-text-line-height: 30px;
  --tag-font-size: 13px;

  --text-input-appearance: none;
  --text-input-display: flex;
  --text-input-flex: 1 1 0%;
  --text-input-outline: none;
  --text-input-overflow: hidden;
  --text-input-opacity: 1;
  --text-input-transition: all 0.2s ease 0s;
  --text-input-box-shadow: inset 0 0 0 30px var(--input-bg);
  --text-input-font-weight: normal;

  --toast-tap-highlight: #{$tap-highlight};
  --toast-text-color-comp: #{$white};
  --toast-close-button-color: #{$white};
  --toast-transform: translate3d(150%, 0, 0);
  --toast-top-offset: 16px;

  --view-selector-items-count: unset;
}

.light {
  --textarea-numeration-color: #{$gray};
}

.dark {
  --textarea-numeration-color: #{$gray-dark};
}

.light {
  --toastr-close-button-color: #{$black};
  --toastr-text-color: #{$black};
  --toast-text-color: #{$dark-black};

  --toastr-title-success-color: #{$dark-black};
  --toastr-title-error-color: #{$dark-black};
  --toastr-title-warning-color: #{$dark-black};
  --toastr-title-info-color: #{$dark-black};

  --toastr-svg-success-color: #{$black};
  --toastr-svg-error-color: #{$black};
  --toastr-svg-warning-color: #{$black};
  --toastr-svg-info-color: #{$black};

  --toast-box-shadow: 0px 10px 16px -12px #{$popup-shadow};

  --toast-success-bg: #{$light-toast-done};
  --toast-error-bg: #{$light-toast-warning};
  --toast-warning-bg: #{$light-toast-alert};
  --toast-info-bg: #{$light-toast-info};

  --toast-success-hover-bg: #{$light-toast-done};
  --toast-error-hover-bg: #{$light-toast-warning};
  --toast-warning-hover-bg: #{$light-toast-alert};
  --toast-info-hover-bg: #{$light-toast-info};

  --toast-success-border: none;
  --toast-error-border: none;
  --toast-warning-border: none;
  --toast-info-border: none;

  --toast-tap-highlight: #{$tap-highlight};
  --toast-text-color-comp: #{$white};

  --toast-close-button-color: #{$white};

  --toast-transform: translate3d(150%, 0, 0);

  --toast-top-offset: 16px;
}

.dark {
  --toastr-close-button-color: #{$dark-gray-dark};
  --toastr-text-color: #{$dark-gray-dark};
  --toast-text-color: #{$dark-gray-dark};

  --toastr-title-success-color: #{$dark-toast-done};
  --toastr-title-error-color: #{$dark-toast-warning};
  --toastr-title-warning-color: #{$dark-toast-alert};
  --toastr-title-info-color: #{$dark-toast-info};

  --toastr-svg-success-color: #{$dark-toast-done};
  --toastr-svg-error-color: #{$dark-toast-warning};
  --toastr-svg-warning-color: #{$dark-toast-alert};
  --toastr-svg-info-color: #{$dark-toast-info};

  --toast-box-shadow: 0px 16px 16px #{$popup-shadow};

  --toast-success-bg: #{$black};
  --toast-error-bg: #{$black};
  --toast-warning-bg: #{$black};
  --toast-info-bg: #{$black};

  --toast-success-hover-bg: #{$black};
  --toast-error-hover-bg: #{$black};
  --toast-warning-hover-bg: #{$black};
  --toast-info-hover-bg: #{$black};

  --toast-success-border: 2px solid #{$dark-toast-done};
  --toast-error-border: 2px solid #{$dark-toast-warning};
  --toast-warning-border: 2px solid #{$dark-toast-alert};
  --toast-info-border: 2px solid #{$dark-toast-info};
}

.light {
  --toggle-button-fill-color-default: #{$light-blue-main};
  --toggle-button-fill-color-off: #{$gray-strong};
  --toggle-button-hover-fill-color-off: #{$gray};
  --toggle-button-fill-circle-color: #{$white};
  --toggle-button-fill-circle-color-off: #{$white};

  --toggle-button-text-color: #{$black};
  --toggle-button-text-disable-color: #{$gray};
}

.dark {
  --toggle-button-fill-color-default: #{$light-blue-main};
  --toggle-button-fill-color-off: #{$gray-dark-mid};
  --toggle-button-hover-fill-color-off: #{$light-dark-gray-hover};
  --toggle-button-fill-circle-color: #{$white};
  --toggle-button-fill-circle-color-off: #{$white};

  --toggle-button-text-color: #{$white};
  --toggle-button-text-disable-color: #{$gray-dark-text};
}

.light {
  --view-selector-fill-color: #{$white};
  --view-selector-checked-fill-color: #{$gray};
  --view-selector-fill-disabled-color: #{$gray-light};
  --view-selector-disabled-fill-color: #{$gray-light-mid};
  --view-selector-disabled-fill-color-inner: #{$gray-strong};
  --view-selector-border-color: #{$gray-strong};
  --view-selector-hover-border-color: #{$gray};
  --view-selector-icon-button-hover-color: #{$light-gray-dark};

  --view-selector-items-count: unset;
}

.dark {
  --view-selector-fill-color: #{$black};
  --view-selector-checked-fill-color: #{$gray-dark};
  --view-selector-fill-disabled-color: #{$gray-light};
  --view-selector-disabled-fill-color: #{$gray-light-mid};
  --view-selector-disabled-fill-color-inner: #{$gray-strong};
  --view-selector-border-color: #{$gray-dark-strong};
  --view-selector-hover-border-color: #{$gray-dark};
  --view-selector-icon-button-hover-color: #{$white};
}

.light {
  --catalog-profile-background: #{$light-gray-hover};
  --catalog-profile-border-top: 1px solid #{$gray-light-mid};
}

.dark {
  --catalog-profile-background: #{$light-dark-gray-hover};
  --catalog-profile-border-top: 1px solid #{$gray-dark-strong};
}

.light {
  --modal-dialog-header-border-color: #{$gray-light-mid};
}

.dark {
  --modal-dialog-header-border-color: #{$gray-dark-strong};
}

.light {
  --filter-block-border-color: #{$gray-light-mid};
}

.dark {
  --filter-block-border-color: #{$gray-dark-strong};
}

.light {
  --body-info-border-color: #{$gray-light-mid};
}

.dark {
  --body-info-border-color: #{$gray-dark-strong};
}

.light {
  --header-info-border-color: #{$gray-light-mid};
}

.dark {
  --header-info-border-color: #{$gray-dark-strong};
}

.light {
  --selector-border: 1px solid #{$gray-light-mid};
}
.dark {
  --selector-border: 1px solid #{$gray-dark-strong};
}

.light {
  --files-section-tiles-view-tile-border: 1px solid #{$gray-strong};

  --files-badges-bg-color: #{$white};
}

.dark {
  --files-section-tiles-view-tile-border: 1px solid #{$gray-dark-strong};

  --files-badges-bg-color: #{$black};
}

.light {
  --text-color: #{$black};
  --text-font-family: "Open Sans", sans-serif, Arial;
}

.light {
  --form-filling-tips-circle-selected-background-color: #{$white};
  --form-filling-tips-circle-background-color: #{$gray-light-mid};
  --form-filling-tips-circle-border: 3px solid
    var(--accent-main, #{$light-blue-main});
}

.dark {
  --form-filling-tips-circle-selected-background-color: #{$black};
  --form-filling-tips-circle-background-color: #{$gray-dark-mid};
  --form-filling-tips-circle-border: 3px solid
    var(--accent-main, #{$light-second-main});
}

.light {
  // Input colors
  --input-bg: #{$white};
  --input-color: #{$black};
  --input-border-color: #{$gray-strong};
  --input-border-hover: #{$gray};
  --input-border-focus: #{$light-second-main};

  // Disabled state
  --input-disabled-bg: #{$gray-light};
  --input-disabled-color: #{$gray-strong};
  --input-disabled-border: #{$gray-light-mid};
  --input-disabled-border-hover: #{$gray-light-mid};
  --input-disabled-border-focus: #{$gray-light-mid};

  // Error state
  --input-error-border: #{$light-error-status};
  --input-error-border-hover: #{$light-error-status};
  --input-error-border-focus: #{$light-error-status};
  --input-error-color: #{$light-error-status};

  // Warning state
  --input-warning-border: #{$light-status-warning};
  --input-warning-border-hover: #{$light-status-warning};
  --input-warning-border-focus: #{$light-status-warning};

  // Dimensions
  --input-border-radius: 3px;
  --input-box-shadow: none;
  --input-border: 1px solid;
  --input-box-sizing: border-box;

  // Sizes
  --input-width-base: 173px;
  --input-width-middle: 300px;
  --input-width-big: 350px;
  --input-width-huge: 500px;
  --input-width-large: 550px;

  // Line heights
  --text-input-line-height-base: 20px;
  --text-input-line-height-middle: 20px;
  --text-input-line-height-big: 20px;
  --text-input-line-height-huge: 21px;
  --text-input-line-height-large: 20px;

  // Font sizes
  --text-input-font-size-base: 13px;
  --text-input-font-size-middle: 14px;
  --text-input-font-size-big: 16px;
  --text-input-font-size-huge: 18px;
  --text-input-font-size-large: 16px;

  // Padding
  --text-input-padding-base: 5px 6px;
  --text-input-padding-middle: 8px 12px;
  --text-input-padding-big: 8px 16px;
  --text-input-padding-huge: 8px 20px;
  --text-input-padding-large: 11px 12px;

  // Placeholder colors
  --text-input-placeholder-color: #{$gray};
  --text-input-placeholder-disabled-color: #{$gray-strong};
}

// Dark theme overrides
.dark {
  --input-bg: #{$dark-gray-light};
  --input-color: #{$white};
  --input-border-color: #{$gray-dark-strong};
  --input-border-hover: #{$gray-dark};
  --input-border-focus: #{$white};

  --input-disabled-bg: #{$gray-dark-strong};
  --input-disabled-color: #{$gray-dark-text};
  --input-disabled-border: #{$gray-dark-strong};

  --input-error-border: #{$dark-error-status};
  --input-error-border-hover: #{$dark-error-status};
  --input-error-border-focus: #{$dark-error-status};
  --input-error-color: #{$dark-error-status};

  --input-warning-border: #{$dark-status-warning};
  --input-warning-border-hover: #{$dark-status-warning};
  --input-warning-border-focus: #{$dark-status-warning};

  --text-input-placeholder-color: #{$gray-dark};
  --text-input-placeholder-disabled-color: #{$gray-dark-strong};

  // Dimensions
  --input-border-radius: 3px;
  --input-box-shadow: none;
  --input-border: 1px solid;
  --input-box-sizing: border-box;

  // Sizes
  --input-width-base: 173px;
  --input-width-middle: 300px;
  --input-width-big: 350px;
  --input-width-huge: 500px;
  --input-width-large: 550px;

  // Line heights
  --text-input-line-height-base: 20px;
  --text-input-line-height-middle: 20px;
  --text-input-line-height-big: 20px;
  --text-input-line-height-huge: 21px;
  --text-input-line-height-large: 20px;

  // Font sizes
  --text-input-font-size-base: 13px;
  --text-input-font-size-middle: 14px;
  --text-input-font-size-big: 16px;
  --text-input-font-size-huge: 18px;
  --text-input-font-size-large: 16px;

  // Padding
  --text-input-padding-base: 5px 6px;
  --text-input-padding-middle: 8px 12px;
  --text-input-padding-big: 8px 16px;
  --text-input-padding-huge: 8px 20px;
  --text-input-padding-large: 11px 12px;
}

.light {
  --color-picker-border: 1px solid #{$gray-strong};
  --color-picker-background: #{$white};
  --color-picker-color: #{$gray-text};
}

.dark {
  --color-picker-border: 1px solid #{$gray-dark-strong};
  --color-picker-background: #{$dark-gray-light};
  --color-picker-color: #{$gray-dark-text};
}

.light {
  --calendar-title-color: #{$gray-text};
  --calendar-outline-color: #{$gray-light-mid};
  --calendar-arrow-color: #{$gray-text};
  --calendar-disabled-arrow-color: #{$gray};
  --calendar-box-shadow: 0px 12px 40px #{$popup-shadow};
  --calendar-border-color: #{$white};
  --calendar-weekday-color: #{$gray};
  --calendar-on-hover-background: #{$light-gray-hover};
  --calendar-past-color: #{$gray};
  --calendar-disabled-color: #{$light-gray-selected};
}

.dark {
  --calendar-title-color: #{$dark-gray-dark};
  --calendar-outline-color: #{$gray-dark-strong};
  --calendar-arrow-color: #{$gray-dark-text};
  --calendar-disabled-arrow-color: #{$gray-dark-strong};
  --calendar-box-shadow: 0px 12px 40px 0px #{$popup-shadow};
  --calendar-border-color: #{$gray-dark-strong};
  --calendar-weekday-color: #{$gray-dark};
  --calendar-on-hover-background: #{$light-dark-gray-hover};
  --calendar-past-color: #{$gray-dark};
  --calendar-disabled-color: #{$gray-dark-strong};
}

.light {
  --date-picker-background: #{$white};
  --date-picker-border: 1px solid #{$gray-strong};
  --date-picker-cell-background: #{$gray-light-mid};
  --date-picker-icon-color: #{$light-gray-dark};
}

.dark {
  --date-picker-background: #{$black};
  --date-picker-border: 1px solid #{$gray-dark-strong};
  --date-picker-cell-background: #{$gray-dark-mid};
  --date-picker-icon-color: #{$dark-gray-dark};
}

.light {
  --dropzone-border: 2px dashed #{$gray-light-mid};
  --dropzone-secondary-link: #${black};
  --dropzone-exsts-color: #{$gray};
}

.dark {
  --dropzone-border: 2px dashed #{$gray-dark-strong};
  --dropzone-secondary-link: #${white};
  --dropzone-exsts-color: #{$gray};
}

.light {
  --social-button-border: 1px solid #{$gray-strong};
  --social-button-text-color: #{$gray};
  --social-button-connect-text-color: #{$white};
  --social-button-background: #{$white};
  --social-button-hover-background: #{$white};
  --social-button-connect-background: #{$light-icons};
  --social-button-hover-connect-background: #{$link};
  --social-button-hover-border: 1px solid #{$light-second-main};
  --social-button-active-background: #{$gray-light-mid};
  --social-button-active-border: 1px solid #{$gray-strong};
  --social-button-active-connect-background: #{$blue-light-mid};
  --social-button-disable-background: #{$gray-light};
  --social-button-disable-color: #{$black};
  --social-button-hover-text-color: #{$black};
  --social-button-connect-svg-fill: #{$white};
}

.dark {
  --social-button-border: 1px solid #{$gray-dark-strong};
  --social-button-text-color: #{$white};
  --social-button-connect-text-color: #{$dark-black};
  --social-button-background: #{$black};
  --social-button-hover-background: #{$black};
  --social-button-connect-background: #{$dark-icon};
  --social-button-hover-connect-background: #{$white};
  --social-button-hover-border: 1px solid #{$gray-dark};
  --social-button-active-background: #{$dark-gray-light};
  --social-button-active-border: 1px solid #{$gray-dark-strong};
  --social-button-active-connect-background: #{$big-gray-dark-mid};
  --social-button-disable-background: #{$dark-gray-light};
  --social-button-disable-color: #{$dark-gray-dark};
  --social-button-hover-text-color: #{$white};
  --social-button-connect-svg-fill: #{$dark-black};
}

.light {
  --media-viewer-title-color: #{$white};
  --media-viewer-background-start: #{$tap-highlight};
  --media-viewer-background-end: #{$background-color};
  --media-viewer-control-btn-hover-bg: #{$silver};
  --media-viewer-control-btn-svg: #{$white};

  --image-viewer-bg-black: #{$dark-black};
  --image-viewer-bg-transparent: #{$viewer-dark-color};

  --message-error-bg: #{$error-bg-color};
  --message-error-border-radius: 20px;
  --message-error-padding: 20px 24px;
  --message-error-text-color: #{$white};
  --message-error-toolbar-background: #{$brown-background};
  --message-error-toolbar-hover-background: #{$background-color};
  --message-error-svg: #{$white};

  --mobile-details-gradient-start: #{$tap-highlight};
  --mobile-details-gradient-end: #{$background-color};
  --mobile-details-text-color: #{$white};
  --mobile-details-icon-color: #{$white};
  --mobile-details-height: 53px;
  --mobile-details-z-index: 307;

  --bookmarks-text-color: #{$white};
  --bookmarks-color: #{$gray-dark-strong};

  --main-panel-margin-top-desktop: 85px;
  --main-panel-margin-top-mobile: 66px;

  --page-count-background: #{$brown-background};
  --page-count-hover-background: #{$background-color};
  --page-count-color: #{$white};

  --media-viewer-background: #{$viewer-dark-color};
  --media-viewer-toolbar-hover: #{$background-color};
  --media-viewer-error-background: #{$media-viewer-dark};
  --media-viewer-icon-color: #{$white};
  --pdf-text-color: #{$white};
  --sidebar-bg: #{$black};
  --sidebar-icon-fill: #{$dark-icon-color};
  --mobile-drawer-bg: #{$black};
  --mobile-drawer-svg: #{$dark-icon-color};

  --player-big-play-button-cursor: pointer;

  --player-icon-fill: #{$white};

  --player-duration-color: #{$white};

  --player-fullscreen-hover-cursor: pointer;

  --player-play-button-cursor: pointer;

  --player-speed-control-cursor: pointer;
  --player-speed-control-svg-fill: #{$white};
  --player-speed-control-svg-stroke: #{$white};
  --player-speed-control-dropdown-bg: #{$black};
  --player-speed-control-dropdown-color: #{$white};
  --player-speed-control-dropdown-item-hover-bg: #{$black};
  --player-speed-control-toast-bg: #{$player-speed-control-background};
  --player-speed-control-toast-color: #{$white};

  --player-timeline-hover-bg: #{$player-timeline-hover};
  --player-timeline-progress-bg: #{$player-timeline-progress};
  --player-timeline-thumb-bg: #{$white};
  --player-timeline-time-color: #{$white};
  --player-timeline-input-bg: #{$player-background};
  --player-timeline-bg: #{$white};

  --volume-control-background: #{$player-background};
  --volume-control-slider: #{$white};

  --viewer-color: #{$gray-strong};
  --viewer-fill: #{$white};
  --viewer-rtl-margin-left: 10px;
  --viewer-rtl-margin-right: 10px;
  --media-viewer-tap-highlight: #{$tap-highlight};
  --viewer-details: #{$background-color};

  --viewer-loader-border-color: #{$white};
  --viewer-loader-background: #{$brown-background};

  --viewer-player-fullscreen-bg: #{$dark-black};
  --viewer-player-bg: #{$viewer-dark-color};
  --viewer-player-audio-bg: #{$error-bg-color};
  --viewer-player-controls-gradient-start: #{$tap-highlight};
  --viewer-player-controls-gradient-middle: #{$viewer-player-controls-gradient};
  --viewer-player-controls-gradient-end: #{$viewer-player-controls-gradient-end-color};
  --viewer-player-controls-tablet-bg: #{$background-color};

  --viewer-toolbar-bg: #{$brown-background};
  --viewer-toolbar-hover-bg: #{$background-color};
  --viewer-toolbar-icon-color: #{$white};
  --viewer-toolbar-percent-color: #{$white};
  --viewer-toolbar-icon-disabled: #{$gray};

  --viewer-dropdown-bg: #{$black};
  --viewer-dropdown-item-color: #{$white};
  --viewer-dropdown-item-hover-bg: #{$light-dark-gray-hover};
}

.dark {
  --media-viewer-title-color: #{$white};
  --media-viewer-background-start: #{$tap-highlight};
  --media-viewer-background-end: #{$background-color};
  --media-viewer-control-btn-hover-bg: #{$silver};
  --media-viewer-control-btn-svg: #{$white};

  --image-viewer-bg-black: #{$dark-black};
  --image-viewer-bg-transparent: #{$viewer-dark-color};

  --message-error-bg: #{$error-bg-color};
  --message-error-border-radius: 20px;
  --message-error-padding: 20px 24px;
  --message-error-text-color: #{$white};
  --message-error-toolbar-background: #{$brown-background};
  --message-error-toolbar-hover-background: #{$background-color};
  --message-error-svg: #{$white};

  --mobile-details-gradient-start: #{$tap-highlight};
  --mobile-details-gradient-end: #{$background-color};
  --mobile-details-text-color: #{$white};
  --mobile-details-icon-color: #{$white};
  --mobile-details-height: 53px;
  --mobile-details-z-index: 307;

  --bookmarks-text-color: #{$white};
  --bookmarks-color: #{$gray-dark-strong};

  --main-panel-margin-top-desktop: 85px;
  --main-panel-margin-top-mobile: 66px;

  --page-count-background: #{$brown-background};
  --page-count-hover-background: #{$background-color};
  --page-count-color: #{$white};

  --media-viewer-background: #{$viewer-dark-color};
  --media-viewer-toolbar-hover: #{$background-color};
  --media-viewer-error-background: #{$media-viewer-dark};
  --media-viewer-icon-color: #{$white};
  --pdf-text-color: #{$white};
  --sidebar-bg: #{$black};
  --sidebar-icon-fill: #{$dark-icon-color};
  --mobile-drawer-bg: #{$black};
  --mobile-drawer-svg: #{$dark-icon-color};

  --player-big-play-button-cursor: pointer;

  --player-icon-fill: #{$white};

  --player-duration-color: #{$white};

  --player-fullscreen-hover-cursor: pointer;

  --player-play-button-cursor: pointer;

  --player-speed-control-cursor: pointer;
  --player-speed-control-svg-fill: #{$white};
  --player-speed-control-svg-stroke: #{$white};
  --player-speed-control-dropdown-bg: #{$black};
  --player-speed-control-dropdown-color: #{$white};
  --player-speed-control-dropdown-item-hover-bg: #{$black};
  --player-speed-control-toast-bg: #{$player-speed-control-background};
  --player-speed-control-toast-color: #{$white};

  --player-timeline-hover-bg: #{$player-timeline-hover};
  --player-timeline-progress-bg: #{$player-timeline-progress};
  --player-timeline-thumb-bg: #{$white};
  --player-timeline-time-color: #{$white};
  --player-timeline-input-bg: #{$player-background};
  --player-timeline-bg: #{$white};

  --volume-control-background: #{$player-background};
  --volume-control-slider: #{$white};

  --viewer-color: #{$gray-dark-strong};
  --viewer-fill: #{$white};
  --viewer-rtl-margin-left: 10px;
  --viewer-rtl-margin-right: 10px;
  --media-viewer-tap-highlight: #{$tap-highlight};
  --viewer-details: #{$background-color};

  --viewer-loader-border-color: #{$white};
  --viewer-loader-background: #{$brown-background};

  --viewer-player-fullscreen-bg: #{$dark-black};
  --viewer-player-bg: #{$viewer-dark-color};
  --viewer-player-audio-bg: #{$error-bg-color};
  --viewer-player-controls-gradient-start: #{$tap-highlight};
  --viewer-player-controls-gradient-middle: #{$viewer-player-controls-gradient};
  --viewer-player-controls-gradient-end: #{$viewer-player-controls-gradient-end-color};
  --viewer-player-controls-tablet-bg: #{$background-color};

  --viewer-toolbar-bg: #{$brown-background};
  --viewer-toolbar-hover-bg: #{$background-color};
  --viewer-toolbar-icon-color: #{$white};
  --viewer-toolbar-percent-color: #{$white};
  --viewer-toolbar-icon-disabled: #{$gray};

  --viewer-dropdown-bg: #{$black};
  --viewer-dropdown-item-color: #{$white};
  --viewer-dropdown-item-hover-bg: #{$light-dark-gray-hover};
}

.light {
  --file-input-border-color: #{$gray-strong};
  --file-input-disabled-border-color: #{$gray-light-mid};
  --file-input-warning-border-color: #{$light-status-warning};
  --file-input-error-border-color: #{$light-error-status};
  --file-input-hover-border-color: #{$gray};
  --file-input-hover-disabled-border-color: #{$gray-light-mid};
  --file-input-hover-warning-border-color: #{$light-status-warning};
  --file-input-hover-error-border-color: #{$light-error-status};
  --file-input-focus-border-color: #{$light-second-main};
  --file-input-focus-disabled-border-color: #{$gray-light-mid};
  --file-input-focus-warning-border-color: #{$light-status-warning};
  --file-input-focus-error-border-color: #{$light-error-status};

  --file-input-disabled-placeholder-color: #{$gray-strong};
}

.dark {
  --file-input-disabled-border-color: #{$gray-dark-strong};
  --file-input-border-color: #{$gray-dark-strong};
  --file-input-warning-border-color: #{$dark-status-warning};
  --file-input-error-border-color: #{$dark-error-status};
  --file-input-hover-border-color: #{$gray-dark};
  --file-input-hover-disabled-border-color: #{$gray-dark-strong};
  --file-input-hover-warning-border-color: #{$dark-status-warning};
  --file-input-hover-error-border-color: #{$dark-error-status};
  --file-input-focus-border-color: #{$white};
  --file-input-focus-disabled-border-color: #{$gray-dark-strong};
  --file-input-focus-warning-border-color: #{$dark-status-warning};
  --file-input-focus-error-border-color: #{$dark-error-status};

  --file-input-disabled-placeholder-color: #{$gray-dark-text};
}

.light {
  --icon-cropper-grid-color: #{$gray-strong};
  --icon-cropper-delete-button-bg: #{$gray-light};
  --icon-cropper-delete-button-hover-bg: #{$light-gray-hover};
  --icon-cropper-delete-button-color: #{$gray-text};
  --icon-cropper-delete-button-icon-color: #{$light-gray-dark};
  --icon-cropper-zoom-button-icon-color: #{$gray};
  --icon-cropper-zoom-button-hover-icon-color: #{$light-gray-dark};

  --preview-tile-background: #{$white};
  --preview-tile-border: 1px solid #{$gray-strong};
  --preview-tile-icon-border: 1px solid #{$gray-light-mid};
}

.dark {
  --icon-cropper-grid-color: #{$black};
  --icon-cropper-delete-button-bg: #{$gray-dark-mid};
  --icon-cropper-delete-button-hover-bg: #{$gray-dark-strong};
  --icon-cropper-delete-button-color: #{$white};
  --icon-cropper-delete-button-icon-color: #{$dark-gray-dark};
  --icon-cropper-zoom-button-icon-color: #{$gray-dark};
  --icon-cropper-zoom-button-hover-icon-color: #{$dark-gray-dark};

  --preview-tile-background: #{$black};
  --preview-tile-border: 1px solid #{$gray-dark-strong};
  --preview-tile-icon-border: 1px solid #{$gray-light-mid};
}

.light {
  --storage-management-region-country-color: #{$black};
  --storage-management-region-description-color: #{$light-gray-dark};
}

.dark {
  --storage-management-region-country-color: #{$white};
  --storage-management-region-description-color: #{$dark-gray-dark};
}

:global(.rtl) {
  --input-text-align: right;
  --input-direction: rtl;
}

:global(.rtl) {
  --modal-dialog-content-transform-x: -100%;
  --toast-transform: translate3d(-150%, 0, 0);
}

<<<<<<< HEAD
:global(.rtl) {
  --context-menu-header-text-margin: 0 8px 0 0;
  --context-menu-submenu-list-margin: -4px;

  --context-menu-submenu-transoform: scaleX(-1);
  --context-menu-submenu-transoform-box: content-box;
=======
.light {
  --tile-background-color: #{$white};
  --tile-border: 1px solid #{$gray-strong};
  --tile-checked-background: #{$light-gray-hover};
  --tile-icon-button-color: #{$gray};
  --tile-background-badge-color: #{$white};
  --tile-sub-text: #{$light-gray-dark};

  --tile-ckeckbox-background: #{$white};
  --tile-ckeckbox-border: #{$gray-strong};

  --tile-tag-checked-background: #{$white};

  --tile-container-sort-fill: #{$black};
  --tile-container-sort-text: #{$black};

  --tile-container-sort: #{$light-gray-dark};
  --tile-container-hover-background: #{$gray-light};

  --tile-show-hotkey-border: #{$light-second-main};
  --tile-border-radius: 6px;
  --tile-room-border-radius: 12px;
  --tile-badge-shadow: 0px 2px 4px #{$badge-shadow};

  --tile-icon-button-color: #{$gray};
  --tile-icon-button-hover-color: #{$light-blue-main};
}

.dark {
  --tile-background-color: #{$black};
  --tile-border: 1px solid #{$gray-dark-strong};
  --tile-checked-background: #{$light-dark-gray-hover};
  --tile-icon-button-color: #{$gray-dark};
  --tile-background-badge-color: #{$black};
  --tile-sub-text: #{$gray-dark};

  --tile-ckeckbox-background: #{$white};
  --tile-ckeckbox-border: #{$gray-strong};

  --tile-tag-checked-background: #{$light-dark-gray-hover};

  --tile-container-sort-fill: #{$white};
  --tile-container-sort-text: #{$white};

  --tile-container-sort: #{$dark-gray-dark};
  --tile-container-hover-background: #{$black};

  --tile-show-hotkey-border: #{$light-second-main};
  --tile-border-radius: 6px;
  --tile-room-border-radius: 12px;
  --tile-badge-shadow: 0px 2px 4px #{$badge-shadow};

  --tile-icon-button-color: #{$gray};
  --tile-icon-button-hover-color: #{$light-blue-main};
>>>>>>> 25ab4d95
}<|MERGE_RESOLUTION|>--- conflicted
+++ resolved
@@ -1964,14 +1964,6 @@
   --toast-transform: translate3d(-150%, 0, 0);
 }
 
-<<<<<<< HEAD
-:global(.rtl) {
-  --context-menu-header-text-margin: 0 8px 0 0;
-  --context-menu-submenu-list-margin: -4px;
-
-  --context-menu-submenu-transoform: scaleX(-1);
-  --context-menu-submenu-transoform-box: content-box;
-=======
 .light {
   --tile-background-color: #{$white};
   --tile-border: 1px solid #{$gray-strong};
@@ -2026,5 +2018,12 @@
 
   --tile-icon-button-color: #{$gray};
   --tile-icon-button-hover-color: #{$light-blue-main};
->>>>>>> 25ab4d95
+}
+
+:global(.rtl) {
+  --context-menu-header-text-margin: 0 8px 0 0;
+  --context-menu-submenu-list-margin: -4px;
+
+  --context-menu-submenu-transoform: scaleX(-1);
+  --context-menu-submenu-transoform-box: content-box;
 }