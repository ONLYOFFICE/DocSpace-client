﻿import FavoritesReactSvgUrl from "PUBLIC_DIR/images/favorites.react.svg?url";
import InfoOutlineReactSvgUrl from "PUBLIC_DIR/images/info.outline.react.svg?url";
import CopyToReactSvgUrl from "PUBLIC_DIR/images/copyTo.react.svg?url";
import DownloadReactSvgUrl from "PUBLIC_DIR/images/download.react.svg?url";
import DownloadAsReactSvgUrl from "PUBLIC_DIR/images/downloadAs.react.svg?url";
import MoveReactSvgUrl from "PUBLIC_DIR/images/move.react.svg?url";
import PinReactSvgUrl from "PUBLIC_DIR/images/pin.react.svg?url";
import UnpinReactSvgUrl from "PUBLIC_DIR/images/unpin.react.svg?url";
import RoomArchiveSvgUrl from "PUBLIC_DIR/images/room.archive.svg?url";
import DeleteReactSvgUrl from "PUBLIC_DIR/images/delete.react.svg?url";
import CatalogRoomsReactSvgUrl from "PUBLIC_DIR/images/catalog.rooms.react.svg?url";
import ChangQuotaReactSvgUrl from "PUBLIC_DIR/images/change.quota.react.svg?url";
import DisableQuotaReactSvgUrl from "PUBLIC_DIR/images/disable.quota.react.svg?url";
import DefaultQuotaReactSvgUrl from "PUBLIC_DIR/images/default.quota.react.svg?url";
import {
  checkFileConflicts,
  deleteFile,
  deleteFolder,
  downloadFiles,
  emptyTrash,
  finalizeVersion,
  lockFile,
  markAsRead,
  removeFiles,
  removeShareFiles,
  createFolder,
  moveToFolder,
  getFolder,
  deleteFilesFromRecent,
} from "@docspace/shared/api/files";
import {
  ConflictResolveType,
  Events,
  FileAction,
  FileStatus,
  FolderType,
  RoomsType,
  ShareAccessRights,
} from "@docspace/shared/enums";
import { makeAutoObservable } from "mobx";

import { toastr } from "@docspace/shared/components/toast";
import { TIMEOUT } from "@docspace/client/src/helpers/filesConstants";
import { checkProtocol } from "../helpers/files-helpers";
import { combineUrl } from "@docspace/shared/utils/combineUrl";
import config from "PACKAGE_FILE";
import { isDesktop } from "@docspace/shared/utils";
import { getCategoryType } from "SRC_DIR/helpers/utils";
import { muteRoomNotification } from "@docspace/shared/api/settings";
import { CategoryType } from "SRC_DIR/helpers/constants";
import RoomsFilter from "@docspace/shared/api/rooms/filter";
import AccountsFilter from "@docspace/shared/api/people/filter";
import { RoomSearchArea } from "@docspace/shared/enums";
import { getObjectByLocation } from "@docspace/shared/utils/common";
import uniqueid from "lodash/uniqueId";
import FilesFilter from "@docspace/shared/api/files/filter";
import {
  getCategoryTypeByFolderType,
  getCategoryUrl,
} from "SRC_DIR/helpers/utils";
import { MEDIA_VIEW_URL } from "@docspace/shared/constants";

class FilesActionStore {
  settingsStore;
  uploadDataStore;
  treeFoldersStore;
  filesStore;
  selectedFolderStore;
  filesSettingsStore;
  dialogsStore;
  mediaViewerDataStore;
  accessRightsStore;
  clientLoadingStore;
  publicRoomStore;
  infoPanelStore;
  peopleStore;
  userStore = null;
  currentTariffStatusStore = null;
  currentQuotaStore = null;
  isBulkDownload = false;
  isLoadedSearchFiles = false;
  isGroupMenuBlocked = false;
  emptyTrashInProgress = false;
  processCreatingRoomFromData = false;

  constructor(
    settingsStore,
    uploadDataStore,
    treeFoldersStore,
    filesStore,
    selectedFolderStore,
    filesSettingsStore,
    dialogsStore,
    mediaViewerDataStore,
    accessRightsStore,
    clientLoadingStore,
    publicRoomStore,
    pluginStore,
    infoPanelStore,
    userStore,
    currentTariffStatusStore,
<<<<<<< HEAD
=======
    peopleStore,
    currentQuotaStore,
>>>>>>> 7fb9a2da
  ) {
    makeAutoObservable(this);
    this.settingsStore = settingsStore;
    this.uploadDataStore = uploadDataStore;
    this.treeFoldersStore = treeFoldersStore;
    this.filesStore = filesStore;
    this.selectedFolderStore = selectedFolderStore;
    this.filesSettingsStore = filesSettingsStore;
    this.dialogsStore = dialogsStore;
    this.mediaViewerDataStore = mediaViewerDataStore;
    this.accessRightsStore = accessRightsStore;
    this.clientLoadingStore = clientLoadingStore;
    this.publicRoomStore = publicRoomStore;
    this.pluginStore = pluginStore;
    this.infoPanelStore = infoPanelStore;
    this.userStore = userStore;
    this.currentTariffStatusStore = currentTariffStatusStore;
    this.peopleStore = peopleStore;
    this.currentQuotaStore = currentQuotaStore;
  }

  setIsBulkDownload = (isBulkDownload) => {
    this.isBulkDownload = isBulkDownload;
  };

  isMediaOpen = () => {
    const { visible, setMediaViewerData, playlist } = this.mediaViewerDataStore;
    if (visible && playlist.length === 1) {
      setMediaViewerData({ visible: false, id: null });
    }
  };

  updateCurrentFolder = (fileIds, folderIds, clearSelection, operationId) => {
    const { clearSecondaryProgressData } =
      this.uploadDataStore.secondaryProgressDataStore;

    const {
      fetchFiles,
      fetchRooms,
      filter,
      roomsFilter,

      isEmptyLastPageAfterOperation,
      resetFilterPage,
    } = this.filesStore;

    const { isRoomsFolder, isArchiveFolder, isArchiveFolderRoot } =
      this.treeFoldersStore;

    let newFilter;

    const selectionFilesLength =
      fileIds && folderIds
        ? fileIds.length + folderIds.length
        : fileIds?.length || folderIds?.length;

    if (
      selectionFilesLength &&
      isEmptyLastPageAfterOperation(selectionFilesLength)
    ) {
      newFilter = resetFilterPage();
    }

    let updatedFolder = this.selectedFolderStore.id;

    if (this.dialogsStore.isFolderActions) {
      updatedFolder = this.selectedFolderStore.parentId;
    }

    if (isRoomsFolder || isArchiveFolder || isArchiveFolderRoot) {
      fetchRooms(
        updatedFolder,
        newFilter ? newFilter : roomsFilter.clone(),
        undefined,
        undefined,
        undefined,
        true,
      ).finally(() => {
        this.dialogsStore.setIsFolderActions(false);
        return setTimeout(
          () => clearSecondaryProgressData(operationId),
          TIMEOUT,
        );
      });
    } else {
      fetchFiles(
        updatedFolder,
        newFilter ? newFilter : filter,
        true,
        true,
        clearSelection,
      ).finally(() => {
        this.dialogsStore.setIsFolderActions(false);
        return setTimeout(
          () => clearSecondaryProgressData(operationId),
          TIMEOUT,
        );
      });
    }
  };

  convertToTree = (folders) => {
    let result = [];
    let level = { result };
    try {
      folders.forEach((folder) => {
        folder.path
          .split("/")
          .filter((name) => name !== "")
          .reduce((r, name, i, a) => {
            if (!r[name]) {
              r[name] = { result: [] };
              r.result.push({ name, children: r[name].result });
            }

            return r[name];
          }, level);
      });
    } catch (e) {
      console.error("convertToTree", e);
    }
    return result;
  };

  createFolderTree = async (treeList, parentFolderId) => {
    if (!treeList || !treeList.length) return;

    for (let i = 0; i < treeList.length; i++) {
      const treeNode = treeList[i];

      // console.log(
      //   `createFolderTree parent id = ${parentFolderId} name '${treeNode.name}': `,
      //   treeNode.children
      // );

      const folder = await createFolder(parentFolderId, treeNode.name);
      const parentId = folder.id;

      if (treeNode.children.length == 0) continue;

      await this.createFolderTree(treeNode.children, parentId);
    }
  };

  uploadEmptyFolders = async (emptyFolders, folderId) => {
    //console.log("uploadEmptyFolders", emptyFolders, folderId);

    const { secondaryProgressDataStore } = this.uploadDataStore;
    const { setSecondaryProgressBarData, clearSecondaryProgressData } =
      secondaryProgressDataStore;

    const operationId = uniqueid("operation_");

    const toFolderId = folderId ? folderId : this.selectedFolderStore.id;

    setSecondaryProgressBarData({
      icon: "file",
      visible: true,
      percent: 0,
      label: "",
      alert: false,
      operationId,
    });

    const tree = this.convertToTree(emptyFolders);
    await this.createFolderTree(tree, toFolderId);

    this.updateCurrentFolder(null, [folderId], null, operationId);

    setTimeout(() => clearSecondaryProgressData(operationId), TIMEOUT);
  };

  updateFilesAfterDelete = (operationId) => {
    const { setSelected } = this.filesStore;
    const { clearSecondaryProgressData } =
      this.uploadDataStore.secondaryProgressDataStore;

    setSelected("close");

    this.dialogsStore.setIsFolderActions(false);
    setTimeout(() => clearSecondaryProgressData(operationId), TIMEOUT);
  };

  deleteAction = async (
    translations,
    newSelection = null,
    withoutDialog = false,
  ) => {
    const { isRecycleBinFolder, isPrivacyFolder, recycleBinFolderId } =
      this.treeFoldersStore;
    const {
      addActiveItems,
      getIsEmptyTrash,
      bufferSelection,
      activeFiles,
      activeFolders,
    } = this.filesStore;
    const { secondaryProgressDataStore, clearActiveOperations } =
      this.uploadDataStore;
    const { setSecondaryProgressBarData, clearSecondaryProgressData } =
      secondaryProgressDataStore;
    const { withPaging } = this.settingsStore;

    let selection = newSelection
      ? newSelection
      : this.filesStore.selection.length
        ? this.filesStore.selection
        : [bufferSelection];

    selection = selection.filter((item) => item.security.Delete);

    const isThirdPartyFile = selection.some((f) => f.providerKey);

    const currentFolderId = this.selectedFolderStore.id;

    const operationId = uniqueid("operation_");

    const deleteAfter = false; //Delete after finished TODO: get from settings
    const immediately = isRecycleBinFolder || isPrivacyFolder ? true : false; //Don't move to the Recycle Bin

    let folderIds = [];
    let fileIds = [];

    let i = 0;
    while (selection.length !== i) {
      if (selection[i].fileExst || selection[i].contentLength) {
        // try to fix with one check later (see onDeleteMediaFile)
        const isActiveFile = activeFiles.find(
          (elem) => elem.id === selection[i].id,
        );
        !isActiveFile && fileIds.push(selection[i].id);
      } else {
        // try to fix with one check later (see onDeleteMediaFile)
        const isActiveFolder = activeFolders.find(
          (elem) => elem.id === selection[i].id,
        );
        !isActiveFolder && folderIds.push(selection[i].id);
      }
      i++;
    }

    if (!folderIds.length && !fileIds.length) return;
    const filesCount = folderIds.length + fileIds.length;

    setSecondaryProgressBarData({
      icon: "trash",
      visible: true,
      percent: 0,
      label: translations.deleteOperation,
      alert: false,
      filesCount,
      operationId,
    });

    const destFolderId = immediately ? null : recycleBinFolderId;

    addActiveItems(fileIds, null, destFolderId);
    addActiveItems(null, folderIds, destFolderId);

    if (folderIds.length || fileIds.length) {
      this.isMediaOpen();

      try {
        this.filesStore.setOperationAction(true);
        this.setGroupMenuBlocked(true);
        await removeFiles(folderIds, fileIds, deleteAfter, immediately)
          .then(async (res) => {
            if (res[0]?.error) return Promise.reject(res[0].error);
            const data = res[0] ? res[0] : null;
            const pbData = {
              icon: "trash",
              label: translations.deleteOperation,
              operationId,
            };
            await this.uploadDataStore.loopFilesOperations(data, pbData);

            const showToast = () => {
              if (isRecycleBinFolder) {
                return toastr.success(translations.deleteFromTrash);
              }

              if (selection.length > 1 || isThirdPartyFile) {
                return toastr.success(translations.deleteSelectedElem);
              }
              if (selection[0].fileExst) {
                return toastr.success(translations.FileRemoved);
              }
              return toastr.success(translations.FolderRemoved);
            };

            if (withPaging || this.dialogsStore.isFolderActions) {
              this.updateCurrentFolder(fileIds, folderIds, false, operationId);
              showToast();
            } else {
              this.updateFilesAfterDelete(operationId);

              this.filesStore.removeFiles(
                fileIds,
                folderIds,
                showToast,
                destFolderId,
              );

              this.uploadDataStore.removeFiles(fileIds);
            }

            if (currentFolderId) {
              const { socketHelper } = this.settingsStore;

              socketHelper.emit({
                command: "refresh-folder",
                data: currentFolderId,
              });
            }
          })
          .finally(() => {
            clearActiveOperations(fileIds, folderIds);
            getIsEmptyTrash();
          });
      } catch (err) {
        clearActiveOperations(fileIds, folderIds);
        setSecondaryProgressBarData({
          visible: true,
          alert: true,
          operationId,
        });
        setTimeout(() => clearSecondaryProgressData(operationId), TIMEOUT);
        return toastr.error(err.message ? err.message : err);
      } finally {
        this.filesStore.setOperationAction(false);
        this.setGroupMenuBlocked(false);
      }
    }
  };

  emptyTrash = async (translations) => {
    const {
      secondaryProgressDataStore,
      loopFilesOperations,
      clearActiveOperations,
    } = this.uploadDataStore;
    const { setSecondaryProgressBarData, clearSecondaryProgressData } =
      secondaryProgressDataStore;
    const { isRecycleBinFolder } = this.treeFoldersStore;
    const { addActiveItems, files, folders, getIsEmptyTrash } = this.filesStore;

    const fileIds = files.map((f) => f.id);
    const folderIds = folders.map((f) => f.id);

    if (isRecycleBinFolder) {
      addActiveItems(fileIds, folderIds);
    }

    const operationId = uniqueid("operation_");

    this.emptyTrashInProgress = true;

    setSecondaryProgressBarData({
      icon: "trash",
      visible: true,
      percent: 0,
      label: translations.deleteOperation,
      alert: false,
      operationId,
    });

    try {
      await emptyTrash().then(async (res) => {
        if (res[0]?.error) return Promise.reject(res[0].error);
        const data = res[0] ? res[0] : null;
        const pbData = {
          icon: "trash",
          label: translations.deleteOperation,
          operationId,
        };
        await loopFilesOperations(data, pbData);
        toastr.success(translations.successOperation);
        this.updateCurrentFolder(fileIds, folderIds, null, operationId);
        getIsEmptyTrash();
        clearActiveOperations(fileIds, folderIds);
      });
    } catch (err) {
      clearActiveOperations(fileIds, folderIds);
      setSecondaryProgressBarData({
        visible: true,
        alert: true,
        operationId,
      });
      setTimeout(() => clearSecondaryProgressData(operationId), TIMEOUT);
      return toastr.error(err.message ? err.message : err);
    } finally {
      this.emptyTrashInProgress = false;
    }
  };

  emptyArchive = async (translations) => {
    const {
      secondaryProgressDataStore,
      loopFilesOperations,
      clearActiveOperations,
    } = this.uploadDataStore;
    const { setSecondaryProgressBarData, clearSecondaryProgressData } =
      secondaryProgressDataStore;
    const { isArchiveFolder } = this.treeFoldersStore;
    const { addActiveItems, roomsForDelete } = this.filesStore;

    const folderIds = roomsForDelete.map((f) => f.id);
    if (isArchiveFolder) addActiveItems(null, folderIds);

    const operationId = uniqueid("operation_");

    setSecondaryProgressBarData({
      icon: "trash",
      visible: true,
      percent: 0,
      label: translations.deleteOperation,
      alert: false,
      operationId,
    });

    try {
      await removeFiles(folderIds, [], true, true).then(async (res) => {
        if (res[0]?.error) return Promise.reject(res[0].error);
        const data = res[0] ? res[0] : null;
        const pbData = {
          icon: "trash",
          label: translations.deleteOperation,
          operationId,
        };
        await loopFilesOperations(data, pbData);
        toastr.success(translations.successOperation);
        this.updateCurrentFolder(null, folderIds, null, operationId);
        // getIsEmptyTrash();
        clearActiveOperations(null, folderIds);
      });
    } catch (err) {
      clearActiveOperations(null, folderIds);
      setSecondaryProgressBarData({
        visible: true,
        alert: true,
        operationId,
      });
      setTimeout(() => clearSecondaryProgressData(operationId), TIMEOUT);

      return toastr.error(err.message ? err.message : err);
    }
  };

  downloadFiles = async (fileConvertIds, folderIds, translations) => {
    const { clearActiveOperations, secondaryProgressDataStore } =
      this.uploadDataStore;
    const { setSecondaryProgressBarData, clearSecondaryProgressData } =
      secondaryProgressDataStore;

    const { addActiveItems } = this.filesStore;
    const { label } = translations;

    if (this.isBulkDownload) {
      //toastr.error(); TODO: new add cancel download operation and new translation "ErrorMassage_SecondDownload"
      return;
    }

    this.setIsBulkDownload(true);

    const operationId = uniqueid("operation_");

    setSecondaryProgressBarData({
      icon: "file",
      visible: true,
      percent: 0,
      label,
      alert: false,
      operationId,
      isDownload: true,
    });

    const fileIds = fileConvertIds.map((f) => f.key || f);
    addActiveItems(fileIds, folderIds);

    const shareKey = this.publicRoomStore.publicRoomKey;

    try {
      await downloadFiles(fileConvertIds, folderIds, shareKey).then(
        async (res) => {
          const data = res[0] ? res[0] : null;
          const pbData = {
            icon: "file",
            label,
            operationId,
          };

          const item =
            data?.finished && data?.url
              ? data
              : await this.uploadDataStore.loopFilesOperations(
                  data,
                  pbData,
                  true,
                );

          clearActiveOperations(fileIds, folderIds);
          this.setIsBulkDownload(false);

          if (item.url) {
            window.location.href = item.url;
          } else {
            setSecondaryProgressBarData({
              visible: true,
              alert: true,
              operationId,
            });
          }

          setTimeout(() => clearSecondaryProgressData(operationId), TIMEOUT);
          !item.url && toastr.error(translations.error, null, 0, true);
        },
      );
    } catch (err) {
      this.setIsBulkDownload(false);
      clearActiveOperations(fileIds, folderIds);
      setSecondaryProgressBarData({
        visible: true,
        alert: true,
        operationId,
      });
      setTimeout(() => clearSecondaryProgressData(operationId), TIMEOUT);
      return toastr.error(err.message ? err.message : err);
    }
  };

  downloadAction = (label, item, folderId) => {
    const { bufferSelection } = this.filesStore;

    const selection = item
      ? [item]
      : this.filesStore.selection.length
        ? this.filesStore.selection
        : bufferSelection
          ? [bufferSelection]
          : null;

    if (!selection.length) return;

    let fileIds = [];
    let folderIds = [];
    const items = [];

    if (selection.length === 1 && selection[0].fileExst && !folderId) {
      window.open(selection[0].viewUrl, "_self");
      return Promise.resolve();
    }

    for (let item of selection) {
      if (item.fileExst) {
        fileIds.push(item.id);
        items.push({ id: item.id, fileExst: item.fileExst });
      } else {
        folderIds.push(item.id);
        items.push({ id: item.id });
      }
    }

    this.setGroupMenuBlocked(true);
    return this.downloadFiles(fileIds, folderIds, label).finally(() =>
      this.setGroupMenuBlocked(false),
    );
  };

  completeAction = async (selectedItem, type, isFolder = false) => {
    switch (type) {
      case FileAction.Create:
        this.filesStore.addItem(selectedItem, isFolder);
        break;
      case FileAction.Rename:
        this.onSelectItem(
          {
            id: selectedItem.id,
            isFolder: selectedItem.isFolder,
          },
          false,
          false,
        );
        break;
      default:
        break;
    }
  };

  onSelectItem = (
    { id, isFolder },
    withSelect = true,
    isContextItem = true,
    isSingleMenu = false,
  ) => {
    const {
      setBufferSelection,
      setSelected,
      selection,
      setSelection,
      setHotkeyCaretStart,
      setHotkeyCaret,
      setEnabledHotkeys,
      filesList,
    } = this.filesStore;

    if (!id) return;

    const item = filesList.find(
      (elm) => elm.id === id && elm.isFolder === isFolder,
    );

    if (item) {
      const isSelected =
        selection.findIndex((f) => f.id === id && f.isFolder === isFolder) !==
        -1;

      if (withSelect) {
        //TODO: fix double event on context-menu click
        if (isSelected && selection.length === 1 && !isContextItem) {
          setSelected("none");
        } else {
          setSelection([item]);
          setHotkeyCaret(null);
          setHotkeyCaretStart(item);
        }
      } else if (
        isSelected &&
        selection.length > 1 &&
        !isContextItem &&
        !isSingleMenu
      ) {
        setHotkeyCaret(null);
        setHotkeyCaretStart(item);
      } else {
        setSelected("none");
        setBufferSelection(item);
      }

      isContextItem && setEnabledHotkeys(false);
    }
  };

  deleteItemAction = async (
    itemId,
    translations,
    isFile,
    isThirdParty,
    isRoom,
  ) => {
    const { secondaryProgressDataStore, clearActiveOperations } =
      this.uploadDataStore;
    const { setSecondaryProgressBarData, clearSecondaryProgressData } =
      secondaryProgressDataStore;
    if (
      this.filesSettingsStore.confirmDelete ||
      this.treeFoldersStore.isPrivacyFolder ||
      isThirdParty ||
      isRoom
    ) {
      this.dialogsStore.setIsRoomDelete(isRoom);
      this.dialogsStore.setDeleteDialogVisible(true);
    } else {
      const operationId = uniqueid("operation_");

      setSecondaryProgressBarData({
        icon: "trash",
        visible: true,
        percent: 0,
        label: translations?.deleteOperation,
        alert: false,
        operationId,
      });

      const id = Array.isArray(itemId) ? itemId : [itemId];

      try {
        await this.deleteItemOperation(
          isFile,
          itemId,
          translations,
          isRoom,
          operationId,
        );
      } catch (err) {
        setSecondaryProgressBarData({
          visible: true,
          alert: true,
          operationId,
        });
        setTimeout(() => clearSecondaryProgressData(operationId), TIMEOUT);
        return toastr.error(err.message ? err.message : err);
      } finally {
        setTimeout(
          () => clearActiveOperations(isFile && id, !isFile && id),
          TIMEOUT,
        );
      }
    }
  };

  deleteItemOperation = (isFile, itemId, translations, isRoom, operationId) => {
    const { addActiveItems, getIsEmptyTrash } = this.filesStore;
    const { withPaging } = this.settingsStore;
    const { isRecycleBinFolder, recycleBinFolderId } = this.treeFoldersStore;

    const pbData = {
      icon: "trash",
      label: translations?.deleteOperation,
      operationId,
    };

    this.filesStore.setOperationAction(true);

    const destFolderId = isRecycleBinFolder ? null : recycleBinFolderId;

    if (isFile) {
      addActiveItems([itemId], null, destFolderId);
      this.isMediaOpen();
      return deleteFile(itemId)
        .then(async (res) => {
          if (res[0]?.error) return Promise.reject(res[0].error);
          const data = res[0] ? res[0] : null;
          await this.uploadDataStore.loopFilesOperations(data, pbData);

          if (withPaging) {
            this.updateCurrentFolder([itemId], null, null, operationId);
            toastr.success(translations.successRemoveFile);
          } else {
            this.updateFilesAfterDelete(operationId);
            this.filesStore.removeFiles(
              [itemId],
              null,
              () => toastr.success(translations.successRemoveFile),
              destFolderId,
            );
          }
        })
        .finally(() => this.filesStore.setOperationAction(false));
    } else if (isRoom) {
      const items = Array.isArray(itemId) ? itemId : [itemId];
      addActiveItems(null, items);

      this.setGroupMenuBlocked(true);
      return removeFiles(items, [], false, true)
        .then(async (res) => {
          if (res[0]?.error) return Promise.reject(res[0].error);
          const data = res[0] ? res[0] : null;
          await this.uploadDataStore.loopFilesOperations(data, pbData);
          this.updateCurrentFolder(null, [itemId], null, operationId);
        })
        .then(() =>
          toastr.success(
            items.length > 1
              ? translations?.successRemoveRooms
              : translations?.successRemoveRoom,
          ),
        )
        .finally(() => {
          this.setGroupMenuBlocked(false);
        });
    } else {
      addActiveItems(null, [itemId], destFolderId);
      return deleteFolder(itemId)
        .then(async (res) => {
          if (res[0]?.error) return Promise.reject(res[0].error);
          const data = res[0] ? res[0] : null;
          await this.uploadDataStore.loopFilesOperations(data, pbData);

          if (withPaging) {
            this.updateCurrentFolder(null, [itemId], null, operationId);
            toastr.success(translations.successRemoveFolder);
          } else {
            this.updateFilesAfterDelete(operationId);
            this.filesStore.removeFiles(
              null,
              [itemId],
              () => toastr.success(translations.successRemoveFolder),
              destFolderId,
            );
          }

          getIsEmptyTrash();
        })
        .finally(() => this.filesStore.setOperationAction(false));
    }
  };

  unsubscribeAction = async (fileIds, folderIds) => {
    const { setUnsubscribe } = this.dialogsStore;
    const { filter, fetchFiles } = this.filesStore;

    // return removeShareFiles(fileIds, folderIds)
    //   .then(() => setUnsubscribe(false))
    //   .then(() => fetchFiles(this.selectedFolderStore.id, filter, true, true));
  };

  lockFileAction = async (id, locked) => {
    let timer = null;
    const { setFile } = this.filesStore;
    try {
      timer = setTimeout(() => {
        this.filesStore.setActiveFiles([id]);
      }, 200);
      await lockFile(id, locked).then((res) => {
        setFile(res), this.filesStore.setActiveFiles([]);
      });
    } catch (err) {
      toastr.error(err);
    } finally {
      clearTimeout(timer);
    }
  };

  finalizeVersionAction = async (id) => {
    let timer = null;
    const { setFile } = this.filesStore;
    try {
      timer = setTimeout(() => {
        this.filesStore.setActiveFiles([id]);
      }, 200);
      await finalizeVersion(id, 0, false).then((res) => {
        if (res && res[0]) {
          setFile(res[0]);
          this.filesStore.setActiveFiles([]);
        }
      });
    } catch (err) {
      toastr.error(err);
    } finally {
      clearTimeout(timer);
    }
  };

  duplicateAction = (item, label) => {
    const { setSecondaryProgressBarData, filesCount } =
      this.uploadDataStore.secondaryProgressDataStore;

    this.setSelectedItems();

    //TODO: duplicate for folders?
    const folderIds = [];
    const fileIds = [];
    item.fileExst ? fileIds.push(item.id) : folderIds.push(item.id);
    const conflictResolveType = ConflictResolveType.Duplicate;
    const deleteAfter = false; //TODO: get from settings
    const operationId = uniqueid("operation_");

    setSecondaryProgressBarData({
      icon: "duplicate",
      visible: true,
      percent: 0,
      label,
      alert: false,
      filesCount: filesCount + fileIds.length,
      operationId,
    });

    this.filesStore.addActiveItems(fileIds, folderIds);

    return this.uploadDataStore.copyToAction(
      this.selectedFolderStore.id,
      folderIds,
      fileIds,
      conflictResolveType,
      deleteAfter,
      operationId,
    );
  };

  getFilesInfo = (items) => {
    const requests = [];
    let i = items.length;
    while (i !== 0) {
      requests.push(this.filesStore.getFileInfo(items[i - 1]));
      i--;
    }
    return Promise.all(requests);
  };

  setFavoriteAction = (action, id) => {
    const {
      markItemAsFavorite,
      removeItemFromFavorite,
      fetchFavoritesFolder,
      setSelected,
    } = this.filesStore;

    const items = Array.isArray(id) ? id : [id];

    switch (action) {
      case "mark":
        return markItemAsFavorite(items)
          .then(() => {
            return this.getFilesInfo(items);
          })
          .then(() => setSelected("close"));

      case "remove":
        return removeItemFromFavorite(items)
          .then(() => {
            return this.treeFoldersStore.isFavoritesFolder
              ? fetchFavoritesFolder(this.selectedFolderStore.id)
              : this.getFilesInfo(items);
          })
          .then(() => setSelected("close"));
      default:
        return;
    }
  };

  setPinAction = (action, id, t) => {
    const { pinRoom, unpinRoom, updateRoomPin, setSelected } = this.filesStore;

    const { infoPanelSelection, setInfoPanelSelection } = this.infoPanelStore;

    const items = Array.isArray(id) ? id : [id];

    const actions = [];
    const operationId = uniqueid("operation_");

    switch (action) {
      case "pin":
        items.forEach((item) => {
          updateRoomPin(item);
          actions.push(pinRoom(item));
        });

        return Promise.all(actions)
          .then(() => {
            this.updateCurrentFolder(null, items, null, operationId);
            if (infoPanelSelection) {
              setInfoPanelSelection({ ...infoPanelSelection, pinned: true });
            }
          })
          .then(() => setSelected("close"))
          .then(() =>
            toastr.success(
              items.length > 1
                ? t("RoomsPinned", { count: items.length })
                : t("RoomPinned"),
            ),
          )
          .catch((error) => console.log(error));
      case "unpin":
        items.forEach((item) => {
          updateRoomPin(item);
          actions.push(unpinRoom(item));
        });
        return Promise.all(actions)
          .then(() => {
            this.updateCurrentFolder(null, items, null, operationId);
            if (selection) {
              setInfoPanelSelection({ ...selection, pinned: false });
            }
          })
          .then(() => setSelected("close"))
          .then(() => {
            toastr.success(
              items.length > 1
                ? t("RoomsUnpinned", { count: items.length })
                : t("RoomUnpinned"),
            );
          })
          .catch((error) => console.log(error));
      default:
        return;
    }
  };

  setMuteAction = (action, item, t) => {
    const { id, new: newCount, rootFolderId } = item;
    const { treeFolders } = this.treeFoldersStore;
    const { folders, updateRoomMute } = this.filesStore;

    const muteStatus = action === "mute";

    const folderIndex = id && folders.findIndex((x) => x.id == id);
    if (folderIndex) updateRoomMute(folderIndex, muteStatus);

    const treeIndex = treeFolders.findIndex((x) => x.id == rootFolderId);
    const count = treeFolders[treeIndex].newItems;
    if (treeIndex) {
      if (muteStatus) {
        treeFolders[treeIndex].newItems = newCount >= 0 ? count - newCount : 0;
      } else treeFolders[treeIndex].newItems = count + newCount;
    }

    const operationId = uniqueid("operation_");

    muteRoomNotification(id, muteStatus)
      .then(() =>
        toastr.success(
          muteStatus
            ? t("RoomNotificationsDisabled")
            : t("RoomNotificationsEnabled"),
        ),
      )
      .catch((e) => toastr.error(e))
      .finally(() => {
        Promise.all([
          this.updateCurrentFolder(null, [id], null, operationId),
          this.treeFoldersStore.fetchTreeFolders(),
        ]);
      });
  };

  setArchiveAction = async (action, folders, t) => {
    const { addActiveItems, setSelected } = this.filesStore;

    const { setSelectedFolder } = this.selectedFolderStore;

    const { roomsFolder, isRoomsFolder, archiveRoomsId, myRoomsId } =
      this.treeFoldersStore;

    const { secondaryProgressDataStore, clearActiveOperations } =
      this.uploadDataStore;

    const { setSecondaryProgressBarData, clearSecondaryProgressData } =
      secondaryProgressDataStore;

    if (!myRoomsId || !archiveRoomsId) {
      console.error("Default categories not found");
      return;
    }

    const operationId = uniqueid("operation_");

    const items = Array.isArray(folders)
      ? folders.map((x) => (x?.id ? x.id : x))
      : [folders.id];

    setSecondaryProgressBarData({
      icon: "move",
      visible: true,
      percent: 0,
      label: "Archive room",
      alert: false,
      operationId,
    });

    const destFolder = action === "archive" ? archiveRoomsId : myRoomsId;

    addActiveItems(null, items, destFolder);

    switch (action) {
      case "archive":
        this.setGroupMenuBlocked(true);
        return moveToFolder(archiveRoomsId, items)
          .then(async (res) => {
            const lastResult = res && res[res.length - 1];

            if (lastResult?.error) return Promise.reject(lastResult.error);

            const pbData = {
              icon: "move",
              label: "Archive rooms operation",
              operationId,
            };
            const data = lastResult || null;

            console.log(pbData.label, { data, res });

            const operationData =
              await this.uploadDataStore.loopFilesOperations(data, pbData);

            if (
              !operationData ||
              operationData.error ||
              !operationData.finished
            ) {
              return Promise.reject(
                operationData?.error ? operationData.error : "",
              );
            }

            if (!isRoomsFolder) {
              setSelectedFolder(roomsFolder);
            }

            this.updateCurrentFolder(null, null, null, operationId);
          })

          .then(() => {
            const successTranslation =
              folders.length !== 1 && Array.isArray(folders)
                ? t("ArchivedRoomsAction")
                : Array.isArray(folders)
                  ? t("Common:ArchivedRoomAction", { name: folders[0].title })
                  : t("Common:ArchivedRoomAction", { name: folders.title });

            toastr.success(successTranslation);
          })
          .then(() => {
            const clearBuffer =
              !this.dialogsStore.archiveDialogVisible &&
              !this.dialogsStore.restoreRoomDialogVisible;
            setSelected("close", clearBuffer);
          })
          .catch((err) => {
            clearActiveOperations(null, items);
            setSecondaryProgressBarData({
              icon: "move",
              visible: true,
              alert: true,
              operationId,
            });
            setTimeout(() => clearSecondaryProgressData(operationId), TIMEOUT);
            return toastr.error(err.message ? err.message : err);
          })
          .finally(() => {
            clearActiveOperations(null, items);
            this.setGroupMenuBlocked(false);
          });
      case "unarchive":
        this.setGroupMenuBlocked(true);
        return moveToFolder(myRoomsId, items)
          .then(async (res) => {
            const lastResult = res && res[res.length - 1];

            if (lastResult?.error) return Promise.reject(lastResult.error);

            const pbData = {
              icon: "move",
              label: "Restore rooms from archive operation",
              operationId,
            };
            const data = lastResult || null;

            console.log(pbData.label, { data, res });

            await this.uploadDataStore.loopFilesOperations(data, pbData);

            this.updateCurrentFolder(null, [items], null, operationId);
          })

          .then(() => {
            const successTranslation =
              folders.length !== 1 && Array.isArray(folders)
                ? t("UnarchivedRoomsAction")
                : Array.isArray(folders)
                  ? t("UnarchivedRoomAction", { name: folders[0].title })
                  : t("UnarchivedRoomAction", { name: folders.title });

            toastr.success(successTranslation);
          })
          .then(() => setSelected("close"))
          .catch((err) => {
            clearActiveOperations(null, items);
            setSecondaryProgressBarData({
              visible: true,
              alert: true,
              operationId,
            });
            setTimeout(() => clearSecondaryProgressData(operationId), TIMEOUT);
            return toastr.error(err.message ? err.message : err);
          })
          .finally(() => {
            clearActiveOperations(null, items);
            this.setGroupMenuBlocked(false);
          });
      default:
        return;
    }
  };

  selectTag = (tag) => {
    const { roomsFilter } = this.filesStore;

    const { setIsSectionBodyLoading } = this.clientLoadingStore;

    const setIsLoading = (param) => {
      setIsSectionBodyLoading(param);
    };

    const newFilter = roomsFilter.clone();

    if (tag.label !== "no-tag") {
      const tags = newFilter.tags ? [...newFilter.tags] : [];

      if (tags.length > 0) {
        const idx = tags.findIndex((item) => item === tag.label);

        if (idx > -1) {
          //TODO: remove tag here if already selected
          return;
        }
      }

      if (tag.roomType) {
        if (!!newFilter.type && +newFilter.type === tag.roomType) return;
        newFilter.type = tag.roomType;
      } else {
        tags.push(tag.label);
        newFilter.tags = [...tags];
      }

      newFilter.withoutTags = false;
    } else {
      newFilter.withoutTags = true;
    }

    setIsLoading(true);
    window.DocSpace.navigate(
      `${window.DocSpace.location.pathname}?${newFilter.toUrlParams()}`,
    );
  };

  selectOption = ({ option, value }) => {
    const { roomsFilter } = this.filesStore;

    const { setIsSectionBodyLoading } = this.clientLoadingStore;

    const setIsLoading = (param) => {
      setIsSectionBodyLoading(param);
    };

    const newFilter = roomsFilter.clone();
    const tags = newFilter.tags ? [...newFilter.tags] : [];
    newFilter.tags = [...tags];

    if (option === "defaultTypeRoom") {
      newFilter.type = value;
    }

    if (option === "typeProvider") {
      newFilter.provider = value;
    }

    setIsLoading(true);
    window.DocSpace.navigate(
      `${window.DocSpace.location.pathname}?${newFilter.toUrlParams()}`,
    );
  };

  selectRowAction = (checked, file) => {
    const {
      // selected,
      // setSelected,
      selectFile,
      deselectFile,
      setBufferSelection,
      setHotkeyCaret,
      setHotkeyCaretStart,
    } = this.filesStore;
    //selected === "close" && setSelected("none");
    setBufferSelection(null);
    setHotkeyCaret(null);
    setHotkeyCaretStart(file);

    if (checked) {
      selectFile(file);
    } else {
      deselectFile(file);
    }
  };

  openLocationAction = async (item) => {
    if (this.publicRoomStore.isPublicRoom)
      return this.moveToPublicRoom(item.id);

    const { setIsSectionFilterLoading } = this.clientLoadingStore;

    const { id, isRoom, title, rootFolderType } = item;
    const categoryType = getCategoryTypeByFolderType(rootFolderType, id);

    const state = { title, rootFolderType, isRoot: false, isRoom };
    const filter = FilesFilter.getDefault();

    filter.folder = id;

    const url = getCategoryUrl(categoryType, id);

    window.DocSpace.navigate(`${url}?${filter.toUrlParams()}`, { state });
  };

  checkAndOpenLocationAction = async (item) => {
    const { categoryType } = this.filesStore;
    const { myRoomsId, myFolderId, archiveRoomsId, recycleBinFolderId } =
      this.treeFoldersStore;
    const { rootFolderType } = this.selectedFolderStore;
    const { setIsSectionFilterLoading } = this.clientLoadingStore;

    const setIsLoading = (param) => {
      setIsSectionFilterLoading(param);
    };

    const { ExtraLocationTitle, ExtraLocation, fileExst } = item;

    const isRoot =
      ExtraLocation === myRoomsId ||
      ExtraLocation === myFolderId ||
      ExtraLocation === archiveRoomsId ||
      ExtraLocation === recycleBinFolderId;

    const state = {
      title: ExtraLocationTitle,

      isRoot,
      fileExst,
      highlightFileId: item.id,
      isFileHasExst: !item.fileExst,
      rootFolderType,
    };

    const url = getCategoryUrl(categoryType, ExtraLocation);

    const newFilter = FilesFilter.getDefault();

    newFilter.search = item.title;
    newFilter.folder = ExtraLocation;

    setIsLoading(
      window.DocSpace.location.search !== `?${newFilter.toUrlParams()}` ||
        url !== window.DocSpace.location.pathname,
    );

    if (!isDesktop()) this.infoPanelStore.setIsVisible(false);

    window.DocSpace.navigate(`${url}?${newFilter.toUrlParams()}`, { state });
  };

  setThirdpartyInfo = (providerKey) => {
    const { setConnectDialogVisible, setConnectItem } = this.dialogsStore;
    const { providers, capabilities } = this.filesSettingsStore.thirdPartyStore;
    const provider = providers.find((x) => x.provider_key === providerKey);
    const capabilityItem = capabilities.find((x) => x[0] === providerKey);
    const capability = {
      title: capabilityItem ? capabilityItem[0] : provider.customer_title,
      link: capabilityItem ? capabilityItem[1] : " ",
    };

    setConnectDialogVisible(true);
    setConnectItem({ ...provider, ...capability });
  };

  // setNewBadgeCount = (item) => {
  //   const { getRootFolder, updateRootBadge } = this.treeFoldersStore;
  //   const { updateFileBadge, updateFolderBadge } = this.filesStore;
  //   const { rootFolderType, fileExst, id } = item;

  //   const count = item.new ? item.new : 1;
  //   const rootFolder = getRootFolder(rootFolderType);
  //   updateRootBadge(rootFolder.id, count);

  //   if (fileExst) updateFileBadge(id);
  //   else updateFolderBadge(id, item.new);
  // };

  markAsRead = (folderIds, fileIds, item) => {
    const { setSecondaryProgressBarData, clearSecondaryProgressData } =
      this.uploadDataStore.secondaryProgressDataStore;

    const operationId = uniqueid("operation_");

    setSecondaryProgressBarData({
      icon: "file",
      label: "", //TODO: add translation if need "MarkAsRead": "Mark all as read",
      percent: 0,
      visible: true,
      operationId,
    });

    return markAsRead(folderIds, fileIds)
      .then(async (res) => {
        const data = res[0] ? res[0] : null;
        const pbData = { icon: "file", operationId };
        await this.uploadDataStore.loopFilesOperations(data, pbData);
      })
      .then(() => {
        if (!item) return;

        //this.setNewBadgeCount(item);

        const { getFileIndex, updateFileStatus } = this.filesStore;

        const index = getFileIndex(item.id);
        updateFileStatus(index, item.fileStatus & ~FileStatus.IsNew);
      })
      .catch((err) => toastr.error(err))
      .finally(() =>
        setTimeout(() => clearSecondaryProgressData(operationId), TIMEOUT),
      );
  };

  moveDragItems = (destFolderId, folderTitle, translations) => {
    const folderIds = [];
    const fileIds = [];
    const deleteAfter = false;

    const { bufferSelection } = this.filesStore;
    const { isRootFolder } = this.selectedFolderStore;

    let selection = bufferSelection
      ? [bufferSelection]
      : this.filesStore.selection;

    selection = selection.filter(
      (el) => !el.isFolder || el.id !== destFolderId,
    );

    const isCopy = selection.findIndex((f) => f.security.Move) === -1;

    const operationData = {
      destFolderId,
      folderIds,
      fileIds,
      deleteAfter,
      translations,
      folderTitle,
      isCopy,
    };

    for (let item of selection) {
      if (!item.isFolder) {
        fileIds.push(item.id);
      } else {
        if (item.providerKey && isRootFolder) continue;
        folderIds.push(item.id);
      }
    }

    if (!folderIds.length && !fileIds.length) return;
    this.checkOperationConflict(operationData);
  };

  checkFileConflicts = (destFolderId, folderIds, fileIds) => {
    this.filesStore.addActiveItems(fileIds, null, destFolderId);
    this.filesStore.addActiveItems(null, folderIds, destFolderId);
    return checkFileConflicts(destFolderId, folderIds, fileIds);
  };

  setConflictDialogData = (conflicts, operationData) => {
    this.dialogsStore.setConflictResolveDialogItems(conflicts);
    this.dialogsStore.setConflictResolveDialogData(operationData);
    this.dialogsStore.setConflictResolveDialogVisible(true);
  };

  setSelectedItems = (title, length) => {
    const selectionLength = length ? length : this.filesStore.selection.length;
    const selectionTitle = title ? title : this.filesStore.selectionTitle;

    if (selectionLength !== undefined && selectionTitle) {
      this.uploadDataStore.secondaryProgressDataStore.setItemsSelectionLength(
        selectionLength,
      );
      this.uploadDataStore.secondaryProgressDataStore.setItemsSelectionTitle(
        selectionTitle,
      );
    }
  };

  checkOperationConflict = async (operationData) => {
    const { destFolderId, folderIds, fileIds } = operationData;
    const { setBufferSelection } = this.filesStore;

    this.setSelectedItems();

    this.filesStore.setSelected("none");
    let conflicts;

    try {
      conflicts = await this.checkFileConflicts(
        destFolderId,
        folderIds,
        fileIds,
      );
    } catch (err) {
      setBufferSelection(null);
      return toastr.error(err.message ? err.message : err);
    }

    if (conflicts.length) {
      this.setConflictDialogData(conflicts, operationData);
    } else {
      try {
        await this.uploadDataStore.itemOperationToFolder(operationData);
      } catch (err) {
        setBufferSelection(null);
        return toastr.error(err.message ? err.message : err);
      }
    }
  };

  isAvailableOption = (option) => {
    const {
      canConvertSelected,
      hasSelection,
      allFilesIsEditing,
      selection,
      hasRoomsToResetQuota,
      hasRoomsToDisableQuota,
      hasRoomsToChangeQuota,
    } = this.filesStore;

    const { rootFolderType } = this.selectedFolderStore;
    const canDownload = selection.every((s) => s.security?.Download);

    switch (option) {
      case "copy":
        const canCopy = selection.every((s) => s.security?.Copy);

        return hasSelection && canCopy;
      case "showInfo":
      case "download":
        return hasSelection && canDownload;
      case "downloadAs":
        return canDownload && canConvertSelected;
      case "moveTo":
        const canMove = selection.every((s) => s.security?.Move);

        return (
          hasSelection &&
          !allFilesIsEditing &&
          canMove &&
          rootFolderType !== FolderType.TRASH
        );

      case "archive":
        const canArchive = selection.every((s) => s.security?.Move);

        return canArchive;
      case "unarchive":
        const canUnArchive = selection.some((s) => s.security?.Move);

        return canUnArchive;
      case "delete-room":
        const canRemove = selection.some((s) => s.security?.Delete);

        return canRemove;
      case "delete":
        const canDelete = selection.every((s) => s.security?.Delete);

        return !allFilesIsEditing && canDelete && hasSelection;
      case "create-room":
        const { isCollaborator } = this.userStore?.user || {
          isCollaborator: false,
        };

        const canCreateRoom =
          !isCollaborator && rootFolderType === FolderType.USER;

        return canCreateRoom;

      case "change-quota":
        return hasRoomsToChangeQuota;
      case "disable-quota":
        return hasRoomsToDisableQuota;
      case "default-quota":
        return hasRoomsToResetQuota;
    }
  };

  convertToArray = (itemsCollection) => {
    const result = Array.from(itemsCollection.values()).filter((item) => {
      return item != null;
    });

    itemsCollection.clear();

    return result;
  };

  pinRooms = (t) => {
    const { selection } = this.filesStore;

    const items = [];

    selection.forEach((item) => {
      if (!item.pinned) items.push(item.id);
    });

    this.setPinAction("pin", items, t);
  };

  unpinRooms = (t) => {
    const { selection } = this.filesStore;

    const items = [];

    selection.forEach((item) => {
      if (item.pinned) items.push(item.id);
    });

    this.setPinAction("unpin", items, t);
  };

  archiveRooms = (action) => {
    const {
      setArchiveDialogVisible,
      setInviteUsersWarningDialogVisible,
      setRestoreRoomDialogVisible,
    } = this.dialogsStore;
    const { isGracePeriod } = this.currentTariffStatusStore;

    if (action === "unarchive" && isGracePeriod) {
      setInviteUsersWarningDialogVisible(true);
      return;
    }

    if (action === "archive") {
      setArchiveDialogVisible(true);
    } else {
      setRestoreRoomDialogVisible(true);
    }
  };

  deleteRooms = (t) => {
    const { selection } = this.filesStore;

    const items = [];

    selection.forEach((item) => {
      items.push(item.id);
    });

    const translations = {
      deleteOperation: t("Translations:DeleteOperation"),
      successRemoveFile: t("Files:FileRemoved"),
      successRemoveFolder: t("Files:FolderRemoved"),
      successRemoveRoom: t("Files:RoomRemoved"),
      successRemoveRooms: t("Files:RoomsRemoved"),
    };

    this.deleteItemAction(items, translations, null, null, true);
  };

  deleteRoomsAction = async (itemId, translations) => {
    const { secondaryProgressDataStore, clearActiveOperations } =
      this.uploadDataStore;

    const { setSecondaryProgressBarData, clearSecondaryProgressData } =
      secondaryProgressDataStore;

    const operationId = uniqueid("operation_");

    setSecondaryProgressBarData({
      icon: "trash",
      visible: true,
      percent: 0,
      label: translations?.deleteOperation,
      alert: false,
      operationId,
    });

    const id = Array.isArray(itemId) ? itemId : [itemId];

    try {
      this.setGroupMenuBlocked(true);
      await this.deleteItemOperation(
        false,
        itemId,
        translations,
        true,
        operationId,
      );
    } catch (err) {
      console.log(err);

      setSecondaryProgressBarData({
        visible: true,
        alert: true,
        operationId,
      });
      setTimeout(() => clearSecondaryProgressData(operationId), TIMEOUT);
      return toastr.error(err.message ? err.message : err);
    } finally {
      this.setGroupMenuBlocked(false);
      setTimeout(() => clearActiveOperations(null, id), TIMEOUT);
    }
  };

  onShowInfoPanel = () => {
    const { selection } = this.filesStore;
    const { setInfoPanelSelection, setIsVisible } = this.infoPanelStore;

    setInfoPanelSelection([selection]);
    setIsVisible(true);
  };

  setProcessCreatingRoomFromData = (processCreatingRoomFromData) => {
    this.processCreatingRoomFromData = processCreatingRoomFromData;
  };

  onClickCreateRoom = (item) => {
    this.setProcessCreatingRoomFromData(true);
    const event = new Event(Events.ROOM_CREATE);
    if (item && item.isFolder) {
      event.title = item.title;
    }
    window.dispatchEvent(event);
  };

  changeRoomQuota = (items, successCallback, abortCallback) => {
    const event = new Event(Events.CHANGE_QUOTA);

    const itemsIDs = items.map((item) => {
      return item?.id ? item.id : item;
    });

    const payload = {
      visible: true,
      type: "room",
      ids: itemsIDs,
      successCallback,
      abortCallback,
    };

    event.payload = payload;

    window.dispatchEvent(event);
  };
  disableRoomQuota = async (items, t) => {
    const { setCustomRoomQuota } = this.filesStore;

    const userIDs = items.map((item) => {
      return item?.id ? item.id : item;
    });

    try {
      await setCustomRoomQuota(-1, userIDs);
      toastr.success(t("Common:StorageQuotaDisabled"));
    } catch (e) {
      toastr.error(e);
    }
  };

  resetRoomQuota = async (items, t) => {
    const { resetRoomQuota } = this.filesStore;

    const userIDs = items.map((item) => {
      return item?.id ? item.id : item;
    });

    try {
      await resetRoomQuota(userIDs);
      toastr.success(t("Common:StorageQuotaReset"));
    } catch (e) {
      toastr.error(e);
    }
  };
  getOption = (option, t) => {
    const {
      // setSharingPanelVisible,
      setDownloadDialogVisible,
      setMoveToPanelVisible,
      setCopyPanelVisible,
      setDeleteDialogVisible,
    } = this.dialogsStore;
    const { selection } = this.filesStore;
    const { showStorageInfo } = this.currentQuotaStore;

    switch (option) {
      case "show-info":
        if (isDesktop()) return null;
        else
          return {
            id: "menu-show-info",
            key: "show-info",
            label: t("Common:Info"),
            iconUrl: InfoOutlineReactSvgUrl,
            onClick: this.onShowInfoPanel,
          };
      case "copy":
        if (!this.isAvailableOption("copy")) return null;
        else
          return {
            id: "menu-copy",
            label: t("Common:Copy"),
            onClick: () => setCopyPanelVisible(true),
            iconUrl: CopyToReactSvgUrl,
          };

      case "create-room":
        if (!this.isAvailableOption("create-room")) return null;
        else
          return {
            id: "menu-create-room",
            label: t("Files:CreateRoom"),
            onClick: this.onClickCreateRoom,
            iconUrl: CatalogRoomsReactSvgUrl,
          };

      case "download":
        if (!this.isAvailableOption("download")) return null;
        else
          return {
            id: "menu-download",
            label: t("Common:Download"),
            onClick: () =>
              this.downloadAction(t("Translations:ArchivingData")).catch(
                (err) => toastr.error(err),
              ),
            iconUrl: DownloadReactSvgUrl,
          };

      case "downloadAs":
        if (!this.isAvailableOption("downloadAs")) return null;
        else
          return {
            id: "menu-download-as",
            label: t("Translations:DownloadAs"),
            onClick: () => setDownloadDialogVisible(true),
            iconUrl: DownloadAsReactSvgUrl,
          };

      case "moveTo":
        if (!this.isAvailableOption("moveTo")) return null;
        else
          return {
            id: "menu-move-to",
            label: t("Common:MoveTo"),
            onClick: () => setMoveToPanelVisible(true),
            iconUrl: MoveReactSvgUrl,
          };
      case "pin":
        return {
          id: "menu-pin",
          key: "pin",
          label: t("Pin"),
          iconUrl: PinReactSvgUrl,
          onClick: () => this.pinRooms(t),
          disabled: false,
        };
      case "unpin":
        return {
          id: "menu-unpin",
          key: "unpin",
          label: t("Unpin"),
          iconUrl: UnpinReactSvgUrl,
          onClick: () => this.unpinRooms(t),
          disabled: false,
        };
      case "archive":
        if (!this.isAvailableOption("archive")) return null;
        else
          return {
            id: "menu-archive",
            key: "archive",
            label: t("MoveToArchive"),
            iconUrl: RoomArchiveSvgUrl,
            onClick: () => this.archiveRooms("archive"),
            disabled: false,
          };
      case "unarchive":
        if (!this.isAvailableOption("unarchive")) return null;
        else
          return {
            id: "menu-unarchive",
            key: "unarchive",
            label: t("Common:Restore"),
            iconUrl: MoveReactSvgUrl,
            onClick: () => this.archiveRooms("unarchive"),
            disabled: false,
          };
      case "change-quota":
        if (!this.isAvailableOption("change-quota")) return null;
        else
          return {
            id: "menu-change-quota",
            key: "change-quota",
            label: t("Common:ChangeQuota"),
            iconUrl: ChangQuotaReactSvgUrl,
            onClick: () => this.changeRoomQuota(selection),
            disabled: !showStorageInfo,
          };
      case "default-quota":
        if (!this.isAvailableOption("default-quota")) return null;
        else
          return {
            id: "menu-default-quota",
            key: "default-quota",
            label: t("Common:SetToDefault"),
            iconUrl: DefaultQuotaReactSvgUrl,
            onClick: () => this.resetRoomQuota(selection, t),
            disabled: !showStorageInfo,
          };
      case "disable-quota":
        if (!this.isAvailableOption("disable-quota")) return null;
        else
          return {
            id: "menu-disable-quota",
            key: "disable-quota",
            label: t("Common:DisableQuota"),
            iconUrl: DisableQuotaReactSvgUrl,
            onClick: () => this.disableRoomQuota(selection, t),
            disabled: !showStorageInfo,
          };

      case "delete-room":
        if (!this.isAvailableOption("delete-room")) return null;
        else
          return {
            id: "menu-delete-room",
            label: t("Common:Delete"),
            onClick: () => this.deleteRooms(t),
            iconUrl: DeleteReactSvgUrl,
          };

      case "delete":
        if (!this.isAvailableOption("delete")) return null;
        else
          return {
            id: "menu-delete",
            label: t("Common:Delete"),
            onClick: () => {
              if (this.filesSettingsStore.confirmDelete) {
                setDeleteDialogVisible(true);
              } else {
                const translations = {
                  deleteOperation: t("Translations:DeleteOperation"),
                  deleteFromTrash: t("Translations:DeleteFromTrash"),
                  deleteSelectedElem: t("Translations:DeleteSelectedElem"),
                  FileRemoved: t("Files:FileRemoved"),
                  FolderRemoved: t("Files:FolderRemoved"),
                };

                this.deleteAction(translations).catch((err) =>
                  toastr.error(err),
                );
              }
            },
            iconUrl: DeleteReactSvgUrl,
          };
    }
  };

  getRoomsFolderOptions = (itemsCollection, t) => {
    let pinName = "unpin";
    const { selection } = this.filesStore;

    selection.forEach((item) => {
      if (!item.pinned) pinName = "pin";
    });

    const pin = this.getOption(pinName, t);
    const archive = this.getOption("archive", t);
    const changeQuota = this.getOption("change-quota", t);
    const disableQuota = this.getOption("disable-quota", t);
    const defaultQuota = this.getOption("default-quota", t);

    itemsCollection
      .set(pinName, pin)
      .set("archive", archive)
      .set("change-quota", changeQuota)
      .set("default-quota", defaultQuota)
      .set("disable-quota", disableQuota);
    return this.convertToArray(itemsCollection);
  };

  getArchiveRoomsFolderOptions = (itemsCollection, t) => {
    const archive = this.getOption("unarchive", t);
    const deleteOption = this.getOption("delete-room", t);
    const showOption = this.getOption("show-info", t);

    itemsCollection
      .set("unarchive", archive)
      .set("show-info", showOption)
      .set("delete", deleteOption);

    return this.convertToArray(itemsCollection);
  };

  getAnotherFolderOptions = (itemsCollection, t) => {
    const createRoom = this.getOption("create-room", t);
    const download = this.getOption("download", t);
    const downloadAs = this.getOption("downloadAs", t);
    const moveTo = this.getOption("moveTo", t);
    const copy = this.getOption("copy", t);
    const deleteOption = this.getOption("delete", t);
    const showInfo = this.getOption("showInfo", t);

    itemsCollection
      .set("createRoom", createRoom)
      .set("download", download)
      .set("downloadAs", downloadAs)
      .set("moveTo", moveTo)
      .set("copy", copy)
      .set("delete", deleteOption)
      .set("showInfo", showInfo);

    return this.convertToArray(itemsCollection);
  };

  getRecentFolderOptions = (itemsCollection, t) => {
    const download = this.getOption("download", t);
    const downloadAs = this.getOption("downloadAs", t);
    const copy = this.getOption("copy", t);
    const showInfo = this.getOption("showInfo", t);

    itemsCollection

      .set("download", download)
      .set("downloadAs", downloadAs)
      .set("copy", copy)
      .set("showInfo", showInfo);

    return this.convertToArray(itemsCollection);
  };

  getShareFolderOptions = (itemsCollection, t) => {
    const { setDeleteDialogVisible, setUnsubscribe } = this.dialogsStore;

    const download = this.getOption("download", t);
    const downloadAs = this.getOption("downloadAs", t);
    const copy = this.getOption("copy", t);
    const showInfo = this.getOption("showInfo", t);

    itemsCollection

      .set("download", download)
      .set("downloadAs", downloadAs)
      .set("copy", copy)
      .set("delete", {
        label: t("RemoveFromList"),
        onClick: () => {
          setUnsubscribe(true);
          setDeleteDialogVisible(true);
        },
      })
      .set("showInfo", showInfo);

    return this.convertToArray(itemsCollection);
  };

  getPrivacyFolderOption = (itemsCollection, t) => {
    const moveTo = this.getOption("moveTo", t);
    const deleteOption = this.getOption("delete", t);
    const download = this.getOption("download", t);
    const showInfo = this.getOption("showInfo", t);

    itemsCollection
      .set("download", download)
      .set("moveTo", moveTo)

      .set("delete", deleteOption)
      .set("showInfo", showInfo);

    return this.convertToArray(itemsCollection);
  };

  getFavoritesFolderOptions = (itemsCollection, t) => {
    const { selection } = this.filesStore;
    const download = this.getOption("download", t);
    const downloadAs = this.getOption("downloadAs", t);
    const copy = this.getOption("copy", t);
    const showInfo = this.getOption("showInfo", t);

    itemsCollection
      .set("download", download)
      .set("downloadAs", downloadAs)
      .set("copy", copy)
      .set("delete", {
        label: t("RemoveFromFavorites"),
        alt: t("RemoveFromFavorites"),
        iconUrl: FavoritesReactSvgUrl,
        onClick: () => {
          const items = selection.map((item) => item.id);
          this.setFavoriteAction("remove", items)
            .then(() => toastr.success(t("RemovedFromFavorites")))
            .catch((err) => toastr.error(err));
        },
      })
      .set("showInfo", showInfo);

    return this.convertToArray(itemsCollection);
  };

  getRecycleBinFolderOptions = (itemsCollection, t) => {
    const { setRestorePanelVisible } = this.dialogsStore;

    const download = this.getOption("download", t);
    const downloadAs = this.getOption("downloadAs", t);
    const deleteOption = this.getOption("delete", t);
    const showInfo = this.getOption("showInfo", t);

    itemsCollection
      .set("download", download)
      .set("downloadAs", downloadAs)
      .set("restore", {
        id: "menu-restore",
        label: t("Common:Restore"),
        onClick: () => setRestorePanelVisible(true),
        iconUrl: MoveReactSvgUrl,
      })
      .set("delete", deleteOption)
      .set("showInfo", showInfo);

    return this.convertToArray(itemsCollection);
  };

  getHeaderMenu = (t) => {
    const {
      isFavoritesFolder,
      isRecentFolder,
      isRecycleBinFolder,
      isPrivacyFolder,
      isShareFolder,
      isRoomsFolder,
      isArchiveFolder,
    } = this.treeFoldersStore;

    let itemsCollection = new Map();

    if (isRecycleBinFolder)
      return this.getRecycleBinFolderOptions(itemsCollection, t);

    if (isFavoritesFolder)
      return this.getFavoritesFolderOptions(itemsCollection, t);

    if (isPrivacyFolder) return this.getPrivacyFolderOption(itemsCollection, t);

    if (isShareFolder) return this.getShareFolderOptions(itemsCollection, t);

    if (isRecentFolder) return this.getRecentFolderOptions(itemsCollection, t);

    if (isArchiveFolder)
      return this.getArchiveRoomsFolderOptions(itemsCollection, t);

    if (isRoomsFolder) return this.getRoomsFolderOptions(itemsCollection, t);

    return this.getAnotherFolderOptions(itemsCollection, t);
  };

  onMarkAsRead = (item) => this.markAsRead([], [`${item.id}`], item);

  openFileAction = (item, t) => {
    const { openDocEditor, isPrivacyFolder, setSelection } = this.filesStore;
    const { currentDeviceType } = this.settingsStore;
    const { fileItemsList } = this.pluginStore;
    const { enablePlugins } = this.settingsStore;

    const { isLoading, setIsSectionFilterLoading } = this.clientLoadingStore;
    const { isRecycleBinFolder, isRecentTab } = this.treeFoldersStore;
    const { setMediaViewerData } = this.mediaViewerDataStore;
    const { setConvertDialogVisible, setConvertItem } = this.dialogsStore;

    const { roomType, title: currentTitle } = this.selectedFolderStore;

    if (this.publicRoomStore.isPublicRoom && item.isFolder) {
      setSelection([]);
      return this.moveToPublicRoom(item.id);
    }

    const setIsLoading = (param) => {
      setIsSectionFilterLoading(param);
    };

    const isMediaOrImage =
      item.viewAccessibility?.ImageView || item.viewAccessibility?.MediaView;
    const canConvert =
      item.viewAccessibility?.MustConvert && item.security?.Convert;
    const canWebEdit = item.viewAccessibility?.WebEdit;
    const canViewedDocs = item.viewAccessibility?.WebView;

    const {
      id,
      viewUrl,
      providerKey,
      fileStatus,
      encrypted,
      isFolder,
      webUrl,
    } = item;
    if (encrypted && isPrivacyFolder) return checkProtocol(item.id, true);

    if (isRecycleBinFolder || isLoading) return;

    if (isFolder) {
      const { isRoom, rootFolderType, title, roomType: itemRoomType } = item;

      setIsLoading(true);

      const path = getCategoryUrl(
        getCategoryTypeByFolderType(rootFolderType, id),
        id,
      );

      const filter = FilesFilter.getDefault();
      filter.folder = id;

      const state = {
        title,
        isRoot: false,
        rootFolderType,
        isRoom,
        rootRoomTitle: !!roomType ? currentTitle : "",
        isPublicRoomType: itemRoomType === RoomsType.PublicRoom || false,
      };

      setSelection([]);

      window.DocSpace.navigate(`${path}?${filter.toUrlParams()}`, { state });
    } else {
      if (canConvert) {
        setConvertItem({ ...item, isOpen: true });
        setConvertDialogVisible(true);
        return;
      }

      if ((fileStatus & FileStatus.IsNew) === FileStatus.IsNew)
        this.onMarkAsRead(item);

      if (canWebEdit || canViewedDocs) {
        let tab =
          !this.settingsStore.isDesktopClient &&
          window.DocSpaceConfig?.editor?.openOnNewPage &&
          !isFolder
            ? window.open(
                combineUrl(
                  window.DocSpaceConfig?.proxy?.url,
                  config.homepage,
                  `/doceditor?fileId=${id}`,
                ),
                "_blank",
              )
            : null;

        const isPreview = item.isForm
          ? !item.security.FillForms
          : !item.security.Edit;

        const shareWebUrl = new URL(webUrl);
        const shareKey = isRecentTab
          ? getObjectByLocation(shareWebUrl)?.share
          : "";

        return openDocEditor(id, providerKey, tab, null, isPreview, shareKey);
      }

      if (isMediaOrImage) {
        setMediaViewerData({ visible: true, id });

        const url = combineUrl(MEDIA_VIEW_URL, id);

        if (this.publicRoomStore.isPublicRoom) return;

        window.DocSpace.navigate(url);
        return;
      }

      if (fileItemsList && enablePlugins) {
        let currPluginItem = null;

        fileItemsList.forEach((i) => {
          if (i.key === item.fileExst) currPluginItem = i.value;
        });

        if (currPluginItem) {
          const correctDevice = currPluginItem.devices
            ? currPluginItem.devices.includes(currentDeviceType)
            : true;
          if (correctDevice) return currPluginItem.onClick(item);
        }
      }

      if (!item.security.Download) {
        toastr.error(t("Files:FileDownloadingIsRestricted"));
        return;
      }

      return window.open(viewUrl, "_self");
    }
  };

  onClickBack = () => {
    const { roomType, ...rest } = this.selectedFolderStore;
    const { setSelectedNode } = this.treeFoldersStore;
    const { clearFiles, setBufferSelection } = this.filesStore;
    const { clearInsideGroup, insideGroupBackUrl } =
      this.peopleStore.groupsStore;

    setBufferSelection(null);

    const categoryType = getCategoryType(window.DocSpace.location);

    const isRoom = !!roomType;

    const urlFilter = getObjectByLocation(window.DocSpace.location);

    const isArchivedRoom = !!(CategoryType.Archive && urlFilter?.folder);

    if (this.publicRoomStore.isPublicRoom) {
      return this.backToParentFolder();
    }

    if (categoryType === CategoryType.SharedRoom || isArchivedRoom) {
      if (isRoom) {
        return this.moveToRoomsPage();
      }

      return this.backToParentFolder();
    }

    if (
      categoryType === CategoryType.Shared ||
      categoryType === CategoryType.Archive
    ) {
      return this.moveToRoomsPage();
    }

    if (
      categoryType === CategoryType.Personal ||
      categoryType === CategoryType.Trash
    ) {
      return this.backToParentFolder();
    }

    if (categoryType === CategoryType.Settings) {
      clearFiles();

      const path = getCategoryUrl(CategoryType.Settings);

      setSelectedNode(["common"]);

      return window.DocSpace.navigate(path, { replace: true });
    }

    if (categoryType === CategoryType.Accounts) {
      if (insideGroupBackUrl) {
        window.DocSpace.navigate(insideGroupBackUrl);
        clearInsideGroup();
        return;
      }
      const accountsFilter = AccountsFilter.getDefault();
      const params = accountsFilter.toUrlParams();
      const path = getCategoryUrl(CategoryType.Accounts);

      clearFiles();

      setSelectedNode(["accounts", "people", "filter"]);

      return window.DocSpace.navigate(`${path}?${params}`, { replace: true });
    }
  };

  moveToRoomsPage = () => {
    const categoryType = getCategoryType(window.DocSpace.location);

    const filter = RoomsFilter.getDefault();

    const correctCategoryType =
      categoryType === CategoryType.SharedRoom
        ? CategoryType.Shared
        : CategoryType.ArchivedRoom === categoryType
          ? CategoryType.Archive
          : categoryType;

    const path = getCategoryUrl(correctCategoryType);

    const state = {
      title:
        (this.selectedFolderStore?.navigationPath &&
          this.selectedFolderStore?.navigationPath[
            this.selectedFolderStore?.navigationPath?.length - 1
          ]?.title) ||
        "",
      isRoot: true,
      isPublicRoomType: false,
      rootFolderType: this.selectedFolderStore.rootFolderType,
    };

    if (categoryType == CategoryType.Archive) {
      filter.searchArea = RoomSearchArea.Archive;
    }

    window.DocSpace.navigate(`${path}?${filter.toUrlParams()}`, {
      state,
      replace: true,
    });
  };

  moveToPublicRoom = (folderId) => {
    const { navigationPath, rootFolderType } = this.selectedFolderStore;
    const { publicRoomKey } = this.publicRoomStore;
    const { setIsSectionFilterLoading } = this.clientLoadingStore;

    const id = folderId ? folderId : this.selectedFolderStore.parentId;
    const path = getCategoryUrl(CategoryType.PublicRoom);
    const filter = FilesFilter.getDefault();
    filter.folder = id;

    const state = {
      title: navigationPath[0]?.title || "",
      isRoot: navigationPath.length === 1,
      rootFolderType: rootFolderType,
    };

    setIsSectionFilterLoading(true);
    window.DocSpace.navigate(
      `${path}?key=${publicRoomKey}&${filter.toUrlParams()}`,
      { state },
    );
  };

  backToParentFolder = () => {
    if (this.publicRoomStore.isPublicRoom) return this.moveToPublicRoom();

    const id = this.selectedFolderStore.parentId;

    const { navigationPath, rootFolderType } = this.selectedFolderStore;

    const filter = FilesFilter.getDefault();

    filter.folder = id;

    const categoryType = getCategoryType(window.DocSpace.location);
    const path = getCategoryUrl(categoryType, id);

    const isRoot = navigationPath.length === 1;

    const state = {
      title: (navigationPath && navigationPath[0]?.title) || "",
      isRoom: navigationPath[0]?.isRoom,
      isRoot,
      rootFolderType: rootFolderType,
      isPublicRoomType: navigationPath[0]?.isRoom
        ? navigationPath[0]?.roomType === RoomsType.PublicRoom
        : false,
      rootRoomTitle: "",
    };

    window.DocSpace.navigate(`${path}?${filter.toUrlParams()}`, {
      state,
      replace: true,
    });
  };

  setGroupMenuBlocked = (blocked) => {
    this.isGroupMenuBlocked = blocked;
  };

  preparingDataForCopyingToRoom = async (destFolderId, selections, t) => {
    let fileIds = [];
    let folderIds = [];

    if (!selections.length) return;
    const oneFolder = selections.length === 1 && selections[0].isFolder;

    if (oneFolder) {
      folderIds = [selections[0].id];

      try {
        const selectedFolder = await getFolder(selections[0].id);
        const { folders, files, total } = selectedFolder;

        if (total === 0) {
          this.filesStore.setSelection([]);
          this.filesStore.setBufferSelection(null);
          return;
        }

        const title = !!folders.length ? folders[0].title : files[0].title;
        this.setSelectedItems(title, total);
      } catch (err) {
        toastr.error(err);
      }
    }

    !oneFolder &&
      selections.map((item) => {
        if (item.fileExst || item.contentLength) fileIds.push(item.id);
        else folderIds.push(item.id);
      });

    !oneFolder && this.setSelectedItems(selections[0].title, selections.length);
    this.filesStore.setSelection([]);
    this.filesStore.setBufferSelection(null);

    const operationData = {
      destFolderId,
      folderIds: folderIds,
      fileIds,
      deleteAfter: false,
      isCopy: true,
      translations: {
        copy: t("Common:CopyOperation"),
      },
      content: oneFolder,
    };

    this.uploadDataStore.itemOperationToFolder(operationData);
  };

  onLeaveRoom = (t, isOwner = false) => {
    const {
      updateRoomMemberRole,
      removeFiles,
      folders,
      setFolders,
      selection,
      bufferSelection,
    } = this.filesStore;
    const { user } = this.userStore;

    const roomId = selection.length
      ? selection[0].id
      : bufferSelection
        ? bufferSelection.id
        : this.selectedFolderStore.id;

    const isAdmin = user.isOwner || user.isAdmin;
    const isRoot = this.selectedFolderStore.isRootFolder;

    return updateRoomMemberRole(roomId, {
      invitations: [{ id: user?.id, access: ShareAccessRights.None }],
    }).then(() => {
      if (!isAdmin) {
        if (!isRoot) {
          const filter = RoomsFilter.getDefault();
          window.DocSpace.navigate(
            `rooms/shared/filter?${filter.toUrlParams()}`,
          );
        } else {
          removeFiles(null, [roomId]);
        }
      } else {
        if (!isRoot) {
          this.selectedFolderStore.setInRoom(false);
        } else {
          const newFolders = folders;
          const folderIndex = newFolders.findIndex((r) => r.id === roomId);
          if (folderIndex > -1) {
            newFolders[folderIndex].inRoom = false;
            setFolders(newFolders);
          }
        }
      }

      isOwner
        ? toastr.success(t("Files:LeftAndAppointNewOwner"))
        : toastr.success(t("Files:YouLeftTheRoom"));
    });
  };

  changeRoomOwner = (t, userId, isLeaveChecked = false) => {
    const { setRoomOwner, setFolder, setSelected, selection, bufferSelection } =
      this.filesStore;
    const { isRootFolder, setCreatedBy, id, setInRoom } =
      this.selectedFolderStore;

    const roomId = selection.length
      ? selection[0].id
      : bufferSelection
        ? bufferSelection.id
        : id;

    return setRoomOwner(userId, [roomId])
      .then(async (res) => {
        if (isRootFolder) {
          setFolder(res[0]);
        } else {
          setCreatedBy(res[0].createdBy);

          const isMe = userId === this.userStore.user.id;
          if (isMe) setInRoom(true);
        }

        if (isLeaveChecked) await this.onLeaveRoom(t);
        else toastr.success(t("Files:AppointNewOwner"));
      })
      .finally(() => {
        setSelected("none");
      });
  };

  removeFilesFromRecent = async (fileIds) => {
    const { refreshFiles } = this.filesStore;

    await deleteFilesFromRecent(fileIds);
    await refreshFiles();
  };
}

export default FilesActionStore;<|MERGE_RESOLUTION|>--- conflicted
+++ resolved
@@ -99,11 +99,8 @@
     infoPanelStore,
     userStore,
     currentTariffStatusStore,
-<<<<<<< HEAD
-=======
     peopleStore,
     currentQuotaStore,
->>>>>>> 7fb9a2da
   ) {
     makeAutoObservable(this);
     this.settingsStore = settingsStore;
