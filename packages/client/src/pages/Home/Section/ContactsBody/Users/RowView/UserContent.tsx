--- conflicted
+++ resolved
@@ -32,15 +32,11 @@
   getSpaceQuotaAsText,
   getUserTypeName,
 } from "@docspace/shared/utils/common";
-<<<<<<< HEAD
 import {
   LinkWithTooltip as Link,
   LinkType,
 } from "@docspace/shared/components/link";
-=======
-import { Link, LinkType } from "@docspace/shared/components/link";
 import { Text } from "@docspace/shared/components/text";
->>>>>>> 4c1b3ac5
 
 import Badges from "../../Badges";
 
