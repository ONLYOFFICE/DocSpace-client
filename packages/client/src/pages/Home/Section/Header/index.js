﻿import FolderLockedReactSvgUrl from "PUBLIC_DIR/images/folder.locked.react.svg?url";
import ActionsDocumentsReactSvgUrl from "PUBLIC_DIR/images/actions.documents.react.svg?url";
import SpreadsheetReactSvgUrl from "PUBLIC_DIR/images/spreadsheet.react.svg?url";
import ActionsPresentationReactSvgUrl from "PUBLIC_DIR/images/actions.presentation.react.svg?url";
import FormReactSvgUrl from "PUBLIC_DIR/images/access.form.react.svg?url";
import FormBlankReactSvgUrl from "PUBLIC_DIR/images/form.blank.react.svg?url";
import FormFileReactSvgUrl from "PUBLIC_DIR/images/form.file.react.svg?url";
import FormGalleryReactSvgUrl from "PUBLIC_DIR/images/form.gallery.react.svg?url";
import CatalogFolderReactSvgUrl from "PUBLIC_DIR/images/catalog.folder.react.svg?url";
import ActionsUploadReactSvgUrl from "PUBLIC_DIR/images/actions.upload.react.svg?url";
import ClearTrashReactSvgUrl from "PUBLIC_DIR/images/clear.trash.react.svg?url";
import ReconnectSvgUrl from "PUBLIC_DIR/images/reconnect.svg?url";
import SettingsReactSvgUrl from "PUBLIC_DIR/images/catalog.settings.react.svg?url";
import CopyToReactSvgUrl from "PUBLIC_DIR/images/copyTo.react.svg?url";
import DownloadReactSvgUrl from "PUBLIC_DIR/images/download.react.svg?url";
import MoveReactSvgUrl from "PUBLIC_DIR/images/move.react.svg?url";
import RenameReactSvgUrl from "PUBLIC_DIR/images/rename.react.svg?url";
import ShareReactSvgUrl from "PUBLIC_DIR/images/share.react.svg?url";
import InvitationLinkReactSvgUrl from "PUBLIC_DIR/images/invitation.link.react.svg?url";
import InfoOutlineReactSvgUrl from "PUBLIC_DIR/images/info.outline.react.svg?url";
import PersonReactSvgUrl from "PUBLIC_DIR/images/person.react.svg?url";
import RoomArchiveSvgUrl from "PUBLIC_DIR/images/room.archive.svg?url";
import CopyReactSvgUrl from "PUBLIC_DIR/images/copy.react.svg?url";
import CatalogTrashReactSvgUrl from "PUBLIC_DIR/images/catalog.trash.react.svg?url";
import PersonAdminReactSvgUrl from "PUBLIC_DIR/images/person.admin.react.svg?url";
import PersonManagerReactSvgUrl from "PUBLIC_DIR/images/person.manager.react.svg?url";
import PersonUserReactSvgUrl from "PUBLIC_DIR/images/person.user.react.svg?url";
import InviteAgainReactSvgUrl from "PUBLIC_DIR/images/invite.again.react.svg?url";
import PublicRoomIconUrl from "PUBLIC_DIR/images/public-room.react.svg?url";

import React from "react";
import { inject, observer } from "mobx-react";
import { withTranslation } from "react-i18next";
import { isMobile, isTablet, isMobileOnly } from "react-device-detect";
import styled, { css } from "styled-components";
import copy from "copy-to-clipboard";
import { useNavigate, useLocation } from "react-router-dom";

import Loaders from "@docspace/common/components/Loaders";
import Navigation from "@docspace/common/components/Navigation";
import FilesFilter from "@docspace/common/api/files/filter";
import { resendInvitesAgain } from "@docspace/common/api/people";

import DropDownItem from "@docspace/components/drop-down-item";
import { tablet, mobile } from "@docspace/components/utils/device";
import { Consumer } from "@docspace/components/utils/context";
import toastr from "@docspace/components/toast/toastr";
import TableGroupMenu from "@docspace/components/table-container/TableGroupMenu";
import { Events, EmployeeType, RoomsType } from "@docspace/common/constants";
import { getMainButtonItems } from "SRC_DIR/helpers/plugins";
import { CategoryType } from "SRC_DIR/helpers/constants";
import {
  getCategoryTypeByFolderType,
  getCategoryUrl,
} from "SRC_DIR/helpers/utils";
import { getLogoFromPath } from "@docspace/common/utils";

const StyledContainer = styled.div`
  width: 100%;
  min-height: 33px;

  .table-container_group-menu {
    ${props =>
  props.theme.interfaceDirection === "rtl"
    ? css`
            margin: 0 -20px 0 0;
          `
    : css`
            margin: 0 0 0 -20px;
          `}
    -webkit-tap-highlight-color: rgba(0, 0, 0, 0);

    width: calc(100% + 40px);
    height: 68px;

    @media ${tablet} {
      height: 60px;
      ${props =>
    props.theme.interfaceDirection === "rtl"
      ? css`
              margin: 0 -16px 0 0;
            `
      : css`
              margin: 0 0 0 -16px;
            `}
      width: calc(100% + 32px);
    }

    ${isMobile &&
css`
      height: 60px;
      ${props =>
    props.theme.interfaceDirection === "rtl"
      ? css`
              margin: 0 -16px 0 0;
            `
      : css`
              margin: 0 0 0 -16px;
            `}
      width: calc(100% + 32px);
    `}

    @media ${mobile} {
      height: 52px;

      ${props =>
    props.theme.interfaceDirection === "rtl"
      ? css`
              margin: 0 -16px 0 0;
            `
      : css`
              margin: 0 0 0 -16px;
            `}
      width: calc(100% + 32px);
    }

    ${isMobileOnly &&
css`
      height: 52px;
      ${props =>
    props.theme.interfaceDirection === "rtl"
      ? css`
              margin: 0 -16px 0 0;
            `
      : css`
              margin: 0 0 0 -16px;
            `}
      width: calc(100% + 32px);
    `}
  }

  .header-container {
    min-height: 33px;

    ${props =>
  props.hideContextMenuInsideArchiveRoom &&
    `.option-button {
      display: none;}`}

    @media ${tablet} {
      height: 60px;
    }
  }
`;

const SectionHeaderContent = props => {
  const {
    currentFolderId,
    setSelectFileDialogVisible,
    t,
    isPrivacyFolder,
    isRoomsFolder,
    enablePlugins,
    security,
    setIsFolderActions,
    setBufferSelection,
    setMoveToPanelVisible,
    tReady,
    isInfoPanelVisible,
    isRootFolder,
    title,
    showHeaderLoader,
    isDesktop,
    isTabletView,
    personal,
    navigationPath,
    getHeaderMenu,
    isRecycleBinFolder,
    isArchiveFolder,
    isEmptyFilesList,
    isHeaderVisible,
    isHeaderChecked,
    isHeaderIndeterminate,
    showText,

    isEmptyArchive,

    isRoom,
    isGroupMenuBlocked,

    onClickBack,
    hideContextMenuInsideArchiveRoom,
    activeFiles,
    activeFolders,
    selectedFolder,
    setCopyPanelVisible,
    setSharingPanelVisible,
    deleteAction,
    confirmDelete,
    setDeleteDialogVisible,
    isThirdPartySelection,

    getFolderInfo,

    setEmptyTrashDialogVisible,
    setRestoreAllPanelVisible,
    isGracePeriod,
    setInviteUsersWarningDialogVisible,
    setArchiveAction,
    setRestoreAllArchive,
    setRestoreRoomDialogVisible,
    setArchiveDialogVisible,
    onCopyLink,

    setSelected,
    cbMenuItems,
    getCheckboxItemLabel,
    getCheckboxItemId,
    setSelectedNode,
    setIsLoading,

    moveToRoomsPage,
    setIsInfoPanelVisible,

    getAccountsHeaderMenu,
    isAccountsHeaderVisible,
    isAccountsHeaderIndeterminate,
    isAccountsHeaderChecked,
    accountsCbMenuItems,
    getAccountsMenuItemId,
    getAccountsCheckboxItemLabel,
    setAccountsSelected,
    isOwner,
    setInvitePanelOptions,
    isEmptyPage,

    isLoading,
    pathParts,
    emptyTrashInProgress,
    categoryType,
<<<<<<< HEAD

    dashboardHeaderMenuService,
    backToParentDashboard,
    getRoleHeaderContextMenu,
    getGroupRoleFilesContextOptions,
=======
    isPublicRoom,
    theme,
    whiteLabelLogoUrls,
    setRoomSharingPanelVisible,
    downloadAction,
    isPublicRoomType,
    externalLinks,
    moveToPublicRoom,
>>>>>>> 0c94da69
  } = props;

  const navigate = useNavigate();
  const location = useLocation();

  const isAccountsPage = location.pathname.includes("accounts");
  const isSettingsPage = location.pathname.includes("settings");
  const isRolePage = location.pathname.includes("role");
  const isDashboardPage =
    !isRolePage && location.pathname.includes("dashboard");

  const onCreate = format => {
    const event = new Event(Events.CREATE);

    const payload = {
      extension: format,
      id: -1,
    };

    event.payload = payload;

    window.dispatchEvent(event);
  };

  const onCreateRoom = () => {
    if (isGracePeriod) {
      setInviteUsersWarningDialogVisible(true);
      return;
    }

    const event = new Event(Events.ROOM_CREATE);
    window.dispatchEvent(event);
  };

  const createDocument = () => onCreate("docx");

  const createSpreadsheet = () => onCreate("xlsx");

  const createPresentation = () => onCreate("pptx");

  const createForm = () => onCreate("docxf");

  const createFormFromFile = () => {
    setSelectFileDialogVisible(true);
  };

  const onShowGallery = () => {
    navigate(`/form-gallery/${currentFolderId}/`);
  };

  const createFolder = () => onCreate();

  // TODO: add privacy room check for files
  const onUploadAction = type => {
    const element =
      type === "file"
        ? document.getElementById("customFileInput")
        : document.getElementById("customFolderInput");

    element?.click();
  };

  const getContextOptionsPlus = () => {
    if (isAccountsPage) {
      return [
        isOwner && {
          id: "accounts-add_administrator",
          className: "main-button_drop-down",
          icon: PersonAdminReactSvgUrl,
          label: t("Common:DocSpaceAdmin"),
          onClick: onInvite,
          "data-type": EmployeeType.Admin,
          key: "administrator",
        },
        {
          id: "accounts-add_manager",
          className: "main-button_drop-down",
          icon: PersonManagerReactSvgUrl,
          label: t("Common:RoomAdmin"),
          onClick: onInvite,
          "data-type": EmployeeType.User,
          key: "manager",
        },
        {
          id: "accounts-add_collaborator",
          className: "main-button_drop-down",
          icon: PersonReactSvgUrl,
          label: t("Common:PowerUser"),
          onClick: onInvite,
          "data-type": EmployeeType.Collaborator,
          key: "collaborator",
        },
        {
          id: "accounts-add_user",
          className: "main-button_drop-down",
          icon: PersonUserReactSvgUrl,
          label: t("Common:User"),
          onClick: onInvite,
          "data-type": EmployeeType.Guest,
          key: "user",
        },
        {
          key: "separator",
          isSeparator: true,
        },
        {
          id: "accounts-add_invite-again",
          className: "main-button_drop-down",
          icon: InviteAgainReactSvgUrl,
          label: t("People:LblInviteAgain"),
          onClick: onInviteAgain,
          "data-action": "invite-again",
          key: "invite-again",
        },
      ];
    }

    const options = isRoomsFolder
      ? [
        {
          key: "new-room",
          label: t("NewRoom"),
          onClick: onCreateRoom,
          icon: FolderLockedReactSvgUrl,
        },
      ]
      : [
        {
          id: "personal_new-documnet",
          key: "new-document",
          label: t("Common:NewDocument"),
          onClick: createDocument,
          icon: ActionsDocumentsReactSvgUrl,
        },
        {
          id: "personal_new-spreadsheet",
          key: "new-spreadsheet",
          label: t("Common:NewSpreadsheet"),
          onClick: createSpreadsheet,
          icon: SpreadsheetReactSvgUrl,
        },
        {
          id: "personal_new-presentation",
          key: "new-presentation",
          label: t("Common:NewPresentation"),
          onClick: createPresentation,
          icon: ActionsPresentationReactSvgUrl,
        },
        {
          id: "personal_form-template",
          icon: FormReactSvgUrl,
          label: t("Translations:NewForm"),
          key: "new-form-base",
          items: [
            {
              id: "personal_template_black",
              key: "new-form",
              label: t("Translations:SubNewForm"),
              icon: FormBlankReactSvgUrl,
              onClick: createForm,
            },
            {
              id: "personal_template_new-form-file",
              key: "new-form-file",
              label: t("Translations:SubNewFormFile"),
              icon: FormFileReactSvgUrl,
              onClick: createFormFromFile,
              disabled: isPrivacyFolder,
            },
            {
              id: "personal_template_oforms-gallery",
              key: "oforms-gallery",
              label: t("Common:OFORMsGallery"),
              icon: FormGalleryReactSvgUrl,
              onClick: onShowGallery,
              disabled: isPrivacyFolder || (isMobile && isTablet),
            },
          ],
        },
        {
          id: "personal_new-folder",
          key: "new-folder",
          label: t("Common:NewFolder"),
          onClick: createFolder,
          icon: CatalogFolderReactSvgUrl,
        },
        { key: "separator", isSeparator: true },
        {
          key: "upload-files",
          label: t("Article:UploadFiles"),
          onClick: () => onUploadAction("file"),
          icon: ActionsUploadReactSvgUrl,
        },
        {
          key: "upload-folder",
          label: t("Article:UploadFolder"),
          onClick: () => onUploadAction("folder"),
          icon: ActionsUploadReactSvgUrl,
        },
      ];

    if (enablePlugins) {
      const pluginOptions = getMainButtonItems();

      if (pluginOptions) {
        pluginOptions.forEach(option => {
          options.splice(option.value.position, 0, {
            key: option.key,
            ...option.value,
          });
        });
      }
    }

    return options;
  };

  const createLinkForPortalUsers = () => {
    copy(
      `${window.location.origin}/filter?folder=${currentFolderId}` //TODO: Change url by category
    );

    toastr.success(t("Translations:LinkCopySuccess"));
  };

  const onMoveAction = () => {
    setIsFolderActions(true);
    setBufferSelection(selectedFolder);
    return setMoveToPanelVisible(true);
  };

  const onCopyAction = () => {
    setIsFolderActions(true);
    setBufferSelection(currentFolderId);
    return setCopyPanelVisible(true);
  };

  const onDownloadAction = () => {
    setBufferSelection(currentFolderId);
    setIsFolderActions(true);
    downloadAction(t("Translations:ArchivingData"), [currentFolderId]).catch(
      err => toastr.error(err)
    );
  };

  const renameAction = () => {
    const event = new Event(Events.RENAME);

    event.item = selectedFolder;

    window.dispatchEvent(event);
  };

  const onOpenSharingPanel = () => {
    setBufferSelection(currentFolderId);
    setIsFolderActions(true);
    return setSharingPanelVisible(true);
  };

  const onDeleteAction = () => {
    setIsFolderActions(true);

    if (confirmDelete || isThirdPartySelection) {
      getFolderInfo(currentFolderId).then(data => {
        setBufferSelection(data);
        setDeleteDialogVisible(true);
      });
    } else {
      const translations = {
        deleteOperation: t("Translations:DeleteOperation"),
        deleteFromTrash: t("Translations:DeleteFromTrash"),
        deleteSelectedElem: t("Translations:DeleteSelectedElem"),
        FolderRemoved: t("Files:FolderRemoved"),
      };

      deleteAction(translations, [currentFolderId], true).catch(err =>
        toastr.error(err)
      );
    }
  };

  const onEmptyTrashAction = () => {
    const isExistActiveItems = [...activeFiles, ...activeFolders].length > 0;

    if (isExistActiveItems || emptyTrashInProgress) return;

    setEmptyTrashDialogVisible(true);
  };

  const onRestoreAllAction = () => {
    setRestoreAllPanelVisible;
    const isExistActiveItems = [...activeFiles, ...activeFolders].length > 0;

    if (isExistActiveItems) return;

    setRestoreAllPanelVisible(true);
  };

  const onRestoreAllArchiveAction = () => {
    const isExistActiveItems = [...activeFiles, ...activeFolders].length > 0;

    if (isExistActiveItems) return;

    if (isGracePeriod) {
      setInviteUsersWarningDialogVisible(true);
      return;
    }

    setRestoreAllArchive(true);
    setRestoreRoomDialogVisible(true);
  };

  const onShowInfo = () => {
    const { setIsInfoPanelVisible } = props;
    setIsInfoPanelVisible(true);
  };

  const onToggleInfoPanel = () => {
    setIsInfoPanelVisible(!isInfoPanelVisible);
  };

  const onCopyLinkAction = () => {
    onCopyLink && onCopyLink({ ...selectedFolder, isFolder: true }, t);
  };

  const onDownloadAll = () => {
    onDownloadAction();
    // downloadAction(t("Translations:ArchivingData"), currentFolderId);
  };

  const onShareRoom = () => {
    setRoomSharingPanelVisible(true);
  };

  const getContextOptionsFolder = () => {
    const {
      t,
      isRoom,
      isRecycleBinFolder,
      isArchiveFolder,
      isPersonalRoom,

      selectedFolder,

      onClickEditRoom,
      onClickInviteUsers,
      onShowInfoPanel,
      onClickArchive,
      onClickReconnectStorage,

      canRestoreAll,
      canDeleteAll,

      security,
      isPublicRoomType,
      isPublicRoom,
    } = props;

    if (isPublicRoom) {
      return [
        security?.Download && {
          key: "public-room_edit",
          label: t("Files:DownloadAll"),
          icon: DownloadReactSvgUrl,
          onClick: onDownloadAll,
        },
        security?.Download && {
          key: "public-room_separator",
          isSeparator: true,
        },
        {
          key: "public-room_share",
          label: t("Files:ShareRoom"),
          icon: ShareReactSvgUrl,
          onClick: onShareRoom,
        },
      ];
    }

    const isDisabled = isRecycleBinFolder || isRoom;

<<<<<<< HEAD
    if (isRolePage) {
      return getRoleHeaderContextMenu(t);
    }

    if (isDashboardPage) {
      return [
        {
          id: "header_option_link-for-room-members",
          key: "link-for-room-members",
          label: t("LinkForRoomMembers"),
          onClick: onCopyLinkAction,
          disabled: isRecycleBinFolder || isPersonalRoom,
          icon: InvitationLinkReactSvgUrl,
        },
        {
          id: "header_option_download",
          key: "download",
          label: t("Common:Download"),
          onClick: onDownloadAction,
          disabled: isDisabled,
          icon: DownloadReactSvgUrl,
        },
      ];
    }
=======
    const links = externalLinks.filter(l => !l.sharedTo.disabled);
    const isMultiExternalLink = links.length > 1;

    const roomLinks = links.map(link => {
      return {
        // id: "option_move-to",
        key: `external-link_${link.sharedTo.id}`,
        label: link.sharedTo.title,
        icon: InvitationLinkReactSvgUrl,
        onClick: () => {
          copy(link.sharedTo.shareLink);
          toastr.success(t("Files:LinkSuccessfullyCopied"));
        },
        disabled: link.sharedTo.disabled,
      };
    });

    const publicAction = links.length
      ? isMultiExternalLink
        ? {
          id: "header_option_copy-external-link",
          key: "copy-external-link",
          label: t("SharingPanel:CopyExternalLink"),
          icon: CopyToReactSvgUrl,
          disabled: !isPublicRoomType,
          items: roomLinks,
        }
        : {
          id: "header_option_copy-external-link",
          key: "copy-external-link",
          label: t("SharingPanel:CopyExternalLink"),
          icon: CopyToReactSvgUrl,
          onClick: () => {
            roomLinks[0]?.onClick();
          },
          disabled: !isPublicRoomType || roomLinks[0]?.disabled,
        }
      : {};
>>>>>>> 0c94da69

    if (isArchiveFolder) {
      return [
        {
          id: "header_option_empty-archive",
          key: "empty-archive",
          label: t("ArchiveAction"),
          onClick: onEmptyTrashAction,
          disabled: !canDeleteAll,
          icon: ClearTrashReactSvgUrl,
        },
        {
          id: "header_option_restore-all",
          key: "restore-all",
          label: t("RestoreAll"),
          onClick: onRestoreAllArchiveAction,
          disabled: !canRestoreAll,
          icon: MoveReactSvgUrl,
        },
      ];
    }

    return [
      {
        id: "header_option_sharing-settings",
        key: "sharing-settings",
        label: t("SharingPanel:SharingSettingsTitle"),
        onClick: onOpenSharingPanel,
        disabled: true,
        icon: ShareReactSvgUrl,
      },
      {
        id: "header_option_link-portal-users",
        key: "link-portal-users",
        label: t("LinkForPortalUsers"),
        onClick: createLinkForPortalUsers,
        disabled: true,
        icon: InvitationLinkReactSvgUrl,
      },
      {
        id: "header_option_link-for-room-members",
        key: "link-for-room-members",
        label: t("LinkForRoomMembers"),
        onClick: onCopyLinkAction,
        disabled: isRecycleBinFolder || isPersonalRoom,
        icon: InvitationLinkReactSvgUrl,
      },
      {
        id: "header_option_empty-trash",
        key: "empty-trash",
        label: t("RecycleBinAction"),
        onClick: onEmptyTrashAction,
        disabled: !isRecycleBinFolder,
        icon: ClearTrashReactSvgUrl,
      },
      {
        id: "header_option_restore-all",
        key: "restore-all",
        label: t("RestoreAll"),
        onClick: onRestoreAllAction,
        disabled: !isRecycleBinFolder,
        icon: MoveReactSvgUrl,
      },
      {
        id: "header_option_show-info",
        key: "show-info",
        label: t("Common:Info"),
        onClick: onShowInfo,
        disabled: isDisabled,
        icon: InfoOutlineReactSvgUrl,
      },
      {
        id: "header_option_reconnect-storage",
        key: "reconnect-storage",
        label: t("Common:ReconnectStorage"),
        icon: ReconnectSvgUrl,
        onClick: () => onClickReconnectStorage(selectedFolder, t),
        disabled: !selectedFolder.providerKey || !isRoom,
      },
      {
        id: "header_option_edit-room",
        key: "edit-room",
        label: t("EditRoom"),
        icon: SettingsReactSvgUrl,
        onClick: () => onClickEditRoom(selectedFolder),
        disabled: !isRoom || !security?.EditRoom,
      },
      publicAction,
      {
        id: "header_option_invite-users-to-room",
        key: "invite-users-to-room",
        label: t("Common:InviteUsers"),
        icon: PersonReactSvgUrl,
        onClick: () =>
          onClickInviteUsers(selectedFolder.id, selectedFolder.roomType),
        disabled: !isRoom || !security?.EditAccess,
      },
      {
        id: "header_option_room-info",
        key: "room-info",
        label: t("Common:Info"),
        icon: InfoOutlineReactSvgUrl,
        onClick: onToggleInfoPanel,
        disabled: !isRoom,
      },
      {
        id: "header_option_separator-2",
        key: "separator-2",
        isSeparator: true,
        disabled: isRecycleBinFolder,
      },
      {
        id: "header_option_archive-room",
        key: "archive-room",
        label: t("MoveToArchive"),
        icon: RoomArchiveSvgUrl,
        onClick: e => onClickArchive(e),
        disabled: !isRoom || !security?.Move,
        "data-action": "archive",
        action: "archive",
      },
      {
        id: "header_option_download",
        key: "download",
        label: t("Common:Download"),
        onClick: onDownloadAction,
        disabled: isDisabled,
        icon: DownloadReactSvgUrl,
      },
      {
        id: "header_option_move-to",
        key: "move-to",
        label: t("Common:MoveTo"),
        onClick: onMoveAction,
        disabled: isDisabled || !security?.MoveTo,
        icon: MoveReactSvgUrl,
      },
      {
        id: "header_option_copy",
        key: "copy",
        label: t("Common:Copy"),
        onClick: onCopyAction,
        disabled: isDisabled || !security?.CopyTo,
        icon: CopyReactSvgUrl,
      },
      {
        id: "header_option_rename",
        key: "rename",
        label: t("Common:Rename"),
        onClick: renameAction,
        disabled: isDisabled || !security?.Rename,
        icon: RenameReactSvgUrl,
      },
      {
        id: "header_option_separator-3",
        key: "separator-3",
        isSeparator: true,
        disabled: isDisabled || !security?.Delete,
      },
      {
        id: "header_option_delete",
        key: "delete",
        label: t("Common:Delete"),
        onClick: onDeleteAction,
        disabled: isDisabled || !security?.Delete,
        icon: CatalogTrashReactSvgUrl,
      },
    ];
  };

  const onSelect = e => {
    const key = e.currentTarget.dataset.key;

    isSettingsPage ? setAccountsSelected(key) : setSelected(key);
  };

  const onClose = () => {
    setSelected("close");
  };

  const getMenuItems = () => {
    const checkboxOptions = isAccountsPage ? (
      <>
        {accountsCbMenuItems.map(key => {
          const label = getAccountsCheckboxItemLabel(t, key);
          const id = getAccountsMenuItemId(key);
          return (
            <DropDownItem
              id={id}
              key={key}
              label={label}
              data-key={key}
              onClick={onSelect}
            />
          );
        })}
      </>
    ) : (
      <>
        {cbMenuItems.map(key => {
          const label = getCheckboxItemLabel(t, key);
          const id = getCheckboxItemId(key);
          return (
            <DropDownItem
              id={id}
              key={key}
              label={label}
              data-key={key}
              onClick={onSelect}
            />
          );
        })}
      </>
    );

    return checkboxOptions;
  };

<<<<<<< HEAD
  const onChange = (checked) => {
    if (isAccountsPage) {
      return setAccountsSelected(checked ? "all" : "none");
    }

    if (isDashboardPage)
      return dashboardHeaderMenuService.onChangeSelected(checked);

    setSelected(checked ? "all" : "none");
  };

  const onClickFolder = (id, isRootRoom) => {
    const currentNavigationPath = selectedFolder.navigationPath.find(
      (v) => v.id === id
    );

    if (currentNavigationPath?.isDashboard) {
      const path = getCategoryUrl(CategoryType.Dashboard, id);
      return backToParentDashboard(path, currentNavigationPath);
=======
  const onChange = checked => {
    isAccountsPage
      ? setAccountsSelected(checked ? "all" : "none")
      : setSelected(checked ? "all" : "none");
  };

  const onClickFolder = (id, isRootRoom) => {
    if (isPublicRoom) {
      return moveToPublicRoom(id);
>>>>>>> 0c94da69
    }

    if (isRootRoom) {
      return moveToRoomsPage();
    }

    setSelectedNode(id);

    const rootFolderType = selectedFolder.rootFolderType;

    const path = getCategoryUrl(
      getCategoryTypeByFolderType(rootFolderType, id),
      id
    );

    const filter = FilesFilter.getDefault();

    filter.folder = id;

    const itemIdx = selectedFolder.navigationPath.findIndex(v => v.id === id);

    const state = {
      title: selectedFolder.navigationPath[itemIdx]?.title || "",
      isRoot: itemIdx === 0,

      rootFolderType: rootFolderType,
    };

    setIsLoading(true);

    window.DocSpace.navigate(`${path}?${filter.toUrlParams()}`, { state });
  };

  const onInvite = e => {
    const type = e.item["data-type"];

    if (isGracePeriod) {
      setInviteUsersWarningDialogVisible(true);
      return;
    }

    setInvitePanelOptions({
      visible: true,
      roomId: -1,
      hideSelector: true,
      defaultAccess: type,
    });
  };

  const onInviteAgain = React.useCallback(() => {
    resendInvitesAgain()
      .then(() =>
        toastr.success(t("PeopleTranslations:SuccessSentMultipleInvitatios"))
      )
      .catch(err => toastr.error(err));
  }, [resendInvitesAgain]);

  const headerMenu = isAccountsPage
    ? getAccountsHeaderMenu(t)
    : isRolePage
    ? getGroupRoleFilesContextOptions(t)
    : getHeaderMenu(t);

  const menuItems = getMenuItems();

  let tableGroupMenuVisible = headerMenu.length;

  const tableGroupMenuProps = {
    checkboxOptions: menuItems,
    onChange,
    headerMenu,
    isInfoPanelVisible,
    toggleInfoPanel: onToggleInfoPanel,
    isMobileView: isMobileOnly,
  };

  if (isAccountsPage) {
    tableGroupMenuVisible =
      isAccountsHeaderVisible &&
      tableGroupMenuVisible &&
      headerMenu.some(x => !x.disabled);
    tableGroupMenuProps.isChecked = isAccountsHeaderChecked;
    tableGroupMenuProps.isIndeterminate = isAccountsHeaderIndeterminate;
    tableGroupMenuProps.withoutInfoPanelToggler = false;
  }
  if (isDashboardPage) {
    const {
      isHeaderMenuVisible,
      isHeaderChecked,
      isHeaderIndeterminate,
      getHeaderContextMenu,
    } = dashboardHeaderMenuService;

    tableGroupMenuVisible = isHeaderMenuVisible;
    tableGroupMenuProps.isChecked = isHeaderChecked;
    tableGroupMenuProps.isIndeterminate = isHeaderIndeterminate;

    tableGroupMenuProps.withoutInfoPanelToggler = true;
    tableGroupMenuProps.visibleComboBox = false;
    tableGroupMenuProps.checkboxOptions = [];
    tableGroupMenuProps.withComboboxMenu = false;
    tableGroupMenuProps.headerMenu = getHeaderContextMenu(t);
    tableGroupMenuProps.isBlocked = isGroupMenuBlocked;
  } else {
    tableGroupMenuVisible = isHeaderVisible && tableGroupMenuVisible;
    tableGroupMenuProps.isChecked = isHeaderChecked;
    tableGroupMenuProps.isIndeterminate = isHeaderIndeterminate;
    tableGroupMenuProps.isBlocked = isGroupMenuBlocked;
    tableGroupMenuProps.withoutInfoPanelToggler = isPublicRoom;
  }

  const stateTitle = location?.state?.title;
  const stateIsRoot = location?.state?.isRoot;
  const stateIsRoom = location?.state?.isRoom;

  const isRoot =
    isLoading && stateIsRoot
      ? stateIsRoot
      : isRootFolder || isAccountsPage || isSettingsPage;

  const currentTitle = isSettingsPage
    ? t("Common:Settings")
    : isAccountsPage
      ? t("Common:Accounts")
      : isLoading && stateTitle
        ? stateTitle
        : title;

  const isCurrentRoom = isLoading && stateIsRoom ? stateIsRoom : isRoom;

  if (showHeaderLoader) return <Loaders.SectionHeader />;

  const insideTheRoom =
    categoryType === CategoryType.SharedRoom ||
    categoryType === CategoryType.Archive ||
    categoryType === CategoryType.Dashboard ||
    categoryType === CategoryType.Role;

  const logo = !theme.isBase
    ? getLogoFromPath(whiteLabelLogoUrls[0]?.path?.dark)
    : getLogoFromPath(whiteLabelLogoUrls[0]?.path?.light);
  const burgerLogo = !theme.isBase
    ? getLogoFromPath(whiteLabelLogoUrls[5]?.path?.dark)
    : getLogoFromPath(whiteLabelLogoUrls[5]?.path?.light);

  return (
    <Consumer key="header">
      {context => (
        <StyledContainer
          isRecycleBinFolder={isRecycleBinFolder}
          hideContextMenuInsideArchiveRoom={hideContextMenuInsideArchiveRoom}>
          {tableGroupMenuVisible ? (
            <TableGroupMenu {...tableGroupMenuProps} />
          ) : (
            <div className="header-container">
              <Navigation
                sectionWidth={context.sectionWidth}
                showText={showText}
                isRootFolder={isRoot}
                canCreate={
                  (security?.Create || isAccountsPage) &&
                  !isSettingsPage &&
<<<<<<< HEAD
                  !isDashboardPage &&
                  !isRolePage
=======
                  !isPublicRoom
>>>>>>> 0c94da69
                }
                title={currentTitle}
                isDesktop={isDesktop}
                isTabletView={isTabletView}
                personal={personal}
                tReady={tReady}
                menuItems={menuItems}
                navigationItems={navigationPath}
                getContextOptionsPlus={getContextOptionsPlus}
                getContextOptionsFolder={getContextOptionsFolder}
                onClose={onClose}
                onClickFolder={onClickFolder}
                isTrashFolder={isRecycleBinFolder}
                isRecycleBinFolder={isRecycleBinFolder || isArchiveFolder}
                isEmptyFilesList={
                  isArchiveFolder ? isEmptyArchive : isEmptyFilesList
                }
                clearTrash={onEmptyTrashAction}
                onBackToParentFolder={onClickBack}
                toggleInfoPanel={onToggleInfoPanel}
                isInfoPanelVisible={isInfoPanelVisible}
                titles={{
                  trash: t("EmptyRecycleBin"),
                  trashWarning: t("TrashErasureWarning"),
                  actions: isRoomsFolder
                    ? t("Files:NewRoom")
                    : t("Common:Actions"),
                  contextMenu: t("Translations:TitleShowFolderActions"),
                  infoPanel: t("Common:InfoPanel"),
                }}
                withMenu={!isRoomsFolder}
                onPlusClick={onCreateRoom}
                isEmptyPage={isEmptyPage}
                isRoom={isCurrentRoom}
<<<<<<< HEAD
                hideInfoPanel={isSettingsPage || isDashboardPage || isRolePage}
=======
                hideInfoPanel={isSettingsPage || isPublicRoom}
                withLogo={isPublicRoom && logo}
                burgerLogo={isPublicRoom && burgerLogo}
                isPublicRoom={isPublicRoom}
                titleIcon={
                  isPublicRoomType && !isPublicRoom && PublicRoomIconUrl
                }
>>>>>>> 0c94da69
                showRootFolderTitle={insideTheRoom}
              />
            </div>
          )}
        </StyledContainer>
      )}
    </Consumer>
  );
};

export default inject(
  ({
    auth,
    roleStore,
    filesStore,
    peopleStore,
    dialogsStore,
    selectedFolderStore,
    treeFoldersStore,
    filesActionsStore,
    settingsStore,
    clientLoadingStore,
    publicRoomStore,
    contextOptionsStore,
    dashboardContextOptionStore,
  }) => {
    const isOwner = auth.userStore.user?.isOwner;
    const isAdmin = auth.userStore.user?.isAdmin;

    const {
      setSelected,

      isHeaderVisible,
      isHeaderIndeterminate,
      isHeaderChecked,
      isThirdPartySelection,
      cbMenuItems,
      getCheckboxItemLabel,
      getCheckboxItemId,
      isEmptyFilesList,
      getFolderInfo,
      setBufferSelection,

      activeFiles,
      activeFolders,

      roomsForRestore,
      roomsForDelete,

      isEmptyPage,

      clearFiles,
      categoryType,
    } = filesStore;

    const { setIsSectionFilterLoading, showHeaderLoader, isLoading } =
      clientLoadingStore;

    const setIsLoading = param => {
      setIsSectionFilterLoading(param);
    };

    const {
      setSharingPanelVisible,
      setMoveToPanelVisible,
      setCopyPanelVisible,
      setDeleteDialogVisible,
      setEmptyTrashDialogVisible,
      setSelectFileDialogVisible,
      setIsFolderActions,
      setRestoreAllPanelVisible,
      setRestoreRoomDialogVisible,
      setRestoreAllArchive,
      setInvitePanelOptions,
      setInviteUsersWarningDialogVisible,
      setRoomSharingPanelVisible,
    } = dialogsStore;

    const {
      isRecycleBinFolder,
      isPrivacyFolder,
      isRoomsFolder,
      isArchiveFolder,
      isPersonalRoom,
      isArchiveFolderRoot,
    } = treeFoldersStore;

    const {
      deleteAction,
      downloadAction,
      getHeaderMenu,
      isGroupMenuBlocked,
      moveToRoomsPage,
      onClickBack,
      emptyTrashInProgress,
<<<<<<< HEAD
      backToParentDashboard,
=======
      moveToPublicRoom,
>>>>>>> 0c94da69
    } = filesActionsStore;

    const { setIsVisible, isVisible } = auth.infoPanelStore;

    const { title, id, roomType, pathParts, navigationPath, security } =
      selectedFolderStore;

    const selectedFolder = { ...selectedFolderStore };

    const { enablePlugins, theme, whiteLabelLogoUrls, isFrame } =
      auth.settingsStore;
    const { isGracePeriod } = auth.currentTariffStatusStore;

    const isRoom = !!roomType;
    const isPublicRoomType = roomType === RoomsType.PublicRoom;

    const {
      onClickEditRoom,
      onClickInviteUsers,
      onShowInfoPanel,
      onClickArchive,
      onClickReconnectStorage,
      onCopyLink,
      getGroupRoleFilesContextOptions,
    } = contextOptionsStore;

    const canRestoreAll = isArchiveFolder && roomsForRestore.length > 0;

    const canDeleteAll = isArchiveFolder && roomsForDelete.length > 0;

    const isEmptyArchive = !canRestoreAll && !canDeleteAll;

    const hideContextMenuInsideArchiveRoom = isArchiveFolderRoot
      ? !isArchiveFolder
      : false;

    const {
      selectionStore,
      headerMenuStore,
      getHeaderMenu: getAccountsHeaderMenu,
    } = peopleStore;

    const {
      isHeaderVisible: isAccountsHeaderVisible,
      isHeaderIndeterminate: isAccountsHeaderIndeterminate,
      isHeaderChecked: isAccountsHeaderChecked,
      cbMenuItems: accountsCbMenuItems,
      getMenuItemId: getAccountsMenuItemId,
      getCheckboxItemLabel: getAccountsCheckboxItemLabel,
    } = headerMenuStore;

    const { setSelected: setAccountsSelected } = selectionStore;

<<<<<<< HEAD
    const { dashboardHeaderMenuService } = dashboardContextOptionStore;

    const { getRoleHeaderContextMenu } = roleStore;
=======
    let folderPath = navigationPath;

    if (isFrame && !!pathParts) {
      folderPath = navigationPath.filter(item => !item.isRootRoom);
    }

    const isRoot = isFrame
      ? pathParts?.length === 1 || pathParts?.length === 2
      : pathParts?.length === 1;
>>>>>>> 0c94da69

    return {
      isGracePeriod,
      setInviteUsersWarningDialogVisible,
      showText: auth.settingsStore.showText,
      isDesktop: auth.settingsStore.isDesktopClient,
      showHeaderLoader,
      isLoading,
      isRootFolder: isRoot,
      isPersonalRoom,
      title,
      isRoom,
      currentFolderId: id,
      pathParts: pathParts,
      navigationPath: folderPath,

      setIsInfoPanelVisible: setIsVisible,
      isInfoPanelVisible: isVisible,
      isHeaderVisible,
      isHeaderIndeterminate,
      isHeaderChecked,
      isThirdPartySelection,
      isTabletView: auth.settingsStore.isTabletView,
      confirmDelete: settingsStore.confirmDelete,
      personal: auth.settingsStore.personal,
      cbMenuItems,
      setSelectedNode: treeFoldersStore.setSelectedNode,
      getFolderInfo,

      setSelected,
      security,

      setSharingPanelVisible,
      setMoveToPanelVisible,
      setCopyPanelVisible,
      setBufferSelection,
      setIsFolderActions,
      deleteAction,
      setDeleteDialogVisible,
      downloadAction,
      getHeaderMenu,
      getCheckboxItemLabel,
      getCheckboxItemId,
      setSelectFileDialogVisible,

      isRecycleBinFolder,
      setEmptyTrashDialogVisible,
      isEmptyFilesList,
      isEmptyArchive,
      isPrivacyFolder,
      isArchiveFolder,
      hideContextMenuInsideArchiveRoom,

      setIsLoading,

      activeFiles,
      activeFolders,

      isRoomsFolder,

      enablePlugins,

      setRestoreAllPanelVisible,

      setRestoreRoomDialogVisible,
      setRestoreAllArchive,

      selectedFolder,

      onClickEditRoom,
      onClickInviteUsers,
      onShowInfoPanel,
      onClickArchive,
      onCopyLink,

      isEmptyArchive,
      canRestoreAll,
      canDeleteAll,
      isGroupMenuBlocked,

      moveToRoomsPage,
      onClickBack,
      isPublicRoomType,
      isPublicRoom: publicRoomStore.isPublicRoom,
      externalLinks: publicRoomStore.roomLinks,
      moveToPublicRoom,

      getAccountsHeaderMenu,
      isAccountsHeaderVisible,
      isAccountsHeaderIndeterminate,
      isAccountsHeaderChecked,
      accountsCbMenuItems,
      getAccountsMenuItemId,
      getAccountsCheckboxItemLabel,
      setAccountsSelected,
      isOwner,
      isAdmin,
      setInvitePanelOptions,
      isEmptyPage,

      clearFiles,
      emptyTrashInProgress,
      categoryType,
<<<<<<< HEAD

      dashboardHeaderMenuService,
      backToParentDashboard,
      getRoleHeaderContextMenu,
      getGroupRoleFilesContextOptions,
=======
      theme,
      whiteLabelLogoUrls,
      setRoomSharingPanelVisible,
      isFrame,
>>>>>>> 0c94da69
    };
  }
)(
  withTranslation([
    "Files",
    "Common",
    "Translations",
    "InfoPanel",
    "SharingPanel",
    "Article",
    "People",
    "PeopleTranslations",
    "ChangeUserTypeDialog",
  ])(observer(SectionHeaderContent))
);<|MERGE_RESOLUTION|>--- conflicted
+++ resolved
@@ -60,12 +60,12 @@
   min-height: 33px;
 
   .table-container_group-menu {
-    ${props =>
-  props.theme.interfaceDirection === "rtl"
-    ? css`
+    ${(props) =>
+      props.theme.interfaceDirection === "rtl"
+        ? css`
             margin: 0 -20px 0 0;
           `
-    : css`
+        : css`
             margin: 0 0 0 -20px;
           `}
     -webkit-tap-highlight-color: rgba(0, 0, 0, 0);
@@ -75,26 +75,26 @@
 
     @media ${tablet} {
       height: 60px;
-      ${props =>
-    props.theme.interfaceDirection === "rtl"
-      ? css`
+      ${(props) =>
+        props.theme.interfaceDirection === "rtl"
+          ? css`
               margin: 0 -16px 0 0;
             `
-      : css`
+          : css`
               margin: 0 0 0 -16px;
             `}
       width: calc(100% + 32px);
     }
 
     ${isMobile &&
-css`
+    css`
       height: 60px;
-      ${props =>
-    props.theme.interfaceDirection === "rtl"
-      ? css`
+      ${(props) =>
+        props.theme.interfaceDirection === "rtl"
+          ? css`
               margin: 0 -16px 0 0;
             `
-      : css`
+          : css`
               margin: 0 0 0 -16px;
             `}
       width: calc(100% + 32px);
@@ -103,26 +103,26 @@
     @media ${mobile} {
       height: 52px;
 
-      ${props =>
-    props.theme.interfaceDirection === "rtl"
-      ? css`
+      ${(props) =>
+        props.theme.interfaceDirection === "rtl"
+          ? css`
               margin: 0 -16px 0 0;
             `
-      : css`
+          : css`
               margin: 0 0 0 -16px;
             `}
       width: calc(100% + 32px);
     }
 
     ${isMobileOnly &&
-css`
+    css`
       height: 52px;
-      ${props =>
-    props.theme.interfaceDirection === "rtl"
-      ? css`
+      ${(props) =>
+        props.theme.interfaceDirection === "rtl"
+          ? css`
               margin: 0 -16px 0 0;
             `
-      : css`
+          : css`
               margin: 0 0 0 -16px;
             `}
       width: calc(100% + 32px);
@@ -132,9 +132,9 @@
   .header-container {
     min-height: 33px;
 
-    ${props =>
-  props.hideContextMenuInsideArchiveRoom &&
-    `.option-button {
+    ${(props) =>
+      props.hideContextMenuInsideArchiveRoom &&
+      `.option-button {
       display: none;}`}
 
     @media ${tablet} {
@@ -143,7 +143,7 @@
   }
 `;
 
-const SectionHeaderContent = props => {
+const SectionHeaderContent = (props) => {
   const {
     currentFolderId,
     setSelectFileDialogVisible,
@@ -228,13 +228,11 @@
     pathParts,
     emptyTrashInProgress,
     categoryType,
-<<<<<<< HEAD
 
     dashboardHeaderMenuService,
     backToParentDashboard,
     getRoleHeaderContextMenu,
     getGroupRoleFilesContextOptions,
-=======
     isPublicRoom,
     theme,
     whiteLabelLogoUrls,
@@ -243,7 +241,6 @@
     isPublicRoomType,
     externalLinks,
     moveToPublicRoom,
->>>>>>> 0c94da69
   } = props;
 
   const navigate = useNavigate();
@@ -255,7 +252,7 @@
   const isDashboardPage =
     !isRolePage && location.pathname.includes("dashboard");
 
-  const onCreate = format => {
+  const onCreate = (format) => {
     const event = new Event(Events.CREATE);
 
     const payload = {
@@ -297,7 +294,7 @@
   const createFolder = () => onCreate();
 
   // TODO: add privacy room check for files
-  const onUploadAction = type => {
+  const onUploadAction = (type) => {
     const element =
       type === "file"
         ? document.getElementById("customFileInput")
@@ -363,93 +360,93 @@
 
     const options = isRoomsFolder
       ? [
-        {
-          key: "new-room",
-          label: t("NewRoom"),
-          onClick: onCreateRoom,
-          icon: FolderLockedReactSvgUrl,
-        },
-      ]
+          {
+            key: "new-room",
+            label: t("NewRoom"),
+            onClick: onCreateRoom,
+            icon: FolderLockedReactSvgUrl,
+          },
+        ]
       : [
-        {
-          id: "personal_new-documnet",
-          key: "new-document",
-          label: t("Common:NewDocument"),
-          onClick: createDocument,
-          icon: ActionsDocumentsReactSvgUrl,
-        },
-        {
-          id: "personal_new-spreadsheet",
-          key: "new-spreadsheet",
-          label: t("Common:NewSpreadsheet"),
-          onClick: createSpreadsheet,
-          icon: SpreadsheetReactSvgUrl,
-        },
-        {
-          id: "personal_new-presentation",
-          key: "new-presentation",
-          label: t("Common:NewPresentation"),
-          onClick: createPresentation,
-          icon: ActionsPresentationReactSvgUrl,
-        },
-        {
-          id: "personal_form-template",
-          icon: FormReactSvgUrl,
-          label: t("Translations:NewForm"),
-          key: "new-form-base",
-          items: [
-            {
-              id: "personal_template_black",
-              key: "new-form",
-              label: t("Translations:SubNewForm"),
-              icon: FormBlankReactSvgUrl,
-              onClick: createForm,
-            },
-            {
-              id: "personal_template_new-form-file",
-              key: "new-form-file",
-              label: t("Translations:SubNewFormFile"),
-              icon: FormFileReactSvgUrl,
-              onClick: createFormFromFile,
-              disabled: isPrivacyFolder,
-            },
-            {
-              id: "personal_template_oforms-gallery",
-              key: "oforms-gallery",
-              label: t("Common:OFORMsGallery"),
-              icon: FormGalleryReactSvgUrl,
-              onClick: onShowGallery,
-              disabled: isPrivacyFolder || (isMobile && isTablet),
-            },
-          ],
-        },
-        {
-          id: "personal_new-folder",
-          key: "new-folder",
-          label: t("Common:NewFolder"),
-          onClick: createFolder,
-          icon: CatalogFolderReactSvgUrl,
-        },
-        { key: "separator", isSeparator: true },
-        {
-          key: "upload-files",
-          label: t("Article:UploadFiles"),
-          onClick: () => onUploadAction("file"),
-          icon: ActionsUploadReactSvgUrl,
-        },
-        {
-          key: "upload-folder",
-          label: t("Article:UploadFolder"),
-          onClick: () => onUploadAction("folder"),
-          icon: ActionsUploadReactSvgUrl,
-        },
-      ];
+          {
+            id: "personal_new-documnet",
+            key: "new-document",
+            label: t("Common:NewDocument"),
+            onClick: createDocument,
+            icon: ActionsDocumentsReactSvgUrl,
+          },
+          {
+            id: "personal_new-spreadsheet",
+            key: "new-spreadsheet",
+            label: t("Common:NewSpreadsheet"),
+            onClick: createSpreadsheet,
+            icon: SpreadsheetReactSvgUrl,
+          },
+          {
+            id: "personal_new-presentation",
+            key: "new-presentation",
+            label: t("Common:NewPresentation"),
+            onClick: createPresentation,
+            icon: ActionsPresentationReactSvgUrl,
+          },
+          {
+            id: "personal_form-template",
+            icon: FormReactSvgUrl,
+            label: t("Translations:NewForm"),
+            key: "new-form-base",
+            items: [
+              {
+                id: "personal_template_black",
+                key: "new-form",
+                label: t("Translations:SubNewForm"),
+                icon: FormBlankReactSvgUrl,
+                onClick: createForm,
+              },
+              {
+                id: "personal_template_new-form-file",
+                key: "new-form-file",
+                label: t("Translations:SubNewFormFile"),
+                icon: FormFileReactSvgUrl,
+                onClick: createFormFromFile,
+                disabled: isPrivacyFolder,
+              },
+              {
+                id: "personal_template_oforms-gallery",
+                key: "oforms-gallery",
+                label: t("Common:OFORMsGallery"),
+                icon: FormGalleryReactSvgUrl,
+                onClick: onShowGallery,
+                disabled: isPrivacyFolder || (isMobile && isTablet),
+              },
+            ],
+          },
+          {
+            id: "personal_new-folder",
+            key: "new-folder",
+            label: t("Common:NewFolder"),
+            onClick: createFolder,
+            icon: CatalogFolderReactSvgUrl,
+          },
+          { key: "separator", isSeparator: true },
+          {
+            key: "upload-files",
+            label: t("Article:UploadFiles"),
+            onClick: () => onUploadAction("file"),
+            icon: ActionsUploadReactSvgUrl,
+          },
+          {
+            key: "upload-folder",
+            label: t("Article:UploadFolder"),
+            onClick: () => onUploadAction("folder"),
+            icon: ActionsUploadReactSvgUrl,
+          },
+        ];
 
     if (enablePlugins) {
       const pluginOptions = getMainButtonItems();
 
       if (pluginOptions) {
-        pluginOptions.forEach(option => {
+        pluginOptions.forEach((option) => {
           options.splice(option.value.position, 0, {
             key: option.key,
             ...option.value,
@@ -485,7 +482,7 @@
     setBufferSelection(currentFolderId);
     setIsFolderActions(true);
     downloadAction(t("Translations:ArchivingData"), [currentFolderId]).catch(
-      err => toastr.error(err)
+      (err) => toastr.error(err)
     );
   };
 
@@ -507,7 +504,7 @@
     setIsFolderActions(true);
 
     if (confirmDelete || isThirdPartySelection) {
-      getFolderInfo(currentFolderId).then(data => {
+      getFolderInfo(currentFolderId).then((data) => {
         setBufferSelection(data);
         setDeleteDialogVisible(true);
       });
@@ -519,7 +516,7 @@
         FolderRemoved: t("Files:FolderRemoved"),
       };
 
-      deleteAction(translations, [currentFolderId], true).catch(err =>
+      deleteAction(translations, [currentFolderId], true).catch((err) =>
         toastr.error(err)
       );
     }
@@ -625,7 +622,6 @@
 
     const isDisabled = isRecycleBinFolder || isRoom;
 
-<<<<<<< HEAD
     if (isRolePage) {
       return getRoleHeaderContextMenu(t);
     }
@@ -650,11 +646,10 @@
         },
       ];
     }
-=======
-    const links = externalLinks.filter(l => !l.sharedTo.disabled);
+    const links = externalLinks.filter((l) => !l.sharedTo.disabled);
     const isMultiExternalLink = links.length > 1;
 
-    const roomLinks = links.map(link => {
+    const roomLinks = links.map((link) => {
       return {
         // id: "option_move-to",
         key: `external-link_${link.sharedTo.id}`,
@@ -671,25 +666,24 @@
     const publicAction = links.length
       ? isMultiExternalLink
         ? {
-          id: "header_option_copy-external-link",
-          key: "copy-external-link",
-          label: t("SharingPanel:CopyExternalLink"),
-          icon: CopyToReactSvgUrl,
-          disabled: !isPublicRoomType,
-          items: roomLinks,
-        }
+            id: "header_option_copy-external-link",
+            key: "copy-external-link",
+            label: t("SharingPanel:CopyExternalLink"),
+            icon: CopyToReactSvgUrl,
+            disabled: !isPublicRoomType,
+            items: roomLinks,
+          }
         : {
-          id: "header_option_copy-external-link",
-          key: "copy-external-link",
-          label: t("SharingPanel:CopyExternalLink"),
-          icon: CopyToReactSvgUrl,
-          onClick: () => {
-            roomLinks[0]?.onClick();
-          },
-          disabled: !isPublicRoomType || roomLinks[0]?.disabled,
-        }
+            id: "header_option_copy-external-link",
+            key: "copy-external-link",
+            label: t("SharingPanel:CopyExternalLink"),
+            icon: CopyToReactSvgUrl,
+            onClick: () => {
+              roomLinks[0]?.onClick();
+            },
+            disabled: !isPublicRoomType || roomLinks[0]?.disabled,
+          }
       : {};
->>>>>>> 0c94da69
 
     if (isArchiveFolder) {
       return [
@@ -806,7 +800,7 @@
         key: "archive-room",
         label: t("MoveToArchive"),
         icon: RoomArchiveSvgUrl,
-        onClick: e => onClickArchive(e),
+        onClick: (e) => onClickArchive(e),
         disabled: !isRoom || !security?.Move,
         "data-action": "archive",
         action: "archive",
@@ -860,7 +854,7 @@
     ];
   };
 
-  const onSelect = e => {
+  const onSelect = (e) => {
     const key = e.currentTarget.dataset.key;
 
     isSettingsPage ? setAccountsSelected(key) : setSelected(key);
@@ -873,7 +867,7 @@
   const getMenuItems = () => {
     const checkboxOptions = isAccountsPage ? (
       <>
-        {accountsCbMenuItems.map(key => {
+        {accountsCbMenuItems.map((key) => {
           const label = getAccountsCheckboxItemLabel(t, key);
           const id = getAccountsMenuItemId(key);
           return (
@@ -889,7 +883,7 @@
       </>
     ) : (
       <>
-        {cbMenuItems.map(key => {
+        {cbMenuItems.map((key) => {
           const label = getCheckboxItemLabel(t, key);
           const id = getCheckboxItemId(key);
           return (
@@ -907,8 +901,6 @@
 
     return checkboxOptions;
   };
-
-<<<<<<< HEAD
   const onChange = (checked) => {
     if (isAccountsPage) {
       return setAccountsSelected(checked ? "all" : "none");
@@ -919,7 +911,6 @@
 
     setSelected(checked ? "all" : "none");
   };
-
   const onClickFolder = (id, isRootRoom) => {
     const currentNavigationPath = selectedFolder.navigationPath.find(
       (v) => v.id === id
@@ -928,17 +919,10 @@
     if (currentNavigationPath?.isDashboard) {
       const path = getCategoryUrl(CategoryType.Dashboard, id);
       return backToParentDashboard(path, currentNavigationPath);
-=======
-  const onChange = checked => {
-    isAccountsPage
-      ? setAccountsSelected(checked ? "all" : "none")
-      : setSelected(checked ? "all" : "none");
-  };
-
-  const onClickFolder = (id, isRootRoom) => {
+    }
+
     if (isPublicRoom) {
       return moveToPublicRoom(id);
->>>>>>> 0c94da69
     }
 
     if (isRootRoom) {
@@ -958,7 +942,7 @@
 
     filter.folder = id;
 
-    const itemIdx = selectedFolder.navigationPath.findIndex(v => v.id === id);
+    const itemIdx = selectedFolder.navigationPath.findIndex((v) => v.id === id);
 
     const state = {
       title: selectedFolder.navigationPath[itemIdx]?.title || "",
@@ -972,7 +956,7 @@
     window.DocSpace.navigate(`${path}?${filter.toUrlParams()}`, { state });
   };
 
-  const onInvite = e => {
+  const onInvite = (e) => {
     const type = e.item["data-type"];
 
     if (isGracePeriod) {
@@ -993,7 +977,7 @@
       .then(() =>
         toastr.success(t("PeopleTranslations:SuccessSentMultipleInvitatios"))
       )
-      .catch(err => toastr.error(err));
+      .catch((err) => toastr.error(err));
   }, [resendInvitesAgain]);
 
   const headerMenu = isAccountsPage
@@ -1019,7 +1003,7 @@
     tableGroupMenuVisible =
       isAccountsHeaderVisible &&
       tableGroupMenuVisible &&
-      headerMenu.some(x => !x.disabled);
+      headerMenu.some((x) => !x.disabled);
     tableGroupMenuProps.isChecked = isAccountsHeaderChecked;
     tableGroupMenuProps.isIndeterminate = isAccountsHeaderIndeterminate;
     tableGroupMenuProps.withoutInfoPanelToggler = false;
@@ -1062,10 +1046,10 @@
   const currentTitle = isSettingsPage
     ? t("Common:Settings")
     : isAccountsPage
-      ? t("Common:Accounts")
-      : isLoading && stateTitle
-        ? stateTitle
-        : title;
+    ? t("Common:Accounts")
+    : isLoading && stateTitle
+    ? stateTitle
+    : title;
 
   const isCurrentRoom = isLoading && stateIsRoom ? stateIsRoom : isRoom;
 
@@ -1086,10 +1070,11 @@
 
   return (
     <Consumer key="header">
-      {context => (
+      {(context) => (
         <StyledContainer
           isRecycleBinFolder={isRecycleBinFolder}
-          hideContextMenuInsideArchiveRoom={hideContextMenuInsideArchiveRoom}>
+          hideContextMenuInsideArchiveRoom={hideContextMenuInsideArchiveRoom}
+        >
           {tableGroupMenuVisible ? (
             <TableGroupMenu {...tableGroupMenuProps} />
           ) : (
@@ -1101,12 +1086,9 @@
                 canCreate={
                   (security?.Create || isAccountsPage) &&
                   !isSettingsPage &&
-<<<<<<< HEAD
                   !isDashboardPage &&
-                  !isRolePage
-=======
+                  !isRolePage &&
                   !isPublicRoom
->>>>>>> 0c94da69
                 }
                 title={currentTitle}
                 isDesktop={isDesktop}
@@ -1141,17 +1123,18 @@
                 onPlusClick={onCreateRoom}
                 isEmptyPage={isEmptyPage}
                 isRoom={isCurrentRoom}
-<<<<<<< HEAD
-                hideInfoPanel={isSettingsPage || isDashboardPage || isRolePage}
-=======
-                hideInfoPanel={isSettingsPage || isPublicRoom}
+                hideInfoPanel={
+                  isSettingsPage ||
+                  isPublicRoom ||
+                  isDashboardPage ||
+                  isRolePage
+                }
                 withLogo={isPublicRoom && logo}
                 burgerLogo={isPublicRoom && burgerLogo}
                 isPublicRoom={isPublicRoom}
                 titleIcon={
                   isPublicRoomType && !isPublicRoom && PublicRoomIconUrl
                 }
->>>>>>> 0c94da69
                 showRootFolderTitle={insideTheRoom}
               />
             </div>
@@ -1210,7 +1193,7 @@
     const { setIsSectionFilterLoading, showHeaderLoader, isLoading } =
       clientLoadingStore;
 
-    const setIsLoading = param => {
+    const setIsLoading = (param) => {
       setIsSectionFilterLoading(param);
     };
 
@@ -1247,11 +1230,8 @@
       moveToRoomsPage,
       onClickBack,
       emptyTrashInProgress,
-<<<<<<< HEAD
       backToParentDashboard,
-=======
       moveToPublicRoom,
->>>>>>> 0c94da69
     } = filesActionsStore;
 
     const { setIsVisible, isVisible } = auth.infoPanelStore;
@@ -1305,21 +1285,18 @@
 
     const { setSelected: setAccountsSelected } = selectionStore;
 
-<<<<<<< HEAD
     const { dashboardHeaderMenuService } = dashboardContextOptionStore;
-
     const { getRoleHeaderContextMenu } = roleStore;
-=======
+
     let folderPath = navigationPath;
 
     if (isFrame && !!pathParts) {
-      folderPath = navigationPath.filter(item => !item.isRootRoom);
+      folderPath = navigationPath.filter((item) => !item.isRootRoom);
     }
 
     const isRoot = isFrame
       ? pathParts?.length === 1 || pathParts?.length === 2
       : pathParts?.length === 1;
->>>>>>> 0c94da69
 
     return {
       isGracePeriod,
@@ -1423,18 +1400,15 @@
       clearFiles,
       emptyTrashInProgress,
       categoryType,
-<<<<<<< HEAD
 
       dashboardHeaderMenuService,
       backToParentDashboard,
       getRoleHeaderContextMenu,
       getGroupRoleFilesContextOptions,
-=======
       theme,
       whiteLabelLogoUrls,
       setRoomSharingPanelVisible,
       isFrame,
->>>>>>> 0c94da69
     };
   }
 )(
