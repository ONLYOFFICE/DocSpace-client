--- conflicted
+++ resolved
@@ -100,12 +100,8 @@
     "@babel/preset-env": "7.25.8",
     "@babel/preset-react": "7.25.7",
     "@babel/preset-typescript": "7.25.7",
-<<<<<<< HEAD
+    "@biomejs/biome": "2.3.4",
     "@msw/playwright": "^0.3.1",
-=======
-    "@biomejs/biome": "2.3.4",
-    "@playwright/test": "1.56.1",
->>>>>>> e124014e
     "@storybook/addon-actions": "^8.6.14",
     "@storybook/addon-controls": "^8.6.14",
     "@storybook/addon-designs": "^8.2.1",
@@ -151,14 +147,7 @@
     "css-loader": "6.11.0",
     "i18next-http-backend": "2.6.2",
     "identity-obj-proxy": "3.0.0",
-<<<<<<< HEAD
-    "jest": "29.7.0",
-    "jest-environment-jsdom": "29.7.0",
-    "jest-styled-components": "7.2.0",
-    "msw": "^2.10.2",
-=======
     "msw": "^2.11.1",
->>>>>>> e124014e
     "msw-storybook-addon": "^2.0.4",
     "open-cli": "^8.0.0",
     "react": "19.2.0",
