--- conflicted
+++ resolved
@@ -482,36 +482,6 @@
     setInputValue("");
     setAddUsersPanelVisible(true);
     setIsAddEmailPanelBlocked(true);
-  };
-
-<<<<<<< HEAD
-  const foundUsers = usersList.map((user) => getItemContent(user));
-
-  const addEmailPanel = (
-    <DropDownItem
-      className="list-item"
-      style={{ width: "inherit" }}
-      textOverflow
-      onClick={addEmail}
-      height={48}
-    >
-      <div className="email-list_avatar">
-        <Avatar size="min" role="user" source={AtReactSvgUrl} />
-        <Text truncate fontSize="14px" fontWeight={600}>
-          {inputValue}
-        </Text>
-      </div>
-      <div className="email-list_add-button">
-        <Text fontSize="13px" fontWeight={600}>
-          {t("Common:AddButton")}
-        </Text>
-        <ArrowIcon />
-      </div>
-    </DropDownItem>
-  );
-=======
-  const closeUsersPanel = () => {
-    setAddUsersPanelVisible(false);
   };
 
   const dropDownContent = useMemo(() => {
@@ -551,7 +521,6 @@
     }
     return prevDropDownContent.current;
   }, [usersList, inputValue]);
->>>>>>> 94e07e5b
 
   const onSelectAccess = (item) => {
     setSelectedAccess(item.access);
@@ -587,14 +556,6 @@
     setInvitedUsers((value) => new Map([...value, ...newInviteItems]));
   }, [inviteItems]);
 
-<<<<<<< HEAD
-=======
-  const invitedUsersArray = useMemo(
-    () => Array.from(invitedUsers.keys()),
-    [invitedUsers],
-  );
-
->>>>>>> 94e07e5b
   return (
     <>
       <StyledSubHeader>
@@ -724,30 +685,6 @@
             selectionErrorText: <PaidQuotaLimitError />,
           })}
         />
-<<<<<<< HEAD
-=======
-
-        {!hideSelector && addUsersPanelVisible && (
-          <AddUsersPanel
-            onParentPanelClose={onClose}
-            onClose={closeUsersPanel}
-            visible={addUsersPanelVisible}
-            tempDataItems={inviteItems}
-            setDataItems={addItems}
-            accessOptions={accessOptions}
-            isMultiSelect
-            isEncrypted={true}
-            defaultAccess={selectedAccess}
-            withoutBackground={isMobileView}
-            withBlur={!isMobileView}
-            roomId={roomId}
-            withGroups={!isPublicRoomType}
-            withAccessRights
-            invitedUsers={invitedUsersArray}
-            disableDisabledUsers
-          />
-        )}
->>>>>>> 94e07e5b
       </StyledInviteInputContainer>
     </>
   );
