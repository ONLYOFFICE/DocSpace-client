{
  "key_path": "MakeForm",
  "content": "Save as PDF form",
  "content_en_sha1_hash": "a43317ae627c650dad0fca77c887e0530bc4974c",
  "created_at": "2025-05-19T21:30:46.344Z",
<<<<<<< HEAD
  "updated_at": "2025-08-29T14:33:38.001Z",
=======
  "updated_at": "2025-09-01T11:05:24.146Z",
>>>>>>> b75318d3
  "comment": {
    "text": "This translation key is used to display the label \"Make Form\" in a dialog window when converting a file. The translated text will be shown as a button or heading within this dialog, allowing users to create a new form based on an existing document.",
    "is_auto": true,
    "updated_at": "2025-05-20T09:35:34.459Z"
  },
  "usage": [
    {
      "file_path": "/packages/client/src/components/dialogs/ConvertPasswordDialog/index.js",
      "line_number": 69,
      "context": "const makeForm =\n formCreationInfo.fromExst === \".docxf\" &&\n formCreationInfo.toExst === \".oform\";\n \n const dialogHeading = makeForm\n ? t(\"Common:MakeForm\")\n : t(\"Common:CreateMasterFormFromFile\");\n \n const onClose = () => {\n setConvertPasswordDialogVisible(false);\n setFormCreationInfo(null);",
      "module": "/packages/client"
    },
    {
      "file_path": "/packages/client/src/store/ContextOptionsStore.js",
<<<<<<< HEAD
      "line_number": 1810,
      "context": "disabled: false,\n },\n {\n id: \"option_make-form\",\n key: \"make-form\",\n label: t(\"Common:MakeForm\"),\n icon: FormPlusReactSvgUrl,\n onClick: () => this.onClickMakeForm(item, t),\n disabled: false,\n },\n separator0,",
=======
      "line_number": 1850,
      "context": "disabled: false,\n },\n {\n id: \"option_make-form\",\n key: \"make-form\",\n label: t(\"Common:MakeForm\"),\n icon: FormPlusReactSvgUrl,\n onClick: () => this.onClickMakeForm(item, t),\n disabled: false,\n },\n ...pinOptions,",
>>>>>>> b75318d3
      "module": "/packages/client"
    }
  ],
  "languages": {
    "en": {
      "ai_translated": false,
      "ai_model": null,
      "ai_spell_check_issues": [],
      "approved_at": null
    },
    "ar-SA": {
      "ai_translated": false,
      "ai_model": null,
      "ai_spell_check_issues": [
        {
          "type": "incorrect_translation",
          "description": "The translation \"حفظ بصيغة اوفورم\" literally translates to 'Save in PDF form'. While understandable, it's not the most natural or accurate way to convey 'Save as PDF form' in Arabic. 'PDF' is often understood, and incorporating it more directly would improve clarity.",
          "suggestion": "حفظ كملف PDF (Hifz ka malaf PDF)"
        },
        {
          "type": "formatting",
          "description": "While not strictly an error, the transliteration 'اوفورم' may be unfamiliar to some users. Using the more recognized 'PDF' would enhance clarity and reduce potential confusion. ",
          "suggestion": "حفظ كملف PDF (Hifz ka malaf PDF)"
        }
      ],
      "approved_at": null
    },
    "az": {
      "ai_translated": false,
      "ai_model": null,
      "ai_spell_check_issues": [
        {
          "type": "incorrect_translation",
          "description": "The translation 'Formanı yarat' does not accurately reflect the meaning of 'Save as PDF form'. It translates to 'Create your form' which is different.",
          "suggestion": "A more accurate translation would be something like 'Formanı PDF kimi qeyd et' or 'Formanı PDF olaraq saxla'."
        }
      ],
      "approved_at": null
    },
    "bg": {
      "ai_translated": false,
      "ai_model": null,
      "ai_spell_check_issues": [],
      "approved_at": null
    },
    "cs": {
      "ai_translated": false,
      "ai_model": null,
      "ai_spell_check_issues": [],
      "approved_at": null
    },
    "de": {
      "ai_translated": false,
      "ai_model": null,
      "ai_spell_check_issues": [],
      "approved_at": null
    },
    "el-GR": {
      "ai_translated": false,
      "ai_model": null,
      "ai_spell_check_issues": [
        {
          "type": "incorrect_translation",
          "description": "The translation \"Αποθήκευση ως oform\" does not accurately reflect the meaning of \"Save as PDF form\".  'oform' is not a standard term for a PDF form in Greek. It appears to be a combination of 'ο' (the) and 'form'.",
          "suggestion": "Αποθήκευση ως φόρμα PDF (Apotheukeusi os forma PDF) or Αποθήκευση ως PDF (Apotheukeusi os PDF)."
        },
        {
          "type": "formatting",
          "description": "While 'Αποθήκευση ως PDF' is a more accurate translation, retaining 'φόρμα' is more descriptive and could be beneficial if the context allows for more detail.",
          "suggestion": "Consider using 'Αποθήκευση ως φόρμα PDF' for added clarity."
        }
      ],
      "approved_at": null
    },
    "es": {
      "ai_translated": false,
      "ai_model": null,
      "ai_spell_check_issues": [],
      "approved_at": null
    },
    "fi": {
      "ai_translated": false,
      "ai_model": null,
      "ai_spell_check_issues": [
        {
          "type": "incorrect_translation",
          "description": "While technically correct, \"Tallenna nimellä PDF\" is a very literal translation. A more natural Finnish phrasing would be \"Lataa PDF-muodossa\" or \"Vienti PDF-muodossa\". \"Tallenna nimellä\" is more commonly used when saving a file with a new name.",
          "suggestion": "Lataa PDF-muodossa"
        }
      ],
      "approved_at": null
    },
    "fr": {
      "ai_translated": false,
      "ai_model": null,
      "ai_spell_check_issues": [],
      "approved_at": null
    },
    "hy-AM": {
      "ai_translated": false,
      "ai_model": null,
      "ai_spell_check_issues": [
        {
          "type": "incorrect_translation",
          "description": "The translation \"Պահպանել որպես PDF-ի ձև\" is not the most natural or accurate translation of \"Save as PDF form\". The phrase \"PDF-ի ձև\" is a bit awkward. A more natural phrasing would be something like \"Պահպանել որպես PDF ձևաչափ\" or \"Պահպանել որպես PDF ֆորմատ\".",
          "suggestion": "Պահպանել որպես PDF ձևաչափ"
        }
      ],
      "approved_at": null
    },
    "it": {
      "ai_translated": false,
      "ai_model": null,
      "ai_spell_check_issues": [],
      "approved_at": null
    },
    "ja-JP": {
      "ai_translated": false,
      "ai_model": null,
      "ai_spell_check_issues": [],
      "approved_at": null
    },
    "ko-KR": {
      "ai_translated": false,
      "ai_model": null,
      "ai_spell_check_issues": [
        {
          "type": "incorrect_translation",
          "description": "The translation '다른 이름으로 저장 oform' doesn't accurately convey the meaning of 'Save as PDF form'. 'oform' is not a standard Korean term related to PDF forms. It appears to be a misinterpretation or corruption of the original phrase.",
          "suggestion": "PDF 양식으로 저장"
        },
        {
          "type": "formatting",
          "description": "The phrase '다른 이름으로 저장 oform' is awkwardly phrased in Korean. The 'o' is visually jarring and doesn't belong.",
          "suggestion": "PDF 양식으로 저장"
        }
      ],
      "approved_at": null
    },
    "lo-LA": {
      "ai_translated": false,
      "ai_model": null,
      "ai_spell_check_issues": [
        {
          "type": "incorrect_translation",
          "description": "The Lao translation \"ບັນທຶກເປັນ oform\" does not accurately translate \"Save as PDF form.\" \"ບັນທຶກ\" means 'save' which is correct, but \"oform\" is not a recognizable term in Lao and doesn't represent \"PDF form.\"  It appears to be a transliteration error.",
          "suggestion": "ບັນທຶກເປັນແບບຟອມ PDF (Banthik pen baep form PDF)"
        },
        {
          "type": "formatting",
          "description": "The translation lacks proper spacing or punctuation that might be customary in Lao. Although minor, adding a space after 'ບັນທຶກເປັນ' would enhance readability.",
          "suggestion": "ບັນທຶກເປັນ ແບບຟອມ PDF (Banthik pen baep form PDF)"
        }
      ],
      "approved_at": null
    },
    "lv": {
      "ai_translated": false,
      "ai_model": null,
      "ai_spell_check_issues": [
        {
          "type": "incorrect_translation",
          "description": "The translation \"Saglabāt kā oform\" doesn't accurately convey the meaning of \"Save as PDF form\". \"Oform\" isn't a standard term related to forms or PDF documents in Latvian.",
          "suggestion": "Saglabāt kā PDF veidne"
        }
      ],
      "approved_at": null
    },
    "nl": {
      "ai_translated": false,
      "ai_model": null,
      "ai_spell_check_issues": [
        {
          "type": "incorrect_translation",
          "description": "The Dutch translation \"Opslaan als oform\" is an incorrect translation of \"Save as PDF form\". \"oform\" is not a recognized term in Dutch related to PDF forms.",
          "suggestion": "Opslaan als PDF-formulier"
        },
        {
          "type": "formatting",
          "description": "The translation uses a lowercase 'o' instead of capitalized 'O' for the term 'form'. This is incorrect, because 'formulier' starts with a capital letter.",
          "suggestion": "Opslaan als PDF-Formulier"
        }
      ],
      "approved_at": null
    },
    "pl": {
      "ai_translated": false,
      "ai_model": null,
      "ai_spell_check_issues": [
        {
          "type": "incorrect_translation",
          "description": "The Polish translation 'Zapisz jako oform' is not a correct translation of 'Save as PDF form'. 'Oform' is not a recognized word in Polish and doesn't convey the meaning of a form.",
          "suggestion": "A more accurate translation would be 'Zapisz jako formularz PDF' or 'Eksportuj jako formularz PDF'."
        }
      ],
      "approved_at": null
    },
    "pt": {
      "ai_translated": false,
      "ai_model": null,
      "ai_spell_check_issues": [
        {
          "type": "incorrect_translation",
          "description": "The translation \"Salvar como PDF\" while technically correct, doesn't fully convey the meaning of \"Save as PDF form\". The original implies saving a *form* specifically as a PDF, while the translation is more generic.",
          "suggestion": "Salvar como formulário PDF"
        }
      ],
      "approved_at": null
    },
    "pt-BR": {
      "ai_translated": false,
      "ai_model": null,
      "ai_spell_check_issues": [
        {
          "type": "incorrect_translation",
          "description": "While technically correct, \"Salvar como formato PDF\" is a rather literal and somewhat awkward translation. A more natural Portuguese (Brazil) translation would be \"Salvar como PDF\" or \"Exportar para PDF\". 'Formato' is redundant here.",
          "suggestion": "Salvar como PDF"
        }
      ],
      "approved_at": null
    },
    "ro": {
      "ai_translated": false,
      "ai_model": null,
      "ai_spell_check_issues": [],
      "approved_at": null
    },
    "ru": {
      "ai_translated": false,
      "ai_model": null,
      "ai_spell_check_issues": [],
      "approved_at": null
    },
    "si": {
      "ai_translated": false,
      "ai_model": null,
      "ai_spell_check_issues": [
        {
          "type": "incorrect_translation",
          "description": "The translation \"OFORM ලෙස සුරකින්න\" doesn't accurately convey the meaning of \"Save as PDF form.\" \"OFORM\" seems to be an attempt at transliteration of 'Form,' but it's not a standard or understandable term in Sinhala for this context. It's unclear what 'OFORM' refers to.",
          "suggestion": "The translation should accurately convey saving as a PDF document. A suggested translation would be something like \"PDF ආකාරයට සුරකින්න\" (PDF aakaraayata surakkinna) which means 'Save in PDF format' or a simpler, more understandable alternative."
        },
        {
          "type": "spelling",
          "description": "While 'සුරකින්න' is correctly spelled, its usage in this context requires a more specific term for 'PDF'.",
          "suggestion": "Consider using a clearer term for 'PDF' that's commonly understood in Sinhala for document format specification."
        }
      ],
      "approved_at": null
    },
    "sk": {
      "ai_translated": false,
      "ai_model": null,
      "ai_spell_check_issues": [
        {
          "type": "incorrect_translation",
          "description": "The Slovak translation 'Uložiť ako oform' is not the most accurate translation of 'Save as PDF form'. 'Oform' is not a common or correct term for a PDF form. A better translation would be something like 'Uložiť ako vyplniteľný PDF formulár' or 'Uložiť ako PDF formulár'.",
          "suggestion": "Uložiť ako vyplniteľný PDF formulár"
        }
      ],
      "approved_at": null
    },
    "sl": {
      "ai_translated": false,
      "ai_model": null,
      "ai_spell_check_issues": [
        {
          "type": "incorrect_translation",
          "description": "The translation \"Shrani kot oform\" is not the most natural or accurate translation of \"Save as PDF form.\" \"Oform\" is a general term for a form, and doesn't specifically indicate a PDF form. A more accurate translation would incorporate the PDF aspect.",
          "suggestion": "Shrani kot PDF obrazec"
        }
      ],
      "approved_at": null
    },
    "sr-Cyrl-RS": {
      "ai_translated": false,
      "ai_model": null,
      "ai_spell_check_issues": [
        {
          "type": "incorrect_translation",
          "description": "The translation 'Сачувај у PDF формату' while understandable, isn't the most natural way to express 'Save as PDF form' in Serbian. A more common and accurate translation would emphasize saving *the form* specifically.",
          "suggestion": "Сачувај као PDF образац"
        }
      ],
      "approved_at": null
    },
    "sr-Latn-RS": {
      "ai_translated": false,
      "ai_model": null,
      "ai_spell_check_issues": [],
      "approved_at": null
    },
    "tr": {
      "ai_translated": false,
      "ai_model": null,
      "ai_spell_check_issues": [
        {
          "type": "incorrect_translation",
          "description": "The translation 'oform olarak Kaydet' is not the best translation for 'Save as PDF form'. 'Oform' is a general term for form, and 'olarak' implies 'as'. The Turkish translation should clearly indicate saving *as* a PDF.",
          "suggestion": "Kaydet PDF olarak"
        },
        {
          "type": "grammar",
          "description": "While 'Kaydet PDF olarak' is better, it's not the most natural flow. In Turkish, it's more typical to place the verb first. The word order should be adjusted.",
          "suggestion": "PDF olarak Kaydet"
        }
      ],
      "approved_at": null
    },
    "uk-UA": {
      "ai_translated": false,
      "ai_model": null,
      "ai_spell_check_issues": [],
      "approved_at": null
    },
    "vi": {
      "ai_translated": false,
      "ai_model": null,
      "ai_spell_check_issues": [
        {
          "type": "incorrect_translation",
          "description": "The translation 'Lưu dưới dạng oform' is not an accurate translation of 'Save as PDF form'. 'oform' is not a recognized term or abbreviation. It seems like a corruption of 'form'.",
          "suggestion": "Lưu dưới dạng PDF"
        },
        {
          "type": "formatting",
          "description": "While not a direct error, the sentence could be more naturally phrased in Vietnamese for better readability.",
          "suggestion": "Lưu thành mẫu PDF"
        }
      ],
      "approved_at": null
    },
    "zh-CN": {
      "ai_translated": false,
      "ai_model": null,
      "ai_spell_check_issues": [],
      "approved_at": null
    }
  }
}<|MERGE_RESOLUTION|>--- conflicted
+++ resolved
@@ -3,11 +3,7 @@
   "content": "Save as PDF form",
   "content_en_sha1_hash": "a43317ae627c650dad0fca77c887e0530bc4974c",
   "created_at": "2025-05-19T21:30:46.344Z",
-<<<<<<< HEAD
-  "updated_at": "2025-08-29T14:33:38.001Z",
-=======
   "updated_at": "2025-09-01T11:05:24.146Z",
->>>>>>> b75318d3
   "comment": {
     "text": "This translation key is used to display the label \"Make Form\" in a dialog window when converting a file. The translated text will be shown as a button or heading within this dialog, allowing users to create a new form based on an existing document.",
     "is_auto": true,
@@ -22,13 +18,8 @@
     },
     {
       "file_path": "/packages/client/src/store/ContextOptionsStore.js",
-<<<<<<< HEAD
-      "line_number": 1810,
-      "context": "disabled: false,\n },\n {\n id: \"option_make-form\",\n key: \"make-form\",\n label: t(\"Common:MakeForm\"),\n icon: FormPlusReactSvgUrl,\n onClick: () => this.onClickMakeForm(item, t),\n disabled: false,\n },\n separator0,",
-=======
       "line_number": 1850,
       "context": "disabled: false,\n },\n {\n id: \"option_make-form\",\n key: \"make-form\",\n label: t(\"Common:MakeForm\"),\n icon: FormPlusReactSvgUrl,\n onClick: () => this.onClickMakeForm(item, t),\n disabled: false,\n },\n ...pinOptions,",
->>>>>>> b75318d3
       "module": "/packages/client"
     }
   ],
