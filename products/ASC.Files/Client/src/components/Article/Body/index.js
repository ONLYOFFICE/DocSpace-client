import React from "react";
import styled from "styled-components";
import { inject, observer } from "mobx-react";
import { withRouter } from "react-router";
import { setDocumentTitle } from "../../../helpers/utils";
import config from "../../../../package.json";
import { AppServerConfig } from "@appserver/common/constants";
import Items from "./Items";
import { isMobile, tablet } from "@appserver/components/utils/device";
import FilesFilter from "@appserver/common/api/files/filter";
import SettingsItems from "./SettingsItems";
import { combineUrl } from "@appserver/common/utils";
import { isDesktop, isTablet, isMobileOnly } from "react-device-detect";
import ThirdPartyList from "./ThirdPartyList";
import DownloadAppList from "./DownloadAppList";
import Banner from "./Banner";
import { showLoader, hideLoader } from "@appserver/common/utils";
import Loaders from "@appserver/common/components/Loaders";
import withLoader from "../../../HOCs/withLoader";
import { withTranslation } from "react-i18next";

const StyledBlock = styled.div`
  padding: 0 20px;

  @media ${tablet} {
    padding: ${(props) => (props.showText ? "0 16px" : 0)};
  }
`;

const ArticleBodyContent = (props) => {
  const {
    personal,
    firstLoad,
    showText,
    isDesktopClient,
    enableThirdParty,
    isVisitor,
    FirebaseHelper,
    theme,
<<<<<<< HEAD
    filesIsLoading,
=======
    toggleArticleOpen,
>>>>>>> ca799f86
  } = props;

  const campaigns = (localStorage.getItem("campaigns") || "")
    .split(",")
    .filter((campaign) => campaign.length > 0);

  const onClick = React.useCallback(
    (data) => {
      const {
        toggleArticleOpen,
        setIsLoading,
        fetchFiles,
        homepage,
        history,
      } = props;

      if (filesIsLoading) return;

      const filesSection = window.location.pathname.indexOf("/filter") > 0;

      if (filesSection) {
        setIsLoading(true);
      } else {
        showLoader();
      }

      fetchFiles(data, null, true, false)
        .then(() => {
          if (!filesSection) {
            const filter = FilesFilter.getDefault();

            filter.folder = data;

            const urlFilter = filter.toUrlParams();

            history.push(
              combineUrl(
                AppServerConfig.proxyURL,
                homepage,
                `/filter?${urlFilter}`
              )
            );
          }
        })
        .catch((err) => toastr.error(err))
        .finally(() => {
          if (isMobileOnly || isMobile()) {
            toggleArticleOpen();
          }
          if (filesSection) setIsLoading(false);
          else hideLoader();
        });
    },
    [filesIsLoading]
  );

  const onShowNewFilesPanel = React.useCallback((folderId) => {
    props.setNewFilesPanelVisible(true, [`${folderId}`]);
  }, []);

  return (
    <>
      <Items
        onClick={onClick}
        onBadgeClick={onShowNewFilesPanel}
        showText={showText}
        onHide={toggleArticleOpen}
      />
      {!personal && !firstLoad && <SettingsItems />}
      {!isDesktopClient && showText && (
        <StyledBlock showText={showText}>
          {enableThirdParty && !isVisitor && <ThirdPartyList />}
          <DownloadAppList theme={theme} />
          {(isDesktop || isTablet) &&
            personal &&
            !firstLoad &&
            campaigns.length > 0 && <Banner FirebaseHelper={FirebaseHelper} />}
        </StyledBlock>
      )}
    </>
  );
};

export default inject(
  ({
    auth,
    filesStore,
    treeFoldersStore,
    selectedFolderStore,
    dialogsStore,
    settingsStore,
  }) => {
    const {
      fetchFiles,
      setIsLoading,
      setFirstLoad,
      firstLoad,
      isLoading,
      isLoaded,
      filesIsLoading,
    } = filesStore;
    const { treeFolders, setTreeFolders } = treeFoldersStore;

    const { setNewFilesPanelVisible } = dialogsStore;
    const isArticleLoading = (!isLoaded || isLoading) && firstLoad;
    const {
      showText,
      articleOpen,

      toggleArticleOpen,
      personal,
      isDesktopClient,
      FirebaseHelper,
      theme,
    } = auth.settingsStore;

    const selectedFolderTitle = selectedFolderStore.title;

    selectedFolderTitle
      ? setDocumentTitle(selectedFolderTitle)
      : setDocumentTitle();

    return {
      toggleArticleOpen,
      treeFolders,
      showText,
      articleOpen,
      enableThirdParty: settingsStore.enableThirdParty,
      isVisitor: auth.userStore.user.isVisitor,
      homepage: config.homepage,
      personal,

      isArticleLoading,
      setIsLoading,
      setFirstLoad,
      fetchFiles,

      setTreeFolders,
      setNewFilesPanelVisible,
      firstLoad,
      isDesktopClient,
      FirebaseHelper,
      theme,
      filesIsLoading,
    };
  }
)(
  withRouter(
    withTranslation([])(
      withLoader(observer(ArticleBodyContent))(<Loaders.ArticleFolder />)
    )
  )
);<|MERGE_RESOLUTION|>--- conflicted
+++ resolved
@@ -37,11 +37,8 @@
     isVisitor,
     FirebaseHelper,
     theme,
-<<<<<<< HEAD
+    toggleArticleOpen,
     filesIsLoading,
-=======
-    toggleArticleOpen,
->>>>>>> ca799f86
   } = props;
 
   const campaigns = (localStorage.getItem("campaigns") || "")
