// (c) Copyright Ascensio System SIA 2009-2025
//
// This program is a free software product.
// You can redistribute it and/or modify it under the terms
// of the GNU Affero General Public License (AGPL) version 3 as published by the Free Software
// Foundation. In accordance with Section 7(a) of the GNU AGPL its Section 15 shall be amended
// to the effect that Ascensio System SIA expressly excludes the warranty of non-infringement of
// any third-party rights.
//
// This program is distributed WITHOUT ANY WARRANTY, without even the implied warranty
// of MERCHANTABILITY or FITNESS FOR A PARTICULAR  PURPOSE. For details, see
// the GNU AGPL at: http://www.gnu.org/licenses/agpl-3.0.html
//
// You can contact Ascensio System SIA at Lubanas st. 125a-25, Riga, Latvia, EU, LV-1021.
//
// The  interactive user interfaces in modified source and object code versions of the Program must
// display Appropriate Legal Notices, as required under Section 5 of the GNU AGPL version 3.
//
// Pursuant to Section 7(b) of the License you must retain the original Product logo when
// distributing the program. Pursuant to Section 7(e) we decline to grant you any rights under
// trademark law for use of our trademarks.
//
// All the Product's GUI elements, including illustrations and icon sets, as well as technical writing
// content are licensed under the terms of the Creative Commons Attribution-ShareAlike 4.0
// International. See the License terms at http://creativecommons.org/licenses/by-sa/4.0/legalcode

import { notFound } from "next/navigation";
import { cookies, headers } from "next/headers";

import { FormWrapper } from "@docspace/shared/components/form-wrapper";
import { LANGUAGE } from "@docspace/shared/constants";

import { GreetingCreateUserContainer } from "@/components/GreetingContainer";
import { getStringFromSearchParams } from "@/utils";
import {
  getCapabilities,
  getPortalPasswordSettings,
  getSettings,
  getThirdPartyProviders,
  getUserFromConfirm,
  getInvitationSettings,
} from "@/utils/actions";
import CreateUserForm from "./page.client";
import { logger } from "logger.mjs";

type LinkInviteProps = {
  searchParams: Promise<{ [key: string]: string }>;
  params: Promise<{ Invite: string }>;
};

async function Page(props: LinkInviteProps) {
<<<<<<< HEAD
  logger.info("Invite page");

  const params = await props.params;
  const searchParams = await props.searchParams;
  if (params.Invite !== "LinkInvite" && params.Invite !== "EmpInvite") {
    logger.info(`Invite page notFound params.Invite: ${params.Invite}`);
=======
  const { searchParams: sp, params: p } = props;
  const searchParams = await sp;
  const params = await p;
  if (params.Invite !== "LinkInvite" && params.Invite !== "EmpInvite")
>>>>>>> 552ccf3f
    return notFound();
  }

  const type = searchParams.type;
  const uid = searchParams.uid;
  const confirmKey = getStringFromSearchParams(searchParams);

  const headersList = await headers();
  const hostName = headersList.get("x-forwarded-host") ?? "";

  const [
    user,
    settings,
    thirdParty,
    capabilities,
    passwordSettings,
    invitationSettings,
  ] = await Promise.all([
    getUserFromConfirm(uid, confirmKey),
    getSettings(),
    getThirdPartyProviders(true),
    getCapabilities(),
    getPortalPasswordSettings(confirmKey),
    getInvitationSettings(),
  ]);

  const settingsCulture =
    typeof settings === "string" ? undefined : settings?.culture;

  const culture = (await cookies()).get(LANGUAGE)?.value ?? settingsCulture;

  return settings && typeof settings !== "string" ? (
    <>
      <GreetingCreateUserContainer
        type={type}
        displayName={user?.displayName}
        culture={culture}
        hostName={hostName}
      />
      <FormWrapper id="invite-form">
        <CreateUserForm
          userNameRegex={settings.userNameRegex}
          passwordHash={settings.passwordHash}
          displayName={user?.displayName}
          passwordSettings={passwordSettings}
          capabilities={capabilities}
          thirdPartyProviders={thirdParty}
          legalTerms={settings.externalResources.common?.entries.legalterms}
          licenseUrl={settings.externalResources.common?.entries.license}
          isStandalone={settings.standalone}
          logoText={settings.logoText}
          invitationSettings={invitationSettings}
        />
      </FormWrapper>
    </>
  ) : null;
}

export default Page;<|MERGE_RESOLUTION|>--- conflicted
+++ resolved
@@ -49,19 +49,12 @@
 };
 
 async function Page(props: LinkInviteProps) {
-<<<<<<< HEAD
   logger.info("Invite page");
-
-  const params = await props.params;
-  const searchParams = await props.searchParams;
-  if (params.Invite !== "LinkInvite" && params.Invite !== "EmpInvite") {
-    logger.info(`Invite page notFound params.Invite: ${params.Invite}`);
-=======
   const { searchParams: sp, params: p } = props;
   const searchParams = await sp;
   const params = await p;
-  if (params.Invite !== "LinkInvite" && params.Invite !== "EmpInvite")
->>>>>>> 552ccf3f
+  if (params.Invite !== "LinkInvite" && params.Invite !== "EmpInvite") {
+    logger.info(`Invite page notFound params.Invite: ${params.Invite}`);
     return notFound();
   }
 
