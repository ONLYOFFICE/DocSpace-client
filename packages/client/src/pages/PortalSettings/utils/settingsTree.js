// (c) Copyright Ascensio System SIA 2009-2025
//
// This program is a free software product.
// You can redistribute it and/or modify it under the terms
// of the GNU Affero General Public License (AGPL) version 3 as published by the Free Software
// Foundation. In accordance with Section 7(a) of the GNU AGPL its Section 15 shall be amended
// to the effect that Ascensio System SIA expressly excludes the warranty of non-infringement of
// any third-party rights.
//
// This program is distributed WITHOUT ANY WARRANTY, without even the implied warranty
// of MERCHANTABILITY or FITNESS FOR A PARTICULAR  PURPOSE. For details, see
// the GNU AGPL at: http://www.gnu.org/licenses/agpl-3.0.html
//
// You can contact Ascensio System SIA at Lubanas st. 125a-25, Riga, Latvia, EU, LV-1021.
//
// The  interactive user interfaces in modified source and object code versions of the Program must
// display Appropriate Legal Notices, as required under Section 5 of the GNU AGPL version 3.
//
// Pursuant to Section 7(b) of the License you must retain the original Product logo when
// distributing the program. Pursuant to Section 7(e) we decline to grant you any rights under
// trademark law for use of our trademarks.
//
// All the Product's GUI elements, including illustrations and icon sets, as well as technical writing
// content are licensed under the terms of the Creative Commons Attribution-ShareAlike 4.0
// International. See the License terms at http://creativecommons.org/licenses/by-sa/4.0/legalcode

import { PageType } from "@docspace/shared/enums";

import SettingsReactSvgUrl from "PUBLIC_DIR/images/settings.react.svg?url";

export const IMPORT_HEADER_CONST = "ImportHeader";
/**
 * Array for generation current settings tree.
 */

export const settingsTree = [
  {
    id: "portal-settings_catalog-customization",
    key: "0",
    type: PageType.customization,
    link: "customization",
    tKey: "Customization",
    isHeader: true,
    children: [
      {
        id: "portal-settings_catalog-general",
        key: "0-0",
        icon: "",
        link: "general",
        tKey: "SettingsGeneral",
        isCategory: true,
        children: [
          {
            id: "portal-settings_catalog-language-and-time-zone",
            key: "0-0-0",
            icon: "",
            link: "language-and-time-zone",
            tKey: "StudioTimeLanguageSettings",
          },
          {
            id: "portal-settings_catalog-welcome-page-settings",
            key: "0-0-1",
            icon: "",
            link: "welcome-page-settings",
            tKey: "CustomTitlesWelcome",
          },
          {
            id: "portal-settings_catalog-dns-settings",
            key: "0-0-2",
            icon: "",
            link: "dns-settings",
            tKey: "DNSSettings",
          },
          {
            id: "portal-settings_catalog-portal-renaming",
            key: "0-0-3",
            icon: "",
            link: "portal-renaming",
            tKey: "PortalRenaming",
          },
          {
            id: "portal-settings_catalog-configure-deep-link",
            key: "0-0-4",
            icon: "",
            link: "configure-deep-link",
            tKey: "ConfigureDeepLink",
          },
        ],
      },
      {
        id: "portal-settings_catalog-branding",
        key: "0-1",
        icon: "",
        link: "branding",
        tKey: "Branding",
        isCategory: true,
        children: [
          {
            id: "portal-settings_catalog-brand-name",
            key: "0-1-0",
            icon: "",
            link: "brand-name",
            tKey: "BrandName",
          },
          {
            id: "portal-settings_catalog-white-label",
            key: "0-1-1",
            icon: "",
            link: "white-label",
            tKey: "WhiteLabel",
          },
          {
            id: "portal-settings_catalog-company-info-settings",
            key: "0-1-2",
            icon: "",
            link: "company-info-settings",
            tKey: "CompanyInfoSettings",
          },
          {
            id: "portal-settings_catalog-additional-resources",
            key: "0-1-3",
            icon: "",
            link: "additional-resources",
            tKey: "AdditionalResources",
          },
        ],
      },
      {
        id: "portal-settings_catalog-appearance",
        key: "0-2",
        icon: "",
        link: "appearance",
        tKey: "Appearance",
        isCategory: true,
        children: [
          {
            id: "portal-settings_catalog-appearance_subLink",
            key: "0-2-0",
            icon: "",
            link: "appearance",
            tKey: "Appearance",
          },
        ],
      },
    ],
  },
  {
    id: "portal-settings_catalog-security",
    key: "1",
    type: PageType.security,
    link: "security",
    tKey: "ManagementCategorySecurity",
    isHeader: true,
    children: [
      {
        id: "portal-settings_catalog-access-portal",
        key: "1-0",
        icon: "",
        link: "access-portal",
        tKey: "PortalAccess",
        isCategory: true,
        children: [
          {
            id: "portal-settings_catalog-password",
            key: "1-0-0",
            icon: "",
            link: "password",
            tKey: "SettingPasswordTittle",
          },
          {
            id: "portal-settings_catalog-two-factor-auth",
            key: "1-0-1",
            icon: "",
            link: "tfa",
            tKey: "TwoFactorAuth",
          },
          {
            id: "portal-settings_catalog-trusted-mail",
            key: "1-0-2",
            icon: "",
            link: "trusted-mail",
            tKey: "TrustedMail",
          },
          {
            id: "portal-settings_catalog-access-dev-tools",
            key: "1-0-3",
            icon: "",
            link: "access-dev-tools",
            tKey: "DeveloperToolsAccess",
          },
          {
            id: "portal-settings_catalog-ip-security",
            key: "1-0-4",
            icon: "",
            link: "ip",
            tKey: "IPSecurity",
          },
          {
            id: "portal-settings_catalog-brute-force-protection",
            key: "1-0-5",
            icon: "",
            link: "brute-force-protection",
            tKey: "BruteForceProtection",
          },
          {
            id: "portal-settings_catalog-admin-message",
            key: "1-0-6",
            icon: "",
            link: "admin-message",
            tKey: "AdminsMessage",
          },
          {
            id: "portal-settings_catalog-session-life-time",
            key: "1-0-7",
            icon: "",
            link: "lifetime",
            tKey: "SessionLifetime",
          },
        ],
      },
      {
        id: "portal-settings_catalog-access-rights",
        key: "1-1",
        icon: "",
        link: "access-rights",
        tKey: "AccessRights",
        isCategory: true,
        children: [
          {
            key: "1-1-0",
            icon: "",
            link: "admins",
            tKey: "Admins",
          },
        ],
      },
      {
        id: "portal-settings_catalog-login-history",
        key: "1-2",
        icon: "",
        link: "login-history",
        tKey: "LoginHistoryTitle",
        isCategory: true,
      },
      {
        id: "portal-settings_catalog-audit-trail",
        key: "1-3",
        icon: "",
        link: "audit-trail",
        tKey: "AuditTrailNav",
        isCategory: true,
      },
    ],
  },
  {
    id: "portal-settings_catalog-backup",
    key: "2",
    type: PageType.backup,
    link: "backup",
    tKey: "Backup",
    isHeader: true,
    children: [
      {
        id: "portal-settings_catalog-data-backup",
        key: "2-0",
        icon: "",
        link: "data-backup",
        tKey: "Backup",
        isCategory: true,
      },
      {
        id: "portal-settings_catalog-auto-backup",
        key: "2-1",
        icon: "",
        link: "auto-backup",
        tKey: "AutoBackup",
        isCategory: true,
      },
    ],
  },
  {
    id: "portal-settings_catalog-restore",
    key: "3",
    type: PageType.restore,
    link: "restore",
    tKey: "RestoreBackup",
    isHeader: true,
    children: [
      {
        key: "3-0",
        icon: "",
        link: "restore-backup",
        tKey: "RestoreBackup",
        isCategory: true,
      },
    ],
  },
  {
    id: "portal-settings_catalog-integration",
    key: "4",
    type: PageType.integration,
    link: "integration",
    tKey: "ManagementCategoryIntegration",
    isHeader: true,
    children: [
      {
        id: "portal-settings_catalog-ldap",
        key: "4-0",
        icon: "",
        link: "ldap",
        tKey: "LdapSettings",
        isCategory: true,
        children: [
          {
            id: "portal-settings_catalog-ldap-settings",
            key: "4-0-0",
            icon: "",
            link: "settings",
            tKey: "Ldap:LdapSettings",
          },
          {
            id: "portal-settings_catalog-ldap-sync-data",
            key: "4-0-1",
            icon: "",
            link: "sync-data",
            tKey: "Ldap:LdapSyncTitle",
          },
        ],
      },
      {
        id: "portal-settings_catalog-third-party-services",
        key: "4-1",
        icon: "",
        link: "third-party-services",
        tKey: "ThirdPartyAuthorization",
        isCategory: true,
      },
      {
        id: "portal-settings_catalog-sso",
        key: "4-2",
        icon: "",
        link: "sso",
        tKey: "SingleSignOn",
        isCategory: true,
        children: [
          {
            id: "portal-settings_catalog-sso-settings",
            key: "4-2-0",
            icon: "",
            link: "settings",
            tKey: "SingleSignOn:ServiceProviderSettings",
          },
          {
            id: "portal-settings_catalog-sso-metadata",
            key: "4-2-1",
            icon: "",
            link: "metadata",
            tKey: "SingleSignOn:SpMetadata",
          },
        ],
      },
      {
        id: "portal-settings_catalog-plugins",
        key: "4-3",
        icon: "",
        link: "plugins",
        tKey: "Plugins",
        isCategory: true,
      },
      {
        id: "portal-settings_catalog-document-service",
        key: "4-4",
        icon: "",
        link: "document-service",
        tKey: "DocumentService",
        isCategory: true,
      },
      {
        id: "portal-settings_catalog-smtp-settings",
        key: "4-5",
        icon: "",
        link: "smtp-settings",
        tKey: "SMTPSettings",
        isCategory: true,
      },
    ],
  },
  {
    id: "portal-settings_catalog-data-import",
    key: "5",
    type: PageType.dataImport,
    link: "data-import",
    tKey: "DataImport",
    isHeader: true,
    children: [
      {
        id: "portal-settings_catalog-data-import-child",
        key: "5-0",
        link: "",
        tKey: IMPORT_HEADER_CONST,
      },
    ],
  },
  {
    id: "portal-settings_catalog-portal-storageManagement",
    key: "6",
    type: PageType.storageManagement,
    link: "management",
    tKey: "StorageManagement",
    isHeader: true,
    children: [
      {
        id: "portal-settings_catalog-storageManagement",
        key: "6-0",
        icon: "",
        link: "disk-space",
        tKey: "StorageManagement",
        isCategory: true,
        children: [
          {
            id: "portal-settings_catalog-storageManagement_quota-per-room",
            key: "6-0-1",
            icon: "",
            link: "quota-per-room",
            tKey: "QuotaPerRoom",
          },
          {
            id: "portal-settings_catalog-storageManagement_quota-per-user",
            key: "6-0-2",
            icon: "",
            link: "quota-per-user",
            tKey: "QuotaPerUser",
          },
        ],
      },
    ],
  },
  {
    id: "portal-settings_catalog-developer-tools",
    key: "7",
    type: PageType.developerTools,
    link: "developer-tools",
    tKey: "Common:DeveloperTools",
    isHeader: true,
    children: [
      {
        id: "portal-settings_catalog-api",
        key: "7-0",
        icon: "",
        link: "api",
        tKey: "Api",
        isCategory: true,
      },
      {
        id: "portal-settings_catalog-javascript-sdk",
        key: "7-1",
        icon: "",
        link: "javascript-sdk",
        tKey: "Common:DeveloperTools",
        isCategory: true,
        children: [
          {
            id: "portal-settings_catalog-javascript-sdk_public-room",
            key: "7-1-0",
            icon: "",
            link: "public-room",
            tKey: "Common:PublicRoom",
          },
          {
            id: "portal-settings_catalog-javascript-sdk_custom",
            key: "7-1-1",
            icon: "",
            link: "custom",
            tKey: "Common:Custom",
          },
          {
            id: "portal-settings_catalog-javascript-sdk_room-selector",
            key: "7-1-2",
            icon: "",
            link: "room-selector",
            tKey: "Common:RoomSelector",
          },
          {
            id: "portal-settings_catalog-javascript-sdk_file-selector",
            key: "7-1-3",
            icon: "",
            link: "file-selector",
            tKey: "Common:FileSelector",
          },
          {
            id: "portal-settings_catalog-javascript-sdk_editor",
            key: "7-1-4",
            icon: "",
            link: "editor",
            tKey: "Common:Editor",
          },
          {
            id: "portal-settings_catalog-javascript-sdk_viewer",
            key: "7-1-5",
            icon: "",
            link: "viewer",
            tKey: "JavascriptSdk:Viewer",
          },
          {
            id: "portal-settings_catalog-javascript-sdk_portal",
            key: "7-1-6",
            icon: "",
            link: "docspace",
            tKey: "Common:ProductName",
          },
        ],
      },
      {
        id: "portal-settings_catalog-plugin-sdk",
        key: "7-2",
        icon: "",
        link: "plugin-sdk",
        tKey: "PluginSDK",
        isCategory: true,
      },
      {
        id: "portal-settings_catalog-webhooks",
        key: "7-3",
        icon: "",
        link: "webhooks",
        tKey: "Common:DeveloperTools",
        isCategory: true,
      },
      {
        id: "portal-settings_catalog-oauth",
        key: "7-4",
        icon: "",
        link: "oauth",
        tKey: "OAuth:OAuth",
        isCategory: true,
      },
      {
<<<<<<< HEAD
        id: "portal-settings_catalog-onlyflow",
        key: "7-5",
        icon: "",
        link: "onlyflow",
        tKey: "Onlyflow:Onlyflow",
=======
        id: "portal-settings_catalog-oauth",
        key: "7-5",
        icon: "",
        link: "api-keys",
        tKey: "Settings:ApiKeys",
>>>>>>> 7fbf4250
        isCategory: true,
      },
    ],
  },
  {
    id: "portal-settings_catalog-delete",
    key: "8",
    type: PageType.portalDeletion,
    link: "delete-data",
    tKey: "PortalDeletion",
    isHeader: true,
    children: [
      {
        key: "8-0",
        icon: "",
        link: "deletion",
        tKey: "PortalDeletion",
        isCategory: true,
      },
      {
        key: "8-1",
        icon: "",
        link: "deactivation",
        tKey: "PortalDeactivation",
        isCategory: true,
      },
    ],
  },
  {
    id: "portal-settings_catalog-payments",
    key: "9",
    type: PageType.payments,
    link: "payments",
    tKey: "Common:PaymentsTitle",
    isHeader: true,
    children: [
      {
        id: "portal-settings_catalog-portal-payments",
        key: "9-0",
        icon: "",
        link: "portal-payments",
        tKey: "Common:PaymentsTitle",
        isCategory: true,
      },
    ],
  },
  {
    id: "portal-settings_catalog-bonus",
    key: "10",
    type: PageType.bonus,
    link: "bonus",
    tKey: "Common:Bonus",
    isHeader: true,
    children: [
      {
        id: "portal-settings_catalog-portal-bonus",
        key: "10-0",
        icon: "",
        link: "",
        tKey: "Common:FreeAccessToLicensedVersion",
        isCategory: true,
      },
    ],
  },
];

/**
* Array for generation full settings tree, old structure.
param title is unused
param link also used as translation key
*/
export const settingsTreeFull = [
  {
    title: "Common",
    key: "0",
    icon: SettingsReactSvgUrl,
    link: "common",
    children: [
      {
        title: "Customization",
        key: "0-0",
        icon: "",
        link: "customization",
      },
      {
        title: "Modules & tools",
        key: "0-1",
        icon: "",
        link: "modules-and-tools",
      },
      {
        title: "White label",
        key: "0-2",
        icon: "",
        link: "white-label",
      },
    ],
  },
  {
    title: "Security",
    key: "1",
    icon: SettingsReactSvgUrl,
    link: "security",
    children: [
      {
        title: "Portal Access",
        key: "1-0",
        icon: "",
        link: "portal-access",
      },
      {
        title: "Access Rights",
        key: "1-1",
        icon: "",
        link: "access-rights",
      },
      {
        title: "Login History",
        key: "1-2",
        icon: "",
        link: "login-history",
      },
      {
        title: "Audit Trail",
        key: "1-3",
        icon: "",
        link: "audit-trail",
      },
    ],
  },
  {
    title: "Data Management",
    key: "2",
    icon: SettingsReactSvgUrl,
    link: "data-management",
    children: [
      {
        title: "Migration",
        key: "2-0",
        icon: "",
        link: "migration",
      },
      {
        title: "Backup",
        key: "2-1",
        icon: "",
        link: "backup",
      },
      {
        title: "Portal Deactivation/Deletion",
        key: "2-2",
        icon: "",
        link: "portal-deactivation-deletion",
      },
    ],
  },
  {
    title: "Integration",
    key: "3",
    icon: SettingsReactSvgUrl,
    link: "integration",
    children: [
      {
        title: "Third-Party Services",
        key: "3-0",
        icon: "",
        link: "third-party-services",
      },

      {
        title: "SMTP Settings",
        key: "3-1",
        icon: "",
        link: "smtp-settings",
      },
    ],
  },
  {
    title: "Statistics",
    key: "4",
    icon: SettingsReactSvgUrl,
    link: "statistics",
  },
];<|MERGE_RESOLUTION|>--- conflicted
+++ resolved
@@ -535,20 +535,19 @@
         isCategory: true,
       },
       {
-<<<<<<< HEAD
+        id: "portal-settings_catalog-api-keys",
+        key: "7-5",
+        icon: "",
+        link: "api-keys",
+        tKey: "Settings:ApiKeys",
+        isCategory: true,
+      },
+      {
         id: "portal-settings_catalog-onlyflow",
-        key: "7-5",
+        key: "7-6",
         icon: "",
         link: "onlyflow",
         tKey: "Onlyflow:Onlyflow",
-=======
-        id: "portal-settings_catalog-oauth",
-        key: "7-5",
-        icon: "",
-        link: "api-keys",
-        tKey: "Settings:ApiKeys",
->>>>>>> 7fbf4250
-        isCategory: true,
       },
     ],
   },
