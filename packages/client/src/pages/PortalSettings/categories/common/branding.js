import React, { useState, useEffect } from "react";
import { withTranslation } from "react-i18next";
import styled from "styled-components";
import { inject, observer } from "mobx-react";
import { isMobile, isDesktop } from "react-device-detect";

<<<<<<< HEAD
import { useIsSmallWindow } from "@docspace/common/utils/useIsSmallWindow";
=======
import withLoading from "SRC_DIR/HOCs/withLoading";
import { setDocumentTitle } from "SRC_DIR/helpers/utils";
import Whitelabel from "./Branding/whitelabel";
import CompanyInfoSettings from "./Branding/companyInfoSettings";
import styled from "styled-components";
import AdditionalResources from "./Branding/additionalResources";
>>>>>>> 21f8f74f

import AdditionalResources from "./Branding/additionalResources";
import CompanyInfoSettings from "./Branding/companyInfoSettings";
import LoaderBrandingDescription from "./sub-components/loaderBrandingDescription";
import Whitelabel from "./Branding/whitelabel";

import BreakpointWarning from "SRC_DIR/components/BreakpointWarning/index";

import withLoading from "SRC_DIR/HOCs/withLoading";

import { UnavailableStyles } from "../../utils/commonSettingsStyles";
import { resetSessionStorage } from "../../utils";

const StyledComponent = styled.div`
  max-width: 700px;
  width: 100%;
  font-weight: 400;
  font-size: 13px;

  .header {
    font-weight: 700;
    font-size: 16px;
    line-height: 22px;
    padding-bottom: 9px;
  }

  .description {
    padding-bottom: 16px;
  }

  .settings-block {
    max-width: 433px;
  }

  .section-description {
    color: ${(props) =>
      props.theme.client.settings.common.brandingDescriptionColor};
    line-height: 20px;
    padding-bottom: 20px;
  }

  hr {
    margin: 24px 0;
    border: none;
    border-top: ${(props) => props.theme.client.settings.separatorBorder};
  }

  ${(props) => !props.isSettingPaid && UnavailableStyles}
`;

const Branding = ({
  t,
  isLoadedCompanyInfoSettingsData,
  isSettingPaid,
  standalone,
  initSettings,
}) => {
  const isSmallWindow = useIsSmallWindow(795);

  const init = async () => {
    await initSettings();
  };

  useEffect(() => {
<<<<<<< HEAD
    init();
=======
    setDocumentTitle(t("Branding"));
  }, []);

  useEffect(() => {
>>>>>>> 21f8f74f
    return () => {
      if (!window.location.pathname.includes("customization")) {
        resetSessionStorage();
      }
    };
  }, []);

  if (isSmallWindow)
    return (
      <BreakpointWarning sectionName={t("Settings:Branding")} isSmallWindow />
    );

  if (isMobile)
    return <BreakpointWarning sectionName={t("Settings:Branding")} />;

  return (
    <StyledComponent isSettingPaid={isSettingPaid}>
      <Whitelabel isSettingPaid={isSettingPaid} />
      {standalone && (
        <>
          <hr />
          {isLoadedCompanyInfoSettingsData ? (
            <div className="section-description settings_unavailable">
              {t("Settings:BrandingSectionDescription")}
            </div>
          ) : (
            <LoaderBrandingDescription />
          )}
          <CompanyInfoSettings isSettingPaid={isSettingPaid} />
          <AdditionalResources isSettingPaid={isSettingPaid} />
        </>
      )}
    </StyledComponent>
  );
};

export default inject(({ auth, setup, common }) => {
  const { currentQuotaStore, settingsStore } = auth;
  const { isBrandingAndCustomizationAvailable } = currentQuotaStore;
  const { isLoadedCompanyInfoSettingsData, initSettings } = common;
  const { standalone } = settingsStore;

  return {
    isLoadedCompanyInfoSettingsData,
    isSettingPaid: isBrandingAndCustomizationAvailable,
    standalone,
    initSettings,
  };
})(withLoading(withTranslation(["Settings", "Common"])(observer(Branding))));<|MERGE_RESOLUTION|>--- conflicted
+++ resolved
@@ -4,17 +4,9 @@
 import { inject, observer } from "mobx-react";
 import { isMobile, isDesktop } from "react-device-detect";
 
-<<<<<<< HEAD
 import { useIsSmallWindow } from "@docspace/common/utils/useIsSmallWindow";
-=======
-import withLoading from "SRC_DIR/HOCs/withLoading";
+
 import { setDocumentTitle } from "SRC_DIR/helpers/utils";
-import Whitelabel from "./Branding/whitelabel";
-import CompanyInfoSettings from "./Branding/companyInfoSettings";
-import styled from "styled-components";
-import AdditionalResources from "./Branding/additionalResources";
->>>>>>> 21f8f74f
-
 import AdditionalResources from "./Branding/additionalResources";
 import CompanyInfoSettings from "./Branding/companyInfoSettings";
 import LoaderBrandingDescription from "./sub-components/loaderBrandingDescription";
@@ -78,14 +70,11 @@
   };
 
   useEffect(() => {
-<<<<<<< HEAD
-    init();
-=======
     setDocumentTitle(t("Branding"));
   }, []);
 
   useEffect(() => {
->>>>>>> 21f8f74f
+    init();
     return () => {
       if (!window.location.pathname.includes("customization")) {
         resetSessionStorage();
