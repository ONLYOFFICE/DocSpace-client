{
  "key_path": "LinkCopySuccessWithCustomFilter",
  "content": "The link to the file with the enabled <strong>Custom filter</strong> is successfully copied to the clipboard.",
  "content_en_sha1_hash": "5fb2ad6180a6cc99acbd44e4f13dfba22b809b66",
  "created_at": "2025-05-19T21:30:46.153Z",
<<<<<<< HEAD
  "updated_at": "2025-08-29T14:33:38.345Z",
=======
  "updated_at": "2025-09-01T11:05:24.385Z",
>>>>>>> b75318d3
  "comment": {
    "text": "This translation key displays a success message when a shared link is copied to the clipboard after applying a custom filter. It appears as an alert notification and is used in the Context Options Store dialog or similar contexts where file sharing options are being accessed.",
    "is_auto": true,
    "updated_at": "2025-05-20T09:35:41.434Z"
  },
  "usage": [
    {
      "file_path": "/packages/client/src/store/ContextOptionsStore.js",
      "line_number": 505,
      "context": "? await getFolderLink(item.id)\n : await getFileLink(item.id);\n copyToBuffer(itemLink.sharedTo.shareLink);\n item.customFilterEnabled\n ? toastr.success(\n <Trans t={t} i18nKey=\"Common:LinkCopySuccessWithCustomFilter\" />,\n )\n : toastr.success(t(\"Common:LinkCopySuccess\"));\n } catch (error) {\n toastr.error(error);\n }",
      "module": "/packages/client"
    }
  ],
  "languages": {
    "en": {
      "ai_translated": false,
      "ai_model": null,
      "ai_spell_check_issues": [],
      "approved_at": null
    },
    "ar-SA": {
      "ai_translated": false,
      "ai_model": null,
      "ai_spell_check_issues": [
        {
          "type": "formatting",
          "description": "The strong tag (`<strong>`) is correctly used to emphasize 'Custom filter'.",
          "suggestion": null
        }
      ],
      "approved_at": null
    },
    "az": {
      "ai_translated": false,
      "ai_model": null,
      "ai_spell_check_issues": [
        {
          "type": "formatting",
          "description": "The strong tag is present in the Azerbaijani translation, mirroring the English content. While not inherently incorrect, it's worth considering whether it's necessary in the Azerbaijani context. It could be removed if it doesn't add any value.",
          "suggestion": "Consider removing the strong tag: \"Xüsusi filtr aktivləşdirilmiş faylın linki müvəffəqiyyətlə mübadilə buferinə köçürüldü.\""
        }
      ],
      "approved_at": null
    },
    "bg": {
      "ai_translated": false,
      "ai_model": null,
      "ai_spell_check_issues": [
        {
          "type": "formatting",
          "description": "The strong tag is correctly used, but it's important to ensure consistency in strong tag usage across all translations. Verify that Bulgarian translations consistently apply the equivalent formatting.",
          "suggestion": "Ensure consistent use of bold formatting in all Bulgarian translations where English uses strong tags."
        }
      ],
      "approved_at": null
    },
    "cs": {
      "ai_translated": false,
      "ai_model": null,
      "ai_spell_check_issues": [],
      "approved_at": null
    },
    "de": {
      "ai_translated": false,
      "ai_model": null,
      "ai_spell_check_issues": [
        {
          "type": "formatting",
          "description": "The strong tag is present in both the English and German versions, which is good for consistency. However, it's worth noting that the format might be handled differently in the UI depending on how strong tags are rendered.",
          "suggestion": "Ensure that the strong tag is rendered correctly in the UI to maintain visual emphasis."
        }
      ],
      "approved_at": null
    },
    "el-GR": {
      "ai_translated": false,
      "ai_model": null,
      "ai_spell_check_issues": [],
      "approved_at": null
    },
    "es": {
      "ai_translated": false,
      "ai_model": null,
      "ai_spell_check_issues": [],
      "approved_at": null
    },
    "fi": {
      "ai_translated": false,
      "ai_model": null,
      "ai_spell_check_issues": [
        {
          "type": "formatting",
          "description": "The strong tag (<strong>) is present in both the English and Finnish translations, which is generally undesirable for translated content. It's best to remove it and let the presentation layer handle the styling.",
          "suggestion": "Remove the <strong > tags. The Finnish translation could be: \"Linkki tiedostoon, jossa mukautettu suodatin on käytössä, kopioitiin leikepöydälle.\""
        }
      ],
      "approved_at": null
    },
    "fr": {
      "ai_translated": false,
      "ai_model": null,
      "ai_spell_check_issues": [],
      "approved_at": null
    },
    "hy-AM": {
      "ai_translated": false,
      "ai_model": null,
      "ai_spell_check_issues": [
        {
          "type": "formatting",
          "description": "The strong tag is missing from the Armenian translation. The English version has a strong tag around 'Custom filter'.",
          "suggestion": "Միացված <strong>Հատուկ ֆիլտրով</strong> ֆայլի հղումը հաջողությամբ պատճենվել է սեղմատախտակում:"
        }
      ],
      "approved_at": null
    },
    "it": {
      "ai_translated": false,
      "ai_model": null,
      "ai_spell_check_issues": [
        {
          "type": "formatting",
          "description": "The strong tag (`<strong>`) is correctly applied to 'Custom filter' in both the English and Italian versions.",
          "suggestion": "No change needed."
        }
      ],
      "approved_at": null
    },
    "ja-JP": {
      "ai_translated": false,
      "ai_model": null,
      "ai_spell_check_issues": [
        {
          "type": "formatting",
          "description": "The strong tag is correctly placed in the Japanese translation, mirroring the English.",
          "suggestion": null
        }
      ],
      "approved_at": null
    },
    "ko-KR": {
      "ai_translated": false,
      "ai_model": null,
      "ai_spell_check_issues": [
        {
          "type": "formatting",
          "description": "The strong tag (<b>) is missing around '사용자 지정 필터' to match the English formatting.",
          "suggestion": "Change '<strong>사용자 지정 필터</strong>가 활성화된 파일 링크가 클립보드에 성공적으로 복사되었습니다.' to '<strong>사용자 지정 필터</strong>가 활성화된 파일 링크가 클립보드에 성공적으로 복사되었습니다.'"
        }
      ],
      "approved_at": null
    },
    "lo-LA": {
      "ai_translated": false,
      "ai_model": null,
      "ai_spell_check_issues": [
        {
          "type": "formatting",
          "description": "The strong tag formatting is inconsistent. The English uses `<strong>` while the Lao translation uses `<strong >`.",
          "suggestion": "Change `<strong >` to `<strong>`"
        }
      ],
      "approved_at": null
    },
    "lv": {
      "ai_translated": false,
      "ai_model": null,
      "ai_spell_check_issues": [
        {
          "type": "formatting",
          "description": "The strong tag is correctly used in both the English and Latvian versions, preserving the emphasis on 'Custom filter'.",
          "suggestion": null
        }
      ],
      "approved_at": null
    },
    "nl": {
      "ai_translated": false,
      "ai_model": null,
      "ai_spell_check_issues": [
        {
          "type": "formatting",
          "description": "The strong tag is present but the spacing around it isn't consistent with the English version. There's a space before the opening strong tag in the Dutch translation.",
          "suggestion": "De link naar het bestand met ingeschakeld <b>aangepast filter</b> is succesvol naar het klembord gekopieerd."
        }
      ],
      "approved_at": null
    },
    "pl": {
      "ai_translated": false,
      "ai_model": null,
      "ai_spell_check_issues": [
        {
          "type": "formatting",
          "description": "The strong tag is present in both the English and Polish versions. It should be verified that this is the intended behavior and consistency is maintained in the UI.",
          "suggestion": "Verify if the strong tag is necessary and consistent across the UI elements."
        }
      ],
      "approved_at": null
    },
    "pt": {
      "ai_translated": false,
      "ai_model": null,
      "ai_spell_check_issues": [
        {
          "type": "formatting",
          "description": "The strong tag remains unchanged in the translation, which may not be the desired formatting in Portuguese.",
          "suggestion": "Consider re-evaluating the necessity and proper formatting of the strong tag in the Portuguese translation. It might be better to adjust the sentence structure to emphasize 'Filtro Personalizado' naturally, or use a different formatting style if necessary."
        }
      ],
      "approved_at": null
    },
    "pt-BR": {
      "ai_translated": false,
      "ai_model": null,
      "ai_spell_check_issues": [
        {
          "type": "formatting",
          "description": "The strong tag is inconsistent. The English uses `<strong>Custom filter</strong>` while the Portuguese uses `<strong/>Filtro personalizado</strong/>. The closing tag has a mismatched tag name.",
          "suggestion": "Change `<strong/>Filtro personalizado</strong/>` to `<strong>Filtro personalizado</strong>`"
        }
      ],
      "approved_at": null
    },
    "ro": {
      "ai_translated": false,
      "ai_model": null,
      "ai_spell_check_issues": [
        {
          "type": "formatting",
          "description": "The strong tag is not consistently applied. The English version has `<strong >Custom filter</strong >`, while the Romanian version has `<strong >Filtru particularizat</strong >>`.",
          "suggestion": "Ensure consistent use of strong tags.  It should be `<strong >Filtru particularizat</strong >`."
        }
      ],
      "approved_at": null
    },
    "ru": {
      "ai_translated": false,
      "ai_model": null,
      "ai_spell_check_issues": [],
      "approved_at": null
    },
    "si": {
      "ai_translated": false,
      "ai_model": null,
      "ai_spell_check_issues": [
        {
          "type": "formatting",
          "description": "The Sinhala translation includes the strong tag (<strong/>) around 'අභිරුචි පෙරහන', mirroring the English. It's unclear if this is intended, as Sinhala formatting conventions might differ.  It's recommended to review and potentially remove or adjust the tag based on the design guidelines.",
          "suggestion": "Review the use of the strong tag and adjust based on Sinhala formatting conventions. Consider removing it if not intended."
        },
        {
          "type": "incorrect_translation",
          "description": "The Sinhala word 'සාර්ථකව' (saarthaakava) meaning 'successfully' is positioned somewhat awkwardly in the sentence flow. It's a direct translation, but a more natural Sinhala phrasing might improve readability.",
          "suggestion": "Consider rephrasing to improve sentence flow. For example: '<strong>අභිරුචි පෙරහන</strong> සක්‍රීය කර ඇති ගොනුවට සබැඳිය පසුරු පුවරුවට පිටපත් කරන ලදී.'"
        }
      ],
      "approved_at": null
    },
    "sk": {
      "ai_translated": false,
      "ai_model": null,
      "ai_spell_check_issues": [],
      "approved_at": null
    },
    "sl": {
      "ai_translated": false,
      "ai_model": null,
      "ai_spell_check_issues": [
        {
          "type": "formatting",
          "description": "The strong tag is not consistently applied. The English content uses `<strong>`, but the Slovenian translation uses `<strong/>`. While functionally similar, using the same tag is preferable for consistency.",
          "suggestion": "Change `<strong/>` to `<strong>`"
        }
      ],
      "approved_at": null
    },
    "sr-Cyrl-RS": {
      "ai_translated": false,
      "ai_model": null,
      "ai_spell_check_issues": [
        {
          "type": "formatting",
          "description": "The strong tag is not consistently used. The English uses <strong>Custom filter</strong>, while the Serbian translation uses `<strong/>Прилагођеним филтером</strong/>. While technically functional, consistency is preferred.",
          "suggestion": "Ensure consistent use of strong tags, e.g., <strong/>Прилагођеним филтером</strong/>."
        },
        {
          "type": "incorrect_translation",
          "description": "The word 'привремена меморију' translates to 'temporary memory' which isn't the accurate term for a clipboard. The correct term would be 'клипоборд'.",
          "suggestion": "Change 'привремена меморију' to 'клипоборд'."
        }
      ],
      "approved_at": null
    },
    "sr-Latn-RS": {
      "ai_translated": false,
      "ai_model": null,
      "ai_spell_check_issues": [
        {
          "type": "formatting",
          "description": "The strong tag is not properly closed. It should be `</strong>` after 'filterom'.",
          "suggestion": "Replace `<strong>Prilagođenim filterom </strong>` with `<strong>Prilagođenim filterom</strong>`"
        }
      ],
      "approved_at": null
    },
    "tr": {
      "ai_translated": false,
      "ai_model": null,
      "ai_spell_check_issues": [
        {
          "type": "incorrect_translation",
          "description": "The phrase \"etkin dosyanın bağlantısı\" is not the most natural way to express \"the link to the file\". A more accurate translation would be \"filin bağlantısı\".",
          "suggestion": "filin bağlantısı"
        },
        {
          "type": "formatting",
          "description": "The formatting of the strong tag is correct, but the resulting bolding might need to be reviewed for consistency with the overall UI.",
          "suggestion": null
        }
      ],
      "approved_at": null
    },
    "uk-UA": {
      "ai_translated": false,
      "ai_model": null,
      "ai_spell_check_issues": [
        {
          "type": "incorrect_translation",
          "description": "The term 'Custom filter' is translated as 'спеціальним фільтром'. While 'спеціальним' can mean 'special', in this context, 'custom' implies a user-defined filter, which might be better conveyed with a more precise term.",
          "suggestion": "Consider alternatives like 'індивідуальним фільтром' (individual filter) or 'налаштованим фільтром' (configured filter) to better reflect the meaning of 'Custom filter'."
        },
        {
          "type": "formatting",
          "description": "The bolding from the English content (`<strong>Custom filter</strong>`) is replicated in the Ukrainian translation. While technically correct, consider whether the emphasis is needed or whether a different formatting style might be more appropriate in the Ukrainian UI.",
          "suggestion": "Evaluate the need for bolding in the Ukrainian UI. If not necessary, remove the `<strong>` tags."
        }
      ],
      "approved_at": null
    },
    "vi": {
      "ai_translated": false,
      "ai_model": null,
      "ai_spell_check_issues": [
        {
          "type": "formatting",
          "description": "The strong tag (<b>) is used in the English content and should be maintained in the Vietnamese translation for consistency in highlighting the term 'Custom filter'.",
          "suggestion": "Ensure the term 'Bộ lọc tùy chỉnh' is also wrapped in strong tags: Đã sao chép liên kết đến tệp có <strong>Bộ lọc tùy chỉnh</strong> được bật vào bảng tạm."
        }
      ],
      "approved_at": null
    },
    "zh-CN": {
      "ai_translated": false,
      "ai_model": null,
      "ai_spell_check_issues": [
        {
          "type": "formatting",
          "description": "The strong tag is inconsistently applied. The English source uses `<strong>Custom filter</strong>`, while the Chinese translation uses `<strong/>自定义过滤器</strong/>. The closing strong tag should match the opening tag.",
          "suggestion": "Change `<strong/>自定义过滤器</strong/>` to `<strong/>自定义过滤器</strong/>"
        }
      ],
      "approved_at": null
    }
  }
}<|MERGE_RESOLUTION|>--- conflicted
+++ resolved
@@ -3,11 +3,7 @@
   "content": "The link to the file with the enabled <strong>Custom filter</strong> is successfully copied to the clipboard.",
   "content_en_sha1_hash": "5fb2ad6180a6cc99acbd44e4f13dfba22b809b66",
   "created_at": "2025-05-19T21:30:46.153Z",
-<<<<<<< HEAD
-  "updated_at": "2025-08-29T14:33:38.345Z",
-=======
   "updated_at": "2025-09-01T11:05:24.385Z",
->>>>>>> b75318d3
   "comment": {
     "text": "This translation key displays a success message when a shared link is copied to the clipboard after applying a custom filter. It appears as an alert notification and is used in the Context Options Store dialog or similar contexts where file sharing options are being accessed.",
     "is_auto": true,
