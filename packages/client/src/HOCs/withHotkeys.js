import { useEffect, useState } from "react";
import { useHotkeys } from "react-hotkeys-hook";
import { observer, inject } from "mobx-react";
import { useNavigate } from "react-router-dom";
<<<<<<< HEAD
import { Events } from "@docspace/shared/enums";
import { toastr } from "@docspace/shared/components";
=======
import { Events } from "@docspace/common/constants";
import { toastr } from "@docspace/shared/components/toast";
>>>>>>> 4433391c
import throttle from "lodash/throttle";
import { checkDialogsOpen } from "@docspace/common/utils/checkDialogsOpen";

const withHotkeys = (Component) => {
  const WithHotkeys = (props) => {
    const {
      t,

      setSelected,
      viewAs,
      setViewAs,
      setHotkeyPanelVisible,
      confirmDelete,
      setDeleteDialogVisible,
      setSelectFileDialogVisible,
      deleteAction,
      isAvailableOption,

      selectFile,
      selectBottom,
      selectUpper,
      selectLeft,
      selectRight,
      multiSelectBottom,
      multiSelectUpper,
      multiSelectRight,
      multiSelectLeft,
      moveCaretBottom,
      moveCaretUpper,
      moveCaretLeft,
      moveCaretRight,
      openItem,
      selectAll,
      activateHotkeys,
      backToParentFolder,

      uploadFile,
      enabledHotkeys,
      mediaViewerIsVisible,

      isFavoritesFolder,
      isRecentFolder,
      isTrashFolder,
      isArchiveFolder,
      isRoomsFolder,

      selection,
      setFavoriteAction,
      filesIsLoading,

      isVisitor,
      deleteRooms,
      archiveRooms,
      isGracePeriod,
      setInviteUsersWarningDialogVisible,

      security,
      copyToClipboard,
      uploadClipboardFiles,
    } = props;

    const navigate = useNavigate();

    const [isEnabled, setIsEnabled] = useState(true);

    const hotkeysFilter = {
      filter: (ev) =>
        ev.target?.type === "checkbox" || ev.target?.tagName !== "INPUT",
      filterPreventDefault: false,
      enableOnTags: ["INPUT"],
      enabled:
        enabledHotkeys && !mediaViewerIsVisible && !filesIsLoading && isEnabled,
      // keyup: true,
      // keydown: false,
    };

    const onKeyDown = (e) => {
      const someDialogIsOpen = checkDialogsOpen();
      setIsEnabled(!someDialogIsOpen);
      activateHotkeys(e);
    };

    const folderWithNoAction =
      isFavoritesFolder ||
      isRecentFolder ||
      isTrashFolder ||
      isArchiveFolder ||
      isRoomsFolder ||
      isVisitor ||
      !security?.Create;

    const onCreate = (extension) => {
      if (folderWithNoAction) return;
      const event = new Event(Events.CREATE);

      const payload = {
        extension: extension,
        id: -1,
      };

      event.payload = payload;

      window.dispatchEvent(event);
    };

    const onCreateRoom = () => {
      if (!isVisitor && isRoomsFolder && security?.Create) {
        if (isGracePeriod) {
          setInviteUsersWarningDialogVisible(true);
          return;
        }

        const event = new Event(Events.ROOM_CREATE);
        window.dispatchEvent(event);
      }
    };

    const onPaste = async (e) => {
      uploadClipboardFiles(t, e);
    };

    useEffect(() => {
      const throttledKeyDownEvent = throttle(onKeyDown, 300);

      window.addEventListener("keydown", throttledKeyDownEvent);
      document.addEventListener("paste", onPaste);

      return () => {
        window.removeEventListener("keypress", throttledKeyDownEvent);
        document.removeEventListener("paste", onPaste);
      };
    });

    //Select/deselect item
    useHotkeys("x", selectFile);

    useHotkeys(
      "*",
      (e) => {
        const someDialogIsOpen = checkDialogsOpen();

        if (e.shiftKey || e.ctrlKey || someDialogIsOpen) return;

        switch (e.key) {
          case "ArrowDown":
          case "j": {
            return selectBottom();
          }

          case "ArrowUp":
          case "k": {
            return selectUpper();
          }

          case "ArrowRight":
          case "l": {
            return selectRight();
          }

          case "ArrowLeft":
          case "h": {
            return selectLeft();
          }

          default:
            break;
        }
      },
      hotkeysFilter
    );

    // //Select bottom element
    // useHotkeys("j, DOWN", selectBottom, hotkeysFilter);

    // //Select upper item
    // useHotkeys("k, UP", selectUpper, hotkeysFilter);

    // //Select item on the left
    // useHotkeys("h, LEFT", selectLeft, hotkeysFilter);

    // //Select item on the right
    // useHotkeys("l, RIGHT", selectRight, hotkeysFilter);

    //Expand Selection DOWN
    useHotkeys("shift+DOWN", multiSelectBottom, hotkeysFilter);

    //Expand Selection UP
    useHotkeys("shift+UP", multiSelectUpper, hotkeysFilter);

    //Expand Selection RIGHT
    useHotkeys("shift+RIGHT", () => multiSelectRight(), hotkeysFilter);

    //Expand Selection LEFT
    useHotkeys("shift+LEFT", () => multiSelectLeft(), hotkeysFilter);

    //Select all files and folders
    useHotkeys("shift+a, ctrl+a", selectAll, hotkeysFilter);

    //Deselect all files and folders
    useHotkeys("shift+n, ESC", () => setSelected("none"), hotkeysFilter);

    //Move down without changing selection
    useHotkeys("ctrl+DOWN, command+DOWN", moveCaretBottom, hotkeysFilter);

    //Move up without changing selection
    useHotkeys("ctrl+UP, command+UP", moveCaretUpper, hotkeysFilter);

    //Move left without changing selection
    useHotkeys("ctrl+LEFT, command+LEFT", moveCaretLeft, hotkeysFilter);

    //Move right without changing selection
    useHotkeys("ctrl+RIGHT, command+RIGHT", moveCaretRight, hotkeysFilter);

    //Open item
    useHotkeys("Enter", openItem, hotkeysFilter);

    //Back to parent folder
    useHotkeys("Backspace", backToParentFolder, hotkeysFilter);

    //Change viewAs
    useHotkeys(
      "v",
      () => (viewAs === "tile" ? setViewAs("table") : setViewAs("tile")),
      hotkeysFilter
    );

    //Crete document
    useHotkeys("Shift+d", () => onCreate("docx"), {
      ...hotkeysFilter,
      ...{ keyup: true },
    });

    //Crete spreadsheet
    useHotkeys("Shift+s", () => onCreate("xlsx"), {
      ...hotkeysFilter,
      ...{ keyup: true },
    });

    //Crete presentation
    useHotkeys("Shift+p", () => onCreate("pptx"), {
      ...hotkeysFilter,
      ...{ keyup: true },
    });

    //Crete form template
    useHotkeys("Shift+o", () => onCreate("docxf"), {
      ...hotkeysFilter,
      ...{ keyup: true },
    });

    //Crete form template from file
    useHotkeys(
      "Alt+Shift+o",
      () => {
        if (folderWithNoAction) return;
        setSelectFileDialogVisible(true);
      },

      hotkeysFilter
    );

    //Crete folder
    useHotkeys("Shift+f", () => onCreate(null), {
      ...hotkeysFilter,
      ...{ keyup: true },
    });

    //Crete room
    useHotkeys("Shift+r", () => onCreateRoom(), {
      ...hotkeysFilter,
      ...{ keyup: true },
    });

    //Delete selection
    useHotkeys(
      "delete, shift+3, command+delete, command+Backspace",
      () => {
        if (isArchiveFolder) {
          isAvailableOption("unarchive") && deleteRooms(t);
          return;
        }

        if (isRoomsFolder) {
          isAvailableOption("archive") && archiveRooms("archive");
          return;
        }

        if (isAvailableOption("delete")) {
          if (isRecentFolder) return;

          if (isFavoritesFolder) {
            const items = selection.map((item) => item.id);

            setFavoriteAction("remove", items)
              .then(() => toastr.success(t("RemovedFromFavorites")))
              .catch((err) => toastr.error(err));

            return;
          }

          if (confirmDelete) {
            setDeleteDialogVisible(true);
          } else {
            const translations = {
              deleteOperation: t("Translations:DeleteOperation"),
              deleteFromTrash: t("Translations:DeleteFromTrash"),
              deleteSelectedElem: t("Translations:DeleteSelectedElem"),
              FileRemoved: t("Files:FileRemoved"),
              FolderRemoved: t("Files:FolderRemoved"),
            };
            deleteAction(translations).catch((err) => toastr.error(err));
          }
        }
      },
      hotkeysFilter,
      [confirmDelete]
    );

    // //TODO: Undo the last action
    // useHotkeys(
    //   "Ctrl+z, command+z",
    //   () => alert("Undo the last action"),
    //   hotkeysFilter,
    //   []
    // );

    // //TODO: Redo the last undone action
    // useHotkeys(
    //   "Ctrl+Shift+z, command+Shift+z",
    //   () => alert("Redo the last undone action"),
    //   hotkeysFilter,
    //   []
    // );

    //Open hotkeys panel
    useHotkeys(
      "Ctrl+num_divide, Ctrl+/, command+/",
      () => setHotkeyPanelVisible(true),
      hotkeysFilter
    );

    useHotkeys("Ctrl+c, command+c", () => copyToClipboard(t), hotkeysFilter);
    useHotkeys(
      "Ctrl+x, command+x",
      () => copyToClipboard(t, true),
      hotkeysFilter
    );

    //Upload file
    useHotkeys(
      "Shift+u",
      () => {
        if (folderWithNoAction) return;
        uploadFile(false, navigate, t);
      },

      hotkeysFilter
    );

    //Upload folder
    useHotkeys(
      "Shift+i",
      () => {
        if (folderWithNoAction) return;
        uploadFile(true);
      },

      hotkeysFilter
    );

    return <Component {...props} />;
  };

  return inject(
    ({
      auth,
      filesStore,
      dialogsStore,
      settingsStore,
      filesActionsStore,
      hotkeyStore,
      mediaViewerDataStore,
      treeFoldersStore,
      selectedFolderStore,
    }) => {
      const {
        setSelected,
        viewAs,
        setViewAs,
        enabledHotkeys,
        selection,
        filesIsLoading,
      } = filesStore;

      const {
        selectFile,
        selectBottom,
        selectUpper,
        selectLeft,
        selectRight,
        multiSelectBottom,
        multiSelectUpper,
        multiSelectRight,
        multiSelectLeft,
        moveCaretBottom,
        moveCaretUpper,
        moveCaretLeft,
        moveCaretRight,
        openItem,
        selectAll,
        activateHotkeys,
        uploadFile,
        copyToClipboard,
        uploadClipboardFiles,
      } = hotkeyStore;

      const {
        setDeleteDialogVisible,
        setSelectFileDialogVisible,
        setInviteUsersWarningDialogVisible,
      } = dialogsStore;
      const {
        isAvailableOption,
        deleteAction,
        backToParentFolder,
        setFavoriteAction,
        deleteRooms,
        archiveRooms,
      } = filesActionsStore;

      const { visible: mediaViewerIsVisible } = mediaViewerDataStore;
      const { setHotkeyPanelVisible } = auth.settingsStore;
      const { isGracePeriod } = auth.currentTariffStatusStore;

      const isVisitor = auth.userStore.user?.isVisitor;

      const {
        isFavoritesFolder,
        isRecentFolder,
        isTrashFolder,
        isArchiveFolder,
        isRoomsFolder,
      } = treeFoldersStore;

      const security = selectedFolderStore.security;

      return {
        setSelected,
        viewAs,
        setViewAs,

        setHotkeyPanelVisible,
        setDeleteDialogVisible,
        setSelectFileDialogVisible,
        confirmDelete: settingsStore.confirmDelete,
        deleteAction,
        isAvailableOption,

        selectFile,
        selectBottom,
        selectUpper,
        selectLeft,
        selectRight,
        multiSelectBottom,
        multiSelectUpper,
        multiSelectRight,
        multiSelectLeft,
        moveCaretBottom,
        moveCaretUpper,
        moveCaretLeft,
        moveCaretRight,
        openItem,
        selectAll,
        activateHotkeys,
        backToParentFolder,

        uploadFile,
        enabledHotkeys,
        mediaViewerIsVisible,

        isFavoritesFolder,
        isRecentFolder,
        isTrashFolder,
        isArchiveFolder,
        isRoomsFolder,

        selection,
        setFavoriteAction,
        filesIsLoading,

        isVisitor,
        deleteRooms,
        archiveRooms,

        isGracePeriod,
        setInviteUsersWarningDialogVisible,

        security,
        copyToClipboard,

        uploadClipboardFiles,
      };
    }
  )(observer(WithHotkeys));
};

export default withHotkeys;<|MERGE_RESOLUTION|>--- conflicted
+++ resolved
@@ -2,13 +2,8 @@
 import { useHotkeys } from "react-hotkeys-hook";
 import { observer, inject } from "mobx-react";
 import { useNavigate } from "react-router-dom";
-<<<<<<< HEAD
 import { Events } from "@docspace/shared/enums";
-import { toastr } from "@docspace/shared/components";
-=======
-import { Events } from "@docspace/common/constants";
 import { toastr } from "@docspace/shared/components/toast";
->>>>>>> 4433391c
 import throttle from "lodash/throttle";
 import { checkDialogsOpen } from "@docspace/common/utils/checkDialogsOpen";
 
