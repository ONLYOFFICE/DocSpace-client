﻿// (c) Copyright Ascensio System SIA 2010-2022
//
// This program is a free software product.
// You can redistribute it and/or modify it under the terms
// of the GNU Affero General Public License (AGPL) version 3 as published by the Free Software
// Foundation. In accordance with Section 7(a) of the GNU AGPL its Section 15 shall be amended
// to the effect that Ascensio System SIA expressly excludes the warranty of non-infringement of
// any third-party rights.
//
// This program is distributed WITHOUT ANY WARRANTY, without even the implied warranty
// of MERCHANTABILITY or FITNESS FOR A PARTICULAR  PURPOSE. For details, see
// the GNU AGPL at: http://www.gnu.org/licenses/agpl-3.0.html
//
// You can contact Ascensio System SIA at Lubanas st. 125a-25, Riga, Latvia, EU, LV-1021.
//
// The  interactive user interfaces in modified source and object code versions of the Program must
// display Appropriate Legal Notices, as required under Section 5 of the GNU AGPL version 3.
//
// Pursuant to Section 7(b) of the License you must retain the original Product logo when
// distributing the program. Pursuant to Section 7(e) we decline to grant you any rights under
// trademark law for use of our trademarks.
//
// All the Product's GUI elements, including illustrations and icon sets, as well as technical writing
// content are licensed under the terms of the Creative Commons Attribution-ShareAlike 4.0
// International. See the License terms at http://creativecommons.org/licenses/by-sa/4.0/legalcode

namespace ASC.Webhooks.Core.EF.Model;

public class WebhooksLog
{
    public int Id { get; set; }
    public int ConfigId { get; set; }
    public DateTime CreationTime { get; set; }
    public int WebhookId { get; set; }
    public string RequestHeaders { get; set; }
    public string RequestPayload { get; set; }
    public string ResponseHeaders { get; set; }
    public string ResponsePayload { get; set; }
    public int Status { get; set; }
    public int TenantId { get; set; }
    public Guid Uid { get; set; }
    public DateTime? Delivery { get; set; }

    public WebhooksConfig Config { get; set; }
    public DbTenant Tenant { get; set; }
}

public static class WebhooksPayloadExtension
{
    public static ModelBuilderWrapper AddWebhooksLog(this ModelBuilderWrapper modelBuilder)
<<<<<<< HEAD
    {
        modelBuilder.Entity<WebhooksLog>().Navigation(e => e.Config).AutoInclude();
        modelBuilder.Entity<WebhooksLog>().Navigation(e => e.Tenant).AutoInclude();

=======
    {
>>>>>>> 03d929be
        modelBuilder
            .Add(MySqlAddWebhooksLog, Provider.MySql)
            .Add(PgSqlAddWebhooksLog, Provider.PostgreSql);

        return modelBuilder;
    }

    private static void MySqlAddWebhooksLog(this ModelBuilder modelBuilder)
    {
        modelBuilder.Entity<WebhooksLog>(entity =>
        {
            entity.HasKey(e => new { e.Id })
                .HasName("PRIMARY");

            entity.ToTable("webhooks_logs")
                .HasCharSet("utf8");

            entity.HasIndex(e => e.TenantId)
                .HasDatabaseName("tenant_id");

            entity.Property(e => e.Id)
                .HasColumnType("int")
                .HasColumnName("id")
                .ValueGeneratedOnAdd();

            entity.Property(e => e.ConfigId)
                .HasColumnType("int")
                .HasColumnName("config_id");

            entity.Property(e => e.Uid)
                .HasColumnName("uid")
                .HasColumnType("varchar(36)")
                .HasCharSet("utf8")
                .UseCollation("utf8_general_ci");

            entity.Property(e => e.TenantId)
                .HasColumnName("tenant_id");

            entity.Property(e => e.RequestPayload)
                .IsRequired()
                .HasColumnName("request_payload")
                .HasColumnType("text")
                .HasCharSet("utf8")
                .UseCollation("utf8_general_ci");

            entity.Property(e => e.RequestHeaders)
                .HasColumnName("request_headers")
                .HasColumnType("json");

            entity.Property(e => e.ResponsePayload)
                .HasColumnName("response_payload")
                .HasColumnType("text")
                .HasCharSet("utf8")
                .UseCollation("utf8_general_ci");

            entity.Property(e => e.ResponseHeaders)
                .HasColumnName("response_headers")
                .HasColumnType("json");

            entity.Property(e => e.WebhookId)
                .HasColumnType("int")
                .HasColumnName("webhook_id")
                .IsRequired();

            entity.Property(e => e.CreationTime)
                .HasColumnType("datetime")
                .HasColumnName("creation_time");

            entity.Property(e => e.Delivery)
                .HasColumnType("datetime")
                .HasColumnName("delivery");

            entity.Property(e => e.Status)
                .HasColumnType("int")
                .HasColumnName("status");
        });
    }

    private static void PgSqlAddWebhooksLog(this ModelBuilder modelBuilder)
    {
        modelBuilder.Entity<WebhooksLog>(entity =>
        {
            entity.HasKey(e => new { e.Id })
                .HasName("PRIMARY");

            entity.ToTable("webhooks_logs");

            entity.HasIndex(e => e.TenantId)
                .HasDatabaseName("tenant_id");

            entity.Property(e => e.Id)
                .HasColumnType("int")
                .HasColumnName("id")
                .ValueGeneratedOnAdd();

            entity.Property(e => e.ConfigId)
                .HasColumnType("int")
                .HasColumnName("config_id");

            entity.Property(e => e.Uid)
                .HasColumnType("varchar")
                .HasColumnName("uid")
                .HasMaxLength(50);

            entity.Property(e => e.TenantId)
                .HasColumnName("tenant_id");

            entity.Property(e => e.RequestPayload)
                .IsRequired()
                .HasColumnName("request_payload");

            entity.Property(e => e.RequestHeaders)
                .HasColumnName("request_headers")
                .HasColumnType("json");

            entity.Property(e => e.ResponsePayload)
                .HasColumnName("response_payload");

            entity.Property(e => e.ResponseHeaders)
                .HasColumnName("response_headers")
                .HasColumnType("json");

            entity.Property(e => e.WebhookId)
                .HasColumnType("int")
                .HasColumnName("webhook_id")
                .IsRequired();

            entity.Property(e => e.CreationTime)
                .HasColumnType("datetime")
                .HasColumnName("creation_time");

            entity.Property(e => e.Delivery)
                .HasColumnType("datetime")
                .HasColumnName("delivery");

            entity.Property(e => e.Status)
                .HasColumnType("int")
                .HasColumnName("status");
        });
    }
}<|MERGE_RESOLUTION|>--- conflicted
+++ resolved
@@ -27,10 +27,10 @@
 namespace ASC.Webhooks.Core.EF.Model;
 
 public class WebhooksLog
-{
+{
     public int Id { get; set; }
     public int ConfigId { get; set; }
-    public DateTime CreationTime { get; set; }
+    public DateTime CreationTime { get; set; }
     public int WebhookId { get; set; }
     public string RequestHeaders { get; set; }
     public string RequestPayload { get; set; }
@@ -38,24 +38,19 @@
     public string ResponsePayload { get; set; }
     public int Status { get; set; }
     public int TenantId { get; set; }
-    public Guid Uid { get; set; }
-    public DateTime? Delivery { get; set; }
-
-    public WebhooksConfig Config { get; set; }
+    public Guid Uid { get; set; }
+    public DateTime? Delivery { get; set; }
+
+    public WebhooksConfig Config { get; set; }
     public DbTenant Tenant { get; set; }
 }
 
 public static class WebhooksPayloadExtension
 {
     public static ModelBuilderWrapper AddWebhooksLog(this ModelBuilderWrapper modelBuilder)
-<<<<<<< HEAD
-    {
-        modelBuilder.Entity<WebhooksLog>().Navigation(e => e.Config).AutoInclude();
+    {
         modelBuilder.Entity<WebhooksLog>().Navigation(e => e.Tenant).AutoInclude();
 
-=======
-    {
->>>>>>> 03d929be
         modelBuilder
             .Add(MySqlAddWebhooksLog, Provider.MySql)
             .Add(PgSqlAddWebhooksLog, Provider.PostgreSql);
@@ -71,10 +66,10 @@
                 .HasName("PRIMARY");
 
             entity.ToTable("webhooks_logs")
-                .HasCharSet("utf8");
-
-            entity.HasIndex(e => e.TenantId)
-                .HasDatabaseName("tenant_id");
+                .HasCharSet("utf8");
+
+            entity.HasIndex(e => e.TenantId)
+                .HasDatabaseName("tenant_id");
 
             entity.Property(e => e.Id)
                 .HasColumnType("int")
@@ -86,9 +81,9 @@
                 .HasColumnName("config_id");
 
             entity.Property(e => e.Uid)
-                .HasColumnName("uid")
-                .HasColumnType("varchar(36)")
-                .HasCharSet("utf8")
+                .HasColumnName("uid")
+                .HasColumnType("varchar(36)")
+                .HasCharSet("utf8")
                 .UseCollation("utf8_general_ci");
 
             entity.Property(e => e.TenantId)
@@ -113,11 +108,11 @@
 
             entity.Property(e => e.ResponseHeaders)
                 .HasColumnName("response_headers")
-                .HasColumnType("json");
-
-            entity.Property(e => e.WebhookId)
-                .HasColumnType("int")
-                .HasColumnName("webhook_id")
+                .HasColumnType("json");
+
+            entity.Property(e => e.WebhookId)
+                .HasColumnType("int")
+                .HasColumnName("webhook_id")
                 .IsRequired();
 
             entity.Property(e => e.CreationTime)
@@ -141,10 +136,10 @@
             entity.HasKey(e => new { e.Id })
                 .HasName("PRIMARY");
 
-            entity.ToTable("webhooks_logs");
-
-            entity.HasIndex(e => e.TenantId)
-                .HasDatabaseName("tenant_id");
+            entity.ToTable("webhooks_logs");
+
+            entity.HasIndex(e => e.TenantId)
+                .HasDatabaseName("tenant_id");
 
             entity.Property(e => e.Id)
                 .HasColumnType("int")
@@ -178,14 +173,14 @@
                 .HasColumnName("response_headers")
                 .HasColumnType("json");
 
-            entity.Property(e => e.WebhookId)
-                .HasColumnType("int")
-                .HasColumnName("webhook_id")
+            entity.Property(e => e.WebhookId)
+                .HasColumnType("int")
+                .HasColumnName("webhook_id")
                 .IsRequired();
 
             entity.Property(e => e.CreationTime)
                 .HasColumnType("datetime")
-                .HasColumnName("creation_time");
+                .HasColumnName("creation_time");
 
             entity.Property(e => e.Delivery)
                 .HasColumnType("datetime")
