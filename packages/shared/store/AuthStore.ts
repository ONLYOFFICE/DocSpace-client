--- conflicted
+++ resolved
@@ -268,14 +268,9 @@
       );
     }
 
-<<<<<<< HEAD
     await Promise.all(request);
-=======
-    this.currentQuotaStore?.setPortalQuotaValue(quota);
-    this.currentTariffStatusStore?.setPortalTariffValue(tariff);
 
     this.isPortalInfoLoaded = true;
->>>>>>> 23f4d60d
   };
 
   setLanguage() {
