--- conflicted
+++ resolved
@@ -54,7 +54,6 @@
   return result === -1 ? false : true;
 }
 
-<<<<<<< HEAD
 export function getSelectedFile(selection, fileId) {
   return find(selection, function (obj) {
       return obj.id === fileId;
@@ -108,10 +107,9 @@
           return false;
   }
 };
-=======
+
 export const getTitleWithoutExst = item => {
   return item.fileExst
     ? item.title.split('.').slice(0, -1).join('.')
     : item.title;
 }
->>>>>>> 3a3dc04f
