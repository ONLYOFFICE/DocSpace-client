--- conflicted
+++ resolved
@@ -724,11 +724,7 @@
         var count = Convert.ToInt32(_apiContext.Count);
         var filterValue = _apiContext.FilterValue;
 
-<<<<<<< HEAD
-        var content = await _fileStorageService.GetFolderItemsAsync(parentId, startIndex, count, filterType, false, subjectId, filterValue,
-=======
         var content = await _fileStorageService.GetFolderItemsAsync(parentId, startIndex, count, filter, false, subjectId, filterValue,
->>>>>>> f636dc74
             searchInContent ?? false, withSubfolders ?? false, orderBy, searchArea ?? SearchArea.Active, withoutTags ?? false, tagNames, withoutMe ?? false);
 
         var dto = await _folderContentDtoHelper.GetAsync(content, startIndex);
