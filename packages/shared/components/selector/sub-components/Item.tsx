// (c) Copyright Ascensio System SIA 2009-2025
//
// This program is a free software product.
// You can redistribute it and/or modify it under the terms
// of the GNU Affero General Public License (AGPL) version 3 as published by the Free Software
// Foundation. In accordance with Section 7(a) of the GNU AGPL its Section 15 shall be amended
// to the effect that Ascensio System SIA expressly excludes the warranty of non-infringement of
// any third-party rights.
//
// This program is distributed WITHOUT ANY WARRANTY, without even the implied warranty
// of MERCHANTABILITY or FITNESS FOR A PARTICULAR  PURPOSE. For details, see
// the GNU AGPL at: http://www.gnu.org/licenses/agpl-3.0.html
//
// You can contact Ascensio System SIA at Lubanas st. 125a-25, Riga, Latvia, EU, LV-1021.
//
// The  interactive user interfaces in modified source and object code versions of the Program must
// display Appropriate Legal Notices, as required under Section 5 of the GNU AGPL version 3.
//
// Pursuant to Section 7(b) of the License you must retain the original Product logo when
// distributing the program. Pursuant to Section 7(e) we decline to grant you any rights under
// trademark law for use of our trademarks.
//
// All the Product's GUI elements, including illustrations and icon sets, as well as technical writing
// content are licensed under the terms of the Creative Commons Attribution-ShareAlike 4.0
// International. See the License terms at http://creativecommons.org/licenses/by-sa/4.0/legalcode

import React, { useContext } from "react";
import { useTranslation } from "react-i18next";

import Planet12ReactSvg from "PUBLIC_DIR/images/icons/12/planet.react.svg";
import LifetimeRoomIcon from "PUBLIC_DIR/images/lifetime-room.react.svg";

import { SettingsContext } from "../../../selectors/Files/contexts/Settings";
import { getUserTypeTranslation } from "../../../utils/common";
import { Avatar, AvatarRole, AvatarSize } from "../../avatar";
import { Text } from "../../text";
import { Checkbox } from "../../checkbox";
import { RoomIcon } from "../../room-icon";
import { Tooltip } from "../../tooltip";

import { StyledItem } from "../Selector.styled";
import { ItemProps, Data, TSelectorItem } from "../Selector.types";
import { EmployeeType, RoomsType } from "../../../enums";
import NewItem from "./NewItem";
import InputItem from "./InputItem";

const compareFunction = (prevProps: ItemProps, nextProps: ItemProps) => {
  const prevData = prevProps.data;
  const prevItems = prevData.items;
  const prevIndex = prevProps.index;

  const nextData = nextProps.data;
  const nextItems = nextData.items;
  const nextIndex = nextProps.index;

  const prevItem = prevItems[prevIndex];
  const nextItem = nextItems[nextIndex];

  return (
    prevItem?.id === nextItem?.id &&
    prevItem?.label === nextItem?.label &&
    prevItem?.isSelected === nextItem?.isSelected &&
    nextData?.inputItemVisible === prevData?.inputItemVisible &&
    nextData?.listHeight === prevData?.listHeight
  );
};

const Item = React.memo(({ index, style, data }: ItemProps) => {
  const {
    items,
    onSelect,
    isMultiSelect,
    isItemLoaded,
    rowLoader,
    renderCustomItem,
    setInputItemVisible,
    inputItemVisible,
    savedInputValue,
    setSavedInputValue,
    listHeight,
  }: Data = data;
  const { t } = useTranslation(["Common"]);

  const { displayFileExtension } = useContext(SettingsContext);

  const isLoaded = isItemLoaded(index);

  const renderItem = () => {
    const item: TSelectorItem = items[index];

    if (!item || (item && !item.id))
      return (
        <div key="row-loader" style={style}>
          {rowLoader}
        </div>
      );

    const {
      label,
      isCreateNewItem,
      onCreateClick,
      hotkey,

      isInputItem,
      defaultInputValue,
      onAcceptInput,
      onCancelInput,
      avatar,
      icon,
      roomType,
      placeholder,
      role,
      isSelected,
      isDisabled,
      status,
      color,
      email,
      isGroup,
      disabledText,
      dropDownItems,
      lifetimeTooltip,
      cover,
      userType,
      fileExst: ext,
      isTemplate,
    } = item;

    if (isInputItem) {
      return (
        <InputItem
          defaultInputValue={savedInputValue ?? defaultInputValue}
          onAcceptInput={onAcceptInput}
          onCancelInput={onCancelInput}
          style={style}
          color={color}
          roomType={roomType}
          cover={cover}
          icon={icon}
          setInputItemVisible={setInputItemVisible}
          setSavedInputValue={setSavedInputValue}
          placeholder={placeholder}
        />
      );
    }

    if (
      isCreateNewItem &&
      (items.length > 2 || (items.length === 2 && !items[1].isInputItem))
    ) {
      return (
        <NewItem
          label={label}
          onCreateClick={onCreateClick}
          dropDownItems={dropDownItems}
          listHeight={listHeight}
          style={style}
          hotkey={hotkey}
          inputItemVisible={inputItemVisible}
        />
      );
    }
    if (isCreateNewItem) {
      return null;
    }

    const showPlanetIcon =
      (item.roomType === RoomsType.PublicRoom ||
        item.roomType === RoomsType.FormRoom ||
        item.roomType === RoomsType.CustomRoom) &&
      item.shared;

    const badgeIconNode = showPlanetIcon ? <Planet12ReactSvg /> : null;

    const currentRole = role || AvatarRole.user;

    const typeLabel = getUserTypeTranslation(
      userType as unknown as EmployeeType,
      t,
    );

    const onChangeAction = () => {
      onSelect?.(item, false);
    };

    const onClick = (e: React.MouseEvent<HTMLDivElement>) => {
      if (
        ((e.target instanceof HTMLElement || e.target instanceof SVGElement) &&
          !!e.target.closest(".checkbox")) ||
        isDisabled
      )
        return;

      const isDoubleClick = e.detail === 2;

      onSelect?.(item, isDoubleClick);
    };

    const getContent = () => (
      <Text fontSize="12px" fontWeight={400} noSelect>
        {lifetimeTooltip}
      </Text>
    );

    return (
      <StyledItem
        key={`${label}-${avatar}-${role}`}
        isSelected={isSelected}
        isMultiSelect={isMultiSelect}
        style={style}
        onClick={onClick}
        className="test-22"
        isDisabled={isDisabled}
        data-testid={`selector-item-${index}`}
      >
        {avatar || isGroup ? (
          <Avatar
            className="user-avatar"
            source={avatar ?? ""}
            role={currentRole}
            size={AvatarSize.min}
            isGroup={isGroup}
            userName={isGroup ? label : ""}
          />
        ) : cover ? (
          <RoomIcon
            color={color}
            title={label}
            logo={{ cover, large: "", original: "", small: "", medium: "" }}
            showDefault={false}
            badgeIconNode={badgeIconNode ?? undefined}
            className="item-logo"
            isTemplate={isTemplate}
          />
        ) : color ? (
          <RoomIcon
            color={color}
            title={label}
            showDefault
            badgeIconNode={badgeIconNode ?? undefined}
            className="item-logo"
            isTemplate={isTemplate}
          />
        ) : icon ? (
          <RoomIcon
            title={label}
            className="item-logo"
            imgClassName="room-logo"
            logo={icon}
            showDefault={false}
<<<<<<< HEAD
            badgeIconNode={badgeIconNode ?? undefined}
=======
            badgeUrl={badgeUrl ?? ""}
            isTemplate={isTemplate}
>>>>>>> ef892c70
          />
        ) : null}
        {renderCustomItem ? (
          renderCustomItem(label, typeLabel, email, isGroup, status)
        ) : (
          <div className="selector-item_name">
            <Text
              className="label label-disabled"
              fontWeight={600}
              fontSize="14px"
              noSelect
              truncate
              dir="auto"
            >
              {label}
              {displayFileExtension && ext ? (
                <span className="item-file-exst">{ext}</span>
              ) : null}
            </Text>

            {lifetimeTooltip ? (
              <>
                <div
                  data-tooltip-id={`${item.id}_iconTooltip`}
                  className="title-icon"
                >
                  <LifetimeRoomIcon />
                </div>
                <Tooltip
                  id={`${item.id}_iconTooltip`}
                  place="bottom"
                  getContent={getContent}
                  maxWidth="300px"
                />
              </>
            ) : null}
          </div>
        )}

        {isDisabled && disabledText ? (
          <Text
            className="label disabled-text"
            fontWeight={600}
            fontSize="13px"
            lineHeight="20px"
            noSelect
          >
            {disabledText}
          </Text>
        ) : (
          isMultiSelect && (
            <Checkbox
              className="checkbox"
              isChecked={isSelected}
              isDisabled={isDisabled}
              onChange={onChangeAction}
            />
          )
        )}
      </StyledItem>
    );
  };

  return isLoaded ? renderItem() : <div style={style}>{rowLoader}</div>;
}, compareFunction);

Item.displayName = "Item";
export { Item };<|MERGE_RESOLUTION|>--- conflicted
+++ resolved
@@ -247,12 +247,8 @@
             imgClassName="room-logo"
             logo={icon}
             showDefault={false}
-<<<<<<< HEAD
             badgeIconNode={badgeIconNode ?? undefined}
-=======
-            badgeUrl={badgeUrl ?? ""}
             isTemplate={isTemplate}
->>>>>>> ef892c70
           />
         ) : null}
         {renderCustomItem ? (
