﻿// (c) Copyright Ascensio System SIA 2010-2022
//
// This program is a free software product.
// You can redistribute it and/or modify it under the terms
// of the GNU Affero General Public License (AGPL) version 3 as published by the Free Software
// Foundation. In accordance with Section 7(a) of the GNU AGPL its Section 15 shall be amended
// to the effect that Ascensio System SIA expressly excludes the warranty of non-infringement of
// any third-party rights.
//
// This program is distributed WITHOUT ANY WARRANTY, without even the implied warranty
// of MERCHANTABILITY or FITNESS FOR A PARTICULAR  PURPOSE. For details, see
// the GNU AGPL at: http://www.gnu.org/licenses/agpl-3.0.html
//
// You can contact Ascensio System SIA at Lubanas st. 125a-25, Riga, Latvia, EU, LV-1021.
//
// The  interactive user interfaces in modified source and object code versions of the Program must
// display Appropriate Legal Notices, as required under Section 5 of the GNU AGPL version 3.
//
// Pursuant to Section 7(b) of the License you must retain the original Product logo when
// distributing the program. Pursuant to Section 7(e) we decline to grant you any rights under
// trademark law for use of our trademarks.
//
// All the Product's GUI elements, including illustrations and icon sets, as well as technical writing
// content are licensed under the terms of the Creative Commons Attribution-ShareAlike 4.0
// International. See the License terms at http://creativecommons.org/licenses/by-sa/4.0/legalcode

namespace ASC.Web.Api.Controllers.Settings;

public class NotificationController : BaseSettingsController
{
    private readonly NotificationControllerHelper _notificationControllerHelper;
    private readonly IMapper _mapper;

    public NotificationController(
        ApiContext apiContext,
        IMemoryCache memoryCache,
        WebItemManager webItemManager,
        NotificationControllerHelper notificationControllerHelper,
        IMapper mapper,
        IHttpContextAccessor httpContextAccessor) : base(apiContext, memoryCache, webItemManager, httpContextAccessor)
    {
        _notificationControllerHelper = notificationControllerHelper;
        _mapper = mapper;
    }

    /// <summary>
    /// Checks if the notification type specified in the request is enabled or not.
    /// </summary>
    /// <category>Notifications</category>
    /// <short>Check notification availability</short>
    /// <param type="ASC.Web.Core.Notify.NotificationType, ASC.Web.Core" method="url" name="type">Notification type (Badges, RoomsActivity, DailyFeed, UsefullTips)</param>
    /// <returns type="ASC.Web.Api.ApiModels.ResponseDto.NotificationSettingsDto, ASC.Web.Api">Notification settings</returns>
    /// <path>api/2.0/settings/notification/{type}</path>
    /// <httpMethod>GET</httpMethod>
    [HttpGet("notification/{type}")]
    public async Task<NotificationSettingsDto> GetSettingsAsync(NotificationType type)
    {
        var isEnabled = await _notificationControllerHelper.GetNotificationStatusAsync(type);

        return new NotificationSettingsDto() { Type = type, IsEnabled = isEnabled };
    }

    /// <summary>
    /// Enables the notification type specified in the request.
    /// </summary>
    /// <category>Notifications</category>
    /// <short>Enable notifications</short>
    /// <param type="ASC.Web.Api.ApiModels.RequestsDto.NotificationSettingsRequestsDto, ASC.Web.Api" name="inDto">Notification settings request parameters</param>
    /// <returns type="ASC.Web.Api.ApiModels.ResponseDto.NotificationSettingsDto, ASC.Web.Api">Notification settings</returns>
    /// <path>api/2.0/settings/notification</path>
    /// <httpMethod>POST</httpMethod>
    [HttpPost("notification")]
<<<<<<< HEAD
    public async Task<NotificationSettingsDto> SetSettingsAsync(NotificationSettingsRequestsDto model)
    {
        await _notificationControllerHelper.SetNotificationStatusAsync(model.Type, model.IsEnabled);
=======
    public NotificationSettingsDto SetSettings(NotificationSettingsRequestsDto inDto)
    {
        _notificationControllerHelper.SetNotificationStatus(inDto.Type, inDto.IsEnabled);
>>>>>>> df20e9e6

        return _mapper.Map<NotificationSettingsDto>(inDto);
    }

    /// <summary>
    /// Returns a list of rooms with the disabled notifications
    /// </summary>
    /// <category>Notifications</category>
    /// <short>Get room notification settings</short>
    /// <returns type="ASC.Web.Api.ApiModels.ResponseDto.RoomsNotificayionSettingsDto, ASC.Web.Api">Room notification settings</returns>
    /// <path>api/2.0/settings/notification/rooms</path>
    /// <httpMethod>GET</httpMethod>
    [HttpGet("notification/rooms")]
    public RoomsNotificayionSettingsDto GetRoomsNotificationSettings()
    {
        var  settings = _notificationControllerHelper.GetSettings();
        return _mapper.Map<RoomsNotificayionSettingsDto>(settings);
    }

    /// <summary>
    /// Sets a notification status for a room with the ID specified in the request.
    /// </summary>
    /// <category>Notifications</category>
    /// <short>Set room notification status</short>
    /// <param type="ASC.Web.Api.ApiModels.RequestsDto.RoomsNotificationsSettingsRequestDto, ASC.Web.Api" name="inDto">Request parameters for the room notification settings</param>
    /// <returns type="ASC.Web.Api.ApiModels.ResponseDto.RoomsNotificayionSettingsDto, ASC.Web.Api">Room notification settings</returns>
    /// <path>api/2.0/settings/notification/rooms</path>
    /// <httpMethod>POST</httpMethod>
    [HttpPost("notification/rooms")]
    public RoomsNotificayionSettingsDto SetRoomsNotificationStatus(RoomsNotificationsSettingsRequestDto inDto)
    {
        var settings = _notificationControllerHelper.SetRoomsNotificationStatus(inDto.RoomsId, inDto.Mute);
        return _mapper.Map<RoomsNotificayionSettingsDto>(settings);
    }
}<|MERGE_RESOLUTION|>--- conflicted
+++ resolved
@@ -70,15 +70,9 @@
     /// <path>api/2.0/settings/notification</path>
     /// <httpMethod>POST</httpMethod>
     [HttpPost("notification")]
-<<<<<<< HEAD
-    public async Task<NotificationSettingsDto> SetSettingsAsync(NotificationSettingsRequestsDto model)
+    public async Task<NotificationSettingsDto> SetSettingsAsync(NotificationSettingsRequestsDto inDto)
     {
-        await _notificationControllerHelper.SetNotificationStatusAsync(model.Type, model.IsEnabled);
-=======
-    public NotificationSettingsDto SetSettings(NotificationSettingsRequestsDto inDto)
-    {
-        _notificationControllerHelper.SetNotificationStatus(inDto.Type, inDto.IsEnabled);
->>>>>>> df20e9e6
+        await _notificationControllerHelper.SetNotificationStatusAsync(inDto.Type, inDto.IsEnabled);
 
         return _mapper.Map<NotificationSettingsDto>(inDto);
     }
