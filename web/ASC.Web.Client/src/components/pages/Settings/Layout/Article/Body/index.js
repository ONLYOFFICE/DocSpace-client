import React from "react";
import { withRouter } from "react-router";
import { inject, observer } from "mobx-react";

import { withTranslation } from "react-i18next";

import { isArrayEqual } from "@appserver/components/utils/array";

import {
  //getKeyByLink,
  settingsTree,
  getSelectedLinkByKey,
  //selectKeyOfTreeElement,
  getCurrentSettingsCategory,
} from "../../../utils";

<<<<<<< HEAD
import CatalogItem from "@appserver/components/catalog-item";
=======
const StyledExpanderDownIcon = styled(ExpanderDownIcon)`
  ${commonIconsStyles}
  path {
    fill: ${(props) => props.color};
  }
`;

const StyledExpanderRightIcon = styled(ExpanderRightIcon)`
  ${commonIconsStyles}
  path {
    fill: ${(props) => props.color};
  }
`;
const getTreeItems = (data, path, t) => {
  const maptKeys = (tKey) => {
    switch (tKey) {
      case "AccessRights":
        return t("AccessRights");
      case "ManagementCategoryCommon":
        return t("ManagementCategoryCommon");
      case "Customization":
        return t("Customization");
      case "StudioTimeLanguageSettings":
        return t("StudioTimeLanguageSettings");
      case "CustomTitles":
        return t("CustomTitles");
      case "TeamTemplate":
        return t("TeamTemplate");
      case "ManagementCategorySecurity":
        return t("ManagementCategorySecurity");
      case "PortalAccess":
        return t("PortalAccess");
      case "TwoFactorAuth":
        return t("TwoFactorAuth");
      case "ManagementCategoryIntegration":
        return t("ManagementCategoryIntegration");
      case "ThirdPartyAuthorization":
        return t("ThirdPartyAuthorization");
      case "ManagementCategoryDataManagement":
        return t("ManagementCategoryDataManagement");
      case "Migration":
        return t("Migration");
      case "Backup":
        return t("Backup");

      default:
        throw new Error("Unexpected translation key");
    }
  };
  return data.map((item) => {
    if (item.children && item.children.length && !item.isCategory) {
      return (
        <TreeNode
          title={
            <Text className="inherit-title-link header">
              {maptKeys(item.tKey)}
            </Text>
          }
          key={item.key}
          icon={item.icon && <ReactSVG className="tree_icon" src={item.icon} />}
          disableSwitch={true}
        >
          {getTreeItems(item.children, path, t)}
        </TreeNode>
      );
    }
    const link = path + getSelectedLinkByKey(item.key, settingsTree);

    return (
      <TreeNode
        key={item.key}
        title={
          <Link className="inherit-title-link" href={link}>
            {maptKeys(item.tKey)}
          </Link>
        }
        icon={item.icon && <ReactSVG src={item.icon} className="tree_icon" />}
        disableSwitch={true}
      />
    );
  });
};
>>>>>>> e61a4543

class ArticleBodyContent extends React.Component {
  constructor(props) {
    super(props);

    const fullSettingsUrl = props.match.url;
    const locationPathname = props.location.pathname;

    const fullSettingsUrlLength = fullSettingsUrl.length;
    const resultPath = locationPathname.slice(fullSettingsUrlLength + 1);
    const arrayOfParams = resultPath.split("/");

    let link = "";
    const selectedItem = arrayOfParams[arrayOfParams.length - 1];
    if (
      selectedItem === "owner" ||
      selectedItem === "admins" ||
      selectedItem === "modules"
    ) {
      link = `/${resultPath}`;
    } else if (selectedItem === "accessrights") {
      link = `/${resultPath}/owner`;
    }
    const CurrentSettingsCategoryKey = getCurrentSettingsCategory(
      arrayOfParams,
      settingsTree
    );

    if (link === "") {
      link = getSelectedLinkByKey(CurrentSettingsCategoryKey, settingsTree);
    }

    this.state = {
      selectedKeys: [CurrentSettingsCategoryKey],
    };
  }

  componentDidUpdate(prevProps, prevState) {
    if (!isArrayEqual(prevState.selectedKeys, this.state.selectedKeys)) {
      const { selectedKeys } = this.state;
      console.log(selectedKeys);
      const { match, history } = this.props;
      const settingsPath = getSelectedLinkByKey(selectedKeys[0], settingsTree);
      const newPath = match.path + settingsPath;
      history.push(newPath);
    }
  }

  onSelect = (value) => {
    const { selectedKeys } = this.state;

    console.log(selectedKeys, value);

    if (isArrayEqual([value], selectedKeys)) {
      return;
    }

    this.setState({ selectedKeys: [value + "-0"] });
  };

  mapKeys = (tKey) => {
    const { t } = this.props;
    switch (tKey) {
      case "AccessRights":
        return t("AccessRights");
      case "ManagementCategoryCommon":
        return t("ManagementCategoryCommon");
      case "Customization":
        return t("Customization");
      case "StudioTimeLanguageSettings":
        return t("StudioTimeLanguageSettings");
      case "CustomTitles":
        return t("CustomTitles");
      case "TeamTemplate":
        return t("TeamTemplate");
      case "ManagementCategorySecurity":
        return t("ManagementCategorySecurity");
      case "PortalAccess":
        return t("PortalAccess");
      case "TwoFactorAuth":
        return t("TwoFactorAuth");
      case "ManagementCategoryIntegration":
        return t("ManagementCategoryIntegration");
      case "ThirdPartyAuthorization":
        return t("ThirdPartyAuthorization");
      case "Migration":
        return t("Migration");
      case "Backup":
        return t("Backup");
      default:
        throw new Error("Unexpected translation key");
    }
  };

  catalogItems = () => {
    const { selectedKeys } = this.state;
    const { showText } = this.props;

    const items = [];

    settingsTree.map((item) => {
      items.push(
        <CatalogItem
          key={item.key}
          id={item.key}
          icon={item.icon}
          showText={showText}
          text={this.mapKeys(item.tKey)}
          value={item.link}
          isActive={item.key + "-0" === selectedKeys[0]}
          onClick={() => this.onSelect(item.key)}
        />
      );
    });

    return items;
  };

  render() {
    const items = this.catalogItems();

    return <>{items}</>;
  }
}

export default inject(({ auth }) => {
  return {
    showText: auth.settingsStore.showText,
  };
})(withRouter(withTranslation("Settings")(observer(ArticleBodyContent))));<|MERGE_RESOLUTION|>--- conflicted
+++ resolved
@@ -14,92 +14,7 @@
   getCurrentSettingsCategory,
 } from "../../../utils";
 
-<<<<<<< HEAD
 import CatalogItem from "@appserver/components/catalog-item";
-=======
-const StyledExpanderDownIcon = styled(ExpanderDownIcon)`
-  ${commonIconsStyles}
-  path {
-    fill: ${(props) => props.color};
-  }
-`;
-
-const StyledExpanderRightIcon = styled(ExpanderRightIcon)`
-  ${commonIconsStyles}
-  path {
-    fill: ${(props) => props.color};
-  }
-`;
-const getTreeItems = (data, path, t) => {
-  const maptKeys = (tKey) => {
-    switch (tKey) {
-      case "AccessRights":
-        return t("AccessRights");
-      case "ManagementCategoryCommon":
-        return t("ManagementCategoryCommon");
-      case "Customization":
-        return t("Customization");
-      case "StudioTimeLanguageSettings":
-        return t("StudioTimeLanguageSettings");
-      case "CustomTitles":
-        return t("CustomTitles");
-      case "TeamTemplate":
-        return t("TeamTemplate");
-      case "ManagementCategorySecurity":
-        return t("ManagementCategorySecurity");
-      case "PortalAccess":
-        return t("PortalAccess");
-      case "TwoFactorAuth":
-        return t("TwoFactorAuth");
-      case "ManagementCategoryIntegration":
-        return t("ManagementCategoryIntegration");
-      case "ThirdPartyAuthorization":
-        return t("ThirdPartyAuthorization");
-      case "ManagementCategoryDataManagement":
-        return t("ManagementCategoryDataManagement");
-      case "Migration":
-        return t("Migration");
-      case "Backup":
-        return t("Backup");
-
-      default:
-        throw new Error("Unexpected translation key");
-    }
-  };
-  return data.map((item) => {
-    if (item.children && item.children.length && !item.isCategory) {
-      return (
-        <TreeNode
-          title={
-            <Text className="inherit-title-link header">
-              {maptKeys(item.tKey)}
-            </Text>
-          }
-          key={item.key}
-          icon={item.icon && <ReactSVG className="tree_icon" src={item.icon} />}
-          disableSwitch={true}
-        >
-          {getTreeItems(item.children, path, t)}
-        </TreeNode>
-      );
-    }
-    const link = path + getSelectedLinkByKey(item.key, settingsTree);
-
-    return (
-      <TreeNode
-        key={item.key}
-        title={
-          <Link className="inherit-title-link" href={link}>
-            {maptKeys(item.tKey)}
-          </Link>
-        }
-        icon={item.icon && <ReactSVG src={item.icon} className="tree_icon" />}
-        disableSwitch={true}
-      />
-    );
-  });
-};
->>>>>>> e61a4543
 
 class ArticleBodyContent extends React.Component {
   constructor(props) {
@@ -189,6 +104,8 @@
         return t("Migration");
       case "Backup":
         return t("Backup");
+      case "ManagementCategoryDataManagement":
+        return t("ManagementCategoryDataManagement");
       default:
         throw new Error("Unexpected translation key");
     }
