// (c) Copyright Ascensio System SIA 2009-2024
//
// This program is a free software product.
// You can redistribute it and/or modify it under the terms
// of the GNU Affero General Public License (AGPL) version 3 as published by the Free Software
// Foundation. In accordance with Section 7(a) of the GNU AGPL its Section 15 shall be amended
// to the effect that Ascensio System SIA expressly excludes the warranty of non-infringement of
// any third-party rights.
//
// This program is distributed WITHOUT ANY WARRANTY, without even the implied warranty
// of MERCHANTABILITY or FITNESS FOR A PARTICULAR  PURPOSE. For details, see
// the GNU AGPL at: http://www.gnu.org/licenses/agpl-3.0.html
//
// You can contact Ascensio System SIA at Lubanas st. 125a-25, Riga, Latvia, EU, LV-1021.
//
// The  interactive user interfaces in modified source and object code versions of the Program must
// display Appropriate Legal Notices, as required under Section 5 of the GNU AGPL version 3.
//
// Pursuant to Section 7(b) of the License you must retain the original Product logo when
// distributing the program. Pursuant to Section 7(e) we decline to grant you any rights under
// trademark law for use of our trademarks.
//
// All the Product's GUI elements, including illustrations and icon sets, as well as technical writing
// content are licensed under the terms of the Creative Commons Attribution-ShareAlike 4.0
// International. See the License terms at http://creativecommons.org/licenses/by-sa/4.0/legalcode

import React from "react";
import { withTranslation, Trans } from "react-i18next";
import { inject, observer } from "mobx-react";
import { ReactSVG } from "react-svg";

import {
  ModalDialog,
  ModalDialogType,
} from "@docspace/shared/components/modal-dialog";
import { Text } from "@docspace/shared/components/text";
import { Button } from "@docspace/shared/components/button";
import { Scrollbar } from "@docspace/shared/components/scrollbar";

import DownloadContent from "./DownloadContent";
import PasswordContent from "./PasswordContent";
import { StyledBodyContent } from "./StyledDownloadDialog";
import OnePasswordRow from "./OnePasswordRow";

const LoadingPlaceholder = () => <div style={{ width: "96px" }} />;

class DownloadDialogComponent extends React.Component {
  constructor(props) {
    super(props);

    const { sortedFiles } = this.props;
    const { documents, spreadsheets, presentations, masterForms, other } =
      sortedFiles;

    this.state = {
      documents: {
        isChecked: true,
        isIndeterminate: false,
        format: null,
        files: documents,
      },
      spreadsheets: {
        isChecked: true,
        isIndeterminate: false,
        format: null,
        files: spreadsheets,
      },
      presentations: {
        isChecked: true,
        isIndeterminate: false,
        format: null,
        files: presentations,
      },
      masterForms: {
        isChecked: true,
        isIndeterminate: false,
        format: null,
        files: masterForms,
      },
      other: {
        isChecked: true,
        isIndeterminate: false,
        files: other,
      },
      modalDialogToggle: "modalDialogToggle",
    };
  }

  componentDidMount() {
    document.addEventListener("keyup", this.handleKeyUp);
  }

  componentWillUnmount() {
    document.removeEventListener("keyup", this.handleKeyUp);
  }

  onDownload = () => {
    const { setDownloadItems } = this.props;
    const { documents, spreadsheets, presentations, masterForms, other } =
      this.state;

    const itemList = [
      ...documents.files,
      ...spreadsheets.files,
      ...presentations.files,
      ...masterForms.files,
      ...other.files,
    ];

    if (itemList.length) {
      setDownloadItems(itemList);

      this.onDownloadFunction(itemList);
    }
  };

  onDownloadFunction = (itemList) => {
    const { downloadItems, downloadFiles, getDownloadItems, t } = this.props;

    const files = itemList ?? downloadItems;

    const [fileConvertIds, folderIds] = getDownloadItems(files, t);

    downloadFiles(fileConvertIds, folderIds, this.getErrorsTranslation());

    this.onClose();
  };

  onReDownload = () => {
    const { downloadItems, isAllPasswordFilesSorted } = this.props;

    if (downloadItems.length > 0 && isAllPasswordFilesSorted) {
      this.onDownloadFunction();
    }
  };

  getNewArrayFiles = (fileId, array, format) => {
    // Set all documents format
    const { t } = this.props;

    if (!fileId) {
      array.forEach((file) => {
        file.format =
          format === t("CustomFormat") || file.fileExst === format
            ? t("OriginalFormat")
            : format;
      });

      return array;
    }
    // Set single document format
    const newDoc = array.find((x) => x.id == fileId);
    if (newDoc.format !== format) {
      newDoc.format = format;
    }
    return array;
  };

  onSelectFormat = (e) => {
    const { format, type, fileId } = e.currentTarget.dataset;
    const files = this.state[type].files; // eslint-disable-line react/destructuring-assignment
    const { t } = this.props;

    this.setState((prevState) => {
      const newState = { ...prevState };
      newState[type].files = this.getNewArrayFiles(fileId, files, format);
      newState[type].format = !fileId ? format : t("CustomFormat");

      const index = newState[type].files.findIndex(
        (f) => f.format && f.format !== t("OriginalFormat"),
      );

      if (index === -1) {
        newState[type].format = t("OriginalFormat");
      }

      return { ...prevState, ...newState };
    });
  };

  updateDocsState = (fieldStateName, itemId) => {
    const { isChecked, isIndeterminate, files } = this.state[fieldStateName]; // eslint-disable-line react/destructuring-assignment

    if (itemId === "All") {
      const checked = isIndeterminate ? false : !isChecked;
      files.forEach((file) => {
        file.checked = checked;
      });

      this.setState((prevState) => {
        const newState = { ...prevState };

        newState[fieldStateName].files = files;
        newState[fieldStateName].isIndeterminate = false;
        newState[fieldStateName].isChecked = checked;

        return { ...prevState, ...newState };
      });
    } else {
      const file = files.find((x) => x.id == itemId);
      file.checked = !file.checked;

      const disableFiles = files.find((x) => x.checked === false);
      const activeFiles = files.find((x) => x.checked === true);

      this.setState((prevState) => {
        const newState = { ...prevState };

        newState[fieldStateName].files = files;
        newState[fieldStateName].isIndeterminate = !activeFiles
          ? false
          : !!disableFiles;
        newState[fieldStateName].isChecked = !disableFiles;

        return { ...prevState, ...newState };
      });
    }
  };

  onRowSelect = (e) => {
    const { itemId, type } = e.currentTarget.dataset;

    switch (type) {
      case "documents":
        this.updateDocsState("documents", itemId);

        break;
      case "spreadsheets":
        this.updateDocsState("spreadsheets", itemId);
        break;
      case "presentations":
        this.updateDocsState("presentations", itemId);
        break;
      case "masterForms":
        this.updateDocsState("masterForms", itemId);
        break;
      case "other":
        this.updateDocsState("other", itemId);
        break;

      default:
        break;
    }
  };

  /**
   * @returns {number}
   */
  getCheckedFileLength = () => {
    const { documents, spreadsheets, presentations, masterForms, other } =
      this.state;

    return (
      documents.files.filter((f) => f.checked).length +
      spreadsheets.files.filter((f) => f.checked).length +
      presentations.files.filter((f) => f.checked).length +
      masterForms.files.filter((f) => f.checked).length +
      other.files.filter((f) => f.checked).length
    );
  };

  /**
   * @param {KeyboardEvent} event
   */
  handleKeyUp = (event) => {
    const { isAllPasswordFilesSorted, needPassword } = this.props;

    if (event.key === "Enter" && needPassword) {
      if (!isAllPasswordFilesSorted) return;

      this.onReDownload();
      return;
    }

    if (event.key === "Enter" && this.getCheckedFileLength() > 0) {
      this.onDownload();
    }
  };

  getErrorsTranslation = () => {
    const { t } = this.props;
    const passwordError = (
      <Trans
        t={t}
        ns="Files"
        i18nKey="PasswordProtectedFiles"
        components={{ 1: <span /> }}
      />
    );
    const translations = {
      label: t("Translations:ArchivingData"),
      error: t("Common:ErrorInternalServer"),
      passwordError,
    };

    return translations;
  };

  onClose = () => {
    const { setDownloadDialogVisible, setSortedPasswordFiles } = this.props;

    setSortedPasswordFiles({
      other: [],
      password: [],
      remove: [],
      original: [],
    });

    setDownloadDialogVisible(false);
  };

  onClosePanel = () => {
    const { setDownloadDialogVisible } = this.props;

    this.interruptingConversion();

    setDownloadDialogVisible(false);
  };

  interruptingConversion = () => {
    const { setSortedPasswordFiles, setDownloadItems } = this.props;

    setSortedPasswordFiles({
      other: [],
      password: [],
      remove: [],
      original: [],
    });

    setDownloadItems([]);
  };

  getItemIcon = (item) => {
    const { getIcon, getFolderIcon } = this.props;
    const extension = item.fileExst;
    const icon = extension ? getIcon(32, extension) : getFolderIcon(32);

    return (
      <ReactSVG
        beforeInjection={(svg) => {
          svg.setAttribute("style", "margin-top: 4px; margin-right: 12px;");
        }}
        src={icon}
        loading={LoadingPlaceholder}
      />
    );
  };

  render() {
    const {
      t,
      tReady,
      visible,
      extsConvertible,
      theme,
      needPassword,
      isAllPasswordFilesSorted,
      isOnePasswordFile,
    } = this.props;

    const { documents, spreadsheets, presentations, masterForms, other } =
      this.state;
    const {
      isChecked: checkedDocTitle,
      isIndeterminate: indeterminateDocTitle,
      format: documentsTitleFormat,
    } = documents;

    const {
      isChecked: checkedSpreadsheetTitle,
      isIndeterminate: isIndeterminateSpreadsheetTitle,
      format: spreadsheetsTitleFormat,
    } = spreadsheets;

    const {
      isChecked: checkedPresentationTitle,
      isIndeterminate: indeterminatePresentationTitle,
      format: presentationsTitleFormat,
    } = presentations;

    const {
      isChecked: checkedMasterFormsTitle,
      isIndeterminate: indeterminateMasterFormsTitle,
      format: masterFormsTitleFormat,
    } = masterForms;

    const {
      isChecked: checkedOtherTitle,
      isIndeterminate: indeterminateOtherTitle,
    } = other;

    const isCheckedLength = this.getCheckedFileLength();

    const isSingleFile = isCheckedLength <= 1;

    const downloadContentProps = {
      t,
      theme,
      extsConvertible,
      onSelectFormat: this.onSelectFormat,
      onRowSelect: this.onRowSelect,
      getItemIcon: this.getItemIcon,
    };

    const totalItemsNum =
      documents.files.length +
      spreadsheets.files.length +
      presentations.files.length +
      masterForms.files.length +
      other.files.length +
      (documents.files.length > 1 && 1) +
      (spreadsheets.files.length > 1 && 1) +
      (presentations.files.length > 1 && 1) +
      (masterForms.files.length > 1 && 1) +
      (other.files.length > 1 && 1);

    const mainContent = (
      <>
        <StyledBodyContent className="download-dialog-description">
          <Text noSelect>{t("ChooseFormatText")}.</Text>
          {!isSingleFile && (
            <Text noSelect>
              <Trans t={t} i18nKey="ConvertToZip" />
            </Text>
          )}
        </StyledBodyContent>
        {documents.length > 0 && (
          <DownloadContent
            {...downloadContentProps}
            isChecked={checkedDocTitle}
            isIndeterminate={indeterminateDocTitle}
            items={documents}
            titleFormat={documentsTitleFormat || t("OriginalFormat")}
            type="documents"
            title={t("Common:Documents")}
          />
        )}

        {spreadsheets.length > 0 && (
          <DownloadContent
            {...downloadContentProps}
            isChecked={checkedSpreadsheetTitle}
            isIndeterminate={isIndeterminateSpreadsheetTitle}
            items={spreadsheets}
            titleFormat={spreadsheetsTitleFormat || t("OriginalFormat")}
            type="spreadsheets"
            title={t("Translations:Spreadsheets")}
          />
        )}

        {presentations.length > 0 && (
          <DownloadContent
            {...downloadContentProps}
            isChecked={checkedPresentationTitle}
            isIndeterminate={indeterminatePresentationTitle}
            items={presentations}
            titleFormat={presentationsTitleFormat || t("OriginalFormat")}
            type="presentations"
            title={t("Translations:Presentations")}
          />
        )}

        {masterForms.length > 0 && (
          <DownloadContent
            {...downloadContentProps}
            isChecked={checkedMasterFormsTitle}
            isIndeterminate={indeterminateMasterFormsTitle}
            items={masterForms}
            titleFormat={masterFormsTitleFormat || t("OriginalFormat")}
            type="masterForms"
            title={t("Translations:FormTemplates")}
          />
        )}

        {other.length > 0 && (
          <DownloadContent
            {...downloadContentProps}
            isChecked={checkedOtherTitle}
            isIndeterminate={indeterminateOtherTitle}
            items={other}
            type="other"
            title={t("Translations:Other")}
          />
        )}

        <div className="download-dialog-convert-message">
          <Text noSelect>{t("ConvertMessage")}</Text>
        </div>
      </>
    );

    if (isOnePasswordFile) {
      return (
        <OnePasswordRow
          getItemIcon={this.getItemIcon}
          onDownload={this.onDownloadFunction}
          onClosePanel={this.onClosePanel}
        />
      );
    }

    return (
      <ModalDialog
        visible={visible}
        displayType={ModalDialogType.aside}
        onClose={this.onClosePanel}
        autoMaxHeight
        autoMaxWidth
        isLarge
        isLoading={!tReady}
        withBodyScroll={totalItemsNum > 11}
      >
        <ModalDialog.Header>{t("Translations:DownloadAs")}</ModalDialog.Header>

<<<<<<< HEAD
        <ModalDialog.Body className={"modalDialogToggle"}>
          <Scrollbar paddingInlineEnd="0px">
=======
        <ModalDialog.Body className="modalDialogToggle">
          <Scrollbar bodyPadding="0px">
>>>>>>> 434ad0d3
            {needPassword ? (
              <PasswordContent
                getItemIcon={this.getItemIcon}
                onReDownload={this.onReDownload}
              />
            ) : (
              mainContent
            )}
          </Scrollbar>
        </ModalDialog.Body>

        <ModalDialog.Footer>
          <Button
            key="DownloadButton"
            className="download-button"
            label={
              needPassword ? t("Common:ContinueButton") : t("Common:Download")
            }
            size="normal"
            primary
            onClick={needPassword ? this.onReDownload : this.onDownload}
            isDisabled={
              needPassword ? !isAllPasswordFilesSorted : isCheckedLength === 0
            }
            scale
          />
          <Button
            key="CancelButton"
            className="cancel-button"
            label={t("Common:CancelButton")}
            size="normal"
            onClick={this.onClose}
            scale
          />
        </ModalDialog.Footer>
      </ModalDialog>
    );
  }
}

const DownloadDialog = withTranslation([
  "DownloadDialog",
  "Common",
  "Translations",
])(DownloadDialogComponent);

export default inject(
  ({
    filesStore,
    dialogsStore,
    filesActionsStore,
    filesSettingsStore,
    settingsStore,
    uploadDataStore,
  }) => {
    const { sortedFiles, setSelected } = filesStore;
    const { extsConvertible, getIcon, getFolderIcon } = filesSettingsStore;
    const { theme, openUrl } = settingsStore;

    const {
      downloadDialogVisible: visible,
      setDownloadDialogVisible,

      setSortedPasswordFiles,
      sortedDownloadFiles,
      getDownloadItems,
      setDownloadItems,
      sortedPasswordFiles,
      downloadItems,
    } = dialogsStore;

    const { downloadFiles } = filesActionsStore;

    const { clearActiveOperations } = uploadDataStore;

    const isAllPasswordFilesSorted = sortedDownloadFiles.other?.length === 0;
    const needPassword = sortedPasswordFiles?.length > 0;

    const isSortedFile =
      sortedDownloadFiles?.remove?.length === 1 && downloadItems?.length === 1;

    const isOnePasswordFile = !isSortedFile && downloadItems?.length === 1;

    return {
      sortedFiles,
      visible,
      extsConvertible,

      setDownloadDialogVisible,
      setSelected,
      downloadFiles,

      theme,
      openUrl,
      sortedPasswordFiles,

      setSortedPasswordFiles,
      isAllPasswordFilesSorted,
      clearActiveOperations,
      getDownloadItems,
      setDownloadItems,
      downloadItems,
      getIcon,
      getFolderIcon,
      isOnePasswordFile,
      needPassword,
    };
  },
)(observer(DownloadDialog));<|MERGE_RESOLUTION|>--- conflicted
+++ resolved
@@ -158,7 +158,7 @@
 
   onSelectFormat = (e) => {
     const { format, type, fileId } = e.currentTarget.dataset;
-    const files = this.state[type].files; // eslint-disable-line react/destructuring-assignment
+    const { files } = this.state[type]; // eslint-disable-line react/destructuring-assignment
     const { t } = this.props;
 
     this.setState((prevState) => {
@@ -418,13 +418,13 @@
       <>
         <StyledBodyContent className="download-dialog-description">
           <Text noSelect>{t("ChooseFormatText")}.</Text>
-          {!isSingleFile && (
+          {!isSingleFile ? (
             <Text noSelect>
               <Trans t={t} i18nKey="ConvertToZip" />
             </Text>
-          )}
+          ) : null}
         </StyledBodyContent>
-        {documents.length > 0 && (
+        {documents.length > 0 ? (
           <DownloadContent
             {...downloadContentProps}
             isChecked={checkedDocTitle}
@@ -434,9 +434,9 @@
             type="documents"
             title={t("Common:Documents")}
           />
-        )}
-
-        {spreadsheets.length > 0 && (
+        ) : null}
+
+        {spreadsheets.length > 0 ? (
           <DownloadContent
             {...downloadContentProps}
             isChecked={checkedSpreadsheetTitle}
@@ -446,9 +446,9 @@
             type="spreadsheets"
             title={t("Translations:Spreadsheets")}
           />
-        )}
-
-        {presentations.length > 0 && (
+        ) : null}
+
+        {presentations.length > 0 ? (
           <DownloadContent
             {...downloadContentProps}
             isChecked={checkedPresentationTitle}
@@ -458,9 +458,9 @@
             type="presentations"
             title={t("Translations:Presentations")}
           />
-        )}
-
-        {masterForms.length > 0 && (
+        ) : null}
+
+        {masterForms.length > 0 ? (
           <DownloadContent
             {...downloadContentProps}
             isChecked={checkedMasterFormsTitle}
@@ -470,9 +470,9 @@
             type="masterForms"
             title={t("Translations:FormTemplates")}
           />
-        )}
-
-        {other.length > 0 && (
+        ) : null}
+
+        {other.length > 0 ? (
           <DownloadContent
             {...downloadContentProps}
             isChecked={checkedOtherTitle}
@@ -481,7 +481,7 @@
             type="other"
             title={t("Translations:Other")}
           />
-        )}
+        ) : null}
 
         <div className="download-dialog-convert-message">
           <Text noSelect>{t("ConvertMessage")}</Text>
@@ -512,13 +512,8 @@
       >
         <ModalDialog.Header>{t("Translations:DownloadAs")}</ModalDialog.Header>
 
-<<<<<<< HEAD
-        <ModalDialog.Body className={"modalDialogToggle"}>
-          <Scrollbar paddingInlineEnd="0px">
-=======
         <ModalDialog.Body className="modalDialogToggle">
           <Scrollbar bodyPadding="0px">
->>>>>>> 434ad0d3
             {needPassword ? (
               <PasswordContent
                 getItemIcon={this.getItemIcon}
