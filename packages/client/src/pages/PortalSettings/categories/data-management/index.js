--- conflicted
+++ resolved
@@ -216,18 +216,12 @@
 export const Component = inject(
   ({
     settingsStore,
-<<<<<<< HEAD
     treeFoldersStore,
-    setup,
-    currentTariffStatusStore,
-    backup,
-    authStore,
-=======
     setup,
     currentTariffStatusStore,
     currentQuotaStore,
     backup,
->>>>>>> d48fb2e9
+    authStore,
   }) => {
     const { initSettings } = setup;
 
@@ -271,7 +265,9 @@
       currentColorScheme,
       currentDeviceType,
       standalone,
-<<<<<<< HEAD
+      isFreeTariff,
+      isNonProfit,
+      setBackupsCount,
 
       getProgress,
       setStorageRegions,
@@ -284,11 +280,6 @@
       rootFoldersTitles,
       fetchTreeFolders,
       language,
-=======
-      isFreeTariff,
-      isNonProfit,
-      setBackupsCount,
->>>>>>> d48fb2e9
     };
   },
 )(withTranslation(["Settings", "Common"])(observer(DataManagementWrapper)));