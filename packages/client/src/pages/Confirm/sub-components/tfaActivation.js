--- conflicted
+++ resolved
@@ -49,11 +49,7 @@
 } from "@docspace/shared/api/settings";
 import { loginWithTfaCode } from "@docspace/shared/api/user";
 import { combineUrl } from "@docspace/shared/utils/combineUrl";
-<<<<<<< HEAD
-import { PRODUCT_NAME } from "@docspace/shared/constants";
 import ConfirmRoute from "SRC_DIR/helpers/confirmRoute";
-=======
->>>>>>> 88c0df3a
 
 const StyledForm = styled(Box)`
   margin: 56px auto;
