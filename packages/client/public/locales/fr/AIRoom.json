--- conflicted
+++ resolved
@@ -6,10 +6,6 @@
   "EmptyKnowledgeDescriptionActions": "Essayez ces actions pour commencer :",
   "EmptyKnowledgeTitle": "Aucun fichier téléchargé pour le moment",
   "EmptyResultsTitle": "Aucun résultat pour le moment",
-<<<<<<< HEAD
-=======
-  "EmptyResultsViewerDescription": "Vous verrez ici les résultats de l'activité de chat IA des autres utilisateurs une fois qu'ils seront disponibles.",
->>>>>>> 7bd0b0d7
   "InstructionsDescriptionAgentExample": "Exemple : « Vous êtes un assistant IA en relations publiques qui aide à rédiger et modifier des communiqués de presse. Maintenez un ton professionnel, confiant et adapté aux médias. Mettez en évidence les messages clés de manière claire, évitez le jargon et gardez le texte concis et engageant. »",
   "KnowledgeDescription": "Téléchargez des fichiers depuis votre ordinateur ou {{productName}} pour fournir un meilleur contexte à la discussion. Remarque : une partie ou la totalité du contenu téléchargé peut être exposée pendant la conversation.",
   "KnowledgeSelectIn": "Sélectionner dans {{productName}}",
