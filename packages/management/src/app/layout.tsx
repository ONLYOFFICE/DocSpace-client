// (c) Copyright Ascensio System SIA 2009-2024
//
// This program is a free software product.
// You can redistribute it and/or modify it under the terms
// of the GNU Affero General Public License (AGPL) version 3 as published by the Free Software
// Foundation. In accordance with Section 7(a) of the GNU AGPL its Section 15 shall be amended
// to the effect that Ascensio System SIA expressly excludes the warranty of non-infringement of
// any third-party rights.
//
// This program is distributed WITHOUT ANY WARRANTY, without even the implied warranty
// of MERCHANTABILITY or FITNESS FOR A PARTICULAR  PURPOSE. For details, see
// the GNU AGPL at: http://www.gnu.org/licenses/agpl-3.0.html
//
// You can contact Ascensio System SIA at Lubanas st. 125a-25, Riga, Latvia, EU, LV-1021.
//
// The  interactive user interfaces in modified source and object code versions of the Program must
// display Appropriate Legal Notices, as required under Section 5 of the GNU AGPL version 3.
//
// Pursuant to Section 7(b) of the License you must retain the original Product logo when
// distributing the program. Pursuant to Section 7(e) we decline to grant you any rights under
// trademark law for use of our trademarks.
//
// All the Product's GUI elements, including illustrations and icon sets, as well as technical writing
// content are licensed under the terms of the Creative Commons Attribution-ShareAlike 4.0
// International. See the License terms at http://creativecommons.org/licenses/by-sa/4.0/legalcode

import { cookies } from "next/headers";
import { redirect } from "next/navigation";
import { getBaseUrl } from "@docspace/shared/utils/next-ssr-helper";
import { ThemeKeys } from "@docspace/shared/enums";
import { SYSTEM_THEME_KEY, LANGUAGE } from "@docspace/shared/constants";

import { Toast } from "@docspace/shared/components/toast";

import StyledComponentsRegistry from "@/lib/registry";
import {
  getSettings,
  getUser,
  getColorTheme,
  getAllPortals,
  getPortalTariff,
} from "@/lib/actions";
import Providers from "@/providers";

import { LayoutWrapper } from "@/components/layout";
import { Scripts } from "@/components/Scripts";
import { ManagementDialogs } from "@/dialogs";

import "@/styles/globals.scss";
import "@docspace/shared/styles/theme.scss";
import { logger } from "../../logger.mjs";

export default async function RootLayout({
  children,
}: {
  children: React.ReactNode;
}) {
  const [user, settings, colorTheme, portals, portalTariff] = await Promise.all(
    [
      getUser(),
      getSettings(),
      getColorTheme(),
      getAllPortals(),
      getPortalTariff(),
    ],
  );

<<<<<<< HEAD
  if (settings === "access-restricted") {
    logger.info("Management layout access-restricted");

    const baseURL = await getBaseUrl();
    redirect(`${baseURL}/${settings}`);
  }
=======
  const baseUrl = await getBaseUrl();

  if (settings === "access-restricted") redirect(`${baseUrl}/${settings}`);
>>>>>>> 0781dc93

  if (
    (user && !user.isAdmin) ||
    (settings && settings.limitedAccessSpace) ||
    !portalTariff
<<<<<<< HEAD
  ) {
    logger.info("Management layout error/403");

    const baseURL = await getBaseUrl();
    redirect(`${baseURL}/error/403`);
  }
=======
  )
    redirect(`${baseUrl}/error/403`);
>>>>>>> 0781dc93

  const cookieStore = await cookies();

  const systemTheme = cookieStore.get(SYSTEM_THEME_KEY);
  const cookieLng = cookieStore.get(LANGUAGE);

  if (cookieLng && settings && typeof settings !== "string") {
    settings.culture = cookieLng.value;
  }

  const { openSource } = portalTariff;

  return (
    <html lang="en" translate="no">
      <head>
        <link rel="icon" type="image/x-icon" href="/logo.ashx?logotype=3" />
        <link rel="mask-icon" href="/logo.ashx?logotype=3" />
        <link
          rel="apple-touch-icon"
          sizes="32x32"
          href="/logo.ashx?logotype=3"
        />
        <meta charSet="utf-8" />
        <meta
          name="viewport"
          content="width=device-width, initial-scale=1, shrink-to-fit=no, user-scalable=no, viewport-fit=cover"
        />
        <meta name="google" content="notranslate" />
      </head>
      <body
        className={`${systemTheme?.value === ThemeKeys.DarkStr ? "dark" : "light"}`}
      >
        <StyledComponentsRegistry>
          <Providers
            contextData={{
              user,
              settings,
              systemTheme: systemTheme?.value as ThemeKeys,
              colorTheme,
            }}
          >
            <Toast isSSR />
            <ManagementDialogs settings={settings!} user={user!} />
            <LayoutWrapper portals={portals!} isCommunity={openSource}>
              {children}
            </LayoutWrapper>
          </Providers>
        </StyledComponentsRegistry>
        <Scripts />
      </body>
    </html>
  );
}<|MERGE_RESOLUTION|>--- conflicted
+++ resolved
@@ -65,34 +65,23 @@
     ],
   );
 
-<<<<<<< HEAD
+  const baseURL = await getBaseUrl();
+
   if (settings === "access-restricted") {
     logger.info("Management layout access-restricted");
 
-    const baseURL = await getBaseUrl();
     redirect(`${baseURL}/${settings}`);
   }
-=======
-  const baseUrl = await getBaseUrl();
-
-  if (settings === "access-restricted") redirect(`${baseUrl}/${settings}`);
->>>>>>> 0781dc93
 
   if (
     (user && !user.isAdmin) ||
     (settings && settings.limitedAccessSpace) ||
     !portalTariff
-<<<<<<< HEAD
   ) {
     logger.info("Management layout error/403");
 
-    const baseURL = await getBaseUrl();
     redirect(`${baseURL}/error/403`);
   }
-=======
-  )
-    redirect(`${baseUrl}/error/403`);
->>>>>>> 0781dc93
 
   const cookieStore = await cookies();
 
