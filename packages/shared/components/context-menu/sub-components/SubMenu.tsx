// (c) Copyright Ascensio System SIA 2009-2024
//
// This program is a free software product.
// You can redistribute it and/or modify it under the terms
// of the GNU Affero General Public License (AGPL) version 3 as published by the Free Software
// Foundation. In accordance with Section 7(a) of the GNU AGPL its Section 15 shall be amended
// to the effect that Ascensio System SIA expressly excludes the warranty of non-infringement of
// any third-party rights.
//
// This program is distributed WITHOUT ANY WARRANTY, without even the implied warranty
// of MERCHANTABILITY or FITNESS FOR A PARTICULAR  PURPOSE. For details, see
// the GNU AGPL at: http://www.gnu.org/licenses/agpl-3.0.html
//
// You can contact Ascensio System SIA at Lubanas st. 125a-25, Riga, Latvia, EU, LV-1021.
//
// The  interactive user interfaces in modified source and object code versions of the Program must
// display Appropriate Legal Notices, as required under Section 5 of the GNU AGPL version 3.
//
// Pursuant to Section 7(b) of the License you must retain the original Product logo when
// distributing the program. Pursuant to Section 7(e) we decline to grant you any rights under
// trademark law for use of our trademarks.
//
// All the Product's GUI elements, including illustrations and icon sets, as well as technical writing
// content are licensed under the terms of the Creative Commons Attribution-ShareAlike 4.0
// International. See the License terms at http://creativecommons.org/licenses/by-sa/4.0/legalcode

import React, { useRef, useState, useEffect } from "react";

import { CSSTransition } from "react-transition-group";
import { ReactSVG } from "react-svg";
import { useTheme } from "styled-components";

import ArrowIcon from "PUBLIC_DIR/images/arrow.right.react.svg";
import OutsdideIcon from "PUBLIC_DIR/images/arrow.outside.react.svg";

<<<<<<< HEAD
import { classNames, ObjectUtils, DomHelpers, isMobile } from "../../../utils";
=======
import { classNames, ObjectUtils, DomHelpers } from "../../../utils";
>>>>>>> cbc46200
import { ContextMenuSkeleton } from "../../../skeletons/context-menu";

import { ToggleButton } from "../../toggle-button";
import { Scrollbar } from "../../scrollbar";

import { SubMenuItem, StyledList } from "../ContextMenu.styled";
import {
  ContextMenuModel,
  ContextMenuType,
  SeparatorType,
} from "../ContextMenu.types";

const submenuListMargin = 4; // Indentation of the second level menu from the first level
const sectionPadding = 16; // Screen margin

const SubMenu = (props: {
  model: ContextMenuModel[];
  root?: boolean;
  className?: string;
  resetMenu?: boolean;
  onLeafClick?: (
    e: React.MouseEvent | React.ChangeEvent<HTMLInputElement>,
  ) => void;
  onMobileItemClick?: (
    e: React.MouseEvent | React.ChangeEvent<HTMLInputElement>,
    label: string,
    items?: ContextMenuModel[],
    loadFunc?: () => Promise<ContextMenuModel[]>,
  ) => void;
  onLoad?: () => Promise<ContextMenuModel[]>;
}) => {
  const { onLeafClick, root, resetMenu, onMobileItemClick, onLoad } = props;

  const [model, setModel] = useState(props?.model);
  const [isLoading, setIsLoading] = useState(false);
  const [activeItem, setActiveItem] = useState<ContextMenuType | null>(null);
  const [widthSubMenu, setWidthSubMenu] = useState<null | number>(null);

  const subMenuRef = useRef<HTMLUListElement>(null);

  const theme = useTheme();

  const onItemMouseEnter = (e: React.MouseEvent, item: ContextMenuType) => {
<<<<<<< HEAD
    if (item.disabled) {
=======
    if (isMobileDevice) {
>>>>>>> cbc46200
      e.preventDefault();
      return;
    }

    setActiveItem(item);
  };

  const onItemClick = (
    e: React.MouseEvent | React.ChangeEvent<HTMLInputElement>,
    item: ContextMenuType,
  ) => {
<<<<<<< HEAD
    const { disabled, url, onClick, items, action, label } = item;

    if (label && (items || item.onLoad)) {
      e.preventDefault();
      if (!isMobile()) return;

      if (items) onMobileItemClick?.(e, label as string, items, undefined);
      else if (item.onLoad)
        onMobileItemClick?.(e, label as string, undefined, item.onLoad);
      return;
    }

    if (disabled) {
      e.preventDefault();
=======
    const { url, onClick, items, action } = item;

    if (item.onLoad) {
      e.preventDefault();

      if (!isMobileDevice) return;

      onMobileItemClick?.(e, item.onLoad);

>>>>>>> cbc46200
      return;
    }

    if (!url) {
      e.preventDefault();
    }

    onClick?.({ originalEvent: e, action, item });

    if (items && isMobileDevice) {
      setActiveItem(item);
      return;
    }

    onLeafClick?.(e);
  };

  const position = () => {
    const parentItem = subMenuRef.current?.parentElement;

    const containerOffset = DomHelpers.getOffset(parentItem);
    const viewport = DomHelpers.getViewport();

    const options = subMenuRef.current?.getElementsByClassName("p-menuitem");

    let subListWidth = subMenuRef.current?.offsetParent
      ? subMenuRef.current.offsetWidth
      : DomHelpers.getHiddenElementOuterWidth(subMenuRef.current);

    const itemOuterWidth = DomHelpers.getOuterWidth(
      parentItem?.children[0] as HTMLElement,
    );

    const isRtl = theme.interfaceDirection === "rtl";

    if (!isMobile() && options) {
      const optionsWidth: number[] = [];
      Array.from(options).forEach((option) =>
        optionsWidth.push(Math.ceil(option.getBoundingClientRect().width)),
      );

      const widthMaxContent = Math.max(...optionsWidth);

      if (root) subListWidth = subListWidth || widthMaxContent;
      else subListWidth = Math.max(subListWidth, widthMaxContent);
    }

    if (subMenuRef.current) {
      let subMenuRefTop = null;

      if (!isMobile()) subMenuRef.current.style.width = `${subListWidth}px`;

      if (!isMobile() && !root) {
        const firstList = parentItem?.firstChild as HTMLElement;

        const menuItemActive = firstList.querySelector(
          ".p-menuitem-active",
        ) as HTMLElement;

        const top = menuItemActive.offsetTop;
        const scroller = firstList.querySelector(".scroller") as HTMLElement;
        const scrollTop = scroller.scrollTop;
        const positionActiveItem = top - scrollTop;

        subMenuRefTop = positionActiveItem - 2;
        subMenuRef.current.style.top = `${subMenuRefTop}px`;
      }

      const submenuRects = subMenuRef.current.getBoundingClientRect();

      if (submenuRects.bottom > viewport.height && subMenuRefTop) {
        const submenuMargin = 16;

        const topOffset =
          subMenuRefTop -
          (submenuRects.bottom - viewport.height) -
          submenuMargin;

        subMenuRef.current.style.top = `${topOffset}px`;
      }

      const containerOffsetLeft = parseInt(`${containerOffset.left}`, 10);
      const freeSpaceRight =
        viewport.width - containerOffsetLeft - itemOuterWidth;
      const freeSpaceLeft = containerOffsetLeft;

      if (isRtl) {
        if (
          subListWidth < containerOffsetLeft ||
          (!root && freeSpaceLeft > freeSpaceRight)
        ) {
          subMenuRef.current.style.left = `${-1 * subListWidth}px`;

          if (!root && subListWidth > containerOffsetLeft) {
            // If the menu extends beyond the screen
            const newWidth =
              containerOffsetLeft - submenuListMargin - sectionPadding;

            subMenuRef.current.style.width = `${newWidth}px`;
            setWidthSubMenu(newWidth);
          }
        } else {
          subMenuRef.current.style.left = `${itemOuterWidth}px`;

          if (!root && subListWidth > freeSpaceRight) {
            // If the menu extends beyond the screen
            const newWidth = freeSpaceRight - 3 * submenuListMargin;

            subMenuRef.current.style.width = `${newWidth}px`;
            setWidthSubMenu(newWidth);
          }
        }
      }

      const notEnoughWidthRight =
        containerOffsetLeft + itemOuterWidth + subListWidth >
        viewport.width - DomHelpers.calculateScrollbarWidth();

      if (!isRtl) {
        if (notEnoughWidthRight && freeSpaceLeft > freeSpaceRight) {
          subMenuRef.current.style.left = `${-1 * subListWidth}px`;

          if (
            notEnoughWidthRight &&
            !root &&
            subListWidth > containerOffsetLeft
          ) {
            // If the menu extends beyond the screen
            const newWidth = containerOffsetLeft - 12;

            subMenuRef.current.style.width = `${newWidth}px`;
            setWidthSubMenu(newWidth);
          }
        } else {
          subMenuRef.current.style.left = `${itemOuterWidth}px`;

          if (notEnoughWidthRight && !root) {
            // If the menu extends beyond the screen
            const newWidth =
              viewport.width -
              containerOffsetLeft -
              itemOuterWidth -
              submenuListMargin -
              sectionPadding;

            subMenuRef.current.style.width = `${newWidth}px`;
            setWidthSubMenu(newWidth);
          }
        }
      }
    }
  };

  const onEnter = async () => {
    if (onLoad && model && model.length && model[0].isLoader && !isLoading) {
      setIsLoading(true);
      const res = await onLoad();
      setIsLoading(false);
      if (res) setModel(res);
    }

    position();
  };

  const isActive = () => {
    return !!root || !resetMenu;
  };

  useEffect(() => {
    if (isActive()) {
      position();
    }
  });

  const renderSeparator = (index: number, style: React.CSSProperties) => (
    <li
      key={`separator_${index}`}
      className="p-menu-separator not-selectable"
      role="separator"
      style={style}
    />
  );

  const renderMenuitem = (
    item: ContextMenuType,
    index: number,
    style: React.CSSProperties,
  ) => {
    if (item.disabled) return;
    // TODO: Not render disabled items
    const active = activeItem === item;
    const className = classNames(
      "p-menuitem",
      { "p-menuitem-active": active },
      item.className || "",
    );

    const linkClassName = classNames("p-menuitem-link", "not-selectable", {
      "p-disabled": item.disabled || item.disableColor,
    });
    const iconClassName = classNames("p-menuitem-icon", {
      "p-disabled": item.disabled || item.disableColor,
    });
    const subMenuIconClassName = "p-submenu-icon";

    const icon =
      item.icon &&
      ((!item.icon.includes("images/") && !item.icon.includes(".svg")) ||
      item.icon.includes("webplugins") ? (
        <img
          src={item.icon}
          alt="plugin icon"
          className={iconClassName || ""}
        />
      ) : (
        <ReactSVG
          wrapper="span"
          className={iconClassName || ""}
          src={item.icon}
        />
      ));

    const label = item.label && (
      <span className="p-menuitem-text not-selectable" dir="auto">
        {item.label}
      </span>
    );
    const subMenuIcon = (item.items || item.onLoad) && (
      <ArrowIcon className={subMenuIconClassName} />
    );

    const dataKeys = Object.fromEntries(
      Object.entries(item).filter((el) => el[0].indexOf("data-") === 0),
    );

    const onClick = (
      e: React.MouseEvent | React.ChangeEvent<HTMLInputElement>,
    ) => {
      onItemClick(e, item);
    };

    let content = (
      <a
        href={item.url || "#"}
        className={linkClassName || ""}
        target={item.target}
        {...dataKeys}
        role="menuitem"
      >
        {icon}
        {label}
        {subMenuIcon}
        {item.isOutsideLink && (
          <OutsdideIcon className={subMenuIconClassName} />
        )}
      </a>
    );

    if (item.template) {
      const defaultContentOptions = {
        onClick,
        className: linkClassName,
        labelClassName: "p-menuitem-text",
        iconClassName,
        subMenuIconClassName,
        element: content,
        props,
        active,
      };

      content = ObjectUtils.getJSXElement(
        item.template,
        item,
        defaultContentOptions,
      );
    }

    if (item.withToggle) {
      return (
        <SubMenuItem
          id={item.id}
          key={item.key}
          role="none"
          className={className || ""}
          style={{ ...item.style, ...style }}
          onClick={onClick}
          onMouseEnter={(e) => onItemMouseEnter(e, item)}
        >
          {content}
          <ToggleButton
            isChecked={item.checked || false}
            onChange={onClick}
            noAnimation
          />
        </SubMenuItem>
      );
    }

    return (
      <li
        id={item.id}
        key={item.key}
        role="none"
        className={className || ""}
        style={{ ...item.style, ...style }}
        onClick={onClick}
        onMouseEnter={(e) => onItemMouseEnter(e, item)}
      >
        {content}
      </li>
    );
  };

  const renderItem = (
    data:
      | ContextMenuType
      | SeparatorType
      | { data: ContextMenuModel[]; index: number; style: React.CSSProperties },
    idx: number,
  ) => {
    let item: ContextMenuType | SeparatorType | null =
      data && "data" in data ? null : data;
    let index = idx;
    let style = {};

    if (data && "data" in data && Array.isArray(data.data)) {
      item = data.data[data.index] ? data.data[data.index] : null;
      index = data.index;
      style = data.style;
    }

    if (!item) return null;
    if (item.isSeparator || !("label" in item))
      return (
        <React.Fragment key={`fragment_${item.key}`}>
          {renderSeparator(index, style)}
        </React.Fragment>
      );

    return (
      <React.Fragment key={`fragment_${item.key}`}>
        {renderMenuitem(item, index, style)}
      </React.Fragment>
    );
  };

  const renderMenu = () => {
    if (!model) return null;

    return model.map((item: ContextMenuModel, index: number) => {
      if (item?.disabled) return null;
      return renderItem(item, index);
    });
  };

  const renderSubMenuLower = () => {
    if (!model) return null;
    const submenu: JSX.Element[] = [];

    const loaderItem = {
      id: "link-loader-option",
      key: "link-loader",
      isLoader: true,
      label: <ContextMenuSkeleton />,
    };

    model.forEach((item) => {
      const contextMenuTypeItem = item as ContextMenuType;

      if (contextMenuTypeItem?.items || contextMenuTypeItem?.onLoad) {
        submenu.push(
          <SubMenu
            key={`sub-menu_${item.id}`}
            model={
              contextMenuTypeItem?.onLoad
                ? [loaderItem]
                : contextMenuTypeItem?.items || []
            }
            resetMenu={item !== activeItem}
            onLeafClick={onLeafClick}
            onLoad={contextMenuTypeItem?.onLoad}
          />,
        );
      }
    });

    return submenu;
  };

  const className = classNames({ "p-submenu-list": !root });
  const submenu = renderMenu();
  const active = isActive();
  const submenuLower = renderSubMenuLower();

  const newModel = model.filter(
    (item: ContextMenuModel) => item && !item.disabled,
  );
  const rowHeights: number[] = newModel.map((item: ContextMenuModel) => {
    if (!item) return 0;
    if (item.isSeparator) return 13;
    return 36;
  });

  const height = rowHeights.reduce((a, b) => a + b);
  const viewport = DomHelpers.getViewport();
  const paddingList = 12;
  const marginsList = 32;

  const listHeight =
    height + paddingList + marginsList > viewport.height
      ? viewport.height - marginsList
      : height + paddingList;

  if (model) {
    return (
      <CSSTransition
        nodeRef={subMenuRef}
        classNames="p-contextmenusub"
        in={active}
        timeout={{ enter: 0, exit: 0 }}
        unmountOnExit
        onEnter={onEnter}
      >
        <StyledList
          ref={subMenuRef}
          className={`${className} not-selectable`}
          listHeight={height + paddingList}
          widthSubMenu={widthSubMenu}
        >
          <Scrollbar style={{ height: listHeight }}>{submenu}</Scrollbar>
          {submenuLower}
        </StyledList>
      </CSSTransition>
    );
  }
};

export { SubMenu };<|MERGE_RESOLUTION|>--- conflicted
+++ resolved
@@ -32,12 +32,8 @@
 
 import ArrowIcon from "PUBLIC_DIR/images/arrow.right.react.svg";
 import OutsdideIcon from "PUBLIC_DIR/images/arrow.outside.react.svg";
-
-<<<<<<< HEAD
+import { isMobile as isMobileDevice } from "react-device-detect";
 import { classNames, ObjectUtils, DomHelpers, isMobile } from "../../../utils";
-=======
-import { classNames, ObjectUtils, DomHelpers } from "../../../utils";
->>>>>>> cbc46200
 import { ContextMenuSkeleton } from "../../../skeletons/context-menu";
 
 import { ToggleButton } from "../../toggle-button";
@@ -81,11 +77,7 @@
   const theme = useTheme();
 
   const onItemMouseEnter = (e: React.MouseEvent, item: ContextMenuType) => {
-<<<<<<< HEAD
-    if (item.disabled) {
-=======
     if (isMobileDevice) {
->>>>>>> cbc46200
       e.preventDefault();
       return;
     }
@@ -97,12 +89,12 @@
     e: React.MouseEvent | React.ChangeEvent<HTMLInputElement>,
     item: ContextMenuType,
   ) => {
-<<<<<<< HEAD
     const { disabled, url, onClick, items, action, label } = item;
 
     if (label && (items || item.onLoad)) {
       e.preventDefault();
-      if (!isMobile()) return;
+
+      if (!isMobileDevice) return;
 
       if (items) onMobileItemClick?.(e, label as string, items, undefined);
       else if (item.onLoad)
@@ -112,17 +104,6 @@
 
     if (disabled) {
       e.preventDefault();
-=======
-    const { url, onClick, items, action } = item;
-
-    if (item.onLoad) {
-      e.preventDefault();
-
-      if (!isMobileDevice) return;
-
-      onMobileItemClick?.(e, item.onLoad);
-
->>>>>>> cbc46200
       return;
     }
 
