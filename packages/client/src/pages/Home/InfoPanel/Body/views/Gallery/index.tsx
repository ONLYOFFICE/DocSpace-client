--- conflicted
+++ resolved
@@ -42,10 +42,6 @@
 import ItemTitle from "./ItemTitle";
 
 type GalleryProps = {
-<<<<<<< HEAD
-  gallerySelected?: OformsStore["gallerySelected"] | any;
-
-=======
   gallerySelected?:
     | OformsStore["gallerySelected"]
     | {
@@ -59,8 +55,6 @@
           };
         };
       };
-  getIcon?: FilesSettingsStore["getIcon"];
->>>>>>> d65f4a4e
   culture?: string;
 };
 
