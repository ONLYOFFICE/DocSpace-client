--- conflicted
+++ resolved
@@ -119,11 +119,6 @@
       style,
       children,
       isLoading,
-<<<<<<< HEAD
-=======
-      contentPaddingBottom,
-      withoutBodyScroll,
->>>>>>> 39790445
       modalLoaderBodyHeight,
       withoutCloseButton,
       theme,
@@ -161,7 +156,6 @@
           className={className}
           isLarge={isLarge}
           zIndex={zIndex}
-<<<<<<< HEAD
           fadeType={this.state.fadeType}
           onClose={onClose}
           modalLoaderBodyHeight={modalLoaderBodyHeight}
@@ -186,93 +180,6 @@
           body={body}
           footer={footer}
         />
-=======
-          withBackground={true}
-          isModalDialog
-        >
-          <Dialog
-            width={width}
-            className={`${className} not-selectable`}
-            id={id}
-            style={style}
-          >
-            <Content
-              contentHeight={contentHeight}
-              contentWidth={contentWidth}
-              displayType={this.state.displayType}
-            >
-              {isLoading ? (
-                <Loaders.DialogLoader bodyHeight={modalLoaderBodyHeight} />
-              ) : (
-                <>
-                  <StyledHeader>
-                    <Heading className="heading" size="medium" truncate={true}>
-                      {header ? header.props.children : null}
-                    </Heading>
-                    {!withoutCloseButton && (
-                      <CloseButton
-                        className="modal-dialog-button_close"
-                        onClick={onClose}
-                      ></CloseButton>
-                    )}
-                  </StyledHeader>
-                  <BodyBox paddingProp={modalBodyPadding}>
-                    {body ? body.props.children : null}
-                  </BodyBox>
-                  <Box>{footer ? footer.props.children : null}</Box>
-                </>
-              )}
-            </Content>
-          </Dialog>
-        </Backdrop>
-      ) : (
-        <Box className={className} id={id} style={style}>
-          <Backdrop
-            visible={visible}
-            onClick={onClose}
-            zIndex={zIndex}
-            isAside={true}
-          />
-          <Aside
-            visible={visible}
-            scale={scale}
-            zIndex={zIndex}
-            contentPaddingBottom={contentPaddingBottom}
-            className="modal-dialog-aside not-selectable"
-            withoutBodyScroll={withoutBodyScroll}
-          >
-            <Content
-              contentHeight={contentHeight}
-              contentWidth={contentWidth}
-              withoutBodyScroll={withoutBodyScroll}
-              displayType={this.state.displayType}
-            >
-              {isLoading ? (
-                <Loaders.DialogAsideLoader withoutAside />
-              ) : (
-                <>
-                  <StyledHeader className="modal-dialog-aside-header">
-                    <Heading className="heading" size="medium" truncate={true}>
-                      {header ? header.props.children : null}
-                    </Heading>
-                    {scale ? <CloseButton onClick={onClose}></CloseButton> : ""}
-                  </StyledHeader>
-                  <BodyBox
-                    className="modal-dialog-aside-body"
-                    paddingProp={asideBodyPadding}
-                    withoutBodyScroll={withoutBodyScroll}
-                  >
-                    {body ? body.props.children : null}
-                  </BodyBox>
-                  <Box className="modal-dialog-aside-footer">
-                    {footer ? footer.props.children : null}
-                  </Box>
-                </>
-              )}
-            </Content>
-          </Aside>
-        </Box>
->>>>>>> 39790445
       );
     };
 
@@ -294,7 +201,6 @@
   onClose: PropTypes.func,
   /** Will be triggered on resize if `displayType === auto` */
   onResize: PropTypes.func,
-<<<<<<< HEAD
 
   /** Display type */
   displayType: PropTypes.oneOf(["auto", "modal", "aside"]),
@@ -304,23 +210,6 @@
   /** Show loader in body */
   isLoading: PropTypes.bool,
   /** Set loader height */
-=======
-  /**Display close button or not */
-  withoutCloseButton: PropTypes.bool,
-  /** CSS z-index */
-  zIndex: PropTypes.number,
-  /** CSS padding props for body section */
-  asideBodyPadding: PropTypes.string,
-  modalBodyPadding: PropTypes.string,
-  contentHeight: PropTypes.string,
-  contentWidth: PropTypes.string,
-  isLoading: PropTypes.bool,
-  withoutBodyScroll: PropTypes.bool,
-  className: PropTypes.string,
-  id: PropTypes.string,
-  style: PropTypes.oneOfType([PropTypes.object, PropTypes.array]),
-  contentPaddingBottom: PropTypes.string,
->>>>>>> 39790445
   modalLoaderBodyHeight: PropTypes.string,
   width: PropTypes.string,
 };
@@ -328,13 +217,7 @@
 ModalDialog.defaultProps = {
   displayType: "auto",
   zIndex: 310,
-<<<<<<< HEAD
   isLarge: false,
-=======
-  asideBodyPadding: "16px 0",
-  modalBodyPadding: "12px 0",
-  contentWidth: "100%",
->>>>>>> 39790445
   withoutCloseButton: false,
   withoutBodyScroll: false,
 };
