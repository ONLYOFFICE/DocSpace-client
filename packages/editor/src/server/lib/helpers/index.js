--- conflicted
+++ resolved
@@ -91,11 +91,7 @@
       return { error };
     }
 
-<<<<<<< HEAD
-    const config = await openEdit(fileId, fileVersion, doc, view, shareKey);
-=======
-    const config = await openEdit(fileId, fileVersion, doc, view, headers);
->>>>>>> a100fdc3
+    const config = await openEdit(fileId, fileVersion, doc, view, headers, shareKey);
 
     //const sharingSettings = await getShareFiles([+fileId], []);
 
