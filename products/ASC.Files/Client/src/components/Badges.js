--- conflicted
+++ resolved
@@ -74,12 +74,8 @@
             className="badge tablet-badge icons-group tablet-edit edit"
             size={sizeBadge}
             onClick={onFilesClick}
-<<<<<<< HEAD
             hoverColor={theme.filesBadges.hoverIconColor}
-=======
-            hoverColor="#3B72A7"
-            title={t("Common:FillFormButton")}
->>>>>>> d5c6ba08
+            title={t('Common:FillFormButton')}
           />
         )}
       {(isEditing || isEditingWithFav) && (
@@ -88,12 +84,8 @@
           className="badge icons-group is-editing tablet-badge tablet-edit"
           size={sizeBadge}
           onClick={onFilesClick}
-<<<<<<< HEAD
           hoverColor={theme.filesBadges.hoverIconColor}
-=======
-          hoverColor="#3B72A7"
-          title={t("Common:EditButton")}
->>>>>>> d5c6ba08
+          title={t('Common:EditButton')}
         />
       )}
       {canConvert && !isTrashFolder && (
