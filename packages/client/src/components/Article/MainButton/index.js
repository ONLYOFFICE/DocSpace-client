--- conflicted
+++ resolved
@@ -1,4 +1,3 @@
-<<<<<<< HEAD
 // (c) Copyright Ascensio System SIA 2009-2024
 //
 // This program is a free software product.
@@ -768,778 +767,4 @@
     "People",
     "PeopleTranslations",
   ])(observer(ArticleMainButtonContent)),
-);
-=======
-// (c) Copyright Ascensio System SIA 2009-2024
-//
-// This program is a free software product.
-// You can redistribute it and/or modify it under the terms
-// of the GNU Affero General Public License (AGPL) version 3 as published by the Free Software
-// Foundation. In accordance with Section 7(a) of the GNU AGPL its Section 15 shall be amended
-// to the effect that Ascensio System SIA expressly excludes the warranty of non-infringement of
-// any third-party rights.
-//
-// This program is distributed WITHOUT ANY WARRANTY, without even the implied warranty
-// of MERCHANTABILITY or FITNESS FOR A PARTICULAR  PURPOSE. For details, see
-// the GNU AGPL at: http://www.gnu.org/licenses/agpl-3.0.html
-//
-// You can contact Ascensio System SIA at Lubanas st. 125a-25, Riga, Latvia, EU, LV-1021.
-//
-// The  interactive user interfaces in modified source and object code versions of the Program must
-// display Appropriate Legal Notices, as required under Section 5 of the GNU AGPL version 3.
-//
-// Pursuant to Section 7(b) of the License you must retain the original Product logo when
-// distributing the program. Pursuant to Section 7(e) we decline to grant you any rights under
-// trademark law for use of our trademarks.
-//
-// All the Product's GUI elements, including illustrations and icon sets, as well as technical writing
-// content are licensed under the terms of the Creative Commons Attribution-ShareAlike 4.0
-// International. See the License terms at http://creativecommons.org/licenses/by-sa/4.0/legalcode
-
-import ActionsUploadReactSvgUrl from "PUBLIC_DIR/images/actions.upload.react.svg?url";
-import FormReactSvgUrl from "PUBLIC_DIR/images/access.form.react.svg?url";
-import FormBlankReactSvgUrl from "PUBLIC_DIR/images/form.blank.react.svg?url";
-import FormFileReactSvgUrl from "PUBLIC_DIR/images/form.file.react.svg?url";
-import FormGalleryReactSvgUrl from "PUBLIC_DIR/images/form.gallery.react.svg?url";
-import ActionsDocumentsReactSvgUrl from "PUBLIC_DIR/images/actions.documents.react.svg?url";
-import SpreadsheetReactSvgUrl from "PUBLIC_DIR/images/spreadsheet.react.svg?url";
-import ActionsPresentationReactSvgUrl from "PUBLIC_DIR/images/actions.presentation.react.svg?url";
-import CatalogFolderReactSvgUrl from "PUBLIC_DIR/images/catalog.folder.react.svg?url";
-import PersonAdminReactSvgUrl from "PUBLIC_DIR/images/person.admin.react.svg?url";
-import PersonManagerReactSvgUrl from "PUBLIC_DIR/images/person.manager.react.svg?url";
-import PersonReactSvgUrl from "PUBLIC_DIR/images/person.react.svg?url";
-import PersonDefaultReactSvgUrl from "PUBLIC_DIR/images/person.default.react.svg?url";
-import GroupReactSvgUrl from "PUBLIC_DIR/images/group.react.svg?url";
-import PersonUserReactSvgUrl from "PUBLIC_DIR/images/person.user.react.svg?url";
-import InviteAgainReactSvgUrl from "PUBLIC_DIR/images/invite.again.react.svg?url";
-import PluginMoreReactSvgUrl from "PUBLIC_DIR/images/plugin.more.react.svg?url";
-import React from "react";
-
-import { inject, observer } from "mobx-react";
-
-import { MainButton } from "@docspace/shared/components/main-button";
-import { toastr } from "@docspace/shared/components/toast";
-import { Button } from "@docspace/shared/components/button";
-
-import { withTranslation } from "react-i18next";
-import { encryptionUploadDialog } from "../../../helpers/desktop";
-import { useNavigate, useLocation } from "react-router-dom";
-
-import MobileView from "./MobileView";
-
-import { Events, EmployeeType, DeviceType } from "@docspace/shared/enums";
-
-import styled, { css } from "styled-components";
-
-import { resendInvitesAgain } from "@docspace/shared/api/people";
-import { getCorrectFourValuesStyle } from "@docspace/shared/utils";
-import { ArticleButtonLoader } from "@docspace/shared/skeletons/article";
-import { isDesktop } from "@docspace/shared/utils";
-
-const StyledButton = styled(Button)`
-  font-weight: 700;
-  font-size: ${(props) => props.theme.getCorrectFontSize("16px")};
-  padding: 0;
-  opacity: ${(props) => (props.isDisabled ? 0.6 : 1)};
-
-  background-color: ${({ $currentColorScheme }) =>
-    $currentColorScheme.main?.accent} !important;
-  background: ${({ $currentColorScheme }) => $currentColorScheme.main?.accent};
-  border: ${({ $currentColorScheme }) => $currentColorScheme.main?.accent};
-
-  ${(props) =>
-    !props.isDisabled &&
-    css`
-      :hover {
-        background-color: ${({ $currentColorScheme }) =>
-          $currentColorScheme.main?.accent};
-        opacity: 0.85;
-        background: ${({ $currentColorScheme }) =>
-          $currentColorScheme.main?.accent};
-        border: ${({ $currentColorScheme }) =>
-          $currentColorScheme.main?.accent};
-      }
-
-      :active {
-        background-color: ${({ $currentColorScheme }) =>
-          $currentColorScheme.main?.accent};
-        background: ${({ $currentColorScheme }) =>
-          $currentColorScheme.main?.accent};
-        border: ${({ $currentColorScheme }) =>
-          $currentColorScheme.main?.accent};
-        opacity: 1;
-        filter: brightness(90%);
-        cursor: pointer;
-      }
-    `}
-
-  .button-content {
-    color: ${({ $currentColorScheme }) => $currentColorScheme.text?.accent};
-    position: relative;
-    display: flex;
-    justify-content: space-between;
-    vertical-align: middle;
-    box-sizing: border-box;
-    padding: ${({ theme }) =>
-      getCorrectFourValuesStyle("5px 14px 5px 12px", theme.interfaceDirection)};
-    line-height: 22px;
-    border-radius: 3px;
-
-    user-select: none;
-    -webkit-tap-highlight-color: rgba(0, 0, 0, 0);
-  }
-`;
-
-const ArticleMainButtonContent = (props) => {
-  const {
-    t,
-    tReady,
-    isMobileArticle,
-
-    isPrivacy,
-    encryptedFile,
-    encrypted,
-    startUpload,
-    setAction,
-    setSelectFileDialogVisible,
-    selectFileDialogVisible,
-    showArticleLoader,
-    isFavoritesFolder,
-    isRecentFolder,
-    isRecycleBinFolder,
-
-    currentFolderId,
-    isRoomsFolder,
-    isArchiveFolder,
-
-    setOformFromFolderId,
-    oformsFilter,
-
-    enablePlugins,
-    mainButtonItemsList,
-
-    currentColorScheme,
-
-    isOwner,
-    isAdmin,
-
-    setInvitePanelOptions,
-
-    mainButtonMobileVisible,
-    versionHistoryPanelVisible,
-    moveToPanelVisible,
-    restorePanelVisible,
-    copyPanelVisible,
-
-    security,
-    isGracePeriod,
-    setInviteUsersWarningDialogVisible,
-    currentDeviceType,
-
-    isFrame,
-    disableActionButton,
-  } = props;
-
-  const navigate = useNavigate();
-  const location = useLocation();
-
-  const isAccountsPage = location.pathname.includes("/accounts");
-  const isSettingsPage = location.pathname.includes("settings");
-
-  const inputFilesElement = React.useRef(null);
-  const inputFolderElement = React.useRef(null);
-
-  const [actions, setActions] = React.useState([]);
-  const [uploadActions, setUploadActions] = React.useState([]);
-  const [model, setModel] = React.useState([]);
-  const [isDropdownMainButton, setIsDropdownMainButton] = React.useState(true);
-
-  const onCreate = React.useCallback(
-    (e) => {
-      const format = e.action || null;
-
-      const event = new Event(Events.CREATE);
-
-      const payload = {
-        extension: format,
-        id: -1,
-      };
-      event.payload = payload;
-
-      window.dispatchEvent(event);
-    },
-    [setAction],
-  );
-
-  const onCreateRoom = React.useCallback(() => {
-    if (isGracePeriod) {
-      setInviteUsersWarningDialogVisible(true);
-      return;
-    }
-
-    const event = new Event(Events.ROOM_CREATE);
-    window.dispatchEvent(event);
-  }, []);
-
-  const onShowSelectFileDialog = React.useCallback(() => {
-    setSelectFileDialogVisible(true);
-  }, [setSelectFileDialogVisible]);
-
-  const onFileChange = React.useCallback(
-    (e) => {
-      startUpload(e.target.files, null, t);
-    },
-    [startUpload, t],
-  );
-
-  const onUploadFileClick = React.useCallback(() => {
-    if (isPrivacy) {
-      encryptionUploadDialog((encryptedFile, encrypted) => {
-        encryptedFile.encrypted = encrypted;
-        startUpload([encryptedFile], null, t);
-      });
-    } else {
-      inputFilesElement.current.click();
-    }
-  }, [
-    isPrivacy,
-    encrypted,
-    encryptedFile,
-    encryptionUploadDialog,
-    startUpload,
-  ]);
-
-  const onUploadFolderClick = React.useCallback(() => {
-    inputFolderElement.current.click();
-  }, []);
-
-  const onInputClick = React.useCallback((e) => (e.target.value = null), []);
-
-  const onShowGallery = () => {
-    const initOformFilter = (
-      oformsFilter || oformsFilter.getDefault()
-    ).toUrlParams();
-    setOformFromFolderId(currentFolderId);
-    navigate(`/form-gallery/${currentFolderId}/filter?${initOformFilter}`);
-  };
-
-  const onInvite = React.useCallback((e) => {
-    const type = e.action;
-
-    if (isGracePeriod) {
-      setInviteUsersWarningDialogVisible(true);
-      return;
-    }
-
-    setInvitePanelOptions({
-      visible: true,
-      roomId: -1,
-      hideSelector: true,
-      defaultAccess: type,
-    });
-  }, []);
-
-  const onInviteAgain = React.useCallback(() => {
-    resendInvitesAgain()
-      .then(() =>
-        toastr.success(t("PeopleTranslations:SuccessSentMultipleInvitatios")),
-      )
-      .catch((err) => toastr.error(err));
-  }, [resendInvitesAgain]);
-
-  const onCreateGroup = React.useCallback(() => {
-    const event = new Event(Events.GROUP_CREATE);
-    window.dispatchEvent(event);
-  }, []);
-
-  React.useEffect(() => {
-    const isFolderHiddenDropdown =
-      isArchiveFolder ||
-      isFavoritesFolder ||
-      isRecentFolder ||
-      isRecycleBinFolder ||
-      isSettingsPage;
-
-    if (isFolderHiddenDropdown) {
-      setIsDropdownMainButton(false);
-    } else {
-      setIsDropdownMainButton(true);
-    }
-  }, [
-    isArchiveFolder,
-    isFavoritesFolder,
-    isRecentFolder,
-    isRecycleBinFolder,
-    isSettingsPage,
-  ]);
-
-  React.useEffect(() => {
-    if (isRoomsFolder || isSettingsPage) return;
-
-    const pluginItems = [];
-
-    if (mainButtonItemsList && enablePlugins && !isAccountsPage) {
-      mainButtonItemsList.forEach((option) => {
-        pluginItems.push({
-          key: option.key,
-          ...option.value,
-        });
-      });
-    }
-
-    const formActions = [
-      {
-        id: "actions_template",
-        className: "main-button_drop-down",
-        icon: FormReactSvgUrl,
-        label: t("Translations:NewForm"),
-        key: "new-form",
-        items: [
-          {
-            id: "actions_template_blank",
-            className: "main-button_drop-down_sub",
-            icon: FormBlankReactSvgUrl,
-            label: t("Translations:SubNewForm"),
-            onClick: onCreate,
-            action: "docxf",
-            key: "docxf",
-          },
-          {
-            id: "actions_template_from-file",
-            className: "main-button_drop-down_sub",
-            icon: FormFileReactSvgUrl,
-            label: t("Translations:SubNewFormFile"),
-            onClick: onShowSelectFileDialog,
-            disabled: isPrivacy,
-            key: "form-file",
-          },
-          {
-            id: "actions_template_oforms-gallery",
-            className: "main-button_drop-down_sub",
-            icon: FormGalleryReactSvgUrl,
-            label: t("Common:OFORMsGallery"),
-            onClick: onShowGallery,
-            disabled: isPrivacy,
-            key: "form-gallery",
-          },
-        ],
-      },
-    ];
-
-    const actions = isAccountsPage
-      ? [
-          {
-            id: "actions_invite_user",
-            className: "main-button_drop-down",
-            icon: PersonUserReactSvgUrl,
-            label: t("Common:Invite"),
-            key: "new-user",
-            items: [
-              ...(isOwner
-                ? [
-                    {
-                      id: "invite_doc-space-administrator",
-                      className: "main-button_drop-down",
-                      icon: PersonAdminReactSvgUrl,
-                      label: t("Common:DocSpaceAdmin"),
-                      onClick: onInvite,
-                      action: EmployeeType.Admin,
-                      key: "administrator",
-                    },
-                  ]
-                : []),
-              {
-                id: "invite_room-admin",
-                className: "main-button_drop-down",
-                icon: PersonManagerReactSvgUrl,
-                label: t("Common:RoomAdmin"),
-                onClick: onInvite,
-                action: EmployeeType.User,
-                key: "manager",
-              },
-              {
-                id: "invite_room-collaborator",
-                className: "main-button_drop-down",
-                icon: PersonDefaultReactSvgUrl,
-                label: t("Common:PowerUser"),
-                onClick: onInvite,
-                action: EmployeeType.Collaborator,
-                key: "collaborator",
-              },
-              {
-                id: "invite_user",
-                className: "main-button_drop-down",
-                icon: PersonDefaultReactSvgUrl,
-                label: t("Common:User"),
-                onClick: onInvite,
-                action: EmployeeType.Guest,
-                key: "user",
-              },
-              ...(!isMobileArticle
-                ? [
-                    {
-                      isSeparator: true,
-                      key: "invite-users-separator",
-                    },
-                  ]
-                : []),
-              {
-                id: "invite_again",
-                className: "main-button_drop-down",
-                icon: InviteAgainReactSvgUrl,
-                label: t("People:LblInviteAgain"),
-                onClick: onInviteAgain,
-                action: "invite-again",
-                key: "invite-again",
-              },
-            ],
-          },
-          {
-            id: "create_group",
-            className: "main-button_drop-down",
-            icon: GroupReactSvgUrl,
-            label: t("PeopleTranslations:CreateGroup"),
-            onClick: onCreateGroup,
-            action: "group",
-            key: "group",
-          },
-        ]
-      : [
-          {
-            id: "actions_new-document",
-            className: "main-button_drop-down",
-            icon: ActionsDocumentsReactSvgUrl,
-            label: t("Files:Document"),
-            onClick: onCreate,
-            action: "docx",
-            key: "docx",
-          },
-          {
-            id: "actions_new-spreadsheet",
-            className: "main-button_drop-down",
-            icon: SpreadsheetReactSvgUrl,
-            label: t("Files:Spreadsheet"),
-            onClick: onCreate,
-            action: "xlsx",
-            key: "xlsx",
-          },
-          {
-            id: "actions_new-presentation",
-            className: "main-button_drop-down",
-            icon: ActionsPresentationReactSvgUrl,
-            label: t("Files:Presentation"),
-            onClick: onCreate,
-            action: "pptx",
-            key: "pptx",
-          },
-          ...formActions,
-          {
-            id: "actions_new-folder",
-            className: "main-button_drop-down",
-            icon: CatalogFolderReactSvgUrl,
-            label: t("Files:Folder"),
-            onClick: onCreate,
-            key: "new-folder",
-          },
-        ];
-
-    const uploadActions = isDesktop()
-      ? [
-          {
-            id: "actions_upload-files",
-            className: "main-button_drop-down",
-            icon: ActionsUploadReactSvgUrl,
-            label: t("UploadFiles"),
-            onClick: onUploadFileClick,
-            key: "upload-files",
-          },
-          {
-            id: "actions_upload-folders",
-            className: "main-button_drop-down",
-            icon: ActionsUploadReactSvgUrl,
-            label: t("UploadFolder"),
-            disabled: isPrivacy,
-            onClick: onUploadFolderClick,
-            key: "upload-folder",
-          },
-        ]
-      : [
-          {
-            id: "actions_upload-files",
-            className: "main-button_drop-down",
-            icon: ActionsUploadReactSvgUrl,
-            label: t("UploadFiles"),
-            onClick: onUploadFileClick,
-            key: "upload-files",
-          },
-        ];
-
-    if (pluginItems.length > 0) {
-      // menuModel.push({
-      //   id: "actions_more-plugins",
-      //   className: "main-button_drop-down",
-      //   icon: PluginMoreReactSvgUrl,
-      //   label: t("Common:More"),
-      //   disabled: false,
-      //   key: "more-plugins",
-      //   items: pluginItems,
-      // });
-
-      actions.push({
-        id: "actions_more-plugins",
-        className: "main-button_drop-down",
-        icon: PluginMoreReactSvgUrl,
-        label: t("Common:More"),
-        disabled: false,
-        key: "more-plugins",
-        items: pluginItems,
-      });
-    }
-
-    const menuModel = [...actions];
-
-    if (!isAccountsPage) {
-      menuModel.push({
-        isSeparator: true,
-        key: "separator",
-      });
-
-      menuModel.push(...uploadActions);
-      setUploadActions(uploadActions);
-    }
-
-    setModel(menuModel);
-    setActions(actions);
-  }, [
-    t,
-    isPrivacy,
-    currentFolderId,
-    isAccountsPage,
-    isSettingsPage,
-    enablePlugins,
-    mainButtonItemsList,
-    isRoomsFolder,
-    isOwner,
-    isAdmin,
-
-    onCreate,
-    onCreateRoom,
-    onInvite,
-    onInviteAgain,
-    onShowSelectFileDialog,
-    onUploadFileClick,
-    onUploadFolderClick,
-    isMobileArticle,
-  ]);
-
-  const mainButtonText = t("Common:Actions");
-
-  const isDisabled = isFrame
-    ? disableActionButton
-    : isSettingsPage
-      ? isSettingsPage
-      : isAccountsPage
-        ? !isAccountsPage
-        : !security?.Create;
-
-  const isProfile = location.pathname.includes("/profile");
-
-  let mainButtonVisible = true;
-
-  if (currentDeviceType === DeviceType.mobile) {
-    mainButtonVisible =
-      moveToPanelVisible ||
-      restorePanelVisible ||
-      copyPanelVisible ||
-      selectFileDialogVisible ||
-      versionHistoryPanelVisible
-        ? false
-        : true;
-  }
-
-  if (showArticleLoader)
-    return isMobileArticle ? null : <ArticleButtonLoader height="32px" />;
-
-  return (
-    <>
-      {isMobileArticle ? (
-        <>
-          {!isProfile && (security?.Create || isAccountsPage) && (
-            <MobileView
-              t={t}
-              titleProp={t("Upload")}
-              actionOptions={actions}
-              buttonOptions={!isAccountsPage && uploadActions}
-              withoutButton={isRoomsFolder || isAccountsPage}
-              withMenu={!isRoomsFolder}
-              mainButtonMobileVisible={
-                mainButtonMobileVisible && mainButtonVisible
-              }
-              onMainButtonClick={onCreateRoom}
-            />
-          )}
-        </>
-      ) : isRoomsFolder ? (
-        <StyledButton
-          className="create-room-button"
-          id="rooms-shared_create-room-button"
-          label={t("Files:NewRoom")}
-          onClick={onCreateRoom}
-          $currentColorScheme={currentColorScheme}
-          isDisabled={isDisabled}
-          size="small"
-          primary
-          scale
-          title={t("Files:NewRoom")}
-        />
-      ) : (
-        <MainButton
-          id={
-            isAccountsPage
-              ? "accounts_invite-main-button"
-              : "actions-main-button"
-          }
-          isDisabled={isDisabled}
-          isDropdown={isDropdownMainButton}
-          text={mainButtonText}
-          model={model}
-          title={mainButtonText}
-        />
-      )}
-
-      <input
-        id="customFileInput"
-        className="custom-file-input"
-        multiple
-        type="file"
-        onChange={onFileChange}
-        onClick={onInputClick}
-        ref={inputFilesElement}
-        style={{ display: "none" }}
-      />
-      <input
-        id="customFolderInput"
-        className="custom-file-input"
-        webkitdirectory=""
-        mozdirectory=""
-        type="file"
-        onChange={onFileChange}
-        onClick={onInputClick}
-        ref={inputFolderElement}
-        style={{ display: "none" }}
-      />
-    </>
-  );
-};
-
-export default inject(
-  ({
-    settingsStore,
-    filesStore,
-    dialogsStore,
-    uploadDataStore,
-    treeFoldersStore,
-    selectedFolderStore,
-    clientLoadingStore,
-    oformsStore,
-    pluginStore,
-    versionHistoryStore,
-    userStore,
-    currentTariffStatusStore,
-  }) => {
-    const { showArticleLoader } = clientLoadingStore;
-    const { mainButtonMobileVisible } = filesStore;
-    const {
-      isPrivacyFolder,
-      isFavoritesFolder,
-      isRecentFolder,
-      isRecycleBinFolder,
-      isRoomsFolder,
-      isArchiveFolder,
-      selectedTreeNode,
-    } = treeFoldersStore;
-    const { startUpload } = uploadDataStore;
-    const {
-      setSelectFileDialogVisible,
-      setInvitePanelOptions,
-      setInviteUsersWarningDialogVisible,
-      copyPanelVisible,
-      moveToPanelVisible,
-      restorePanelVisible,
-      selectFileDialogVisible,
-    } = dialogsStore;
-
-    const { enablePlugins, currentColorScheme, currentDeviceType } =
-      settingsStore;
-    const { isVisible: versionHistoryPanelVisible } = versionHistoryStore;
-
-    const security = selectedFolderStore.security;
-
-    const currentFolderId = selectedFolderStore.id;
-
-    const { isAdmin, isOwner } = userStore.user;
-    const { isGracePeriod } = currentTariffStatusStore;
-
-    const { setOformFromFolderId, oformsFilter } = oformsStore;
-    const { mainButtonItemsList } = pluginStore;
-
-    const { frameConfig, isFrame } = settingsStore;
-
-    return {
-      isGracePeriod,
-      setInviteUsersWarningDialogVisible,
-      showText: settingsStore.showText,
-      isMobileArticle: settingsStore.isMobileArticle,
-
-      showArticleLoader,
-      isPrivacy: isPrivacyFolder,
-      isFavoritesFolder,
-      isRecentFolder,
-      isRecycleBinFolder,
-
-      isRoomsFolder,
-      isArchiveFolder,
-      selectedTreeNode,
-
-      startUpload,
-
-      setSelectFileDialogVisible,
-      selectFileDialogVisible,
-      setInvitePanelOptions,
-
-      currentFolderId,
-
-      setOformFromFolderId,
-      oformsFilter,
-
-      enablePlugins,
-      mainButtonItemsList,
-
-      currentColorScheme,
-
-      isAdmin,
-      isOwner,
-
-      mainButtonMobileVisible,
-      moveToPanelVisible,
-      restorePanelVisible,
-      copyPanelVisible,
-      versionHistoryPanelVisible,
-      security,
-      currentDeviceType,
-
-      isFrame,
-      disableActionButton: frameConfig?.disableActionButton,
-    };
-  },
-)(
-  withTranslation([
-    "Article",
-    "UploadPanel",
-    "Common",
-    "Files",
-    "People",
-    "PeopleTranslations",
-  ])(observer(ArticleMainButtonContent)),
-);
->>>>>>> 657bc4b2
+);