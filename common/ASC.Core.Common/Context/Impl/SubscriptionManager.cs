--- conflicted
+++ resolved
@@ -23,269 +23,196 @@
  *
 */
 
-using Constants = ASC.Common.Security.Authorizing.Constants;
-
-namespace ASC.Core;
-
-[Scope]
-public class SubscriptionManager
-{
-    private readonly ISubscriptionService _service;
-    private readonly TenantManager _tenantManager;
-    private ICache Cache { get; set; }
-    public static readonly object CacheLocker = new object();
-    public static readonly List<Guid> Groups = Groups = new List<Guid>
-            {
-                Constants.Admin.ID,
-                Constants.Everyone.ID,
-                Constants.User.ID
-            };
-<<<<<<< HEAD
-=======
-
-        public SubscriptionManager(CachedSubscriptionService service, TenantManager tenantManager, ICache cache)
-        {
-            this.service = service ?? throw new ArgumentNullException("subscriptionManager");
-            TenantManager = tenantManager;
-            Cache = cache;
-        }
-
-
-        public void Subscribe(string sourceID, string actionID, string objectID, string recipientID)
-        {
-            var s = new SubscriptionRecord
-            {
-                Tenant = GetTenant(),
-                Subscribed = true,
-            };
-
-            if (sourceID != null)
-            {
-                s.SourceId = sourceID;
-            }
-
-            if (actionID != null)
-            {
-                s.ActionId = actionID;
-            }
-
-            if (recipientID != null)
-            {
-                s.RecipientId = recipientID;
-            }
-
-            if (objectID != null)
-            {
-                s.ObjectId = objectID;
-            }
-
-            service.SaveSubscription(s);
-        }
-
-        public void Unsubscribe(string sourceID, string actionID, string objectID, string recipientID)
-        {
-            var s = new SubscriptionRecord
-            {
-                Tenant = GetTenant(),
-                Subscribed = false,
-            };
-
-            if (sourceID != null)
-            {
-                s.SourceId = sourceID;
-            }
-
-            if (actionID != null)
-            {
-                s.ActionId = actionID;
-            }
-
-            if (recipientID != null)
-            {
-                s.RecipientId = recipientID;
-            }
-
-            if (objectID != null)
-            {
-                s.ObjectId = objectID;
-            }
-
-            service.SaveSubscription(s);
-        }
-
-        public void UnsubscribeAll(string sourceID, string actionID, string objectID)
-        {
-            service.RemoveSubscriptions(GetTenant(), sourceID, actionID, objectID);
-        }
-
-        public void UnsubscribeAll(string sourceID, string actionID)
-        {
-            service.RemoveSubscriptions(GetTenant(), sourceID, actionID);
-        }
-
-        public string[] GetSubscriptionMethod(string sourceID, string actionID, string recipientID)
-        {
-            IEnumerable<SubscriptionMethod> methods;
->>>>>>> 0635eea5
-
-    public SubscriptionManager(ISubscriptionService service, TenantManager tenantManager, ICache cache)
-    {
-        _service = service ?? throw new ArgumentNullException("subscriptionManager");
-        _tenantManager = tenantManager;
-        Cache = cache;
+using Constants = ASC.Common.Security.Authorizing.Constants;
+
+namespace ASC.Core;
+
+[Scope]
+public class SubscriptionManager
+{
+    private readonly ISubscriptionService _service;
+    private readonly TenantManager _tenantManager;
+    private ICache _cache;
+    public static readonly object CacheLocker = new object();
+    public static readonly List<Guid> Groups = Groups = new List<Guid>
+    {
+        Constants.Admin.ID,
+        Constants.Everyone.ID,
+        Constants.User.ID
+    };
+
+    public SubscriptionManager(CachedSubscriptionService service, TenantManager tenantManager, ICache cache)
+    {
+        _service = service ?? throw new ArgumentNullException("subscriptionManager");
+        _tenantManager = tenantManager;
+        _cache = cache;
     }
 
-
-    public void Subscribe(string sourceID, string actionID, string objectID, string recipientID)
-    {
-        var s = new SubscriptionRecord
-        {
-            Tenant = GetTenant(),
-            SourceId = sourceID,
-            ActionId = actionID,
-            RecipientId = recipientID,
-            ObjectId = objectID,
-            Subscribed = true,
-        };
-
-        _service.SaveSubscription(s);
-    }
-
-    public void Unsubscribe(string sourceID, string actionID, string objectID, string recipientID)
-    {
-        var s = new SubscriptionRecord
-        {
-            Tenant = GetTenant(),
-            SourceId = sourceID,
-            ActionId = actionID,
-            RecipientId = recipientID,
-            ObjectId = objectID,
-            Subscribed = false,
-        };
-        _service.SaveSubscription(s);
-    }
-
-    public void UnsubscribeAll(string sourceID, string actionID, string objectID)
-    {
-        _service.RemoveSubscriptions(GetTenant(), sourceID, actionID, objectID);
-    }
-
-    public void UnsubscribeAll(string sourceID, string actionID)
-    {
-        _service.RemoveSubscriptions(GetTenant(), sourceID, actionID);
-    }
-
-    public string[] GetSubscriptionMethod(string sourceID, string actionID, string recipientID)
-    {
-        IEnumerable<SubscriptionMethod> methods;
-
-        if (Groups.Any(r => r.ToString() == recipientID))
-        {
-            methods = GetDefaultSubscriptionMethodsFromCache(sourceID, actionID, recipientID);
-        }
-        else
-        {
-<<<<<<< HEAD
-            methods = _service.GetSubscriptionMethods(GetTenant(), sourceID, actionID, recipientID);
-=======
-            return service.IsUnsubscribe(GetTenant(), sourceID, actionID, recipientID, objectID);
-        }
-
-        public void UpdateSubscriptionMethod(string sourceID, string actionID, string recipientID, string[] senderNames)
-        {
-            var m = new SubscriptionMethod
-            {
-                Tenant = GetTenant()
-            };
-
-            if (sourceID != null)
-            {
-                m.SourceId = sourceID;
-            }
-
-            if (actionID != null)
-            {
-                m.ActionId = actionID;
-            }
-
-            if (recipientID != null)
-            {
-                m.RecipientId = recipientID;
-            }
-
-            if (senderNames != null)
-            {
-                m.Methods = senderNames;
-            }
-
-
-            service.SetSubscriptionMethod(m);
->>>>>>> 0635eea5
-        }
-
-        var m = methods
-            .FirstOrDefault(x => x.Action.Equals(actionID, StringComparison.OrdinalIgnoreCase));
-
-        if (m == null)
-        {
-            m = methods.FirstOrDefault();
-        }
-
-        return m != null ? m.Methods : Array.Empty<string>();
-    }
-
-    public string[] GetRecipients(string sourceID, string actionID, string objectID)
-    {
-        return _service.GetRecipients(GetTenant(), sourceID, actionID, objectID);
-    }
-
-    public object GetSubscriptionRecord(string sourceID, string actionID, string recipientID, string objectID)
-    {
-        return _service.GetSubscription(GetTenant(), sourceID, actionID, recipientID, objectID);
-    }
-
-    public string[] GetSubscriptions(string sourceID, string actionID, string recipientID, bool checkSubscribe = true)
-    {
-        return _service.GetSubscriptions(GetTenant(), sourceID, actionID, recipientID, checkSubscribe);
-    }
-
-    public bool IsUnsubscribe(string sourceID, string recipientID, string actionID, string objectID)
-    {
-        return _service.IsUnsubscribe(GetTenant(), sourceID, actionID, recipientID, objectID);
-    }
-
-    public void UpdateSubscriptionMethod(string sourceID, string actionID, string recipientID, string[] senderNames)
-    {
-        var m = new SubscriptionMethod
-        {
-            Tenant = GetTenant(),
-            Source = sourceID,
-            Action = actionID,
-            Recipient = recipientID,
-            Methods = senderNames,
-        };
-
-        _service.SetSubscriptionMethod(m);
-    }
-
-    private IEnumerable<SubscriptionMethod> GetDefaultSubscriptionMethodsFromCache(string sourceID, string actionID, string recepient)
-    {
-        lock (CacheLocker)
-        {
-            var key = $"subs|-1{sourceID}{actionID}{recepient}";
-            var result = Cache.Get<IEnumerable<SubscriptionMethod>>(key);
-            if (result == null)
-            {
-                result = _service.GetSubscriptionMethods(-1, sourceID, actionID, recepient);
-                Cache.Insert(key, result, DateTime.UtcNow.AddDays(1));
-            }
-
-            return result;
-        }
-    }
-
-    private int GetTenant()
-    {
-        return _tenantManager.GetCurrentTenant().Id;
+    public void Subscribe(string sourceID, string actionID, string objectID, string recipientID)
+    {
+        var s = new SubscriptionRecord
+        {
+            Tenant = GetTenant(),
+            Subscribed = true,
+        };
+
+        if (sourceID != null)
+        {
+            s.SourceId = sourceID;
+        }
+
+        if (actionID != null)
+        {
+            s.ActionId = actionID;
+        }
+
+        if (recipientID != null)
+        {
+            s.RecipientId = recipientID;
+        }
+
+        if (objectID != null)
+        {
+            s.ObjectId = objectID;
+        }
+
+        _service.SaveSubscription(s);
+    }
+
+    public void Unsubscribe(string sourceID, string actionID, string objectID, string recipientID)
+    {
+        var s = new SubscriptionRecord
+        {
+            Tenant = GetTenant(),
+            Subscribed = false,
+        };
+
+        if (sourceID != null)
+        {
+            s.SourceId = sourceID;
+        }
+
+        if (actionID != null)
+        {
+            s.ActionId = actionID;
+        }
+
+        if (recipientID != null)
+        {
+            s.RecipientId = recipientID;
+        }
+
+        if (objectID != null)
+        {
+            s.ObjectId = objectID;
+        }
+
+        _service.SaveSubscription(s);
+    }
+
+    public void UnsubscribeAll(string sourceID, string actionID, string objectID)
+    {
+        _service.RemoveSubscriptions(GetTenant(), sourceID, actionID, objectID);
+    }
+
+    public void UnsubscribeAll(string sourceID, string actionID)
+    {
+        _service.RemoveSubscriptions(GetTenant(), sourceID, actionID);
+    }
+
+    public string[] GetSubscriptionMethod(string sourceID, string actionID, string recipientID)
+    {
+        IEnumerable<SubscriptionMethod> methods;
+
+        if (Groups.Any(r => r.ToString() == recipientID))
+        {
+            methods = GetDefaultSubscriptionMethodsFromCache(sourceID, actionID, recipientID);
+        }
+        else
+        {
+            methods = _service.GetSubscriptionMethods(GetTenant(), sourceID, actionID, recipientID);
+        }
+
+        var m = methods
+            .FirstOrDefault(x => x.Action.Equals(actionID, StringComparison.OrdinalIgnoreCase));
+
+        if (m == null)
+        {
+            m = methods.FirstOrDefault();
+        }
+
+        return m != null ? m.Methods : Array.Empty<string>();
+    }
+
+    public string[] GetRecipients(string sourceID, string actionID, string objectID)
+    {
+        return _service.GetRecipients(GetTenant(), sourceID, actionID, objectID);
+    }
+
+    public object GetSubscriptionRecord(string sourceID, string actionID, string recipientID, string objectID)
+    {
+        return _service.GetSubscription(GetTenant(), sourceID, actionID, recipientID, objectID);
+    }
+
+    public string[] GetSubscriptions(string sourceID, string actionID, string recipientID, bool checkSubscribe = true)
+    {
+        return _service.GetSubscriptions(GetTenant(), sourceID, actionID, recipientID, checkSubscribe);
+    }
+
+    public bool IsUnsubscribe(string sourceID, string recipientID, string actionID, string objectID)
+    {
+        return _service.IsUnsubscribe(GetTenant(), sourceID, actionID, recipientID, objectID);
+    }
+
+    public void UpdateSubscriptionMethod(string sourceID, string actionID, string recipientID, string[] senderNames)
+    {
+        var m = new SubscriptionMethod
+        {
+            Tenant = GetTenant()
+        };
+
+        if (sourceID != null)
+        {
+            m.Source = sourceID;
+        }
+
+        if (actionID != null)
+        {
+            m.Action = actionID;
+        }
+
+        if (recipientID != null)
+        {
+            m.Recipient = recipientID;
+        }
+
+        if (senderNames != null)
+        {
+            m.Methods = senderNames;
+        }
+
+
+        _service.SetSubscriptionMethod(m);
+    }
+
+    private IEnumerable<SubscriptionMethod> GetDefaultSubscriptionMethodsFromCache(string sourceID, string actionID, string recepient)
+    {
+        lock (CacheLocker)
+        {
+            var key = $"subs|-1{sourceID}{actionID}{recepient}";
+            var result = _cache.Get<IEnumerable<SubscriptionMethod>>(key);
+            if (result == null)
+            {
+                result = _service.GetSubscriptionMethods(-1, sourceID, actionID, recepient);
+                _cache.Insert(key, result, DateTime.UtcNow.AddDays(1));
+            }
+
+            return result;
+        }
+    }
+
+    private int GetTenant()
+    {
+        return _tenantManager.GetCurrentTenant().Id;
     }
 }