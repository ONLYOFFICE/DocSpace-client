--- conflicted
+++ resolved
@@ -3,11 +3,7 @@
   "content": "Enable notifications",
   "content_en_sha1_hash": "da3967d004ec4b3493b04e53997991851767517e",
   "created_at": "2025-05-19T21:30:55.594Z",
-<<<<<<< HEAD
-  "updated_at": "2025-08-29T14:33:38.353Z",
-=======
   "updated_at": "2025-09-01T11:05:24.388Z",
->>>>>>> b75318d3
   "comment": {
     "text": "Enable notifications is a notification toggle option. It appears as a label on a button within the Context Options panel in the client application, indicating its function to enable or disable notifications.",
     "is_auto": true,
