--- conflicted
+++ resolved
@@ -78,9 +78,6 @@
   color,
   isArchive,
   badgeUrl,
-<<<<<<< HEAD
-  isTemplate,
-=======
   size,
   radius,
   withEditing,
@@ -89,7 +86,7 @@
   model,
   onChangeFile,
   className,
->>>>>>> 811d6e73
+  isTemplate,
 }) => {
   const isLoadedRoomIcon = !!logo;
   const showDefaultRoomIcon = !isLoadedRoomIcon && isRoom;
@@ -103,16 +100,13 @@
           size={size}
           radius={radius}
           isArchive={isArchive}
-<<<<<<< HEAD
+          showDefault={showDefault || showDefaultRoomIcon}
+          imgClassName={imgClassName || "react-svg-icon"}
+          logo={isRoom ? logo : icon}
           isTemplate={isTemplate}
           showDefault={showDefaultRoomIcon}
           imgClassName="react-svg-icon"
           imgSrc={isRoom ? logo?.medium : icon}
-=======
-          showDefault={showDefault || showDefaultRoomIcon}
-          imgClassName={imgClassName || "react-svg-icon"}
-          logo={isRoom ? logo : icon}
->>>>>>> 811d6e73
           badgeUrl={badgeUrl ? badgeUrl : ""}
           withEditing={withEditing}
           model={model}
