--- conflicted
+++ resolved
@@ -542,16 +542,11 @@
           const percent = this.getConversationPercent(index + 1);
           this.setConversionPercent(percent, !!error);
 
-<<<<<<< HEAD
-          if (file.fileInfo.version > 2) {
-            this.filesStore.setHighlightFile({
+          if (!file.error && file.fileInfo.version > 2) {
+              this.filesStore.setHighlightFile({
               highlightFileId: file.fileInfo.id,
               isFileHasExst: !file.fileInfo.fileExst,
             });
-=======
-          if (!file.error && file.fileInfo.version > 2) {
-            this.filesStore.setUploadedFileIdWithVersion(file.fileInfo.id);
->>>>>>> f04408ac
           }
         }
       }
