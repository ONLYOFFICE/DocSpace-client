{
  "Categories": "Kategoriler",
  "EmptyFormGalleryScreenDescription": "Sorgunuzla eşleşen sonuç bulunamadı",
  "ErrorViewDescription": "Lütfen daha sonra tekrar deneyin",
<<<<<<< HEAD
=======
  "ErrorViewDescriptionNetworkError": "Görünüşe göre internet bağlantısı yok",
  "ErrorViewHeader": "Form galerisi geçici olarak kullanılamıyor",
  "SelectForm": "Formu Seç",
  "SubmitToGalleryDialogGuideInfo": "<1>guide</1> mükemmel formlar oluşturmayı ve onay alma şansınızı nasıl artıracağınızı öğrenin.",
  "SubmitToGalleryDialogMainInfo": "Formunuzun başkalarının çalışmalarında kullanmasına izin vermek için genel galeriye gönderin. Form denetimden geçtikten sonra, katkınız için bilgilendirileceksiniz ve ödüllendirileceksiniz.",
>>>>>>> 1896187c
  "SuggestChanges": "Değişiklik öner",
  "TemplateInfo": "Şablon bilgisi",
  "ViewAllTemplates": "Tüm şablonları görüntüle"
}<|MERGE_RESOLUTION|>--- conflicted
+++ resolved
@@ -2,14 +2,7 @@
   "Categories": "Kategoriler",
   "EmptyFormGalleryScreenDescription": "Sorgunuzla eşleşen sonuç bulunamadı",
   "ErrorViewDescription": "Lütfen daha sonra tekrar deneyin",
-<<<<<<< HEAD
-=======
   "ErrorViewDescriptionNetworkError": "Görünüşe göre internet bağlantısı yok",
-  "ErrorViewHeader": "Form galerisi geçici olarak kullanılamıyor",
-  "SelectForm": "Formu Seç",
-  "SubmitToGalleryDialogGuideInfo": "<1>guide</1> mükemmel formlar oluşturmayı ve onay alma şansınızı nasıl artıracağınızı öğrenin.",
-  "SubmitToGalleryDialogMainInfo": "Formunuzun başkalarının çalışmalarında kullanmasına izin vermek için genel galeriye gönderin. Form denetimden geçtikten sonra, katkınız için bilgilendirileceksiniz ve ödüllendirileceksiniz.",
->>>>>>> 1896187c
   "SuggestChanges": "Değişiklik öner",
   "TemplateInfo": "Şablon bilgisi",
   "ViewAllTemplates": "Tüm şablonları görüntüle"
