--- conflicted
+++ resolved
@@ -753,8 +753,7 @@
         ...rest,
         onClick,
         pluginName: plugin.name,
-<<<<<<< HEAD
-        icon: `${plugin.iconUrl}/assets/${value.icon}`,
+        icon: `${plugin.iconUrl}/assets/${value.icon}?hash=${plugin.version}`,
       };
 
       // Recursively process nested items if they exist
@@ -773,11 +772,6 @@
       const contextMenuItem = processContextMenuItem(value);
       this.contextMenuItems.set(key, contextMenuItem);
       currentDepth = 1;
-=======
-
-        icon: `${plugin.iconUrl}/assets/${value.icon}?hash=${plugin.version}`,
-      });
->>>>>>> f308f8ad
     });
   };
 
