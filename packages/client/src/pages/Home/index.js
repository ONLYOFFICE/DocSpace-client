--- conflicted
+++ resolved
@@ -160,11 +160,7 @@
     removeFirstUrl,
 
     gallerySelected,
-<<<<<<< HEAD
-    selectedFolderStore,
-=======
     folderSecurity,
->>>>>>> 530187de
   });
 
   const { showUploadPanel } = useOperations({
