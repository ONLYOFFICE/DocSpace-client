--- conflicted
+++ resolved
@@ -190,13 +190,10 @@
 import OrigRotateLeft from "./rotate.left.react.svg";
 import OrigRotateRight from "./rotate.right.react.svg";
 
-<<<<<<< HEAD
-import OrigRecentIcon from "./catalog.recent.react.svg";
-=======
 import OrigFavorites from "./favorites.react.svg";
 import OrigCatalogFavoritesIcon from "./catalog.favorites.react.svg";
 import OrigFavoriteIcon from "./favorite.react.svg";
->>>>>>> b9cb483d
+import OrigRecentIcon from "./catalog.recent.react.svg";
 
 export const AZSortingIcon = createStyledIcon(
   OrigAZSortingIcon,
@@ -753,21 +750,19 @@
   OrigRotateRight,
   "RotateRightIcon"
 );
-<<<<<<< HEAD
+export const FavoritesIcon = createStyledIcon(
+  OrigFavorites,
+  "FavoritesIcon"
+);
+export const CatalogFavoritesIcon = createStyledIcon(
+  OrigCatalogFavoritesIcon,
+  "CatalogFavoritesIcon"
+);
+export const FavoriteIcon = createStyledIcon(
+  OrigFavoriteIcon,
+  "FavoriteIcon"
+);
 export const CatalogRecentIcon = createStyledIcon(
   OrigRecentIcon,
   "CatalogRecentIcon"
-=======
-export const FavoritesIcon = createStyledIcon(
-  OrigFavorites,
-  "FavoritesIcon"
-);
-export const CatalogFavoritesIcon = createStyledIcon(
-  OrigCatalogFavoritesIcon,
-  "CatalogFavoritesIcon"
-);
-export const FavoriteIcon = createStyledIcon(
-  OrigFavoriteIcon,
-  "FavoriteIcon"
->>>>>>> b9cb483d
 );