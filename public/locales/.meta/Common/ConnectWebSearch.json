--- conflicted
+++ resolved
@@ -3,19 +3,11 @@
   "content": "To use {{webSearch}}, you need to connect it in the {{productName}} settings.",
   "content_en_sha1_hash": "85e2952fb59842b8ee3c2fc5160008cf8e08a0aa",
   "created_at": "2025-12-18T11:15:07.740Z",
-<<<<<<< HEAD
-  "updated_at": "2025-12-18T11:15:43.667Z",
-  "comment": {
-    "text": "",
-    "is_auto": false,
-    "updated_at": null
-=======
   "updated_at": "2025-12-22T09:45:11.983Z",
   "comment": {
     "text": "This translation key displays a message prompting the user to connect a web search tool (likely an AI-powered search) within the application's settings. It appears as tooltip content associated with a toggle button in the chat input settings panel. Translators should ensure the key accurately reflects the need to connect a third-party web search service.",
     "is_auto": true,
     "updated_at": "2025-12-22T09:45:11.983Z"
->>>>>>> 7bd0b0d7
   },
   "usage": [
     {
