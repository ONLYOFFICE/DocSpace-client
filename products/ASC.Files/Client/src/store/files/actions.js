--- conflicted
+++ resolved
@@ -378,22 +378,9 @@
         filterData.total = 0;
         dispatch(setFilesFilter(filterData));
         if (clearFilter) {
-<<<<<<< HEAD
-        dispatch(setFolders([]));
-        dispatch(setFiles([]));
-        dispatch(setAction({ type: null }));
-        dispatch(setSelected("close"));
-        dispatch(
-          setSelectedFolder({
-            folders: [],
-            ...privacyFolder,
-            pathParts: privacyFolder.pathParts,
-            ...{ new: 0 },
-          })
-        );
-=======
           dispatch(setFolders([]));
           dispatch(setFiles([]));
+          dispatch(setAction({ type: null }));
           dispatch(setSelected("close"));
           dispatch(
             setSelectedFolder({
@@ -403,7 +390,6 @@
               ...{ new: 0 },
             })
           );
->>>>>>> cd72aa3d
         }
         return Promise.resolve();
       }
@@ -1268,17 +1254,6 @@
   };
 };
 
-<<<<<<< HEAD
-const convertSplitItem = (item) => {
-  let splitItem = item.split("_");
-  const fileExst = splitItem[0];
-  splitItem.splice(0, 1);
-  if (splitItem[splitItem.length - 1] === "draggable") {
-    splitItem.splice(-1, 1);
-  }
-  splitItem = splitItem.join("_");
-  return [fileExst, splitItem];
-=======
 const getConversationProgress = async (fileId) => {
   const promise = new Promise((resolve, reject) => {
     setTimeout(() => {
@@ -1373,7 +1348,17 @@
       })
     );
   }
->>>>>>> cd72aa3d
+};
+
+const convertSplitItem = (item) => {
+  let splitItem = item.split("_");
+  const fileExst = splitItem[0];
+  splitItem.splice(0, 1);
+  if (splitItem[splitItem.length - 1] === "draggable") {
+    splitItem.splice(-1, 1);
+  }
+  splitItem = splitItem.join("_");
+  return [fileExst, splitItem];
 };
 
 export const setSelections = (items) => {
