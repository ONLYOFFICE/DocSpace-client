import React, { useEffect, useCallback } from "react";
import { inject, observer } from "mobx-react";
import { withTranslation } from "react-i18next";
import { useNavigate, useLocation } from "react-router-dom";
import queryString from "query-string";
<<<<<<< HEAD
import MediaViewer from "@docspace/common/components/MediaViewer";
=======

>>>>>>> ec2dd5fb
import { PluginFileType } from "SRC_DIR/helpers/plugins/enums";
import { MEDIA_VIEW_URL } from "@docspace/shared/constants";
import { combineUrl } from "@docspace/shared/utils/combineUrl";

import MediaViewer from "@docspace/shared/components/media-viewer/MediaViewer";

const FilesMediaViewer = (props) => {
  const {
    t,
    files,
    playlist,
    currentPostionIndex,
    visible,
    currentMediaFileId,
    deleteItemAction,
    setMediaViewerData,

    setRemoveMediaItem,
    userAccess,
    deleteDialogVisible,
    previewFile,
    fetchFiles,
    setIsLoading,

    setToPreviewFile,
    setScrollToItem,
    setCurrentId,

    setBufferSelection,

    archiveRoomsId,

    onShowInfoPanel,
    onClickDownload,

    onClickLinkEdit,
    onPreviewClick,
    onCopyLink,
    onClickRename,
    onClickDelete,
    onMoveAction,
    onCopyAction,
    getIcon,
    onDuplicate,
    extsImagePreviewed,
    extsMediaPreviewed,
    setIsPreview,
    isPreview,
    nextMedia,
    prevMedia,
    resetUrl,
    getFirstUrl,
    firstLoad,
    setSelection,
    activeFiles,
    activeFolders,
    onClickDownloadAs,
    setActiveFiles,
    pluginContextMenuItems,
    isOpenMediaViewer,
    someDialogIsOpen,
    currentDeviceType,
  } = props;

  const navigate = useNavigate();
  const location = useLocation();

  useEffect(() => {
    if (visible) {
      resetSelection();
    }
  }, [visible]);

  useEffect(() => {
    const previewId = queryString.parse(location.search).preview;

    if (previewId) {
      removeQuery("preview");
      onMediaFileClick(+previewId);
    }
  }, [removeQuery, onMediaFileClick]);

  useEffect(() => {
    if (previewFile) {
      // fetch file after preview with
      fetchFiles(previewFile.folderId).finally(() => {
        setIsLoading(false);
      });
    }
  }, [previewFile]);

  useEffect(() => {
    window.addEventListener("popstate", onButtonBackHandler);

    return () => window.removeEventListener("popstate", onButtonBackHandler);
  }, [onButtonBackHandler]);

  const onButtonBackHandler = () => {
    const hash = window.location.hash;
    const id = hash.slice(9);
    if (!id) {
      setMediaViewerData({ visible: false, id: null });
      return;
    }
    setMediaViewerData({ visible: true, id });
  };

  const onChangeUrl = useCallback(
    (id) => {
      const url = combineUrl(MEDIA_VIEW_URL, id);

      setCurrentId(id);
      navigate(url);
    },
    [setCurrentId, navigate],
  );

  const resetSelection = () => {
    setSelection([]);
  };

  const removeQuery = (queryName) => {
    const queryParams = new URLSearchParams(location.search);

    if (queryParams.has(queryName)) {
      queryParams.delete(queryName);
      navigate(_, {
        search: queryParams.toString(),
      });
    }
  };

  const onMediaFileClick = (id) => {
    //const itemId = typeof id !== "object" ? id : this.props.selection[0].id; TODO:

    if (typeof id !== "object") {
      const item = { visible: true, id };
      setMediaViewerData(item);
    }
  };

<<<<<<< HEAD
  const onDeleteMediaFile = (id) => {
    const translations = {
      deleteOperation: t("Translations:DeleteOperation"),
      successRemoveFolder: t("Files:FolderRemoved"),
      successRemoveFile: t("Files:FileRemoved"),
    };

    if (files.length > 0) {
      let file = files.find((file) => file.id === id);
      if (file) {
        // try to fix with one check later (see deleteAction)
        const isActiveFile = activeFiles.find((elem) => elem.id === file.id);
        const isActiveFolder = activeFolders.find(
          (elem) => elem.id === file.id,
        );

        if (isActiveFile || isActiveFolder) return;

        setRemoveMediaItem(file);
        deleteItemAction(file.id, translations, true, file.providerKey);
=======
  const onDeleteMediaFile = useCallback(
    (id) => {
      const translations = {
        deleteOperation: t("Translations:DeleteOperation"),
        successRemoveFolder: t("Files:FolderRemoved"),
        successRemoveFile: t("Files:FileRemoved"),
      };

      if (files.length > 0) {
        let file = files.find((file) => file.id === id);
        if (file) {
          // try to fix with one check later (see deleteAction)
          const isActiveFile = activeFiles.find((elem) => elem.id === file.id);
          const isActiveFolder = activeFolders.find(
            (elem) => elem.id === file.id,
          );

          if (isActiveFile || isActiveFolder) return;

          setRemoveMediaItem(file);
          deleteItemAction(file.id, translations, true, file.providerKey);
        }
>>>>>>> ec2dd5fb
      }
    },
    [
      files,
      t,
      activeFiles,
      activeFolders,
      setRemoveMediaItem,
      deleteItemAction,
    ],
  );

  const onDownloadMediaFile = useCallback(
    (id) => {
      if (playlist.length > 0) {
        let viewUrlFile = playlist.find((file) => file.fileId === id).src;
        return window.open(viewUrlFile, "_self");
      }
    },
    [playlist],
  );

  const onMediaViewerClose = useCallback(
    (e) => {
      if (isPreview) {
        setIsPreview(false);
        resetUrl();
        if (previewFile) {
          setScrollToItem({ id: previewFile.id, type: "file" });
          setBufferSelection(previewFile);
        }
        setToPreviewFile(null);
      }

      setMediaViewerData({ visible: false, id: null });
      const url = getFirstUrl();

      if (!url) {
        return;
      }

      const targetFile = files.find((item) => item.id === currentMediaFileId);
      if (targetFile) {
        setBufferSelection(targetFile);
        setScrollToItem({ id: targetFile.id, type: "file" });
      }

      navigate(url, {
        state: {
          ...location.state,
          fromMediaViewer: true,
        },
      });
    },
    [
      files,
      isPreview,
      previewFile,

      resetUrl,
      navigate,
      getFirstUrl,
      setIsPreview,
      setScrollToItem,
      setToPreviewFile,
      setMediaViewerData,
      setBufferSelection,
    ],
  );
  useEffect(() => {
    if (playlist.length === 0 && isOpenMediaViewer) onMediaViewerClose();
  }, [isOpenMediaViewer, onMediaViewerClose, playlist.length]);

  return (
    visible && (
      <MediaViewer
        t={t}
        files={files}
        getIcon={getIcon}
        visible={visible}
        playlist={playlist}
        prevMedia={prevMedia}
        nextMedia={nextMedia}
        onCopyLink={onCopyLink}
        userAccess={userAccess}
        onChangeUrl={onChangeUrl}
        isPreviewFile={firstLoad}
        onDuplicate={onDuplicate}
        onMoveAction={onMoveAction}
        onCopyAction={onCopyAction}
        onClose={onMediaViewerClose}
        onDelete={onDeleteMediaFile}
        onClickRename={onClickRename}
        onClickDelete={onClickDelete}
        setActiveFiles={setActiveFiles}
        archiveRoomsId={archiveRoomsId}
        onPreviewClick={onPreviewClick}
        onDownload={onDownloadMediaFile}
        onClickLinkEdit={onClickLinkEdit}
        onClickDownload={onClickDownload}
        onShowInfoPanel={onShowInfoPanel}
        playlistPos={currentPostionIndex}
        currentFileId={currentMediaFileId}
        onClickDownloadAs={onClickDownloadAs}
        currentDeviceType={currentDeviceType}
        extsImagePreviewed={extsImagePreviewed}
        setBufferSelection={setBufferSelection}
        onEmptyPlaylistError={onMediaViewerClose}
        deleteDialogVisible={deleteDialogVisible}
        pluginContextMenuItems={pluginContextMenuItems}
      />
    )
  );
};

export default inject(
  ({
    filesStore,
    mediaViewerDataStore,
    filesActionsStore,
    filesSettingsStore,
    dialogsStore,
    treeFoldersStore,
    contextOptionsStore,
    clientLoadingStore,
    pluginStore,
    settingsStore,
  }) => {
    const { currentDeviceType } = settingsStore;
    const {
      firstLoad,

      setIsSectionFilterLoading,
    } = clientLoadingStore;

    const setIsLoading = (param) => {
      setIsSectionFilterLoading(param);
    };

    const {
      files,
      userAccess,
      fetchFiles,

      setScrollToItem,
      setBufferSelection,
      setIsPreview,
      isPreview,
      resetUrl,
      setSelection,
      setAlreadyFetchingRooms,
      activeFiles,
      activeFolders,

      setActiveFiles,
    } = filesStore;
    const {
      visible,
      id: currentMediaFileId,
      currentPostionIndex,
      setMediaViewerData,
      getFirstUrl,
      playlist,
      previewFile,
      setToPreviewFile,
      setCurrentId,
      nextMedia,
      prevMedia,
    } = mediaViewerDataStore;
    const { deleteItemAction } = filesActionsStore;
    const { getIcon, extsImagePreviewed, extsMediaPreviewed } =
      filesSettingsStore;
    const { isFavoritesFolder, archiveRoomsId } = treeFoldersStore;

    const {
      onClickFavorite,
      onShowInfoPanel,
      onClickDownloadAs,
      onClickDownload,
      onClickRename,
      onClickDelete,
      onMoveAction,
      onCopyAction,
      onDuplicate,
      onClickLinkEdit,
      onPreviewClick,
      onCopyLink,
    } = contextOptionsStore;

    const { contextMenuItemsList, getContextMenuKeysByType } = pluginStore;

    const item = playlist.find((p) => p.fileId === currentMediaFileId);

    const fileExst = item?.fileExst;

    const pluginContextMenuKeys = [
      ...(getContextMenuKeysByType() || []),
      ...(getContextMenuKeysByType(PluginFileType.Image, fileExst) || []),
      ...(getContextMenuKeysByType(PluginFileType.Video, fileExst) || []),
    ];

    const pluginContextMenuItems =
      contextMenuItemsList?.filter((i) => {
        if (pluginContextMenuKeys.includes(i.key)) {
          return true;
        }

        return false;
      }) || [];

    return {
      files,
      playlist,
      currentPostionIndex,
      nextMedia,
      prevMedia,
      userAccess,
      isOpenMediaViewer: visible,
      visible: playlist.length > 0 && visible,
      currentMediaFileId,
      deleteItemAction,
      setMediaViewerData,
      extsImagePreviewed,
      extsMediaPreviewed,
      setRemoveMediaItem: dialogsStore.setRemoveMediaItem,
      deleteDialogVisible: dialogsStore.deleteDialogVisible,
      fetchFiles,
      previewFile,
      setIsLoading,
      firstLoad,

      setToPreviewFile,
      setIsPreview,
      resetUrl,
      isPreview,
      setScrollToItem,
      setCurrentId,
      setBufferSelection,
      setAlreadyFetchingRooms,
      isFavoritesFolder,
      onClickFavorite,
      onClickDownloadAs,
      onClickDelete,
      onClickDownload,
      onShowInfoPanel,
      onClickLinkEdit,
      onPreviewClick,
      onCopyLink,
      onClickRename,
      onMoveAction,
      getIcon,
      onCopyAction,
      onDuplicate,
      archiveRoomsId,
      setSelection,
      getFirstUrl,
      activeFiles,
      activeFolders,
      setActiveFiles,
      pluginContextMenuItems,
      currentDeviceType,
    };
  },
)(withTranslation(["Files", "Translations"])(observer(FilesMediaViewer)));<|MERGE_RESOLUTION|>--- conflicted
+++ resolved
@@ -3,11 +3,7 @@
 import { withTranslation } from "react-i18next";
 import { useNavigate, useLocation } from "react-router-dom";
 import queryString from "query-string";
-<<<<<<< HEAD
-import MediaViewer from "@docspace/common/components/MediaViewer";
-=======
-
->>>>>>> ec2dd5fb
+
 import { PluginFileType } from "SRC_DIR/helpers/plugins/enums";
 import { MEDIA_VIEW_URL } from "@docspace/shared/constants";
 import { combineUrl } from "@docspace/shared/utils/combineUrl";
@@ -149,28 +145,6 @@
     }
   };
 
-<<<<<<< HEAD
-  const onDeleteMediaFile = (id) => {
-    const translations = {
-      deleteOperation: t("Translations:DeleteOperation"),
-      successRemoveFolder: t("Files:FolderRemoved"),
-      successRemoveFile: t("Files:FileRemoved"),
-    };
-
-    if (files.length > 0) {
-      let file = files.find((file) => file.id === id);
-      if (file) {
-        // try to fix with one check later (see deleteAction)
-        const isActiveFile = activeFiles.find((elem) => elem.id === file.id);
-        const isActiveFolder = activeFolders.find(
-          (elem) => elem.id === file.id,
-        );
-
-        if (isActiveFile || isActiveFolder) return;
-
-        setRemoveMediaItem(file);
-        deleteItemAction(file.id, translations, true, file.providerKey);
-=======
   const onDeleteMediaFile = useCallback(
     (id) => {
       const translations = {
@@ -193,7 +167,6 @@
           setRemoveMediaItem(file);
           deleteItemAction(file.id, translations, true, file.providerKey);
         }
->>>>>>> ec2dd5fb
       }
     },
     [
