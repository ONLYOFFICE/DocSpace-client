--- conflicted
+++ resolved
@@ -6,36 +6,10 @@
   DropDownItem,
   ContextMenuButton,
   utils,
-<<<<<<< HEAD
 } from "@appserver/components/src";
-import { Headline, toastr, Loaders } from "@appserver/common/src";
-import { connect } from "react-redux";
-import {
-  getSelectedGroup,
-  hasAnybodySelected,
-  hasUsersToMakeEmployees,
-  hasUsersToMakeGuests,
-  hasUsersToActivate,
-  hasUsersToDisable,
-  hasUsersToInvite,
-  hasUsersToRemove,
-} from "../../../../../store/people/selectors";
+import { Headline, toastr, Loaders, constants } from "@appserver/common/src";
 import { withTranslation } from "react-i18next";
 import {
-  updateUserStatus,
-  fetchPeople,
-  removeUser,
-  setSelected,
-} from "../../../../../store/people/actions";
-import { deleteGroup } from "../../../../../store/group/actions";
-import { store, constants } from "@appserver/common/src";
-import {
-=======
-} from "asc-web-components";
-import { Headline, toastr, Loaders, constants } from "asc-web-common";
-import { withTranslation } from "react-i18next";
-import {
->>>>>>> a586f8fe
   InviteDialog,
   DeleteUsersDialog,
   SendInviteDialog,
