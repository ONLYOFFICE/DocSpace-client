--- conflicted
+++ resolved
@@ -169,12 +169,10 @@
   "ViewWeb": "Zobraziť webovú verziu",
   "Warning": "Upozornenie",
   "Hotkeys": "Klávesové skratky",
-<<<<<<< HEAD
-  "SelectFile": "Vybrať súbor"
-=======
   "PaymentsTitle": "Platby",
   "AboutCompanyTitle": "O programe",
   "LogoutButton": "Odhlásiť Sa",
   "HelpCenter": "Centrum pomoci"
->>>>>>> 466d36a5
+  "Hotkeys": "Klávesové skratky",
+  "SelectFile": "Vybrať súbor"
 }