/*
 *
 * (c) Copyright Ascensio System Limited 2010-2018
 *
 * This program is freeware. You can redistribute it and/or modify it under the terms of the GNU 
 * General Public License (GPL) version 3 as published by the Free Software Foundation (https://www.gnu.org/copyleft/gpl.html). 
 * In accordance with Section 7(a) of the GNU GPL its Section 15 shall be amended to the effect that 
 * Ascensio System SIA expressly excludes the warranty of non-infringement of any third-party rights.
 *
 * THIS PROGRAM IS DISTRIBUTED WITHOUT ANY WARRANTY; WITHOUT EVEN THE IMPLIED WARRANTY OF MERCHANTABILITY OR
 * FITNESS FOR A PARTICULAR PURPOSE. For more details, see GNU GPL at https://www.gnu.org/copyleft/gpl.html
 *
 * You can contact Ascensio System SIA by email at sales@onlyoffice.com
 *
 * The interactive user interfaces in modified source and object code versions of ONLYOFFICE must display 
 * Appropriate Legal Notices, as required under Section 5 of the GNU GPL version 3.
 *
 * Pursuant to Section 7 § 3(b) of the GNU GPL you must retain the original ONLYOFFICE logo which contains 
 * relevant author attributions when distributing the software. If the display of the logo in its graphic 
 * form is not reasonably feasible for technical reasons, you must include the words "Powered by ONLYOFFICE" 
 * in every copy of the program you distribute. 
 * Pursuant to Section 7 § 3(e) we decline to grant you any rights under trademark law for use of our trademarks.
 *
*/


using System;
<<<<<<< HEAD
using System.Globalization;
using System.Runtime.Serialization;

=======
using System.Globalization;
using System.Text.Json.Serialization;
>>>>>>> 53393590
using ASC.Core.Common.Settings;

namespace ASC.Web.Studio.UserControls.Management
{
    [Serializable]
    public class TariffSettings : ISettings
    {
        private static readonly CultureInfo CultureInfo = CultureInfo.CreateSpecificCulture("en-US");

        [JsonPropertyName("HideRecommendation")]
        public bool HideBuyRecommendationSetting { get; set; }

        [JsonPropertyName("HideNotify")]
        public bool HideNotifySetting { get; set; }

        [JsonPropertyName("HidePricingPage")]
        public bool HidePricingPageForUsers { get; set; }

        [JsonPropertyName("LicenseAccept")]
        public string LicenseAcceptSetting { get; set; }

        public ISettings GetDefault(IServiceProvider serviceProvider)
        {
            return new TariffSettings
            {
                HideBuyRecommendationSetting = false,
                HideNotifySetting = false,
                HidePricingPageForUsers = false,
                LicenseAcceptSetting = DateTime.MinValue.ToString(CultureInfo),
            };
        }

        public Guid ID
        {
            get { return new Guid("{07956D46-86F7-433b-A657-226768EF9B0D}"); }
        }

        //TODO: Need to be returned when needed
        public static bool GetHideRecommendation(SettingsManager settingsManager)
        {
            return settingsManager.LoadForCurrentUser<TariffSettings>().HideBuyRecommendationSetting;
        }

        public static void SetHideRecommendation(SettingsManager settingsManager, bool newVal)
        {
            var tariffSettings = settingsManager.LoadForCurrentUser<TariffSettings>();
            tariffSettings.HideBuyRecommendationSetting = newVal;
            settingsManager.SaveForCurrentUser(tariffSettings);
        }

        public static bool GetHideNotify(SettingsManager settingsManager)
        {
            return settingsManager.LoadForCurrentUser<TariffSettings>().HideNotifySetting;
        }

        public static void SetHideNotify(SettingsManager settingsManager, bool newVal)
        {
            var tariffSettings = settingsManager.LoadForCurrentUser<TariffSettings>();
            tariffSettings.HideNotifySetting = newVal;
            settingsManager.SaveForCurrentUser(tariffSettings);
        }

        public static bool GetHidePricingPage(SettingsManager settingsManager)
        {
            return settingsManager.Load<TariffSettings>().HidePricingPageForUsers;
        }

        public static void SetHidePricingPage(SettingsManager settingsManager, bool newVal)
        {
            var tariffSettings = settingsManager.Load<TariffSettings>();
            tariffSettings.HidePricingPageForUsers = newVal;
            settingsManager.Save<TariffSettings>(tariffSettings);
        }

        public static bool GetLicenseAccept(SettingsManager settingsManager)
        {
            return !DateTime.MinValue.ToString(CultureInfo).Equals(settingsManager.LoadForDefaultTenant<TariffSettings>().LicenseAcceptSetting);
        }

        public static void SetLicenseAccept(SettingsManager settingsManager)
        {
            var tariffSettings = settingsManager.LoadForDefaultTenant<TariffSettings>();
            if (DateTime.MinValue.ToString(CultureInfo).Equals(tariffSettings.LicenseAcceptSetting))
            {
                tariffSettings.LicenseAcceptSetting = DateTime.UtcNow.ToString(CultureInfo);
                settingsManager.SaveForDefaultTenant(tariffSettings);
            }
        }
    }
}<|MERGE_RESOLUTION|>--- conflicted
+++ resolved
@@ -25,14 +25,9 @@
 
 
 using System;
-<<<<<<< HEAD
 using System.Globalization;
-using System.Runtime.Serialization;
-
-=======
-using System.Globalization;
-using System.Text.Json.Serialization;
->>>>>>> 53393590
+using System.Text.Json.Serialization;
+
 using ASC.Core.Common.Settings;
 
 namespace ASC.Web.Studio.UserControls.Management
@@ -52,16 +47,16 @@
         public bool HidePricingPageForUsers { get; set; }
 
         [JsonPropertyName("LicenseAccept")]
-        public string LicenseAcceptSetting { get; set; }
+        public string LicenseAcceptSetting { get; set; }
 
         public ISettings GetDefault(IServiceProvider serviceProvider)
         {
-            return new TariffSettings
-            {
-                HideBuyRecommendationSetting = false,
-                HideNotifySetting = false,
-                HidePricingPageForUsers = false,
-                LicenseAcceptSetting = DateTime.MinValue.ToString(CultureInfo),
+            return new TariffSettings
+            {
+                HideBuyRecommendationSetting = false,
+                HideNotifySetting = false,
+                HidePricingPageForUsers = false,
+                LicenseAcceptSetting = DateTime.MinValue.ToString(CultureInfo),
             };
         }
 
@@ -69,48 +64,48 @@
         {
             get { return new Guid("{07956D46-86F7-433b-A657-226768EF9B0D}"); }
         }
-
+
         //TODO: Need to be returned when needed
         public static bool GetHideRecommendation(SettingsManager settingsManager)
-        {
+        {
             return settingsManager.LoadForCurrentUser<TariffSettings>().HideBuyRecommendationSetting;
         }
-
-        public static void SetHideRecommendation(SettingsManager settingsManager, bool newVal)
-        {
-            var tariffSettings = settingsManager.LoadForCurrentUser<TariffSettings>();
-            tariffSettings.HideBuyRecommendationSetting = newVal;
-            settingsManager.SaveForCurrentUser(tariffSettings);
-        }
-
+
+        public static void SetHideRecommendation(SettingsManager settingsManager, bool newVal)
+        {
+            var tariffSettings = settingsManager.LoadForCurrentUser<TariffSettings>();
+            tariffSettings.HideBuyRecommendationSetting = newVal;
+            settingsManager.SaveForCurrentUser(tariffSettings);
+        }
+
         public static bool GetHideNotify(SettingsManager settingsManager)
         {
             return settingsManager.LoadForCurrentUser<TariffSettings>().HideNotifySetting;
-        }
-
-        public static void SetHideNotify(SettingsManager settingsManager, bool newVal)
-        {
-            var tariffSettings = settingsManager.LoadForCurrentUser<TariffSettings>();
-            tariffSettings.HideNotifySetting = newVal;
-            settingsManager.SaveForCurrentUser(tariffSettings);
+        }
+
+        public static void SetHideNotify(SettingsManager settingsManager, bool newVal)
+        {
+            var tariffSettings = settingsManager.LoadForCurrentUser<TariffSettings>();
+            tariffSettings.HideNotifySetting = newVal;
+            settingsManager.SaveForCurrentUser(tariffSettings);
         }
 
         public static bool GetHidePricingPage(SettingsManager settingsManager)
         {
             return settingsManager.Load<TariffSettings>().HidePricingPageForUsers;
-        }
+        }
 
         public static void SetHidePricingPage(SettingsManager settingsManager, bool newVal)
-        {
-            var tariffSettings = settingsManager.Load<TariffSettings>();
-            tariffSettings.HidePricingPageForUsers = newVal;
+        {
+            var tariffSettings = settingsManager.Load<TariffSettings>();
+            tariffSettings.HidePricingPageForUsers = newVal;
             settingsManager.Save<TariffSettings>(tariffSettings);
         }
 
         public static bool GetLicenseAccept(SettingsManager settingsManager)
         {
             return !DateTime.MinValue.ToString(CultureInfo).Equals(settingsManager.LoadForDefaultTenant<TariffSettings>().LicenseAcceptSetting);
-        }
+        }
 
         public static void SetLicenseAccept(SettingsManager settingsManager)
         {
