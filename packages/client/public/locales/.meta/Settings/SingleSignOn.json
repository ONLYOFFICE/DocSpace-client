--- conflicted
+++ resolved
@@ -3,11 +3,7 @@
   "content": "Single Sign-On",
   "content_en_sha1_hash": "9cd5b7eb1680d90f18ef828206965ff742d88dda",
   "created_at": "2025-05-19T21:30:52.736Z",
-<<<<<<< HEAD
-  "updated_at": "2025-10-03T10:07:11.796Z",
-=======
   "updated_at": "2025-10-03T13:19:30.641Z",
->>>>>>> 4e3ade75
   "comment": {
     "text": "This translation key is used to display a custom label for a single sign-on entry button. It appears in an IDP settings page and is used as a placeholder until a custom value is set. Translators should provide a clear and concise text that will be displayed on the UI.",
     "is_auto": true,
