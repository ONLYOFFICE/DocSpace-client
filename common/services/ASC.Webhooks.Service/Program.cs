--- conflicted
+++ resolved
@@ -32,42 +32,7 @@
 
 var builder = WebApplication.CreateBuilder(options);
 
-<<<<<<< HEAD
-builder.Host.UseWindowsService();
-builder.Host.UseSystemd();
-builder.Host.UseServiceProviderFactory(new AutofacServiceProviderFactory());
-
-builder.WebHost.ConfigureKestrel((hostingContext, serverOptions) =>
-{
-    var kestrelConfig = hostingContext.Configuration.GetSection("Kestrel");
-
-    if (!kestrelConfig.Exists())
-    {
-        return;
-    }
-
-    var unixSocket = kestrelConfig.GetValue<string>("ListenUnixSocket");
-
-    if (RuntimeInformation.IsOSPlatform(OSPlatform.Linux))
-    {
-        if (!string.IsNullOrWhiteSpace(unixSocket))
-        {
-            unixSocket = string.Format(unixSocket, hostingContext.HostingEnvironment.ApplicationName.Replace("ASC.", "").Replace(".", ""));
-
-            serverOptions.ListenUnixSocket(unixSocket);
-        }
-    }
-});
-
-builder.Host.ConfigureContainer<ContainerBuilder>((context, builder) =>
- {
-     builder.Register(context.Configuration, false, false);
- });
-
-builder.Host.ConfigureAppConfiguration((hostContext, config) =>
-=======
 builder.Host.ConfigureDefault(args, (hostContext, config, env, path) =>
->>>>>>> 9fbb192f
 {
     config.AddJsonFile($"appsettings.services.json", true);
 }, (hostContext, services, diHelper) =>
