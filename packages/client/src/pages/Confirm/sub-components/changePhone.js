--- conflicted
+++ resolved
@@ -35,11 +35,7 @@
 import withLoader from "../withLoader";
 import { FormWrapper } from "@docspace/shared/components/form-wrapper";
 import PortalLogo from "@docspace/shared/components/portal-logo/PortalLogo";
-<<<<<<< HEAD
-import { PRODUCT_NAME } from "@docspace/shared/constants";
 import ConfirmRoute from "SRC_DIR/helpers/confirmRoute";
-=======
->>>>>>> 88c0df3a
 
 const ChangePhoneForm = (props) => {
   const { t, greetingTitle } = props;
