// (c) Copyright Ascensio System SIA 2009-2024
//
// This program is a free software product.
// You can redistribute it and/or modify it under the terms
// of the GNU Affero General Public License (AGPL) version 3 as published by the Free Software
// Foundation. In accordance with Section 7(a) of the GNU AGPL its Section 15 shall be amended
// to the effect that Ascensio System SIA expressly excludes the warranty of non-infringement of
// any third-party rights.
//
// This program is distributed WITHOUT ANY WARRANTY, without even the implied warranty
// of MERCHANTABILITY or FITNESS FOR A PARTICULAR  PURPOSE. For details, see
// the GNU AGPL at: http://www.gnu.org/licenses/agpl-3.0.html
//
// You can contact Ascensio System SIA at Lubanas st. 125a-25, Riga, Latvia, EU, LV-1021.
//
// The  interactive user interfaces in modified source and object code versions of the Program must
// display Appropriate Legal Notices, as required under Section 5 of the GNU AGPL version 3.
//
// Pursuant to Section 7(b) of the License you must retain the original Product logo when
// distributing the program. Pursuant to Section 7(e) we decline to grant you any rights under
// trademark law for use of our trademarks.
//
// All the Product's GUI elements, including illustrations and icon sets, as well as technical writing
// content are licensed under the terms of the Creative Commons Attribution-ShareAlike 4.0
// International. See the License terms at http://creativecommons.org/licenses/by-sa/4.0/legalcode

import React from "react";
import { cookies } from "next/headers";

import { SYSTEM_THEME_KEY } from "@docspace/shared/constants";
import { ThemeKeys } from "@docspace/shared/enums";
import { getBgPattern } from "@docspace/shared/utils/common";
import { Scrollbar } from "@docspace/shared/components/scrollbar";

import SimpleNav from "@/components/SimpleNav";
import { getColorTheme } from "@/utils/actions";
import { ContentWrapper, FormWrapper } from "@/components/StyledLayout.styled";

export default async function Layout({
  children,
}: {
  children: React.ReactNode;
}) {
  const colorTheme = await getColorTheme();

  const cookieStore = cookies();

  const systemTheme = cookieStore.get(SYSTEM_THEME_KEY)?.value as ThemeKeys;

  const bgPattern = getBgPattern(colorTheme?.selected);

  return (
    <div style={{ width: "100%", height: "100%" }}>
      <SimpleNav systemTheme={systemTheme} />

      <FormWrapper bgPattern={bgPattern} id="form-wrapper">
        <div className="bg-cover" />
        <Scrollbar id="customScrollBar">
<<<<<<< HEAD
          <ContentWrapper id="content-wrapper">{children}</ContentWrapper>
=======
          <LanguageComboboxWrapper />
          <LoginContent>
            <ColorTheme
              themeId={ThemeId.LinkForgotPassword}
              isRegisterContainerVisible={isRegisterContainerVisible}
            >
              <GreetingContainer
                greetingSettings={objectSettings?.greetingSettings}
              />
              {children}
            </ColorTheme>
          </LoginContent>
>>>>>>> 6e3b950c
        </Scrollbar>
      </FormWrapper>
    </div>
  );
}<|MERGE_RESOLUTION|>--- conflicted
+++ resolved
@@ -56,22 +56,7 @@
       <FormWrapper bgPattern={bgPattern} id="form-wrapper">
         <div className="bg-cover" />
         <Scrollbar id="customScrollBar">
-<<<<<<< HEAD
           <ContentWrapper id="content-wrapper">{children}</ContentWrapper>
-=======
-          <LanguageComboboxWrapper />
-          <LoginContent>
-            <ColorTheme
-              themeId={ThemeId.LinkForgotPassword}
-              isRegisterContainerVisible={isRegisterContainerVisible}
-            >
-              <GreetingContainer
-                greetingSettings={objectSettings?.greetingSettings}
-              />
-              {children}
-            </ColorTheme>
-          </LoginContent>
->>>>>>> 6e3b950c
         </Scrollbar>
       </FormWrapper>
     </div>
