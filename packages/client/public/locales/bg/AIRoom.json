--- conflicted
+++ resolved
@@ -6,10 +6,6 @@
   "EmptyKnowledgeDescriptionActions": "Опитайте тези действия, за да започнете:",
   "EmptyKnowledgeTitle": "Още не са качени файлове.",
   "EmptyResultsTitle": "Още няма резултати",
-<<<<<<< HEAD
-=======
-  "EmptyResultsViewerDescription": "Ще видите резултатите от дейността на AI чат от други потребители тук, след като станат достъпни.",
->>>>>>> 7bd0b0d7
   "InstructionsDescriptionAgentExample": "Пример: \"Вие сте AI PR асистент, който помага за писане и редактиране на прессъобщения. Поддържайте професионален, уверен и подходящ за медии тон. Подчертавайте ключовите послания ясно, избягвайте жаргон и дръжте текста кратък и увлекателен.\"",
   "KnowledgeDescription": "Качете файлове от вашия компютър или {{productName}}, за да предоставите по-добър контекст за чата. Забележка: част или цялото качено съдържание може да бъде изложено по време на разговора.",
   "KnowledgeSelectIn": "Изберете в {{productName}}",
