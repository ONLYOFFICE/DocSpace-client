// (c) Copyright Ascensio System SIA 2010-2022
//
// This program is a free software product.
// You can redistribute it and/or modify it under the terms
// of the GNU Affero General Public License (AGPL) version 3 as published by the Free Software
// Foundation. In accordance with Section 7(a) of the GNU AGPL its Section 15 shall be amended
// to the effect that Ascensio System SIA expressly excludes the warranty of non-infringement of
// any third-party rights.
//
// This program is distributed WITHOUT ANY WARRANTY, without even the implied warranty
// of MERCHANTABILITY or FITNESS FOR A PARTICULAR  PURPOSE. For details, see
// the GNU AGPL at: http://www.gnu.org/licenses/agpl-3.0.html
//
// You can contact Ascensio System SIA at Lubanas st. 125a-25, Riga, Latvia, EU, LV-1021.
//
// The  interactive user interfaces in modified source and object code versions of the Program must
// display Appropriate Legal Notices, as required under Section 5 of the GNU AGPL version 3.
//
// Pursuant to Section 7(b) of the License you must retain the original Product logo when
// distributing the program. Pursuant to Section 7(e) we decline to grant you any rights under
// trademark law for use of our trademarks.
//
// All the Product's GUI elements, including illustrations and icon sets, as well as technical writing
// content are licensed under the terms of the Creative Commons Attribution-ShareAlike 4.0
// International. See the License terms at http://creativecommons.org/licenses/by-sa/4.0/legalcode

namespace ASC.Data.Backup.Contracts;

[ServiceContract]
public interface IBackupService
{
    BackupProgress GetBackupProgress(int tenantId);
    BackupProgress GetRestoreProgress(int tenantId);
    BackupProgress GetTransferProgress(int tenantId);
<<<<<<< HEAD
    List<BackupHistoryRecord> GetBackupHistory(int tenantId);
=======
    Task<List<BackupHistoryRecord>> GetBackupHistory(int tenantId);
    List<TransferRegion> GetTransferRegions();
>>>>>>> f1b4eae7
    ScheduleResponse GetSchedule(int tenantId);
    string GetTmpFolder();
    void CreateSchedule(CreateScheduleRequest request);
    Task DeleteAllBackups(int tenantId);
    Task DeleteBackup(Guid backupId);
    void DeleteSchedule(int tenantId);
    void StartBackup(StartBackupRequest request);
    void StartRestore(StartRestoreRequest request);
    void StartTransfer(StartTransferRequest request);
}<|MERGE_RESOLUTION|>--- conflicted
+++ resolved
@@ -32,12 +32,7 @@
     BackupProgress GetBackupProgress(int tenantId);
     BackupProgress GetRestoreProgress(int tenantId);
     BackupProgress GetTransferProgress(int tenantId);
-<<<<<<< HEAD
-    List<BackupHistoryRecord> GetBackupHistory(int tenantId);
-=======
     Task<List<BackupHistoryRecord>> GetBackupHistory(int tenantId);
-    List<TransferRegion> GetTransferRegions();
->>>>>>> f1b4eae7
     ScheduleResponse GetSchedule(int tenantId);
     string GetTmpFolder();
     void CreateSchedule(CreateScheduleRequest request);
