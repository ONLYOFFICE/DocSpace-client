--- conflicted
+++ resolved
@@ -113,44 +113,39 @@
   };
 
   getNeededProperties = () => {
-<<<<<<< HEAD
-    return (
-      this.item.isRoom
-=======
     return (this.item.isRoom
->>>>>>> 91999503
-        ? [
-            "Owner",
-            this.item.providerKey && "Storage Type",
-            "Type",
-            "Content",
-            "Date modified",
-            "Last modified by",
-            "Creation date",
-            this.item.tags.length && "Tags",
-          ]
-        : this.item.isFolder
-        ? [
-            "Owner",
-            //"Location",
-            "Type",
-            "Content",
-            "Date modified",
-            "Last modified by",
-            "Creation date",
-          ]
-        : [
-            "Owner",
-            //"Location",
-            "Type",
-            "File extension",
-            "Size",
-            "Date modified",
-            "Last modified by",
-            "Creation date",
-            "Versions",
-            "Comments",
-          ]
+      ? [
+          "Owner",
+          this.item.providerKey && "Storage Type",
+          "Type",
+          "Content",
+          "Date modified",
+          "Last modified by",
+          "Creation date",
+          this.item.tags.length && "Tags",
+        ]
+      : this.item.isFolder
+      ? [
+          "Owner",
+          //"Location",
+          "Type",
+          "Content",
+          "Date modified",
+          "Last modified by",
+          "Creation date",
+        ]
+      : [
+          "Owner",
+          //"Location",
+          "Type",
+          "File extension",
+          "Size",
+          "Date modified",
+          "Last modified by",
+          "Creation date",
+          "Versions",
+          "Comments",
+        ]
     ).filter((nP) => !!nP);
   };
 
