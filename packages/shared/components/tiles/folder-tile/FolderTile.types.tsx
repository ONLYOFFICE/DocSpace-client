--- conflicted
+++ resolved
@@ -83,14 +83,11 @@
   /** Flag for edit mode */
   isEdit?: boolean;
   forwardRef?: React.RefObject<HTMLDivElement | null>;
-<<<<<<< HEAD
-  /** Data test id for the tile */
-  dataTestId?: string;
-=======
   /** The temporary icon to display when thumbnail is not available */
   temporaryIcon?: string;
   isBigFolder?: boolean;
->>>>>>> bbea40ea
+  /** Data test id for the tile */
+  dataTestId?: string;
 };
 
 export type FolderChildProps = {
