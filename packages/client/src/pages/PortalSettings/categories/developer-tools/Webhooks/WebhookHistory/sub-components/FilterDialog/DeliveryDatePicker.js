--- conflicted
+++ resolved
@@ -175,17 +175,12 @@
                 <Text isInline fontWeight={600} color="#A3A9AE" className="mr-8">
                   {t("From")}
                 </Text>
-<<<<<<< HEAD
-                <TimePicker onChange={setDeliveryFrom} hasError={!isTimeValid} tabIndex={1} />
-=======
                 <TimePicker
                   classNameInput="from-time"
-                  date={filters.deliveryFrom}
-                  setDate={setDeliveryFrom}
+                  onChange={setDeliveryFrom}
                   hasError={!isTimeValid}
                   tabIndex={1}
                 />
->>>>>>> 24fba12c
               </span>
 
               <Text isInline fontWeight={600} color="#A3A9AE" className="mr-8">
