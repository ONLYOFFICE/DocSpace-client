/*
 *
 * (c) Copyright Ascensio System Limited 2010-2018
 *
 * This program is freeware. You can redistribute it and/or modify it under the terms of the GNU 
 * General Public License (GPL) version 3 as published by the Free Software Foundation (https://www.gnu.org/copyleft/gpl.html). 
 * In accordance with Section 7(a) of the GNU GPL its Section 15 shall be amended to the effect that 
 * Ascensio System SIA expressly excludes the warranty of non-infringement of any third-party rights.
 *
 * THIS PROGRAM IS DISTRIBUTED WITHOUT ANY WARRANTY; WITHOUT EVEN THE IMPLIED WARRANTY OF MERCHANTABILITY OR
 * FITNESS FOR A PARTICULAR PURPOSE. For more details, see GNU GPL at https://www.gnu.org/copyleft/gpl.html
 *
 * You can contact Ascensio System SIA by email at sales@onlyoffice.com
 *
 * The interactive user interfaces in modified source and object code versions of ONLYOFFICE must display 
 * Appropriate Legal Notices, as required under Section 5 of the GNU GPL version 3.
 *
 * Pursuant to Section 7 § 3(b) of the GNU GPL you must retain the original ONLYOFFICE logo which contains 
 * relevant author attributions when distributing the software. If the display of the logo in its graphic 
 * form is not reasonably feasible for technical reasons, you must include the words "Powered by ONLYOFFICE" 
 * in every copy of the program you distribute. 
 * Pursuant to Section 7 § 3(e) we decline to grant you any rights under trademark law for use of our trademarks.
 *
*/


using System;
using System.Diagnostics;
using System.Globalization;
using System.IO;
using System.Linq;
using System.Net;
using System.Net.Http;
using System.Text.Json;
using System.Threading;
using System.Threading.Tasks;
using System.Web;

using ASC.Common;
using ASC.Common.Logging;
using ASC.Common.Utils;
using ASC.Common.Web;
using ASC.Core;
using ASC.Data.Storage;
using ASC.Files.Core;
using ASC.Files.Core.Resources;
using ASC.Files.Core.Security;
using ASC.MessagingSystem;
using ASC.Security.Cryptography;
using ASC.Web.Core;
using ASC.Web.Core.Files;
using ASC.Web.Files.Classes;
using ASC.Web.Files.Core.Compress;
using ASC.Web.Files.Helpers;
using ASC.Web.Files.Services.DocumentService;
using ASC.Web.Files.Services.FFmpegService;
using ASC.Web.Files.Utils;
using ASC.Web.Studio.Core;
using ASC.Web.Studio.Utility;

using JWT;

using Microsoft.AspNetCore.Builder;
using Microsoft.AspNetCore.Http;
using Microsoft.Extensions.DependencyInjection;
using Microsoft.Extensions.Options;

using Newtonsoft.Json.Linq;

using FileShare = ASC.Files.Core.Security.FileShare;
using MimeMapping = ASC.Common.Web.MimeMapping;
using SecurityContext = ASC.Core.SecurityContext;

namespace ASC.Web.Files
{
    public class FileHandler
    {
        private IServiceProvider ServiceProvider { get; }

        public FileHandler(RequestDelegate next, IServiceProvider serviceProvider)
        {
            ServiceProvider = serviceProvider;
        }

        public async Task Invoke(HttpContext context)
        {
            using var scope = ServiceProvider.CreateScope();
            var fileHandlerService = scope.ServiceProvider.GetService<FileHandlerService>();
            await fileHandlerService.Invoke(context).ConfigureAwait(false);
        }
    }

    [Scope]
    public class FileHandlerService
    {
        public string FileHandlerPath
        {
            get { return FilesLinkUtility.FileHandlerPath; }
        }
        private FilesLinkUtility FilesLinkUtility { get; }
        private TenantExtra TenantExtra { get; }
        private AuthContext AuthContext { get; }
        private SecurityContext SecurityContext { get; }
        private GlobalStore GlobalStore { get; }
        private IDaoFactory DaoFactory { get; }
        private FileSecurity FileSecurity { get; }
        private FileMarker FileMarker { get; }
        private SetupInfo SetupInfo { get; }
        private FileUtility FileUtility { get; }
        private Global Global { get; }
        private EmailValidationKeyProvider EmailValidationKeyProvider { get; }
        private CoreBaseSettings CoreBaseSettings { get; }
        private GlobalFolderHelper GlobalFolderHelper { get; }
        private PathProvider PathProvider { get; }
        private DocumentServiceTrackerHelper DocumentServiceTrackerHelper { get; }
        private FilesMessageService FilesMessageService { get; }
        private FileShareLink FileShareLink { get; }
        private FileConverter FileConverter { get; }
        private FFmpegService FFmpegService { get; }
        private IServiceProvider ServiceProvider { get; }
        public TempStream TempStream { get; }
        private UserManager UserManager { get; }
        private ILog Logger { get; }
        private IHttpClientFactory ClientFactory { get; }

        public FileHandlerService(
            FilesLinkUtility filesLinkUtility,
            TenantExtra tenantExtra,
            CookiesManager cookiesManager,
            AuthContext authContext,
            SecurityContext securityContext,
            GlobalStore globalStore,
            IOptionsMonitor<ILog> optionsMonitor,
            IDaoFactory daoFactory,
            FileSecurity fileSecurity,
            FileMarker fileMarker,
            SetupInfo setupInfo,
            FileUtility fileUtility,
            Global global,
            EmailValidationKeyProvider emailValidationKeyProvider,
            CoreBaseSettings coreBaseSettings,
            GlobalFolderHelper globalFolderHelper,
            PathProvider pathProvider,
            UserManager userManager,
            DocumentServiceTrackerHelper documentServiceTrackerHelper,
            FilesMessageService filesMessageService,
            FileShareLink fileShareLink,
            FileConverter fileConverter,
            FFmpegService fFmpegService,
            IServiceProvider serviceProvider,
            TempStream tempStream,
            IHttpClientFactory clientFactory)
        {
            FilesLinkUtility = filesLinkUtility;
            TenantExtra = tenantExtra;
            AuthContext = authContext;
            SecurityContext = securityContext;
            GlobalStore = globalStore;
            DaoFactory = daoFactory;
            FileSecurity = fileSecurity;
            FileMarker = fileMarker;
            SetupInfo = setupInfo;
            FileUtility = fileUtility;
            Global = global;
            EmailValidationKeyProvider = emailValidationKeyProvider;
            CoreBaseSettings = coreBaseSettings;
            GlobalFolderHelper = globalFolderHelper;
            PathProvider = pathProvider;
            DocumentServiceTrackerHelper = documentServiceTrackerHelper;
            FilesMessageService = filesMessageService;
            FileShareLink = fileShareLink;
            FileConverter = fileConverter;
            FFmpegService = fFmpegService;
            ServiceProvider = serviceProvider;
            TempStream = tempStream;
            UserManager = userManager;
            Logger = optionsMonitor.CurrentValue;
            ClientFactory = clientFactory;
        }

        public Task Invoke(HttpContext context)
        {
            if (TenantExtra.IsNotPaid())
            {
                context.Response.StatusCode = (int)HttpStatusCode.PaymentRequired;
                //context.Response.StatusDescription = "Payment Required.";
                return Task.CompletedTask;
            }

            return InternalInvoke(context);
        }

        private async Task InternalInvoke(HttpContext context)
        {
            try
            {
                switch ((context.Request.Query[FilesLinkUtility.Action].FirstOrDefault() ?? "").ToLower())
                {
                    case "view":
                    case "download":
                        await DownloadFile(context).ConfigureAwait(false);
                        break;
                    case "bulk":
                        await BulkDownloadFile(context).ConfigureAwait(false);
                        break;
                    case "stream":
                        await StreamFile(context).ConfigureAwait(false);
                        break;
                    case "empty":
                        await EmptyFile(context).ConfigureAwait(false);
                        break;
                    case "tmp":
                        await TempFile(context).ConfigureAwait(false);
                        break;
                    case "create":
                        await CreateFile(context).ConfigureAwait(false);
                        break;
                    case "redirect":
                        Redirect(context);
                        break;
                    case "diff":
                        await DifferenceFile(context).ConfigureAwait(false);
                        break;
                    case "thumb":
                        await ThumbnailFile(context).ConfigureAwait(false);
                        break;
                    case "track":
                        await TrackFile(context).ConfigureAwait(false);
                        break;
                    default:
                        throw new HttpException((int)HttpStatusCode.BadRequest, FilesCommonResource.ErrorMassage_BadRequest);
                }

            }
            catch (InvalidOperationException e)
            {
                throw new HttpException((int)HttpStatusCode.InternalServerError, FilesCommonResource.ErrorMassage_BadRequest, e);
            }
        }

        private Task BulkDownloadFile(HttpContext context)
        {
            if (!SecurityContext.IsAuthenticated)
            {
                context.Response.StatusCode = (int)HttpStatusCode.Forbidden;
                return Task.CompletedTask;
            }

            var ext = CompressToArchive.GetExt(ServiceProvider, context.Request.Query["ext"]);
            var store = GlobalStore.GetStore();
            var path = string.Format(@"{0}\{1}{2}", SecurityContext.CurrentAccount.ID, FileConstant.DownloadTitle, ext);

            if (!store.IsFile(FileConstant.StorageDomainTmp, path))
            {
                Logger.ErrorFormat("BulkDownload file error. File is not exist on storage. UserId: {0}.", AuthContext.CurrentAccount.ID);
                context.Response.StatusCode = (int)HttpStatusCode.NotFound;
                return Task.CompletedTask;
            }

            if (store.IsSupportedPreSignedUri)
            {
                var url = store.GetPreSignedUri(FileConstant.StorageDomainTmp, path, TimeSpan.FromHours(1), null).ToString();
                context.Response.Redirect(url);
                return Task.CompletedTask;
            }

            context.Response.Clear();
            return InternalBulkDownloadFile(context, store, path, ext);
        }

        private async Task InternalBulkDownloadFile(HttpContext context, IDataStore store, string path, string ext)
        {
            try
            {
                using (var readStream = store.GetReadStream(FileConstant.StorageDomainTmp, path))
                {
                    long offset = 0;
                    if (readStream.CanSeek)
                    {
                        readStream.Seek(offset, SeekOrigin.Begin);
                    }
                }

                await context.Response.Body.FlushAsync();
                await context.Response.CompleteAsync();
                //context.Response.SuppressContent = true;
                //context.ApplicationInstance.CompleteRequest();
            }
            catch (Exception e)
            {
                Logger.ErrorFormat("BulkDownloadFile failed for user {0} with error: ", SecurityContext.CurrentAccount.ID, e.Message);
                throw new HttpException((int)HttpStatusCode.BadRequest, e.Message);
            }
        }

        private async Task DownloadFile(HttpContext context)
        {
            var q = context.Request.Query[FilesLinkUtility.FileId];

            if (int.TryParse(q, out var id))
            {
                await DownloadFile(context, id);
            }
            else
            {
                await DownloadFile(context, q.FirstOrDefault() ?? "");
            }
        }

        private async Task DownloadFile<T>(HttpContext context, T id)
        {
            var flushed = false;
            try
            {
                var doc = context.Request.Query[FilesLinkUtility.DocShareKey].FirstOrDefault() ?? "";

                var fileDao = DaoFactory.GetFileDao<T>();
                var readLink = FileShareLink.Check(doc, true, fileDao, out var file);
                if (!readLink && file == null)
                {
                    fileDao.InvalidateCache(id);

                    file = int.TryParse(context.Request.Query[FilesLinkUtility.Version], out var version) && version > 0
                               ? fileDao.GetFile(id, version)
                               : fileDao.GetFile(id);
                }

                if (file == null)
                {
                    context.Response.StatusCode = (int)HttpStatusCode.NotFound;

                    return;
                }

                if (!readLink && !FileSecurity.CanRead(file))
                {
                    context.Response.StatusCode = (int)HttpStatusCode.Forbidden;
                    return;
                }

                if (!string.IsNullOrEmpty(file.Error)) throw new Exception(file.Error);

                if (!fileDao.IsExistOnStorage(file))
                {
                    Logger.ErrorFormat("Download file error. File is not exist on storage. File id: {0}.", file.ID);
                    context.Response.StatusCode = (int)HttpStatusCode.NotFound;

                    return;
                }

                FileMarker.RemoveMarkAsNew(file);

                context.Response.Clear();
                context.Response.Headers.Clear();
                //TODO
                //context.Response.Headers.Charset = "utf-8";

                FilesMessageService.Send(file, MessageAction.FileDownloaded, file.Title);

                if (string.Equals(context.Request.Headers["If-None-Match"], GetEtag(file)))
                {
                    //Its cached. Reply 304
                    context.Response.StatusCode = (int)HttpStatusCode.NotModified;
                    //context.Response.Cache.SetETag(GetEtag(file));
                }
                else
                {
                    //context.Response.CacheControl = "public";
                    //context.Response.Cache.SetETag(GetEtag(file));
                    //context.Response.Cache.SetCacheability(HttpCacheability.Public);

                    Stream fileStream = null;
                    try
                    {
                        var title = file.Title;

                        if (file.ContentLength <= SetupInfo.AvailableFileSize)
                        {
                            var ext = FileUtility.GetFileExtension(file.Title);

                            var outType = (context.Request.Query[FilesLinkUtility.OutType].FirstOrDefault() ?? "").Trim();
                            if (!string.IsNullOrEmpty(outType)
                                && FileUtility.ExtsConvertible.Keys.Contains(ext)
                                && FileUtility.ExtsConvertible[ext].Contains(outType))
                            {
                                ext = outType;
                            }

                            long offset = 0;
                            long length;
                            if (!file.ProviderEntry
                                && string.Equals(context.Request.Query["convpreview"], "true", StringComparison.InvariantCultureIgnoreCase)
                                && FFmpegService.IsConvertable(ext))
                            {
                                const string mp4Name = "content.mp4";
                                var mp4Path = fileDao.GetUniqFilePath(file, mp4Name);
                                var store = GlobalStore.GetStore();
                                if (!store.IsFile(mp4Path))
                                {
                                    fileStream = fileDao.GetFileStream(file);

                                    Logger.InfoFormat("Converting {0} (fileId: {1}) to mp4", file.Title, file.ID);
                                    var stream = await FFmpegService.Convert(fileStream, ext);
                                    store.Save(string.Empty, mp4Path, stream, mp4Name);
                                }

                                var fullLength = store.GetFileSize(string.Empty, mp4Path);

                                length = ProcessRangeHeader(context, fullLength, ref offset);
                                fileStream = store.GetReadStream(string.Empty, mp4Path, (int)offset);

                                title = FileUtility.ReplaceFileExtension(title, ".mp4");
                            }
                            else
                            {
                                if (!FileConverter.EnableConvert(file, ext))
                                {
                                    if (!readLink && fileDao.IsSupportedPreSignedUri(file))
                                    {
                                        context.Response.Redirect(fileDao.GetPreSignedUri(file, TimeSpan.FromHours(1)).ToString(), false);

                                        return;
                                    }

                                    fileStream = fileDao.GetFileStream(file); // getStream to fix file.ContentLength

                                    if (fileStream.CanSeek)
                                    {
                                        var fullLength = file.ContentLength;
                                        length = ProcessRangeHeader(context, fullLength, ref offset);
                                        fileStream.Seek(offset, SeekOrigin.Begin);
                                    }
                                    else
                                    {
                                        length = file.ContentLength;
                                    }
                                }
                                else
                                {
                                    title = FileUtility.ReplaceFileExtension(title, ext);
                                    fileStream = FileConverter.Exec(file, ext);

                                    length = fileStream.Length;
                                }
                            }

                            flushed = await SendStreamByChunksAsync(context, length, title, fileStream, flushed);
                        }
                        else
                        {
                            if (!readLink && fileDao.IsSupportedPreSignedUri(file))
                            {
                                context.Response.Redirect(fileDao.GetPreSignedUri(file, TimeSpan.FromHours(1)).ToString(), true);

                                return;
                            }

                            fileStream = fileDao.GetFileStream(file); // getStream to fix file.ContentLength

                            long offset = 0;
                            var length = file.ContentLength;
                            if (fileStream.CanSeek)
                            {
                                length = ProcessRangeHeader(context, file.ContentLength, ref offset);
                                fileStream.Seek(offset, SeekOrigin.Begin);
                            }

                            flushed = await SendStreamByChunksAsync(context, length, title, fileStream, flushed);
                        }
                    }
                    catch (ThreadAbortException tae)
                    {
                        Logger.Error("DownloadFile", tae);
                    }
                    catch (HttpException e)
                    {
                        Logger.Error("DownloadFile", e);
                        throw new HttpException((int)HttpStatusCode.BadRequest, e.Message);
                    }
                    finally
                    {
                        if (fileStream != null)
                        {
                            fileStream.Close();
                            await fileStream.DisposeAsync();
                        }
                    }

                    try
                    {
                        await context.Response.Body.FlushAsync();
                        //context.Response.SuppressContent = true;
                        await context.Response.CompleteAsync();
                        flushed = true;
                    }
                    catch (HttpException ex)
                    {
                        Logger.Error("DownloadFile", ex);
                    }
                }
            }
            catch (ThreadAbortException tae)
            {
                Logger.Error("DownloadFile", tae);
            }
            catch (Exception ex)
            {
                // Get stack trace for the exception with source file information
                var st = new StackTrace(ex, true);
                // Get the top stack frame
                var frame = st.GetFrame(0);
                // Get the line number from the stack frame
                var line = frame.GetFileLineNumber();

                Logger.ErrorFormat("Url: {0} {1} IsClientConnected:{2}, line number:{3} frame:{4}", context.Request.Url(), ex, !context.RequestAborted.IsCancellationRequested, line, frame);
                if (!flushed && !context.RequestAborted.IsCancellationRequested)
                {
                    context.Response.StatusCode = 400;
                    await context.Response.WriteAsync(HttpUtility.HtmlEncode(ex.Message));
                }
            }
        }

        private long ProcessRangeHeader(HttpContext context, long fullLength, ref long offset)
        {
            if (context == null) throw new ArgumentNullException();
            if (context.Request.Headers["Range"].FirstOrDefault() == null) return fullLength;

            long endOffset = -1;

            var range = context.Request.Headers["Range"].FirstOrDefault().Split(new[] { '=', '-' });
            offset = Convert.ToInt64(range[1]);
            if (range.Length > 2 && !string.IsNullOrEmpty(range[2]))
            {
                endOffset = Convert.ToInt64(range[2]);
            }
            if (endOffset < 0 || endOffset >= fullLength)
            {
                endOffset = fullLength - 1;
            }

            var length = endOffset - offset + 1;

            if (length <= 0) throw new HttpException(HttpStatusCode.RequestedRangeNotSatisfiable);

            Logger.InfoFormat("Starting file download (chunk {0}-{1})", offset, endOffset);
            if (length < fullLength)
            {
                context.Response.StatusCode = (int)HttpStatusCode.PartialContent;
            }
            context.Response.Headers.Add("Accept-Ranges", "bytes");
            context.Response.Headers.Add("Content-Range", string.Format(" bytes {0}-{1}/{2}", offset, endOffset, fullLength));

            return length;
        }

        private async Task<bool> SendStreamByChunksAsync(HttpContext context, long toRead, string title, Stream fileStream, bool flushed)
        {
            //context.Response.Buffer = false;
            context.Response.Headers.Add("Connection", "Keep-Alive");
            context.Response.ContentLength = toRead;
            context.Response.Headers.Add("Content-Disposition", ContentDispositionUtil.GetHeaderValue(title));
            context.Response.ContentType = MimeMapping.GetMimeMapping(title);

            var bufferSize = Convert.ToInt32(Math.Min(32 * 1024, toRead)); // 32KB
            var buffer = new byte[bufferSize];
            while (toRead > 0)
            {
                var length = await fileStream.ReadAsync(buffer, 0, bufferSize);
                await context.Response.Body.WriteAsync(buffer, 0, length, context.RequestAborted);
                await context.Response.Body.FlushAsync();
                flushed = true;
                toRead -= length;
            }


            return flushed;
        }

        private async Task StreamFile(HttpContext context)
        {
            var q = context.Request.Query[FilesLinkUtility.FileId];

            if (int.TryParse(q, out var id))
            {
                await StreamFile(context, id);
            }
            else
            {
                await StreamFile(context, q.FirstOrDefault() ?? "");
            }
        }

        private async Task StreamFile<T>(HttpContext context, T id)
        {
            try
            {
                var fileDao = DaoFactory.GetFileDao<T>();
                if (!int.TryParse(context.Request.Query[FilesLinkUtility.Version].FirstOrDefault() ?? "", out var version))
                {
                    version = 0;
                }
                var doc = context.Request.Query[FilesLinkUtility.DocShareKey];

                fileDao.InvalidateCache(id);

                var linkRight = FileShareLink.Check(doc, fileDao, out var file);
                if (linkRight == FileShare.Restrict && !SecurityContext.IsAuthenticated)
                {
                    var auth = context.Request.Query[FilesLinkUtility.AuthKey];
                    var validateResult = EmailValidationKeyProvider.ValidateEmailKey(id.ToString() + version, auth.FirstOrDefault() ?? "", Global.StreamUrlExpire);
                    if (validateResult != EmailValidationKeyProvider.ValidationResult.Ok)
                    {
                        var exc = new HttpException((int)HttpStatusCode.Forbidden, FilesCommonResource.ErrorMassage_SecurityException);

                        Logger.Error($"{FilesLinkUtility.AuthKey} {validateResult}: {context.Request.Url()}", exc);

                        context.Response.StatusCode = (int)HttpStatusCode.Forbidden;
                        await context.Response.WriteAsync(FilesCommonResource.ErrorMassage_SecurityException);
                        return;
                    }

                    if (!string.IsNullOrEmpty(FileUtility.SignatureSecret))
                    {
                        try
                        {
                            var header = context.Request.Headers[FileUtility.SignatureHeader].FirstOrDefault();
                            if (string.IsNullOrEmpty(header) || !header.StartsWith("Bearer "))
                            {
                                throw new Exception("Invalid header " + header);
                            }

                            header = header.Substring("Bearer ".Length);

                            var stringPayload = JsonWebToken.Decode(header, FileUtility.SignatureSecret);

                            Logger.Debug("DocService StreamFile payload: " + stringPayload);
                            //var data = JObject.Parse(stringPayload);
                            //if (data == null)
                            //{
                            //    throw new ArgumentException("DocService StreamFile header is incorrect");
                            //}

                            //var signedStringUrl = data["url"] ?? (data["payload"] != null ? data["payload"]["url"] : null);
                            //if (signedStringUrl == null)
                            //{
                            //    throw new ArgumentException("DocService StreamFile header url is incorrect");
                            //}
                            //var signedUrl = new Uri(signedStringUrl.ToString());

                            //var signedQuery = signedUrl.Query;
                            //if (!context.Request.Url.Query.Equals(signedQuery))
                            //{
                            //    throw new SecurityException(string.Format("DocService StreamFile header id not equals: {0} and {1}", context.Request.Url.Query, signedQuery));
                            //}
                        }
                        catch (Exception ex)
                        {
                            Logger.Error("Download stream header " + context.Request.Url(), ex);
                            context.Response.StatusCode = (int)HttpStatusCode.Forbidden;
                            await context.Response.WriteAsync(FilesCommonResource.ErrorMassage_SecurityException);
                            return;
                        }
                    }
                }

                if (file == null
                    || version > 0 && file.Version != version)
                {
                    file = version > 0
                               ? fileDao.GetFile(id, version)
                               : fileDao.GetFile(id);
                }

                if (file == null)
                {
                    context.Response.StatusCode = (int)HttpStatusCode.NotFound;
                    return;
                }

                if (linkRight == FileShare.Restrict && SecurityContext.IsAuthenticated && !FileSecurity.CanRead(file))
                {
                    context.Response.StatusCode = (int)HttpStatusCode.Forbidden;
                    return;
                }

                if (!string.IsNullOrEmpty(file.Error))
                {
                    await context.Response.WriteAsync(file.Error);
                    context.Response.StatusCode = (int)HttpStatusCode.BadRequest;
                    return;
                }

                context.Response.Headers.Add("Content-Disposition", ContentDispositionUtil.GetHeaderValue(file.Title));
                context.Response.ContentType = MimeMapping.GetMimeMapping(file.Title);

                using var stream = fileDao.GetFileStream(file);
                context.Response.Headers.Add("Content-Length",
                    stream.CanSeek
                    ? stream.Length.ToString(CultureInfo.InvariantCulture)
                    : file.ContentLength.ToString(CultureInfo.InvariantCulture));
                await stream.CopyToAsync(context.Response.Body);
            }
            catch (Exception ex)
            {
                Logger.Error("Error for: " + context.Request.Url(), ex);
                context.Response.StatusCode = (int)HttpStatusCode.InternalServerError;
                await context.Response.WriteAsync(ex.Message);
                return;
            }

            try
            {
                await context.Response.Body.FlushAsync();
                await context.Response.CompleteAsync();
                //context.Response.SuppressContent = true;
                //context.ApplicationInstance.CompleteRequest();
            }
            catch (HttpException he)
            {
                Logger.ErrorFormat("StreamFile", he);
            }
        }

        private async Task EmptyFile(HttpContext context)
        {
            try
            {
                var fileName = context.Request.Query[FilesLinkUtility.FileTitle];
                if (!string.IsNullOrEmpty(FileUtility.SignatureSecret))
                {
                    try
                    {
                        var header = context.Request.Headers[FileUtility.SignatureHeader].FirstOrDefault();
                        if (string.IsNullOrEmpty(header) || !header.StartsWith("Bearer "))
                        {
                            throw new Exception("Invalid header " + header);
                        }

                        header = header.Substring("Bearer ".Length);

                        var stringPayload = JsonWebToken.Decode(header, FileUtility.SignatureSecret);

                        Logger.Debug("DocService EmptyFile payload: " + stringPayload);
                        //var data = JObject.Parse(stringPayload);
                        //if (data == null)
                        //{
                        //    throw new ArgumentException("DocService EmptyFile header is incorrect");
                        //}

                        //var signedStringUrl = data["url"] ?? (data["payload"] != null ? data["payload"]["url"] : null);
                        //if (signedStringUrl == null)
                        //{
                        //    throw new ArgumentException("DocService EmptyFile header url is incorrect");
                        //}
                        //var signedUrl = new Uri(signedStringUrl.ToString());

                        //var signedQuery = signedUrl.Query;
                        //if (!context.Request.Url.Query.Equals(signedQuery))
                        //{
                        //    throw new SecurityException(string.Format("DocService EmptyFile header id not equals: {0} and {1}", context.Request.Url.Query, signedQuery));
                        //}
                    }
                    catch (Exception ex)
                    {
                        Logger.Error("Download stream header " + context.Request.Url(), ex);
                        context.Response.StatusCode = (int)HttpStatusCode.Forbidden;
                        await context.Response.WriteAsync(FilesCommonResource.ErrorMassage_SecurityException);
                        return;
                    }
                }

                var toExtension = FileUtility.GetFileExtension(fileName);
                var fileExtension = FileUtility.GetInternalExtension(toExtension);
                fileName = "new" + fileExtension;
                var path = FileConstant.NewDocPath
                           + (CoreBaseSettings.CustomMode ? "ru-RU/" : "en-US/")
                           + fileName;

                var storeTemplate = GlobalStore.GetStoreTemplate();
                if (!storeTemplate.IsFile("", path))
                {
                    context.Response.StatusCode = (int)HttpStatusCode.NotFound;
                    await context.Response.WriteAsync(FilesCommonResource.ErrorMassage_FileNotFound);
                    return;
                }

                context.Response.Headers.Add("Content-Disposition", ContentDispositionUtil.GetHeaderValue(fileName));
                context.Response.ContentType = MimeMapping.GetMimeMapping(fileName);

                using var stream = storeTemplate.GetReadStream("", path);
                context.Response.Headers.Add("Content-Length",
                    stream.CanSeek
                    ? stream.Length.ToString(CultureInfo.InvariantCulture)
                    : storeTemplate.GetFileSize("", path).ToString(CultureInfo.InvariantCulture));
                await stream.CopyToAsync(context.Response.Body);
            }
            catch (Exception ex)
            {
                Logger.Error("Error for: " + context.Request.Url(), ex);
                context.Response.StatusCode = (int)HttpStatusCode.InternalServerError;
                await context.Response.WriteAsync(ex.Message);
                return;
            }

            try
            {
                await context.Response.Body.FlushAsync();
                //context.Response.SuppressContent = true;
                //context.ApplicationInstance.CompleteRequest();
            }
            catch (HttpException he)
            {
                Logger.ErrorFormat("EmptyFile", he);
            }
        }

        private async Task TempFile(HttpContext context)
        {
            var fileName = context.Request.Query[FilesLinkUtility.FileTitle];
            var auth = context.Request.Query[FilesLinkUtility.AuthKey].FirstOrDefault();

            var validateResult = EmailValidationKeyProvider.ValidateEmailKey(fileName, auth ?? "", Global.StreamUrlExpire);
            if (validateResult != EmailValidationKeyProvider.ValidationResult.Ok)
            {
                var exc = new HttpException((int)HttpStatusCode.Forbidden, FilesCommonResource.ErrorMassage_SecurityException);

                Logger.Error($"{FilesLinkUtility.AuthKey} {validateResult}: {context.Request.Url()}", exc);

                context.Response.StatusCode = (int)HttpStatusCode.Forbidden;
                await context.Response.WriteAsync(FilesCommonResource.ErrorMassage_SecurityException);
                return;
            }

            context.Response.Clear();
            context.Response.ContentType = MimeMapping.GetMimeMapping(fileName);
            context.Response.Headers.Add("Content-Disposition", ContentDispositionUtil.GetHeaderValue(fileName));

            var store = GlobalStore.GetStore();

            var path = CrossPlatform.PathCombine("temp_stream", fileName);

            if (!store.IsFile(FileConstant.StorageDomainTmp, path))
            {
                context.Response.StatusCode = (int)HttpStatusCode.NotFound;
                await context.Response.WriteAsync(FilesCommonResource.ErrorMassage_FileNotFound);
                return;
            }

            using (var readStream = store.GetReadStream(FileConstant.StorageDomainTmp, path))
            {
                context.Response.Headers.Add("Content-Length", readStream.Length.ToString(CultureInfo.InvariantCulture));
                await readStream.CopyToAsync(context.Response.Body);
            }

            store.Delete(FileConstant.StorageDomainTmp, path);

            try
            {
                await context.Response.Body.FlushAsync();
                //context.Response.SuppressContent = true;
                //context.ApplicationInstance.CompleteRequest();
            }
            catch (HttpException he)
            {
                Logger.ErrorFormat("TempFile", he);
            }
        }

        private async Task DifferenceFile(HttpContext context)
        {
            var q = context.Request.Query[FilesLinkUtility.FileId];

            if (int.TryParse(q, out var id))
            {
                await DifferenceFile(context, id);
            }
            else
            {
                await DifferenceFile(context, q.FirstOrDefault() ?? "");
            }
        }

        private async Task DifferenceFile<T>(HttpContext context, T id)
        {
            try
            {
                var fileDao = DaoFactory.GetFileDao<T>();
                int.TryParse(context.Request.Query[FilesLinkUtility.Version].FirstOrDefault() ?? "", out var version);
                var doc = context.Request.Query[FilesLinkUtility.DocShareKey];

                var linkRight = FileShareLink.Check(doc, fileDao, out var file);
                if (linkRight == FileShare.Restrict && !SecurityContext.IsAuthenticated)
                {
                    var auth = context.Request.Query[FilesLinkUtility.AuthKey].FirstOrDefault();
                    var validateResult = EmailValidationKeyProvider.ValidateEmailKey(id.ToString() + version, auth ?? "", Global.StreamUrlExpire);
                    if (validateResult != EmailValidationKeyProvider.ValidationResult.Ok)
                    {
                        var exc = new HttpException((int)HttpStatusCode.Forbidden, FilesCommonResource.ErrorMassage_SecurityException);

                        Logger.Error($"{FilesLinkUtility.AuthKey} {validateResult}: {context.Request.Url()}", exc);

                        context.Response.StatusCode = (int)HttpStatusCode.Forbidden;
                        await context.Response.WriteAsync(FilesCommonResource.ErrorMassage_SecurityException);
                        return;
                    }
                }

                fileDao.InvalidateCache(id);

                if (file == null
                    || version > 0 && file.Version != version)
                {
                    file = version > 0
                               ? fileDao.GetFile(id, version)
                               : fileDao.GetFile(id);
                }

                if (file == null)
                {
                    context.Response.StatusCode = (int)HttpStatusCode.NotFound;
                    return;
                }

                if (linkRight == FileShare.Restrict && SecurityContext.IsAuthenticated && !FileSecurity.CanRead(file))
                {
                    context.Response.StatusCode = (int)HttpStatusCode.Forbidden;
                    return;
                }

                if (!string.IsNullOrEmpty(file.Error))
                {
                    await context.Response.WriteAsync(file.Error);
                    context.Response.StatusCode = (int)HttpStatusCode.BadRequest;
                    return;
                }

                context.Response.Headers.Add("Content-Disposition", ContentDispositionUtil.GetHeaderValue(".zip"));
                context.Response.ContentType = MimeMapping.GetMimeMapping(".zip");

                using var stream = fileDao.GetDifferenceStream(file);
                context.Response.Headers.Add("Content-Length", stream.Length.ToString(CultureInfo.InvariantCulture));
                await stream.CopyToAsync(context.Response.Body);
            }
            catch (Exception ex)
            {
                context.Response.StatusCode = (int)HttpStatusCode.InternalServerError;
                await context.Response.WriteAsync(ex.Message);
                Logger.Error("Error for: " + context.Request.Url(), ex);
                return;
            }

            try
            {
                await context.Response.Body.FlushAsync();
                //context.Response.SuppressContent = true;
                //context.ApplicationInstance.CompleteRequest();
            }
            catch (HttpException he)
            {
                Logger.ErrorFormat("DifferenceFile", he);
            }
        }

        private async Task ThumbnailFile(HttpContext context)
        {
            var q = context.Request.Query[FilesLinkUtility.FileId];

            if (int.TryParse(q, out var id))
            {
                await ThumbnailFile(context, id);
            }
            else
            {
                await ThumbnailFile(context, q.FirstOrDefault() ?? "");
            }
        }

        private async Task ThumbnailFile<T>(HttpContext context, T id)
        {
            try
            {
                var fileDao = DaoFactory.GetFileDao<T>();
                var file = int.TryParse(context.Request.Query[FilesLinkUtility.Version], out var version) && version > 0
                   ? fileDao.GetFile(id, version)
                   : fileDao.GetFile(id);

                if (file == null)
                {
                    context.Response.StatusCode = (int)HttpStatusCode.NotFound;
                    return;
                }

                if (!FileSecurity.CanRead(file))
                {
                    context.Response.StatusCode = (int)HttpStatusCode.Forbidden;
                    return;
                }

                if (!string.IsNullOrEmpty(file.Error))
                {
                    await context.Response.WriteAsync(file.Error);
                    context.Response.StatusCode = (int)HttpStatusCode.BadRequest;
                    return;
                }

                if (file.ThumbnailStatus != Thumbnail.Created)
                {
                    context.Response.StatusCode = (int)HttpStatusCode.NotFound;
                    return;
                }

                context.Response.Headers.Add("Content-Disposition", ContentDispositionUtil.GetHeaderValue("." + Global.ThumbnailExtension));
                context.Response.ContentType = MimeMapping.GetMimeMapping("." + Global.ThumbnailExtension);

                using (var stream = await fileDao.GetThumbnailAsync(file))
                {
                    context.Response.Headers.Add("Content-Length", stream.Length.ToString(CultureInfo.InvariantCulture));
                    await stream.CopyToAsync(context.Response.Body);
                }
            }
            catch (FileNotFoundException ex)
            {
                Logger.Error("Error for: " + context.Request.Url(), ex);
                context.Response.StatusCode = (int)HttpStatusCode.NotFound;
                await context.Response.WriteAsync(ex.Message);
                return;
            }
            catch (Exception ex)
            {
                Logger.Error("Error for: " + context.Request.Url(), ex);
                context.Response.StatusCode = (int)HttpStatusCode.InternalServerError;
                await context.Response.WriteAsync(ex.Message);
                return;
            }

            try
            {
                await context.Response.Body.FlushAsync();
                await context.Response.CompleteAsync();
            }
            catch (HttpException he)
            {
                Logger.ErrorFormat("Thumbnail", he);
            }
        }

        private static string GetEtag<T>(File<T> file)
        {
            return file.ID + ":" + file.Version + ":" + file.Title.GetHashCode() + ":" + file.ContentLength;
        }

        private Task CreateFile(HttpContext context)
        {
            if (!SecurityContext.IsAuthenticated)
            {
                //var refererURL = context.Request.GetUrlRewriter().AbsoluteUri;

                //context.Session["refererURL"] = refererURL;
                const string authUrl = "~/Auth.aspx";
                context.Response.Redirect(authUrl, true);
                return Task.CompletedTask;
            }

            return InternalCreateFile(context);
        }

        private async Task InternalCreateFile(HttpContext context)
        {
            var folderId = context.Request.Query[FilesLinkUtility.FolderId].FirstOrDefault();
            if (string.IsNullOrEmpty(folderId))
            {
                await CreateFile(context, GlobalFolderHelper.FolderMy);
            }
            else
            {
                if (int.TryParse(folderId, out var id))
                {
                    await CreateFile(context, id);
                }
                else
                {
                    await CreateFile(context, folderId);
                }
            }
        }

        private Task CreateFile<T>(HttpContext context, T folderId)
        {
            var responseMessage = context.Request.Query["response"] == "message";

            Folder<T> folder;

            var folderDao = DaoFactory.GetFolderDao<T>();
            folder = folderDao.GetFolder(folderId);

            if (folder == null) throw new HttpException((int)HttpStatusCode.NotFound, FilesCommonResource.ErrorMassage_FolderNotFound);
            if (!FileSecurity.CanCreate(folder)) throw new HttpException((int)HttpStatusCode.Forbidden, FilesCommonResource.ErrorMassage_SecurityException_Create);

            File<T> file;
            var fileUri = context.Request.Query[FilesLinkUtility.FileUri];
            var fileTitle = context.Request.Query[FilesLinkUtility.FileTitle];
            try
            {
                if (!string.IsNullOrEmpty(fileUri))
                {
                    file = CreateFileFromUri(folder, fileUri, fileTitle);
                }
                else
                {
                    var docType = context.Request.Query["doctype"];
                    file = CreateFileFromTemplate(folder, fileTitle, docType);
                }
            }
            catch (Exception ex)
            {
                return InternalWriteError(context, ex, responseMessage);
            }

            FileMarker.MarkAsNew(file);

            if (responseMessage)
<<<<<<< HEAD
            {
                return InternalWriteOk(context, folder);
=======
            {
                var message = string.Format(FilesCommonResource.MessageFileCreated, folder.Title);
                if (FileUtility.CanWebRestrictedEditing(file.Title))
                    message = string.Format(FilesCommonResource.MessageFileCreatedForm, folder.Title);

                await context.Response.WriteAsync("ok: " + message);
                return;
>>>>>>> 8428ef73
            }

            context.Response.Redirect(
                (context.Request.Query["openfolder"].FirstOrDefault() ?? "").Equals("true")
                    ? PathProvider.GetFolderUrlById(file.FolderID)
                    : (FilesLinkUtility.GetFileWebEditorUrl(file.ID) + "#message/" + HttpUtility.UrlEncode(string.Format(FilesCommonResource.MessageFileCreated, folder.Title))));

            return Task.CompletedTask;
        }

        private async Task InternalWriteError(HttpContext context, Exception ex, bool responseMessage)
        {
            Logger.Error(ex);

            if (responseMessage)
            {
                await context.Response.WriteAsync("error: " + ex.Message);
                return;
            }
            context.Response.Redirect(PathProvider.StartURL + "#error/" + HttpUtility.UrlEncode(ex.Message), true);
            return;
        }

        private async Task InternalWriteOk<T>(HttpContext context, Folder<T> folder)
        {
            await context.Response.WriteAsync("ok: " + string.Format(FilesCommonResource.MessageFileCreated, folder.Title));
        }

        private File<T> CreateFileFromTemplate<T>(Folder<T> folder, string fileTitle, string docType)
        {
            var storeTemplate = GlobalStore.GetStoreTemplate();

            var lang = UserManager.GetUsers(SecurityContext.CurrentAccount.ID).GetCulture();

            var fileExt = FileUtility.InternalExtension[FileType.Document];
            if (!string.IsNullOrEmpty(docType))
            {
                var tmpFileType = Configuration<T>.DocType.FirstOrDefault(r => r.Value.Equals(docType, StringComparison.OrdinalIgnoreCase));
                FileUtility.InternalExtension.TryGetValue(tmpFileType.Key, out var tmpFileExt);
                if (!string.IsNullOrEmpty(tmpFileExt))
                    fileExt = tmpFileExt;
            }

            var templateName = "new" + fileExt;

            var templatePath = FileConstant.NewDocPath + lang + "/";
            if (!storeTemplate.IsDirectory(templatePath))
                templatePath = FileConstant.NewDocPath + "en-US/";
            templatePath += templateName;

            if (string.IsNullOrEmpty(fileTitle))
            {
                fileTitle = templateName;
            }
            else
            {
                fileTitle += fileExt;
            }

            var file = ServiceProvider.GetService<File<T>>();
            file.Title = fileTitle;
            file.FolderID = folder.ID;
            file.Comment = FilesCommonResource.CommentCreate;

            var fileDao = DaoFactory.GetFileDao<T>();
            var stream = storeTemplate.GetReadStream("", templatePath);
            file.ContentLength = stream.CanSeek ? stream.Length : storeTemplate.GetFileSize(templatePath);
            return fileDao.SaveFile(file, stream);
        }

        private File<T> CreateFileFromUri<T>(Folder<T> folder, string fileUri, string fileTitle)
        {
            if (string.IsNullOrEmpty(fileTitle))
                fileTitle = Path.GetFileName(HttpUtility.UrlDecode(fileUri));

            var file = ServiceProvider.GetService<File<T>>();
            file.Title = fileTitle;
            file.FolderID = folder.ID;
            file.Comment = FilesCommonResource.CommentCreate;

            var request = new HttpRequestMessage();
            request.RequestUri = new Uri(fileUri);

            var fileDao = DaoFactory.GetFileDao<T>();
            var httpClient = ClientFactory.CreateClient();
            using var response = httpClient.Send(request);
            using var fileStream = httpClient.Send(request).Content.ReadAsStream();

            if (fileStream.CanSeek)
            {
                file.ContentLength = fileStream.Length;
                return fileDao.SaveFile(file, fileStream);
            }
            else
            {
                using var buffered = TempStream.GetBuffered(fileStream);
                file.ContentLength = buffered.Length;
                return fileDao.SaveFile(file, buffered);
            }


        }

        private void Redirect(HttpContext context)
        {
            var q = context.Request.Query[FilesLinkUtility.FileId];
            var q1 = context.Request.Query[FilesLinkUtility.FolderId];

            if (int.TryParse(q, out var fileId) && int.TryParse(q1, out var folderId))
            {
                Redirect(context, fileId, folderId);
            }
            else
            {
                Redirect(context, q.FirstOrDefault() ?? "", q1.FirstOrDefault() ?? "");
            }
        }

        private void Redirect<T>(HttpContext context, T folderId, T fileId)
        {
            if (!SecurityContext.IsAuthenticated)
            {
                context.Response.StatusCode = (int)HttpStatusCode.Forbidden;
                return;
            }
            var urlRedirect = string.Empty;
            if (folderId != null)
            {
                try
                {
                    urlRedirect = PathProvider.GetFolderUrlById(folderId);
                }
                catch (ArgumentNullException e)
                {
                    throw new HttpException((int)HttpStatusCode.BadRequest, e.Message);
                }
            }

            if (fileId != null)
            {
                var fileDao = DaoFactory.GetFileDao<T>();
                var file = fileDao.GetFile(fileId);
                if (file == null)
                {
                    context.Response.StatusCode = (int)HttpStatusCode.NotFound;
                    return;
                }

                urlRedirect = FilesLinkUtility.GetFileWebPreviewUrl(FileUtility, file.Title, file.ID);
            }

            if (string.IsNullOrEmpty(urlRedirect))
                throw new HttpException((int)HttpStatusCode.BadRequest, FilesCommonResource.ErrorMassage_BadRequest);
            context.Response.Redirect(urlRedirect);
        }

        private async Task TrackFile(HttpContext context)
        {
            var q = context.Request.Query[FilesLinkUtility.FileId];

            if (int.TryParse(q, out var id))
            {
                await TrackFile(context, id);
            }
            else
            {
                await TrackFile(context, q.FirstOrDefault() ?? "");
            }
        }

        private Task TrackFile<T>(HttpContext context, T fileId)
        {
            var auth = context.Request.Query[FilesLinkUtility.AuthKey].FirstOrDefault();
            Logger.Debug("DocService track fileid: " + fileId);

            var callbackSpan = TimeSpan.FromDays(128);
            var validateResult = EmailValidationKeyProvider.ValidateEmailKey(fileId.ToString(), auth ?? "", callbackSpan);
            if (validateResult != EmailValidationKeyProvider.ValidationResult.Ok)
            {
                Logger.ErrorFormat("DocService track auth error: {0}, {1}: {2}", validateResult.ToString(), FilesLinkUtility.AuthKey, auth);
                throw new HttpException((int)HttpStatusCode.Forbidden, FilesCommonResource.ErrorMassage_SecurityException);
            }

            return InternalTrackFile(context, fileId);
        }

        private async Task InternalTrackFile<T>(HttpContext context, T fileId)
        {
            DocumentServiceTracker.TrackerData fileData;
            try
            {
                string body;
                var receiveStream = context.Request.Body;
                using var readStream = new StreamReader(receiveStream);
                body = await readStream.ReadToEndAsync();

                Logger.Debug("DocService track body: " + body);
                if (string.IsNullOrEmpty(body))
                {
                    throw new ArgumentException("DocService request body is incorrect");
                }

                var options = new JsonSerializerOptions
                {
                    AllowTrailingCommas = true,
                    PropertyNameCaseInsensitive = true
                };
                fileData = JsonSerializer.Deserialize<DocumentServiceTracker.TrackerData>(body, options);
            }
            catch (JsonException e)
            {
                Logger.Error("DocService track error read body", e);
                throw new HttpException((int)HttpStatusCode.BadRequest, "DocService request is incorrect");
            }
            catch (Exception e)
            {
                Logger.Error("DocService track error read body", e);
                throw new HttpException((int)HttpStatusCode.BadRequest, e.Message);
            }

            if (!string.IsNullOrEmpty(FileUtility.SignatureSecret))
            {
                if (!string.IsNullOrEmpty(fileData.Token))
                {
                    try
                    {
                        var dataString = JsonWebToken.Decode(fileData.Token, FileUtility.SignatureSecret);
                        var data = JObject.Parse(dataString);
                        if (data == null)
                        {
                            throw new ArgumentException("DocService request token is incorrect");
                        }
                        fileData = data.ToObject<DocumentServiceTracker.TrackerData>();
                    }
                    catch (SignatureVerificationException ex)
                    {
                        Logger.Error("DocService track header", ex);
                        throw new HttpException((int)HttpStatusCode.Forbidden, ex.Message);
                    }
                }
                else
                {
                    //todo: remove old scheme
                    var header = context.Request.Headers[FileUtility.SignatureHeader].FirstOrDefault();
                    if (string.IsNullOrEmpty(header) || !header.StartsWith("Bearer "))
                    {
                        Logger.Error("DocService track header is null");
                        throw new HttpException((int)HttpStatusCode.Forbidden, FilesCommonResource.ErrorMassage_SecurityException);
                    }
                    header = header.Substring("Bearer ".Length);

                    try
                    {
                        var stringPayload = JsonWebToken.Decode(header, FileUtility.SignatureSecret);

                        Logger.Debug("DocService track payload: " + stringPayload);
                        var jsonPayload = JObject.Parse(stringPayload);
                        var data = jsonPayload["payload"];
                        if (data == null)
                        {
                            throw new ArgumentException("DocService request header is incorrect");
                        }
                        fileData = data.ToObject<DocumentServiceTracker.TrackerData>();
                    }
                    catch (SignatureVerificationException ex)
                    {
                        Logger.Error("DocService track header", ex);
                        throw new HttpException((int)HttpStatusCode.Forbidden, ex.Message);
                    }
                }
            }

            DocumentServiceTracker.TrackResponse result;
            try
            {
                result = DocumentServiceTrackerHelper.ProcessData(fileId, fileData);
            }
            catch (Exception e)
            {
                Logger.Error("DocService track:", e);
                throw new HttpException((int)HttpStatusCode.BadRequest, e.Message);
            }
            result ??= new DocumentServiceTracker.TrackResponse();

            await context.Response.WriteAsync(DocumentServiceTracker.TrackResponse.Serialize(result));
        }
    }

    public static class FileHandlerExtensions
    {
        public static IApplicationBuilder UseFileHandler(this IApplicationBuilder builder)
        {
            return builder.UseMiddleware<FileHandler>();
        }
    }
}<|MERGE_RESOLUTION|>--- conflicted
+++ resolved
@@ -1120,18 +1120,8 @@
             FileMarker.MarkAsNew(file);
 
             if (responseMessage)
-<<<<<<< HEAD
-            {
-                return InternalWriteOk(context, folder);
-=======
-            {
-                var message = string.Format(FilesCommonResource.MessageFileCreated, folder.Title);
-                if (FileUtility.CanWebRestrictedEditing(file.Title))
-                    message = string.Format(FilesCommonResource.MessageFileCreatedForm, folder.Title);
-
-                await context.Response.WriteAsync("ok: " + message);
-                return;
->>>>>>> 8428ef73
+            {
+                return InternalWriteOk(context, folder, file);
             }
 
             context.Response.Redirect(
@@ -1155,9 +1145,13 @@
             return;
         }
 
-        private async Task InternalWriteOk<T>(HttpContext context, Folder<T> folder)
-        {
-            await context.Response.WriteAsync("ok: " + string.Format(FilesCommonResource.MessageFileCreated, folder.Title));
+        private async Task InternalWriteOk<T>(HttpContext context, Folder<T> folder, File<T> file)
+        {
+            var message = string.Format(FilesCommonResource.MessageFileCreated, folder.Title);
+            if (FileUtility.CanWebRestrictedEditing(file.Title))
+                message = string.Format(FilesCommonResource.MessageFileCreatedForm, folder.Title);
+
+            await context.Response.WriteAsync("ok: " + message);
         }
 
         private File<T> CreateFileFromTemplate<T>(Folder<T> folder, string fileTitle, string docType)
