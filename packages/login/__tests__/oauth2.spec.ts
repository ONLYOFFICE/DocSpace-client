--- conflicted
+++ resolved
@@ -52,15 +52,10 @@
   await page.fill("[name='login']", "email@mail.ru");
   await page.fill("[name='password']", "qwerty123");
 
-<<<<<<< HEAD
-  await page.getByTestId("button").click();
+  await page.getByTestId("login_button").click();
   await page.waitForURL(`${baseUrl}/login/tenant-list?**`, {
     waitUntil: "load",
   });
-=======
-  await page.getByTestId("login_button").click();
-  await page.waitForURL("/login/tenant-list?**", { waitUntil: "load" });
->>>>>>> e124014e
 
   await expect(page).toHaveScreenshot([
     "desktop",
@@ -82,15 +77,10 @@
   await page.fill("[name='login']", "email@mail.ru");
   await page.fill("[name='password']", "qwerty123");
 
-<<<<<<< HEAD
-  await page.getByTestId("button").click();
+  await page.getByTestId("login_button").click();
   await page.waitForURL(`${baseUrl}/login/tenant-list?**`, {
     waitUntil: "load",
   });
-=======
-  await page.getByTestId("login_button").click();
-  await page.waitForURL("/login/tenant-list?**", { waitUntil: "load" });
->>>>>>> e124014e
 
   await page.getByTestId("back_to_login_button").click();
   await page.waitForURL(
