{
  "key_path": "RoomManager",
  "content": "Room manager",
  "content_en_sha1_hash": "609082b01c00bb9850dc11687f7204de4f4b10da",
  "created_at": "2025-05-19T21:30:48.209Z",
<<<<<<< HEAD
  "updated_at": "2025-05-26T07:57:32.407Z",
=======
  "updated_at": "2025-05-28T09:30:02.413Z",
>>>>>>> 398dda3c
  "comment": {
    "text": "This translation key is used to display the label \"Room Manager\" for room management permissions. It appears in a dropdown or select field within a UI component related to sharing access rights, likely on a settings page or permission dialog.",
    "is_auto": true,
    "updated_at": "2025-05-20T09:34:30.681Z"
  },
  "usage": [
    {
      "file_path": "/packages/client/src/pages/Home/InfoPanel/Body/helpers/MembersHelper.js",
      "line_number": 44,
      "context": "access: ShareAccessRights.FullAccess,\n type: \"admin\",\n },\n roomAdmin: {\n key: \"roomAdmin\",\n label: this.t(\"Common:RoomManager\"),\n access: ShareAccessRights.RoomManager,\n type: \"manager\",\n },\n collaborator: {\n key: \"collaborator\",",
      "module": "/packages/client"
    },
    {
      "file_path": "/packages/shared/utils/getAccessOptions.ts",
      "line_number": 121,
      "context": ": ShareAccessRights.RoomManager,\n type: EmployeeType.RoomAdmin,\n },\n roomManager: {\n key: \"roomManager\",\n label: t(\"Common:RoomManager\"),\n description: getRoomAdminDescription(roomType, t),\n ...(!standalone && { quota: t(\"Common:Paid\") }),\n color: globalColors.favoritesStatus,\n access:\n roomType === None",
      "module": "/packages/shared"
    }
  ],
  "languages": {
    "en": {
      "ai_translated": false,
      "ai_model": null,
      "ai_spell_check_issues": [],
      "approved_at": null
    },
    "ar-SA": {
      "ai_translated": false,
      "ai_model": null,
      "ai_spell_check_issues": [],
      "approved_at": null
    },
    "az": {
      "ai_translated": false,
      "ai_model": null,
      "ai_spell_check_issues": [],
      "approved_at": null
    },
    "bg": {
      "ai_translated": false,
      "ai_model": null,
      "ai_spell_check_issues": [],
      "approved_at": null
    },
    "cs": {
      "ai_translated": false,
      "ai_model": null,
      "ai_spell_check_issues": [],
      "approved_at": null
    },
    "de": {
      "ai_translated": false,
      "ai_model": null,
      "ai_spell_check_issues": [
        {
          "type": "incorrect_translation",
          "description": "While 'Raum-Manager' is technically a literal translation, it doesn't sound natural in German. 'Raummanager' (compound word) is the preferred and more idiomatic form.",
          "suggestion": "Raummanager"
        }
      ],
      "approved_at": null
    },
    "el-GR": {
      "ai_translated": false,
      "ai_model": null,
      "ai_spell_check_issues": [],
      "approved_at": null
    },
    "es": {
      "ai_translated": false,
      "ai_model": null,
      "ai_spell_check_issues": [],
      "approved_at": null
    },
    "fi": {
      "ai_translated": false,
      "ai_model": null,
      "ai_spell_check_issues": [
        {
          "type": "incorrect_translation",
          "description": "While \"Huoneen johtaja\" is a literal translation, \"Room manager\" often refers to a system or process, not a person. A more accurate translation might be \"Huoneen hallinta\" or \"Huoneiden hallinta\" depending on the specific context.",
          "suggestion": "Consider \"Huoneen hallinta\" or \"Huoneiden hallinta\" for a more contextually appropriate translation."
        }
      ],
      "approved_at": null
    },
    "fr": {
      "ai_translated": false,
      "ai_model": null,
      "ai_spell_check_issues": [],
      "approved_at": null
    },
    "hy-AM": {
      "ai_translated": false,
      "ai_model": null,
      "ai_spell_check_issues": [],
      "approved_at": null
    },
    "it": {
      "ai_translated": false,
      "ai_model": null,
      "ai_spell_check_issues": [
        {
          "type": "incorrect_translation",
          "description": "While \"Manager della stanza\" is a literal translation, it's not the most natural or idiomatic way to say \"Room manager\" in Italian. It implies a manager *of* a single room, which isn't usually the meaning.",
          "suggestion": "Consider alternatives like \"Responsabile delle camere,\" \"Gestore delle camere,\" or \"Addetto alle camere,\" depending on the specific role."
        }
      ],
      "approved_at": null
    },
    "ja-JP": {
      "ai_translated": false,
      "ai_model": null,
      "ai_spell_check_issues": [],
      "approved_at": null
    },
    "ko-KR": {
      "ai_translated": false,
      "ai_model": null,
      "ai_spell_check_issues": [],
      "approved_at": null
    },
    "lo-LA": {
      "ai_translated": false,
      "ai_model": null,
      "ai_spell_check_issues": [],
      "approved_at": null
    },
    "lv": {
      "ai_translated": false,
      "ai_model": null,
      "ai_spell_check_issues": [],
      "approved_at": null
    },
    "nl": {
      "ai_translated": false,
      "ai_model": null,
      "ai_spell_check_issues": [],
      "approved_at": null
    },
    "pl": {
      "ai_translated": false,
      "ai_model": null,
      "ai_spell_check_issues": [],
      "approved_at": null
    },
    "pt": {
      "ai_translated": false,
      "ai_model": null,
      "ai_spell_check_issues": [],
      "approved_at": null
    },
    "pt-BR": {
      "ai_translated": false,
      "ai_model": null,
      "ai_spell_check_issues": [
        {
          "type": "incorrect_translation",
          "description": "While \"Gerente da sala\" is a literal translation of \"Room manager\", it's not the most natural or commonly used term in Portuguese (Brazil). A more appropriate translation would depend on the specific context, but \"Responsável pela sala\" or \"Administrador da sala\" would be better options.",
          "suggestion": "Consider alternatives like \"Responsável pela sala\" or \"Administrador da sala\" depending on context."
        }
      ],
      "approved_at": null
    },
    "ro": {
      "ai_translated": false,
      "ai_model": null,
      "ai_spell_check_issues": [],
      "approved_at": null
    },
    "ru": {
      "ai_translated": false,
      "ai_model": null,
      "ai_spell_check_issues": [],
      "approved_at": null
    },
    "si": {
      "ai_translated": false,
      "ai_model": null,
      "ai_spell_check_issues": [],
      "approved_at": null
    },
    "sk": {
      "ai_translated": false,
      "ai_model": null,
      "ai_spell_check_issues": [],
      "approved_at": null
    },
    "sl": {
      "ai_translated": false,
      "ai_model": null,
      "ai_spell_check_issues": [],
      "approved_at": null
    },
    "sr-Cyrl-RS": {
      "ai_translated": false,
      "ai_model": null,
      "ai_spell_check_issues": [
        {
          "type": "incorrect_translation",
          "description": "The Serbian (Cyrillic) translation 'Соба није доступна' translates to 'Room is not available'. This is not an accurate translation of 'Room manager'.",
          "suggestion": "The correct translation should be something along the lines of 'Надзорник собе' or 'Управник собе'."
        }
      ],
      "approved_at": null
    },
    "sr-Latn-RS": {
      "ai_translated": false,
      "ai_model": null,
      "ai_spell_check_issues": [
        {
          "type": "incorrect_translation",
          "description": "The Serbian translation 'Soba nije dostupna' translates to 'The room is not available'. This is not an accurate translation of 'Room manager'.",
          "suggestion": "A more accurate translation would be 'Menadžer sobe' or 'Upravnik sobe'."
        }
      ],
      "approved_at": null
    },
    "tr": {
      "ai_translated": false,
      "ai_model": null,
      "ai_spell_check_issues": [],
      "approved_at": null
    },
    "uk-UA": {
      "ai_translated": false,
      "ai_model": null,
      "ai_spell_check_issues": [],
      "approved_at": null
    },
    "vi": {
      "ai_translated": false,
      "ai_model": null,
      "ai_spell_check_issues": [],
      "approved_at": null
    },
    "zh-CN": {
      "ai_translated": false,
      "ai_model": null,
      "ai_spell_check_issues": [],
      "approved_at": null
    }
  }
}<|MERGE_RESOLUTION|>--- conflicted
+++ resolved
@@ -3,11 +3,7 @@
   "content": "Room manager",
   "content_en_sha1_hash": "609082b01c00bb9850dc11687f7204de4f4b10da",
   "created_at": "2025-05-19T21:30:48.209Z",
-<<<<<<< HEAD
-  "updated_at": "2025-05-26T07:57:32.407Z",
-=======
   "updated_at": "2025-05-28T09:30:02.413Z",
->>>>>>> 398dda3c
   "comment": {
     "text": "This translation key is used to display the label \"Room Manager\" for room management permissions. It appears in a dropdown or select field within a UI component related to sharing access rights, likely on a settings page or permission dialog.",
     "is_auto": true,
@@ -63,9 +59,9 @@
       "ai_model": null,
       "ai_spell_check_issues": [
         {
-          "type": "incorrect_translation",
-          "description": "While 'Raum-Manager' is technically a literal translation, it doesn't sound natural in German. 'Raummanager' (compound word) is the preferred and more idiomatic form.",
-          "suggestion": "Raummanager"
+          "type": "formatting",
+          "description": "The translation 'Raum-Manager' uses a hyphen where a space might be more natural in German. While not incorrect, it might appear slightly less fluent.",
+          "suggestion": "Raum Manager"
         }
       ],
       "approved_at": null
@@ -88,8 +84,8 @@
       "ai_spell_check_issues": [
         {
           "type": "incorrect_translation",
-          "description": "While \"Huoneen johtaja\" is a literal translation, \"Room manager\" often refers to a system or process, not a person. A more accurate translation might be \"Huoneen hallinta\" or \"Huoneiden hallinta\" depending on the specific context.",
-          "suggestion": "Consider \"Huoneen hallinta\" or \"Huoneiden hallinta\" for a more contextually appropriate translation."
+          "description": "While \"Huoneen johtaja\" is a literal translation of 'Room manager', it implies a person who manages a room, rather than a system or role managing rooms. A more accurate translation would depend on the context.  If referring to a person, 'Huoneenhoitaja' might be more appropriate.  If referring to a system or software, 'Huonejärjestelmän hallinta' or 'Huoneiden hallinta' would be better.",
+          "suggestion": "Consider 'Huonejärjestelmän hallinta' or 'Huoneiden hallinta' (for a system) or 'Huoneenhoitaja' (for a person)."
         }
       ],
       "approved_at": null
@@ -103,7 +99,13 @@
     "hy-AM": {
       "ai_translated": false,
       "ai_model": null,
-      "ai_spell_check_issues": [],
+      "ai_spell_check_issues": [
+        {
+          "type": "incorrect_translation",
+          "description": "While \"Սենյակի մենեջեր\" is a literal translation, it might sound slightly unnatural in Armenian. A more natural phrasing would be \"Ժամանակաշրջի կառավարիչ\" (Jamanakashri karavarič) for 'room manager' depending on context, or a more specific term if the role's responsibilities are well-defined.",
+          "suggestion": "Consider \"Ժամանակաշրջի կառավարիչ\" (Jamanakashri karavarič) or a more context-specific term."
+        }
+      ],
       "approved_at": null
     },
     "it": {
@@ -112,8 +114,8 @@
       "ai_spell_check_issues": [
         {
           "type": "incorrect_translation",
-          "description": "While \"Manager della stanza\" is a literal translation, it's not the most natural or idiomatic way to say \"Room manager\" in Italian. It implies a manager *of* a single room, which isn't usually the meaning.",
-          "suggestion": "Consider alternatives like \"Responsabile delle camere,\" \"Gestore delle camere,\" or \"Addetto alle camere,\" depending on the specific role."
+          "description": "While \"Manager della stanza\" is literally \"Room Manager\", a more natural and idiomatic translation for \"Room Manager\" in Italian might be \"Responsabile delle camere\" or \"Gestore delle camere\". \"Manager\" is often used in Italian without direct translation, but \"Responsabile\" or \"Gestore\" are clearer.",
+          "suggestion": "Responsabile delle camere"
         }
       ],
       "approved_at": null
@@ -145,7 +147,13 @@
     "nl": {
       "ai_translated": false,
       "ai_model": null,
-      "ai_spell_check_issues": [],
+      "ai_spell_check_issues": [
+        {
+          "type": "incorrect_translation",
+          "description": "While \"Kamer Beheerder\" is a literal translation, \"Manager\" often implies a more strategic or supervisory role. A more accurate and natural Dutch translation for 'Room Manager' might be 'Zaalbeheerder' or 'Ruimtebeheerder'. 'Kamer Beheerder' sounds somewhat awkward.",
+          "suggestion": "Zaalbeheerder"
+        }
+      ],
       "approved_at": null
     },
     "pl": {
@@ -166,8 +174,8 @@
       "ai_spell_check_issues": [
         {
           "type": "incorrect_translation",
-          "description": "While \"Gerente da sala\" is a literal translation of \"Room manager\", it's not the most natural or commonly used term in Portuguese (Brazil). A more appropriate translation would depend on the specific context, but \"Responsável pela sala\" or \"Administrador da sala\" would be better options.",
-          "suggestion": "Consider alternatives like \"Responsável pela sala\" or \"Administrador da sala\" depending on context."
+          "description": "While 'Gerente da sala' is technically correct, it's not the most natural or idiomatic translation for 'Room manager' in a business/management context in Brazil. 'Gerente de salas' or 'Administrador de salas' would be more common.",
+          "suggestion": "Gerente de salas"
         }
       ],
       "approved_at": null
@@ -208,8 +216,8 @@
       "ai_spell_check_issues": [
         {
           "type": "incorrect_translation",
-          "description": "The Serbian (Cyrillic) translation 'Соба није доступна' translates to 'Room is not available'. This is not an accurate translation of 'Room manager'.",
-          "suggestion": "The correct translation should be something along the lines of 'Надзорник собе' or 'Управник собе'."
+          "description": "The Serbian translation \"Соба није доступна\" translates to \"The room is not available.\" This is not an accurate translation of \"Room manager\".",
+          "suggestion": "The correct translation should be something like \"Менаџер собе\" or \"Управник собе\"."
         }
       ],
       "approved_at": null
@@ -220,8 +228,8 @@
       "ai_spell_check_issues": [
         {
           "type": "incorrect_translation",
-          "description": "The Serbian translation 'Soba nije dostupna' translates to 'The room is not available'. This is not an accurate translation of 'Room manager'.",
-          "suggestion": "A more accurate translation would be 'Menadžer sobe' or 'Upravnik sobe'."
+          "description": "The Serbian translation \"Soba nije dostupna\" translates to \"The room is not available.\" This does not accurately reflect the English term \"Room manager,\" which refers to a person or role managing rooms, not the status of a room.",
+          "suggestion": "A more accurate translation would be something like \"Menadžer soba\" or \"Upravnik soba\"."
         }
       ],
       "approved_at": null
