--- conflicted
+++ resolved
@@ -58,19 +58,14 @@
 
 import { StyledCaptcha } from "./LoginForm.styled";
 import { LoginDispatchContext, LoginValueContext } from "../Login";
+import LDAPContainer from "./sub-components/LDAPContainer";
 
 const LoginForm = ({
   hashSettings,
   cookieSettingsEnabled,
-<<<<<<< HEAD
-  recaptchaPublicKey,
-  emailFromInvitation,
-  capabilities,
-=======
   reCaptchaPublicKey,
->>>>>>> bfe8ba5f
 }: LoginFormProps) => {
-  const { isLoading, isModalOpen } = useContext(LoginValueContext);
+  const { isLoading, isModalOpen, ldapDomain } = useContext(LoginValueContext);
   const { setIsLoading } = useContext(LoginDispatchContext);
 
   const searchParams = useSearchParams();
@@ -102,14 +97,7 @@
   const [password, setPassword] = useState("");
 
   const [isChecked, setIsChecked] = useState(false);
-<<<<<<< HEAD
-  const [isLdapLoginChecked, setIsLdapLoginChecked] = useState(
-    capabilities?.ldapEnabled || false,
-  );
-  const [isDialogVisible, setIsDialogVisible] = useState(false);
-=======
-
->>>>>>> bfe8ba5f
+  const [isLdapLoginChecked, setIsLdapLoginChecked] = useState(!!ldapDomain);
   const [isCaptcha, setIsCaptcha] = useState(false);
   const [isCaptchaSuccessful, setIsCaptchaSuccess] = useState(false);
   const [isCaptchaError, setIsCaptchaError] = useState(false);
@@ -164,6 +152,10 @@
     },
     [t],
   );
+
+  useEffect(() => {
+    setIsLdapLoginChecked(!!ldapDomain);
+  }, [ldapDomain]);
 
   useEffect(() => {
     const profile = localStorage.getItem("profile");
@@ -293,6 +285,7 @@
     isCaptchaSuccessful,
     isChecked,
     isDesktop,
+    isLdapLoginChecked,
     password,
     reCaptchaPublicKey,
     setIsLoading,
@@ -316,23 +309,9 @@
 
   const onChangeCheckbox = () => setIsChecked(!isChecked);
 
-<<<<<<< HEAD
   const onChangeLdapLoginCheckbox = () =>
     setIsLdapLoginChecked(!isLdapLoginChecked);
 
-  const onClick = () => {
-    setIsDialogVisible(true);
-    setIsDisabled(true);
-  };
-
-  const onDialogClose = () => {
-    setIsDialogVisible(false);
-    setIsDisabled(false);
-    setIsLoading(false);
-  };
-
-=======
->>>>>>> bfe8ba5f
   const onSuccessfullyComplete = () => {
     setIsCaptchaSuccess(true);
   };
@@ -363,11 +342,6 @@
   }, [isModalOpen, onSubmit]);
 
   const passwordErrorMessage = errorMessage();
-
-  let { ldapEnabled, ldapDomain } = capabilities || {
-    ldapEnabled: false,
-    ldapDomain: "",
-  };
 
   return (
     <form className="auth-form-container">
@@ -392,53 +366,6 @@
         onChangePassword={onChangePassword}
       />
 
-<<<<<<< HEAD
-          <Link
-            fontSize="13px"
-            className="login-link"
-            type={LinkType.page}
-            isHovered={false}
-            onClick={onClick}
-            id="login_forgot-password-link"
-          >
-            {t("ForgotPassword")}
-          </Link>
-        </div>
-      </div>
-      {ldapEnabled && ldapDomain && (
-        <div className="login-forgot-wrapper">
-          <div className="login-checkbox-wrapper">
-            <Checkbox
-              id="login_ldap-checkbox"
-              className="login-checkbox"
-              isChecked={isLdapLoginChecked}
-              onChange={onChangeLdapLoginCheckbox}
-              label={`Sign in to: ${ldapDomain}`} //TODO: Add translation
-              helpButton={
-                <HelpButton
-                  id="login_ldap-hint"
-                  className="help-button"
-                  offsetRight={0}
-                  tooltipContent={
-                    <Text fontSize="12px">{t("SignInLdapHelper")}</Text> //TODO: Add ldap helper
-                  }
-                  tooltipMaxWidth={isMobileOnly ? "240px" : "340px"}
-                />
-              }
-            />
-          </div>
-        </div>
-      )}
-
-      {isDialogVisible && (
-        <ForgotPasswordModalDialog
-          isVisible={isDialogVisible}
-          userEmail={identifier}
-          onDialogClose={onDialogClose}
-        />
-      )}
-      {recaptchaPublicKey && isCaptcha && (
-=======
       <ForgotContainer
         cookieSettingsEnabled={cookieSettingsEnabled}
         isChecked={isChecked}
@@ -446,8 +373,15 @@
         onChangeCheckbox={onChangeCheckbox}
       />
 
+      {ldapDomain && (
+        <LDAPContainer
+          ldapDomain={ldapDomain}
+          isLdapLoginChecked={isLdapLoginChecked}
+          onChangeLdapLoginCheckbox={onChangeLdapLoginCheckbox}
+        />
+      )}
+
       {reCaptchaPublicKey && isCaptcha && (
->>>>>>> bfe8ba5f
         <StyledCaptcha isCaptchaError={isCaptchaError}>
           <div className="captcha-wrapper">
             <ReCAPTCHA
