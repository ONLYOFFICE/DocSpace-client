﻿import CatalogSettingsReactSvgUrl from "PUBLIC_DIR/images/catalog.settings.react.svg?url";
import HotkeysReactSvgUrl from "PUBLIC_DIR/images/hotkeys.react.svg?url";
import ProfileReactSvgUrl from "PUBLIC_DIR/images/profile.react.svg?url";
import PaymentsReactSvgUrl from "PUBLIC_DIR/images/payments.react.svg?url";
import HelpCenterReactSvgUrl from "PUBLIC_DIR/images/help.center.react.svg?url";
import EmailReactSvgUrl from "PUBLIC_DIR/images/email.react.svg?url";
import LiveChatReactSvgUrl from "PUBLIC_DIR/images/support.react.svg?url";
import BookTrainingReactSvgUrl from "PUBLIC_DIR/images/book.training.react.svg?url";
//import VideoGuidesReactSvgUrl from "PUBLIC_DIR/images/video.guides.react.svg?url";
import InfoOutlineReactSvgUrl from "PUBLIC_DIR/images/info.outline.react.svg?url";
import LogoutReactSvgUrl from "PUBLIC_DIR/images/logout.react.svg?url";
import { makeAutoObservable } from "mobx";
import { combineUrl } from "@docspace/common/utils";

import { isDesktop, isTablet, isMobile } from "react-device-detect";
import { getProfileMenuItems } from "SRC_DIR/helpers/plugins";
import { ZendeskAPI } from "@docspace/common/components/Zendesk";
import { LIVE_CHAT_LOCAL_STORAGE_KEY } from "@docspace/common/constants";
import toastr from "@docspace/components/toast/toastr";

const PROXY_HOMEPAGE_URL = combineUrl(window.DocSpaceConfig?.proxy?.url, "/");
const PROFILE_SELF_URL = combineUrl(PROXY_HOMEPAGE_URL, "/profile");
//const PROFILE_MY_URL = combineUrl(PROXY_HOMEPAGE_URL, "/my");
const ABOUT_URL = combineUrl(PROXY_HOMEPAGE_URL, "/about");
const PAYMENTS_URL = combineUrl(
  PROXY_HOMEPAGE_URL,
  "/portal-settings/payments/portal-payments"
);

//const VIDEO_GUIDES_URL = "https://onlyoffice.com/";

class ProfileActionsStore {
  authStore = null;
  filesStore = null;
  peopleStore = null;
  treeFoldersStore = null;
  selectedFolderStore = null;
  isAboutDialogVisible = false;
  isDebugDialogVisible = false;
  isShowLiveChat = false;
  profileClicked = false;

  constructor(
    authStore,
    filesStore,
    peopleStore,
    treeFoldersStore,
    selectedFolderStore
  ) {
    this.authStore = authStore;
    this.filesStore = filesStore;
    this.peopleStore = peopleStore;
    this.treeFoldersStore = treeFoldersStore;
    this.selectedFolderStore = selectedFolderStore;

    this.isShowLiveChat = this.getStateLiveChat();

    makeAutoObservable(this);
  }

  getStateLiveChat = () => {
    const state = localStorage.getItem(LIVE_CHAT_LOCAL_STORAGE_KEY) === "true";

    if (!state) return false;

    return state;
  };

  setStateLiveChat = (state) => {
    if (typeof state !== "boolean") return;

    localStorage.setItem(LIVE_CHAT_LOCAL_STORAGE_KEY, state.toString());

    this.isShowLiveChat = state;
  };

  setIsAboutDialogVisible = (visible) => {
    this.isAboutDialogVisible = visible;
  };

  setIsDebugDialogVisible = (visible) => {
    this.isDebugDialogVisible = visible;
  };

  getUserRole = (user) => {
    let isModuleAdmin =
      user?.listAdminModules && user?.listAdminModules?.length;

    if (user.isOwner) return "owner";
    if (user.isAdmin || isModuleAdmin) return "admin";
    if (user.isVisitor) return "user";
    return "manager";
  };

  onProfileClick = () => {
    const { isAdmin, isOwner } = this.authStore.userStore.user;
    const { isRoomAdmin } = this.authStore;

    this.profileClicked = true;
    const prefix = window.DocSpace.location.pathname.includes("portal-settings")
      ? "/portal-settings"
      : "";

    if ((isAdmin || isOwner || isRoomAdmin) && !prefix) {
      this.selectedFolderStore.setSelectedFolder(null);
      this.treeFoldersStore.setSelectedNode(["accounts"]);
    }

    const state = {
      fromUrl: `${window.DocSpace.location.pathname}${window.DocSpace.location.search}`,
    };

    window.DocSpace.navigate(`${prefix}${PROFILE_SELF_URL}`, { state });
  };

  onSettingsClick = (settingsUrl) => {
    this.selectedFolderStore.setSelectedFolder(null);
    window.DocSpace.navigate(settingsUrl);
  };

  onPaymentsClick = () => {
    this.selectedFolderStore.setSelectedFolder(null);
    window.DocSpace.navigate(PAYMENTS_URL);
  };

  onHelpCenterClick = () => {
    const helpUrl = this.authStore.settingsStore.helpLink;

    window.open(helpUrl, "_blank");
  };

  onLiveChatClick = (t) => {
    const isShow = !this.isShowLiveChat;

    this.setStateLiveChat(isShow);

    ZendeskAPI("webWidget", isShow ? "show" : "hide");

    toastr.success(isShow ? t("LiveChatOn") : t("LiveChatOff"));
  };

  onSupportClick = () => {
    const supportUrl =
      this.authStore.settingsStore.additionalResourcesData
        ?.feedbackAndSupportUrl;

    window.open(supportUrl, "_blank");
  };

  onBookTraining = () => {
    const trainingEmail = this.authStore.settingsStore?.bookTrainingEmail;

    trainingEmail && window.open(`mailto:${trainingEmail}`, "_blank");
  };

  // onVideoGuidesClick = () => {
  //   window.open(VIDEO_GUIDES_URL, "_blank");
  // };

  onHotkeysClick = () => {
    this.authStore.settingsStore.setHotkeyPanelVisible(true);
  };

  onAboutClick = () => {
    if (isDesktop || isTablet) {
      this.setIsAboutDialogVisible(true);
    } else {
      window.DocSpace.navigate(ABOUT_URL);
    }
  };

  onLogoutClick = () => {
    this.authStore.logout().then((ssoLogoutUrl) => {
      this.filesStore.reset();
      this.peopleStore.reset();
<<<<<<< HEAD
=======
      setTimeout(() => {
        window.location.replace(
          combineUrl(
            window.DocSpaceConfig?.proxy?.url,
            ssoLogoutUrl || "/login"
          )
        );
      }, 300);
>>>>>>> dee941b6
    });
  };

  onDebugClick = () => {
    this.setIsDebugDialogVisible(true);
  };

  getActions = (t) => {
    const { enablePlugins, standalone } = this.authStore.settingsStore;
    const isAdmin = this.authStore.isAdmin;
    const isCommunity = this.authStore.isCommunity;

    // const settingsModule = modules.find((module) => module.id === "settings");
    // const peopleAvailable = modules.some((m) => m.appName === "people");
    const settingsUrl = "/portal-settings";
    //   settingsModule && combineUrl(PROXY_HOMEPAGE_URL, settingsModule.link);

    const {
      //isPersonal,
      //currentProductId,
      debugInfo,
    } = this.authStore.settingsStore;

    const settings = isAdmin
      ? {
          key: "user-menu-settings",
          icon: CatalogSettingsReactSvgUrl,
          label: t("Common:SettingsDocSpace"),
          onClick: () => this.onSettingsClick(settingsUrl),
        }
      : null;

    let hotkeys = null;
    // if (modules) {
    //   const moduleIndex = modules.findIndex((m) => m.appName === "files");

    if (
      // moduleIndex !== -1 &&
      // modules[moduleIndex].id === currentProductId &&
      !isMobile
    ) {
      hotkeys = {
        key: "user-menu-hotkeys",
        icon: HotkeysReactSvgUrl,
        label: t("Common:Hotkeys"),
        onClick: this.onHotkeysClick,
      };
    }
    // }

    let liveChat = null;

    if (!isMobile && this.authStore.isLiveChatAvailable) {
      liveChat = {
        key: "user-menu-live-chat",
        icon: LiveChatReactSvgUrl,
        label: t("Common:LiveChat"),
        onClick: () => this.onLiveChatClick(t),
        checked: this.isShowLiveChat,
        withToggle: true,
      };
    }

    let bookTraining = null;

    if (!isMobile && this.authStore.isTeamTrainingAlertAvailable) {
      bookTraining = {
        key: "user-menu-book-training",
        icon: BookTrainingReactSvgUrl,
        label: t("Common:BookTraining"),
        onClick: this.onBookTraining,
      };
    }

    const actions = [
      {
        key: "user-menu-profile",
        icon: ProfileReactSvgUrl,
        label: t("Common:Profile"),
        onClick: this.onProfileClick,
      },
      settings,
      isAdmin &&
        !isCommunity && {
          key: "user-menu-payments",
          icon: PaymentsReactSvgUrl,
          label: t("Common:PaymentsTitle"),
          onClick: this.onPaymentsClick,
        },
      {
        isSeparator: true,
        key: "separator1",
      },
      {
        key: "user-menu-help-center",
        icon: HelpCenterReactSvgUrl,
        label: t("Common:HelpCenter"),
        onClick: this.onHelpCenterClick,
      },
      // {
      //   key: "user-menu-video",
      //   icon: VideoGuidesReactSvgUrl,
      //   label: "VideoGuides",
      //   onClick: this.onVideoGuidesClick,
      // },
      hotkeys,
      {
        isSeparator: true,
        key: "separator2",
      },
      liveChat,
      {
        key: "user-menu-support",
        icon: EmailReactSvgUrl,
        label: t("Common:FeedbackAndSupport"),
        onClick: this.onSupportClick,
      },
      bookTraining,
      {
        key: "user-menu-about",
        icon: InfoOutlineReactSvgUrl,
        label: t("Common:AboutCompanyTitle"),
        onClick: this.onAboutClick,
      },
      {
        isSeparator: true,
        key: "separator3",
      },
      {
        key: "user-menu-logout",
        icon: LogoutReactSvgUrl,
        label: t("Common:LogoutButton"),
        onClick: this.onLogoutClick,
        isButton: true,
      },
    ];

    if (debugInfo) {
      actions.splice(4, 0, {
        key: "user-menu-debug",
        icon: InfoOutlineReactSvgUrl,
        label: "Debug Info",
        onClick: this.onDebugClick,
      });
    }

    if (enablePlugins) {
      const pluginActions = getProfileMenuItems();

      if (pluginActions) {
        pluginActions.forEach((option) => {
          actions.splice(option.value.position, 0, {
            key: option.key,
            ...option.value,
          });
        });
      }
    }

    return this.checkEnabledActions(actions);
  };

  checkEnabledActions = (actions) => {
    const actionsArray = actions;

    if (!this.authStore.settingsStore.additionalResourcesData) {
      return actionsArray;
    }

    const feedbackAndSupportEnabled =
      this.authStore.settingsStore.additionalResourcesData
        ?.feedbackAndSupportEnabled;
    const videoGuidesEnabled =
      this.authStore.settingsStore.additionalResourcesData?.videoGuidesEnabled;
    const helpCenterEnabled =
      this.authStore.settingsStore.additionalResourcesData?.helpCenterEnabled;

    if (!feedbackAndSupportEnabled) {
      const index = actionsArray.findIndex(
        (item) => item?.key === "user-menu-support"
      );

      actionsArray.splice(index, 1);
    }

    if (!videoGuidesEnabled) {
      const index = actionsArray.findIndex(
        (item) => item?.key === "user-menu-video"
      );

      actionsArray.splice(index, 1);
    }

    if (!helpCenterEnabled) {
      const index = actionsArray.findIndex(
        (item) => item?.key === "user-menu-help-center"
      );

      actionsArray.splice(index, 1);
    }

    return actionsArray;
  };
}

export default ProfileActionsStore;<|MERGE_RESOLUTION|>--- conflicted
+++ resolved
@@ -173,8 +173,6 @@
     this.authStore.logout().then((ssoLogoutUrl) => {
       this.filesStore.reset();
       this.peopleStore.reset();
-<<<<<<< HEAD
-=======
       setTimeout(() => {
         window.location.replace(
           combineUrl(
@@ -183,7 +181,6 @@
           )
         );
       }, 300);
->>>>>>> dee941b6
     });
   };
 
