--- conflicted
+++ resolved
@@ -31,14 +31,14 @@
 using System.Linq;
 using System.Net;
 using System.Net.Http;
-using System.Text.Json;
+using System.Text.Json;
 using System.Threading;
 using System.Threading.Tasks;
 using System.Web;
-
+
 using ASC.Common;
 using ASC.Common.Logging;
-using ASC.Common.Utils;
+using ASC.Common.Utils;
 using ASC.Common.Web;
 using ASC.Core;
 using ASC.Files.Core;
@@ -49,23 +49,23 @@
 using ASC.Web.Core;
 using ASC.Web.Core.Files;
 using ASC.Web.Files.Classes;
-using ASC.Web.Files.Core.Compress;
+using ASC.Web.Files.Core.Compress;
 using ASC.Web.Files.Helpers;
 using ASC.Web.Files.Services.DocumentService;
 using ASC.Web.Files.Services.FFmpegService;
 using ASC.Web.Files.Utils;
 using ASC.Web.Studio.Core;
 using ASC.Web.Studio.Utility;
-
+
 using JWT;
-
+
 using Microsoft.AspNetCore.Builder;
 using Microsoft.AspNetCore.Http;
 using Microsoft.Extensions.DependencyInjection;
 using Microsoft.Extensions.Options;
-
+
 using Newtonsoft.Json.Linq;
-
+
 using FileShare = ASC.Files.Core.Security.FileShare;
 using MimeMapping = ASC.Common.Web.MimeMapping;
 using SecurityContext = ASC.Core.SecurityContext;
@@ -82,13 +82,13 @@
         }
 
         public async Task Invoke(HttpContext context)
-        {
-            using var scope = ServiceProvider.CreateScope();
-            var fileHandlerService = scope.ServiceProvider.GetService<FileHandlerService>();
+        {
+            using var scope = ServiceProvider.CreateScope();
+            var fileHandlerService = scope.ServiceProvider.GetService<FileHandlerService>();
             await fileHandlerService.Invoke(context).ConfigureAwait(false);
         }
     }
-
+
     [Scope]
     public class FileHandlerService
     {
@@ -117,11 +117,7 @@
         private FileConverter FileConverter { get; }
         private FFmpegService FFmpegService { get; }
         private IServiceProvider ServiceProvider { get; }
-<<<<<<< HEAD
-        public TempStream TempStream { get; }
-=======
-        public TempStream TempStream { get; }
->>>>>>> b9ca3c8b
+        public TempStream TempStream { get; }
         private UserManager UserManager { get; }
         private ILog Logger { get; }
 
@@ -149,7 +145,7 @@
             FileShareLink fileShareLink,
             FileConverter fileConverter,
             FFmpegService fFmpegService,
-            IServiceProvider serviceProvider,
+            IServiceProvider serviceProvider,
             TempStream tempStream)
         {
             FilesLinkUtility = filesLinkUtility;
@@ -173,11 +169,7 @@
             FileConverter = fileConverter;
             FFmpegService = fFmpegService;
             ServiceProvider = serviceProvider;
-<<<<<<< HEAD
-            TempStream = tempStream;
-=======
-            TempStream = tempStream;
->>>>>>> b9ca3c8b
+            TempStream = tempStream;
             UserManager = userManager;
             Logger = optionsMonitor.CurrentValue;
         }
@@ -219,9 +211,9 @@
                         break;
                     case "diff":
                         await DifferenceFile(context).ConfigureAwait(false);
-                        break;
-                    case "thumb":
-                        await ThumbnailFile(context).ConfigureAwait(false);
+                        break;
+                    case "thumb":
+                        await ThumbnailFile(context).ConfigureAwait(false);
                         break;
                     case "track":
                         await TrackFile(context).ConfigureAwait(false);
@@ -245,9 +237,9 @@
                 return;
             }
 
-            var ext = CompressToArchive.GetExt(ServiceProvider, context.Request.Query["ext"]);
-            var store = GlobalStore.GetStore();
-            var path = string.Format(@"{0}\{1}{2}", SecurityContext.CurrentAccount.ID, FileConstant.DownloadTitle, ext);
+            var ext = CompressToArchive.GetExt(ServiceProvider, context.Request.Query["ext"]);
+            var store = GlobalStore.GetStore();
+            var path = string.Format(@"{0}\{1}{2}", SecurityContext.CurrentAccount.ID, FileConstant.DownloadTitle, ext);
 
             if (!store.IsFile(FileConstant.StorageDomainTmp, path))
             {
@@ -557,7 +549,7 @@
         private async Task<bool> SendStreamByChunksAsync(HttpContext context, long toRead, string title, Stream fileStream, bool flushed)
         {
             //context.Response.Buffer = false;
-            context.Response.Headers.Add("Connection", "Keep-Alive");
+            context.Response.Headers.Add("Connection", "Keep-Alive");
             context.Response.ContentLength = toRead;
             context.Response.Headers.Add("Content-Disposition", ContentDispositionUtil.GetHeaderValue(title));
             context.Response.ContentType = MimeMapping.GetMimeMapping(title);
@@ -711,7 +703,7 @@
 
             try
             {
-                await context.Response.Body.FlushAsync();
+                await context.Response.Body.FlushAsync();
                 await context.Response.CompleteAsync();
                 //context.Response.SuppressContent = true;
                 //context.ApplicationInstance.CompleteRequest();
@@ -938,8 +930,8 @@
                 context.Response.Headers.Add("Content-Disposition", ContentDispositionUtil.GetHeaderValue(".zip"));
                 context.Response.ContentType = MimeMapping.GetMimeMapping(".zip");
 
-                using var stream = fileDao.GetDifferenceStream(file);
-                context.Response.Headers.Add("Content-Length", stream.Length.ToString(CultureInfo.InvariantCulture));
+                using var stream = fileDao.GetDifferenceStream(file);
+                context.Response.Headers.Add("Content-Length", stream.Length.ToString(CultureInfo.InvariantCulture));
                 await stream.CopyToAsync(context.Response.Body);
             }
             catch (Exception ex)
@@ -960,8 +952,8 @@
             {
                 Logger.ErrorFormat("DifferenceFile", he);
             }
-        }
-
+        }
+
         private async Task ThumbnailFile(HttpContext context)
         {
             var q = context.Request.Query[FilesLinkUtility.FileId];
@@ -975,116 +967,75 @@
                 await ThumbnailFile(context, q.FirstOrDefault() ?? "");
             }
         }
-<<<<<<< HEAD
-
-        private async Task ThumbnailFile<T>(HttpContext context, T id)
-        {
-            try
-            {
-                var fileDao = DaoFactory.GetFileDao<T>();
-                var file = int.TryParse(context.Request.Query[FilesLinkUtility.Version], out var version) && version > 0
-                   ? fileDao.GetFileAsync(id, version).Result
-                   : fileDao.GetFileAsync(id).Result;
-
-                if (file == null)
-                {
-                    context.Response.StatusCode = (int)HttpStatusCode.NotFound;
-                    return;
-                }
-
-                if (!FileSecurity.CanRead(file))
-                {
-                    context.Response.StatusCode = (int)HttpStatusCode.Forbidden;
-                    return;
-                }
-
-                if (!string.IsNullOrEmpty(file.Error))
-                {
-                    await context.Response.WriteAsync(file.Error);
-                    context.Response.StatusCode = (int)HttpStatusCode.BadRequest;
-                    return;
-                }
-
-                if (file.ThumbnailStatus != Thumbnail.Created)
-                {
-                    context.Response.StatusCode = (int)HttpStatusCode.NotFound;
-                    return;
-                }
-
-                context.Response.Headers.Add("Content-Disposition", ContentDispositionUtil.GetHeaderValue("." + Global.ThumbnailExtension));
-                context.Response.ContentType = MimeMapping.GetMimeMapping("." + Global.ThumbnailExtension);
-
-=======
-
-        private async Task ThumbnailFile<T>(HttpContext context, T id)
-        {
-            try
-            {
-                var fileDao = DaoFactory.GetFileDao<T>();
-                var file = int.TryParse(context.Request.Query[FilesLinkUtility.Version], out var version) && version > 0
-                   ? fileDao.GetFile(id, version)
-                   : fileDao.GetFile(id);
-
-                if (file == null)
-                {
-                    context.Response.StatusCode = (int)HttpStatusCode.NotFound;
-                    return;
-                }
-
-                if (!FileSecurity.CanRead(file))
-                {
-                    context.Response.StatusCode = (int)HttpStatusCode.Forbidden;
-                    return;
-                }
-
-                if (!string.IsNullOrEmpty(file.Error))
-                {
-                    await context.Response.WriteAsync(file.Error);
-                    context.Response.StatusCode = (int)HttpStatusCode.BadRequest;
-                    return;
-                }
-
-                if (file.ThumbnailStatus != Thumbnail.Created)
-                {
-                    context.Response.StatusCode = (int)HttpStatusCode.NotFound;
-                    return;
-                }
-
-                context.Response.Headers.Add("Content-Disposition", ContentDispositionUtil.GetHeaderValue("." + Global.ThumbnailExtension));
-                context.Response.ContentType = MimeMapping.GetMimeMapping("." + Global.ThumbnailExtension);
-
->>>>>>> b9ca3c8b
-                using (var stream = await fileDao.GetThumbnailAsync(file))
-                {
-                    context.Response.Headers.Add("Content-Length", stream.Length.ToString(CultureInfo.InvariantCulture));
-                    await stream.CopyToAsync(context.Response.Body);
-                }
-            }
-            catch (FileNotFoundException ex)
-            {
-                Logger.Error("Error for: " + context.Request.Url(), ex);
-                context.Response.StatusCode = (int)HttpStatusCode.NotFound;
+
+        private async Task ThumbnailFile<T>(HttpContext context, T id)
+        {
+            try
+            {
+                var fileDao = DaoFactory.GetFileDao<T>();
+                var file = int.TryParse(context.Request.Query[FilesLinkUtility.Version], out var version) && version > 0
+                   ? fileDao.GetFileAsync(id, version).Result
+                   : fileDao.GetFileAsync(id).Result;
+
+                if (file == null)
+                {
+                    context.Response.StatusCode = (int)HttpStatusCode.NotFound;
+                    return;
+                }
+
+                if (!FileSecurity.CanRead(file))
+                {
+                    context.Response.StatusCode = (int)HttpStatusCode.Forbidden;
+                    return;
+                }
+
+                if (!string.IsNullOrEmpty(file.Error))
+                {
+                    await context.Response.WriteAsync(file.Error);
+                    context.Response.StatusCode = (int)HttpStatusCode.BadRequest;
+                    return;
+                }
+
+                if (file.ThumbnailStatus != Thumbnail.Created)
+                {
+                    context.Response.StatusCode = (int)HttpStatusCode.NotFound;
+                    return;
+                }
+
+                context.Response.Headers.Add("Content-Disposition", ContentDispositionUtil.GetHeaderValue("." + Global.ThumbnailExtension));
+                context.Response.ContentType = MimeMapping.GetMimeMapping("." + Global.ThumbnailExtension);
+
+                using (var stream = await fileDao.GetThumbnailAsync(file))
+                {
+                    context.Response.Headers.Add("Content-Length", stream.Length.ToString(CultureInfo.InvariantCulture));
+                    await stream.CopyToAsync(context.Response.Body);
+                }
+            }
+            catch (FileNotFoundException ex)
+            {
+                Logger.Error("Error for: " + context.Request.Url(), ex);
+                context.Response.StatusCode = (int)HttpStatusCode.NotFound;
+                await context.Response.WriteAsync(ex.Message);
+                return;
+            }
+            catch (Exception ex)
+            {
+                Logger.Error("Error for: " + context.Request.Url(), ex);
+                context.Response.StatusCode = (int)HttpStatusCode.InternalServerError;
                 await context.Response.WriteAsync(ex.Message);
-                return;
-            }
-            catch (Exception ex)
-            {
-                Logger.Error("Error for: " + context.Request.Url(), ex);
-                context.Response.StatusCode = (int)HttpStatusCode.InternalServerError;
-                await context.Response.WriteAsync(ex.Message);
-                return;
-            }
-
-            try
-            {
+                return;
+            }
+
+            try
+            {
                 await context.Response.Body.FlushAsync();
-                await context.Response.CompleteAsync();
-            }
-            catch (HttpException he)
-            {
-                Logger.ErrorFormat("Thumbnail", he);
-            }
-        }
+                await context.Response.CompleteAsync();
+            }
+            catch (HttpException he)
+            {
+                Logger.ErrorFormat("Thumbnail", he);
+            }
+        }
 
         private static string GetEtag<T>(File<T> file)
         {
@@ -1092,16 +1043,16 @@
         }
 
         private async Task CreateFile(HttpContext context)
-        {
-            if (!SecurityContext.IsAuthenticated)
-            {
-                //var refererURL = context.Request.GetUrlRewriter().AbsoluteUri;
-
-                //context.Session["refererURL"] = refererURL;
-                var authUrl = "~/Auth.aspx";
-                context.Response.Redirect(authUrl, true);
-                return;
-            }
+        {
+            if (!SecurityContext.IsAuthenticated)
+            {
+                //var refererURL = context.Request.GetUrlRewriter().AbsoluteUri;
+
+                //context.Session["refererURL"] = refererURL;
+                var authUrl = "~/Auth.aspx";
+                context.Response.Redirect(authUrl, true);
+                return;
+            }
 
             var folderId = context.Request.Query[FilesLinkUtility.FolderId].FirstOrDefault();
             if (string.IsNullOrEmpty(folderId))
@@ -1110,23 +1061,13 @@
             }
             else
             {
-<<<<<<< HEAD
-                if (int.TryParse(folderId, out var id))
-                {
-                    await CreateFile(context, id);
-                }
-                else
-                {
-                    await CreateFile(context, folderId);
-=======
-                if (int.TryParse(folderId, out var id))
-                {
-                    await CreateFile(context, id);
-                }
-                else
-                {
-                    await CreateFile(context, folderId);
->>>>>>> b9ca3c8b
+                if (int.TryParse(folderId, out var id))
+                {
+                    await CreateFile(context, id);
+                }
+                else
+                {
+                    await CreateFile(context, folderId);
                 }
             }
         }
@@ -1242,40 +1183,25 @@
             if (WorkContext.IsMono)
             {
                 ServicePointManager.ServerCertificateValidationCallback += (s, ce, ca, p) => true;
-<<<<<<< HEAD
-            }
-
+            }
+
+
+
             var fileDao = DaoFactory.GetFileDao<T>();
-            using var fileStream = req.GetResponse().GetResponseStream();
-=======
-            }
-
-
-
-            var fileDao = DaoFactory.GetFileDao<T>();
-            using var httpClient = new HttpClient();
-            using var response = httpClient.Send(request);
+            using var httpClient = new HttpClient();
+            using var response = httpClient.Send(request);
             using var fileStream = httpClient.Send(request).Content.ReadAsStream();
->>>>>>> b9ca3c8b
 
             if (fileStream.CanSeek)
             {
                 file.ContentLength = fileStream.Length;
-<<<<<<< HEAD
                 return fileDao.SaveFileAsync(file, fileStream).Result;
-=======
-                return fileDao.SaveFile(file, fileStream);
->>>>>>> b9ca3c8b
             }
             else
             {
                 using var buffered = TempStream.GetBuffered(fileStream);
                 file.ContentLength = buffered.Length;
-<<<<<<< HEAD
                 return fileDao.SaveFileAsync(file, buffered).Result;
-=======
-                return fileDao.SaveFile(file, buffered);
->>>>>>> b9ca3c8b
             }
 
 
@@ -1337,11 +1263,7 @@
         private async Task TrackFile(HttpContext context)
         {
             var q = context.Request.Query[FilesLinkUtility.FileId];
-<<<<<<< HEAD
-
-=======
-
->>>>>>> b9ca3c8b
+
             if (int.TryParse(q, out var id))
             {
                 await TrackFile(context, id);
@@ -1350,7 +1272,7 @@
             {
                 await TrackFile(context, q.FirstOrDefault() ?? "");
             }
-        }
+        }
 
         private async Task TrackFile<T>(HttpContext context, T fileId)
         {
@@ -1377,19 +1299,19 @@
                 if (string.IsNullOrEmpty(body))
                 {
                     throw new ArgumentException("DocService request body is incorrect");
-                }
-
-                var options = new JsonSerializerOptions
-                {
-                    AllowTrailingCommas = true,
-                    PropertyNameCaseInsensitive = true
+                }
+
+                var options = new JsonSerializerOptions
+                {
+                    AllowTrailingCommas = true,
+                    PropertyNameCaseInsensitive = true
                 };
                 fileData = JsonSerializer.Deserialize<DocumentServiceTracker.TrackerData>(body, options);
-            }
-            catch (JsonException e)
-            {
-                Logger.Error("DocService track error read body", e);
-                throw new HttpException((int)HttpStatusCode.BadRequest, "DocService request is incorrect");
+            }
+            catch (JsonException e)
+            {
+                Logger.Error("DocService track error read body", e);
+                throw new HttpException((int)HttpStatusCode.BadRequest, "DocService request is incorrect");
             }
             catch (Exception e)
             {
