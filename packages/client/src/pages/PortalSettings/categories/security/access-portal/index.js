--- conflicted
+++ resolved
@@ -125,11 +125,8 @@
         classNameTooltip="ip-security"
       />
       <IpSecuritySection />
-<<<<<<< HEAD
+
       <StyledSettingsSeparator className="security-separator" />
-=======
-
-      <StyledSettingsSeparator />
       <CategoryWrapper
         notTooltip={true}
         t={t}
@@ -137,8 +134,7 @@
       />
       <BruteForceProtectionSection />
 
-      <StyledSettingsSeparator />
->>>>>>> 2e17d714
+      <StyledSettingsSeparator className="security-separator" />
       <CategoryWrapper
         t={t}
         title={t("AdminsMessage")}
