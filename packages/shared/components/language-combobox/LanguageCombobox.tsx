--- conflicted
+++ resolved
@@ -40,14 +40,11 @@
     className,
     withBorder = true,
     isMobileView = false,
-<<<<<<< HEAD
+    dataTestId,
     directionY = "both",
     fixedDirection = false,
     isDefaultMode = true,
     manualWidth = "42px",
-=======
-    dataTestId,
->>>>>>> df5c306f
   } = props;
 
   const { i18n } = useTranslation(["Common"]);
