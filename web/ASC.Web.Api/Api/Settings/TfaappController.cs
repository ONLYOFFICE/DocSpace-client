﻿// (c) Copyright Ascensio System SIA 2010-2022
//
// This program is a free software product.
// You can redistribute it and/or modify it under the terms
// of the GNU Affero General Public License (AGPL) version 3 as published by the Free Software
// Foundation. In accordance with Section 7(a) of the GNU AGPL its Section 15 shall be amended
// to the effect that Ascensio System SIA expressly excludes the warranty of non-infringement of
// any third-party rights.
//
// This program is distributed WITHOUT ANY WARRANTY, without even the implied warranty
// of MERCHANTABILITY or FITNESS FOR A PARTICULAR  PURPOSE. For details, see
// the GNU AGPL at: http://www.gnu.org/licenses/agpl-3.0.html
//
// You can contact Ascensio System SIA at Lubanas st. 125a-25, Riga, Latvia, EU, LV-1021.
//
// The  interactive user interfaces in modified source and object code versions of the Program must
// display Appropriate Legal Notices, as required under Section 5 of the GNU AGPL version 3.
//
// Pursuant to Section 7(b) of the License you must retain the original Product logo when
// distributing the program. Pursuant to Section 7(e) we decline to grant you any rights under
// trademark law for use of our trademarks.
//
// All the Product's GUI elements, including illustrations and icon sets, as well as technical writing
// content are licensed under the terms of the Creative Commons Attribution-ShareAlike 4.0
// International. See the License terms at http://creativecommons.org/licenses/by-sa/4.0/legalcode

using Constants = ASC.Core.Users.Constants;

namespace ASC.Web.Api.Controllers.Settings;

public class TfaappController : BaseSettingsController
{
    private readonly MessageService _messageService;
    private readonly StudioNotifyService _studioNotifyService;
    private readonly SmsProviderManager _smsProviderManager;
    private readonly UserManager _userManager;
    private readonly AuthContext _authContext;
    private readonly CookiesManager _cookiesManager;
    private readonly PermissionContext _permissionContext;
    private readonly SettingsManager _settingsManager;
    private readonly TfaManager _tfaManager;
    private readonly CommonLinkUtility _commonLinkUtility;
    private readonly DisplayUserSettingsHelper _displayUserSettingsHelper;
    private readonly MessageTarget _messageTarget;
    private readonly StudioSmsNotificationSettingsHelper _studioSmsNotificationSettingsHelper;
    private readonly TfaAppAuthSettingsHelper _tfaAppAuthSettingsHelper;
    private readonly InstanceCrypto _instanceCrypto;
    private readonly Signature _signature;
    private readonly SecurityContext _securityContext;

    public TfaappController(
        MessageService messageService,
        StudioNotifyService studioNotifyService,
        ApiContext apiContext,
        UserManager userManager,
        AuthContext authContext,
        CookiesManager cookiesManager,
        PermissionContext permissionContext,
        SettingsManager settingsManager,
        TfaManager tfaManager,
        WebItemManager webItemManager,
        CommonLinkUtility commonLinkUtility,
        DisplayUserSettingsHelper displayUserSettingsHelper,
        MessageTarget messageTarget,
        StudioSmsNotificationSettingsHelper studioSmsNotificationSettingsHelper,
        TfaAppAuthSettingsHelper tfaAppAuthSettingsHelper,
        SmsProviderManager smsProviderManager,
        IMemoryCache memoryCache,
        InstanceCrypto instanceCrypto,
        Signature signature,
        SecurityContext securityContext,
        IHttpContextAccessor httpContextAccessor) : base(apiContext, memoryCache, webItemManager, httpContextAccessor)
    {
        _smsProviderManager = smsProviderManager;
        _messageService = messageService;
        _studioNotifyService = studioNotifyService;
        _userManager = userManager;
        _authContext = authContext;
        _cookiesManager = cookiesManager;
        _permissionContext = permissionContext;
        _settingsManager = settingsManager;
        _tfaManager = tfaManager;
        _commonLinkUtility = commonLinkUtility;
        _displayUserSettingsHelper = displayUserSettingsHelper;
        _messageTarget = messageTarget;
        _studioSmsNotificationSettingsHelper = studioSmsNotificationSettingsHelper;
        _tfaAppAuthSettingsHelper = tfaAppAuthSettingsHelper;
        _instanceCrypto = instanceCrypto;
        _signature = signature;
        _securityContext = securityContext;
    }

    [HttpGet("tfaapp")]
    public async Task<IEnumerable<TfaSettingsDto>> GetTfaSettingsAsync()
    {
        var result = new List<TfaSettingsDto>();

        var SmsVisible = _studioSmsNotificationSettingsHelper.IsVisibleSettings;
        var SmsEnable = SmsVisible && _smsProviderManager.Enabled();
        var TfaVisible = _tfaAppAuthSettingsHelper.IsVisibleSettings;

        var tfaAppSettings = await _settingsManager.LoadAsync<TfaAppAuthSettings>();
        var tfaSmsSettings = await _settingsManager.LoadAsync<StudioSmsNotificationSettings>();

        if (SmsVisible)
        {
            result.Add(new TfaSettingsDto
            {
                Enabled = tfaSmsSettings.EnableSetting && _smsProviderManager.Enabled(),
                Id = "sms",
                Title = Resource.ButtonSmsEnable,
                Avaliable = SmsEnable,
                MandatoryUsers = tfaSmsSettings.MandatoryUsers,
                MandatoryGroups = tfaSmsSettings.MandatoryGroups,
                TrustedIps = tfaSmsSettings.TrustedIps
            });
        }

        if (TfaVisible)
        {
            result.Add(new TfaSettingsDto
            {
                Enabled = tfaAppSettings.EnableSetting,
                Id = "app",
                Title = Resource.ButtonTfaAppEnable,
                Avaliable = true,
                MandatoryUsers = tfaAppSettings.MandatoryUsers,
                MandatoryGroups = tfaAppSettings.MandatoryGroups,
                TrustedIps = tfaAppSettings.TrustedIps
            });
        }

        return result;
    }

    [HttpPost("tfaapp/validate")]
    [Authorize(AuthenticationSchemes = "confirm", Roles = "TfaActivation,TfaAuth,Everyone")]
    public async Task<bool> TfaValidateAuthCodeAsync(TfaValidateRequestsDto inDto)
    {
        await ApiContext.AuthByClaimAsync();
        var user = await _userManager.GetUsersAsync(_authContext.CurrentAccount.ID);
        _securityContext.Logout();
        return await _tfaManager.ValidateAuthCodeAsync(user, inDto.Code);
    }

    [HttpGet("tfaapp/confirm")]
    public async Task<object> TfaConfirmUrlAsync()
    {
        var user = await _userManager.GetUsersAsync(_authContext.CurrentAccount.ID);

        if (_studioSmsNotificationSettingsHelper.IsVisibleSettings && await _studioSmsNotificationSettingsHelper.TfaEnabledForUserAsync(user.Id))// && smsConfirm.ToLower() != "true")
        {
            var confirmType = string.IsNullOrEmpty(user.MobilePhone) ||
                            user.MobilePhoneActivationStatus == MobilePhoneActivationStatus.NotActivated
                                ? ConfirmType.PhoneActivation
                                : ConfirmType.PhoneAuth;

            return await _commonLinkUtility.GetConfirmationEmailUrlAsync(user.Email, confirmType);
        }

        if (_tfaAppAuthSettingsHelper.IsVisibleSettings && await _tfaAppAuthSettingsHelper.TfaEnabledForUserAsync(user.Id))
        {
            var confirmType = await TfaAppUserSettings.EnableForUserAsync(_settingsManager, _authContext.CurrentAccount.ID)
                ? ConfirmType.TfaAuth
                : ConfirmType.TfaActivation;

            return await _commonLinkUtility.GetConfirmationEmailUrlAsync(user.Email, confirmType);
        }

        return string.Empty;
    }

    [HttpPut("tfaapp")]
    public async Task<bool> TfaSettingsAsync(TfaRequestsDto inDto)
    {
        await _permissionContext.DemandPermissionsAsync(SecutiryConstants.EditPortalSettings);

        var result = false;

        MessageAction action;

        switch (inDto.Type)
        {
            case "sms":
                if (! await _studioSmsNotificationSettingsHelper.IsVisibleAndAvailableSettingsAsync())
                {
                    throw new Exception(Resource.SmsNotAvailable);
                }

                if (!_smsProviderManager.Enabled())
                {
                    throw new MethodAccessException();
                }

                var smsSettings = await _settingsManager.LoadAsync<StudioSmsNotificationSettings>();
                SetSettingsProperty(smsSettings);
                await _settingsManager.SaveAsync(smsSettings);

                action = MessageAction.TwoFactorAuthenticationEnabledBySms;

                if (_tfaAppAuthSettingsHelper.Enable)
                {
                    _tfaAppAuthSettingsHelper.Enable = false;
                }

                result = true;

                break;

            case "app":
                if (!_tfaAppAuthSettingsHelper.IsVisibleSettings)
                {
                    throw new Exception(Resource.TfaAppNotAvailable);
                }

                var appSettings = await _settingsManager.LoadAsync<TfaAppAuthSettings>();
                SetSettingsProperty(appSettings);
                await _settingsManager.SaveAsync(appSettings);


                action = MessageAction.TwoFactorAuthenticationEnabledByTfaApp;

                if (await _studioSmsNotificationSettingsHelper.IsVisibleAndAvailableSettingsAsync() && _studioSmsNotificationSettingsHelper.Enable)
                {
                    _studioSmsNotificationSettingsHelper.Enable = false;
                }

                result = true;

                break;

            default:
                if (_tfaAppAuthSettingsHelper.Enable)
                {
                    _tfaAppAuthSettingsHelper.Enable = false;
                }

                if (await _studioSmsNotificationSettingsHelper.IsVisibleAndAvailableSettingsAsync() && _studioSmsNotificationSettingsHelper.Enable)
                {
                    _studioSmsNotificationSettingsHelper.Enable = false;
                }

                action = MessageAction.TwoFactorAuthenticationDisabled;

                break;
        }

        if (result)
        {
            await _cookiesManager.ResetTenantCookieAsync();
        }

        await _messageService.SendAsync(action);
        return result;

        void SetSettingsProperty<T>(TfaSettingsBase<T> settings) where T : class, ISettings<T>
        {
            settings.EnableSetting = true;
            settings.TrustedIps = inDto.TrustedIps ?? new List<string>();
            settings.MandatoryUsers = inDto.MandatoryUsers ?? new List<Guid>();
            settings.MandatoryGroups = inDto.MandatoryGroups ?? new List<Guid>();
        }
    }

    [HttpPut("tfaappwithlink")]
    public async Task<object> TfaSettingsLink(TfaRequestsDto inDto)
    {
        if (await TfaSettingsAsync(inDto))
        {
            return await TfaConfirmUrlAsync();
        }

        return string.Empty;
    }

    [HttpGet("tfaapp/setup")]
    [Authorize(AuthenticationSchemes = "confirm", Roles = "TfaActivation")]
    public async Task<SetupCode> TfaAppGenerateSetupCodeAsync()
    {
        await ApiContext.AuthByClaimAsync();
        var currentUser = await _userManager.GetUsersAsync(_authContext.CurrentAccount.ID);

        if (!_tfaAppAuthSettingsHelper.IsVisibleSettings ||
            !(await _settingsManager.LoadAsync<TfaAppAuthSettings>()).EnableSetting ||
            await TfaAppUserSettings.EnableForUserAsync(_settingsManager, currentUser.Id))
        {
            throw new Exception(Resource.TfaAppNotAvailable);
        }

        if (await _userManager.IsOutsiderAsync(currentUser))
        {
            throw new NotSupportedException("Not available.");
        }

        return await _tfaManager.GenerateSetupCodeAsync(currentUser);
    }

    [HttpGet("tfaappcodes")]
    public async Task<IEnumerable<object>> TfaAppGetCodesAsync()
    {
        var currentUser = await _userManager.GetUsersAsync(_authContext.CurrentAccount.ID);

        if (!_tfaAppAuthSettingsHelper.IsVisibleSettings || !await TfaAppUserSettings.EnableForUserAsync(_settingsManager, currentUser.Id))
        {
            throw new Exception(Resource.TfaAppNotAvailable);
        }

<<<<<<< HEAD
        if (await _userManager.IsUserAsync(currentUser) || await _userManager.IsOutsiderAsync(currentUser))
=======
        if (_userManager.IsOutsider(currentUser))
>>>>>>> 94305a00
        {
            throw new NotSupportedException("Not available.");
        }

        return (await _settingsManager.LoadForCurrentUserAsync<TfaAppUserSettings>()).CodesSetting.Select(r => new { r.IsUsed, Code = r.GetEncryptedCode(_instanceCrypto, _signature) }).ToList();
    }

    [HttpPut("tfaappnewcodes")]
    public async Task<IEnumerable<object>> TfaAppRequestNewCodesAsync()
    {
        var currentUser = await _userManager.GetUsersAsync(_authContext.CurrentAccount.ID);

        if (!_tfaAppAuthSettingsHelper.IsVisibleSettings || !await TfaAppUserSettings.EnableForUserAsync(_settingsManager, currentUser.Id))
        {
            throw new Exception(Resource.TfaAppNotAvailable);
        }

<<<<<<< HEAD
        if (await _userManager.IsUserAsync(currentUser) || await _userManager.IsOutsiderAsync(currentUser))
=======
        if (_userManager.IsOutsider(currentUser))
>>>>>>> 94305a00
        {
            throw new NotSupportedException("Not available.");
        }

        var codes = (await _tfaManager.GenerateBackupCodesAsync()).Select(r => new { r.IsUsed, Code = r.GetEncryptedCode(_instanceCrypto, _signature) }).ToList();
        await _messageService.SendAsync(MessageAction.UserConnectedTfaApp, _messageTarget.Create(currentUser.Id), currentUser.DisplayUserName(false, _displayUserSettingsHelper));
        return codes;
    }

    [HttpPut("tfaappnewapp")]
    public async Task<object> TfaAppNewAppAsync(TfaRequestsDto inDto)
    {
        var id = inDto?.Id ?? Guid.Empty;
        var isMe = id.Equals(Guid.Empty) || id.Equals(_authContext.CurrentAccount.ID);

        var user = await _userManager.GetUsersAsync(id);

        if (!isMe && !await _permissionContext.CheckPermissionsAsync(new UserSecurityProvider(user.Id), Constants.Action_EditUser))
        {
            throw new SecurityAccessDeniedException(Resource.ErrorAccessDenied);
        }

        if (!_tfaAppAuthSettingsHelper.IsVisibleSettings || !await TfaAppUserSettings.EnableForUserAsync(_settingsManager, user.Id))
        {
            throw new Exception(Resource.TfaAppNotAvailable);
        }

<<<<<<< HEAD
        if (await _userManager.IsUserAsync(user) || await _userManager.IsOutsiderAsync(user))
=======
        if (_userManager.IsOutsider(user))
>>>>>>> 94305a00
        {
            throw new NotSupportedException("Not available.");
        }

        await TfaAppUserSettings.DisableForUserAsync(_settingsManager, user.Id);
        await _messageService.SendAsync(MessageAction.UserDisconnectedTfaApp, _messageTarget.Create(user.Id), user.DisplayUserName(false, _displayUserSettingsHelper));

        if (isMe)
        {
            await _cookiesManager.ResetTenantCookieAsync();
            return await _commonLinkUtility.GetConfirmationEmailUrlAsync(user.Email, ConfirmType.TfaActivation);
        }

        await _studioNotifyService.SendMsgTfaResetAsync(user);
        return string.Empty;
    }
}<|MERGE_RESOLUTION|>--- conflicted
+++ resolved
@@ -305,11 +305,7 @@
             throw new Exception(Resource.TfaAppNotAvailable);
         }
 
-<<<<<<< HEAD
-        if (await _userManager.IsUserAsync(currentUser) || await _userManager.IsOutsiderAsync(currentUser))
-=======
-        if (_userManager.IsOutsider(currentUser))
->>>>>>> 94305a00
+        if (await _userManager.IsOutsiderAsync(currentUser))
         {
             throw new NotSupportedException("Not available.");
         }
@@ -327,11 +323,7 @@
             throw new Exception(Resource.TfaAppNotAvailable);
         }
 
-<<<<<<< HEAD
-        if (await _userManager.IsUserAsync(currentUser) || await _userManager.IsOutsiderAsync(currentUser))
-=======
-        if (_userManager.IsOutsider(currentUser))
->>>>>>> 94305a00
+        if (await _userManager.IsOutsiderAsync(currentUser))
         {
             throw new NotSupportedException("Not available.");
         }
@@ -359,11 +351,7 @@
             throw new Exception(Resource.TfaAppNotAvailable);
         }
 
-<<<<<<< HEAD
-        if (await _userManager.IsUserAsync(user) || await _userManager.IsOutsiderAsync(user))
-=======
-        if (_userManager.IsOutsider(user))
->>>>>>> 94305a00
+        if (await _userManager.IsOutsiderAsync(user))
         {
             throw new NotSupportedException("Not available.");
         }
