{
  "key_path": "PortalRenamingDescriptionText",
  "content": "Change the space address that appears next to {{ domain }}.",
  "content_en_sha1_hash": "a7117de6c5149e0cb5b59057f4fa245e0e895b19",
  "created_at": "2025-05-19T21:30:52.262Z",
<<<<<<< HEAD
  "updated_at": "2025-10-03T10:07:11.674Z",
=======
  "updated_at": "2025-10-03T13:19:30.538Z",
>>>>>>> 4e3ade75
  "comment": {
    "text": "Change the space address that appears next to {{ domain }}. This translation is used to display a descriptive text in a portal settings page, likely on a button or similar UI element, informing users about the customization option for renaming the domain's space address.",
    "is_auto": true,
    "updated_at": "2025-05-20T09:44:44.722Z"
  },
  "usage": [
    {
      "file_path": "/packages/client/src/pages/PortalSettings/categories/common/Customization/portal-renaming.js",
      "line_number": 353,
      "context": "</div>\n ) : null}\n \n <div className=\"category-item-description\">\n <Text fontSize=\"13px\" fontWeight={400}>\n {t(\"PortalRenamingDescriptionText\", { domain })}\n </Text>\n <Text fontSize=\"13px\" fontWeight={400}>\n <Trans t={t} i18nKey=\"PortalRenamingNote\" />\n </Text>\n {renamingSettingsUrl ? (",
      "module": "/packages/client"
    }
  ],
  "languages": {
    "en": {
      "ai_translated": false,
      "ai_model": null,
      "ai_spell_check_issues": [],
      "approved_at": null
    },
    "ar-SA": {
      "ai_translated": false,
      "ai_model": null,
      "ai_spell_check_issues": [
        {
          "type": "incorrect_translation",
          "description": "The translation 'قم بتغير' (qim bi taghyir) is not the most natural or accurate way to say \"Change\". A better phrasing would be \"غيّر\" (ghayyer).  'قم بتغير' sounds awkward and overly formal.",
          "suggestion": "غيّر عنوان المساحة الذي يظهر بجانب {{ domain }}."
        }
      ],
      "approved_at": null
    },
    "az": {
      "ai_translated": false,
      "ai_model": null,
      "ai_spell_check_issues": [
        {
          "type": "incorrect_translation",
          "description": "The English phrase 'space address' doesn't directly translate to a single term in Azerbaijani. 'Domen ünvanı' is a more accurate translation for 'domain address'.  'Space address' implies a physical location or a specific path which is not what is intended.",
          "suggestion": "Domen sahəsini dəyişdirin"
        },
        {
          "type": "formatting",
          "description": "The use of \"{{ domain }}\" is consistent with the English and should be maintained in the Azerbaijani translation. There are no apparent formatting issues beyond that.",
          "suggestion": "No change needed; maintain \"{{ domain }}\""
        }
      ],
      "approved_at": null
    },
    "bg": {
      "ai_translated": false,
      "ai_model": null,
      "ai_spell_check_issues": [],
      "approved_at": null
    },
    "cs": {
      "ai_translated": false,
      "ai_model": null,
      "ai_spell_check_issues": [],
      "approved_at": null
    },
    "de": {
      "ai_translated": false,
      "ai_model": null,
      "ai_spell_check_issues": [
        {
          "type": "incorrect_translation",
          "description": "The translation 'Raumadresse' is a literal translation of 'space address' which doesn't convey the intended meaning of a domain address. 'Raum' means 'room', while 'domain' refers to a website address.",
          "suggestion": "Ändern Sie die Domain-Adresse, die neben {{ domain }} angezeigt wird."
        }
      ],
      "approved_at": null
    },
    "el-GR": {
      "ai_translated": false,
      "ai_model": null,
      "ai_spell_check_issues": [
        {
          "type": "incorrect_translation",
          "description": "The word 'domain' is translated as 'τομέα'. While technically correct, 'domain' in this context refers to a portal or workspace, and a more accurate translation might be 'χώρο εργασίας' or 'χώρο'.",
          "suggestion": "Αλλαγή της διεύθυνσης χώρου εργασίας που εμφανίζεται δίπλα στον τομέα {{ domain }}."
        }
      ],
      "approved_at": null
    },
    "es": {
      "ai_translated": false,
      "ai_model": null,
      "ai_spell_check_issues": [
        {
          "type": "incorrect_translation",
          "description": "The translation 'Cambie la dirección del espacio que aparece junto a {{ domain }}' is a literal translation but doesn't convey the nuance of 'space address' in the context of a portal. It might be misinterpreted.",
          "suggestion": "Cambie la dirección del portal que aparece junto a {{ domain }}."
        }
      ],
      "approved_at": null
    },
    "fi": {
      "ai_translated": false,
      "ai_model": null,
      "ai_spell_check_issues": [
        {
          "type": "incorrect_translation",
          "description": "The translation 'Muuta tilan osoite, joka näkyy {{ domain }} vieressä.' is a literal translation and could be improved for naturalness in Finnish. A more idiomatic phrasing would convey the meaning more effectively. The word 'osoite' (address) might not be the most appropriate word in this context; 'nimi' (name) might be more suitable depending on what is being renamed.",
          "suggestion": "Muuta {{ domain }} -verkkotunnuksen nimi."
        }
      ],
      "approved_at": null
    },
    "fr": {
      "ai_translated": false,
      "ai_model": null,
      "ai_spell_check_issues": [],
      "approved_at": null
    },
    "hy-AM": {
      "ai_translated": false,
      "ai_model": null,
      "ai_spell_check_issues": [
        {
          "type": "formatting",
          "description": "The Armenian translation uses a hyphen (-) instead of a more appropriate joining character for indicating possession or adjacency in this context. Using «» or a similar construction would be more natural.",
          "suggestion": "Փոխեք տարածության հասցեն, որը հայտնվում է {{ domain }} կողմում:"
        }
      ],
      "approved_at": null
    },
    "it": {
      "ai_translated": false,
      "ai_model": null,
      "ai_spell_check_issues": [],
      "approved_at": null
    },
    "ja-JP": {
      "ai_translated": false,
      "ai_model": null,
      "ai_spell_check_issues": [],
      "approved_at": null
    },
    "ko-KR": {
      "ai_translated": false,
      "ai_model": null,
      "ai_spell_check_issues": [],
      "approved_at": null
    },
    "lo-LA": {
      "ai_translated": false,
      "ai_model": null,
      "ai_spell_check_issues": [
        {
          "type": "incorrect_translation",
          "description": "The Lao translation \"ປ່ຽນທີ່ຢູ່ຊ່ອງທີ່ປາກົດຢູ່ຖັດຈາກ {{ domain }}.\" is a bit awkward. 'ຊ່ອງ' (chong) usually refers to a channel or slot, not a space address. A more accurate translation for 'space address' would be something like 'ທີ່ຢູ່ຂອງເຂດ' or 'ທີ່ຢູ່ຂອງສະຖານທີ່'.",
          "suggestion": "ປ່ຽນທີ່ຢູ່ຂອງສະຖານທີ່ທີ່ປາກົດຢູ່ຖັດຈາກ {{ domain }}."
        }
      ],
      "approved_at": null
    },
    "lv": {
      "ai_translated": false,
      "ai_model": null,
      "ai_spell_check_issues": [
        {
          "type": "incorrect_translation",
          "description": "The translation \"Mainiet vietas adresi, kas parādās blakus {{ domain }}.\" is not the most natural or precise translation of 'Change the space address that appears next to {{ domain }}'. \"Vieta\" generally refers to a physical location, while \"space address\" suggests a URL or identifier. \"Mainiet adresi, kas parādās blakus {{ domain }}.\" or \"Izmainiet adresi, kas parādās blakus {{ domain }}.\" would be better.",
          "suggestion": "Izmainiet adresi, kas parādās blakus {{ domain }}."
        }
      ],
      "approved_at": null
    },
    "nl": {
      "ai_translated": false,
      "ai_model": null,
      "ai_spell_check_issues": [
        {
          "type": "incorrect_translation",
          "description": "The English phrase 'space address' isn't perfectly captured by 'adres van de ruimte'. 'Ruimte' can mean 'space' but 'adres' implies a physical address. Depending on the context, 'weergavenaam' (display name) or 'aanduiding' (indication) might be more accurate.",
          "suggestion": "Consider 'Wijzig de weergavenaam van de ruimte die naast {{ domain }} verschijnt.' or 'Wijzig de aanduiding van de ruimte die naast {{ domain }} verschijnt.'"
        }
      ],
      "approved_at": null
    },
    "pl": {
      "ai_translated": false,
      "ai_model": null,
      "ai_spell_check_issues": [],
      "approved_at": null
    },
    "pt": {
      "ai_translated": false,
      "ai_model": null,
      "ai_spell_check_issues": [
        {
          "type": "incorrect_translation",
          "description": "The English phrase \"Change the space address\" is a bit vague and potentially confusing. 'Space address' isn't standard terminology. It would be more accurate to translate it as 'portal address' or 'domain address' to align with the context of {{ domain }}.",
          "suggestion": "Altere o endereço do portal que aparece ao lado de {{ domain }}."
        }
      ],
      "approved_at": null
    },
    "pt-BR": {
      "ai_translated": false,
      "ai_model": null,
      "ai_spell_check_issues": [],
      "approved_at": null
    },
    "ro": {
      "ai_translated": false,
      "ai_model": null,
      "ai_spell_check_issues": [
        {
          "type": "incorrect_translation",
          "description": "The translation 'Schimbați adresa spațiului afișată pe lângă de {{ domain }}.' is not the most natural or accurate translation of 'Change the space address that appears next to {{ domain }}.'  'Pe lângă de' is slightly awkward.",
          "suggestion": "Schimbați adresa spațiului care apare lângă {{ domain }}.",
          "severity": "medium"
        }
      ],
      "approved_at": null
    },
    "ru": {
      "ai_translated": false,
      "ai_model": null,
      "ai_spell_check_issues": [
        {
          "type": "incorrect_translation",
          "description": "The term 'space address' is a bit ambiguous. While 'адрес рабочего пространства' (address of workspace) is technically correct, it might be clearer to use a more common term for a domain address, like 'адрес домена' (domain address) or 'доменное имя' (domain name), depending on the context.  'Рабочее пространство' is correct, but might be less familiar to some users.",
          "suggestion": "Измените адрес домена/имя домена, который будет отображаться рядом с {{ domain }}."
        }
      ],
      "approved_at": null
    },
    "si": {
      "ai_translated": false,
      "ai_model": null,
      "ai_spell_check_issues": [
        {
          "type": "incorrect_translation",
          "description": "The English phrase 'Change the space address' is not accurately translated. 'Space address' is vague. It should be more clearly translated as 'location address' or 'website address'.",
          "suggestion": "අසලින් දිස්වන ස්ථානයේ ලිපිනය වෙනස් කරන්න."
        },
        {
          "type": "formatting",
          "description": "The use of double curly braces '{{ domain }}' in the Sinhala translation mirrors the English. While technically acceptable, it might be more natural to avoid this pattern in Sinhala if it's not integral to the UI/UX.",
          "suggestion": "domain අසලින් දිස්වන ස්ථානයේ ලිපිනය වෙනස් කරන්න."
        }
      ],
      "approved_at": null
    },
    "sk": {
      "ai_translated": false,
      "ai_model": null,
      "ai_spell_check_issues": [],
      "approved_at": null
    },
    "sl": {
      "ai_translated": false,
      "ai_model": null,
      "ai_spell_check_issues": [
        {
          "type": "incorrect_translation",
          "description": "The translation 'Spremenite naslov prostora, ki se pojavi poleg {{ domain }}' isn't the most natural or accurate translation of 'Change the space address that appears next to {{ domain }}'. 'Naslov prostora' translates to 'space address', but 'prostor' can imply a physical space. A better translation might focus on the 'address' aspect.",
          "suggestion": "Spremenite naslov za {{ domain }}.",
          "confidence": 0.7
        },
        {
          "type": "formatting",
          "description": "The Slovenian translation preserves the {{ domain }} placeholder, which is consistent with the English, but consider if any localization is needed for such placeholders in the Slovenian context.",
          "suggestion": "No change needed. Confirm if {{ domain }} should be localized.",
          "confidence": 0.5
        }
      ],
      "approved_at": null
    },
    "sr-Cyrl-RS": {
      "ai_translated": false,
      "ai_model": null,
      "ai_spell_check_issues": [
        {
          "type": "incorrect_translation",
          "description": "The translation 'Промени адресу простора које се налази поред {{ domain }}' is a literal translation but sounds awkward in Serbian. A more natural phrasing would be needed.",
          "suggestion": "Промените адресу простора која се приказује поред {{ domain }}. or Промените простор за појављивања {{ domain }}."
        }
      ],
      "approved_at": null
    },
    "sr-Latn-RS": {
      "ai_translated": false,
      "ai_model": null,
      "ai_spell_check_issues": [
        {
          "type": "incorrect_translation",
          "description": "The term 'space address' is not the most natural translation of 'domain' in this context. 'Domain' typically refers to a website address or a digital property. A more accurate translation would be 'web adresa' or 'domen'.",
          "suggestion": "Promeni web adresu domena koja se nalazi pored {{ domain }}."
        }
      ],
      "approved_at": null
    },
    "tr": {
      "ai_translated": false,
      "ai_model": null,
      "ai_spell_check_issues": [],
      "approved_at": null
    },
    "uk-UA": {
      "ai_translated": false,
      "ai_model": null,
      "ai_spell_check_issues": [
        {
          "type": "incorrect_translation",
          "description": "The translation 'Змініть адресу простору, яка відображається поруч із {{ domain }}' is slightly awkward. 'Адреса простору' could be more naturally translated as 'простір'.",
          "suggestion": "Змініть адресу простору, яка відображається поруч із {{ domain }}."
        }
      ],
      "approved_at": null
    },
    "vi": {
      "ai_translated": false,
      "ai_model": null,
      "ai_spell_check_issues": [
        {
          "type": "incorrect_translation",
          "description": "The term \"space address\" doesn't accurately reflect the meaning of \"domain\" in this context. 'Domain' refers to a web domain, not a physical space.",
          "suggestion": "Thay đổi tên miền hiển thị bên cạnh {{ domain }}."
        },
        {
          "type": "formatting",
          "description": "The use of \"hiển thị\" (display) might be more natural than \"xuất hiện\" (appear) in this context.",
          "suggestion": "Thay đổi tên miền hiển thị bên cạnh {{ domain }}."
        }
      ],
      "approved_at": null
    },
    "zh-CN": {
      "ai_translated": false,
      "ai_model": null,
      "ai_spell_check_issues": [
        {
          "type": "incorrect_translation",
          "description": "The translation '更改显示在 {{ domain }} 旁的空间的地址' is a bit awkward. '空间' (space) is not the best word to describe a portal address. It's overly literal and doesn't flow naturally in Chinese. The sentence could be misinterpreted.",
          "suggestion": "更改显示在 {{ domain }} 旁边的入口地址。"
        }
      ],
      "approved_at": null
    }
  }
}<|MERGE_RESOLUTION|>--- conflicted
+++ resolved
@@ -3,11 +3,7 @@
   "content": "Change the space address that appears next to {{ domain }}.",
   "content_en_sha1_hash": "a7117de6c5149e0cb5b59057f4fa245e0e895b19",
   "created_at": "2025-05-19T21:30:52.262Z",
-<<<<<<< HEAD
-  "updated_at": "2025-10-03T10:07:11.674Z",
-=======
   "updated_at": "2025-10-03T13:19:30.538Z",
->>>>>>> 4e3ade75
   "comment": {
     "text": "Change the space address that appears next to {{ domain }}. This translation is used to display a descriptive text in a portal settings page, likely on a button or similar UI element, informing users about the customization option for renaming the domain's space address.",
     "is_auto": true,
