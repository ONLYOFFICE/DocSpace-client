﻿import React, { useCallback } from "react";
import { inject, observer } from "mobx-react";
import { useLocation, useNavigate, useParams } from "react-router-dom";

import { withTranslation } from "react-i18next";
import find from "lodash/find";
import result from "lodash/result";

import { isMobile, isTablet } from "@docspace/shared/utils";
import { RoomsTypeValues } from "@docspace/shared/utils/common";
import FilterInput from "@docspace/shared/components/filter";
import { withLayoutSize } from "@docspace/shared/HOC/withLayoutSize";
import { getUser, getUserById } from "@docspace/shared/api/people";
import RoomsFilter from "@docspace/shared/api/rooms/filter";
import AccountsFilter from "@docspace/shared/api/people/filter";
import GroupsFilter from "@docspace/shared/api/groups/filter";
import FilesFilter from "@docspace/shared/api/files/filter";
import {
  AccountLoginType,
  DeviceType,
  EmployeeStatus,
  EmployeeType,
  FilterGroups,
  FilterKeys,
  FilterSubject,
  FilterType,
  PaymentsType,
  RoomSearchArea,
  RoomsProviderType,
  RoomsType,
} from "@docspace/shared/enums";
import { ROOMS_PROVIDER_TYPE_NAME } from "@docspace/shared/constants";

import { getDefaultRoomName } from "SRC_DIR/helpers/filesUtils";

import { SSO_LABEL, TableVersions } from "SRC_DIR/helpers/constants";
import { SortByFieldName } from "SRC_DIR/helpers/enums";

import ViewRowsReactSvgUrl from "PUBLIC_DIR/images/view-rows.react.svg?url";
import ViewTilesReactSvgUrl from "PUBLIC_DIR/images/view-tiles.react.svg?url";

import { getGroupById } from "@docspace/shared/api/groups";
import { getRoomInfo } from "@docspace/shared/api/rooms";
import { FilterLoader } from "@docspace/shared/skeletons/filter";

const getAccountLoginType = (filterValues) => {
  const accountLoginType = result(
    find(filterValues, (value) => {
      return value.group === "filter-login-type";
    }),
    "key",
  );

  return accountLoginType || null;
};

const getFilterType = (filterValues) => {
  const filterType = result(
    find(filterValues, (value) => {
      return value.group === FilterGroups.filterType;
    }),
    "key",
  );

  return filterType?.toString() ? +filterType : null;
};

const getSubjectFilter = (filterValues) => {
  const subjectFilter = result(
    find(filterValues, (value) => {
      return value.group === FilterGroups.roomFilterOwner;
    }),
    "key",
  );

  return subjectFilter?.toString() ? subjectFilter?.toString() : null;
};

const getAuthorType = (filterValues) => {
  const authorType = result(
    find(filterValues, (value) => {
      return value.group === FilterGroups.filterAuthor;
    }),
    "key",
  );

  return authorType ? authorType : null;
};

const getRoomId = (filterValues) => {
  const filterRoomId = result(
    find(filterValues, (value) => {
      return value.group === FilterGroups.filterRoom;
    }),
    "key",
  );

  return filterRoomId || null;
};

const getSearchParams = (filterValues) => {
  const searchParams = result(
    find(filterValues, (value) => {
      return value.group === FilterGroups.filterFolders;
    }),
    "key",
  );

  return searchParams || FilterKeys.excludeSubfolders;
};

const getType = (filterValues) => {
  const filterType = filterValues.find(
    (value) => value.group === FilterGroups.roomFilterType,
  )?.key;

  const type = filterType;

  return type;
};

const getProviderType = (filterValues) => {
  const filterType = filterValues.find(
    (value) => value.group === FilterGroups.roomFilterProviderType,
  )?.key;

  const type = filterType;

  return type;
};

const getSubjectId = (filterValues) => {
  const filterOwner = result(
    find(filterValues, (value) => {
      return value.group === FilterGroups.roomFilterSubject;
    }),
    "key",
  );

  return filterOwner ? filterOwner : null;
};

const getGroupMemberId = (filterValues, userId) => {
  const filterMember = result(
    find(filterValues, (value) => {
      return value.group === FilterGroups.groupsFilterMember;
    }),
    "key",
  );

  if (!filterMember) {
    return null;
  }

  return filterMember === FilterKeys.me ? userId : filterMember;
};

const getSearchByManager = (filterValues) => {
  return filterValues.some((v) => v.group === FilterGroups.groupsFilterManager);
};

const getStatus = (filterValues) => {
  const employeeStatus = result(
    find(filterValues, (value) => {
      return value.group === "filter-status";
    }),
    "key",
  );

  return employeeStatus ? +employeeStatus : null;
};

const getRole = (filterValues) => {
  const employeeStatus = result(
    find(filterValues, (value) => {
      return value.group === "filter-type";
    }),
    "key",
  );

  return employeeStatus || null;
};

const getPayments = (filterValues) => {
  const employeeStatus = result(
    find(filterValues, (value) => {
      return value.group === "filter-account";
    }),
    "key",
  );

  return employeeStatus || null;
};

const getGroup = (filterValues) => {
  const groupId = result(
    find(filterValues, (value) => {
      return (
        value.group === FilterGroups.filterGroup &&
        value.key !== FilterKeys.withoutGroup
      );
    }),
    "key",
  );

  return groupId || null;
};

const getWithoutGroup = (filterValues) => {
  return filterValues.some((value) => value.key === FilterKeys.withoutGroup);
};

const getFilterContent = (filterValues) => {
  const filterContent = result(
    find(filterValues, (value) => {
      return value.group === FilterGroups.filterContent;
    }),
    "key",
  );

  return filterContent ? filterContent : null;
};

const getTags = (filterValues) => {
  const filterTags = filterValues.find(
    (value) => value.group === FilterGroups.roomFilterTags,
  )?.key;

  const tags = filterTags?.length > 0 ? filterTags : null;

  return tags;
};

const TABLE_COLUMNS = `filesTableColumns_ver-${TableVersions.Files}`;

const COLUMNS_SIZE_INFO_PANEL = `filesColumnsSizeInfoPanel_ver-${TableVersions.Files}`;

const TABLE_ROOMS_COLUMNS = `roomsTableColumns_ver-${TableVersions.Rooms}`;

const TABLE_RECENT_COLUMNS = `recentTableColumns_ver-${TableVersions.Recent}`;

const COLUMNS_ROOMS_SIZE_INFO_PANEL = `roomsColumnsSizeInfoPanel_ver-${TableVersions.Rooms}`;

const TABLE_TRASH_COLUMNS = `trashTableColumns_ver-${TableVersions.Trash}`;

const COLUMNS_TRASH_SIZE_INFO_PANEL = `trashColumnsSizeInfoPanel_ver-${TableVersions.Trash}`;

<<<<<<< HEAD
const TABLE_PEOPLE_COLUMNS = `peopleTableColumns_ver-${TableVersions.People}`;

const COLUMNS_PEOPLE_SIZE_INFO_PANEL = `infoPanelPeopleColumnsSize_ver-${TableVersions.People}`;

const TABLE_GROUPS_COLUMNS = `groupsTableColumns_ver-${TableVersions.Groups}`;

const COLUMNS_GROUPS_SIZE_INFO_PANEL = `infoPanelGroupsColumnsSize_ver-${TableVersions.Groups}`;

const TABLE_INSIDE_GROUP_COLUMNS = `insideGroupTableColumns_ver-${TableVersions.InsideGroup}`;

const COLUMNS_INSIDE_GROUP_SIZE_INFO_PANEL = `infoPanelInsideGroupPeopleColumnsSize_ver-${TableVersions.InsideGroup}`;
=======
const COLUMNS_RECENT_SIZE_INFO_PANEL = `recentColumnsSizeInfoPanel_ver-${TableVersions.Recent}`;
>>>>>>> 85b0f5ae

const SectionFilterContent = ({
  t,
  filter,
  roomsFilter,
  personal,
  isRecentTab,
  isFavoritesFolder,
  sectionWidth,
  viewAs,
  createThumbnails,
  setViewAs,
  setIsLoading,

  fetchTags,
  infoPanelVisible,
  isRooms,
  isTrash,
  userId,
  isPersonalRoom,

  providers,

  clearSearch,
  setClearSearch,
  setMainButtonMobileVisible,
  isArchiveFolder,
  canSearchByContent,
  accountsViewAs,
  groups,
  groupsFilter,
  setGroupsFilter,
  insideGroupFilter,
  setInsideGroupFilter,

  accountsFilter,
  setAccountsFilter,
  showFilterLoader,
  isPublicRoom,
  publicRoomKey,
  setRoomsFilter,
  standalone,
  currentDeviceType,
  isRoomAdmin,
}) => {
  const location = useLocation();
  const { groupId } = useParams();
  const navigate = useNavigate();

  const isAccountsPage = location.pathname.includes("accounts");
  const isPeopleAccounts = location.pathname.includes("accounts/people");
  const isInsideGroup = !!groupId;
  const isGroupsAccounts =
    location.pathname.includes("accounts/groups") && !isInsideGroup;

  const [selectedFilterValues, setSelectedFilterValues] = React.useState(null);

  const onNavigate = (path, filter) => {
    if (isPublicRoom) {
      navigate(`${path}?key=${publicRoomKey}&${filter.toUrlParams()}`);
    } else {
      navigate(`${path}/filter?${filter.toUrlParams()}`);
    }
  };

  const onFilter = React.useCallback(
    (data) => {
      setIsLoading(true);
      if (isPeopleAccounts || isInsideGroup) {
        const status = getStatus(data);

        const role = getRole(data);
        const payments = getPayments(data);
        const accountLoginType = getAccountLoginType(data);

        const newFilter = isInsideGroup
          ? insideGroupFilter.clone()
          : accountsFilter.clone();

        if (status === 3) {
          newFilter.employeeStatus = EmployeeStatus.Disabled;
          newFilter.activationStatus = null;
        } else if (status === 2) {
          newFilter.employeeStatus = EmployeeStatus.Active;
          newFilter.activationStatus = status;
        } else {
          newFilter.employeeStatus = null;
          newFilter.activationStatus = status;
        }

        newFilter.page = 0;

        newFilter.role = role;

        newFilter.payments = payments;

        newFilter.accountLoginType = accountLoginType;

        if (isPeopleAccounts) {
          const group = getGroup(data);
          const withoutGroup = getWithoutGroup(data);

          newFilter.withoutGroup = withoutGroup;
          newFilter.group = group;
        }

        const url = isInsideGroup
          ? `accounts/groups/${groupId}/filter?`
          : `accounts/people/filter?`;

        navigate(`${url}${newFilter.toUrlParams()}`);
      } else if (isGroupsAccounts) {
        const newFilter = groupsFilter.clone();

        const memberId = getGroupMemberId(data, userId);
        const searchByManager = getSearchByManager(data);

        newFilter.page = 0;
        newFilter.userId = memberId;

        if (memberId) {
          newFilter.searchByManager = searchByManager;
        }

        navigate(`accounts/groups/filter?${newFilter.toUrlParams()}`);
      } else if (isRooms) {
        const type = getType(data) || null;

        const subjectId = getSubjectId(data) || null;

        const subjectFilter = getSubjectFilter(data) || null;

        const providerType = getProviderType(data) || null;
        const tags = getTags(data) || null;

        const newFilter = roomsFilter.clone();

        newFilter.page = 0;
        newFilter.provider = providerType ? providerType : null;
        newFilter.type = type ? type : null;

        newFilter.subjectFilter = null;
        newFilter.subjectId = null;

        if (subjectId) {
          newFilter.subjectId = subjectId;

          if (subjectId === FilterKeys.me) {
            newFilter.subjectId = `${userId}`;
          }

          newFilter.subjectFilter = subjectFilter?.toString()
            ? subjectFilter.toString()
            : FilterSubject.Member;
        }

        if (tags) {
          if (!tags?.length) {
            newFilter.tags = null;
            newFilter.withoutTags = true;
          } else {
            newFilter.tags = tags;
            newFilter.withoutTags = false;
          }
        } else {
          newFilter.tags = null;
          newFilter.withoutTags = false;
        }

        const path =
          newFilter.searchArea === RoomSearchArea.Active
            ? "rooms/shared"
            : "rooms/archived";
        navigate(`${path}/filter?${newFilter.toUrlParams()}`);
      } else {
        const filterType = getFilterType(data) || null;

        const authorType = getAuthorType(data);

        const withSubfolders = getSearchParams(data);
        const withContent = getFilterContent(data);

        const roomId = getRoomId(data);

        const newFilter = filter.clone();
        newFilter.page = 0;

        newFilter.filterType = filterType;

        if (authorType === FilterKeys.me || authorType === FilterKeys.other) {
          newFilter.authorType = `user_${userId}`;
          newFilter.excludeSubject = authorType === FilterKeys.other;
        } else {
          newFilter.authorType = authorType ? `user_${authorType}` : null;
          newFilter.excludeSubject = null;
        }

        newFilter.withSubfolders =
          withSubfolders === FilterKeys.excludeSubfolders ? null : "true";

        newFilter.searchInContent = withContent === "true" ? "true" : null;

        const path = location.pathname.split("/filter")[0];
        if (isTrash) {
          newFilter.roomId = roomId;
        }

        onNavigate(path, newFilter);
      }
    },
    [
      isRooms,
      isTrash,
      isRecentTab,
      setIsLoading,
      roomsFilter,
      accountsFilter,
      groupsFilter,
      filter,
      insideGroupFilter,

      isPeopleAccounts,
      isGroupsAccounts,
      groupId,
      location.pathname,
    ],
  );

  const onClearFilter = useCallback(() => {
    if (isAccountsPage) {
      return;
    }
    setIsLoading(true);
    if (isRooms) {
      const newFilter = RoomsFilter.getDefault();
      newFilter.searchArea = roomsFilter.searchArea;

      const path =
        roomsFilter.searchArea === RoomSearchArea.Active
          ? "rooms/shared"
          : "rooms/archived";

      navigate(`${path}/filter?${newFilter.toUrlParams()}`);
    } else {
      const newFilter = filter.clone();
      newFilter.page = 0;
      newFilter.filterValue = "";

      const path = location.pathname.split("/filter")[0];

      onNavigate(path, newFilter);
    }
  }, [
    isRooms,
    setIsLoading,

    filter,

    roomsFilter,
    isAccountsPage,

    location.pathname,
  ]);

  const onSearch = React.useCallback(
    (data = "") => {
      const searchValue = data?.trim() ?? "";

      if (
        !filter.search &&
        !roomsFilter.filterValue &&
        !accountsFilter.search &&
        !groupsFilter.search &&
        !insideGroupFilter.search &&
        searchValue.length === 0
      )
        return;

      setIsLoading(true);
      if (isAccountsPage) {
        const newFilter = isInsideGroup
          ? insideGroupFilter.clone()
          : isGroupsAccounts
            ? groupsFilter.clone()
            : accountsFilter.clone();
        const subModule = isGroupsAccounts ? "groups" : "people";
        const url = isInsideGroup
          ? `accounts/groups/${groupId}/filter?`
          : `accounts/${subModule}/filter?`;

        newFilter.page = 0;
        newFilter.search = searchValue;

        navigate(`${url}${newFilter.toUrlParams()}`);
      } else if (isRooms) {
        const newFilter = roomsFilter.clone();

        newFilter.page = 0;
        newFilter.filterValue = searchValue;

        const path =
          newFilter.searchArea === RoomSearchArea.Active
            ? "rooms/shared"
            : "rooms/archived";

        navigate(`${path}/filter?${newFilter.toUrlParams()}`);
      } else {
        const newFilter = filter.clone();
        newFilter.page = 0;
        newFilter.search = searchValue;

        const path = location.pathname.split("/filter")[0];

        onNavigate(path, newFilter);
      }
    },
    [
      isRooms,
      isAccountsPage,
      isPeopleAccounts,
      isGroupsAccounts,
      isInsideGroup,
      groupId,
      setIsLoading,

      filter,
      roomsFilter,
      accountsFilter,
      groupsFilter,
      insideGroupFilter,
      location.pathname,
    ],
  );

  const onSort = React.useCallback(
    (sortId, sortDirection) => {
      const sortBy = sortId;
      const sortOrder = sortDirection === "desc" ? "descending" : "ascending";

      let newFilter = null;

      if (isInsideGroup) newFilter = insideGroupFilter.clone();
      else if (isPeopleAccounts) newFilter = accountsFilter.clone();
      else if (isGroupsAccounts) newFilter = groupsFilter.clone();
      else if (isRooms) newFilter = roomsFilter.clone();
      else newFilter = filter.clone();

      newFilter.page = 0;
      newFilter.sortBy = sortBy;
      newFilter.sortOrder = sortOrder;

      setIsLoading(true);

      if (isInsideGroup) {
        setInsideGroupFilter(newFilter);
        navigate(
          `accounts/groups/${groupId}/filter?${newFilter.toUrlParams()}`,
        );
      } else if (isPeopleAccounts) {
        setAccountsFilter(newFilter);
        navigate(`accounts/people/filter?${newFilter.toUrlParams()}`);
      } else if (isGroupsAccounts) {
        setGroupsFilter(newFilter);
        navigate(`accounts/groups/filter?${newFilter.toUrlParams()}`);
      } else if (isRooms) {
        const path =
          newFilter.searchArea === RoomSearchArea.Active
            ? "rooms/shared"
            : "rooms/archived";
        setRoomsFilter(newFilter);
        navigate(`${path}/filter?${newFilter.toUrlParams()}`);
      } else {
        const path = location.pathname.split("/filter")[0];

        onNavigate(path, newFilter);
      }
    },
    [
      isRooms,
<<<<<<< HEAD
      isPeopleAccounts,
      isGroupsAccounts,
=======
      isAccountsPage,
>>>>>>> 85b0f5ae
      setIsLoading,
      filter,
      roomsFilter,
      accountsFilter,
<<<<<<< HEAD
      groupsFilter,
      insideGroupFilter,
      groupId,
=======
>>>>>>> 85b0f5ae
    ],
  );

  const onChangeViewAs = React.useCallback(
    (view) => {
      if (view === "row") {
        if (
          isMobile() ||
          isTablet() ||
          currentDeviceType !== DeviceType.desktop
        ) {
          setViewAs("row");
        } else {
          setViewAs("table");
        }
      } else {
        setViewAs(view);
      }
    },
    [sectionWidth, infoPanelVisible, setViewAs, currentDeviceType],
  );

  const getSelectedInputValue = React.useCallback(() => {
    return isInsideGroup
      ? insideGroupFilter.search
        ? insideGroupFilter.search
        : ""
      : isPeopleAccounts
        ? accountsFilter.search
          ? accountsFilter.search
          : ""
        : isGroupsAccounts
          ? groupsFilter.search
            ? groupsFilter.search
            : ""
          : isRooms
            ? roomsFilter.filterValue
              ? roomsFilter.filterValue
              : ""
            : filter.search
              ? filter.search
              : "";
  }, [
    isRooms,
    isPeopleAccounts,
    isGroupsAccounts,
    isInsideGroup,
    roomsFilter.filterValue,
    filter.search,
    accountsFilter.search,
    groupsFilter.search,
    insideGroupFilter.search,
  ]);

  const getSelectedSortData = React.useCallback(() => {
    const currentFilter = isInsideGroup
      ? insideGroupFilter
      : isPeopleAccounts
        ? accountsFilter
        : isGroupsAccounts
          ? groupsFilter
          : isRooms
            ? roomsFilter
            : filter;
    return {
      sortDirection: currentFilter.sortOrder === "ascending" ? "asc" : "desc",
      sortId: currentFilter.sortBy,
    };
  }, [
    isRooms,
    isPeopleAccounts,
    isGroupsAccounts,
    isInsideGroup,
    filter.sortOrder,
    filter.sortBy,
    roomsFilter.sortOrder,
    roomsFilter.sortBy,
    accountsFilter.sortOrder,
    accountsFilter.sortBy,
    groupsFilter.sortOrder,
    groupsFilter.sortBy,
    insideGroupFilter.sortOrder,
    insideGroupFilter.sortBy,
  ]);

  const getSelectedFilterData = React.useCallback(async () => {
    const filterValues = [];

    if (isAccountsPage) {
      if (isPeopleAccounts || isInsideGroup) {
        const filter = isInsideGroup ? insideGroupFilter : accountsFilter;
        if (filter.employeeStatus || filter.activationStatus) {
          const key = filter.employeeStatus === 2 ? 3 : filter.activationStatus;
          let label = "";

          switch (key) {
            case 1:
              label = t("Common:Active");
              break;
            case 2:
              label = t("PeopleTranslations:PendingTitle");
              break;
            case 3:
              label = t("PeopleTranslations:DisabledEmployeeStatus");
              break;
          }

          filterValues.push({
            key,
            label,
            group: "filter-status",
          });
        }

        if (filter.role) {
          let label = null;

          switch (+filter.role) {
            case EmployeeType.Admin:
              label = t("Common:DocSpaceAdmin");
              break;
            case EmployeeType.User:
              label = t("Common:RoomAdmin");
              break;
            case EmployeeType.Collaborator:
              label = t("Common:PowerUser");
              break;
            case EmployeeType.Guest:
              label = t("Common:User");
              break;
            default:
              label = "";
          }

          filterValues.push({
            key: +filter.role,
            label: label,
            group: "filter-type",
          });
        }

        if (filter?.payments?.toString()) {
          filterValues.push({
            key: filter.payments.toString(),
            label:
              PaymentsType.Paid === filter.payments.toString()
                ? t("Common:Paid")
                : t("Common:Free"),
            group: "filter-account",
          });
        }

        if (filter?.accountLoginType?.toString()) {
          const label =
            AccountLoginType.SSO === filter.accountLoginType.toString()
              ? SSO_LABEL
              : AccountLoginType.LDAP === filter.accountLoginType.toString()
                ? t("PeopleTranslations:LDAPLbl")
                : t("PeopleTranslations:StandardLogin");
          filterValues.push({
            key: filter.accountLoginType.toString(),
            label: label,
            group: "filter-login-type",
          });
        }

        if (isPeopleAccounts && filter.group) {
          const groupId = filter.group;
          const group = await getGroupById(groupId);

          if (group) {
            filterValues.push({
              key: groupId,
              group: FilterGroups.filterGroup,
              label: group.name,
            });
          }
        }

        if (isPeopleAccounts && filter.withoutGroup) {
          filterValues.push({
            key: FilterKeys.withoutGroup,
            label: t("PeopleTranslations:WithoutGroup"),
            group: FilterGroups.filterGroup,
          });
        }
      }

      if (isGroupsAccounts) {
        if (groupsFilter.userId) {
          const memberId = groupsFilter.userId;
          const member = await getUserById(memberId);
          const isMe = userId === groupsFilter.userId;

          const label = isMe ? t("Common:MeLabel") : member.displayName;

          const memberFilterValue = {
            key: isMe ? FilterKeys.me : groupsFilter.userId,
            group: FilterGroups.groupsFilterMember,
            label,
          };

          if (groupsFilter.searchByManager) {
            memberFilterValue.selectedLabel = `${t("Common:HeadOfGroup")}: ${label}`;
          }

          filterValues.push(memberFilterValue);
        }

        if (groupsFilter.searchByManager) {
          filterValues.push({
            key: FilterKeys.byManager,
            group: FilterGroups.groupsFilterManager,
          });
        }
      }

      const currentFilterValues = [];

      setSelectedFilterValues((value) => {
        if (!value) {
          currentFilterValues.push(...filterValues);
          return filterValues.map((f) => ({ ...f }));
        }

        const items = value.map((v) => {
          const item = filterValues.find((f) => f.group === v.group);

          if (item) {
            if (item.isMultiSelect) {
              let isEqual = true;

              item.key.forEach((k) => {
                if (!v.key.includes(k)) {
                  isEqual = false;
                }
              });

              if (isEqual) return item;

              return false;
            } else {
              if (item.key === v.key) return item;
              return false;
            }
          } else {
            return false;
          }
        });

        const newItems = filterValues.filter(
          (v) => !items.find((i) => i.group === v.group),
        );

        items.push(...newItems);

        currentFilterValues.push(...items.filter((i) => i));

        return items.filter((i) => i);
      });

      return currentFilterValues;
    }

    if (isRooms) {
      // if (!roomsFilter.withSubfolders) {
      //   filterValues.push({
      //     key: FilterKeys.excludeSubfolders,
      //     label: "Exclude subfolders",
      //     group: FilterGroups.roomFilterFolders,
      //   });
      // }

      // if (roomsFilter.searchInContent) {
      //   filterValues.push({
      //     key: FilterKeys.withContent,
      //     label: "File contents",
      //     group: FilterGroups.roomFilterContent,
      //   });
      // }

      if (roomsFilter.subjectId) {
        const user = await getUser(roomsFilter.subjectId);
        const isMe = userId === roomsFilter.subjectId;

        let label = isMe ? t("Common:MeLabel") : user.displayName;

        const subject = {
          key: isMe ? FilterKeys.me : roomsFilter.subjectId,
          group: FilterGroups.roomFilterSubject,
          label: label,
        };

        if (roomsFilter.subjectFilter?.toString()) {
          if (roomsFilter.subjectFilter.toString() === FilterSubject.Owner) {
            subject.selectedLabel = t("Common:Owner") + ": " + label;
          }

          filterValues.push(subject);

          filterValues.push({
            key: roomsFilter?.subjectFilter?.toString(),
            group: FilterGroups.roomFilterOwner,
          });
        } else {
          filterValues.push(subject);
        }
      }

      if (roomsFilter.type) {
        const key = +roomsFilter.type;

        const label = getDefaultRoomName(key, t);

        filterValues.push({
          key: key,
          label: label,
          group: FilterGroups.roomFilterType,
        });
      }

      if (roomsFilter?.tags?.length > 0) {
        filterValues.push({
          key: roomsFilter.tags,
          group: FilterGroups.roomFilterTags,
          isMultiSelect: true,
        });
      }

      if (roomsFilter.provider) {
        const provider = +roomsFilter.provider;

        const label = ROOMS_PROVIDER_TYPE_NAME[provider];

        filterValues.push({
          key: provider,
          label: label,
          group: FilterGroups.roomFilterProviderType,
        });
      }
    } else {
      if (filter.withSubfolders === "true") {
        filterValues.push({
          key: FilterKeys.withSubfolders,
          label: t("WithSubfolders"),
          group: FilterGroups.filterFolders,
        });
      }

      if (filter.searchInContent) {
        filterValues.push({
          key: "true",
          label: t("FileContents"),
          group: FilterGroups.filterContent,
        });
      }

      if (filter.filterType) {
        let label = "";

        switch (filter.filterType.toString()) {
          case FilterType.DocumentsOnly.toString():
            label = t("Common:Documents");
            break;
          case FilterType.FoldersOnly.toString():
            label = t("Translations:Folders");
            break;
          case FilterType.SpreadsheetsOnly.toString():
            label = t("Translations:Spreadsheets");
            break;
          case FilterType.ArchiveOnly.toString():
            label = t("Archives");
            break;
          case FilterType.PresentationsOnly.toString():
            label = t("Translations:Presentations");
            break;
          case FilterType.ImagesOnly.toString():
            label = t("Images");
            break;
          case FilterType.MediaOnly.toString():
            label = t("Media");
            break;
          case FilterType.FilesOnly.toString():
            label = t("AllFiles");
            break;
          case FilterType.OFormTemplateOnly.toString():
            label = t("FormsTemplates");
            break;
          case FilterType.OFormOnly.toString():
            label = t("Forms");
            break;
        }

        filterValues.push({
          key: `${filter.filterType}`,
          label: label.toLowerCase(),
          group: FilterGroups.filterType,
        });
      }

      if (filter.authorType) {
        const isMe = userId === filter.authorType.replace("user_", "");

        let label = isMe
          ? filter.excludeSubject
            ? t("Common:OtherLabel")
            : t("Common:MeLabel")
          : null;

        if (!isMe) {
          const user = await getUser(filter.authorType.replace("user_", ""));
          label = user.displayName;
        }

        filterValues.push({
          key: isMe
            ? filter.excludeSubject
              ? FilterKeys.other
              : FilterKeys.me
            : filter.authorType.replace("user_", ""),
          group: FilterGroups.filterAuthor,
          label: label,
        });
      }

      if (filter.roomId) {
        const room = await getRoomInfo(filter.roomId);
        const label = room.title;

        filterValues.push({
          key: filter.roomId,
          group: FilterGroups.filterRoom,
          label: label,
        });
      }
    }

    // return filterValues;
    const currentFilterValues = [];

    setSelectedFilterValues((value) => {
      if (!value) {
        currentFilterValues.push(...filterValues);
        return filterValues.map((f) => ({ ...f }));
      }

      const items = value.map((v) => {
        const item = filterValues.find((f) => f.group === v.group);

        if (item) {
          if (item.isMultiSelect) {
            let isEqual = true;

            item.key.forEach((k) => {
              if (!v.key.includes(k)) {
                isEqual = false;
              }
            });

            if (isEqual) return item;

            return false;
          } else {
            if (item.key === v.key) return item;
            return false;
          }
        } else {
          return false;
        }
      });

      const newItems = filterValues.filter(
        (v) => !items.find((i) => i.group === v.group),
      );

      items.push(...newItems);

      currentFilterValues.push(...items.filter((i) => i));

      return items.filter((i) => i);
    });

    return currentFilterValues;
  }, [
    filter.withSubfolders,
    filter.authorType,
    filter.roomId,
    filter.filterType,
    filter.searchInContent,
    filter.excludeSubject,
    roomsFilter.provider,
    roomsFilter.type,
    roomsFilter.subjectId,
    roomsFilter.subjectFilter,
    roomsFilter.tags,
    roomsFilter.tags?.length,
    roomsFilter.excludeSubject,
    roomsFilter.withoutTags,
    // roomsFilter.withSubfolders,
    // roomsFilter.searchInContent,
    userId,
    isRooms,
    isAccountsPage,

    isPeopleAccounts,
    accountsFilter.employeeStatus,
    accountsFilter.activationStatus,
    accountsFilter.role,
    accountsFilter.payments,
    accountsFilter.group,
    accountsFilter.accountLoginType,
    accountsFilter.withoutGroup,

    isGroupsAccounts,
    groupsFilter.userId,
    groupsFilter.searchByManager,

    isInsideGroup,
    insideGroupFilter.employeeStatus,
    insideGroupFilter.activationStatus,
    insideGroupFilter.role,
    insideGroupFilter.payments,
    insideGroupFilter.accountLoginType,
    t,
  ]);

  const getFilterData = React.useCallback(async () => {
    if (isPeopleAccounts || isInsideGroup) {
      const groupItems = [
        {
          key: FilterGroups.filterGroup,
          group: FilterGroups.filterGroup,
          label: t("Common:Group"),
          isHeader: true,
        },
        {
          id: "filter_group-without-group",
          key: FilterKeys.withoutGroup,
          group: FilterGroups.filterGroup,
          label: t("PeopleTranslations:WithoutGroup"),
        },
        {
          id: "filter_group-other",
          key: FilterKeys.other,
          group: FilterGroups.filterGroup,
          label: t("Common:OtherLabel"),
        },
        {
          id: "filter_group-selected-group",
          key: FilterKeys.selectedGroup,
          group: FilterGroups.filterGroup,
          displaySelectorType: "link",
        },
      ];

      const statusItems = [
        {
          id: "filter_status-user",
          key: "filter-status",
          group: "filter-status",
          label: t("People:UserStatus"),
          isHeader: true,
        },
        {
          id: "filter_status-active",
          key: 1,
          group: "filter-status",
          label: t("Common:Active"),
        },
        {
          id: "filter_status-pending",
          key: 2,
          group: "filter-status",
          label: t("PeopleTranslations:PendingTitle"),
        },
      ];

      if (!isRoomAdmin)
        statusItems.push({
          id: "filter_status-disabled",
          key: 3,
          group: "filter-status",
          label: t("PeopleTranslations:DisabledEmployeeStatus"),
        });

      const typeItems = [
        {
          key: "filter-type",
          group: "filter-type",
          label: t("Common:Type"),
          isHeader: true,
        },
        {
          id: "filter_type-docspace-admin",
          key: EmployeeType.Admin,
          group: "filter-type",
          label: t("Common:DocSpaceAdmin"),
        },
        {
          id: "filter_type-room-admin",
          key: EmployeeType.User,
          group: "filter-type",
          label: t("Common:RoomAdmin"),
        },
        {
          id: "filter_type-room-admin",
          key: EmployeeType.Collaborator,
          group: "filter-type",
          label: t("Common:PowerUser"),
        },
        {
          id: "filter_type-user",
          key: EmployeeType.Guest,
          group: "filter-type",
          label: t("Common:User"),
        },
      ];

      // const roleItems = [
      //   {
      //     key: "filter-role",
      //     group: "filter-role",
      //     label: "Role in room",
      //     isHeader: true,
      //   },
      //   { key: "1", group: "filter-role", label: "Room manager" },
      //   { key: "2", group: "filter-role", label: "Co-worker" },
      //   { key: "3", group: "filter-role", label: "Editor" },
      //   { key: "4", group: "filter-role", label: "Form filler" },
      //   { key: "5", group: "filter-role", label: "Reviewer" },
      //   { key: "6", group: "filter-role", label: "Commentator" },
      //   { key: "7", group: "filter-role", label: "Viewer" },
      // ];

      const accountItems = [
        {
          key: "filter-account",
          group: "filter-account",
          label: t("ConnectDialog:Account"),
          isHeader: true,
          isLast: false,
        },
        {
          key: PaymentsType.Paid,
          group: "filter-account",
          label: t("Common:Paid"),
        },
        {
          key: PaymentsType.Free,
          group: "filter-account",
          label: t("Common:Free"),
        },
      ];

      // const roomItems = [
      //   {
      //     key: "filter-status",
      //     group: "filter-status",
      //     label: t("People:UserStatus"),
      //     isHeader: true,
      //   },
      //   {
      //     key: "1",
      //     group: "filter-status",
      //     label: t("Common:Active"),
      //     isSelector: true,
      //     selectorType: "room",
      //   },
      // ];

      const accountLoginTypeItems = [
        {
          key: "filter-login-type",
          group: "filter-login-type",
          label: t("PeopleTranslations:AccountLoginType"),
          isHeader: true,
          isLast: true,
        },
        {
          key: AccountLoginType.SSO,
          group: "filter-login-type",
          label: SSO_LABEL,
        },
        //TODO: uncomment after ldap be ready
        /*{
          key: AccountLoginType.LDAP,
          group: "filter-login-type",
          label: t("PeopleTranslations:LDAPLbl"),
        },*/
        {
          key: AccountLoginType.STANDART,
          group: "filter-login-type",
          label: t("PeopleTranslations:StandardLogin"),
        },
      ];

      const filterOptions = [];

      isPeopleAccounts && filterOptions.push(...groupItems);
      filterOptions.push(...statusItems);
      filterOptions.push(...typeItems);
      // filterOptions.push(...roleItems);
      if (!standalone) filterOptions.push(...accountItems);
      // filterOptions.push(...roomItems);
      filterOptions.push(...accountLoginTypeItems);

      return filterOptions;
    }

    if (isGroupsAccounts) {
      const memberOptions = [
        {
          key: FilterGroups.groupsFilterMember,
          group: FilterGroups.groupsFilterMember,
          label: t("Common:Member"),
          isHeader: true,
          withoutSeparator: true,
        },
        {
          id: "filter_group-member-me",
          key: FilterKeys.me,
          group: FilterGroups.groupsFilterMember,
          label: t("Common:MeLabel"),
        },
        {
          id: "filter_group-member-other",
          key: FilterKeys.other,
          group: FilterGroups.groupsFilterMember,
          label: t("Common:OtherLabel"),
        },
        {
          id: "filter_group-member-user",
          key: FilterKeys.user,
          group: FilterGroups.groupsFilterMember,
          displaySelectorType: "link",
        },
      ];

      const managerOptions = [
        {
          key: FilterGroups.groupsFilterManager,
          group: FilterGroups.groupsFilterManager,
          isHeader: true,
          withoutHeader: true,
          withoutSeparator: true,
        },
        {
          id: "filter_group-manager",
          key: FilterKeys.byManager,
          group: FilterGroups.groupsFilterManager,
          label: t("Translations:SearchByHeadOfGroup"),
          isDisabled: true,
          isCheckbox: true,
        },
      ];

      const filterOptions = [];

      filterOptions.push(...memberOptions);
      filterOptions.push(...managerOptions);

      return filterOptions;
    }

    let tags = null;
    if (!isPublicRoom) tags = await fetchTags();
    const connectedThirdParty = [];

    providers.forEach((item) => {
      if (connectedThirdParty.includes(item.provider_key)) return;
      connectedThirdParty.push(item.provider_key);
    });

    const isLastTypeOptionsRooms = !connectedThirdParty.length && !tags?.length;

    const folders =
      !isFavoritesFolder && !isRecentTab
        ? [
            {
              id: "filter_type-folders",
              key: FilterType.FoldersOnly.toString(),
              group: FilterGroups.filterType,
              label: t("Translations:Folders").toLowerCase(),
            },
          ]
        : "";

    const images = !isRecentTab
      ? [
          {
            id: "filter_type-images",
            key: FilterType.ImagesOnly.toString(),
            group: FilterGroups.filterType,
            label: t("Images").toLowerCase(),
          },
        ]
      : "";

    const archives = !isRecentTab
      ? [
          {
            id: "filter_type-archive",
            key: FilterType.ArchiveOnly.toString(),
            group: FilterGroups.filterType,
            label: t("Archives").toLowerCase(),
          },
        ]
      : "";

    const media = !isRecentTab
      ? [
          {
            id: "filter_type-media",
            key: FilterType.MediaOnly.toString(),
            group: FilterGroups.filterType,
            label: t("Media").toLowerCase(),
          },
        ]
      : "";

    const typeOptions = isRooms
      ? [
          {
            key: FilterGroups.filterType,
            group: FilterGroups.roomFilterType,
            label: t("Common:Type"),
            isHeader: true,
            isLast: isLastTypeOptionsRooms,
          },
          ...RoomsTypeValues.map((roomType) => {
            switch (roomType) {
              case RoomsType.FillingFormsRoom:
                return {
                  id: "filter_type-filling-form",
                  key: RoomsType.FillingFormsRoom,
                  group: FilterGroups.roomFilterType,
                  label: t("FillingFormRooms"),
                };
              case RoomsType.EditingRoom:
                return {
                  id: "filter_type-collaboration",
                  key: RoomsType.EditingRoom,
                  group: FilterGroups.roomFilterType,
                  label: t("CollaborationRooms"),
                };
              case RoomsType.ReviewRoom:
                return {
                  id: "filter_type-review",
                  key: RoomsType.ReviewRoom,
                  group: FilterGroups.roomFilterType,
                  label: t("Common:Review"),
                };
              case RoomsType.ReadOnlyRoom:
                return {
                  id: "filter_type-view-only",
                  key: RoomsType.ReadOnlyRoom,
                  group: FilterGroups.roomFilterType,
                  label: t("ViewOnlyRooms"),
                };
              case RoomsType.FormRoom:
                return {
                  id: "filter_type-form",
                  key: RoomsType.FormRoom,
                  group: FilterGroups.roomFilterType,
                  label: t("FormRoom"),
                };
              case RoomsType.PublicRoom:
                return {
                  id: "filter_type-public",
                  key: RoomsType.PublicRoom,
                  group: FilterGroups.roomFilterType,
                  label: t("PublicRoom"),
                };
              case RoomsType.CustomRoom:
              default:
                return {
                  id: "filter_type-custom",
                  key: RoomsType.CustomRoom,
                  group: FilterGroups.roomFilterType,
                  label: t("CustomRooms"),
                };
            }
          }),
        ]
      : [
          {
            key: FilterGroups.filterType,
            group: FilterGroups.filterType,
            label: t("Common:Type"),
            isHeader: true,
            isLast: !isTrash,
          },
          ...folders,
          {
            id: "filter_type-documents",
            key: FilterType.DocumentsOnly.toString(),
            group: FilterGroups.filterType,
            label: t("Common:Documents").toLowerCase(),
          },
          {
            id: "filter_type-presentations",
            key: FilterType.PresentationsOnly.toString(),
            group: FilterGroups.filterType,
            label: t("Translations:Presentations").toLowerCase(),
          },
          {
            id: "filter_type-spreadsheets",
            key: FilterType.SpreadsheetsOnly.toString(),
            group: FilterGroups.filterType,
            label: t("Translations:Spreadsheets").toLowerCase(),
          },
          {
            id: "filter_type-form-templates",
            key: FilterType.OFormTemplateOnly.toString(),
            group: FilterGroups.filterType,
            label: t("FormsTemplates").toLowerCase(),
          },
          {
            id: "filter_type-forms",
            key: FilterType.OFormOnly.toString(),
            group: FilterGroups.filterType,
            label: t("Forms").toLowerCase(),
          },
          ...archives,

          ...images,
          ...media,
          {
            id: "filter_type-all-files",
            key: FilterType.FilesOnly.toString(),
            group: FilterGroups.filterType,
            label: t("AllFiles").toLowerCase(),
          },
        ];

    const subjectOptions = [
      {
        key: FilterGroups.roomFilterSubject,
        group: FilterGroups.roomFilterSubject,
        label: t("Common:Member"),
        isHeader: true,
        withoutSeparator: true,
        withMultiItems: true,
      },
      {
        id: "filter_author-me",
        key: FilterKeys.me,
        group: FilterGroups.roomFilterSubject,
        label: t("Common:MeLabel"),
      },
      {
        id: "filter_author-other",
        key: FilterKeys.other,
        group: FilterGroups.roomFilterSubject,
        label: t("Common:OtherLabel"),
      },
      {
        id: "filter_author-user",
        key: FilterKeys.user,
        group: FilterGroups.roomFilterSubject,
        displaySelectorType: "link",
      },
    ];

    const ownerOptions = [
      {
        key: FilterGroups.roomFilterOwner,
        group: FilterGroups.roomFilterOwner,
        isHeader: true,
        withoutHeader: true,
      },
      {
        id: "filter_author-user",
        key: FilterSubject.Owner,
        group: FilterGroups.roomFilterOwner,
        label: t("Translations:SearchByOwner"),
        isCheckbox: true,
      },
    ];

    // const foldersOptions = [
    //   {
    //     key: FilterGroups.roomFilterFolders,
    //     group: FilterGroups.roomFilterFolders,
    //     label: "Search",
    //     isHeader: true,
    //     withoutSeparator: true,
    //   },
    //   {
    //     key: "folders",
    //     group: FilterGroups.roomFilterFolders,
    //     label: "",
    //     withOptions: true,
    //     options: [
    //       { key: FilterKeys.withSubfolders, label: "With subfolders" },
    //       { key: FilterKeys.excludeSubfolders, label: "Exclude subfolders" },
    //     ],
    //   },
    // ];

    // const contentOptions = [
    //   {
    //     key: FilterGroups.roomFilterContent,
    //     group: FilterGroups.roomFilterContent,
    //     isHeader: true,
    //     withoutHeader: true,
    //   },
    //   {
    //     key: FilterKeys.withContent,
    //     group: FilterGroups.roomFilterContent,
    //     label: "Search by file contents",
    //     isCheckbox: true,
    //   },
    // ];

    const filterOptions = [];

    if (isRooms) {
      // filterOptions.push(...foldersOptions);
      // filterOptions.push(...contentOptions);

      filterOptions.push(...subjectOptions);
      filterOptions.push(...ownerOptions);

      filterOptions.push(...typeOptions);

      if (tags.length > 0) {
        const tagsOptions = tags.map((tag) => ({
          key: tag,
          group: FilterGroups.roomFilterTags,
          label: tag,
          isMultiSelect: true,
        }));

        const isLast = connectedThirdParty.length === 0;

        filterOptions.push({
          key: FilterGroups.roomFilterTags,
          group: FilterGroups.roomFilterTags,
          label: t("Common:Tags"),
          isHeader: true,
          isLast,
        });

        filterOptions.push(...tagsOptions);
      }

      if (connectedThirdParty.length > 0) {
        const thirdPartyOptions = connectedThirdParty.map((thirdParty) => {
          const key = Object.entries(RoomsProviderType).find(
            (item) => item[0] === thirdParty,
          )[1];

          const label = ROOMS_PROVIDER_TYPE_NAME[key];

          return {
            key,
            group: FilterGroups.roomFilterProviderType,
            label,
          };
        });

        filterOptions.push({
          key: FilterGroups.roomFilterProviderType,
          group: FilterGroups.roomFilterProviderType,
          label: t("Settings:ThirdPartyResource"),
          isHeader: true,
          isLast: true,
        });

        filterOptions.push(...thirdPartyOptions);
      }
    } else {
      if (!isRecentTab && !isFavoritesFolder && !isTrash) {
        const foldersOptions = [
          {
            key: FilterGroups.filterFolders,
            group: FilterGroups.filterFolders,
            label: t("Common:Search"),
            isHeader: true,
            withoutSeparator: true,
          },
          {
            id: "filter_folders",
            key: "folders",
            group: FilterGroups.filterFolders,
            label: "",
            withOptions: true,
            options: [
              {
                id: "filter_folders_exclude-subfolders",
                key: FilterKeys.excludeSubfolders,
                label: t("ExcludeSubfolders"),
              },
              {
                id: "filter_folders_with-subfolders",
                key: FilterKeys.withSubfolders,
                label: t("WithSubfolders"),
              },
            ],
          },
        ];

        const contentOptions = [
          {
            key: FilterGroups.filterContent,
            group: FilterGroups.filterContent,
            isHeader: true,
            withoutHeader: true,
          },
        ];
        canSearchByContent &&
          contentOptions.push({
            id: "filter_search-by-file-contents",
            key: "true",
            group: FilterGroups.filterContent,
            label: t("SearchByContent"),
            isCheckbox: true,
          });

        filterOptions.push(...foldersOptions);
        filterOptions.push(...contentOptions);
      }

      const authorOption = [
        {
          key: FilterGroups.filterAuthor,
          group: FilterGroups.filterAuthor,
          label: t("ByAuthor"),
          isHeader: true,
          withMultiItems: true,
        },
        {
          id: "filter_author-me",
          key: FilterKeys.me,
          group: FilterGroups.filterAuthor,
          label: t("Common:MeLabel"),
        },
        {
          id: "filter_author-other",
          key: FilterKeys.other,
          group: FilterGroups.filterAuthor,
          label: t("Common:OtherLabel"),
        },
        {
          id: "filter_author-user",
          key: FilterKeys.user,
          group: FilterGroups.filterAuthor,
          displaySelectorType: "link",
        },
      ];

      !isPublicRoom && filterOptions.push(...authorOption);
      filterOptions.push(...typeOptions);

      if (isTrash) {
        const roomOption = [
          {
            id: "filter_search-by-room-content-header",
            key: "filter_search-by-room-content-header",
            group: FilterGroups.filterRoom,
            label: t("Common:Room"),
            isHeader: true,
            isLast: true,
          },
          {
            id: "filter_search-by-room-content",
            key: "filter_search-by-room-content",
            group: FilterGroups.filterRoom,
            withoutHeader: true,
            label: t("Common:SelectRoom"),
            displaySelectorType: "button",
            isLast: true,
          },
        ];
        filterOptions.push(...roomOption);
      }
    }
    return filterOptions;
  }, [
    t,
    personal,
    providers,
    isPersonalRoom,
    isRooms,
    isPeopleAccounts,
    isGroupsAccounts,
    isInsideGroup,
    isFavoritesFolder,
    isRecentTab,
    isTrash,
    isPublicRoom,
  ]);

  const getViewSettingsData = React.useCallback(() => {
    const viewSettings = [
      {
        id: "view-switch_rows",
        value: "row",
        label: t("ViewList"),
        icon: ViewRowsReactSvgUrl,
      },
      {
        id: "view-switch_tiles",
        value: "tile",
        label: t("ViewTiles"),
        icon: ViewTilesReactSvgUrl,
        callback: createThumbnails,
      },
    ];

    return viewSettings;
  }, [createThumbnails]);

  const getSortData = React.useCallback(() => {
    if (isPeopleAccounts || isInsideGroup) {
      const options = [];

      const firstName = {
        id: "sort-by_first-name",
        key: "firstname",
        label: t("Common:ByFirstNameSorting"),
        default: true,
      };

      const lastName = {
        id: "sort-by_last-name",
        key: "lastname",
        label: t("Common:ByLastNameSorting"),
        default: true,
      };

      const type = {
        id: "sort-by_type",
        key: "type",
        label: t("Common:Type"),
        default: true,
      };

      const department = {
        id: "sort-by_department",
        key: "department",
        label: t("People:Department"),
        default: true,
      };

      const email = {
        id: "sort-by_email",
        key: "email",
        label: t("Common:Email"),
        default: true,
      };

      const hideableColumns = {
        Type: type,
        Department: department,
        Mail: email,
      };

      options.push(firstName, lastName);

      if ((viewAs = "table")) {
        const tableColumns = isInsideGroup
          ? TABLE_INSIDE_GROUP_COLUMNS
          : TABLE_PEOPLE_COLUMNS;

        const columnsSizeInfoPanel = isInsideGroup
          ? COLUMNS_INSIDE_GROUP_SIZE_INFO_PANEL
          : COLUMNS_PEOPLE_SIZE_INFO_PANEL;

        const availableSort = localStorage
          ?.getItem(`${tableColumns}=${userId}`)
          ?.split(",");

        const infoPanelColumnsSize = localStorage
          ?.getItem(`${columnsSizeInfoPanel}=${userId}`)
          ?.split(" ");

        availableSort?.forEach((columnTitle) => {
          if (!hideableColumns[columnTitle]) return;

          if (availableSort?.includes(columnTitle)) {
            const idx = availableSort.findIndex((x) => x === columnTitle);
            const hide =
              infoPanelVisible &&
              infoPanelColumnsSize &&
              infoPanelColumnsSize[idx] === "0px";

            !hide && options.push(hideableColumns[columnTitle]);
          }
        });
      }

      return options;
    }

    if (isGroupsAccounts) {
      const groupsOptions = [];

      const title = {
        id: "sort-by_title",
        key: "title",
        label: t("Common:Title"),
        default: true,
      };

      const manager = {
        id: "sort-by_manager",
        key: "manager",
        label: t("Common:HeadOfGroup"),
        default: true,
      };

      groupsOptions.push(title);

      if ((viewAs = "table")) {
        const availableSort = localStorage
          ?.getItem(`${TABLE_GROUPS_COLUMNS}=${userId}`)
          ?.split(",");

        const infoPanelColumnsSize = localStorage
          ?.getItem(`${COLUMNS_GROUPS_SIZE_INFO_PANEL}=${userId}`)
          ?.split(" ");

        if (availableSort?.includes("Head of Group")) {
          const idx = availableSort.findIndex((x) => x === "Head of Group");
          const hide =
            infoPanelVisible &&
            infoPanelColumnsSize &&
            infoPanelColumnsSize[idx] === "0px";

          !hide && groupsOptions.push(manager);
        }
      }

      return groupsOptions;
    }

    const commonOptions = [];

    const name = {
      id: "sort-by_name",
      key: SortByFieldName.Name,
      label: t("Common:Name"),
      default: true,
    };
    const modifiedDate = {
      id: "sort-by_modified",
      key: SortByFieldName.ModifiedDate,
      label: t("Common:LastModifiedDate"),
      default: true,
    };
    const lastOpenedDate = {
      id: "sort-by_last-opened",
      key: SortByFieldName.LastOpened,
      label: t("DateLastOpened"),
      default: true,
    };

    const room = {
      id: "sort-by_room",
      key: SortByFieldName.Room,
      label: t("Common:Room"),
      default: true,
    };
    const authorOption = {
      id: "sort-by_author",
      key: SortByFieldName.Author,
      label: t("ByAuthor"),
      default: true,
    };
    const creationDate = {
      id: "sort-by_created",
      key: SortByFieldName.CreationDate,
      label: t("InfoPanel:CreationDate"),
      default: true,
    };
    const owner = {
      id: "sort-by_owner",
      key: SortByFieldName.Author,
      label: t("Common:Owner"),
      default: true,
    };
    const erasure = {
      id: "sort-by_erasure",
      key: SortByFieldName.ModifiedDate,
      label: t("ByErasure"),
      default: true,
    };
    const tags = {
      id: "sort-by_tags",
      key: SortByFieldName.Tags,
      label: t("Common:Tags"),
      default: true,
    };
    const size = {
      id: "sort-by_size",
      key: SortByFieldName.Size,
      label: t("Common:Size"),
      default: true,
    };
    const type = {
      id: "sort-by_type",
      key: SortByFieldName.Type,
      label: t("Common:Type"),
      default: true,
    };
    const roomType = {
      id: "sort-by_room-type",
      key: SortByFieldName.RoomType,
      label: t("Common:Type"),
      default: true,
    };

    commonOptions.push(name);

    if (viewAs === "table") {
      if (isRooms) {
        const availableSort = localStorage
          ?.getItem(`${TABLE_ROOMS_COLUMNS}=${userId}`)
          ?.split(",");

        const infoPanelColumnsSize = localStorage
          ?.getItem(`${COLUMNS_ROOMS_SIZE_INFO_PANEL}=${userId}`)
          ?.split(" ");

        if (availableSort?.includes("Type")) {
          const idx = availableSort.findIndex((x) => x === "Type");
          const hide =
            infoPanelVisible &&
            infoPanelColumnsSize &&
            infoPanelColumnsSize[idx] === "0px";

          !hide && commonOptions.push(roomType);
        }

        if (availableSort?.includes("Tags")) {
          const idx = availableSort.findIndex((x) => x === "Tags");
          const hide =
            infoPanelVisible &&
            infoPanelColumnsSize &&
            infoPanelColumnsSize[idx] === "0px";

          !hide && commonOptions.push(tags);
        }

        if (availableSort?.includes("Owner")) {
          const idx = availableSort.findIndex((x) => x === "Owner");
          const hide =
            infoPanelVisible &&
            infoPanelColumnsSize &&
            infoPanelColumnsSize[idx] === "0px";

          !hide && commonOptions.push(owner);
        }

        if (availableSort?.includes("Activity")) {
          const idx = availableSort.findIndex((x) => x === "Activity");
          const hide =
            infoPanelVisible &&
            infoPanelColumnsSize &&
            infoPanelColumnsSize[idx] === "0px";

          !hide && commonOptions.push(modifiedDate);
        }
      } else if (isTrash) {
        const availableSort = localStorage
          ?.getItem(`${TABLE_TRASH_COLUMNS}=${userId}`)
          ?.split(",");

        const infoPanelColumnsSize = localStorage
          ?.getItem(`${COLUMNS_TRASH_SIZE_INFO_PANEL}=${userId}`)
          ?.split(" ");

        if (availableSort?.includes("Room")) {
          const idx = availableSort.findIndex((x) => x === "Room");
          const hide =
            infoPanelVisible &&
            infoPanelColumnsSize &&
            infoPanelColumnsSize[idx] === "0px";

          // !hide && commonOptions.push(room);
        }
        if (availableSort?.includes("AuthorTrash")) {
          const idx = availableSort.findIndex((x) => x === "AuthorTrash");
          const hide =
            infoPanelVisible &&
            infoPanelColumnsSize &&
            infoPanelColumnsSize[idx] === "0px";

          // !hide && commonOptions.push(authorOption);
        }
        if (availableSort?.includes("CreatedTrash")) {
          const idx = availableSort.findIndex((x) => x === "CreatedTrash");
          const hide =
            infoPanelVisible &&
            infoPanelColumnsSize &&
            infoPanelColumnsSize[idx] === "0px";

          // !hide && commonOptions.push(creationDate);
        }
        if (availableSort?.includes("Erasure")) {
          const idx = availableSort.findIndex((x) => x === "Erasure");
          const hide =
            infoPanelVisible &&
            infoPanelColumnsSize &&
            infoPanelColumnsSize[idx] === "0px";

          !hide && commonOptions.push(erasure);
        }
        if (availableSort?.includes("SizeTrash")) {
          const idx = availableSort.findIndex((x) => x === "SizeTrash");
          const hide =
            infoPanelVisible &&
            infoPanelColumnsSize &&
            infoPanelColumnsSize[idx] === "0px";

          !hide && commonOptions.push(size);
        }
        if (availableSort?.includes("TypeTrash")) {
          const idx = availableSort.findIndex((x) => x === "TypeTrash");
          const hide =
            infoPanelVisible &&
            infoPanelColumnsSize &&
            infoPanelColumnsSize[idx] === "0px";

          // !hide && commonOptions.push(type);
        }
      } else if (isRecentTab) {
        const availableSort = localStorage
          ?.getItem(`${TABLE_RECENT_COLUMNS}=${userId}`)
          ?.split(",");

        const infoPanelColumnsSize = localStorage
          ?.getItem(`${COLUMNS_RECENT_SIZE_INFO_PANEL}=${userId}`)
          ?.split(" ");

        if (availableSort?.includes("LastOpened")) {
          const idx = availableSort.findIndex((x) => x === "LastOpened");
          const hide =
            infoPanelVisible &&
            infoPanelColumnsSize &&
            infoPanelColumnsSize[idx] === "0px";

          !hide && commonOptions.push(lastOpenedDate);
        }

        if (availableSort?.includes("Size")) {
          const idx = availableSort.findIndex((x) => x === "Size");
          const hide =
            infoPanelVisible &&
            infoPanelColumnsSize &&
            infoPanelColumnsSize[idx] === "0px";

          !hide && commonOptions.push(size);
        }
      } else {
        const availableSort = localStorage
          ?.getItem(`${TABLE_COLUMNS}=${userId}`)
          ?.split(",");

        const infoPanelColumnsSize = localStorage
          ?.getItem(`${COLUMNS_SIZE_INFO_PANEL}=${userId}`)
          ?.split(" ");

        if (availableSort?.includes("Author")) {
          const idx = availableSort.findIndex((x) => x === "Author");
          const hide =
            infoPanelVisible &&
            infoPanelColumnsSize &&
            infoPanelColumnsSize[idx] === "0px";

          // !hide && commonOptions.push(authorOption);
        }
        if (availableSort?.includes("Created")) {
          const idx = availableSort.findIndex((x) => x === "Created");
          const hide =
            infoPanelVisible &&
            infoPanelColumnsSize &&
            infoPanelColumnsSize[idx] === "0px";

          // !hide && commonOptions.push(creationDate);
        }
        if (availableSort?.includes("Modified")) {
          const idx = availableSort.findIndex((x) => x === "Modified");
          const hide =
            infoPanelVisible &&
            infoPanelColumnsSize &&
            infoPanelColumnsSize[idx] === "0px";

          !hide && commonOptions.push(modifiedDate);
        }
        if (availableSort?.includes("Size")) {
          const idx = availableSort.findIndex((x) => x === "Size");
          const hide =
            infoPanelVisible &&
            infoPanelColumnsSize &&
            infoPanelColumnsSize[idx] === "0px";

          !hide && commonOptions.push(size);
        }
        if (availableSort?.includes("Type")) {
          const idx = availableSort.findIndex((x) => x === "Type");
          const hide =
            infoPanelVisible &&
            infoPanelColumnsSize &&
            infoPanelColumnsSize[idx] === "0px";

          // !hide && commonOptions.push(type);
        }
      }
    } else {
      if (isRooms) {
        commonOptions.push(roomType);
        commonOptions.push(tags);
        commonOptions.push(owner);
        commonOptions.push(modifiedDate);
      } else if (isTrash) {
        // commonOptions.push(authorOption);
        // commonOptions.push(creationDate);
        commonOptions.push(erasure);
        commonOptions.push(size);
        // commonOptions.push(type);
      } else {
        // commonOptions.push(authorOption);
        // commonOptions.push(creationDate);
        commonOptions.push(modifiedDate);
        commonOptions.push(size);
        // commonOptions.push(type);
      }
    }

    return commonOptions;
  }, [
    personal,
    isRooms,
    isAccountsPage,
    isPeopleAccounts,
    isGroupsAccounts,
    isInsideGroup,
    t,
    userId,
    infoPanelVisible,
    viewAs,
    isPersonalRoom,
    isTrash,
  ]);

  const removeSelectedItem = React.useCallback(
    ({ key, group }) => {
      setIsLoading(true);
      if (isPeopleAccounts || isInsideGroup) {
        const newFilter = isInsideGroup
          ? insideGroupFilter.clone()
          : accountsFilter.clone();

        newFilter.page = 0;

        if (group === "filter-status") {
          newFilter.employeeStatus = null;
          newFilter.activationStatus = null;
        }

        if (group === "filter-type") {
          newFilter.role = null;
        }

        if (group === "filter-other") {
          newFilter.group = null;
        }

        if (group === "filter-account") {
          newFilter.payments = null;
        }

        if (group === "filter-login-type") {
          newFilter.accountLoginType = null;
        }

        if (group === FilterGroups.filterGroup && isPeopleAccounts) {
          newFilter.withoutGroup = false;
          newFilter.group = null;
        }

        const url = isInsideGroup
          ? `accounts/groups/${groupId}/filter?`
          : `accounts/people/filter?`;

        navigate(`${url}${newFilter.toUrlParams()}`);
      } else if (isGroupsAccounts) {
        const newFilter = groupsFilter.clone();
        newFilter.page = 0;

        if (group === FilterGroups.groupsFilterManager) {
          newFilter.searchByManager = false;
        }

        if (group === FilterGroups.groupsFilterMember) {
          newFilter.userId = null;
          newFilter.searchByManager = false;
        }

        navigate(`accounts/groups/filter?${newFilter.toUrlParams()}`);
      } else if (isRooms) {
        const newFilter = roomsFilter.clone();

        if (group === FilterGroups.roomFilterProviderType) {
          newFilter.provider = null;
        }

        if (group === FilterGroups.roomFilterType) {
          newFilter.type = null;
        }

        if (group === FilterGroups.roomFilterSubject) {
          newFilter.subjectId = null;
          newFilter.excludeSubject = false;
          newFilter.filterSubject = null;
        }

        if (group === FilterGroups.roomFilterTags) {
          const newTags = newFilter.tags;

          if (newTags?.length > 0) {
            const idx = newTags.findIndex((tag) => tag === key);

            if (idx > -1) {
              newTags.splice(idx, 1);
            }

            newFilter.tags = newTags.length > 0 ? newTags : null;

            newFilter.withoutTags = false;
          } else {
            newFilter.tags = null;
            newFilter.withoutTags = false;
          }
        }

        // if (group === FilterGroups.roomFilterContent) {
        //   newFilter.searchInContent = false;
        // }

        // if (group === FilterGroups.roomFilterFolders) {
        //   newFilter.withSubfolders = true;
        // }

        newFilter.page = 0;

        const path =
          newFilter.searchArea === RoomSearchArea.Active
            ? "rooms/shared"
            : "rooms/archived";

        navigate(`${path}/filter?${newFilter.toUrlParams()}`);
      } else {
        const newFilter = filter.clone();

        if (group === FilterGroups.filterType) {
          newFilter.filterType = null;
        }
        if (group === FilterGroups.filterAuthor) {
          newFilter.authorType = null;
          newFilter.excludeSubject = null;
        }
        if (group === FilterGroups.filterFolders) {
          newFilter.withSubfolders = null;
        }
        if (group === FilterGroups.filterContent) {
          newFilter.searchInContent = null;
        }
        if (group === FilterGroups.filterRoom) {
          newFilter.roomId = null;
        }

        newFilter.page = 0;

        const path = location.pathname.split("/filter")[0];

        onNavigate(path, newFilter);
      }
    },
    [
      isRooms,
      isAccountsPage,
<<<<<<< HEAD
      isPeopleAccounts,
      isGroupsAccounts,
      isInsideGroup,
      groupId,
=======
>>>>>>> 85b0f5ae
      setIsLoading,
      roomsFilter,
      filter,
      accountsFilter,
<<<<<<< HEAD
      groupsFilter,
      insideGroupFilter,
=======
>>>>>>> 85b0f5ae
    ],
  );

  const onSortButtonClick = (isOpen) => {
    if (currentDeviceType === DeviceType.mobile) {
      setMainButtonMobileVisible(isOpen);
    }
  };

  const clearAll = () => {
    setIsLoading(true);
    if (isAccountsPage) {
      const newFilter = isGroupsAccounts
        ? GroupsFilter.getDefault()
        : AccountsFilter.getDefault();

      const subModule = isGroupsAccounts ? "groups" : "people";
      const url = isInsideGroup
        ? `accounts/groups/${groupId}/filter?`
        : `accounts/${subModule}/filter?`;

      navigate(`${url}${newFilter.toUrlParams()}`);
    } else if (isRooms) {
      const newFilter = RoomsFilter.getDefault();

      if (isArchiveFolder) {
        newFilter.searchArea = RoomSearchArea.Archive;
      }

      const path =
        newFilter.searchArea === RoomSearchArea.Active
          ? "rooms/shared"
          : "rooms/archived";

      navigate(`${path}/filter?${newFilter.toUrlParams()}`);
    } else {
      const newFilter = FilesFilter.getDefault();

      const path = location.pathname.split("/filter")[0];

      onNavigate(path, newFilter);
    }
  };

  if (showFilterLoader) return <FilterLoader />;

  return (
    <FilterInput
      onFilter={onFilter}
      getFilterData={getFilterData}
      getSelectedFilterData={getSelectedFilterData}
      onSort={onSort}
      getSortData={getSortData}
      getSelectedSortData={getSelectedSortData}
      viewAs={isAccountsPage ? accountsViewAs : viewAs}
      viewSelectorVisible={!isAccountsPage}
      onChangeViewAs={onChangeViewAs}
      getViewSettingsData={getViewSettingsData}
      onSearch={onSearch}
      onClearFilter={onClearFilter}
      getSelectedInputValue={getSelectedInputValue}
      filterHeader={t("Common:AdvancedFilter")}
      placeholder={t("Common:Search")}
      view={t("Common:View")}
      isFavoritesFolder={isFavoritesFolder}
      isPersonalRoom={isPersonalRoom}
      isRooms={isRooms}
      removeSelectedItem={removeSelectedItem}
      clearAll={clearAll}
      filterTitle={t("Filter")}
      sortByTitle={t("Common:SortBy")}
      clearSearch={clearSearch}
      setClearSearch={setClearSearch}
      onSortButtonClick={onSortButtonClick}
      currentDeviceType={currentDeviceType}
      userId={userId}
      isAccounts={isAccountsPage}
      isPeopleAccounts={isPeopleAccounts}
      isGroupsAccounts={isGroupsAccounts}
      isInsideGroup={isInsideGroup}
    />
  );
};

export default inject(
  ({
    authStore,
    filesStore,
    treeFoldersStore,
    clientLoadingStore,
    tagsStore,
    peopleStore,
    publicRoomStore,
    infoPanelStore,
    userStore,
    settingsStore,
  }) => {
    const {
      filter,

      roomsFilter,

      setViewAs,
      viewAs,
      createThumbnails,
      setCurrentRoomsFilter,
      setMainButtonMobileVisible,
      thirdPartyStore,
      clearSearch,
      setClearSearch,
      isLoadedEmptyPage,
      filesSettingsStore,
      setRoomsFilter,
    } = filesStore;

    const { providers } = thirdPartyStore;

    const { fetchTags } = tagsStore;
    const { isRoomAdmin } = authStore;
    const { user } = userStore;
    const { personal, standalone, currentDeviceType } = settingsStore;
    const {
      isFavoritesFolder,
      isRecentTab,
      isRoomsFolder,
      isArchiveFolder,
      isPersonalRoom,
      isTrashFolder: isTrash,
    } = treeFoldersStore;

    const isRooms = isRoomsFolder || isArchiveFolder;

    const { isVisible: infoPanelVisible } = infoPanelStore;

    const {
      filterStore,

      groupsStore,
      viewAs: accountsViewAs,
    } = peopleStore;

    const {
      groups,
      groupsFilter,
      setGroupsFilter,
      insideGroupFilter,
      setInsideGroupFilter,
    } = groupsStore;

    const { filter: accountsFilter, setFilter: setAccountsFilter } =
      filterStore;
    const { isPublicRoom, publicRoomKey } = publicRoomStore;

    const { canSearchByContent } = filesSettingsStore;

    return {
      isRoomAdmin,
      user,
      userId: user?.id,

      selectedItem: filter.selectedItem,
      filter,
      roomsFilter,
      viewAs,

      isFavoritesFolder,
      isRecentTab,
      isRooms,
      isTrash,
      isArchiveFolder,

      setIsLoading: clientLoadingStore.setIsSectionBodyLoading,
      showFilterLoader: clientLoadingStore.showFilterLoader,

      fetchTags,
      setViewAs,
      createThumbnails,

      personal,
      isPersonalRoom,
      infoPanelVisible,
      setCurrentRoomsFilter,
      providers,

      isLoadedEmptyPage,

      clearSearch,
      setClearSearch,

      setMainButtonMobileVisible,

      canSearchByContent,

      accountsViewAs,
      groups,
      groupsFilter,
      setGroupsFilter,
      insideGroupFilter,
      setInsideGroupFilter,

      accountsFilter,
      setAccountsFilter,
      isPublicRoom,
      publicRoomKey,
      setRoomsFilter,
      standalone,
      currentDeviceType,
    };
  },
)(
  withLayoutSize(
    withTranslation([
      "Files",
      "Settings",
      "Common",
      "Translations",
      "InfoPanel",
      "People",
      "PeopleTranslations",
      "ConnectDialog",
      "SmartBanner",
    ])(observer(SectionFilterContent)),
  ),
);<|MERGE_RESOLUTION|>--- conflicted
+++ resolved
@@ -245,7 +245,6 @@
 
 const COLUMNS_TRASH_SIZE_INFO_PANEL = `trashColumnsSizeInfoPanel_ver-${TableVersions.Trash}`;
 
-<<<<<<< HEAD
 const TABLE_PEOPLE_COLUMNS = `peopleTableColumns_ver-${TableVersions.People}`;
 
 const COLUMNS_PEOPLE_SIZE_INFO_PANEL = `infoPanelPeopleColumnsSize_ver-${TableVersions.People}`;
@@ -257,9 +256,8 @@
 const TABLE_INSIDE_GROUP_COLUMNS = `insideGroupTableColumns_ver-${TableVersions.InsideGroup}`;
 
 const COLUMNS_INSIDE_GROUP_SIZE_INFO_PANEL = `infoPanelInsideGroupPeopleColumnsSize_ver-${TableVersions.InsideGroup}`;
-=======
+
 const COLUMNS_RECENT_SIZE_INFO_PANEL = `recentColumnsSizeInfoPanel_ver-${TableVersions.Recent}`;
->>>>>>> 85b0f5ae
 
 const SectionFilterContent = ({
   t,
@@ -639,22 +637,16 @@
     },
     [
       isRooms,
-<<<<<<< HEAD
       isPeopleAccounts,
       isGroupsAccounts,
-=======
       isAccountsPage,
->>>>>>> 85b0f5ae
       setIsLoading,
       filter,
       roomsFilter,
       accountsFilter,
-<<<<<<< HEAD
       groupsFilter,
       insideGroupFilter,
       groupId,
-=======
->>>>>>> 85b0f5ae
     ],
   );
 
@@ -2440,22 +2432,16 @@
     [
       isRooms,
       isAccountsPage,
-<<<<<<< HEAD
       isPeopleAccounts,
       isGroupsAccounts,
       isInsideGroup,
       groupId,
-=======
->>>>>>> 85b0f5ae
       setIsLoading,
       roomsFilter,
       filter,
       accountsFilter,
-<<<<<<< HEAD
       groupsFilter,
       insideGroupFilter,
-=======
->>>>>>> 85b0f5ae
     ],
   );
 
