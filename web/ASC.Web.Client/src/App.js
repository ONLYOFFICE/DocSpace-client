import React, { Suspense, lazy } from "react";
import { Router, Route, Switch } from "react-router-dom";
import { Loader } from "asc-web-components";
<<<<<<< HEAD
import StudioLayout from "./components/Layout/index";
import { history, PrivateRoute, PublicRoute, Login, Error404, Offline } from "asc-web-common";
=======
import { history, PrivateRoute, PublicRoute, Login, Error404, StudioLayout} from "asc-web-common";
>>>>>>> d9d50ee3

const Home = lazy(() => import("./components/pages/Home"));
const About = lazy(() => import("./components/pages/About"));
const Confirm = lazy(() => import("./components/pages/Confirm"));
const Settings = lazy(() => import("./components/pages/Settings"));

const App = () => {
  return (
    navigator.onLine ? 
    <Router history={history}>
      <StudioLayout>
        <Suspense
          fallback={<Loader className="pageLoader" type="rombs" size={40} />}
        >
          <Switch>
            <PublicRoute exact path={["/login","/login/error=:error", "/login/confirmed-email=:confirmedEmail"]} component={Login} />
            <Route path="/confirm" component={Confirm} />
            <PrivateRoute exact path={["/","/error=:error"]} component={Home} />
            <PrivateRoute exact path="/about" component={About} />
            <PrivateRoute restricted path="/settings" component={Settings} />
            <PrivateRoute component={Error404} />
          </Switch>
        </Suspense>
      </StudioLayout>
    </Router> :
    <Offline/>
  );
};

export default App;<|MERGE_RESOLUTION|>--- conflicted
+++ resolved
@@ -1,12 +1,7 @@
 import React, { Suspense, lazy } from "react";
 import { Router, Route, Switch } from "react-router-dom";
 import { Loader } from "asc-web-components";
-<<<<<<< HEAD
-import StudioLayout from "./components/Layout/index";
-import { history, PrivateRoute, PublicRoute, Login, Error404, Offline } from "asc-web-common";
-=======
-import { history, PrivateRoute, PublicRoute, Login, Error404, StudioLayout} from "asc-web-common";
->>>>>>> d9d50ee3
+import { history, PrivateRoute, PublicRoute, Login, Error404, StudioLayout, Offline} from "asc-web-common";
 
 const Home = lazy(() => import("./components/pages/Home"));
 const About = lazy(() => import("./components/pages/About"));
