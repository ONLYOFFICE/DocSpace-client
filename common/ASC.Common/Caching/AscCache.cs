--- conflicted
+++ resolved
@@ -1,171 +1,167 @@
-// (c) Copyright Ascensio System SIA 2010-2022
-//
-// This program is a free software product.
-// You can redistribute it and/or modify it under the terms
-// of the GNU Affero General Public License (AGPL) version 3 as published by the Free Software
-// Foundation. In accordance with Section 7(a) of the GNU AGPL its Section 15 shall be amended
-// to the effect that Ascensio System SIA expressly excludes the warranty of non-infringement of
-// any third-party rights.
-//
-// This program is distributed WITHOUT ANY WARRANTY, without even the implied warranty
-// of MERCHANTABILITY or FITNESS FOR A PARTICULAR  PURPOSE. For details, see
-// the GNU AGPL at: http://www.gnu.org/licenses/agpl-3.0.html
-//
-// You can contact Ascensio System SIA at Lubanas st. 125a-25, Riga, Latvia, EU, LV-1021.
-//
-// The  interactive user interfaces in modified source and object code versions of the Program must
-// display Appropriate Legal Notices, as required under Section 5 of the GNU AGPL version 3.
-//
-// Pursuant to Section 7(b) of the License you must retain the original Product logo when
-// distributing the program. Pursuant to Section 7(e) we decline to grant you any rights under
-// trademark law for use of our trademarks.
-//
-// All the Product's GUI elements, including illustrations and icon sets, as well as technical writing
-// content are licensed under the terms of the Creative Commons Attribution-ShareAlike 4.0
-// International. See the License terms at http://creativecommons.org/licenses/by-sa/4.0/legalcode
-
-<<<<<<< HEAD
-using MemoryCache = System.Runtime.Caching.MemoryCache;
-=======
->>>>>>> 426e14b2
-
-namespace ASC.Common.Caching;
-
-[Singletone]
-public class AscCacheNotify
-{
-    private readonly ICacheNotify<AscCacheItem> _cacheNotify;
-    private readonly ICache _cache;
-
-    public AscCacheNotify(ICacheNotify<AscCacheItem> cacheNotify, ICache cache)
-    {
-        _cacheNotify = cacheNotify;
-        _cache = cache;
-
-        _cacheNotify.Subscribe((item) => { OnClearCache(); }, CacheNotifyAction.Any);
-    }
-
-    public void ClearCache() => _cacheNotify.Publish(new AscCacheItem { Id = Guid.NewGuid().ToString() }, CacheNotifyAction.Any);
-
-    public void OnClearCache()
-    {
-        _cache.Reset();
-    }
-}
-
-[Singletone]
-public class AscCache : ICache
-{
-    private readonly IMemoryCache _memoryCache;
-    private readonly ConcurrentDictionary<string, object> _memoryCacheKeys;
-    private static CancellationTokenSource _resetCacheToken = new CancellationTokenSource();
-
-    public AscCache(IMemoryCache memoryCache)
-    {
-        _memoryCache = memoryCache;
-        _memoryCacheKeys = new ConcurrentDictionary<string, object>();
-    }
-
-    public T Get<T>(string key) where T : class
-    {
-        return _memoryCache.Get<T>(key);
-    }
-
-    public void Insert(string key, object value, TimeSpan sligingExpiration)
-    {
-        var options = new MemoryCacheEntryOptions()
-            .SetSlidingExpiration(sligingExpiration)
-            .RegisterPostEvictionCallback(EvictionCallback)
-            .AddExpirationToken(new CancellationChangeToken(_resetCacheToken.Token));
-
-        _memoryCache.Set(key, value, options);
-        _memoryCacheKeys.TryAdd(key, null);
-    }
-
-    public void Insert(string key, object value, DateTime absolutExpiration)
-    {
-        var options = new MemoryCacheEntryOptions()
-            .SetAbsoluteExpiration(absolutExpiration == DateTime.MaxValue ? DateTimeOffset.MaxValue : new DateTimeOffset(absolutExpiration))
-            .RegisterPostEvictionCallback(EvictionCallback)
-            .AddExpirationToken(new CancellationChangeToken(_resetCacheToken.Token));
-
-
-        _memoryCache.Set(key, value, options);
-        _memoryCacheKeys.TryAdd(key, null);
-    }
-
-    public void Remove(string key)
-    {
-        _memoryCache.Remove(key);
-    }
-
-    public void Remove(Regex pattern)
-    {
-        var copy = _memoryCacheKeys.ToDictionary(p => p.Key, p => p.Value);
-        var keys = copy.Select(p => p.Key).Where(k => pattern.IsMatch(k));
-
-        foreach (var key in keys)
-        {
-            _memoryCache.Remove(key);
-        }
-    }
-
-    public void Reset()
-    {
-        if (_resetCacheToken != null && !_resetCacheToken.IsCancellationRequested && _resetCacheToken.Token.CanBeCanceled)
-        {
-            _resetCacheToken.Cancel();
-            _resetCacheToken.Dispose();
-        }
-
-        _resetCacheToken = new CancellationTokenSource();
-    }
-
-    public ConcurrentDictionary<string, T> HashGetAll<T>(string key) =>
-        _memoryCache.GetOrCreate(key, r => new ConcurrentDictionary<string, T>());
-
-    public T HashGet<T>(string key, string field)
-    {
-        if (_memoryCache.TryGetValue<ConcurrentDictionary<string, T>>(key, out var dic)
-            && dic.TryGetValue(field, out var value))
-        {
-            return value;
-        }
-
-        return default;
-    }
-
-    public void HashSet<T>(string key, string field, T value)
-    {
-        var options = new MemoryCacheEntryOptions()
-                .SetAbsoluteExpiration(DateTime.MaxValue)
-                .AddExpirationToken(new CancellationChangeToken(_resetCacheToken.Token));
-
-        var dic = HashGetAll<T>(key);
-
-        if (value != null)
-        {
-            dic.AddOrUpdate(field, value, (k, v) => value);
-
-            _memoryCache.Set(key, dic, options);
-        }
-        else if (dic != null)
-        {
-            dic.TryRemove(field, out _);
-
-            if (dic.IsEmpty)
-            {
-                _memoryCache.Remove(key);
-            }
-            else
-            {
-                _memoryCache.Set(key, dic, options);
-            }
-        }
-    }
-
-    private void EvictionCallback(object key, object value, EvictionReason reason, object state)
-    {
-        _memoryCacheKeys.TryRemove(key.ToString(), out _);
-    }
+// (c) Copyright Ascensio System SIA 2010-2022
+//
+// This program is a free software product.
+// You can redistribute it and/or modify it under the terms
+// of the GNU Affero General Public License (AGPL) version 3 as published by the Free Software
+// Foundation. In accordance with Section 7(a) of the GNU AGPL its Section 15 shall be amended
+// to the effect that Ascensio System SIA expressly excludes the warranty of non-infringement of
+// any third-party rights.
+//
+// This program is distributed WITHOUT ANY WARRANTY, without even the implied warranty
+// of MERCHANTABILITY or FITNESS FOR A PARTICULAR  PURPOSE. For details, see
+// the GNU AGPL at: http://www.gnu.org/licenses/agpl-3.0.html
+//
+// You can contact Ascensio System SIA at Lubanas st. 125a-25, Riga, Latvia, EU, LV-1021.
+//
+// The  interactive user interfaces in modified source and object code versions of the Program must
+// display Appropriate Legal Notices, as required under Section 5 of the GNU AGPL version 3.
+//
+// Pursuant to Section 7(b) of the License you must retain the original Product logo when
+// distributing the program. Pursuant to Section 7(e) we decline to grant you any rights under
+// trademark law for use of our trademarks.
+//
+// All the Product's GUI elements, including illustrations and icon sets, as well as technical writing
+// content are licensed under the terms of the Creative Commons Attribution-ShareAlike 4.0
+// International. See the License terms at http://creativecommons.org/licenses/by-sa/4.0/legalcode
+
+
+namespace ASC.Common.Caching;
+
+[Singletone]
+public class AscCacheNotify
+{
+    private readonly ICacheNotify<AscCacheItem> _cacheNotify;
+    private readonly ICache _cache;
+
+    public AscCacheNotify(ICacheNotify<AscCacheItem> cacheNotify, ICache cache)
+    {
+        _cacheNotify = cacheNotify;
+        _cache = cache;
+
+        _cacheNotify.Subscribe((item) => { OnClearCache(); }, CacheNotifyAction.Any);
+    }
+
+    public void ClearCache() => _cacheNotify.Publish(new AscCacheItem { Id = Guid.NewGuid().ToString() }, CacheNotifyAction.Any);
+
+    public void OnClearCache()
+    {
+        _cache.Reset();
+        }
+    }
+
+[Singletone]
+public class AscCache : ICache
+{
+    private readonly IMemoryCache _memoryCache;
+    private readonly ConcurrentDictionary<string, object> _memoryCacheKeys;
+    private static CancellationTokenSource _resetCacheToken = new CancellationTokenSource();
+
+    public AscCache(IMemoryCache memoryCache)
+    {
+        _memoryCache = memoryCache;
+        _memoryCacheKeys = new ConcurrentDictionary<string, object>();
+    }
+
+    public T Get<T>(string key) where T : class
+    {
+        return _memoryCache.Get<T>(key);
+    }
+
+    public void Insert(string key, object value, TimeSpan sligingExpiration)
+    {
+        var options = new MemoryCacheEntryOptions()
+            .SetSlidingExpiration(sligingExpiration)
+            .RegisterPostEvictionCallback(EvictionCallback)
+            .AddExpirationToken(new CancellationChangeToken(_resetCacheToken.Token));
+
+        _memoryCache.Set(key, value, options);
+        _memoryCacheKeys.TryAdd(key, null);
+    }
+
+    public void Insert(string key, object value, DateTime absolutExpiration)
+    {
+        var options = new MemoryCacheEntryOptions()
+            .SetAbsoluteExpiration(absolutExpiration == DateTime.MaxValue ? DateTimeOffset.MaxValue : new DateTimeOffset(absolutExpiration))
+            .RegisterPostEvictionCallback(EvictionCallback)
+            .AddExpirationToken(new CancellationChangeToken(_resetCacheToken.Token));
+
+
+        _memoryCache.Set(key, value, options);
+        _memoryCacheKeys.TryAdd(key, null);
+    }
+
+    public void Remove(string key)
+    {
+        _memoryCache.Remove(key);
+    }
+
+    public void Remove(Regex pattern)
+    {
+        var copy = _memoryCacheKeys.ToDictionary(p => p.Key, p => p.Value);
+        var keys = copy.Select(p => p.Key).Where(k => pattern.IsMatch(k));
+
+        foreach (var key in keys)
+        {
+            _memoryCache.Remove(key);
+        }
+    }
+
+    public void Reset()
+    {
+        if (_resetCacheToken != null && !_resetCacheToken.IsCancellationRequested && _resetCacheToken.Token.CanBeCanceled)
+        {
+            _resetCacheToken.Cancel();
+            _resetCacheToken.Dispose();
+        }
+
+        _resetCacheToken = new CancellationTokenSource();
+    }
+
+    public ConcurrentDictionary<string, T> HashGetAll<T>(string key) =>
+        _memoryCache.GetOrCreate(key, r => new ConcurrentDictionary<string, T>());
+
+    public T HashGet<T>(string key, string field)
+    {
+        if (_memoryCache.TryGetValue<ConcurrentDictionary<string, T>>(key, out var dic)
+            && dic.TryGetValue(field, out var value))
+        {
+            return value;
+        }
+
+        return default;
+    }
+
+    public void HashSet<T>(string key, string field, T value)
+    {
+        var options = new MemoryCacheEntryOptions()
+                .SetAbsoluteExpiration(DateTime.MaxValue)
+                .AddExpirationToken(new CancellationChangeToken(_resetCacheToken.Token));
+
+        var dic = HashGetAll<T>(key);
+
+        if (value != null)
+        {
+            dic.AddOrUpdate(field, value, (k, v) => value);
+
+            _memoryCache.Set(key, dic, options);
+        }
+        else if (dic != null)
+        {
+            dic.TryRemove(field, out _);
+
+            if (dic.IsEmpty)
+            {
+                _memoryCache.Remove(key);
+            }
+            else
+            {
+                _memoryCache.Set(key, dic, options);
+            }
+        }
+    }
+
+    private void EvictionCallback(object key, object value, EvictionReason reason, object state)
+    {
+        _memoryCacheKeys.TryRemove(key.ToString(), out _);
+    }
 }