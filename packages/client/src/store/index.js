import authStore from "@docspace/common/store/AuthStore";
import PaymentStore from "./PaymentStore";
import WizardStore from "./WizardStore";
import SettingsSetupStore from "./SettingsSetupStore";
import ConfirmStore from "./ConfirmStore";
import BackupStore from "./BackupStore";
import CommonStore from "./CommonStore";

import ProfileActionsStore from "./ProfileActionsStore";
import SsoFormStore from "./SsoFormStore";

import FilesStore from "./FilesStore";
import SelectedFolderStore from "./SelectedFolderStore";
import TreeFoldersStore from "./TreeFoldersStore";
import thirdPartyStore from "./ThirdPartyStore";
import SettingsStore from "./SettingsStore";
import FilesActionsStore from "./FilesActionsStore";
import MediaViewerDataStore from "./MediaViewerDataStore";
import UploadDataStore from "./UploadDataStore";
import SecondaryProgressDataStore from "./SecondaryProgressDataStore";
import PrimaryProgressDataStore from "./PrimaryProgressDataStore";

import VersionHistoryStore from "./VersionHistoryStore";
import DialogsStore from "./DialogsStore";
import filesSelectorInput from "./FilesSelectorInput";
import ContextOptionsStore from "./ContextOptionsStore";
import HotkeyStore from "./HotkeyStore";

import TagsStore from "./TagsStore";
import PeopleStore from "./PeopleStore";
import OformsStore from "./OformsStore";

import AccessRightsStore from "./AccessRightsStore";
import TableStore from "./TableStore";
import CreateEditRoomStore from "./CreateEditRoomStore";
import PublicRoomStore from "./PublicRoomStore";

import WebhooksStore from "./WebhooksStore";
import ClientLoadingStore from "./ClientLoadingStore";
import ImportAccountsStore from "./ImportAccountsStore";

import PluginStore from "./PluginStore";

const selectedFolderStore = new SelectedFolderStore(authStore.settingsStore);

const pluginStore = new PluginStore(authStore, selectedFolderStore);

const paymentStore = new PaymentStore();
const wizardStore = new WizardStore();
const setupStore = new SettingsSetupStore();
const confirmStore = new ConfirmStore();
const backupStore = new BackupStore();
const commonStore = new CommonStore();

const ssoStore = new SsoFormStore();

const tagsStore = new TagsStore();

const treeFoldersStore = new TreeFoldersStore(selectedFolderStore, authStore);

const publicRoomStore = new PublicRoomStore();

const clientLoadingStore = new ClientLoadingStore();

const settingsStore = new SettingsStore(
  thirdPartyStore,
  treeFoldersStore,
  publicRoomStore,
  pluginStore,
  authStore
);

const accessRightsStore = new AccessRightsStore(authStore, selectedFolderStore);

const filesStore = new FilesStore(
  authStore,
  selectedFolderStore,
  treeFoldersStore,
  settingsStore,
  thirdPartyStore,
  accessRightsStore,
  clientLoadingStore,
  pluginStore,
  publicRoomStore
);

const mediaViewerDataStore = new MediaViewerDataStore(
  filesStore,
  settingsStore,
  publicRoomStore
);

const oformsStore = new OformsStore(authStore);

const secondaryProgressDataStore = new SecondaryProgressDataStore();
const primaryProgressDataStore = new PrimaryProgressDataStore();
const versionHistoryStore = new VersionHistoryStore(filesStore);

const dialogsStore = new DialogsStore(
  authStore,
  treeFoldersStore,
  filesStore,
  selectedFolderStore,
  versionHistoryStore
);

const peopleStore = new PeopleStore(
  authStore,
  setupStore,
  accessRightsStore,
  dialogsStore
);

const uploadDataStore = new UploadDataStore(
  authStore,
  treeFoldersStore,
  selectedFolderStore,
  filesStore,
  secondaryProgressDataStore,
  primaryProgressDataStore,
  dialogsStore,
  settingsStore
);

const filesActionsStore = new FilesActionsStore(
  authStore,
  uploadDataStore,
  treeFoldersStore,
  filesStore,
  selectedFolderStore,
  settingsStore,
  dialogsStore,
  mediaViewerDataStore,
  accessRightsStore,
  clientLoadingStore,
  publicRoomStore,
  pluginStore
);

const contextOptionsStore = new ContextOptionsStore(
  authStore,
  dialogsStore,
  filesActionsStore,
  filesStore,
  mediaViewerDataStore,
  treeFoldersStore,
  uploadDataStore,
  versionHistoryStore,
  settingsStore,
  selectedFolderStore,
  publicRoomStore,
  oformsStore,
  pluginStore
);

const hotkeyStore = new HotkeyStore(
  filesStore,
  dialogsStore,
  settingsStore,
  filesActionsStore,
  treeFoldersStore,
  uploadDataStore,
  selectedFolderStore
);

const profileActionsStore = new ProfileActionsStore(
  authStore,
  filesStore,
  peopleStore,
  treeFoldersStore,
  selectedFolderStore,
  pluginStore
);

peopleStore.profileActionsStore = profileActionsStore;

const tableStore = new TableStore(authStore, treeFoldersStore);

authStore.infoPanelStore.authStore = authStore;
authStore.infoPanelStore.settingsStore = settingsStore;
authStore.infoPanelStore.filesStore = filesStore;
authStore.infoPanelStore.peopleStore = peopleStore;
authStore.infoPanelStore.selectedFolderStore = selectedFolderStore;
authStore.infoPanelStore.treeFoldersStore = treeFoldersStore;

const createEditRoomStore = new CreateEditRoomStore(
  filesStore,
  filesActionsStore,
  selectedFolderStore,
  tagsStore,
  thirdPartyStore,
  authStore.settingsStore,
  authStore.infoPanelStore,
  authStore.currentQuotaStore,
  clientLoadingStore
);

<<<<<<< HEAD
const webhooksStore = new WebhooksStore();
const importAccountsStore = new ImportAccountsStore();
=======
const webhooksStore = new WebhooksStore(authStore);
>>>>>>> b1a60a35

const store = {
  auth: authStore,
  payments: paymentStore,
  wizard: wizardStore,
  setup: setupStore,
  confirm: confirmStore,
  backup: backupStore,
  common: commonStore,

  ssoStore,
  profileActionsStore,

  filesStore,

  settingsStore,
  mediaViewerDataStore,
  versionHistoryStore,
  uploadDataStore,
  dialogsStore,
  treeFoldersStore,
  selectedFolderStore,
  filesActionsStore,
  filesSelectorInput,
  contextOptionsStore,
  hotkeyStore,

  oformsStore,
  tableStore,

  tagsStore,

  peopleStore,

  accessRightsStore,
  createEditRoomStore,

  webhooksStore,
  importAccountsStore,
  clientLoadingStore,
  publicRoomStore,

  pluginStore,
};

export default store;<|MERGE_RESOLUTION|>--- conflicted
+++ resolved
@@ -195,12 +195,8 @@
   clientLoadingStore
 );
 
-<<<<<<< HEAD
-const webhooksStore = new WebhooksStore();
+const webhooksStore = new WebhooksStore(authStore);
 const importAccountsStore = new ImportAccountsStore();
-=======
-const webhooksStore = new WebhooksStore(authStore);
->>>>>>> b1a60a35
 
 const store = {
   auth: authStore,
