{
  "key_path": "EditGroup",
  "content": "Edit group",
  "content_en_sha1_hash": "edb57d8eeff83c091697eab4d31079c72abcd3d1",
  "created_at": "2025-05-19T21:30:53.468Z",
<<<<<<< HEAD
  "updated_at": "2025-06-30T12:20:31.199Z",
=======
  "updated_at": "2025-07-10T11:11:06.806Z",
>>>>>>> 4378f47c
  "comment": {
    "text": "EditGroup is used as a label in a modal dialog, appearing on a button to indicate editing of a group. It translates to \"Edit group\" and should be visible when allowing users to modify group settings.",
    "is_auto": true,
    "updated_at": "2025-05-20T09:43:42.204Z"
  },
  "usage": [
    {
      "file_path": "/packages/client/src/components/dialogs/CreateEditGroupDialog/EditGroupDialog.tsx",
      "line_number": 192,
      "context": "withBodyScroll\n visible={visible}\n onClose={closeModal}\n >\n <ModalDialog.Header>\n {t(\"PeopleTranslations:EditGroup\")}\n </ModalDialog.Header>\n \n <ModalDialog.Body>\n <StyledBodyContent>\n {showLoader ? (",
      "module": "/packages/client"
    },
    {
      "file_path": "/packages/client/src/store/contacts/GroupsStore.ts",
      "line_number": 515,
      "context": "if (!isRoomAdmin && !isCollaborator && !item?.isLDAP)\n options.push({\n id: \"edit-group\",\n key: \"edit-group\",\n className: \"group-menu_drop-down\",\n label: t(\"PeopleTranslations:EditGroup\"),\n title: t(\"PeopleTranslations:EditGroup\"),\n icon: PencilReactSvgUrl,\n onClick: () => editGroup(item),\n });",
      "module": "/packages/client"
    },
    {
      "file_path": "/packages/client/src/store/contacts/GroupsStore.ts",
      "line_number": 515,
      "context": "if (!isRoomAdmin && !isCollaborator && !item?.isLDAP)\n options.push({\n id: \"edit-group\",\n key: \"edit-group\",\n className: \"group-menu_drop-down\",\n label: t(\"PeopleTranslations:EditGroup\"),\n title: t(\"PeopleTranslations:EditGroup\"),\n icon: PencilReactSvgUrl,\n onClick: () => editGroup(item),\n });",
      "module": "/packages/client"
    }
  ],
  "languages": {
    "en": {
      "ai_translated": false,
      "ai_model": null,
      "ai_spell_check_issues": [],
      "approved_at": null
    },
    "ar-SA": {
      "ai_translated": false,
      "ai_model": null,
      "ai_spell_check_issues": [],
      "approved_at": null
    },
    "az": {
      "ai_translated": false,
      "ai_model": null,
      "ai_spell_check_issues": [],
      "approved_at": null
    },
    "bg": {
      "ai_translated": false,
      "ai_model": null,
      "ai_spell_check_issues": [],
      "approved_at": null
    },
    "cs": {
      "ai_translated": false,
      "ai_model": null,
      "ai_spell_check_issues": [],
      "approved_at": null
    },
    "de": {
      "ai_translated": false,
      "ai_model": null,
      "ai_spell_check_issues": [],
      "approved_at": null
    },
    "el-GR": {
      "ai_translated": false,
      "ai_model": null,
      "ai_spell_check_issues": [],
      "approved_at": null
    },
    "es": {
      "ai_translated": false,
      "ai_model": null,
      "ai_spell_check_issues": [],
      "approved_at": null
    },
    "fi": {
      "ai_translated": false,
      "ai_model": null,
      "ai_spell_check_issues": [],
      "approved_at": null
    },
    "fr": {
      "ai_translated": false,
      "ai_model": null,
      "ai_spell_check_issues": [],
      "approved_at": null
    },
    "hy-AM": {
      "ai_translated": false,
      "ai_model": null,
      "ai_spell_check_issues": [],
      "approved_at": null
    },
    "it": {
      "ai_translated": false,
      "ai_model": null,
      "ai_spell_check_issues": [
        {
          "type": "incorrect_translation",
          "description": "The translation 'Modifica il gruppo' is technically correct but could be improved to sound more natural in Italian for UI elements. 'Modifica gruppo' would be more concise and common.",
          "suggestion": "Modifica gruppo"
        }
      ],
      "approved_at": null
    },
    "ja-JP": {
      "ai_translated": false,
      "ai_model": null,
      "ai_spell_check_issues": [],
      "approved_at": null
    },
    "ko-KR": {
      "ai_translated": false,
      "ai_model": null,
      "ai_spell_check_issues": [],
      "approved_at": null
    },
    "lo-LA": {
      "ai_translated": false,
      "ai_model": null,
      "ai_spell_check_issues": [],
      "approved_at": null
    },
    "lv": {
      "ai_translated": false,
      "ai_model": null,
      "ai_spell_check_issues": [],
      "approved_at": null
    },
    "nl": {
      "ai_translated": false,
      "ai_model": null,
      "ai_spell_check_issues": [],
      "approved_at": null
    },
    "pl": {
      "ai_translated": false,
      "ai_model": null,
      "ai_spell_check_issues": [],
      "approved_at": null
    },
    "pt": {
      "ai_translated": false,
      "ai_model": null,
      "ai_spell_check_issues": [],
      "approved_at": null
    },
    "pt-BR": {
      "ai_translated": false,
      "ai_model": null,
      "ai_spell_check_issues": [],
      "approved_at": null
    },
    "ro": {
      "ai_translated": false,
      "ai_model": null,
      "ai_spell_check_issues": [],
      "approved_at": null
    },
    "ru": {
      "ai_translated": false,
      "ai_model": null,
      "ai_spell_check_issues": [],
      "approved_at": null
    },
    "si": {
      "ai_translated": false,
      "ai_model": null,
      "ai_spell_check_issues": [
        {
          "type": "incorrect_translation",
          "description": "The translation 'සමූහය සංස්කරණය' while literally translating to 'group edit', doesn't convey the meaning of 'Edit group' in the context of user interface elements. A more appropriate translation would be something along the lines of 'සමූහය වෙනස් කිරීම' (group modification) or 'සමූහය සංස්කරණය කිරීම' (editing the group).",
          "suggestion": "Consider 'සමූහය වෙනස් කිරීම' or 'සමූහය සංස්කරණය කිරීම'"
        }
      ],
      "approved_at": null
    },
    "sk": {
      "ai_translated": false,
      "ai_model": null,
      "ai_spell_check_issues": [],
      "approved_at": null
    },
    "sl": {
      "ai_translated": false,
      "ai_model": null,
      "ai_spell_check_issues": [],
      "approved_at": null
    },
    "sr-Cyrl-RS": {
      "ai_translated": false,
      "ai_model": null,
      "ai_spell_check_issues": [],
      "approved_at": null
    },
    "sr-Latn-RS": {
      "ai_translated": false,
      "ai_model": null,
      "ai_spell_check_issues": [
        {
          "type": "incorrect_translation",
          "description": "The English phrase \"Edit group\" typically refers to editing a single group. The Serbian translation \"Uredi grupe\" translates to 'Edit groups,' implying multiple groups. This creates an inconsistency.",
          "suggestion": "Consider 'Uredi grupu' to match the singular nature of the English phrase."
        }
      ],
      "approved_at": null
    },
    "tr": {
      "ai_translated": false,
      "ai_model": null,
      "ai_spell_check_issues": [],
      "approved_at": null
    },
    "uk-UA": {
      "ai_translated": false,
      "ai_model": null,
      "ai_spell_check_issues": [],
      "approved_at": null
    },
    "vi": {
      "ai_translated": false,
      "ai_model": null,
      "ai_spell_check_issues": [],
      "approved_at": null
    },
    "zh-CN": {
      "ai_translated": false,
      "ai_model": null,
      "ai_spell_check_issues": [],
      "approved_at": null
    }
  }
}<|MERGE_RESOLUTION|>--- conflicted
+++ resolved
@@ -3,11 +3,7 @@
   "content": "Edit group",
   "content_en_sha1_hash": "edb57d8eeff83c091697eab4d31079c72abcd3d1",
   "created_at": "2025-05-19T21:30:53.468Z",
-<<<<<<< HEAD
-  "updated_at": "2025-06-30T12:20:31.199Z",
-=======
   "updated_at": "2025-07-10T11:11:06.806Z",
->>>>>>> 4378f47c
   "comment": {
     "text": "EditGroup is used as a label in a modal dialog, appearing on a button to indicate editing of a group. It translates to \"Edit group\" and should be visible when allowing users to modify group settings.",
     "is_auto": true,
@@ -16,7 +12,7 @@
   "usage": [
     {
       "file_path": "/packages/client/src/components/dialogs/CreateEditGroupDialog/EditGroupDialog.tsx",
-      "line_number": 192,
+      "line_number": 190,
       "context": "withBodyScroll\n visible={visible}\n onClose={closeModal}\n >\n <ModalDialog.Header>\n {t(\"PeopleTranslations:EditGroup\")}\n </ModalDialog.Header>\n \n <ModalDialog.Body>\n <StyledBodyContent>\n {showLoader ? (",
       "module": "/packages/client"
     },
@@ -103,113 +99,107 @@
     "it": {
       "ai_translated": false,
       "ai_model": null,
+      "ai_spell_check_issues": [],
+      "approved_at": null
+    },
+    "ja-JP": {
+      "ai_translated": false,
+      "ai_model": null,
+      "ai_spell_check_issues": [],
+      "approved_at": null
+    },
+    "ko-KR": {
+      "ai_translated": false,
+      "ai_model": null,
+      "ai_spell_check_issues": [],
+      "approved_at": null
+    },
+    "lo-LA": {
+      "ai_translated": false,
+      "ai_model": null,
+      "ai_spell_check_issues": [],
+      "approved_at": null
+    },
+    "lv": {
+      "ai_translated": false,
+      "ai_model": null,
+      "ai_spell_check_issues": [],
+      "approved_at": null
+    },
+    "nl": {
+      "ai_translated": false,
+      "ai_model": null,
+      "ai_spell_check_issues": [],
+      "approved_at": null
+    },
+    "pl": {
+      "ai_translated": false,
+      "ai_model": null,
+      "ai_spell_check_issues": [],
+      "approved_at": null
+    },
+    "pt": {
+      "ai_translated": false,
+      "ai_model": null,
+      "ai_spell_check_issues": [],
+      "approved_at": null
+    },
+    "pt-BR": {
+      "ai_translated": false,
+      "ai_model": null,
+      "ai_spell_check_issues": [],
+      "approved_at": null
+    },
+    "ro": {
+      "ai_translated": false,
+      "ai_model": null,
+      "ai_spell_check_issues": [],
+      "approved_at": null
+    },
+    "ru": {
+      "ai_translated": false,
+      "ai_model": null,
+      "ai_spell_check_issues": [],
+      "approved_at": null
+    },
+    "si": {
+      "ai_translated": false,
+      "ai_model": null,
       "ai_spell_check_issues": [
         {
           "type": "incorrect_translation",
-          "description": "The translation 'Modifica il gruppo' is technically correct but could be improved to sound more natural in Italian for UI elements. 'Modifica gruppo' would be more concise and common.",
-          "suggestion": "Modifica gruppo"
+          "description": "While \"සමූහය සංස්කරණය\" is a literal translation, it's not the most natural phrasing in Sinhala. A more common and fluent way to say 'Edit group' would be something like 'විධාන සංස්කරණය' (Vidhana Sanskaranya) or 'කොන්දේ සංස්කරණය' (Kondae Sanskaranya).",
+          "suggestion": "Consider 'විධාන සංස්කරණය' or 'කොන්දේ සංස්කරණය' for a more natural-sounding translation."
         }
       ],
       "approved_at": null
     },
-    "ja-JP": {
-      "ai_translated": false,
-      "ai_model": null,
-      "ai_spell_check_issues": [],
-      "approved_at": null
-    },
-    "ko-KR": {
-      "ai_translated": false,
-      "ai_model": null,
-      "ai_spell_check_issues": [],
-      "approved_at": null
-    },
-    "lo-LA": {
-      "ai_translated": false,
-      "ai_model": null,
-      "ai_spell_check_issues": [],
-      "approved_at": null
-    },
-    "lv": {
-      "ai_translated": false,
-      "ai_model": null,
-      "ai_spell_check_issues": [],
-      "approved_at": null
-    },
-    "nl": {
-      "ai_translated": false,
-      "ai_model": null,
-      "ai_spell_check_issues": [],
-      "approved_at": null
-    },
-    "pl": {
-      "ai_translated": false,
-      "ai_model": null,
-      "ai_spell_check_issues": [],
-      "approved_at": null
-    },
-    "pt": {
-      "ai_translated": false,
-      "ai_model": null,
-      "ai_spell_check_issues": [],
-      "approved_at": null
-    },
-    "pt-BR": {
-      "ai_translated": false,
-      "ai_model": null,
-      "ai_spell_check_issues": [],
-      "approved_at": null
-    },
-    "ro": {
-      "ai_translated": false,
-      "ai_model": null,
-      "ai_spell_check_issues": [],
-      "approved_at": null
-    },
-    "ru": {
-      "ai_translated": false,
-      "ai_model": null,
-      "ai_spell_check_issues": [],
-      "approved_at": null
-    },
-    "si": {
+    "sk": {
+      "ai_translated": false,
+      "ai_model": null,
+      "ai_spell_check_issues": [],
+      "approved_at": null
+    },
+    "sl": {
+      "ai_translated": false,
+      "ai_model": null,
+      "ai_spell_check_issues": [],
+      "approved_at": null
+    },
+    "sr-Cyrl-RS": {
+      "ai_translated": false,
+      "ai_model": null,
+      "ai_spell_check_issues": [],
+      "approved_at": null
+    },
+    "sr-Latn-RS": {
       "ai_translated": false,
       "ai_model": null,
       "ai_spell_check_issues": [
         {
           "type": "incorrect_translation",
-          "description": "The translation 'සමූහය සංස්කරණය' while literally translating to 'group edit', doesn't convey the meaning of 'Edit group' in the context of user interface elements. A more appropriate translation would be something along the lines of 'සමූහය වෙනස් කිරීම' (group modification) or 'සමූහය සංස්කරණය කිරීම' (editing the group).",
-          "suggestion": "Consider 'සමූහය වෙනස් කිරීම' or 'සමූහය සංස්කරණය කිරීම'"
-        }
-      ],
-      "approved_at": null
-    },
-    "sk": {
-      "ai_translated": false,
-      "ai_model": null,
-      "ai_spell_check_issues": [],
-      "approved_at": null
-    },
-    "sl": {
-      "ai_translated": false,
-      "ai_model": null,
-      "ai_spell_check_issues": [],
-      "approved_at": null
-    },
-    "sr-Cyrl-RS": {
-      "ai_translated": false,
-      "ai_model": null,
-      "ai_spell_check_issues": [],
-      "approved_at": null
-    },
-    "sr-Latn-RS": {
-      "ai_translated": false,
-      "ai_model": null,
-      "ai_spell_check_issues": [
-        {
-          "type": "incorrect_translation",
-          "description": "The English phrase \"Edit group\" typically refers to editing a single group. The Serbian translation \"Uredi grupe\" translates to 'Edit groups,' implying multiple groups. This creates an inconsistency.",
-          "suggestion": "Consider 'Uredi grupu' to match the singular nature of the English phrase."
+          "description": "The singular 'group' in English is translated as the plural 'grupe' in Serbian. While technically acceptable, 'Uredi grupu' would be more accurate, implying editing a single group.",
+          "suggestion": "Uredi grupu"
         }
       ],
       "approved_at": null
