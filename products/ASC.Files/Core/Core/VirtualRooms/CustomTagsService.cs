--- conflicted
+++ resolved
@@ -69,11 +69,7 @@
 
         if (tags.Any())
         {
-<<<<<<< HEAD
-            throw new InvalidOperationException("The tag already exists");
-=======
             throw new InvalidOperationException();
->>>>>>> b39b2949
         }
 
         var tagInfo = new TagInfo
