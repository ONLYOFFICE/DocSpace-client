import React, { useState } from 'react';
import styled, { css } from 'styled-components';
import Button from '@appserver/components/button';
import TextInput from '@appserver/components/text-input';
import commonIconsStyles from '@appserver/components/utils/common-icons-style';

<<<<<<< HEAD
import CheckIcon from '../../public/images/check.react.svg';
import CrossIcon from '../../../../../public/images/cross.react.svg';
import { Base } from '@appserver/components/themes';
=======
import CheckIcon from "../../public/images/check.react.svg";
import CrossIcon from "../../../../../public/images/cross.react.svg";
import { tablet } from "@appserver/components/utils/device";
>>>>>>> e010268e

const StyledCheckIcon = styled(CheckIcon)`
  ${commonIconsStyles}
  path {
    fill: ${(props) => props.theme.filesEditingWrapper.fill} !important;
  }
  :hover {
    fill: ${(props) => props.theme.filesEditingWrapper.hoverFill} !important;
  }
`;

StyledCheckIcon.defaultProps = { theme: Base };

const StyledCrossIcon = styled(CrossIcon)`
  ${commonIconsStyles}
  path {
    fill: ${(props) => props.theme.filesEditingWrapper.fill} !important;
  }
  :hover {
    fill: ${(props) => props.theme.filesEditingWrapper.hoverFill} !important;
  }
`;

StyledCrossIcon.defaultProps = { theme: Base };

export const okIcon = <StyledCheckIcon className="edit-ok-icon" size="scale" />;
export const cancelIcon = <StyledCrossIcon className="edit-cancel-icon" size="scale" />;

const EditingWrapper = styled.div`
  width: 100%;
  display: inline-flex;
  align-items: center;

  ${(props) =>
    props.viewAs === 'table' &&
    css`
      grid-column-start: 1;
      grid-column-end: -1;

      border-bottom: ${(props) => props.theme.filesEditingWrapper.borderBottom};
      padding-bottom: 4px;
      margin-top: 4px;

      /* margin-left: -4px; */
    `}

<<<<<<< HEAD
  ${(props) => props.viewAs === 'tile' && `margin-right: 12px !important; margin-left: -4px;`}

  @media (max-width: 1024px) {
=======
  ${(props) =>
    props.viewAs === "tile" &&
    `margin-right: 10px !important; margin-left: 8px;`}
  
  
  @media ${tablet} {
>>>>>>> e010268e
    height: 56px;
  }

  .edit-text {
    height: 32px;
    font-size: ${(props) =>
      props.viewAs === 'table' ? '13px' : props.viewAs === 'tile' ? '14px' : '15px'};
    outline: 0 !important;
    font-weight: 600;
    margin: 0;
    font-family: 'Open Sans', sans-serif, Arial;
    text-align: left;
<<<<<<< HEAD
    color: ${(props) => props.theme.filesEditingWrapper.color};
    margin-left: 6px;
=======
    color: #333333;
    ${(props) =>
      props.viewAs === "tile" &&
      css`
        margin-right: 2px;
        border: none;
        background: none;
      `};
>>>>>>> e010268e
  }

  .edit-button {
    height: 32px;
    padding: 8px 7px 7px 7px;

    ${(props) =>
<<<<<<< HEAD
      props.viewAs === 'table' &&
=======
      props.viewAs === "tile" &&
      css`
        background: none;
        border: 1px solid transparent;

        :hover {
          border-color: #d0d5da;
        }

        &:last-child {
          margin-left: 2px;
        }
      `};

    ${(props) =>
      props.viewAs === "table" &&
>>>>>>> e010268e
      css`
        width: 24px;
        height: 24px;
        border: 1px transparent;
        padding: 4px 0 0 0;

        :hover {
          border: ${(props) => props.theme.filesEditingWrapper.border};
        }
      `}
  }

  .edit-ok-icon {
    margin-top: -6px;
    width: 16px;
    height: 16px;
  }

  .edit-cancel-icon {
    margin-top: -6px;
    width: 14px;
    height: 14px;
  }

  .is-edit {
    /* margin-top: 4px; */
  }
`;

EditingWrapper.defaultProps = { theme: Base };

const EditingWrapperComponent = (props) => {
  const {
    itemTitle,
    itemId,
    renameTitle,
    onClickUpdateItem,
    cancelUpdateItem,
    //isLoading,
    viewAs,
    elementIcon,
  } = props;

  const isTable = viewAs === 'table';

  const [OkIconIsHovered, setIsHoveredOk] = useState(false);
  const [CancelIconIsHovered, setIsHoveredCancel] = useState(false);
  const [isLoading, setIsLoading] = useState(false);

  const onKeyUpUpdateItem = (e) => {
    if (isLoading) return;

    var code = e.keyCode || e.which;
    if (code === 13) {
      if (!isLoading) setIsLoading(true);
      return onClickUpdateItem(e);
    }
  };
  const onEscapeKeyPress = (e) => {
    if (e.keyCode === 27) return cancelUpdateItem(e);
  };

  const setIsHoveredOkHandler = () => {
    setIsHoveredOk(!OkIconIsHovered);
  };

  const setIsHoveredCancelHandler = () => {
    setIsHoveredCancel(!CancelIconIsHovered);
  };

  const onFocus = (e) => e.target.select();
  const onBlur = (e) => {
    if (e.relatedTarget && e.relatedTarget.classList.contains('edit-button')) return false;
    onClickUpdateItem(e, false);
  };

  return (
    <EditingWrapper viewAs={viewAs}>
      {isTable && elementIcon}
      <TextInput
        className="edit-text"
        name="title"
        scale={true}
        value={itemTitle}
        tabIndex={1}
        isAutoFocussed={true}
        onChange={renameTitle}
        onKeyPress={onKeyUpUpdateItem}
        onKeyDown={onEscapeKeyPress}
        onFocus={onFocus}
        onBlur={onBlur}
        isDisabled={isLoading}
        data-itemid={itemId}
        withBorder={!isTable}
      />
      <Button
        className="edit-button not-selectable"
        size="medium"
        isDisabled={isLoading}
        onClick={onClickUpdateItem}
        icon={okIcon}
        data-itemid={itemId}
        onMouseEnter={setIsHoveredOkHandler}
        onMouseLeave={setIsHoveredOkHandler}
        isHovered={OkIconIsHovered}
      />
      <Button
        className="edit-button not-selectable"
        size="medium"
        isDisabled={isLoading}
        onClick={cancelUpdateItem}
        icon={cancelIcon}
        data-itemid={itemId}
        data-action="cancel"
        onMouseEnter={setIsHoveredCancelHandler}
        onMouseLeave={setIsHoveredCancelHandler}
        isHovered={CancelIconIsHovered}
      />
    </EditingWrapper>
  );
};

export default EditingWrapperComponent;<|MERGE_RESOLUTION|>--- conflicted
+++ resolved
@@ -4,15 +4,10 @@
 import TextInput from '@appserver/components/text-input';
 import commonIconsStyles from '@appserver/components/utils/common-icons-style';
 
-<<<<<<< HEAD
 import CheckIcon from '../../public/images/check.react.svg';
 import CrossIcon from '../../../../../public/images/cross.react.svg';
+import { tablet } from '@appserver/components/utils/device';
 import { Base } from '@appserver/components/themes';
-=======
-import CheckIcon from "../../public/images/check.react.svg";
-import CrossIcon from "../../../../../public/images/cross.react.svg";
-import { tablet } from "@appserver/components/utils/device";
->>>>>>> e010268e
 
 const StyledCheckIcon = styled(CheckIcon)`
   ${commonIconsStyles}
@@ -59,18 +54,10 @@
       /* margin-left: -4px; */
     `}
 
-<<<<<<< HEAD
-  ${(props) => props.viewAs === 'tile' && `margin-right: 12px !important; margin-left: -4px;`}
-
-  @media (max-width: 1024px) {
-=======
-  ${(props) =>
-    props.viewAs === "tile" &&
-    `margin-right: 10px !important; margin-left: 8px;`}
+  ${(props) => props.viewAs === 'tile' && `margin-right: 10px !important; margin-left: 8px;`}
   
   
   @media ${tablet} {
->>>>>>> e010268e
     height: 56px;
   }
 
@@ -83,19 +70,14 @@
     margin: 0;
     font-family: 'Open Sans', sans-serif, Arial;
     text-align: left;
-<<<<<<< HEAD
     color: ${(props) => props.theme.filesEditingWrapper.color};
-    margin-left: 6px;
-=======
-    color: #333333;
     ${(props) =>
-      props.viewAs === "tile" &&
+      props.viewAs === 'tile' &&
       css`
         margin-right: 2px;
         border: none;
         background: none;
       `};
->>>>>>> e010268e
   }
 
   .edit-button {
@@ -103,16 +85,13 @@
     padding: 8px 7px 7px 7px;
 
     ${(props) =>
-<<<<<<< HEAD
-      props.viewAs === 'table' &&
-=======
-      props.viewAs === "tile" &&
+      props.viewAs === 'tile' &&
       css`
         background: none;
         border: 1px solid transparent;
 
         :hover {
-          border-color: #d0d5da;
+          border: ${(props) => props.theme.filesEditingWrapper.border};
         }
 
         &:last-child {
@@ -121,8 +100,7 @@
       `};
 
     ${(props) =>
-      props.viewAs === "table" &&
->>>>>>> e010268e
+      props.viewAs === 'table' &&
       css`
         width: 24px;
         height: 24px;
