--- conflicted
+++ resolved
@@ -31,11 +31,7 @@
 import { inject, observer } from "mobx-react";
 import { HelpButton } from "@docspace/shared/components/help-button";
 import { Avatar } from "@docspace/shared/components/avatar";
-<<<<<<< HEAD
-=======
-import { ColorTheme, ThemeId } from "@docspace/shared/components/color-theme";
 import { toastr } from "@docspace/shared/components/toast";
->>>>>>> a311b2d3
 import DefaultUserPhoto from "PUBLIC_DIR/images/default_user_photo_size_82-82.png";
 import { Link } from "@docspace/shared/components/link";
 
@@ -158,11 +154,8 @@
             tag="a"
             target="_blank"
             className="payer-info_account-link"
-<<<<<<< HEAD
             color="accent"
-=======
             onClick={goToStripePortal}
->>>>>>> a311b2d3
           >
             {t("ChooseNewPayer")}
           </Link>
@@ -178,11 +171,8 @@
       className="payer-info_account-link"
       tag="a"
       target="_blank"
-<<<<<<< HEAD
       color="accent"
-=======
       onClick={goToStripePortal}
->>>>>>> a311b2d3
     >
       {t("StripeCustomerPortal")}
     </Link>
