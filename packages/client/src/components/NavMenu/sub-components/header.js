--- conflicted
+++ resolved
@@ -94,8 +94,6 @@
   customHeader,
   defaultFolderType,
 }) => {
-<<<<<<< HEAD
-=======
   const defaultUrl = getUrlByDefaultFolderType(
     defaultFolderType || FolderType.Rooms,
   );
@@ -103,7 +101,6 @@
 
   const isFormGallery = location.pathname.includes("/form-gallery");
 
->>>>>>> 7de47dc2
   // const isNavAvailable = mainModules.length > 0;
 
   // const onLogoClick = () => {
