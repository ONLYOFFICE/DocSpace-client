--- conflicted
+++ resolved
@@ -3,11 +3,7 @@
   "content": "{{productName}} name",
   "content_en_sha1_hash": "0f1403b43faa94c0dc6b13a5e45c10558ce66b12",
   "created_at": "2025-05-19T21:30:50.037Z",
-<<<<<<< HEAD
-  "updated_at": "2025-05-26T07:57:32.336Z",
-=======
   "updated_at": "2025-07-10T11:11:06.836Z",
->>>>>>> 4378f47c
   "comment": {
     "text": "This translation key is used to display a product name with a descriptive suffix. It appears in a social authentication welcome dialog and is used to provide additional information about the product being shown.",
     "is_auto": true,
@@ -33,222 +29,6 @@
       "ai_model": null,
       "ai_spell_check_issues": [],
       "approved_at": null
-    },
-    "ar-SA": {
-      "ai_translated": false,
-      "ai_model": null,
-      "ai_spell_check_issues": [],
-      "approved_at": null
-    },
-    "az": {
-      "ai_translated": false,
-      "ai_model": null,
-      "ai_spell_check_issues": [],
-      "approved_at": null
-    },
-    "bg": {
-      "ai_translated": false,
-      "ai_model": null,
-      "ai_spell_check_issues": [],
-      "approved_at": null
-    },
-    "cs": {
-      "ai_translated": false,
-      "ai_model": null,
-      "ai_spell_check_issues": [],
-      "approved_at": null
-    },
-    "de": {
-      "ai_translated": false,
-      "ai_model": null,
-      "ai_spell_check_issues": [
-        {
-          "type": "formatting",
-          "description": "The German translation has an unnecessary space at the end.",
-          "suggestion": "Name von {{productName}}"
-        }
-      ],
-      "approved_at": null
-    },
-    "el-GR": {
-      "ai_translated": false,
-      "ai_model": null,
-      "ai_spell_check_issues": [],
-      "approved_at": null
-    },
-    "es": {
-      "ai_translated": false,
-      "ai_model": null,
-      "ai_spell_check_issues": [
-        {
-          "type": "formatting",
-          "description": "The translation includes a trailing space at the end of the string.",
-          "suggestion": "Nombre de {{productName}}"
-        }
-      ],
-      "approved_at": null
-    },
-    "fi": {
-      "ai_translated": false,
-      "ai_model": null,
-      "ai_spell_check_issues": [],
-      "approved_at": null
-    },
-    "fr": {
-      "ai_translated": false,
-      "ai_model": null,
-      "ai_spell_check_issues": [
-        {
-          "type": "formatting",
-          "description": "Trailing space at the end of the translation.",
-          "suggestion": "Nom de {{productName}}"
-        }
-      ],
-      "approved_at": null
-    },
-    "hy-AM": {
-      "ai_translated": false,
-      "ai_model": null,
-      "ai_spell_check_issues": [],
-      "approved_at": null
-    },
-    "it": {
-      "ai_translated": false,
-      "ai_model": null,
-      "ai_spell_check_issues": [],
-      "approved_at": null
-    },
-    "ja-JP": {
-      "ai_translated": false,
-      "ai_model": null,
-      "ai_spell_check_issues": [],
-      "approved_at": null
-    },
-    "ko-KR": {
-      "ai_translated": false,
-      "ai_model": null,
-      "ai_spell_check_issues": [],
-      "approved_at": null
-    },
-    "lo-LA": {
-      "ai_translated": false,
-      "ai_model": null,
-      "ai_spell_check_issues": [],
-      "approved_at": null
-    },
-    "lv": {
-      "ai_translated": false,
-      "ai_model": null,
-      "ai_spell_check_issues": [],
-      "approved_at": null
-    },
-    "nl": {
-      "ai_translated": false,
-      "ai_model": null,
-      "ai_spell_check_issues": [],
-      "approved_at": null
-    },
-    "pl": {
-      "ai_translated": false,
-      "ai_model": null,
-      "ai_spell_check_issues": [],
-      "approved_at": null
-    },
-    "pt": {
-      "ai_translated": false,
-      "ai_model": null,
-      "ai_spell_check_issues": [],
-      "approved_at": null
-    },
-    "pt-BR": {
-      "ai_translated": false,
-      "ai_model": null,
-      "ai_spell_check_issues": [],
-      "approved_at": null
-    },
-    "ro": {
-      "ai_translated": false,
-      "ai_model": null,
-      "ai_spell_check_issues": [
-        {
-          "type": "formatting",
-          "description": "There is an unnecessary space after the colon in the Romanian translation.",
-          "suggestion": "Denumire {{productName}}"
-        }
-      ],
-      "approved_at": null
-    },
-    "si": {
-      "ai_translated": false,
-      "ai_model": null,
-      "ai_spell_check_issues": [],
-      "approved_at": null
-    },
-    "sk": {
-      "ai_translated": false,
-      "ai_model": null,
-      "ai_spell_check_issues": [
-        {
-          "type": "incorrect_translation",
-          "description": "While 'meno' translates to 'name,' it sounds slightly awkward in this context. A more natural Slovak phrasing would be 'názov'.",
-          "suggestion": "{{productName}} názov"
-        }
-      ],
-      "approved_at": null
-    },
-    "sl": {
-      "ai_translated": false,
-      "ai_model": null,
-      "ai_spell_check_issues": [],
-      "approved_at": null
-    },
-    "sr-Cyrl-RS": {
-      "ai_translated": false,
-      "ai_model": null,
-      "ai_spell_check_issues": [
-        {
-          "type": "incorrect_translation",
-          "description": "The English content \"{{productName}} name\" translates to \"{{productName}} naziv\" in Serbian (Cyrillic), not \"{{productName}} Назив\".  'Naziv' is the correct Serbian word for 'name' in this context (referring to a product's name).",
-          "suggestion": "Назив {{productName}}"
-        }
-      ],
-      "approved_at": null
-    },
-    "sr-Latn-RS": {
-      "ai_translated": false,
-      "ai_model": null,
-      "ai_spell_check_issues": [
-        {
-          "type": "incorrect_translation",
-          "description": "The Serbian translation \"Naziv {{productName}}\" literally translates to \"Name {{productName}}\". A more natural translation for \"{{productName}} name\" would be \"{{productName}} - ime\" or \"Ime {{productName}}\".",
-          "suggestion": "Ime {{productName}}"
-        }
-      ],
-      "approved_at": null
-    },
-    "tr": {
-      "ai_translated": false,
-      "ai_model": null,
-      "ai_spell_check_issues": [],
-      "approved_at": null
-    },
-    "uk-UA": {
-      "ai_translated": false,
-      "ai_model": null,
-      "ai_spell_check_issues": [],
-      "approved_at": null
-    },
-    "vi": {
-      "ai_translated": false,
-      "ai_model": null,
-      "ai_spell_check_issues": [],
-      "approved_at": null
-    },
-    "zh-CN": {
-      "ai_translated": false,
-      "ai_model": null,
-      "ai_spell_check_issues": [],
-      "approved_at": null
     }
   }
 }