--- conflicted
+++ resolved
@@ -3,11 +3,7 @@
   "content": "My documents",
   "content_en_sha1_hash": "143f7ba1fed6d88c5657c9a23c89975723c9f700",
   "created_at": "2025-05-19T21:30:46.686Z",
-<<<<<<< HEAD
-  "updated_at": "2025-06-30T12:20:31.382Z",
-=======
   "updated_at": "2025-07-10T11:11:06.895Z",
->>>>>>> 4378f47c
   "comment": {
     "text": "This translation key is used to display \"My Documents\" in a tabbed interface within the application's settings. It appears on a tab when users access the 'Personal Export' section, allowing them to manage their personal documents in an OnlyOffice workspace.",
     "is_auto": true,
@@ -22,7 +18,7 @@
     },
     {
       "file_path": "/packages/client/src/pages/PortalSettings/categories/data-import/OnlyofficeWorkspace/Stepper/index.tsx",
-      "line_number": 136,
+      "line_number": 137,
       "context": "usersExportDetails={{\n name: t(\"Common:People\"),\n icon: UserSolidIcon,\n }}\n personalExportDetails={{\n name: t(\"Common:MyDocuments\"),\n icon: UserSolidIcon,\n }}\n sharedFilesExportDetails={{\n name: t(\"Common:SharedWithMe\"),\n icon: SharedIcon,",
       "module": "/packages/client"
     }
@@ -184,8 +180,8 @@
       "ai_spell_check_issues": [
         {
           "type": "incorrect_translation",
-          "description": "The Serbian (Cyrillic) translation \"Моја документа\" is grammatically incorrect and doesn't accurately reflect the English \"My documents\". It should be in the plural form to match 'documents'.",
-          "suggestion": "Моји документи"
+          "description": "The Serbian (Cyrillic) translation 'Моја документа' is grammatically incorrect. The correct plural form of 'document' is 'документи'.",
+          "suggestion": "Моја документа"
         }
       ],
       "approved_at": null
@@ -193,13 +189,7 @@
     "sr-Latn-RS": {
       "ai_translated": false,
       "ai_model": null,
-      "ai_spell_check_issues": [
-        {
-          "type": "grammar",
-          "description": "The Serbian translation 'Moja dokumenta' is grammatically incorrect. 'Dokumenta' is in the nominative plural, but it needs to be in the genitive plural to agree with 'Moja'.",
-          "suggestion": "Moja dokumentа"
-        }
-      ],
+      "ai_spell_check_issues": [],
       "approved_at": null
     },
     "tr": {
