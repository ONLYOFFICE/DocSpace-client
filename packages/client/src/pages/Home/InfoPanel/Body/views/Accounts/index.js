--- conflicted
+++ resolved
@@ -245,7 +245,6 @@
 
     const { setInfoPanelSelection } = infoPanelStore;
 
-<<<<<<< HEAD
   const { showStorageInfo } = currentQuotaStore;
   return {
     isOwner,
@@ -258,20 +257,7 @@
     setInfoPanelSelection,
     showStorageInfo,
   };
-  }
-=======
-    return {
-      isOwner,
-      isAdmin,
-      changeUserType,
-      selfId,
-      canChangeUserType,
-      loading: usersStore.operationRunning,
-      getPeopleListItem: usersStore.getPeopleListItem,
-      setInfoPanelSelection,
-    };
   },
->>>>>>> 4836c6a3
 )(
   withTranslation([
     "People",
