﻿import CombinedShapeSvgUrl from "PUBLIC_DIR/images/combined.shape.svg?url";
import React, { useState, useEffect, useCallback } from "react";
import { withTranslation } from "react-i18next";
import { HelpButton } from "@docspace/shared/components/help-button";
import { FieldContainer } from "@docspace/shared/components/field-container";
import { TextInput } from "@docspace/shared/components/text-input";
import { Button } from "@docspace/shared/components/button";
import { inject, observer } from "mobx-react";

import { useNavigate } from "react-router-dom";
import { isMobile } from "@docspace/shared/utils";
import checkScrollSettingsBlock from "../utils";
import { StyledSettingsComponent, StyledScrollbar } from "./StyledSettings";
import { setDocumentTitle } from "SRC_DIR/helpers/utils";
import LoaderCustomization from "../sub-components/loaderCustomization";
import withLoading from "SRC_DIR/HOCs/withLoading";
import { Badge } from "@docspace/shared/components/badge";
import { toastr } from "@docspace/shared/components/toast";
import { ToggleButton } from "@docspace/shared/components/toggle-button";
import { Text } from "@docspace/shared/components/text";
import { Link } from "@docspace/shared/components/link";
import { DeviceType } from "@docspace/shared/enums";
import { parseDomain } from "@docspace/shared/utils/common";

const toggleStyle = {
  position: "static",
};

const textInputProps = {
  id: "textInputContainerDNSSettings",
  className: "dns-textarea",
  scale: true,
  tabIndex: 8,
};

const buttonProps = {
  tabIndex: 9,
  className: "save-cancel-buttons send-request-button",
  primary: true,
};
let timerId = null;
const DNSSettings = (props) => {
  const {
    t,
    isMobileView,
    tReady,
    isLoaded,
    setIsLoadedDNSSettings,
    isLoadedPage,
    helpLink,
    initSettings,
    setIsLoaded,
    isSettingPaid,
    currentColorScheme,
    standalone,
    setIsEnableDNS,
    setDNSName,
    saveDNSSettings,
    dnsName,
    enable,
    isDefaultDNS,
    dnsSettingsUrl,
    currentDeviceType,
    portalName,
  } = props;
  const [hasScroll, setHasScroll] = useState(false);
  const isLoadedSetting = isLoaded && tReady;
  const [isCustomizationView, setIsCustomizationView] = useState(false);
  const navigate = useNavigate();
  const [isLoading, setIsLoading] = useState();
  const [isError, setIsError] = useState(false);
  const [errorText, setErrorText] = useState("");

  useEffect(() => {
    setDocumentTitle(t("DNSSettings"));

    if (!isLoaded)
      initSettings(isMobileView ? "dns-settings" : "general").then(() =>
        setIsLoaded(true),
      );

    const checkScroll = checkScrollSettingsBlock();
    checkInnerWidth();
    window.addEventListener("resize", checkInnerWidth);

    const scrollPortalName = checkScroll();

    if (scrollPortalName !== hasScroll) {
      setHasScroll(scrollPortalName);
    }

    return () => window.removeEventListener("resize", checkInnerWidth);
  }, []);

  useEffect(() => {
    if (isLoadedSetting) setIsLoadedDNSSettings(isLoadedSetting);
  }, [isLoadedSetting]);

  const onSendRequest = () => {
    window.open("https://helpdesk.onlyoffice.com/hc/en-us/requests/new");
  };

  const onSaveSettings = async () => {
    try {
      if (!dnsName?.trim()) {
        setIsError(true);
      }

      timerId = setTimeout(() => {
        setIsLoading(true);
      }, [200]);

      await saveDNSSettings();
      toastr.success(t("Settings:SuccessfullySaveSettingsMessage"));
    } catch (e) {
      setIsError(true);
      toastr.error(e);
    }

    clearTimeout(timerId);
    timerId = null;
    setIsLoading(false);

    setIsError(false);
  };
  const onClickToggle = (e) => {
    const checked = e.currentTarget.checked;
    setIsEnableDNS(checked);
  };

  const onChangeTextInput = (e) => {
    isError && setIsError(false);
    setErrorText("");

    const { value } = e.target;
<<<<<<< HEAD
    const isValidDomain = parseDomain(value || "", setErrorText, t);
=======
    const dns = portalName ? value.slice(portalName.length + 1) : value;

    const isValidDomain = parseDomain(dns || "", setErrorText, t);
>>>>>>> 52cba523

    if (!isValidDomain) {
      setIsError(true);
    }
<<<<<<< HEAD
    setDNSName(value);
=======
    setDNSName(dns);
>>>>>>> 52cba523
  };
  const checkInnerWidth = useCallback(() => {
    if (!isMobile()) {
      setIsCustomizationView(true);

      const currentUrl = window.location.href.replace(
        window.location.origin,
        "",
      );

      const newUrl = "/portal-settings/customization/general";

      if (newUrl === currentUrl) return;

      navigate(newUrl);
    } else {
      setIsCustomizationView(false);
    }
  }, [isMobile, setIsCustomizationView]);

  const domainExampleText = " team.ourcompany.com";

  const settingsBlock = (
    <div className="settings-block">
      {standalone ? (
        <>
          <ToggleButton
            className="settings-dns_toggle-button"
            label={t("CustomDomainName")}
            onChange={onClickToggle}
            isChecked={enable ?? false}
            style={toggleStyle}
            isDisabled={isLoading}
          />
          <TextInput
            {...textInputProps}
            isDisabled={isLoading || !enable}
            value={
              portalName ? `${portalName}.${dnsName?.trim()}` : dnsName?.trim()
            }
            onChange={onChangeTextInput}
            hasError={isError}
          />
          <div style={{ marginTop: "5px" }}>
            {errorText &&
              errorText.map((err, index) => (
                <Text
                  key={index}
                  fontSize="12px"
                  fontWeight="400"
                  color="#F24724"
                >
                  {err}
                </Text>
              ))}
          </div>
          <div style={{ marginTop: "3px" }}>
            <Text
              key="dns-hint"
              fontSize="12px"
              fontWeight="400"
              color="#A3A9AE"
            >
              {`${t("Settings:DNSSettingsHint")}${domainExampleText}`}
            </Text>
          </div>
        </>
      ) : (
        <>
          <div className="settings-block-description">
            {t("DNSSettingsMobile")}
          </div>
          <FieldContainer
            id="fieldContainerDNSSettings"
            className="field-container-width settings_unavailable"
            labelText={`${t("YourCurrentDomain")}`}
            isVertical={true}
          >
            <TextInput
              {...textInputProps}
              isDisabled={true}
              value={location.hostname?.trim()}
            />
          </FieldContainer>
        </>
      )}
    </div>
  );

  const buttonContainer = standalone ? (
    <Button
      {...buttonProps}
      size={currentDeviceType === DeviceType.desktop ? "small" : "normal"}
      label={t("Common:SaveButton")}
      onClick={onSaveSettings}
      isDisabled={isLoading || isDefaultDNS || isError}
      isLoading={isLoading}
    />
  ) : (
    <Button
      {...buttonProps}
      size={currentDeviceType === DeviceType.desktop ? "small" : "normal"}
      label={t("Common:SendRequest")}
      onClick={onSendRequest}
      isDisabled={!isSettingPaid || isError}
    />
  );

  return !isLoadedPage ? (
    <LoaderCustomization dnsSettings={true} />
  ) : (
    <StyledSettingsComponent
      hasScroll={hasScroll}
      className="category-item-wrapper"
      isSettingPaid={isSettingPaid}
      standalone={standalone}
    >
      {isCustomizationView && !isMobileView && (
        <div className="category-item-heading">
          <div className="category-item-title">{t("DNSSettings")}</div>
          {!isSettingPaid && (
            <Badge
              className="paid-badge"
              fontWeight="700"
              backgroundColor="#EDC409"
              label={t("Common:Paid")}
              isPaidBadge={true}
            />
          )}
        </div>
      )}
      <div className="category-item-description">
        <Text fontSize="13px" fontWeight={400}>
          {t("DNSSettingsDescription")}
        </Text>
        <Link
          className="link-learn-more"
          color={currentColorScheme.main?.accent}
          target="_blank"
          isHovered
          href={dnsSettingsUrl}
        >
          {t("Common:LearnMore")}
        </Link>
      </div>
      {settingsBlock}
      <div className="send-request-container">{buttonContainer}</div>
    </StyledSettingsComponent>
  );
};

export default inject(({ settingsStore, common, currentQuotaStore }) => {
  const {
    helpLink,
    currentColorScheme,
    standalone,
    dnsSettingsUrl,
    currentDeviceType,
  } = settingsStore;
  const {
    isLoaded,
    setIsLoadedDNSSettings,
    initSettings,
    setIsLoaded,
    dnsSettings,
    setIsEnableDNS,
    setDNSName,
    saveDNSSettings,
    isDefaultDNS,
    portalName,
  } = common;

  const { isBrandingAndCustomizationAvailable } = currentQuotaStore;
  const { customObj } = dnsSettings;
  const { dnsName, enable } = customObj;

  return {
    isDefaultDNS,
    dnsName,
    enable,
    setDNSName,
    isLoaded,
    setIsLoadedDNSSettings,
    helpLink,
    initSettings,
    setIsLoaded,
    isSettingPaid: isBrandingAndCustomizationAvailable,
    currentColorScheme,
    standalone,
    setIsEnableDNS,
    saveDNSSettings,
    dnsSettingsUrl,
    currentDeviceType,
    portalName,
  };
})(withLoading(withTranslation(["Settings", "Common"])(observer(DNSSettings))));<|MERGE_RESOLUTION|>--- conflicted
+++ resolved
@@ -133,22 +133,14 @@
     setErrorText("");
 
     const { value } = e.target;
-<<<<<<< HEAD
-    const isValidDomain = parseDomain(value || "", setErrorText, t);
-=======
     const dns = portalName ? value.slice(portalName.length + 1) : value;
 
     const isValidDomain = parseDomain(dns || "", setErrorText, t);
->>>>>>> 52cba523
 
     if (!isValidDomain) {
       setIsError(true);
     }
-<<<<<<< HEAD
-    setDNSName(value);
-=======
     setDNSName(dns);
->>>>>>> 52cba523
   };
   const checkInnerWidth = useCallback(() => {
     if (!isMobile()) {
