{
  "key_path": "StayInBrowser",
  "content": "Stay in the browser",
  "content_en_sha1_hash": "81b7ba0cbfecd3f0d72de65ec0ce734703a85210",
  "created_at": "2025-05-19T21:30:57.148Z",
<<<<<<< HEAD
  "updated_at": "2025-06-30T12:20:31.652Z",
=======
  "updated_at": "2025-07-10T11:11:07.115Z",
>>>>>>> 4378f47c
  "comment": {
    "text": "The translation key \"StayInBrowser\" is used to display a button label that encourages users to stay within the current browser. It appears on a deep link component in the doceditor application, prompting users to remain within the browser window. This phrase helps maintain context and user engagement.",
    "is_auto": true,
    "updated_at": "2025-05-20T09:47:17.386Z"
  },
  "usage": [
    {
      "file_path": "/packages/doceditor/src/components/deep-link/index.tsx",
      "line_number": 166,
      "context": "fontWeight=\"600\"\n isHovered\n color={theme.currentColorScheme?.main?.accent}\n onClick={onStayBrowserClick}\n >\n {t(\"DeepLink:StayInBrowser\")}\n </Link>\n )}\n </StyledActionsWrapper>\n </StyledDeepLink>\n </FormWrapper>",
      "module": "/packages/doceditor"
    }
  ],
  "languages": {
    "en": {
      "ai_translated": false,
      "ai_model": null,
      "ai_spell_check_issues": [],
      "approved_at": null
    },
    "ar-SA": {
      "ai_translated": false,
      "ai_model": null,
      "ai_spell_check_issues": [
        {
          "type": "incorrect_translation",
          "description": "The translation \"متابعة من خلال المتصفح\" (mutaba'a min khilal al-mutasaffih) translates to 'Follow through the browser' or 'Continue through the browser'. It doesn't directly convey the meaning of 'Stay in the browser'. A more accurate translation would emphasize remaining within the browser environment.",
          "suggestion": "بقاء في المتصفح (baqaa' fi al-mutasaffih) - meaning 'staying in the browser' or ابقاء في المتصفح (ibqaa' fi al-mutasaffih) - meaning 'remaining in the browser'"
        }
      ],
      "approved_at": null
    },
    "az": {
      "ai_translated": false,
      "ai_model": null,
      "ai_spell_check_issues": [],
      "approved_at": null
    },
    "bg": {
      "ai_translated": false,
      "ai_model": null,
      "ai_spell_check_issues": [],
      "approved_at": null
    },
    "cs": {
      "ai_translated": false,
      "ai_model": null,
      "ai_spell_check_issues": [],
      "approved_at": null
    },
    "de": {
      "ai_translated": false,
      "ai_model": null,
      "ai_spell_check_issues": [],
      "approved_at": null
    },
    "el-GR": {
      "ai_translated": false,
      "ai_model": null,
      "ai_spell_check_issues": [
        {
          "type": "incorrect_translation",
          "description": "The translation 'Παραμονή στο πρόγραμμα περιήγησης' while technically correct, sounds somewhat formal and less natural than a more conversational equivalent for 'Stay in the browser'.",
          "suggestion": "Μένε στο πρόγραμμα περιήγησης"
        }
      ],
      "approved_at": null
    },
    "es": {
      "ai_translated": false,
      "ai_model": null,
      "ai_spell_check_issues": [],
      "approved_at": null
    },
    "fi": {
      "ai_translated": false,
      "ai_model": null,
      "ai_spell_check_issues": [],
      "approved_at": null
    },
    "fr": {
      "ai_translated": false,
      "ai_model": null,
      "ai_spell_check_issues": [],
      "approved_at": null
    },
    "hy-AM": {
      "ai_translated": false,
      "ai_model": null,
      "ai_spell_check_issues": [
        {
          "type": "incorrect_translation",
          "description": "The translation \"Մնացեք բրաուզերո\" is not the most natural or accurate translation of \"Stay in the browser.\" While it literally means 'Stay in browser,' it sounds awkward in Armenian. A more appropriate phrasing would convey the meaning of remaining within the browser environment.",
          "suggestion": "Consider alternatives such as \"Մնացեք ցանցի մեջ\" (Stay online) or \"Մնացեք բրաուզերի մեջ\" (Stay within the browser) depending on the specific intended meaning."
        }
      ],
      "approved_at": null
    },
    "it": {
      "ai_translated": false,
      "ai_model": null,
      "ai_spell_check_issues": [],
      "approved_at": null
    },
    "ja-JP": {
      "ai_translated": false,
      "ai_model": null,
      "ai_spell_check_issues": [
        {
          "type": "incorrect_translation",
          "description": "The translation \"ブラウザのまま\" while technically meaning 'as is in the browser' or 'remain in the browser,' isn't the most natural or user-friendly way to convey 'Stay in the browser.' It feels somewhat literal and awkward.",
          "suggestion": "Consider alternatives like: \"ブラウザ内で表示\" (Display in browser), \"ブラウザで表示\" (Display in browser), or \"ブラウザ内に表示\" (Display within the browser). The best option depends on the surrounding context and desired nuance."
        }
      ],
      "approved_at": null
    },
    "ko-KR": {
      "ai_translated": false,
      "ai_model": null,
      "ai_spell_check_issues": [
        {
          "type": "incorrect_translation",
          "description": "The Korean translation '계속 브라우저 사용' translates more literally to 'Continue using the browser'. While understandable, it doesn't fully capture the nuance of 'Stay in the browser' which implies remaining within the browser environment rather than actively using it. It's a functional but not ideal translation.",
          "suggestion": "Consider '브라우저 내에 머무르기' (beu-la-jeu-eo nae-e meo-mu-ri-gi) which translates more accurately to 'Stay within the browser' or 'Remain in the browser'."
        }
      ],
      "approved_at": null
    },
    "lo-LA": {
      "ai_translated": false,
      "ai_model": null,
      "ai_spell_check_issues": [
        {
          "type": "incorrect_translation",
          "description": "While 'ຢູ່ໃນຕົວທ່ອງເວັບ' is a literal translation of 'in the browser', it might not convey the intended meaning of 'stay in the browser'. It's more like 'located in the browser'. A better translation would emphasize retaining focus or not opening an external link.",
          "suggestion": "Consider 'ຢາກຢູ່ໃນຕົວທ່ອງເວັບ' (yaak nyuun nai tua thong web) which translates to 'prefer to stay in the browser' or 'want to stay in the browser' or 'ຮັກສາການທ່ຽວໃນຕົວທ່ອງເວັບ' (huk saa gaan thieo nai tua thong web) which means 'keep browsing in the browser'."
        }
      ],
      "approved_at": null
    },
    "lv": {
      "ai_translated": false,
      "ai_model": null,
      "ai_spell_check_issues": [],
      "approved_at": null
    },
    "nl": {
      "ai_translated": false,
      "ai_model": null,
      "ai_spell_check_issues": [],
      "approved_at": null
    },
    "pl": {
      "ai_translated": false,
      "ai_model": null,
      "ai_spell_check_issues": [],
      "approved_at": null
    },
    "pt": {
      "ai_translated": false,
      "ai_model": null,
      "ai_spell_check_issues": [],
      "approved_at": null
    },
    "pt-BR": {
      "ai_translated": false,
      "ai_model": null,
      "ai_spell_check_issues": [],
      "approved_at": null
    },
    "ro": {
      "ai_translated": false,
      "ai_model": null,
      "ai_spell_check_issues": [
        {
          "type": "grammar",
          "description": "The Romanian translation \"Rămâi în browser-ul\" is grammatically awkward. The possessive suffix '-ul' is unnecessary and makes the phrase sound unnatural.",
          "suggestion": "Rămâi în browser"
        }
      ],
      "approved_at": null
    },
    "ru": {
      "ai_translated": false,
      "ai_model": null,
      "ai_spell_check_issues": [],
      "approved_at": null
    },
    "si": {
      "ai_translated": false,
      "ai_model": null,
      "ai_spell_check_issues": [
        {
          "type": "spelling",
          "description": "The word 'බ්රවුසරයේ' is a transliteration and could benefit from a more standard Sinhala rendering. It's a close approximation but not entirely accurate.",
          "suggestion": "බ්‍රවුසரில்"
        },
        {
          "type": "incorrect_translation",
          "description": "While ' රැඳී සිටින්න' (raḍī sitinnā) means 'stay', in the context of a DeepLink it's more appropriate to convey the meaning of 'remain' or 'open within'. 'රැඳී සිටින්න' is grammatically correct, but might not fully capture the intended meaning.",
          "suggestion": "බ්‍රවුසரில் විවෘතව සිටින්න"
        }
      ],
      "approved_at": null
    },
    "sk": {
      "ai_translated": false,
      "ai_model": null,
      "ai_spell_check_issues": [],
      "approved_at": null
    },
    "sl": {
      "ai_translated": false,
      "ai_model": null,
      "ai_spell_check_issues": [],
      "approved_at": null
    },
    "sr-Cyrl-RS": {
      "ai_translated": false,
      "ai_model": null,
      "ai_spell_check_issues": [],
      "approved_at": null
    },
    "sr-Latn-RS": {
      "ai_translated": false,
      "ai_model": null,
      "ai_spell_check_issues": [],
      "approved_at": null
    },
    "tr": {
      "ai_translated": false,
      "ai_model": null,
      "ai_spell_check_issues": [],
      "approved_at": null
    },
    "uk-UA": {
      "ai_translated": false,
      "ai_model": null,
      "ai_spell_check_issues": [],
      "approved_at": null
    },
    "vi": {
      "ai_translated": false,
      "ai_model": null,
      "ai_spell_check_issues": [],
      "approved_at": null
    },
    "zh-CN": {
      "ai_translated": false,
      "ai_model": null,
      "ai_spell_check_issues": [
        {
          "type": "incorrect_translation",
          "description": "The translation \"始终在浏览器中\" while conveying a similar concept, doesn't perfectly capture the nuance of \"Stay in the browser.\"  \"始终\" (shǐzhōng) implies a constant state, which isn't always intended. A better translation would emphasize keeping the user within the browser experience.",
          "suggestion": "考虑使用更灵活的表达方式，例如“保持在浏览器内”或“留在浏览器中”。"
        }
      ],
      "approved_at": null
    }
  }
}<|MERGE_RESOLUTION|>--- conflicted
+++ resolved
@@ -3,11 +3,7 @@
   "content": "Stay in the browser",
   "content_en_sha1_hash": "81b7ba0cbfecd3f0d72de65ec0ce734703a85210",
   "created_at": "2025-05-19T21:30:57.148Z",
-<<<<<<< HEAD
-  "updated_at": "2025-06-30T12:20:31.652Z",
-=======
   "updated_at": "2025-07-10T11:11:07.115Z",
->>>>>>> 4378f47c
   "comment": {
     "text": "The translation key \"StayInBrowser\" is used to display a button label that encourages users to stay within the current browser. It appears on a deep link component in the doceditor application, prompting users to remain within the browser window. This phrase helps maintain context and user engagement.",
     "is_auto": true,
@@ -31,13 +27,7 @@
     "ar-SA": {
       "ai_translated": false,
       "ai_model": null,
-      "ai_spell_check_issues": [
-        {
-          "type": "incorrect_translation",
-          "description": "The translation \"متابعة من خلال المتصفح\" (mutaba'a min khilal al-mutasaffih) translates to 'Follow through the browser' or 'Continue through the browser'. It doesn't directly convey the meaning of 'Stay in the browser'. A more accurate translation would emphasize remaining within the browser environment.",
-          "suggestion": "بقاء في المتصفح (baqaa' fi al-mutasaffih) - meaning 'staying in the browser' or ابقاء في المتصفح (ibqaa' fi al-mutasaffih) - meaning 'remaining in the browser'"
-        }
-      ],
+      "ai_spell_check_issues": [],
       "approved_at": null
     },
     "az": {
@@ -67,13 +57,7 @@
     "el-GR": {
       "ai_translated": false,
       "ai_model": null,
-      "ai_spell_check_issues": [
-        {
-          "type": "incorrect_translation",
-          "description": "The translation 'Παραμονή στο πρόγραμμα περιήγησης' while technically correct, sounds somewhat formal and less natural than a more conversational equivalent for 'Stay in the browser'.",
-          "suggestion": "Μένε στο πρόγραμμα περιήγησης"
-        }
-      ],
+      "ai_spell_check_issues": [],
       "approved_at": null
     },
     "es": {
@@ -97,13 +81,7 @@
     "hy-AM": {
       "ai_translated": false,
       "ai_model": null,
-      "ai_spell_check_issues": [
-        {
-          "type": "incorrect_translation",
-          "description": "The translation \"Մնացեք բրաուզերո\" is not the most natural or accurate translation of \"Stay in the browser.\" While it literally means 'Stay in browser,' it sounds awkward in Armenian. A more appropriate phrasing would convey the meaning of remaining within the browser environment.",
-          "suggestion": "Consider alternatives such as \"Մնացեք ցանցի մեջ\" (Stay online) or \"Մնացեք բրաուզերի մեջ\" (Stay within the browser) depending on the specific intended meaning."
-        }
-      ],
+      "ai_spell_check_issues": [],
       "approved_at": null
     },
     "it": {
@@ -115,37 +93,19 @@
     "ja-JP": {
       "ai_translated": false,
       "ai_model": null,
-      "ai_spell_check_issues": [
-        {
-          "type": "incorrect_translation",
-          "description": "The translation \"ブラウザのまま\" while technically meaning 'as is in the browser' or 'remain in the browser,' isn't the most natural or user-friendly way to convey 'Stay in the browser.' It feels somewhat literal and awkward.",
-          "suggestion": "Consider alternatives like: \"ブラウザ内で表示\" (Display in browser), \"ブラウザで表示\" (Display in browser), or \"ブラウザ内に表示\" (Display within the browser). The best option depends on the surrounding context and desired nuance."
-        }
-      ],
+      "ai_spell_check_issues": [],
       "approved_at": null
     },
     "ko-KR": {
       "ai_translated": false,
       "ai_model": null,
-      "ai_spell_check_issues": [
-        {
-          "type": "incorrect_translation",
-          "description": "The Korean translation '계속 브라우저 사용' translates more literally to 'Continue using the browser'. While understandable, it doesn't fully capture the nuance of 'Stay in the browser' which implies remaining within the browser environment rather than actively using it. It's a functional but not ideal translation.",
-          "suggestion": "Consider '브라우저 내에 머무르기' (beu-la-jeu-eo nae-e meo-mu-ri-gi) which translates more accurately to 'Stay within the browser' or 'Remain in the browser'."
-        }
-      ],
+      "ai_spell_check_issues": [],
       "approved_at": null
     },
     "lo-LA": {
       "ai_translated": false,
       "ai_model": null,
-      "ai_spell_check_issues": [
-        {
-          "type": "incorrect_translation",
-          "description": "While 'ຢູ່ໃນຕົວທ່ອງເວັບ' is a literal translation of 'in the browser', it might not convey the intended meaning of 'stay in the browser'. It's more like 'located in the browser'. A better translation would emphasize retaining focus or not opening an external link.",
-          "suggestion": "Consider 'ຢາກຢູ່ໃນຕົວທ່ອງເວັບ' (yaak nyuun nai tua thong web) which translates to 'prefer to stay in the browser' or 'want to stay in the browser' or 'ຮັກສາການທ່ຽວໃນຕົວທ່ອງເວັບ' (huk saa gaan thieo nai tua thong web) which means 'keep browsing in the browser'."
-        }
-      ],
+      "ai_spell_check_issues": [],
       "approved_at": null
     },
     "lv": {
@@ -181,13 +141,7 @@
     "ro": {
       "ai_translated": false,
       "ai_model": null,
-      "ai_spell_check_issues": [
-        {
-          "type": "grammar",
-          "description": "The Romanian translation \"Rămâi în browser-ul\" is grammatically awkward. The possessive suffix '-ul' is unnecessary and makes the phrase sound unnatural.",
-          "suggestion": "Rămâi în browser"
-        }
-      ],
+      "ai_spell_check_issues": [],
       "approved_at": null
     },
     "ru": {
@@ -199,18 +153,7 @@
     "si": {
       "ai_translated": false,
       "ai_model": null,
-      "ai_spell_check_issues": [
-        {
-          "type": "spelling",
-          "description": "The word 'බ්රවුසරයේ' is a transliteration and could benefit from a more standard Sinhala rendering. It's a close approximation but not entirely accurate.",
-          "suggestion": "බ්‍රවුසரில்"
-        },
-        {
-          "type": "incorrect_translation",
-          "description": "While ' රැඳී සිටින්න' (raḍī sitinnā) means 'stay', in the context of a DeepLink it's more appropriate to convey the meaning of 'remain' or 'open within'. 'රැඳී සිටින්න' is grammatically correct, but might not fully capture the intended meaning.",
-          "suggestion": "බ්‍රවුසரில் විවෘතව සිටින්න"
-        }
-      ],
+      "ai_spell_check_issues": [],
       "approved_at": null
     },
     "sk": {
@@ -258,13 +201,7 @@
     "zh-CN": {
       "ai_translated": false,
       "ai_model": null,
-      "ai_spell_check_issues": [
-        {
-          "type": "incorrect_translation",
-          "description": "The translation \"始终在浏览器中\" while conveying a similar concept, doesn't perfectly capture the nuance of \"Stay in the browser.\"  \"始终\" (shǐzhōng) implies a constant state, which isn't always intended. A better translation would emphasize keeping the user within the browser experience.",
-          "suggestion": "考虑使用更灵活的表达方式，例如“保持在浏览器内”或“留在浏览器中”。"
-        }
-      ],
+      "ai_spell_check_issues": [],
       "approved_at": null
     }
   }
