--- conflicted
+++ resolved
@@ -333,20 +333,12 @@
           {showEditPanel ? (
             <Textarea
               className="version_edit-comment"
-<<<<<<< HEAD
-              value={commentValue}
-              onChange={onChange}
-              heightScale
-              heightMin={60}
-              heightMax={250}
-=======
               wrapperClassName="textarea-wrapper"
               onChange={onChange}
               fontSize={12}
               heightTextArea="54px"
               value={commentValue}
               isDisabled={isSavingComment}
->>>>>>> fc5357f4
               autoFocus
               areaSelect
             />
