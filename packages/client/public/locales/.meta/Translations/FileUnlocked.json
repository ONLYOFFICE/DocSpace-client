{
  "key_path": "FileUnlocked",
  "content": "File unlocked",
  "content_en_sha1_hash": "c60e9fe76b848fe79d0d3970f5c0c61d094278c2",
  "created_at": "2025-05-19T21:30:49.968Z",
<<<<<<< HEAD
  "updated_at": "2025-08-29T14:33:37.906Z",
=======
  "updated_at": "2025-09-01T11:05:24.078Z",
>>>>>>> b75318d3
  "comment": {
    "text": "The \"FileUnlocked\" translation key is used to display a success message when a file is unlocked. It appears in various UI elements, including buttons and tooltips, such as on a button that unlocks a file or in an info panel displaying file history. The text should indicate that the file has been successfully unlocked, providing feedback to users about the outcome of the action.",
    "is_auto": true,
    "updated_at": "2025-05-20T09:46:34.927Z"
  },
  "usage": [
    {
      "file_path": "/packages/client/src/HOCs/withQuickButtons.js",
      "line_number": 54,
      "context": "const { locked, id, security } = item;\n const { isLoading } = this.state;\n if (!security?.Lock || isLoading) return;\n this.setState({ isLoading: true });\n return lockFileAction(id, !locked)\n .then(() => toastr.success(t(\"Translations:FileUnlocked\")))\n .catch((err) => toastr.error(err))\n .finally(() => this.setState({ isLoading: false }));\n };\n \n onClickDownload = () => {",
      "module": "/packages/client"
    },
    {
      "file_path": "/packages/client/src/pages/Home/InfoPanel/Body/views/History/hooks/useFeedTranslation.tsx",
      "line_number": 104,
      "context": "});\n return t(\"InfoPanel:FileDeleted\");\n case FeedActionKeys.FileLocked:\n return `${t(\"Translations:FileLocked\")}.`;\n case FeedActionKeys.FileUnlocked:\n return `${t(\"Translations:FileUnlocked\")}.`;\n case FeedActionKeys.FileVersionRemoved:\n if (\"version\" in feed.data && feed.data.version) {\n return t(\"InfoPanel:FileVersionRemoved\", {\n version: feed.data.version,\n });",
      "module": "/packages/client"
    },
    {
      "file_path": "/packages/client/src/pages/Home/InfoPanel/Body/views/History/useFeedTranslation.tsx",
      "line_number": 98,
      "context": "});\n return t(\"InfoPanel:FileDeleted\");\n case FeedActionKeys.FileLocked:\n return `${t(\"Translations:FileLocked\")}.`;\n case FeedActionKeys.FileUnlocked:\n return `${t(\"Translations:FileUnlocked\")}.`;\n case FeedActionKeys.FileVersionRemoved:\n if (feed.data.version) {\n return t(\"InfoPanel:FileVersionRemoved\", {\n version: feed.data.version,\n });",
      "module": "/packages/client"
    },
    {
      "file_path": "/packages/client/src/store/ContextOptionsStore.js",
      "line_number": 457,
      "context": "this.filesActionsStore\n .lockFileAction(id, !locked)\n .then(() =>\n locked\n ? toastr.success(t(\"Translations:FileUnlocked\"))\n : toastr.success(t(\"Translations:FileLocked\")),\n )\n .catch((err) => {\n toastr.error(err);\n });",
      "module": "/packages/client"
    }
  ],
  "languages": {
    "en": {
      "ai_translated": false,
      "ai_model": null,
      "ai_spell_check_issues": [],
      "approved_at": null
    },
    "ar-SA": {
      "ai_translated": false,
      "ai_model": null,
      "ai_spell_check_issues": [
        {
          "type": "incorrect_translation",
          "description": "The Arabic translation 'ملف مفتوح' literally translates to 'File opened'. While understandable, 'File unlocked' implies a state of being unlocked, not the action of opening. A more accurate translation would convey that state.",
          "suggestion": "ملف مقفل"
        }
      ],
      "approved_at": null
    },
    "az": {
      "ai_translated": false,
      "ai_model": null,
      "ai_spell_check_issues": [],
      "approved_at": null
    },
    "bg": {
      "ai_translated": false,
      "ai_model": null,
      "ai_spell_check_issues": [],
      "approved_at": null
    },
    "cs": {
      "ai_translated": false,
      "ai_model": null,
      "ai_spell_check_issues": [],
      "approved_at": null
    },
    "de": {
      "ai_translated": false,
      "ai_model": null,
      "ai_spell_check_issues": [
        {
          "type": "incorrect_translation",
          "description": "The German translation \"Datei nicht gesperrt\" literally translates to \"File not locked.\" While it conveys a similar meaning to \"File unlocked,\" it's not the most natural or accurate phrasing in German. A more common and accurate translation would be \"Datei entsperrt\".",
          "suggestion": "Datei entsperrt"
        }
      ],
      "approved_at": null
    },
    "el-GR": {
      "ai_translated": false,
      "ai_model": null,
      "ai_spell_check_issues": [],
      "approved_at": null
    },
    "es": {
      "ai_translated": false,
      "ai_model": null,
      "ai_spell_check_issues": [],
      "approved_at": null
    },
    "fi": {
      "ai_translated": false,
      "ai_model": null,
      "ai_spell_check_issues": [
        {
          "type": "incorrect_translation",
          "description": "The Finnish translation 'Asiakirjat. Lukitus poistettu' is not a direct translation of 'File unlocked'. 'Asiakirjat' means 'Documents', and while 'Lukitus poistettu' means 'Lock removed', the entire phrase is more verbose than necessary for a simple 'File unlocked'.",
          "suggestion": "Tiedoston lukitus poistettu"
        },
        {
          "type": "formatting",
          "description": "The use of a period (.) between 'Asiakirjat' and 'Lukitus poistettu' feels disjointed. It creates a somewhat unnatural phrasing.",
          "suggestion": "Remove the period, or rephrase to integrate the two parts more seamlessly."
        }
      ],
      "approved_at": null
    },
    "fr": {
      "ai_translated": false,
      "ai_model": null,
      "ai_spell_check_issues": [],
      "approved_at": null
    },
    "hy-AM": {
      "ai_translated": false,
      "ai_model": null,
      "ai_spell_check_issues": [],
      "approved_at": null
    },
    "it": {
      "ai_translated": false,
      "ai_model": null,
      "ai_spell_check_issues": [],
      "approved_at": null
    },
    "ja-JP": {
      "ai_translated": false,
      "ai_model": null,
      "ai_spell_check_issues": [
        {
          "type": "incorrect_translation",
          "description": "The Japanese translation \"ロック削除されたファイル\" is not the most natural or accurate translation of \"File unlocked.\" While it literally translates to something like \"File had the lock removed,\" it's not the idiomatic way to express the concept of a file being unlocked. It's overly literal and sounds awkward.",
          "suggestion": "ファイル解除 (Fairu kaizai) - This translates to 'File released' or 'File unlocked' and is a more common and natural phrasing.  Alternatively,  アンロックされたファイル (Anrokku sareta fairu) which uses the borrowed English word 'unlock' is also acceptable."
        }
      ],
      "approved_at": null
    },
    "ko-KR": {
      "ai_translated": false,
      "ai_model": null,
      "ai_spell_check_issues": [],
      "approved_at": null
    },
    "lo-LA": {
      "ai_translated": false,
      "ai_model": null,
      "ai_spell_check_issues": [
        {
          "type": "incorrect_translation",
          "description": "While the translation uses recognizable Lao words, \"ໄຟລ໌ ປົດລັອກ\" is a direct transliteration and may not be the most natural or idiomatic way to express 'File unlocked' in Lao. It reads somewhat literal.",
          "suggestion": "Consider alternatives like \"ເອກະສານໄຂແລ້ວ\" (Ekkasarn khai laeo - Document opened/unlocked) or \"ສາມາດໄຂເອກະສານໄດ້ແລ້ວ\" (Samart khai ekkasarn dai laeo - File can be opened/unlocked), depending on the surrounding context.  Consult with a native Lao speaker for the most appropriate phrasing."
        }
      ],
      "approved_at": null
    },
    "lv": {
      "ai_translated": false,
      "ai_model": null,
      "ai_spell_check_issues": [],
      "approved_at": null
    },
    "nl": {
      "ai_translated": false,
      "ai_model": null,
      "ai_spell_check_issues": [
        {
          "type": "incorrect_translation",
          "description": "The translation \"Bestand Van Slot Af\" is a literal translation and doesn't flow naturally in Dutch. A more natural and idiomatic translation would be \"Bestand ontgrendeld\" or \"Bestand is ontgrendeld\".",
          "suggestion": "Bestand ontgrendeld"
        }
      ],
      "approved_at": null
    },
    "pl": {
      "ai_translated": false,
      "ai_model": null,
      "ai_spell_check_issues": [],
      "approved_at": null
    },
    "pt": {
      "ai_translated": false,
      "ai_model": null,
      "ai_spell_check_issues": [],
      "approved_at": null
    },
    "pt-BR": {
      "ai_translated": false,
      "ai_model": null,
      "ai_spell_check_issues": [],
      "approved_at": null
    },
    "ro": {
      "ai_translated": false,
      "ai_model": null,
      "ai_spell_check_issues": [],
      "approved_at": null
    },
    "ru": {
      "ai_translated": false,
      "ai_model": null,
      "ai_spell_check_issues": [
        {
          "type": "incorrect_translation",
          "description": "While understandable, \"Разблокирован файл\" is a less natural phrasing in Russian. A more common and idiomatic translation would be \"Файл разблокирован\" or \"Файл освобожден\".",
          "suggestion": "Файл разблокирован"
        }
      ],
      "approved_at": null
    },
    "si": {
      "ai_translated": false,
      "ai_model": null,
      "ai_spell_check_issues": [],
      "approved_at": null
    },
    "sk": {
      "ai_translated": false,
      "ai_model": null,
      "ai_spell_check_issues": [],
      "approved_at": null
    },
    "sl": {
      "ai_translated": false,
      "ai_model": null,
      "ai_spell_check_issues": [],
      "approved_at": null
    },
    "sr-Cyrl-RS": {
      "ai_translated": false,
      "ai_model": null,
      "ai_spell_check_issues": [
        {
          "type": "spelling",
          "description": "The Serbian (Cyrillic) translation 'Датотека откључана' contains a spelling error. The correct spelling is 'Датотека откључена'.",
          "suggestion": "Датотека откључена"
        }
      ],
      "approved_at": null
    },
    "sr-Latn-RS": {
      "ai_translated": false,
      "ai_model": null,
      "ai_spell_check_issues": [],
      "approved_at": null
    },
    "tr": {
      "ai_translated": false,
      "ai_model": null,
      "ai_spell_check_issues": [],
      "approved_at": null
    },
    "uk-UA": {
      "ai_translated": false,
      "ai_model": null,
      "ai_spell_check_issues": [],
      "approved_at": null
    },
    "vi": {
      "ai_translated": false,
      "ai_model": null,
      "ai_spell_check_issues": [
        {
          "type": "incorrect_translation",
          "description": "The translation 'Đã mở khóa File' is technically correct but sounds somewhat unnatural. While 'đã mở khóa' means 'unlocked', directly including 'File' is redundant as the context already implies it.",
          "suggestion": "Tập tin đã mở"
        }
      ],
      "approved_at": null
    },
    "zh-CN": {
      "ai_translated": false,
      "ai_model": null,
      "ai_spell_check_issues": [],
      "approved_at": null
    }
  }
}<|MERGE_RESOLUTION|>--- conflicted
+++ resolved
@@ -3,11 +3,7 @@
   "content": "File unlocked",
   "content_en_sha1_hash": "c60e9fe76b848fe79d0d3970f5c0c61d094278c2",
   "created_at": "2025-05-19T21:30:49.968Z",
-<<<<<<< HEAD
-  "updated_at": "2025-08-29T14:33:37.906Z",
-=======
   "updated_at": "2025-09-01T11:05:24.078Z",
->>>>>>> b75318d3
   "comment": {
     "text": "The \"FileUnlocked\" translation key is used to display a success message when a file is unlocked. It appears in various UI elements, including buttons and tooltips, such as on a button that unlocks a file or in an info panel displaying file history. The text should indicate that the file has been successfully unlocked, providing feedback to users about the outcome of the action.",
     "is_auto": true,
