﻿import ActionsUploadReactSvgUrl from "PUBLIC_DIR/images/actions.upload.react.svg?url";
import FormReactSvgUrl from "PUBLIC_DIR/images/access.form.react.svg?url";
import FormBlankReactSvgUrl from "PUBLIC_DIR/images/form.blank.react.svg?url";
import FormFileReactSvgUrl from "PUBLIC_DIR/images/form.file.react.svg?url";
import FormGalleryReactSvgUrl from "PUBLIC_DIR/images/form.gallery.react.svg?url";
import ActionsDocumentsReactSvgUrl from "PUBLIC_DIR/images/actions.documents.react.svg?url";
import SpreadsheetReactSvgUrl from "PUBLIC_DIR/images/spreadsheet.react.svg?url";
import ActionsPresentationReactSvgUrl from "PUBLIC_DIR/images/actions.presentation.react.svg?url";
import CatalogFolderReactSvgUrl from "PUBLIC_DIR/images/catalog.folder.react.svg?url";
import PersonAdminReactSvgUrl from "PUBLIC_DIR/images/person.admin.react.svg?url";
import PersonManagerReactSvgUrl from "PUBLIC_DIR/images/person.manager.react.svg?url";
import PersonUserReactSvgUrl from "PUBLIC_DIR/images/person.user.react.svg?url";
import InviteAgainReactSvgUrl from "PUBLIC_DIR/images/invite.again.react.svg?url";
import React from "react";

import { inject, observer } from "mobx-react";

import MainButton from "@docspace/components/main-button";
import { withTranslation } from "react-i18next";
import { isMobile } from "react-device-detect";
import Loaders from "@docspace/common/components/Loaders";
import { encryptionUploadDialog } from "../../../helpers/desktop";
import { withRouter } from "react-router";

import MobileView from "./MobileView";
import { combineUrl } from "@docspace/common/utils";
import config from "PACKAGE_FILE";
import withLoader from "../../../HOCs/withLoader";
import { Events, EmployeeType } from "@docspace/common/constants";
import { getMainButtonItems } from "SRC_DIR/helpers/plugins";

import toastr from "@docspace/components/toast/toastr";
import styled from "styled-components";
import Button from "@docspace/components/button";

const StyledButton = styled(Button)`
  font-weight: 700;
  font-size: 16px;
  padding: 0;
  opacity: 1;

  background-color: ${({ currentColorScheme }) =>
    currentColorScheme.main.accent} !important;
  background: ${({ currentColorScheme }) => currentColorScheme.main.accent};
  border: ${({ currentColorScheme }) => currentColorScheme.main.accent};

  :hover {
    background-color: ${({ currentColorScheme }) =>
      currentColorScheme.main.accent};
    opacity: 0.85;
    background: ${({ currentColorScheme }) => currentColorScheme.main.accent};
    border: ${({ currentColorScheme }) => currentColorScheme.main.accent};
  }

  :active {
    background-color: ${({ currentColorScheme }) =>
      currentColorScheme.main.accent};
    background: ${({ currentColorScheme }) => currentColorScheme.main.accent};
    border: ${({ currentColorScheme }) => currentColorScheme.main.accent};
    opacity: 1;
    filter: brightness(90%);
    cursor: pointer;
  }

  .button-content {
    color: ${({ currentColorScheme }) => currentColorScheme.text.accent};
    position: relative;
    display: flex;
    justify-content: space-between;
    vertical-align: middle;
    box-sizing: border-box;
    padding: 5px 14px 5px 12px;
    line-height: 22px;
    border-radius: 3px;

    user-select: none;
    -webkit-tap-highlight-color: rgba(0, 0, 0, 0);
  }
`;

const ArticleMainButtonContent = (props) => {
  const {
    t,
    isMobileArticle,
    canCreate,
    isPrivacy,
    encryptedFile,
    encrypted,
    startUpload,
    setAction,
    setSelectFileDialogVisible,
    isArticleLoading,
    isFavoritesFolder,
    isShareFolder,
    isRecentFolder,
    isCommonFolder,
    isRecycleBinFolder,
    history,
    currentFolderId,
    isRoomsFolder,
    isArchiveFolder,

    selectedTreeNode,

    enablePlugins,

    currentColorScheme,

    isOwner,
    isAdmin,

    canCreateFiles,

    setInvitePanelOptions,
  } = props;

  const isAccountsPage = selectedTreeNode[0] === "accounts";

  const inputFilesElement = React.useRef(null);
  const inputFolderElement = React.useRef(null);

  const [actions, setActions] = React.useState([]);
  const [uploadActions, setUploadActions] = React.useState([]);
  const [model, setModel] = React.useState([]);
  const [isDropdownMainButton, setIsDropdownMainButton] = React.useState(true);

  const onCreate = React.useCallback(
    (e) => {
      const format = e.action || null;

      const event = new Event(Events.CREATE);

      const payload = {
        extension: format,
        id: -1,
      };
      event.payload = payload;

      window.dispatchEvent(event);
    },
    [setAction]
  );

  const onCreateRoom = React.useCallback(() => {
    const event = new Event(Events.ROOM_CREATE);
    window.dispatchEvent(event);
  }, []);

  const onShowSelectFileDialog = React.useCallback(() => {
    setSelectFileDialogVisible(true);
  }, [setSelectFileDialogVisible]);

  const onFileChange = React.useCallback(
    (e) => {
      startUpload(e.target.files, null, t);
    },
    [startUpload, t]
  );

  const onUploadFileClick = React.useCallback(() => {
    if (isPrivacy) {
      encryptionUploadDialog((encryptedFile, encrypted) => {
        encryptedFile.encrypted = encrypted;
        startUpload([encryptedFile], null, t);
      });
    } else {
      inputFilesElement.current.click();
    }
  }, [
    isPrivacy,
    encrypted,
    encryptedFile,
    encryptionUploadDialog,
    startUpload,
  ]);

  const onUploadFolderClick = React.useCallback(() => {
    inputFolderElement.current.click();
  }, []);

  const onInputClick = React.useCallback((e) => (e.target.value = null), []);

  const onShowGallery = () => {
    history.push(
      combineUrl(
        window.DocSpaceConfig?.proxy?.url,
        config.homepage,
        `/form-gallery/${currentFolderId}/`
      )
    );
  };

  const onInvite = React.useCallback((e) => {
    const type = e.action;

    setInvitePanelOptions({
      visible: true,
      roomId: -1,
      hideSelector: true,
      defaultAccess: type,
    });
  }, []);

  const onInviteAgain = React.useCallback(() => {
    console.log("invite again");
    toastr.warning("Work in progress (invite again)");
  }, []);

  React.useEffect(() => {
    const isSettingFolder =
      window.location.pathname.endsWith("/settings/common") ||
      window.location.pathname.endsWith("/settings/admin");

    const isFolderHiddenDropdown =
      isArchiveFolder ||
      isFavoritesFolder ||
      isRecentFolder ||
      isRecycleBinFolder ||
      isSettingFolder;

    if (isFolderHiddenDropdown) {
      setIsDropdownMainButton(false);
    } else {
      setIsDropdownMainButton(true);
    }
  }, [
    isArchiveFolder,
    isFavoritesFolder,
    isRecentFolder,
    isRecycleBinFolder,
    window.location.pathname,
  ]);

  React.useEffect(() => {
    if (isRoomsFolder) return;

    const folderUpload = !isMobile
      ? [
          {
            id: "actions_upload-folders",
            className: "main-button_drop-down",
            icon: ActionsUploadReactSvgUrl,
            label: t("UploadFolder"),
            disabled: isPrivacy,
            onClick: onUploadFolderClick,
            key: "upload-folder",
          },
        ]
      : [];

    const formActions = [
      {
        id: "actions_template",
        className: "main-button_drop-down",
        icon: FormReactSvgUrl,
        label: t("Translations:NewForm"),
        key: "new-form",
        items: [
          {
            id: "actions_template_blank",
            className: "main-button_drop-down_sub",
            icon: FormBlankReactSvgUrl,
            label: t("Translations:SubNewForm"),
            onClick: onCreate,
            action: "docxf",
            key: "docxf",
          },
          {
            id: "actions_template_from-file",
            className: "main-button_drop-down_sub",
            icon: FormFileReactSvgUrl,
            label: t("Translations:SubNewFormFile"),
            onClick: onShowSelectFileDialog,
            disabled: isPrivacy,
            key: "form-file",
          },
          {
            id: "actions_template_oforms-gallery",
            className: "main-button_drop-down_sub",
            icon: FormGalleryReactSvgUrl,
            label: t("Common:OFORMsGallery"),
            onClick: onShowGallery,
            disabled: isPrivacy,
            key: "form-gallery",
          },
        ],
      },
    ];

    const actions = isAccountsPage
      ? [
          isOwner && {
            id: "invite_doc-space-administrator",
            className: "main-button_drop-down",
            icon: PersonAdminReactSvgUrl,
            label: t("Common:DocSpaceAdmin"),
            onClick: onInvite,
            action: EmployeeType.Admin,
            key: "administrator",
          },
          {
            id: "invite_room-admin",
            className: "main-button_drop-down",
            icon: PersonManagerReactSvgUrl,
            label: t("Common:RoomAdmin"),
            onClick: onInvite,
            action: EmployeeType.User,
            key: "manager",
          },
          {
            id: "invite_user",
            className: "main-button_drop-down",
            icon: PersonUserReactSvgUrl,
            label: t("Common:User"),
            onClick: onInvite,
            action: EmployeeType.Guest,
            key: "user",
          },
        ]
      : [
          {
            id: "actions_new-document",
            className: "main-button_drop-down",
<<<<<<< HEAD
            icon: ActionsDocumentsReactSvgUrl,
            label: t("NewDocument"),
=======
            icon: "images/actions.documents.react.svg",
            label: t("Common:NewDocument"),
>>>>>>> c51141a5
            onClick: onCreate,
            action: "docx",
            key: "docx",
          },
          {
            id: "actions_new-spreadsheet",
            className: "main-button_drop-down",
<<<<<<< HEAD
            icon: SpreadsheetReactSvgUrl,
            label: t("NewSpreadsheet"),
=======
            icon: "images/spreadsheet.react.svg",
            label: t("Common:NewSpreadsheet"),
>>>>>>> c51141a5
            onClick: onCreate,
            action: "xlsx",
            key: "xlsx",
          },
          {
            id: "actions_new-presentation",
            className: "main-button_drop-down",
<<<<<<< HEAD
            icon: ActionsPresentationReactSvgUrl,
            label: t("NewPresentation"),
=======
            icon: "images/actions.presentation.react.svg",
            label: t("Common:NewPresentation"),
>>>>>>> c51141a5
            onClick: onCreate,
            action: "pptx",
            key: "pptx",
          },
          ...formActions,
          {
            id: "actions_new-folder",
            className: "main-button_drop-down",
<<<<<<< HEAD
            icon: CatalogFolderReactSvgUrl,
            label: t("NewFolder"),
=======
            icon: "images/catalog.folder.react.svg",
            label: t("Common:NewFolder"),
>>>>>>> c51141a5
            onClick: onCreate,
            key: "new-folder",
          },
        ];

    const uploadActions = isAccountsPage
      ? [
          {
            id: "invite_again",
            className: "main-button_drop-down",
            icon: InviteAgainReactSvgUrl,
            label: t("People:LblInviteAgain"),
            onClick: onInviteAgain,
            action: "invite-again",
            key: "invite-again",
          },
        ]
      : [
          {
            id: "actions_upload-files",
            className: "main-button_drop-down",
            icon: ActionsUploadReactSvgUrl,
            label: t("UploadFiles"),
            onClick: onUploadFileClick,
            key: "upload-files",
          },
          ...folderUpload,
        ];

    const menuModel = [...actions];

    menuModel.push({
      isSeparator: true,
      key: "separator",
    });

    menuModel.push(...uploadActions);
    setUploadActions(uploadActions);

    if (enablePlugins) {
      const pluginOptions = getMainButtonItems();

      if (pluginOptions) {
        pluginOptions.forEach((option) => {
          menuModel.splice(option.value.position, 0, {
            key: option.key,
            ...option.value,
          });
        });
      }
    }

    setModel(menuModel);
    setActions(actions);
  }, [
    t,
    isPrivacy,
    currentFolderId,
    isAccountsPage,
    enablePlugins,
    isRoomsFolder,
    isOwner,
    isAdmin,
    onCreate,
    onCreateRoom,
    onInvite,
    onInviteAgain,
    onShowSelectFileDialog,
    onUploadFileClick,
    onUploadFolderClick,
  ]);

  const canInvite =
    isAccountsPage &&
    selectedTreeNode.length > 1 &&
    selectedTreeNode[1] === "filter";
  const mainButtonText = isAccountsPage
    ? t("Common:Invite")
    : t("Common:Actions");

  const isDisabled =
    ((!canCreate || (!canCreateFiles && !isRoomsFolder)) && !canInvite) ||
    isArchiveFolder;
  const isProfile = history.location.pathname === "/accounts/view/@self";

  return (
    <>
      {isMobileArticle ? (
        <>
          {!isFavoritesFolder &&
            !isRecentFolder &&
            !isCommonFolder &&
            !isShareFolder &&
            !isRecycleBinFolder &&
            !isArchiveFolder &&
            !isArticleLoading &&
            !isProfile &&
            ((canCreate && (canCreateFiles || isRoomsFolder)) || canInvite) && (
              <MobileView
                t={t}
                titleProp={t("Upload")}
                actionOptions={actions}
                buttonOptions={uploadActions}
                isRooms={isRoomsFolder}
                onMainButtonClick={onCreateRoom}
              />
            )}
        </>
      ) : isRoomsFolder ? (
        <StyledButton
          className="create-room-button"
          id="rooms-shared_create-room-button"
          label={t("Files:NewRoom")}
          onClick={onCreateRoom}
          currentColorScheme={currentColorScheme}
          isDisabled={isDisabled}
          size="small"
          primary
          scale
        />
      ) : (
        <MainButton
          id={
            isAccountsPage
              ? "accounts_invite-main-button"
              : "actions-main-button"
          }
          isDisabled={isDisabled}
          isDropdown={isDropdownMainButton}
          text={mainButtonText}
          model={model}
        />
      )}

      <input
        id="customFileInput"
        className="custom-file-input"
        multiple
        type="file"
        onChange={onFileChange}
        onClick={onInputClick}
        ref={inputFilesElement}
        style={{ display: "none" }}
      />
      <input
        id="customFolderInput"
        className="custom-file-input"
        webkitdirectory=""
        mozdirectory=""
        type="file"
        onChange={onFileChange}
        onClick={onInputClick}
        ref={inputFolderElement}
        style={{ display: "none" }}
      />
    </>
  );
};

export default inject(
  ({
    auth,
    filesStore,
    dialogsStore,
    uploadDataStore,
    treeFoldersStore,
    selectedFolderStore,
    accessRightsStore,
  }) => {
    const { isLoaded, firstLoad, isLoading, canCreate } = filesStore;
    const {
      isPrivacyFolder,
      isFavoritesFolder,
      isRecentFolder,
      isCommonFolder,
      isRecycleBinFolder,
      isShareFolder,
      isRoomsFolder,
      isArchiveFolder,
      selectedTreeNode,
    } = treeFoldersStore;
    const { startUpload } = uploadDataStore;
    const { setSelectFileDialogVisible, setInvitePanelOptions } = dialogsStore;

    const isArticleLoading = (!isLoaded || isLoading) && firstLoad;

    const { enablePlugins, currentColorScheme } = auth.settingsStore;

    const currentFolderId = selectedFolderStore.id;

    const { isAdmin, isOwner, isVisitor } = auth.userStore.user;

    const { canCreateFiles } = accessRightsStore;

    return {
      showText: auth.settingsStore.showText,
      isMobileArticle: auth.settingsStore.isMobileArticle,

      isArticleLoading,
      isPrivacy: isPrivacyFolder,
      isFavoritesFolder,
      isRecentFolder,
      isCommonFolder,
      isRecycleBinFolder,
      isShareFolder,
      isRoomsFolder,
      isArchiveFolder,
      selectedTreeNode,

      canCreate,
      canCreateFiles,

      startUpload,

      setSelectFileDialogVisible,
      setInvitePanelOptions,

      isLoading,
      isLoaded,
      firstLoad,
      currentFolderId,

      enablePlugins,
      currentColorScheme,

      isAdmin,
      isOwner,
      isVisitor,
    };
  }
)(
  withTranslation(["Article", "UploadPanel", "Common", "Files", "People"])(
    withLoader(observer(withRouter(ArticleMainButtonContent)))(
      <Loaders.ArticleButton height="28px" />
    )
  )
);<|MERGE_RESOLUTION|>--- conflicted
+++ resolved
@@ -321,13 +321,8 @@
           {
             id: "actions_new-document",
             className: "main-button_drop-down",
-<<<<<<< HEAD
             icon: ActionsDocumentsReactSvgUrl,
-            label: t("NewDocument"),
-=======
-            icon: "images/actions.documents.react.svg",
             label: t("Common:NewDocument"),
->>>>>>> c51141a5
             onClick: onCreate,
             action: "docx",
             key: "docx",
@@ -335,13 +330,8 @@
           {
             id: "actions_new-spreadsheet",
             className: "main-button_drop-down",
-<<<<<<< HEAD
             icon: SpreadsheetReactSvgUrl,
-            label: t("NewSpreadsheet"),
-=======
-            icon: "images/spreadsheet.react.svg",
             label: t("Common:NewSpreadsheet"),
->>>>>>> c51141a5
             onClick: onCreate,
             action: "xlsx",
             key: "xlsx",
@@ -349,13 +339,8 @@
           {
             id: "actions_new-presentation",
             className: "main-button_drop-down",
-<<<<<<< HEAD
             icon: ActionsPresentationReactSvgUrl,
-            label: t("NewPresentation"),
-=======
-            icon: "images/actions.presentation.react.svg",
             label: t("Common:NewPresentation"),
->>>>>>> c51141a5
             onClick: onCreate,
             action: "pptx",
             key: "pptx",
@@ -364,13 +349,8 @@
           {
             id: "actions_new-folder",
             className: "main-button_drop-down",
-<<<<<<< HEAD
             icon: CatalogFolderReactSvgUrl,
-            label: t("NewFolder"),
-=======
-            icon: "images/catalog.folder.react.svg",
             label: t("Common:NewFolder"),
->>>>>>> c51141a5
             onClick: onCreate,
             key: "new-folder",
           },
