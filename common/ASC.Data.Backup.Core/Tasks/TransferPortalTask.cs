--- conflicted
+++ resolved
@@ -67,7 +67,7 @@
 
     public void Init(int tenantId, string toRegion, int limit, string backupDirectory)
     {
-        Limit = limit;
+        Limit = limit;
         ToRegion = toRegion ?? throw new ArgumentNullException(nameof(toRegion));
         Init(tenantId);
 
@@ -160,13 +160,8 @@
         var groupsProcessed = 0;
         foreach (var group in fileGroups)
         {
-<<<<<<< HEAD
-            var baseStorage = StorageFactory.GetStorage(TenantId.ToString(), group.Key);
-            var destStorage = StorageFactory.GetStorage(columnMapper.GetTenantMapping().ToString(), group.Key, ToRegion);
-=======
-            var baseStorage = StorageFactory.GetStorage(ConfigPath, TenantId, group.Key);
-            var destStorage = StorageFactory.GetStorage(ToConfigPath, columnMapper.GetTenantMapping(), group.Key);
->>>>>>> 7a01578f
+            var baseStorage = StorageFactory.GetStorage(TenantId, group.Key);
+            var destStorage = StorageFactory.GetStorage(columnMapper.GetTenantMapping(), group.Key, ToRegion);
             var utility = new CrossModuleTransferUtility(_logger, _tempStream, _tempPath, baseStorage, destStorage);
 
             foreach (var file in group)
@@ -177,7 +172,7 @@
                 if (module == null || module.TryAdjustFilePath(false, columnMapper, ref adjustedPath))
                 {
                     try
-                    {
+                    {
                         utility.CopyFileAsync(file.Domain, file.Path, file.Domain, adjustedPath).Wait();
                     }
                     catch (Exception error)
@@ -211,14 +206,14 @@
         else if (newAlias != alias)
         {
             newAlias = GetUniqAlias(connection, newAlias);
-        }
-
-        var commandText = "update tenants_tenants " +
-        "set " +
-            $"  status={status:d}, " +
-            $"  alias = '{newAlias}', " +
-            $"  last_modified='{DateTime.UtcNow:yyyy-MM-dd HH:mm:ss}', " +
-            $"  statuschanged='{DateTime.UtcNow:yyyy-MM-dd HH:mm:ss}' " +
+        }
+
+        var commandText = "update tenants_tenants " +
+        "set " +
+            $"  status={status:d}, " +
+            $"  alias = '{newAlias}', " +
+            $"  last_modified='{DateTime.UtcNow:yyyy-MM-dd HH:mm:ss}', " +
+            $"  statuschanged='{DateTime.UtcNow:yyyy-MM-dd HH:mm:ss}' " +
             $"where alias = '{alias}'";
 
         if (!string.IsNullOrEmpty(whereCondition))
