--- conflicted
+++ resolved
@@ -1,185 +1,141 @@
-import React, { Suspense, lazy } from "react";
-import { Router, Route, Switch } from "react-router-dom";
-import axios from "axios";
-import { connect } from "react-redux";
-import { Loader } from "asc-web-components";
-import {
-  store as CommonStore,
-  constants,
-  history,
-  PrivateRoute,
-  PublicRoute,
-  Login,
-  Error404,
-  StudioLayout,
-  Offline,
-  ComingSoon
-} from "asc-web-common";
-import Home from "./components/pages/Home";
-//import store from "./store/store";
-
-const About = lazy(() => import("./components/pages/About"));
-const Confirm = lazy(() => import("./components/pages/Confirm"));
-const Settings = lazy(() => import("./components/pages/Settings"));
-const Wizard = lazy(() => import("./components/pages/Wizard"));
-<<<<<<< HEAD
-const Payments = lazy(() => import("./components/pages/Payments"));
-const App = () => {
-  return navigator.onLine ? (
-    <Router history={history}>
-      <StudioLayout>
-        <Suspense
-          fallback={<Loader className="pageLoader" type="rombs" size="40px" />}
-        >
-          <Switch>
-            <Route exact path="/wizard" component={Wizard} />
-            <PublicRoute
-              exact
-              path={[
-                "/login",
-                "/login/error=:error",
-                "/login/confirmed-email=:confirmedEmail",
-              ]}
-              component={Login}
-            />
-            <Route path="/confirm" component={Confirm} />
-            <PrivateRoute
-              exact
-              path={["/", "/error=:error"]}
-              component={Home}
-            />
-            <PrivateRoute exact path="/about" component={About} />
-            <PrivateRoute restricted path="/settings" component={Settings} />
-            <PrivateRoute
-              exact
-              path={["/coming-soon"]}
-              component={ComingSoon}
-            />
-            <PrivateRoute path="/payments" component={Payments} />
-            <PrivateRoute component={Error404} />
-          </Switch>
-        </Suspense>
-      </StudioLayout>
-    </Router>
-  ) : (
-    <Offline />
-  );
-=======
-
-const {
-  setIsLoaded,
-  getUser,
-  getPortalSettings,
-  getModules
-} = CommonStore.auth.actions;
-
-class App extends React.Component {
-  removeLoader = () => {
-    const ele = document.getElementById("ipl-progress-indicator");
-    if (ele) {
-      // fade out
-      ele.classList.add("available");
-      setTimeout(() => {
-        // remove from DOM
-        ele.outerHTML = "";
-      }, 2000);
-    }
-  };
-
-  componentDidMount() {
-    const { getPortalSettings, getUser, getModules, setIsLoaded } = this.props;
-
-    const { AUTH_KEY } = constants;
-
-    const token = localStorage.getItem(AUTH_KEY);
-
-    const requests = [];
-
-    if (!token) {
-      requests.push(getPortalSettings());
-    } else if (!window.location.pathname.includes("confirm/EmailActivation")) {
-      requests.push(getUser());
-      requests.push(getPortalSettings());
-      requests.push(getModules());
-    }
-
-    axios
-      .all(requests)
-      .catch(e => {
-        console.log("INIT REQUESTS FAILED", e);
-      })
-      .finally(() => {
-        this.removeLoader();
-        setIsLoaded(true);
-      });
-  }
-
-  render() {
-    return navigator.onLine ? (
-      <Router history={history}>
-        <StudioLayout>
-          <Suspense
-            fallback={
-              <Loader className="pageLoader" type="rombs" size="40px" />
-            }
-          >
-            <Switch>
-              <Route exact path="/wizard" component={Wizard} />
-              <PublicRoute
-                exact
-                path={[
-                  "/login",
-                  "/login/error=:error",
-                  "/login/confirmed-email=:confirmedEmail"
-                ]}
-                component={Login}
-              />
-              <Route path="/confirm" component={Confirm} />
-              <PrivateRoute
-                exact
-                path={["/", "/error=:error"]}
-                component={Home}
-              />
-              <PrivateRoute exact path="/about" component={About} />
-              <PrivateRoute restricted path="/settings" component={Settings} />
-              <PrivateRoute
-                exact
-                path={["/coming-soon"]}
-                component={ComingSoon}
-              />
-              <PrivateRoute component={Error404} />
-            </Switch>
-          </Suspense>
-        </StudioLayout>
-      </Router>
-    ) : (
-      <Offline />
-    );
-  }
-}
-
-const mapStateToProps = state => {
-  const { modules, isLoaded, settings } = state.auth;
-  const { homepage, organizationName } = settings;
-  return {
-    modules,
-    isLoaded,
-    homepage,
-    organizationName
-  };
-};
-
-const mapDispatchToProps = dispatch => {
-  return {
-    getPortalSettings: () => getPortalSettings(dispatch),
-    getUser: () => getUser(dispatch),
-    getModules: () => getModules(dispatch),
-    setIsLoaded: () => dispatch(setIsLoaded(true))
-  };
->>>>>>> 916eb043
-};
-
-export default connect(
-  mapStateToProps,
-  mapDispatchToProps
-)(App);
+import React, { Suspense, lazy } from "react";
+import { Router, Route, Switch } from "react-router-dom";
+import axios from "axios";
+import { connect } from "react-redux";
+import { Loader } from "asc-web-components";
+import {
+  store as CommonStore,
+  constants,
+  history,
+  PrivateRoute,
+  PublicRoute,
+  Login,
+  Error404,
+  StudioLayout,
+  Offline,
+  ComingSoon
+} from "asc-web-common";
+import Home from "./components/pages/Home";
+//import store from "./store/store";
+
+const About = lazy(() => import("./components/pages/About"));
+const Confirm = lazy(() => import("./components/pages/Confirm"));
+const Settings = lazy(() => import("./components/pages/Settings"));
+const Wizard = lazy(() => import("./components/pages/Wizard"));
+
+const {
+  setIsLoaded,
+  getUser,
+  getPortalSettings,
+  getModules
+} = CommonStore.auth.actions;
+
+class App extends React.Component {
+  removeLoader = () => {
+    const ele = document.getElementById("ipl-progress-indicator");
+    if (ele) {
+      // fade out
+      ele.classList.add("available");
+      setTimeout(() => {
+        // remove from DOM
+        ele.outerHTML = "";
+      }, 2000);
+    }
+  };
+
+  componentDidMount() {
+    const { getPortalSettings, getUser, getModules, setIsLoaded } = this.props;
+
+    const { AUTH_KEY } = constants;
+
+    const token = localStorage.getItem(AUTH_KEY);
+
+    const requests = [];
+
+    if (!token) {
+      requests.push(getPortalSettings());
+    } else if (!window.location.pathname.includes("confirm/EmailActivation")) {
+      requests.push(getUser());
+      requests.push(getPortalSettings());
+      requests.push(getModules());
+    }
+
+    axios
+      .all(requests)
+      .catch(e => {
+        console.log("INIT REQUESTS FAILED", e);
+      })
+      .finally(() => {
+        this.removeLoader();
+        setIsLoaded(true);
+      });
+  }
+
+  render() {
+    return navigator.onLine ? (
+      <Router history={history}>
+        <StudioLayout>
+          <Suspense
+            fallback={
+              <Loader className="pageLoader" type="rombs" size="40px" />
+            }
+          >
+            <Switch>
+              <Route exact path="/wizard" component={Wizard} />
+              <PublicRoute
+                exact
+                path={[
+                  "/login",
+                  "/login/error=:error",
+                  "/login/confirmed-email=:confirmedEmail"
+                ]}
+                component={Login}
+              />
+              <Route path="/confirm" component={Confirm} />
+              <PrivateRoute
+                exact
+                path={["/", "/error=:error"]}
+                component={Home}
+              />
+              <PrivateRoute exact path="/about" component={About} />
+              <PrivateRoute restricted path="/settings" component={Settings} />
+              <PrivateRoute
+                exact
+                path={["/coming-soon"]}
+                component={ComingSoon}
+              />
+              <PrivateRoute component={Error404} />
+            </Switch>
+          </Suspense>
+        </StudioLayout>
+      </Router>
+    ) : (
+      <Offline />
+    );
+  }
+}
+
+const mapStateToProps = state => {
+  const { modules, isLoaded, settings } = state.auth;
+  const { homepage, organizationName } = settings;
+  return {
+    modules,
+    isLoaded,
+    homepage,
+    organizationName
+  };
+};
+
+const mapDispatchToProps = dispatch => {
+  return {
+    getPortalSettings: () => getPortalSettings(dispatch),
+    getUser: () => getUser(dispatch),
+    getModules: () => getModules(dispatch),
+    setIsLoaded: () => dispatch(setIsLoaded(true))
+  };
+};
+
+export default connect(
+  mapStateToProps,
+  mapDispatchToProps
+)(App);