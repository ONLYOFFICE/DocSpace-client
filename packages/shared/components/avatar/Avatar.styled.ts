// (c) Copyright Ascensio System SIA 2009-2024
//
// This program is a free software product.
// You can redistribute it and/or modify it under the terms
// of the GNU Affero General Public License (AGPL) version 3 as published by the Free Software
// Foundation. In accordance with Section 7(a) of the GNU AGPL its Section 15 shall be amended
// to the effect that Ascensio System SIA expressly excludes the warranty of non-infringement of
// any third-party rights.
//
// This program is distributed WITHOUT ANY WARRANTY, without even the implied warranty
// of MERCHANTABILITY or FITNESS FOR A PARTICULAR  PURPOSE. For details, see
// the GNU AGPL at: http://www.gnu.org/licenses/agpl-3.0.html
//
// You can contact Ascensio System SIA at Lubanas st. 125a-25, Riga, Latvia, EU, LV-1021.
//
// The  interactive user interfaces in modified source and object code versions of the Program must
// display Appropriate Legal Notices, as required under Section 5 of the GNU AGPL version 3.
//
// Pursuant to Section 7(b) of the License you must retain the original Product logo when
// distributing the program. Pursuant to Section 7(e) we decline to grant you any rights under
// trademark law for use of our trademarks.
//
// All the Product's GUI elements, including illustrations and icon sets, as well as technical writing
// content are licensed under the terms of the Creative Commons Attribution-ShareAlike 4.0
// International. See the License terms at http://creativecommons.org/licenses/by-sa/4.0/legalcode

import styled, { css } from "styled-components";

import { TTheme, globalColors } from "../../themes";
import {
  commonIconsStyles,
  injectDefaultTheme,
  NoUserSelect,
} from "../../utils";

import { CameraReactSvg } from "./svg";
import { AvatarSize } from "./Avatar.enums";

const EmptyIcon = styled(CameraReactSvg).attrs(injectDefaultTheme)`
  ${commonIconsStyles}
  border-radius: ${(props) => props.theme.avatar.image.borderRadius};
`;

<<<<<<< HEAD
const EditContainer = styled.div.attrs(injectDefaultTheme)`
=======
const EditContainer = styled.div.attrs(injectDefaultTheme)<{
  hasAvatar: boolean;
}>`
>>>>>>> 7ceaeb47
  position: absolute;
  display: flex;

  inset-inline-end: ${({ theme }) => theme.avatar.editContainer.right};

  bottom: ${(props) => props.theme.avatar.editContainer.bottom};
  background-color: ${(props) =>
    props.hasAvatar
      ? props.theme.avatar.editContainer.backgroundColor
      : props.currentColorScheme.main?.accent};
  border-radius: ${(props) => props.theme.avatar.editContainer.borderRadius};
  height: ${(props) => props.theme.avatar.editContainer.height};
  width: ${(props) => props.theme.avatar.editContainer.width};
  align-items: center;
  justify-content: center;

  .edit_icon {
    svg {
      path {
        fill: ${(props) => props.theme.avatar.editContainer.fill};
      }
    }
  }
`;

const AvatarWrapper = styled.div.attrs(injectDefaultTheme)<{
  source: string;
  userName: string;
  isGroup: boolean;
}>`
  border-radius: ${(props) => props.theme.avatar.imageContainer.borderRadius};
  height: ${(props) => props.theme.avatar.imageContainer.height};

  background-color: ${(props) => {
    if (props.source) return props.theme.avatar.icon.background;

    if (props.isGroup && props.userName)
      return props.theme.avatar.imageContainer.groupBackground;

    if (props.userName)
      return props.theme.avatar.imageContainer.backgroundImage;

    return props.theme.avatar.imageContainer.background;
  }};

  & > svg {
    display: ${(props) => props.theme.avatar.imageContainer.svg.display};
    width: ${(props) => props.theme.avatar.imageContainer.svg.width} !important;
    height: ${(props) =>
      props.theme.avatar.imageContainer.svg.height} !important;
    margin: ${(props) => props.theme.avatar.imageContainer.svg.margin};
    path {
      fill: ${(props) => props.theme.avatar.imageContainer.svg.fill};
    }
  }
`;

const rightStyle = (props: { size: AvatarSize; theme: TTheme }) =>
  props.theme.avatar.roleWrapperContainer.right[props.size];
const bottomStyle = (props: { size: AvatarSize; theme: TTheme }) =>
  props.theme.avatar.roleWrapperContainer.bottom[props.size];

const RoleWrapper = styled.div.attrs(injectDefaultTheme)<{
  size: AvatarSize;
  theme: TTheme;
}>`
  position: absolute;
  inset-inline-end: ${(props) => rightStyle(props)};

  bottom: ${(props) => bottomStyle(props)};

  display: flex;
  align-items: center;

  height: ${(props) =>
    (props.size === AvatarSize.max &&
      props.theme.avatar.roleWrapperContainer.height.max) ||
    (props.size === AvatarSize.medium &&
      props.theme.avatar.roleWrapperContainer.height.medium) ||
    "12px"};
  width: ${(props) =>
    (props.size === AvatarSize.max &&
      props.theme.avatar.roleWrapperContainer.width.max) ||
    (props.size === AvatarSize.medium &&
      props.theme.avatar.roleWrapperContainer.width.medium) ||
    "12px"};
  min-width: ${(props) =>
    (props.size === AvatarSize.max &&
      props.theme.avatar.roleWrapperContainer.width.max) ||
    (props.size === AvatarSize.medium &&
      props.theme.avatar.roleWrapperContainer.width.medium) ||
    "12px"};
`;

const fontSizeStyle = ({
  size,
  theme,
  isGroup,
}: {
  size: AvatarSize;
  theme: TTheme;
  isGroup: boolean;
}) => {
  if (isGroup && size === AvatarSize.big)
    return theme.avatar.initialsContainer.fontSize.groupBig;

  return theme.avatar.initialsContainer.fontSize[size];
};

const NamedAvatar = styled.div.attrs(injectDefaultTheme)<{
  size: AvatarSize;
  isGroup: boolean;
}>`
  position: absolute;
  color: ${(props) =>
    props.isGroup
      ? props.theme.avatar.initialsContainer.groupColor
      : props.theme.avatar.initialsContainer.color};

  // doesn't require mirroring for rtl
  left: ${(props) => props.theme.avatar.initialsContainer.left};
  top: ${(props) => props.theme.avatar.initialsContainer.top};
  transform: ${(props) => props.theme.avatar.initialsContainer.transform};
  font-weight: ${(props) =>
    props.theme.avatar.initialsContainer[
      props.isGroup ? "groupFontWeight" : "fontWeight"
    ]};
  font-size: ${(props) => fontSizeStyle(props)};

  ${NoUserSelect}
`;

const StyledImage = styled.img.attrs(injectDefaultTheme)<{
  isDefault?: boolean;
}>`
  width: ${(props) => props.theme.avatar.image.width};
  height: ${(props) => props.theme.avatar.image.height};
  border-radius: ${(props) => props.theme.avatar.image.borderRadius};
  // @ts-expect-error TS(2339): Property 'isDefault' does not exist on type 'Theme... Remove this comment to see the full error message
  content: ${(props) => props.isDefault && props.theme.avatar.defaultImage};
  ${NoUserSelect};
`;

const StyledIconWrapper = styled.div.attrs(injectDefaultTheme)`
  width: 100%;
  height: 100%;
  display: flex;
  align-items: center;
  justify-content: center;

  .icon,
  .icon:hover {
    width: 50%;
    height: 50%;
    path {
      fill: ${(props) => props.theme.avatar.icon.color};
    }
  }
`;

const widthStyle = ({ size, theme }: { size: AvatarSize; theme: TTheme }) =>
  theme.avatar.width[size];
const heightStyle = ({ size, theme }: { size: AvatarSize; theme: TTheme }) =>
  theme.avatar.height[size];

const StyledAvatar = styled.div.attrs(injectDefaultTheme)<{
  size: AvatarSize;
  theme: TTheme;
  noClick: boolean;
}>`
  position: relative;
  width: ${(props) => widthStyle(props)};
  min-width: ${(props) => widthStyle(props)};
  height: ${(props) => heightStyle(props)};
  font-family: ${(props) => props.theme.fontFamily};
  font-style: normal;

  -webkit-tap-highlight-color: ${globalColors.tapHighlight};

  ${(props) =>
    !props.noClick &&
    css`
      &:hover {
        cursor: pointer;
      }
    `};

  .admin_icon {
    rect:nth-child(1) {
      fill: ${(props) => props.theme.avatar.administrator.fill};
    }
    rect:nth-child(2) {
      stroke: ${(props) => props.theme.avatar.administrator.stroke};
    }
    path {
      fill: ${(props) => props.theme.avatar.administrator.color};
    }
  }

  .guest_icon {
    rect:nth-child(1) {
      fill: ${(props) => props.theme.avatar.guest.fill};
    }
    rect:nth-child(2) {
      stroke: ${(props) => props.theme.avatar.guest.stroke};
    }
    path {
      fill: ${(props) => props.theme.avatar.guest.color};
    }
  }

  .owner_icon {
    rect:nth-child(1) {
      fill: ${(props) => props.theme.avatar.owner.fill};
    }
    rect:nth-child(2) {
      stroke: ${(props) => props.theme.avatar.owner.stroke};
    }
    path {
      fill: ${(props) => props.theme.avatar.owner.color};
    }
  }
`;

export {
  EmptyIcon,
  EditContainer,
  AvatarWrapper,
  RoleWrapper,
  NamedAvatar,
  StyledImage,
  StyledIconWrapper,
  StyledAvatar,
};<|MERGE_RESOLUTION|>--- conflicted
+++ resolved
@@ -41,13 +41,9 @@
   border-radius: ${(props) => props.theme.avatar.image.borderRadius};
 `;
 
-<<<<<<< HEAD
-const EditContainer = styled.div.attrs(injectDefaultTheme)`
-=======
 const EditContainer = styled.div.attrs(injectDefaultTheme)<{
   hasAvatar: boolean;
 }>`
->>>>>>> 7ceaeb47
   position: absolute;
   display: flex;
 
