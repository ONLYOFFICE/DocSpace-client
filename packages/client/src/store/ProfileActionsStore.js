--- conflicted
+++ resolved
@@ -68,12 +68,7 @@
   settingsStore = null;
 
   filesStore = null;
-<<<<<<< HEAD
-
-  peopleStore = null;
-
-=======
->>>>>>> 201bd7e0
+
   treeFoldersStore = null;
 
   selectedFolderStore = null;
