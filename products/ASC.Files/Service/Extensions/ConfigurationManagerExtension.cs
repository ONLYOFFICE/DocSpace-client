--- conflicted
+++ resolved
@@ -32,21 +32,12 @@
     this ConfigurationManager config,
     IHostEnvironment env)
     {
-<<<<<<< HEAD
-        config.AddJsonFile($"appsettings.services.json", true)
-      .AddJsonFile("notify.json")
-      .AddJsonFile($"notify.{env.EnvironmentName}.json", true)
-      .AddJsonFile("elastic.json", true)
-      .AddJsonFile($"elastic.{env.EnvironmentName}.json", true)
-      .AddJsonFile("feed.json", true);
-=======
         config.AddJsonFile($"appsettings.services.json", optional: false, reloadOnChange: true)
       .AddJsonFile("notify.json", optional: false, reloadOnChange: true)
       .AddJsonFile($"notify.{env.EnvironmentName}.json", optional: true, reloadOnChange: true)
       .AddJsonFile("elastic.json", optional: false, reloadOnChange: true)
-      .AddJsonFile($"elastic.{env.EnvironmentName}.json", optional: true, reloadOnChange: true);
->>>>>>> f5bdc75b
-
+      .AddJsonFile($"elastic.{env.EnvironmentName}.json", optional: true, reloadOnChange: true)
+      .AddJsonFile("feed.json", optional: false, reloadOnChange: true);
 
         return config;
     }
