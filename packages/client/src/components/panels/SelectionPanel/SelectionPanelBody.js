import React from "react";
import ModalDialog from "@docspace/components/modal-dialog";
import FolderTreeBody from "../../FolderTreeBody";
import Button from "@docspace/components/button";
import FilesListWrapper from "./FilesListWrapper";
import {
  getCommonFoldersTree,
  getFolder,
  getFoldersTree,
  getSharedRoomsTree,
  getThirdPartyCommonFolderTree,
} from "@docspace/common/api/files";
import toastr from "@docspace/components/toast/toastr";
import {
  exceptSortedByTagsFolders,
  exceptPrivacyTrashArchiveFolders,
} from "./ExceptionFoldersConstants";
import { StyledBody, StyledModalDialog } from "./StyledSelectionPanel";
import Text from "@docspace/components/text";
import Loaders from "@docspace/common/components/Loaders";
import { FolderType } from "@docspace/common/constants";

const SelectionPanelBody = ({
  t,
  isPanelVisible,
  onClose,
  withoutProvider,
  onSelectFile,
  filesListTitle,
  dialogName,
  primaryButtonName,
  theme,
  isLoading,
  onButtonClick,
  folderId,
  onSelectFolder,
  resultingFolderTree,
  isAvailable,
  footer,
  header,
  folderSelection = false,
  folderTitle,
  fileId,
  canCreate = true,
  isLoadingData,
  expandedKeys,
  isDisableTree,
  page,
  newFilter,
  isDisableButton,
  parentId,
  selectionFiles,
  folderSelectionDisabled,
  isCurrentFolder,
}) => {
  return (
    <StyledModalDialog
      theme={theme}
      visible={isPanelVisible}
      onClose={onClose}
      displayType="modal"
      isLoading={isLoading}
      withFooterBorder
      isDoubleFooterLine
      autoMaxWidth
    >
      <ModalDialog.Header theme={theme} className={"select-panel-modal-header"}>
        {dialogName}
      </ModalDialog.Header>
      <ModalDialog.Body theme={theme} className="select-file_body-modal-dialog">
        <StyledBody header={!!header} footer={!!footer}>
          <div className="selection-panel_body">
            <div className="selection-panel_tree-body">
              <Text
                fontWeight="700"
                fontSize="18px"
                className="selection-panel_folder-title"
              >
                {t("Common:Rooms")}
              </Text>

              {folderId && resultingFolderTree ? (
                <FolderTreeBody
                  selectionFiles={selectionFiles}
                  theme={theme}
                  folderTree={resultingFolderTree}
                  onSelect={onSelectFolder}
                  withoutProvider={withoutProvider}
                  certainFolders
                  isAvailable={isAvailable}
                  selectedKeys={[`${folderId}`]}
                  parentId={parentId}
                  expandedKeys={expandedKeys}
                  isDisableTree={isDisableTree}
                  displayType="modal"
                />
              ) : (
                <Loaders.NewTreeFolders />
              )}
            </div>
            <div className="selection-panel_files-body">
              <>
                <div className="selection-panel_files-header">
                  {header}

                  <Text
                    color="#A3A9AE"
                    theme={theme}
                    className="selection-panel_title"
                  >
                    {folderSelection
                      ? t("FolderContents", { folderTitle })
                      : filesListTitle}
                  </Text>
                </div>

                <FilesListWrapper
                  theme={theme}
                  onSelectFile={onSelectFile}
                  folderId={folderId}
                  displayType={"modal"}
                  folderSelection={folderSelection}
                  newFilter={newFilter}
                  fileId={fileId}
                  maxHeight={!header ? 384 : 269}
                />
              </>
            </div>
          </div>
        </StyledBody>
      </ModalDialog.Body>
      <ModalDialog.Footer>
<<<<<<< HEAD
        <Button
          id="select-file-modal-submit"
          theme={theme}
          className="select-file-modal-dialog-buttons-save"
          primary
          size="normal"
          label={primaryButtonName}
          onClick={onButtonClick}
          isDisabled={
            folderSelectionDisabled ||
            isDisableButton ||
            isDisableTree ||
            isLoadingData ||
            (!fileId && !folderSelection) ||
            !canCreate ||
            !(folderId && resultingFolderTree) ||
            isCurrentFolder
          }
          isLoading={isDisableTree}
        />
        <Button
          id="select-file-modal-cancel"
          theme={theme}
          className="modal-dialog-button"
          size="normal"
          label={t("Common:CancelButton")}
          onClick={onClose}
          isDisabled={isLoadingData}
        />
=======
        {footer}

        <div>
          <Button
            theme={theme}
            className="select-file-modal-dialog-buttons-save"
            primary
            size="normal"
            label={primaryButtonName}
            onClick={onButtonClick}
            isDisabled={
              folderSelectionDisabled ||
              isDisableButton ||
              isDisableTree ||
              isLoadingData ||
              (!fileId && !folderSelection) ||
              !canCreate ||
              !(folderId && resultingFolderTree) ||
              isCurrentFolder
            }
            isLoading={isDisableTree}
          />
          <Button
            theme={theme}
            className="modal-dialog-button"
            size="normal"
            label={t("Common:CancelButton")}
            onClick={onClose}
            isDisabled={isLoadingData}
          />
        </div>
>>>>>>> 39f70812
      </ModalDialog.Footer>
    </StyledModalDialog>
  );
};

class SelectionPanel extends React.Component {
  static getFolderPath = async (id) => {
    try {
      const data = await getFolder(id);
      const newPathParts = data.pathParts.map((item) => item.toString());

      +newPathParts[newPathParts.length - 1] === +id && newPathParts.pop();

      return newPathParts;
    } catch (e) {
      toastr.error(e);
      return null;
    }
  };
  static getBasicFolderInfo = async (
    treeFolders,
    filteredType,
    id,
    passedFoldersTree = [],
    hasSharedFolder
  ) => {
    const filterFoldersTree = (folders, arrayOfExceptions) => {
      const arr = !hasSharedFolder
        ? [...arrayOfExceptions, FolderType.Rooms]
        : arrayOfExceptions;

      let newArray = [];

      for (let i = 0; i < folders.length; i++) {
        if (!arr.includes(folders[i].rootFolderType)) {
          newArray.push(folders[i]);
        }
      }

      return newArray;
    };

    const getExceptionsFolders = (treeFolders) => {
      switch (filteredType) {
        case "exceptSortedByTags":
          return filterFoldersTree(treeFolders, exceptSortedByTagsFolders);
        case "exceptPrivacyTrashArchiveFolders":
          return filterFoldersTree(
            treeFolders,
            exceptPrivacyTrashArchiveFolders
          );
      }
    };

    let filteredTreeFolders;

    const foldersTree =
      passedFoldersTree.length > 0 ? passedFoldersTree : treeFolders;

    const passedId = id ? id : foldersTree[0].id;

    if (
      filteredType === "exceptSortedByTags" ||
      filteredType === "exceptPrivacyTrashArchiveFolders"
    ) {
      filteredTreeFolders = getExceptionsFolders(foldersTree);
    }

    return [filteredTreeFolders || foldersTree, passedId];
  };
  render() {
    return <SelectionPanelBody {...this.props} />;
  }
}

export default SelectionPanel;<|MERGE_RESOLUTION|>--- conflicted
+++ resolved
@@ -130,41 +130,11 @@
         </StyledBody>
       </ModalDialog.Body>
       <ModalDialog.Footer>
-<<<<<<< HEAD
-        <Button
-          id="select-file-modal-submit"
-          theme={theme}
-          className="select-file-modal-dialog-buttons-save"
-          primary
-          size="normal"
-          label={primaryButtonName}
-          onClick={onButtonClick}
-          isDisabled={
-            folderSelectionDisabled ||
-            isDisableButton ||
-            isDisableTree ||
-            isLoadingData ||
-            (!fileId && !folderSelection) ||
-            !canCreate ||
-            !(folderId && resultingFolderTree) ||
-            isCurrentFolder
-          }
-          isLoading={isDisableTree}
-        />
-        <Button
-          id="select-file-modal-cancel"
-          theme={theme}
-          className="modal-dialog-button"
-          size="normal"
-          label={t("Common:CancelButton")}
-          onClick={onClose}
-          isDisabled={isLoadingData}
-        />
-=======
         {footer}
 
         <div>
           <Button
+            id="select-file-modal-submit"
             theme={theme}
             className="select-file-modal-dialog-buttons-save"
             primary
@@ -184,6 +154,7 @@
             isLoading={isDisableTree}
           />
           <Button
+            id="select-file-modal-cancel"
             theme={theme}
             className="modal-dialog-button"
             size="normal"
@@ -192,7 +163,6 @@
             isDisabled={isLoadingData}
           />
         </div>
->>>>>>> 39f70812
       </ModalDialog.Footer>
     </StyledModalDialog>
   );
