--- conflicted
+++ resolved
@@ -175,11 +175,7 @@
     }
 
     const isRoomFolder = getObjectByLocation(location)?.folder;
-<<<<<<< HEAD
-    const isRecentFolder = categoryType === CategoryType.Recent;
     const isAIAgents = categoryType === CategoryType.AIAgents;
-=======
->>>>>>> 768278ae
 
     if (isAIAgents) {
       filterObj = RoomsFilter.getFilter(window.location);
