import React from "react";
import { withRouter } from "react-router";
import { connect } from "react-redux";
import { ReactSVG } from "react-svg";
import { withTranslation } from "react-i18next";
import isEqual from "lodash/isEqual";
import copy from "copy-to-clipboard";
import styled from "styled-components";
import queryString from "query-string";
import {
  IconButton,
  Row,
  RowContainer,
  Link,
  DragAndDrop,
  Box,
  Text
} from "asc-web-components";
import EmptyFolderContainer from "./EmptyFolderContainer";
import FilesRowContent from "./FilesRowContent";
import FilesTileContent from "./FilesTileContent";
import TileContainer from "./TileContainer";
import Tile from "./Tile";

import {
  api,
  constants,
  MediaViewer,
  toastr,
  Loaders,
  store,
} from "asc-web-common";
import {
  clearProgressData,
  deselectFile,
  fetchFiles,
  selectFile,
  setAction,
  setDragging,
  setDragItem,
  setIsLoading,
  setMediaViewerData,
  setUpdateTree,
  setProgressBarData,
  setSelected,
  setSelection,
  setTreeFolders,
  loopFilesOperations,
} from "../../../../../store/files/actions";
import {
  getCurrentFolderCount,
  getDragging,
  getDragItem,
  getFileAction,
  getFileIcon,
  getFiles,
  getFilter,
  getFirstLoad,
  getFolderIcon,
  getSelectedFolderId,
  getFolders,
  getIsLoading,
  getMediaViewerId,
  getMediaViewerVisibility,
  getSelectedFolderParentId,
  getSelected,
  getSelectedFolderTitle,
  getSelection,
  getTreeFolders,
  getViewAs,
  isFileSelected,
  isImage,
  isSound,
  isVideo,
  loopTreeFolders,
  getFilesList,
  isMediaOrImage,
  getMediaViewerImageFormats,
  getMediaViewerMediaFormats,
  getIsShareFolder,
  getIsCommonFolder,
  getIsRecycleBinFolder,
  getIsMyFolder,
  getMyFolderId,
} from "../../../../../store/files/selectors";
import { SharingPanel, OperationsPanel } from "../../../../panels";
const { isAdmin, getSettings, getCurrentUser } = store.auth.selectors;
//import { getFilterByLocation } from "../../../../../helpers/converters";
//import config from "../../../../../../package.json";

const { FilesFilter } = api;
const { FileAction } = constants;

const linkStyles = {
  isHovered: true,
  type: "action",
  fontWeight: "600",
  color: "#555f65",
  className: "empty-folder_link",
  display: "flex",
};
const backgroundDragColor = "#EFEFB2";
const backgroundDragEnterColor = "#F8F7BF";

const CustomTooltip = styled.div`
  position: fixed;
  display: none;
  padding: 8px;
  z-index: 150;
  background: #fff;
  border-radius: 6px;
  -moz-border-radius: 6px;
  -webkit-border-radius: 6px;
  box-shadow: 0px 5px 20px rgba(0, 0, 0, 0.13);
  -moz-box-shadow: 0px 5px 20px rgba(0, 0, 0, 0.13);
  -webkit-box-shadow: 0px 5px 20px rgba(0, 0, 0, 0.13);
`;

const SimpleFilesRow = styled(Row)`
  ${(props) =>
    !props.contextOptions &&
    `
    & > div:last-child {
        width: 0px;
      }
  `}

  .share-button:hover {
      cursor: pointer;
      div {
        color: "#657077"
      }
    }
`;

class SectionBodyContent extends React.Component {
  constructor(props) {
    super(props);

    this.state = {
      editingId: null,
      showSharingPanel: false,
      showMoveToPanel: false,
      showCopyPanel: false,
      isDrag: false,
    };

    this.tooltipRef = React.createRef();
    this.currentDroppable = null;
  }

  componentDidMount() {
    let previewId = queryString.parse(this.props.location.search).preview;

    if (previewId) {
      this.onMediaFileClick(+previewId);
    }

    window.addEventListener("mouseup", this.onMouseUp);

    document.addEventListener("dragover", this.onDragOver);
    document.addEventListener("dragleave", this.onDragLeaveDoc);
  }

  componentWillUnmount() {
    window.removeEventListener("mouseup", this.onMouseUp);

    document.removeEventListener("dragover", this.onDragOver);
    document.removeEventListener("dragleave", this.onDragLeaveDoc);
  }

  /* componentDidUpdate(prevProps, prevState) {
    Object.entries(this.props).forEach(([key, val]) =>
      prevProps[key] !== val && console.log(`Prop '${key}' changed`)
    );
    if (this.state) {
      Object.entries(this.state).forEach(([key, val]) =>
        prevState[key] !== val && console.log(`State '${key}' changed`)
      );
    }
  } */

  shouldComponentUpdate(nextProps, nextState) {
    if (this.props && this.props.firstLoad) return true;

    const { showMoveToPanel, showCopyPanel, isDrag } = this.state;
    if (this.state.showSharingPanel !== nextState.showSharingPanel) {
      return true;
    }

    if (this.props.dragItem !== nextProps.dragItem) {
      return false;
    }

    if (
      !isEqual(this.props, nextProps) ||
      !isEqual(this.state.mediaViewerVisible, nextState.mediaViewerVisible)
    ) {
      return true;
    }

    if (
      showMoveToPanel !== nextState.showMoveToPanel ||
      showCopyPanel !== nextState.showCopyPanel
    ) {
      return true;
    }

    if (isDrag !== nextState.isDrag) {
      return true;
    }

    return false;
  }

  onClickRename = () => {
    const { id, fileExst } = this.props.selection[0];

    this.setState({ editingId: id }, () => {
      this.props.setAction({
        type: FileAction.Rename,
        extension: fileExst,
        id,
      });
    });
  };

  onEditComplete = (id, isFolder) => {
    const {
      folderId,
      fileAction,
      filter,
      folders,
      files,
      treeFolders,
      setTreeFolders,
      setIsLoading,
      fetchFiles,
      setUpdateTree,
    } = this.props;
    const items = [...folders, ...files];
    const item = items.find((o) => o.id === id && !o.fileExst); //TODO maybe need files find and folders find, not at one function?
    if (
      fileAction.type === FileAction.Create ||
      fileAction.type === FileAction.Rename
    ) {
      setIsLoading(true);
      fetchFiles(folderId, filter)
        .then((data) => {
          const newItem = (item && item.id) === -1 ? null : item; //TODO not add new folders?
          if (isFolder) {
            const path = data.selectedFolder.pathParts;
            const newTreeFolders = treeFolders;
            const folders = data.selectedFolder.folders;
            loopTreeFolders(path, newTreeFolders, folders, null, newItem);
            setUpdateTree(true);
            setTreeFolders(newTreeFolders);
          }
        })
        .finally(() => setIsLoading(false));
    }

    this.setState({ editingId: null }, () => {
      this.props.setAction({
        type: null,
      });
    });
  };

  onClickDelete = () => {
    const item = this.props.selection[0];
    item.fileExst
      ? this.onDeleteFile(item.id, item.folderId)
      : this.onDeleteFolder(item.id, item.parentId);
  };

  onDeleteFile = (fileId, currentFolderId) => {
    const { t, setProgressBarData, clearProgressData } = this.props;
    setProgressBarData({
      visible: true,
      percent: 0,
      label: t("DeleteOperation"),
    });
    api.files
      .deleteFile(fileId)
      .then((res) => {
        const id = res[0] && res[0].id ? res[0].id : null;
        this.loopDeleteProgress(id, currentFolderId, false);
      })
      .catch((err) => {
        toastr.error(err);
        clearProgressData();
      });
  };

  loopDeleteProgress = (id, folderId, isFolder) => {
    const {
      filter,
      treeFolders,
      setTreeFolders,
      isRecycleBin,
      t,
      setProgressBarData,
      fetchFiles,
      setUpdateTree,
    } = this.props;
    api.files.getProgress().then((res) => {
      const deleteProgress = res.find((x) => x.id === id);
      if (deleteProgress && deleteProgress.progress !== 100) {
        setProgressBarData({
          visible: true,
          percent: deleteProgress.progress,
          label: t("DeleteOperation"),
        });
        setTimeout(() => this.loopDeleteProgress(id, folderId, isFolder), 1000);
      } else {
        setProgressBarData({
          visible: true,
          percent: 100,
          label: t("DeleteOperation"),
        });
        fetchFiles(folderId, filter)
          .then((data) => {
            if (!isRecycleBin && isFolder) {
              const path = data.selectedFolder.pathParts.slice(0);
              const newTreeFolders = treeFolders;
              const folders = data.selectedFolder.folders;
              const foldersCount = data.selectedFolder.foldersCount;
              loopTreeFolders(path, newTreeFolders, folders, foldersCount);
              setUpdateTree(true);
              setTreeFolders(newTreeFolders);
            }
            isFolder
              ? toastr.success(`Folder moved to recycle bin`)
              : toastr.success(`File moved to recycle bin`);
          })
          .catch((err) => {
            toastr.error(err);
            this.props.clearProgressData();
          })
          .finally(() =>
            setTimeout(() => this.props.clearProgressData(), 5000)
          );
      }
    });
  };

  onDeleteFolder = (folderId, currentFolderId) => {
    const { t, setProgressBarData, clearProgressData } = this.props;
    const progressLabel = t("DeleteOperation");
    setProgressBarData({ visible: true, percent: 0, label: progressLabel });
    api.files
      .deleteFolder(folderId, currentFolderId)
      .then((res) => {
        const id = res[0] && res[0].id ? res[0].id : null;
        this.loopDeleteProgress(id, currentFolderId, true);
      })
      .catch((err) => {
        toastr.error(err);
        clearProgressData();
      });
  };

  onClickShare = () =>
    this.setState({ showSharingPanel: !this.state.showSharingPanel });

  onClickLinkForPortal = () => {
    const { settings, selection } = this.props;
    const item = selection[0];
    const isFile = !!item.fileExst;
    const { t } = this.props;

    copy(
      isFile
        ? item.canOpenPlayer
          ? `${window.location.origin + settings.homepage}/filter?folder=${item.folderId
          }&preview=${item.id}`
          : item.webUrl
        : `${window.location.origin + settings.homepage}/filter?folder=${item.id
        }`
    );

    toastr.success(t("LinkCopySuccess"));
  };

  onClickDownload = () => {
    return window.open(this.props.selection[0].viewUrl, "_blank");
  };

  onClickLinkEdit = (e) => {
    const id = e.currentTarget.dataset.id;
    return window.open(`./doceditor?fileId=${id}`, "_blank");
  };

  showVersionHistory = (e) => {
    const { settings, history } = this.props;
    const fileId = e.currentTarget.dataset.id;

    history.push(`${settings.homepage}/${fileId}/history`);
  };

  lockFile = () => {
    const {
      selection,
      /*files,*/ selectedFolderId,
      filter,
      setIsLoading,
      fetchFiles,
    } = this.props;
    const file = selection[0];

    api.files.lockFile(file.id, !file.locked).then((res) => {
      /*const newFiles = files;
        const indexOfFile = newFiles.findIndex(x => x.id === res.id);
        newFiles[indexOfFile] = res;*/
      setIsLoading(true);
      fetchFiles(selectedFolderId, filter)
        .catch((err) => toastr.error(err))
        .finally(() => setIsLoading(false));
    });
  };

  finalizeVersion = (e) => {
    const { selectedFolderId, filter, setIsLoading, fetchFiles } = this.props;

    const fileId = e.currentTarget.dataset.id;
    //const version = (e.currentTarget.dataset.version)++;

    setIsLoading(true);

    api.files
      .finalizeVersion(fileId, 0, false)
      .then((data) => {
        //console.log("api.files.finalizeVersion", data);
        return fetchFiles(selectedFolderId, filter).catch((err) =>
          toastr.error(err)
        );
      })
      .finally(() => setIsLoading(false));
  };

  onMoveAction = () =>
    this.setState({ showMoveToPanel: !this.state.showMoveToPanel });
  onCopyAction = () =>
    this.setState({ showCopyPanel: !this.state.showCopyPanel });
  onDuplicate = () => {
    const { selection, selectedFolderId, setProgressBarData, t } = this.props;
    const folderIds = [];
    const fileIds = [];
    selection[0].fileExst
      ? fileIds.push(selection[0].id)
      : folderIds.push(selection[0].id);
    const conflictResolveType = 0; //Skip = 0, Overwrite = 1, Duplicate = 2
    const deleteAfter = false;

    setProgressBarData({
      visible: true,
      percent: 0,
      label: t("CopyOperation"),
    });
    this.copyTo(
      selectedFolderId,
      folderIds,
      fileIds,
      conflictResolveType,
      deleteAfter
    );
  };

  getFilesContextOptions = (options, item) => {
    const { t } = this.props;

    const isSharable = item.access !== 1 && item.access !== 0;

    return options.map((option) => {
      switch (option) {
        case "show-version-history":
          return {
            key: option,
            label: t("ShowVersionHistory"),
            icon: "HistoryIcon",
            onClick: this.showVersionHistory,
            disabled: false,
            "data-id": item.id,
          };
        case "finalize-version":
          return {
            key: option,
            label: t("FinalizeVersion"),
            icon: "HistoryFinalizedIcon",
            onClick: this.finalizeVersion,
            disabled: false,
            "data-id": item.id,
            "data-version": item.version,
          };
        case "separator0":
        case "separator1":
        case "separator2":
          return { key: option, isSeparator: true };
        case "block-unblock-version":
          return {
            key: option,
            label: t("UnblockVersion"),
            icon: "LockIcon",
            onClick: this.lockFile,
            disabled: false,
          };
        case "sharing-settings":
          return {
            key: option,
            label: t("SharingSettings"),
            icon: "CatalogSharedIcon",
            onClick: this.onClickShare,
            disabled: isSharable,
          };
        case "send-by-email":
          return {
            key: option,
            label: t("SendByEmail"),
            icon: "MailIcon",
            disabled: true,
          };
        case "link-for-portal-users":
          return {
            key: option,
            label: t("LinkForPortalUsers"),
            icon: "InvitationLinkIcon",
            onClick: this.onClickLinkForPortal,
            disabled: false,
          };
        case "edit":
          return {
            key: option,
            label: t("Edit"),
            icon: "AccessEditIcon",
            onClick: this.onClickLinkEdit,
            disabled: false,
            "data-id": item.id,
          };
        case "preview":
          return {
            key: option,
            label: t("Preview"),
            icon: "EyeIcon",
            onClick: this.onClickLinkEdit,
            disabled: true,
            "data-id": item.id,
          };
        case "view":
          return {
            key: option,
            label: t("View"),
            icon: "EyeIcon",
            onClick: this.onMediaFileClick,
            disabled: false,
          };
        case "download":
          return {
            key: option,
            label: t("Download"),
            icon: "DownloadIcon",
            onClick: this.onClickDownload,
            disabled: false,
          };
        case "move":
          return {
            key: option,
            label: t("MoveTo"),
            icon: "DownloadAsIcon",
            onClick: this.onMoveAction,
            disabled: false,
          };
        case "copy":
          return {
            key: option,
            label: t("Copy"),
            icon: "CopyIcon",
            onClick: this.onCopyAction,
            disabled: false,
          };
        case "duplicate":
          return {
            key: option,
            label: t("Duplicate"),
            icon: "CopyIcon",
            onClick: this.onDuplicate,
            disabled: false,
          };
        case "rename":
          return {
            key: option,
            label: t("Rename"),
            icon: "RenameIcon",
            onClick: this.onClickRename,
            disabled: false,
          };
        case "delete":
          return {
            key: option,
            label: t("Delete"),
            icon: "CatalogTrashIcon",
            onClick: this.onClickDelete,
            disabled: false,
          };
        default:
          break;
      }

      return undefined;
    });
  };

  needForUpdate = (currentProps, nextProps) => {
    if (currentProps.widthProp !== nextProps.widthProp) {
      return true;
    }
    if (currentProps.checked !== nextProps.checked) {
      return true;
    }
    if (currentProps.editing !== nextProps.editing) {
      return true;
    }
    if (!isEqual(currentProps.data, nextProps.data)) {
      return true;
    }
    if (currentProps.viewAs !== nextProps.viewAs) {
      return true;
    }
    return false;
  };

  onContentRowSelect = (checked, file) => {
    if (!file) return;
    const { selected, setSelected, selectFile, deselectFile } = this.props;

    selected === "close" && setSelected("none");
    if (checked) {
      selectFile(file);
    } else {
      deselectFile(file);
    }
  };

  svgLoader = () => <div style={{ width: "24px" }}></div>;

  getItemIcon = (item, isEdit) => {

    return (
      <ReactSVG
        beforeInjection={(svg) => {
          svg.setAttribute("style", "margin-top: 4px");
          isEdit && svg.setAttribute("style", "margin: 4px 0 0 24px");
        }}
        src={item.icon}
        loading={this.svgLoader}
      />
    );
  };

  onCreate = (e) => {
    const format = e.currentTarget.dataset.format || null;
    this.props.setAction({
      type: FileAction.Create,
      extension: format,
      id: -1,
    });
  };

  onResetFilter = () => {
    const { selectedFolderId, setIsLoading, fetchFiles } = this.props;
    setIsLoading(true);
    const newFilter = FilesFilter.getDefault();
    fetchFiles(selectedFolderId, newFilter)
      .catch((err) => toastr.error(err))
      .finally(() => setIsLoading(false));
  };

  onGoToMyDocuments = () => {
    const { filter, myDocumentsId, setIsLoading, fetchFiles } = this.props;
    const newFilter = filter.clone();
    setIsLoading(true);
    fetchFiles(myDocumentsId, newFilter).finally(() => setIsLoading(false));
  };

  onBackToParentFolder = () => {
    const { filter, parentId, setIsLoading, fetchFiles } = this.props;
    const newFilter = filter.clone();
    setIsLoading(true);
    fetchFiles(parentId, newFilter).finally(() => setIsLoading(false));
  };

  renderEmptyRootFolderContainer = () => {
    const { isMy, isShare, isCommon, isRecycleBin, title, t } = this.props;
    const subheadingText = t("SubheadingEmptyText");
    const myDescription = t("MyEmptyContainerDescription");
    const shareDescription = t("SharedEmptyContainerDescription");
    const commonDescription = t("CommonEmptyContainerDescription");
    const trashDescription = t("TrashEmptyContainerDescription");

    const commonButtons = (
      <>
        <div className="empty-folder_container-links">
          <Link
            className="empty-folder_container_plus-image"
            color="#83888d"
            fontSize="26px"
            fontWeight="800"
            noHover
            data-format="docx"
            onClick={this.onCreate}
          >
            +
          </Link>

          <Box className="flex-wrapper_container">
            <Link data-format="docx" onClick={this.onCreate} {...linkStyles}>
              {t("Document")},
            </Link>
            <Link data-format="xlsx" onClick={this.onCreate} {...linkStyles}>
              {t("Spreadsheet")},
            </Link>
            <Link data-format="pptx" onClick={this.onCreate} {...linkStyles}>
              {t("Presentation")}
            </Link>
          </Box>
        </div>

        <div className="empty-folder_container-links">
          <Link
            className="empty-folder_container_plus-image"
            color="#83888d"
            fontSize="26px"
            fontWeight="800"
            onClick={this.onCreate}
            noHover
          >
            +
          </Link>
          <Link {...linkStyles} onClick={this.onCreate}>
            {t("Folder")}
          </Link>
        </div>
      </>
    );

    const trashButtons = (
      <div className="empty-folder_container-links">
        <img
          className="empty-folder_container_up-image"
          src="images/empty_screen_people.svg"
          alt=""
          onClick={this.onGoToMyDocuments}
        />
        <Link onClick={this.onGoToMyDocuments} {...linkStyles}>
          {t("GoToMyButton")}
        </Link>
      </div>
    );

    if (isMy) {
      return (
        <EmptyFolderContainer
          headerText={title}
          subheadingText={subheadingText}
          descriptionText={myDescription}
          imageSrc="images/empty_screen.png"
          buttons={commonButtons}
        />
      );
    } else if (isShare) {
      return (
        <EmptyFolderContainer
          headerText={title}
          subheadingText={subheadingText}
          descriptionText={shareDescription}
          imageSrc="images/empty_screen_forme.png"
        />
      )
    } else if (isCommon) {
      return (
        <EmptyFolderContainer
          headerText={title}
          subheadingText={subheadingText}
          descriptionText={commonDescription}
          imageSrc="images/empty_screen_corporate.png"
          buttons={commonButtons}
        />
      );
    } else if (isRecycleBin) {
      return (
        <EmptyFolderContainer
          headerText={title}
          subheadingText={subheadingText}
          descriptionText={trashDescription}
          imageSrc="images/empty_screen_trash.png"
          buttons={trashButtons}
        />
      );
    }
    else {
      return;
    }
  };

  renderEmptyFolderContainer = () => {
    const { t } = this.props;
    const buttons = (
      <>
        <div className="empty-folder_container-links">
          <Link
            className="empty-folder_container_plus-image"
            color="#83888d"
            fontSize="26px"
            fontWeight="800"
            noHover
            data-format="docx"
            onClick={this.onCreate}
          >
            +
          </Link>

          <Box className="flex-wrapper_container">
            <Link data-format="docx" onClick={this.onCreate} {...linkStyles}>
              {t("Document")},
            </Link>
            <Link data-format="xlsx" onClick={this.onCreate} {...linkStyles}>
              {t("Spreadsheet")},
            </Link>
            <Link data-format="pptx" onClick={this.onCreate} {...linkStyles}>
              {t("Presentation")}
            </Link>
          </Box>
        </div>

        <div className="empty-folder_container-links">
          <Link
            className="empty-folder_container_plus-image"
            color="#83888d"
            fontSize="26px"
            fontWeight="800"
            onClick={this.onCreate}
            noHover
          >
            +
          </Link>
          <Link {...linkStyles} onClick={this.onCreate}>
            {t("Folder")}
          </Link>
        </div>

        <div className="empty-folder_container-links">
          <img
            className="empty-folder_container_up-image"
            src="images/up.svg"
            onClick={this.onBackToParentFolder}
            alt=""
          />
          <Link onClick={this.onBackToParentFolder} {...linkStyles}>
            {t("BackToParentFolderButton")}
          </Link>
        </div>
      </>
    );

    return (
      <EmptyFolderContainer
        headerText={t("EmptyFolderHeader")}
        imageSrc="images/empty_screen.png"
        buttons={buttons}
      />
    );
  };

  renderEmptyFilterContainer = () => {
    const { t } = this.props;
    const subheadingText = t("EmptyFilterSubheadingText");
    const descriptionText = t("EmptyFilterDescriptionText");

    const buttons = (
      <div className="empty-folder_container-links">
        <IconButton
          className="empty-folder_container-icon"
          size="12"
          onClick={this.onResetFilter}
          iconName="CrossIcon"
          isFill
          color="A3A9AE"
        />
        <Link onClick={this.onResetFilter} {...linkStyles}>
          {this.props.t("ClearButton")}
        </Link>
      </div>
    );

    return (
      <EmptyFolderContainer
        headerText={t("Filter")}
        subheadingText={subheadingText}
        descriptionText={descriptionText}
        imageSrc="images/empty_screen_filter.png"
        buttons={buttons}
      />
    );
  };

  onMediaViewerClose = () => {
    const item = { visible: false, id: null };
    this.props.setMediaViewerData(item);
  };
  onMediaFileClick = (id) => {
    const itemId = typeof id !== "object" ? id : this.props.selection[0].id;
    const item = { visible: true, id: itemId };
    this.props.setMediaViewerData(item);
  };

  onDownloadMediaFile = (id) => {
    if (this.props.files.length > 0) {
      let viewUrlFile = this.props.files.find((file) => file.id === id).viewUrl;
      return window.open(viewUrlFile, "_blank");
    }
  };

  onDeleteMediaFile = (id) => {
    if (this.props.files.length > 0) {
      let file = this.props.files.find((file) => file.id === id);
      if (file) this.onDeleteFile(file.id, file.folderId);
    }
  };

  onDrop = (item, items, e) => {
    if (!item.fileExst) {
      const { setDragging, onDropZoneUpload } = this.props;
      setDragging(false);
      onDropZoneUpload(items, item.id);
    }
  };

  onDragOver = (e) => {
    e.preventDefault();
    const { dragging, setDragging } = this.props;
    if (e.dataTransfer.items.length > 0 && !dragging) {
      setDragging(true);
    }
  };

  onDragLeaveDoc = (e) => {
    e.preventDefault();
    const { dragging, setDragging } = this.props;
    if (dragging && !e.relatedTarget) {
      setDragging(false);
    }
  };

  onMouseDown = (e) => {
    if (
      window.innerWidth < 1025 ||
      e.target.tagName === "rect" ||
      e.target.tagName === "path"
    ) {
      return;
    }
    const mouseButton = e.which
      ? e.which !== 1
      : e.button
        ? e.button !== 0
        : false;
    const label = e.currentTarget.getAttribute("label");
    if (mouseButton || e.currentTarget.tagName !== "DIV" || label) {
      return;
    }
    document.addEventListener("mousemove", this.onMouseMove);
    this.setTooltipPosition(e);
    const { selection } = this.props;

    const elem = e.currentTarget.closest(".draggable");
    if (!elem) {
      return;
    }
    const value = elem.getAttribute("value");
    if (!value) {
      return;
    }
    const splitValue = value.split("_");
    let item = null;
    if (splitValue[0] === "folder") {
      item = selection.find(
        (x) => x.id === Number(splitValue[1]) && !x.fileExst
      );
    } else {
      item = selection.find(
        (x) => x.id === Number(splitValue[1]) && x.fileExst
      );
    }
    if (item) {
      this.setState({ isDrag: true });
    }
  };

  onMouseUp = (e) => {
    const {
      selection,
      dragging,
      setDragging,
      dragItem,
      setDragItem,
    } = this.props;
    this.state.isDrag && this.setState({ isDrag: false });
    const mouseButton = e.which
      ? e.which !== 1
      : e.button
        ? e.button !== 0
        : false;
    if (mouseButton || !this.tooltipRef.current || !dragging) {
      return;
    }
    document.removeEventListener("mousemove", this.onMouseMove);
    this.tooltipRef.current.style.display = "none";

    const elem = e.target.closest(".dropable");
    if (elem && selection.length && dragging) {
      const value = elem.getAttribute("value");
      if (!value) {
        setDragging(false);
        return;
      }
      const splitValue = value.split("_");
      let item = null;
      if (splitValue[0] === "folder") {
        item = selection.find(
          (x) => x.id === Number(splitValue[1]) && !x.fileExst
        );
      } else {
        return;
      }
      if (item) {
        setDragging(false);
        return;
      } else {
        setDragging(false);
        this.onMoveTo(Number(splitValue[1]));
        return;
      }
    } else {
      setDragging(false);
      if (dragItem) {
        this.onMoveTo(dragItem);
        setDragItem(null);
        return;
      }
      return;
    }
  };

  onMouseMove = (e) => {
    if (this.state.isDrag) {
      !this.props.dragging && this.props.setDragging(true);
      const tooltip = this.tooltipRef.current;
      tooltip.style.display = "block";
      this.setTooltipPosition(e);

      const wrapperElement = document.elementFromPoint(e.clientX, e.clientY);
      if (!wrapperElement) {
        return;
      }
      const droppable = wrapperElement.closest(".dropable");

      if (this.currentDroppable !== droppable) {
        if (this.currentDroppable) {
          this.currentDroppable.style.background = backgroundDragEnterColor;
        }
        this.currentDroppable = droppable;

        if (this.currentDroppable) {
          droppable.style.background = backgroundDragColor;
          this.currentDroppable = droppable;
        }
      }
    }
  };

  setTooltipPosition = (e) => {
    const tooltip = this.tooltipRef.current;
    if (tooltip) {
      const margin = 8;
      tooltip.style.left = e.pageX + margin + "px";
      tooltip.style.top = e.pageY + margin + "px";
    }
  };

  onMoveTo = (destFolderId) => {
    const {
      selection,
      t,
      isShare,
      isCommon,
      isAdmin,
      setProgressBarData,
    } = this.props;
    const folderIds = [];
    const fileIds = [];
    const conflictResolveType = 0; //Skip = 0, Overwrite = 1, Duplicate = 2
    const deleteAfter = true;

    setProgressBarData({
      visible: true,
      percent: 0,
      label: t("MoveToOperation"),
    });
    for (let item of selection) {
      if (item.fileExst) {
        fileIds.push(item.id);
      } else {
        folderIds.push(item.id);
      }
    }

    if (isAdmin) {
      if (isShare) {
        this.copyTo(
          destFolderId,
          folderIds,
          fileIds,
          conflictResolveType,
          deleteAfter
        );
      } else {
        this.moveTo(
          destFolderId,
          folderIds,
          fileIds,
          conflictResolveType,
          deleteAfter
        );
      }
    } else {
      if (isShare || isCommon) {
        this.copyTo(
          destFolderId,
          folderIds,
          fileIds,
          conflictResolveType,
          deleteAfter
        );
      } else {
        this.moveTo(
          destFolderId,
          folderIds,
          fileIds,
          conflictResolveType,
          deleteAfter
        );
      }
    }
  };

  copyTo = (
    destFolderId,
    folderIds,
    fileIds,
    conflictResolveType,
    deleteAfter
  ) => {
    const { loopFilesOperations, clearProgressData } = this.props;

    api.files
      .copyToFolder(
        destFolderId,
        folderIds,
        fileIds,
        conflictResolveType,
        deleteAfter
      )
      .then((res) => {
        const id = res[0] && res[0].id ? res[0].id : null;
        loopFilesOperations(id, destFolderId, true);
      })
      .catch((err) => {
        toastr.error(err);
        clearProgressData();
      });
  };

  moveTo = (
    destFolderId,
    folderIds,
    fileIds,
    conflictResolveType,
    deleteAfter
  ) => {
    const { loopFilesOperations, clearProgressData } = this.props;

    api.files
      .moveToFolder(
        destFolderId,
        folderIds,
        fileIds,
        conflictResolveType,
        deleteAfter
      )
      .then((res) => {
        const id = res[0] && res[0].id ? res[0].id : null;
        loopFilesOperations(id, destFolderId, false);
      })
      .catch((err) => {
        toastr.error(err);
        clearProgressData();
      });
  };

  getTooltipLabel = () => {
    const { t, selection, isAdmin, isShare, isCommon } = this.props;
    const elementTitle = selection.length && selection[0].title;
    const elementCount = selection.length;
    if (selection.length) {
      if (selection.length > 1) {
        if (isAdmin) {
          if (isShare) {
            return t("TooltipElementsCopyMessage", { element: elementCount });
          } else {
            return t("TooltipElementsMoveMessage", { element: elementCount });
          }
        } else {
          if (isShare || isCommon) {
            return t("TooltipElementsCopyMessage", { element: elementCount });
          } else {
            return t("TooltipElementsMoveMessage", { element: elementCount });
          }
        }
      } else {
        if (isAdmin) {
          if (isShare) {
            return t("TooltipElementCopyMessage", { element: elementTitle });
          } else {
            return t("TooltipElementMoveMessage", { element: elementTitle });
          }
        } else {
          if (isShare || isCommon) {
            return t("TooltipElementCopyMessage", { element: elementTitle });
          } else {
            return t("TooltipElementMoveMessage", { element: elementTitle });
          }
        }
      }
    }
  };

  onSelectItem = (item) => {
    const { selected, setSelected, setSelection } = this.props;
    selected === "close" && setSelected("none");
    setSelection([item]);
  };

  onCreateAddTempItem = (items, folderId, fileAction) => {
    if (items.length && items[0].id === -1) return; //TODO: if change media collection from state remove this;
    const icon = fileAction.extension
      ? getFileIcon(`.${fileAction.extension}`, 24)
      : getFolderIcon(null, 24);

    items.unshift({
      id: -1,
      title: "",
      parentId: folderId,
      fileExst: fileAction.extension,
      icon,
    });
  };

  getSharedButton = () => {
    return (
      <Text
        className="share-button"
        as='span'
        title={"Share"}
        fontSize='12px'
        fontWeight={400}
        color='#A3A9AE'
        display="inline-flex"
        onClick={this.onClickShare}
      >
        <IconButton
          className="share-button"
          color='#a3a9ae'
          hoverColor="#657077"
          size={16}
          iconName='CatalogSharedIcon'
          style={{ marginRight: "8px" }}
        />
        Share
      </Text>)
  }

  render() {
    const {
      files,
      viewer,
      parentId,
      folderId,
      settings,
      selection,
      fileAction,
      setIsLoading,
      isLoading,
      currentFolderCount,
      isRecycleBin,
      dragging,
      mediaViewerVisible,
      currentMediaFileId,
      viewAs,
      t,
      widthProp,
      isMobile,
      firstLoad,
      filesList,
      mediaViewerImageFormats,
      mediaViewerMediaFormats,
    } = this.props;

    const {
      editingId,
      showSharingPanel,
      showMoveToPanel,
      showCopyPanel,
    } = this.state;

    const operationsPanelProps = {
      setIsLoading,
      isLoading,
    };

    const items = filesList;

    const tooltipLabel = this.getTooltipLabel();

    if (fileAction && fileAction.type === FileAction.Create) {
      this.onCreateAddTempItem(items, folderId, fileAction);
    }

    var playlist = [];
    let id = 0;

    if (items) {
      items.forEach(function (file, i, files) {
        if (file.canOpenPlayer) {
          playlist.push({
            id: id,
            fileId: file.id,
            src: file.viewUrl,
            title: file.title,
          });
          id++;
        }
      });
    }

    return !fileAction.id && currentFolderCount === 0 ? (
      parentId === 0 ? (
        this.renderEmptyRootFolderContainer()
      ) : (
          this.renderEmptyFolderContainer()
        )
    ) : !fileAction.id && items.length === 0 ? (
      firstLoad ? (
        <Loaders.Rows />
      ) : (
          this.renderEmptyFilterContainer()
        )
    ) : (
          <>
            {showMoveToPanel && (
              <OperationsPanel
                {...operationsPanelProps}
                isCopy={false}
                visible={showMoveToPanel}
                onClose={this.onMoveAction}
              />
            )}

            {showCopyPanel && (
              <OperationsPanel
                {...operationsPanelProps}
                isCopy={true}
                visible={showCopyPanel}
                onClose={this.onCopyAction}
              />
            )}
            <CustomTooltip ref={this.tooltipRef}>{tooltipLabel}</CustomTooltip>

            {viewAs === "tile" ? (
              <TileContainer
                className="tileContainer"
                draggable
                useReactWindow={false}
                headingFolders={t("Folders")}
                headingFiles={t("Files")}
              >
                {items.map((item) => {
                  const isEdit =
                    !!fileAction.type &&
                    editingId === item.id &&
                    item.fileExst === fileAction.extension;
                  const contextOptions = this.getFilesContextOptions(
                    item,
                    viewer
                  ).filter((o) => o);
                  const contextOptionsProps =
                    !contextOptions.length || isEdit ? {} : { contextOptions };
                  const checked = isFileSelected(selection, item.id, item.parentId);
                  const checkedProps = isEdit || item.id <= 0 ? {} : { checked };
                  const element = this.getItemIcon(item, isEdit || item.id <= 0);

                  const selectedItem = selection.find(
                    (x) => x.id === item.id && x.fileExst === item.fileExst
                  );
                  const isFolder = selectedItem
                    ? false
                    : item.fileExst
                      ? false
                      : true;
                  const draggable = selectedItem && !isRecycleBin;
                  let value = item.fileExst
                    ? `file_${item.id}`
                    : `folder_${item.id}`;
                  value += draggable ? "_draggable" : "";
                  let classNameProp =
                    isFolder && item.access < 2 && !isRecycleBin ? { className: " dropable" } : {};

                  if(item.draggable) classNameProp.className += " draggable";

                  return (
                    <DragAndDrop
                      {...classNameProp}
                      onDrop={this.onDrop.bind(this, item)}
                      onMouseDown={this.onMouseDown}
                      dragging={dragging && isFolder && item.access < 2}
                      key={`dnd-key_${item.id}`}
                      {...contextOptionsProps}
                      value={value}
                      isFolder={!item.fileExst}
                    >
                      <Tile
                        key={item.id}
                        item={item}
                        isFolder={!item.fileExst}
                        element={element}
                        onSelect={this.onContentRowSelect}
                        editing={editingId}
                        viewAs={viewAs}
                        {...checkedProps}
                        {...contextOptionsProps}
                        needForUpdate={this.needForUpdate}
                      >
                        <FilesTileContent
                          item={item}
                          viewer={viewer}
                          culture={settings.culture}
                          onEditComplete={this.onEditComplete}
                          onMediaFileClick={this.onMediaFileClick}
                        />
                      </Tile>
                    </DragAndDrop>
                  );
                })}
              </TileContainer>
            ) : (
                <RowContainer draggable useReactWindow={false}>
                  {items.map((item) => {
                    const { checked, isFolder, value, contextOptions } = item;
                    const isEdit =
                      !!fileAction.type &&
                      editingId === item.id &&
                      item.fileExst === fileAction.extension;
                    const contextOptionsProps =
                      !isEdit && contextOptions && contextOptions.length > 0
                        ? {
                          contextOptions: this.getFilesContextOptions(
                            contextOptions,
                            item
                          ),
                        }
                        : {};
                    const checkedProps = isEdit || item.id <= 0 ? {} : { checked };
                    const element = this.getItemIcon(item, isEdit || item.id <= 0);
<<<<<<< HEAD
                    const sharedButton = this.getSharedButton();
=======
                    const classNameProp =
                      isFolder && item.access < 2 ? { className: " dropable" } : {};
                    const sharedButton = (isEdit || item.id <= 0) ? null : this.getSharedButton();
>>>>>>> 2f88af11
                    const displayShareButton = widthProp > 500 ? '96px' : '26px';
                    let classNameProp =
                      isFolder && item.access < 2 && !isRecycleBin ? { className: " dropable" } : { className: "" };

                    if(item.draggable) classNameProp.className += " draggable";

                    return (
                      <DragAndDrop
                        {...classNameProp}
                        onDrop={this.onDrop.bind(this, item)}
                        onMouseDown={this.onMouseDown}
                        dragging={dragging && isFolder && item.access < 2}
                        key={`dnd-key_${item.id}`}
                        {...contextOptionsProps}
                        value={value}
                      >
                        <SimpleFilesRow
                          widthProp={widthProp}
                          key={item.id}
                          data={item}
                          element={element}
                          contentElement={sharedButton}
                          onSelect={this.onContentRowSelect}
                          editing={editingId}
                          {...checkedProps}
                          {...contextOptionsProps}
                          needForUpdate={this.needForUpdate}
                          selectItem={this.onSelectItem.bind(this, item)}
                          contextButtonSpacerWidth={displayShareButton}
                        >
                          <FilesRowContent
                            widthProp={widthProp}
                            isMobile={isMobile}
                            item={item}
                            viewer={viewer}
                            culture={settings.culture}
                            onEditComplete={this.onEditComplete}
                            onMediaFileClick={this.onMediaFileClick}
                          />
                        </SimpleFilesRow>
                      </DragAndDrop>
                    );
                  })}
                </RowContainer>
              )}
            {playlist.length > 0 && mediaViewerVisible && (
              <MediaViewer
                currentFileId={currentMediaFileId}
                allowConvert={true} //TODO
                canDelete={(fileId) => {
                  return true;
                }} //TODO
                canDownload={(fileId) => {
                  return true;
                }} //TODO
                visible={mediaViewerVisible}
                playlist={playlist}
                onDelete={this.onDeleteMediaFile}
                onDownload={this.onDownloadMediaFile}
                onClose={this.onMediaViewerClose}
                onEmptyPlaylistError={this.onMediaViewerClose}
                extsMediaPreviewed={mediaViewerMediaFormats} //TODO
                extsImagePreviewed={mediaViewerImageFormats} //TODO
              />
            )}
            {showSharingPanel && (
              <SharingPanel
                onClose={this.onClickShare}
                visible={showSharingPanel}
              />
            )}
          </>
        );
  }
}

SectionBodyContent.defaultProps = {
  files: null,
};

const mapStateToProps = (state) => {
  return {
    currentFolderCount: getCurrentFolderCount(state),
    currentMediaFileId: getMediaViewerId(state),
    dragging: getDragging(state),
    dragItem: getDragItem(state),
    fileAction: getFileAction(state),
    files: getFiles(state),
    filesList: getFilesList(state)(state),
    filter: getFilter(state),
    firstLoad: getFirstLoad(state),
    folderId: getSelectedFolderId(state),
    folders: getFolders(state),
    isAdmin: isAdmin(state),
    isCommon: getIsCommonFolder(state),
    isLoading: getIsLoading(state),
    isMy: getIsMyFolder(state),
    isRecycleBin: getIsRecycleBinFolder(state),
    isShare: getIsShareFolder(state),
    mediaViewerImageFormats: getMediaViewerImageFormats(state),
    mediaViewerMediaFormats: getMediaViewerMediaFormats(state),
    mediaViewerVisible: getMediaViewerVisibility(state),
    myDocumentsId: getMyFolderId(state),
    parentId: getSelectedFolderParentId(state),
    selected: getSelected(state),
    selectedFolderId: getSelectedFolderId(state),
    selection: getSelection(state),
    settings: getSettings(state),
    title: getSelectedFolderTitle(state),
    treeFolders: getTreeFolders(state),
    viewAs: getViewAs(state),
    viewer: getCurrentUser(state),
  };
};

export default connect(mapStateToProps, {
  deselectFile,
  fetchFiles,
  selectFile,
  setAction,
  setTreeFolders,
  setDragging,
  setDragItem,
  setMediaViewerData,
  setProgressBarData,
  setSelection,
  setSelected,
  setUpdateTree,
  setIsLoading,
  clearProgressData,
  loopFilesOperations
})(withRouter(withTranslation()(SectionBodyContent)));<|MERGE_RESOLUTION|>--- conflicted
+++ resolved
@@ -1480,13 +1480,7 @@
                         : {};
                     const checkedProps = isEdit || item.id <= 0 ? {} : { checked };
                     const element = this.getItemIcon(item, isEdit || item.id <= 0);
-<<<<<<< HEAD
-                    const sharedButton = this.getSharedButton();
-=======
-                    const classNameProp =
-                      isFolder && item.access < 2 ? { className: " dropable" } : {};
                     const sharedButton = (isEdit || item.id <= 0) ? null : this.getSharedButton();
->>>>>>> 2f88af11
                     const displayShareButton = widthProp > 500 ? '96px' : '26px';
                     let classNameProp =
                       isFolder && item.access < 2 && !isRecycleBin ? { className: " dropable" } : { className: "" };
