--- conflicted
+++ resolved
@@ -1,46 +1,29 @@
-<<<<<<< HEAD
 import("./bootstrap");
+//import React from "react";
+//import ReactDOM from "react-dom";
+//import "./custom.scss";
+//import App from "./App";
+//import * as serviceWorker from "./serviceWorker";
+// import { ErrorBoundary, store as commonStore } from "@appserver/common/src";
+// import { Provider as MobxProvider } from "mobx-react";
+// const { authStore } = commonStore;
+// const paymentStore = new PaymentStore();
+// const wizardStore = new WizardStore();
+// const setupStore = new SettingsSetupStore();
 
-// import React from "react";
-// import ReactDOM from "react-dom";
-// import { Provider } from "react-redux";
-// import store from "./store/store";
-// //import "./custom.scss";
-// import App from "./App";
-// import * as serviceWorker from "./serviceWorker";
-// import { redirectToDefaultPage } from "@appserver/common/src/utils";
-// import ErrorBoundary from "@appserver/common/src/components/ErrorBoundary";
-=======
-import React from "react";
-import ReactDOM from "react-dom";
-import "./custom.scss";
-import App from "./App";
-import * as serviceWorker from "./serviceWorker";
-import { ErrorBoundary, store as commonStore } from "asc-web-common";
-import { Provider as MobxProvider } from "mobx-react";
-import PaymentStore from "./store/PaymentStore";
-import WizardStore from "./store/WizardStore";
-import SettingsSetupStore from "./store/SettingsSetupStore";
-
-const { authStore } = commonStore;
-const paymentStore = new PaymentStore();
-const wizardStore = new WizardStore();
-const setupStore = new SettingsSetupStore();
-
-ReactDOM.render(
-  <MobxProvider
-    auth={authStore}
-    payments={paymentStore}
-    wizard={wizardStore}
-    setup={setupStore}
-  >
-    <ErrorBoundary>
-      <App />
-    </ErrorBoundary>
-  </MobxProvider>,
-  document.getElementById("root")
-);
->>>>>>> a586f8fe
+// ReactDOM.render(
+//   <MobxProvider
+//     auth={authStore}
+//     payments={paymentStore}
+//     wizard={wizardStore}
+//     setup={setupStore}
+//   >
+//     <ErrorBoundary>
+//       <App />
+//     </ErrorBoundary>
+//   </MobxProvider>,
+//   document.getElementById("root")
+// );
 
 // redirectToDefaultPage();
 
