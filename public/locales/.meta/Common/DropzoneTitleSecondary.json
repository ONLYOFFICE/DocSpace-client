{
  "key_path": "DropzoneTitleSecondary",
  "content": "or drop file here",
  "content_en_sha1_hash": "a14bf554e59e9cd5cf0f303dcfd839a050b061d2",
  "created_at": "2025-05-19T21:30:44.718Z",
<<<<<<< HEAD
  "updated_at": "2025-06-02T10:20:51.438Z",
=======
  "updated_at": "2025-05-28T09:30:02.648Z",
>>>>>>> 398dda3c
  "comment": {
    "text": "This translation key is used to display a secondary label on dropzone buttons, typically indicating that files can be dropped here instead of being selected. It appears in various UI elements where a file input or drag-and-drop functionality is present, such as portal settings categories and an image editor component. Translators should focus on providing a clear and descriptive phrase for this context.",
    "is_auto": true,
    "updated_at": "2025-05-20T09:36:34.473Z"
  },
  "usage": [
    {
      "file_path": "/packages/client/src/pages/PortalSettings/categories/integration/Plugins/sub-components/Dropzone.tsx",
      "line_number": 49,
      "context": "isDisabled={isDisabled}\n isLoading={isLoading}\n onDrop={onDrop}\n accept={[\".zip\"]}\n linkMainText={t(\"Article:Upload\")}\n linkSecondaryText={t(\"Common:DropzoneTitleSecondary\")}\n exstsText=\"(ZIP)\"\n />\n );\n };",
      "module": "/packages/client"
<<<<<<< HEAD
=======
    },
    {
      "file_path": "/packages/shared/components/image-editor/Dropzone/index.tsx",
      "line_number": 104,
      "context": "maxFiles={0}\n isDisabled={isDisabled}\n accept={[\"image/png\", \"image/jpeg\"]}\n onDrop={onDrop}\n linkMainText={t(\"Common:DropzoneTitleLink\")}\n linkSecondaryText={t(\"Common:DropzoneTitleSecondary\")}\n exstsText={t(\"Common:DropzoneTitleExsts\")}\n />\n );\n };",
      "module": "/packages/shared"
>>>>>>> 398dda3c
    }
  ],
  "languages": {
    "en": {
      "ai_translated": false,
      "ai_model": null,
      "ai_spell_check_issues": [],
      "approved_at": null
    },
    "ar-SA": {
      "ai_translated": false,
      "ai_model": null,
      "ai_spell_check_issues": [],
      "approved_at": null
    },
    "az": {
      "ai_translated": false,
      "ai_model": null,
      "ai_spell_check_issues": [],
      "approved_at": null
    },
    "bg": {
      "ai_translated": false,
      "ai_model": null,
      "ai_spell_check_issues": [],
      "approved_at": null
    },
    "cs": {
      "ai_translated": false,
      "ai_model": null,
      "ai_spell_check_issues": [
        {
          "type": "incorrect_translation",
          "description": "The translation 'nebo sem vložte soubor' is not the most natural or idiomatic way to say 'or drop file here' in Czech. While technically correct, it's a bit clunky.",
          "suggestion": "Consider 'nebo sem přetáhněte soubor' (or drag file here) or 'nebo sem vložte soubor' could be rephrased as 'nebo sem vložte soubor(y)' to be more general."
        }
      ],
      "approved_at": null
    },
    "de": {
      "ai_translated": false,
      "ai_model": null,
      "ai_spell_check_issues": [],
      "approved_at": null
    },
    "el-GR": {
      "ai_translated": false,
      "ai_model": null,
      "ai_spell_check_issues": [],
      "approved_at": null
    },
    "es": {
      "ai_translated": false,
      "ai_model": null,
      "ai_spell_check_issues": [],
      "approved_at": null
    },
    "fi": {
      "ai_translated": false,
      "ai_model": null,
      "ai_spell_check_issues": [],
      "approved_at": null
    },
    "fr": {
      "ai_translated": false,
      "ai_model": null,
      "ai_spell_check_issues": [],
      "approved_at": null
    },
    "hy-AM": {
      "ai_translated": false,
      "ai_model": null,
      "ai_spell_check_issues": [
        {
          "type": "incorrect_translation",
          "description": "The translation \"կամ թողնել ֆայլը այստեղ\" is a literal translation of 'or drop file here'. While understandable, a more natural and idiomatic Armenian translation for a dropzone would be something along the lines of \"կամ ավելացրեք ֆայլը այստեղ\" (or add file here).",
          "suggestion": "կամ ավելացրեք ֆայլը այստեղ"
        }
      ],
      "approved_at": null
    },
    "it": {
      "ai_translated": false,
      "ai_model": null,
      "ai_spell_check_issues": [],
      "approved_at": null
    },
    "ja-JP": {
      "ai_translated": false,
      "ai_model": null,
      "ai_spell_check_issues": [
        {
          "type": "formatting",
          "description": "The Japanese translation starts with a stray comma (、). This is likely an artifact of the translation process and should be removed.",
          "suggestion": "またはファイルをドロップしてください"
        }
      ],
      "approved_at": null
    },
    "ko-KR": {
      "ai_translated": false,
      "ai_model": null,
      "ai_spell_check_issues": [],
      "approved_at": null
    },
    "lo-LA": {
      "ai_translated": false,
      "ai_model": null,
      "ai_spell_check_issues": [],
      "approved_at": null
    },
    "lv": {
      "ai_translated": false,
      "ai_model": null,
      "ai_spell_check_issues": [],
      "approved_at": null
    },
    "nl": {
      "ai_translated": false,
      "ai_model": null,
      "ai_spell_check_issues": [],
      "approved_at": null
    },
    "pl": {
      "ai_translated": false,
      "ai_model": null,
      "ai_spell_check_issues": [],
      "approved_at": null
    },
    "pt": {
      "ai_translated": false,
      "ai_model": null,
      "ai_spell_check_issues": [],
      "approved_at": null
    },
    "pt-BR": {
      "ai_translated": false,
      "ai_model": null,
      "ai_spell_check_issues": [],
      "approved_at": null
    },
    "ro": {
      "ai_translated": false,
      "ai_model": null,
      "ai_spell_check_issues": [
        {
          "type": "incorrect_translation",
          "description": "The Romanian translation \"sau fixaţi aici fişierul\" is a literal translation but sounds unnatural in this context. 'Fixati' implies fixing something, not dropping a file. A more natural phrasing would convey the action of dropping.",
          "suggestion": "sau trageți aici fișierul"
        },
        {
          "type": "formatting",
          "description": "The translation includes a direct article ('aici'), which doesn't flow as naturally as omitting it in this UI context. While not strictly incorrect, it can appear somewhat clunky.",
          "suggestion": "sau trageți fișierul aici"
        }
      ],
      "approved_at": null
    },
    "ru": {
      "ai_translated": false,
      "ai_model": null,
      "ai_spell_check_issues": [],
      "approved_at": null
    },
    "si": {
      "ai_translated": false,
      "ai_model": null,
      "ai_spell_check_issues": [],
      "approved_at": null
    },
    "sk": {
      "ai_translated": false,
      "ai_model": null,
      "ai_spell_check_issues": [
        {
          "type": "incorrect_translation",
          "description": "The Slovak translation \"alebo súbor presuňte sem\" is a literal translation but sounds slightly unnatural in this context. A more natural phrasing would convey the same meaning more smoothly.",
          "suggestion": "alebo sem vložte súbor"
        }
      ],
      "approved_at": null
    },
    "sl": {
      "ai_translated": false,
      "ai_model": null,
      "ai_spell_check_issues": [
        {
          "type": "spelling",
          "description": "The word 'odloži' might be more accurately represented as 'pripravi' or 'vrzi' in this context, depending on the desired tone. 'Odloži' implies a more deliberate action of placing something down.",
          "suggestion": "Consider 'pripravi datoteko tule' or 'vrzi datoteko tule'."
        },
        {
          "type": "incorrect_translation",
          "description": "While 'ali odloži datoteko tule' is technically correct, it doesn't capture the nuance of the English 'or drop file here'. 'Drop' implies a more casual, less formal action. 'Odloži' is more formal.",
          "suggestion": "Consider a translation that conveys the casualness of 'drop', such as 'ali datoteko sem vrzi' (more informal) or 'ali datoteko sem pusti' (slightly more formal but still casual)."
        }
      ],
      "approved_at": null
    },
    "sr-Cyrl-RS": {
      "ai_translated": false,
      "ai_model": null,
      "ai_spell_check_issues": [
        {
          "type": "incorrect_translation",
          "description": "The Serbian translation \"или спусти датотеку овде\" does not accurately convey the meaning of \"or drop file here.\" The verb \"спусти\" (spusti) means 'to drop' in the sense of 'to lower' or 'to descend', not the action of dropping a file. It's an awkward and unnatural phrasing.",
          "suggestion": "или превуци датотеку овде"
        },
        {
          "type": "spelling",
          "description": "The word 'датотеку' is technically correct, but 'датотеку' is more commonly used in modern Serbian.",
          "suggestion": "или превуци датотеку овде"
        }
      ],
      "approved_at": null
    },
    "sr-Latn-RS": {
      "ai_translated": false,
      "ai_model": null,
      "ai_spell_check_issues": [
        {
          "type": "incorrect_translation",
          "description": "The translation 'ili spusti datoteku ovde' is not the most natural or accurate translation of 'or drop file here'. 'Spusti' (meaning 'launch' or 'start') isn't the best choice for 'drop'.",
          "suggestion": "ili prevuci datoteku ovde"
        }
      ],
      "approved_at": null
    },
    "tr": {
      "ai_translated": false,
      "ai_model": null,
      "ai_spell_check_issues": [],
      "approved_at": null
    },
    "uk-UA": {
      "ai_translated": false,
      "ai_model": null,
      "ai_spell_check_issues": [],
      "approved_at": null
    },
    "vi": {
      "ai_translated": false,
      "ai_model": null,
      "ai_spell_check_issues": [],
      "approved_at": null
    },
    "zh-CN": {
      "ai_translated": false,
      "ai_model": null,
      "ai_spell_check_issues": [],
      "approved_at": null
    }
  }
}<|MERGE_RESOLUTION|>--- conflicted
+++ resolved
@@ -3,11 +3,7 @@
   "content": "or drop file here",
   "content_en_sha1_hash": "a14bf554e59e9cd5cf0f303dcfd839a050b061d2",
   "created_at": "2025-05-19T21:30:44.718Z",
-<<<<<<< HEAD
-  "updated_at": "2025-06-02T10:20:51.438Z",
-=======
   "updated_at": "2025-05-28T09:30:02.648Z",
->>>>>>> 398dda3c
   "comment": {
     "text": "This translation key is used to display a secondary label on dropzone buttons, typically indicating that files can be dropped here instead of being selected. It appears in various UI elements where a file input or drag-and-drop functionality is present, such as portal settings categories and an image editor component. Translators should focus on providing a clear and descriptive phrase for this context.",
     "is_auto": true,
@@ -19,15 +15,12 @@
       "line_number": 49,
       "context": "isDisabled={isDisabled}\n isLoading={isLoading}\n onDrop={onDrop}\n accept={[\".zip\"]}\n linkMainText={t(\"Article:Upload\")}\n linkSecondaryText={t(\"Common:DropzoneTitleSecondary\")}\n exstsText=\"(ZIP)\"\n />\n );\n };",
       "module": "/packages/client"
-<<<<<<< HEAD
-=======
     },
     {
       "file_path": "/packages/shared/components/image-editor/Dropzone/index.tsx",
       "line_number": 104,
       "context": "maxFiles={0}\n isDisabled={isDisabled}\n accept={[\"image/png\", \"image/jpeg\"]}\n onDrop={onDrop}\n linkMainText={t(\"Common:DropzoneTitleLink\")}\n linkSecondaryText={t(\"Common:DropzoneTitleSecondary\")}\n exstsText={t(\"Common:DropzoneTitleExsts\")}\n />\n );\n };",
       "module": "/packages/shared"
->>>>>>> 398dda3c
     }
   ],
   "languages": {
@@ -61,8 +54,8 @@
       "ai_spell_check_issues": [
         {
           "type": "incorrect_translation",
-          "description": "The translation 'nebo sem vložte soubor' is not the most natural or idiomatic way to say 'or drop file here' in Czech. While technically correct, it's a bit clunky.",
-          "suggestion": "Consider 'nebo sem přetáhněte soubor' (or drag file here) or 'nebo sem vložte soubor' could be rephrased as 'nebo sem vložte soubor(y)' to be more general."
+          "description": "The translation 'nebo sem vložte soubor' is not the most natural or idiomatic way to say 'or drop file here' in Czech. While technically correct, it sounds a bit awkward.",
+          "suggestion": "A more natural translation would be 'nebo sem přetáhněte soubor' or 'nebo sem položte soubor'."
         }
       ],
       "approved_at": null
@@ -100,19 +93,19 @@
     "hy-AM": {
       "ai_translated": false,
       "ai_model": null,
-      "ai_spell_check_issues": [
-        {
-          "type": "incorrect_translation",
-          "description": "The translation \"կամ թողնել ֆայլը այստեղ\" is a literal translation of 'or drop file here'. While understandable, a more natural and idiomatic Armenian translation for a dropzone would be something along the lines of \"կամ ավելացրեք ֆայլը այստեղ\" (or add file here).",
-          "suggestion": "կամ ավելացրեք ֆայլը այստեղ"
-        }
-      ],
+      "ai_spell_check_issues": [],
       "approved_at": null
     },
     "it": {
       "ai_translated": false,
       "ai_model": null,
-      "ai_spell_check_issues": [],
+      "ai_spell_check_issues": [
+        {
+          "type": "incorrect_translation",
+          "description": "The translation 'o trascina il file qui' is a literal translation but doesn't quite capture the natural flow of the English phrase 'or drop file here'. A more natural Italian phrasing would be 'oppure trascina qui il file' or 'in alternativa trascina qui il file'.",
+          "suggestion": "oppure trascina qui il file"
+        }
+      ],
       "approved_at": null
     },
     "ja-JP": {
@@ -121,8 +114,8 @@
       "ai_spell_check_issues": [
         {
           "type": "formatting",
-          "description": "The Japanese translation starts with a stray comma (、). This is likely an artifact of the translation process and should be removed.",
-          "suggestion": "またはファイルをドロップしてください"
+          "description": "The Japanese translation includes an unnecessary and misplaced comma at the beginning.",
+          "suggestion": "、またはファイルをドロップしてください"
         }
       ],
       "approved_at": null
@@ -160,7 +153,13 @@
     "pt": {
       "ai_translated": false,
       "ai_model": null,
-      "ai_spell_check_issues": [],
+      "ai_spell_check_issues": [
+        {
+          "type": "spelling",
+          "description": "The word 'ficheiro' is a Portuguese spelling variation more common in Portugal. Brazilian Portuguese would use 'arquivo'. While technically correct, using 'arquivo' would improve consistency and broader appeal.",
+          "suggestion": "ou arraste o arquivo para aqui"
+        }
+      ],
       "approved_at": null
     },
     "pt-BR": {
@@ -175,12 +174,12 @@
       "ai_spell_check_issues": [
         {
           "type": "incorrect_translation",
-          "description": "The Romanian translation \"sau fixaţi aici fişierul\" is a literal translation but sounds unnatural in this context. 'Fixati' implies fixing something, not dropping a file. A more natural phrasing would convey the action of dropping.",
-          "suggestion": "sau trageți aici fișierul"
+          "description": "The translation 'sau fixaţi aici fişierul' is not the most natural or idiomatic way to say 'or drop file here' in Romanian. 'Fixați' implies a more forceful action than 'drop'.",
+          "suggestion": "sau trageți fișierul aici"
         },
         {
           "type": "formatting",
-          "description": "The translation includes a direct article ('aici'), which doesn't flow as naturally as omitting it in this UI context. While not strictly incorrect, it can appear somewhat clunky.",
+          "description": "The translation includes a slightly awkward phrasing. The direct translation feels stiff in Romanian conversational language.",
           "suggestion": "sau trageți fișierul aici"
         }
       ],
@@ -195,7 +194,13 @@
     "si": {
       "ai_translated": false,
       "ai_model": null,
-      "ai_spell_check_issues": [],
+      "ai_spell_check_issues": [
+        {
+          "type": "incorrect_translation",
+          "description": "The translation 'හෝ මෙතැනට ගොනුව දමන්න' is a literal translation and sounds unnatural in Sinhala. A more natural phrasing would be closer to 'හෝ ගොනුව මෙහි තැබන්න'.",
+          "suggestion": "හෝ ගොනුව මෙහි තැබන්න"
+        }
+      ],
       "approved_at": null
     },
     "sk": {
@@ -204,7 +209,7 @@
       "ai_spell_check_issues": [
         {
           "type": "incorrect_translation",
-          "description": "The Slovak translation \"alebo súbor presuňte sem\" is a literal translation but sounds slightly unnatural in this context. A more natural phrasing would convey the same meaning more smoothly.",
+          "description": "The translation 'alebo súbor presuňte sem' is a literal translation but sounds somewhat unnatural in Slovak. A more idiomatic and natural phrasing would be 'alebo sem vložte súbor'.",
           "suggestion": "alebo sem vložte súbor"
         }
       ],
@@ -215,43 +220,43 @@
       "ai_model": null,
       "ai_spell_check_issues": [
         {
+          "type": "incorrect_translation",
+          "description": "The translation 'ali odloži datoteko tule' is not the most natural or idiomatic translation of 'or drop file here'. While technically correct, it's a bit literal.",
+          "suggestion": "Consider 'ali vstrnj datoteko sem' or 'lahko vstrnj datoteko sem' which sound more natural in Slovenian in this context."
+        }
+      ],
+      "approved_at": null
+    },
+    "sr-Cyrl-RS": {
+      "ai_translated": false,
+      "ai_model": null,
+      "ai_spell_check_issues": [
+        {
+          "type": "incorrect_translation",
+          "description": "The Serbian translation 'или спусти датотеку овде' doesn't accurately convey the meaning of 'or drop file here'. The verb 'спусти' (spusti) means 'to drop' or 'to let fall', but in this context, it doesn't feel natural. It implies physically dropping a file, not using a drag-and-drop action.",
+          "suggestion": "или помери датотеку овде"
+        },
+        {
           "type": "spelling",
-          "description": "The word 'odloži' might be more accurately represented as 'pripravi' or 'vrzi' in this context, depending on the desired tone. 'Odloži' implies a more deliberate action of placing something down.",
-          "suggestion": "Consider 'pripravi datoteko tule' or 'vrzi datoteko tule'."
+          "description": "While technically correct, 'датотеку' might benefit from a slightly more modern spelling.",
+          "suggestion": "или помери датотеку овде"
+        }
+      ],
+      "approved_at": null
+    },
+    "sr-Latn-RS": {
+      "ai_translated": false,
+      "ai_model": null,
+      "ai_spell_check_issues": [
+        {
+          "type": "incorrect_translation",
+          "description": "The translation \"ili spusti datoteku ovde\" is not the most natural or accurate translation of \"or drop file here\". While understandable, it's a bit literal and clunky.",
+          "suggestion": "ili povuci datoteku ovde"
         },
         {
-          "type": "incorrect_translation",
-          "description": "While 'ali odloži datoteko tule' is technically correct, it doesn't capture the nuance of the English 'or drop file here'. 'Drop' implies a more casual, less formal action. 'Odloži' is more formal.",
-          "suggestion": "Consider a translation that conveys the casualness of 'drop', such as 'ali datoteko sem vrzi' (more informal) or 'ali datoteko sem pusti' (slightly more formal but still casual)."
-        }
-      ],
-      "approved_at": null
-    },
-    "sr-Cyrl-RS": {
-      "ai_translated": false,
-      "ai_model": null,
-      "ai_spell_check_issues": [
-        {
-          "type": "incorrect_translation",
-          "description": "The Serbian translation \"или спусти датотеку овде\" does not accurately convey the meaning of \"or drop file here.\" The verb \"спусти\" (spusti) means 'to drop' in the sense of 'to lower' or 'to descend', not the action of dropping a file. It's an awkward and unnatural phrasing.",
-          "suggestion": "или превуци датотеку овде"
-        },
-        {
-          "type": "spelling",
-          "description": "The word 'датотеку' is technically correct, but 'датотеку' is more commonly used in modern Serbian.",
-          "suggestion": "или превуци датотеку овде"
-        }
-      ],
-      "approved_at": null
-    },
-    "sr-Latn-RS": {
-      "ai_translated": false,
-      "ai_model": null,
-      "ai_spell_check_issues": [
-        {
-          "type": "incorrect_translation",
-          "description": "The translation 'ili spusti datoteku ovde' is not the most natural or accurate translation of 'or drop file here'. 'Spusti' (meaning 'launch' or 'start') isn't the best choice for 'drop'.",
-          "suggestion": "ili prevuci datoteku ovde"
+          "type": "formatting",
+          "description": "The translation uses a conjunction ('ili') which can sometimes benefit from a space before it for better readability. Though not a critical error.",
+          "suggestion": "ili povuci datoteku ovde"
         }
       ],
       "approved_at": null
