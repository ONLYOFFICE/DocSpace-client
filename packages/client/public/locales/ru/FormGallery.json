--- conflicted
+++ resolved
@@ -2,7 +2,6 @@
   "EmptyScreenDescription": "Проверьте подключение к Интернету и обновите страницу или повторите попытку позже.",
   "GalleryEmptyScreenDescription": "Выберите шаблон формы, чтобы просмотреть подробности",
   "GalleryEmptyScreenHeader": "Не удалось загрузить шаблоны форм",
-<<<<<<< HEAD
   "TemplateInfo": "Информация шаблона",
 
   "Categories": "Категории",
@@ -13,13 +12,9 @@
 
   "Free": "Бесплатно",
   "SuggestChanges": "Предложить изменения",
-  "SubmitToGalleryBlockHeader": "Галерея Форм ONLYOFFICE",
-=======
   "SelectForm": "Выбрать форму",
->>>>>>> c3c683f7
   "SubmitToGalleryBlockBody": "Присылайте свои шаблоны, чтобы поделиться ими с сообществом ONLYOFFICE.",
   "SubmitToGalleryBlockHeader": "Галерея Форм ONLYOFFICE",
   "SubmitToGalleryDialogGuideInfo": "Узнайте как создавать идеальные формы и увеличить свои шансы получить одобрение из нашего <1>руководства</1>.",
-  "SubmitToGalleryDialogMainInfo": "Отправьте свою форму в общедоступную галерею, чтобы другие могли использовать ее в своей работе. Как только форма пройдет модерацию, вы будете уведомлены и вознаграждены за свой вклад.",
-  "TemplateInfo": "Информация шаблона"
+  "SubmitToGalleryDialogMainInfo": "Отправьте свою форму в общедоступную галерею, чтобы другие могли использовать ее в своей работе. Как только форма пройдет модерацию, вы будете уведомлены и вознаграждены за свой вклад."
 }