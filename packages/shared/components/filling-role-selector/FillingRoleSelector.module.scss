// (c) Copyright Ascensio System SIA 2009-2025
//
// This program is a free software product.
// You can redistribute it and/or modify it under the terms
// of the GNU Affero General Public License (AGPL) version 3 as published by the Free Software
// Foundation. In accordance with Section 7(a) of the GNU AGPL its Section 15 shall be amended
// to the effect that Ascensio System SIA expressly excludes the warranty of non-infringement of
// any third-party rights.
//
// This program is distributed WITHOUT ANY WARRANTY, without even the implied warranty
// of MERCHANTABILITY or FITNESS FOR A PARTICULAR  PURPOSE. For details, see
// the GNU AGPL at: http://www.gnu.org/licenses/agpl-3.0.html
//
// You can contact Ascensio System SIA at Lubanas st. 125a-25, Riga, Latvia, EU, LV-1021.
//
// The  interactive user interfaces in modified source and object code versions of the Program must
// display Appropriate Legal Notices, as required under Section 5 of the GNU AGPL version 3.
//
// Pursuant to Section 7(b) of the License you must retain the original Product logo when
// distributing the program. Pursuant to Section 7(e) we decline to grant you any rights under
// trademark law for use of our trademarks.
//
// All the Product's GUI elements, including illustrations and icon sets, as well as technical writing
// content are licensed under the terms of the Creative Commons Attribution-ShareAlike 4.0
// International. See the License terms at http://creativecommons.org/licenses/by-sa/4.0/legalcode
@use "../../styles/variables/colors";
@use "../../styles/mixins";

:global(.dark) {
  :local {
    .plus {
      --plus-color: #{colors.$black};
    }
    .remove {
      --remove-color: #{colors.$gray-dark};
    }
  }
}

:global(.light) {
  :local {
    .plus {
      --plus-color: #{colors.$light-gray-dark};
    }
    .remove {
      --remove-color: #{colors.$gray};
    }
  }
}

.roles {
  display: flex;
  flex-direction: column;
  padding: 0;
}

.role {
  display: flex;
  align-items: center;
  gap: 8px;

  height: 32px;

<<<<<<< HEAD
  @include mixins.no-user-select;
=======
  margin: 0 -16px;
  padding: 12px 16px;

  width: calc(100%);

  @include no-user-select;

  @media (hover: hover) {
    &:hover {
      cursor: pointer;
      background-color: var(--selector-item-hover-background);
    }
  }
>>>>>>> 0de93b01
}

.count {
  font-weight: 600;
  font-size: 14px;
  line-height: 16px;
  letter-spacing: 0px;
  text-align: center;

  color: colors.$gray;
}

.button {
  padding: 0;
  border: none;
  background: none;
  cursor: pointer;

  display: flex;
  align-items: center;
  gap: 8px;
  min-width: 0;
}

.name {
  display: inline-block;
  flex-shrink: 1;

  font-weight: 600;
  font-size: 14px;
  line-height: 16px;
  letter-spacing: 0px;
  text-align: start;

  color: var(--text-color);
  @include mixins.truncate;
}

.plus {
  display: inline-block;
  position: relative;
  flex-shrink: 0;

  width: 32px;
  height: 32px;

  border-radius: 3px;
  border: none;

  cursor: pointer;

  &::after,
  &::before {
    content: "";
    display: block;

    background-color: var(--plus-color);

    position: absolute;
    top: 50%;
    left: 50%;
    transform: translate(-50%, -50%);
  }

  &::before {
    width: 10px;
    height: 2px;
  }

  &::after {
    width: 2px;
    height: 10px;
  }
}

.info {
  display: flex;
  flex-direction: column;

  h5 {
    font-weight: 600;
    font-size: 14px;
    line-height: 16px;

    color: var(--text-color);
    margin: 0;
  }

  .me {
    color: colors.$light-gray-dark;

    font-weight: 600;
    font-size: 14px;
    line-height: 16px;
    letter-spacing: 0px;
  }

  span {
    font-weight: 400;
    font-size: 10px;
    line-height: 14px;
    color: var(--empty-view-description-color);
  }
}

.remove {
  cursor: pointer;
  margin-inline-start: auto;
  flex-shrink: 0;

  path {
    fill: var(--remove-color);
  }
}<|MERGE_RESOLUTION|>--- conflicted
+++ resolved
@@ -61,15 +61,12 @@
 
   height: 32px;
 
-<<<<<<< HEAD
-  @include mixins.no-user-select;
-=======
   margin: 0 -16px;
   padding: 12px 16px;
 
   width: calc(100%);
 
-  @include no-user-select;
+  @include mixins.no-user-select;
 
   @media (hover: hover) {
     &:hover {
@@ -77,7 +74,6 @@
       background-color: var(--selector-item-hover-background);
     }
   }
->>>>>>> 0de93b01
 }
 
 .count {
