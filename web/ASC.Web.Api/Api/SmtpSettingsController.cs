--- conflicted
+++ resolved
@@ -183,11 +183,7 @@
     // Test the SMTP settings
     // </short>
     // <category>SMTP settings</category>
-<<<<<<< HEAD
-    // <returns type="ASC.Api.Settings.Smtp.SmtpOperationStatusRequestsDto, ASC.Api.Settings.Smtp">SMTP operation status</returns>
-=======
     // <returns type="ASC.Api.Settings.Smtp.SmtpOperationStatusRequestsDto, ASC.Web.Api">SMTP operation status</returns>
->>>>>>> e80fd2a7
     // <path>api/2.0/smtpsettings/smtp/test</path>
     // <httpMethod>GET</httpMethod>
     [HttpGet("smtp/test")]
@@ -211,11 +207,7 @@
     // Get the SMTP test process status
     // </short>
     // <category>SMTP settings</category>
-<<<<<<< HEAD
-    // <returns type="ASC.Api.Settings.Smtp.SmtpOperationStatusRequestsDto, ASC.Api.Settings.Smtp">SMTP operation status</returns>
-=======
     // <returns type="ASC.Api.Settings.Smtp.SmtpOperationStatusRequestsDto, ASC.Web.Api">SMTP operation status</returns>
->>>>>>> e80fd2a7
     // <path>api/2.0/smtpsettings/smtp/test/status</path>
     // <httpMethod>GET</httpMethod>
     [HttpGet("smtp/test/status")]
