import React from "react";
import copy from "copy-to-clipboard";
import styled, { css } from "styled-components";
import { withRouter } from "react-router";
import toastr from "studio/toastr";
import Loaders from "@appserver/common/components/Loaders";
import {
  AppServerConfig,
  FileAction,
  FolderType,
  RoomSearchArea,
} from "@appserver/common/constants";
import { withTranslation } from "react-i18next";
import { isMobile, isTablet } from "react-device-detect";
import DropDownItem from "@appserver/components/drop-down-item";
import { tablet } from "@appserver/components/utils/device";
import { Consumer } from "@appserver/components/utils/context";
import { inject, observer } from "mobx-react";
import TableGroupMenu from "@appserver/components/table-container/TableGroupMenu";
import Navigation from "@appserver/common/components/Navigation";
import { Events } from "../../../../helpers/constants";
import config from "../../../../../package.json";
import { combineUrl } from "@appserver/common/utils";
import RoomsFilter from "@appserver/common/api/rooms/filter";

const StyledContainer = styled.div`
  .table-container_group-menu {
    ${(props) =>
      props.viewAs === "table"
        ? css`
            margin: 0px -20px;
            width: calc(100% + 40px);
          `
        : css`
            margin: 0px -20px;
            width: calc(100% + 40px);
          `}

    @media ${tablet} {
      margin: 0 -16px;
      width: calc(100% + 32px);
    }

    ${isMobile &&
    css`
      margin: 0 -16px;
      width: calc(100% + 32px);
    `}
  }
`;

class SectionHeaderContent extends React.Component {
  constructor(props) {
    super(props);
    this.state = { navigationItems: [] };
  }

  onCreate = (format) => {
    const event = new Event(Events.CREATE);

    const payload = {
      extension: format,
      id: -1,
    };

    event.payload = payload;

    window.dispatchEvent(event);
  };

  onCreateRoom = () => {
<<<<<<< HEAD
    console.log("create room");
    const { setCreateRoomDialogVisible } = this.props;
    setCreateRoomDialogVisible(true);
=======
    const event = new Event(Events.ROOM_CREATE);

    window.dispatchEvent(event);
>>>>>>> 55505a43
  };

  createDocument = () => this.onCreate("docx");

  createSpreadsheet = () => this.onCreate("xlsx");

  createPresentation = () => this.onCreate("pptx");

  createForm = () => this.onCreate("docxf");

  createFormFromFile = () => {
    const { setSelectFileDialogVisible } = this.props;
    setSelectFileDialogVisible(true);
  };

  onShowGallery = () => {
    const { history, currentFolderId } = this.props;
    history.push(
      combineUrl(
        AppServerConfig.proxyURL,
        config.homepage,
        `/form-gallery/${currentFolderId}/`
      )
    );
  };

  createFolder = () => this.onCreate();

  uploadToFolder = () => console.log("Upload To Folder click");

  getContextOptionsPlus = () => {
    const { t, isPrivacyFolder, isRoomsFolder } = this.props;

    const options = isRoomsFolder
      ? [
          {
            key: "new-room",
<<<<<<< HEAD
            label: "New room",
=======
            label: t("NewRoom"),
>>>>>>> 55505a43
            onClick: this.onCreateRoom,
            icon: "images/folder.locked.react.svg",
          },
        ]
      : [
          {
            key: "new-document",
            label: t("NewDocument"),
            onClick: this.createDocument,
            icon: "images/actions.documents.react.svg",
          },
          {
            key: "new-spreadsheet",
            label: t("NewSpreadsheet"),
            onClick: this.createSpreadsheet,
            icon: "images/spreadsheet.react.svg",
          },
          {
            key: "new-presentation",
            label: t("NewPresentation"),
            onClick: this.createPresentation,
            icon: "images/actions.presentation.react.svg",
          },
          {
            icon: "images/form.react.svg",
            label: t("Translations:NewForm"),
            key: "new-form-base",
            items: [
              {
                key: "new-form",
                label: t("Translations:SubNewForm"),
                icon: "images/form.blank.react.svg",
                onClick: this.createForm,
              },
              {
                key: "new-form-file",
                label: t("Translations:SubNewFormFile"),
                icon: "images/form.file.react.svg",
                onClick: this.createFormFromFile,
                disabled: isPrivacyFolder,
              },
              {
                key: "oforms-gallery",
                label: t("Common:OFORMsGallery"),
                icon: "images/form.gallery.react.svg",
                onClick: this.onShowGallery,
                disabled: isPrivacyFolder || (isMobile && isTablet),
              },
            ],
          },
          {
            key: "new-folder",
            label: t("NewFolder"),
            onClick: this.createFolder,
            icon: "images/catalog.folder.react.svg",
          },
          /*{ key: "separator", isSeparator: true },
      {
        key: "upload-to-folder",
        label: t("UploadToFolder"),
        onClick: this.uploadToFolder,
        disabled: true,
        icon: "images/actions.upload.react.svg",
      },*/
        ];

    return options;
  };

  createLinkForPortalUsers = () => {
    const { currentFolderId } = this.props;
    const { t } = this.props;

    copy(
      `${window.location.origin}/products/files/filter?folder=${currentFolderId}`
    );

    toastr.success(t("Translations:LinkCopySuccess"));
  };

  onMoveAction = () => {
    this.props.setIsFolderActions(true);
    this.props.setBufferSelection(this.props.currentFolderId);
    return this.props.setMoveToPanelVisible(true);
  };
  onCopyAction = () => {
    this.props.setIsFolderActions(true);
    this.props.setBufferSelection(this.props.currentFolderId);
    return this.props.setCopyPanelVisible(true);
  };
  downloadAction = () => {
    this.props.setBufferSelection(this.props.currentFolderId);
    this.props.setIsFolderActions(true);
    this.props
      .downloadAction(this.props.t("Translations:ArchivingData"), [
        this.props.currentFolderId,
      ])
      .catch((err) => toastr.error(err));
  };

  renameAction = () => console.log("renameAction click");
  onOpenSharingPanel = () => {
    this.props.setBufferSelection(this.props.currentFolderId);
    this.props.setIsFolderActions(true);
    return this.props.setSharingPanelVisible(true);
  };

  onDeleteAction = () => {
    const {
      t,
      deleteAction,
      confirmDelete,
      setDeleteDialogVisible,
      isThirdPartySelection,
      currentFolderId,
      getFolderInfo,
      setBufferSelection,
    } = this.props;

    this.props.setIsFolderActions(true);

    if (confirmDelete || isThirdPartySelection) {
      getFolderInfo(currentFolderId).then((data) => {
        setBufferSelection(data);
        setDeleteDialogVisible(true);
      });
    } else {
      const translations = {
        deleteOperation: t("Translations:DeleteOperation"),
        deleteFromTrash: t("Translations:DeleteFromTrash"),
        deleteSelectedElem: t("Translations:DeleteSelectedElem"),
      };

      deleteAction(translations, [currentFolderId], true).catch((err) =>
        toastr.error(err)
      );
    }
  };

  onEmptyTrashAction = () => {
    const { activeFiles, activeFolders } = this.props;
    const isExistActiveItems = [...activeFiles, ...activeFolders].length > 0;

    if (isExistActiveItems) return;

    this.props.setEmptyTrashDialogVisible(true);
  };

  getContextOptionsFolder = () => {
    const { t, toggleInfoPanel, personal } = this.props;

    return [
      {
        key: "sharing-settings",
        label: t("SharingPanel:SharingSettingsTitle"),
        onClick: this.onOpenSharingPanel,
        disabled: personal ? true : false,
        icon: "/static/images/share.react.svg",
      },
      {
        key: "link-portal-users",
        label: t("LinkForPortalUsers"),
        onClick: this.createLinkForPortalUsers,
        disabled: personal ? true : false,
        icon: "/static/images/invitation.link.react.svg",
      },
      {
        key: "show-info",
        label: t("InfoPanel:ViewDetails"),
        onClick: toggleInfoPanel,
        disabled: false,
        icon: "/static/images/info.react.svg",
      },
      { key: "separator-2", isSeparator: true },
      {
        key: "move-to",
        label: t("MoveTo"),
        onClick: this.onMoveAction,
        disabled: false,
        icon: "images/move.react.svg",
      },
      {
        key: "copy",
        label: t("Translations:Copy"),
        onClick: this.onCopyAction,
        disabled: false,
        icon: "/static/images/copy.react.svg",
      },
      {
        key: "download",
        label: t("Common:Download"),
        onClick: this.downloadAction,
        disabled: false,
        icon: "images/download.react.svg",
      },
      {
        key: "rename",
        label: t("Rename"),
        onClick: this.renameAction,
        disabled: true,
        icon: "images/rename.react.svg",
      },
      {
        key: "delete",
        label: t("Common:Delete"),
        onClick: this.onDeleteAction,
        disabled: false,
        icon: "/static/images/catalog.trash.react.svg",
      },
    ];
  };

  onBackToParentFolder = () => {
    if (this.props.isRoom) {
      return this.moveToRoomsPage();
    }

    this.props.backToParentFolder();
  };

  onSelect = (e) => {
    const key = e.currentTarget.dataset.key;
    this.props.setSelected(key);
  };

  onClose = () => {
    this.props.setSelected("close");
  };

  getMenuItems = () => {
    const { t, cbMenuItems, getCheckboxItemLabel } = this.props;

    const checkboxOptions = (
      <>
        {cbMenuItems.map((key) => {
          const label = getCheckboxItemLabel(t, key);
          return (
            <DropDownItem
              key={key}
              label={label}
              data-key={key}
              onClick={this.onSelect}
            />
          );
        })}
      </>
    );

    return checkboxOptions;
  };

  onChange = (checked) => {
    this.props.setSelected(checked ? "all" : "none");
  };

  onClickFolder = (id, isRootRoom) => {
    const { setSelectedNode, setIsLoading, fetchFiles } = this.props;

    if (isRootRoom) {
      return this.moveToRoomsPage();
    }

    setSelectedNode(id);
    setIsLoading(true);
    fetchFiles(id, null, true, false)
      .catch((err) => toastr.error(err))
      .finally(() => setIsLoading(false));
  };

  moveToRoomsPage = () => {
    const {
      setIsLoading,

      fetchRooms,
<<<<<<< HEAD
      rootFolderType,
      history,
=======
      history,

      setAlreadyFetchingRooms,
>>>>>>> 55505a43
    } = this.props;

    setIsLoading(true);

<<<<<<< HEAD
    const searchArea =
      rootFolderType === FolderType.Rooms
        ? RoomSearchArea.Active
        : RoomSearchArea.Archive;

    fetchRooms(searchArea, null)
=======
    setAlreadyFetchingRooms(true);

    fetchRooms(null, null)
>>>>>>> 55505a43
      .then(() => {
        const filter = RoomsFilter.getDefault();

        const urlFilter = filter.toUrlParams();

        history.push(
          combineUrl(
            AppServerConfig.proxyURL,
            config.homepage,
            `/rooms?${urlFilter}`
          )
        );
      })
      .finally(() => {
        setIsLoading(false);
      });
  };

  render() {
    //console.log("Body header render");

    const {
      t,
      tReady,
      isInfoPanelVisible,
      isRootFolder,
      title,
      canCreate,
      isDesktop,
      isTabletView,
      personal,
      navigationPath,
      getHeaderMenu,
      viewAs,
      isRecycleBinFolder,
      isEmptyFilesList,
      isHeaderVisible,
      isHeaderChecked,
      isHeaderIndeterminate,
      showText,
      toggleInfoPanel,
    } = this.props;
    const menuItems = this.getMenuItems();
    const isLoading = !title || !tReady;
    const headerMenu = getHeaderMenu(t);

    return (
      <Consumer>
        {(context) => (
          <StyledContainer
            width={context.sectionWidth}
            isRootFolder={isRootFolder}
            canCreate={canCreate}
            isRecycleBinFolder={isRecycleBinFolder}
            isTitle={title}
            isDesktop={isDesktop}
            isTabletView={isTabletView}
            isLoading={isLoading}
            viewAs={viewAs}
          >
            {isHeaderVisible ? (
              <TableGroupMenu
                checkboxOptions={menuItems}
                onChange={this.onChange}
                isChecked={isHeaderChecked}
                isIndeterminate={isHeaderIndeterminate}
                headerMenu={headerMenu}
                isInfoPanelVisible={isInfoPanelVisible}
                toggleInfoPanel={toggleInfoPanel}
              />
            ) : (
              <div className="header-container">
                {isLoading ? (
                  <Loaders.SectionHeader />
                ) : (
                  <Navigation
                    sectionWidth={context.sectionWidth}
                    showText={showText}
                    isRootFolder={isRootFolder}
                    canCreate={canCreate}
                    title={title}
                    isDesktop={isDesktop}
                    isTabletView={isTabletView}
                    personal={personal}
                    tReady={tReady}
                    menuItems={menuItems}
                    navigationItems={navigationPath}
                    getContextOptionsPlus={this.getContextOptionsPlus}
                    getContextOptionsFolder={this.getContextOptionsFolder}
                    onClose={this.onClose}
                    onClickFolder={this.onClickFolder}
                    isRecycleBinFolder={isRecycleBinFolder}
                    isEmptyFilesList={isEmptyFilesList}
                    clearTrash={this.onEmptyTrashAction}
                    onBackToParentFolder={this.onBackToParentFolder}
                    toggleInfoPanel={toggleInfoPanel}
                    isInfoPanelVisible={isInfoPanelVisible}
                    titles={{
                      trash: t("EmptyRecycleBin"),
                    }}
                  />
                )}
              </div>
            )}
          </StyledContainer>
        )}
      </Consumer>
    );
  }
}

export default inject(
  ({
    auth,
    filesStore,

    dialogsStore,
    selectedFolderStore,
    treeFoldersStore,
    filesActionsStore,
    settingsStore,
  }) => {
    const {
      setSelected,
      setSelection,

      canCreate,
      isHeaderVisible,
      isHeaderIndeterminate,
      isHeaderChecked,
      isThirdPartySelection,
      cbMenuItems,
      getCheckboxItemLabel,
      isEmptyFilesList,
      getFolderInfo,
      setBufferSelection,
      viewAs,
      setIsLoading,
      fetchFiles,
      fetchRooms,
      activeFiles,
      activeFolders,

      setAlreadyFetchingRooms,
    } = filesStore;

    const {
      setSharingPanelVisible,
      setMoveToPanelVisible,
      setCopyPanelVisible,
      setDeleteDialogVisible,
      setEmptyTrashDialogVisible,
      setSelectFileDialogVisible,
      setIsFolderActions,
      setCreateRoomDialogVisible,
    } = dialogsStore;

    const {
      isRecycleBinFolder,
      isPrivacyFolder,
      isRoomsFolder,
      isArchiveFolder,
    } = treeFoldersStore;
    const {
      deleteAction,
      downloadAction,
      getHeaderMenu,
      backToParentFolder,
    } = filesActionsStore;

    const { toggleIsVisible, isVisible } = auth.infoPanelStore;

    const {
      title,
      id,
      roomType,
      rootFolderType,
      pathParts,
      navigationPath,
    } = selectedFolderStore;

    const isRoom = !!roomType;

    return {
      showText: auth.settingsStore.showText,
      isDesktop: auth.settingsStore.isDesktopClient,
      isRootFolder: pathParts?.length === 1,
      title,
      isRoom,
      rootFolderType,
      currentFolderId: id,
      pathParts: pathParts,
      navigationPath: navigationPath,
      canCreate,
      toggleInfoPanel: toggleIsVisible,
      isInfoPanelVisible: isVisible,
      isHeaderVisible,
      isHeaderIndeterminate,
      isHeaderChecked,
      isThirdPartySelection,
      isTabletView: auth.settingsStore.isTabletView,
      confirmDelete: settingsStore.confirmDelete,
      personal: auth.settingsStore.personal,
      cbMenuItems,
      setSelectedNode: treeFoldersStore.setSelectedNode,
      getFolderInfo,

      setSelected,
      setSelection,

      setSharingPanelVisible,
      setMoveToPanelVisible,
      setCopyPanelVisible,
      setBufferSelection,
      setIsFolderActions,
      deleteAction,
      setDeleteDialogVisible,
      downloadAction,
      getHeaderMenu,
      backToParentFolder,
      getCheckboxItemLabel,
      setSelectFileDialogVisible,
      setCreateRoomDialogVisible,

      isRecycleBinFolder,
      setEmptyTrashDialogVisible,
      isEmptyFilesList,
      isPrivacyFolder,
      viewAs,

      setIsLoading,
      fetchFiles,
      fetchRooms,

      activeFiles,
      activeFolders,

      isRoomsFolder,
      isArchiveFolder,
<<<<<<< HEAD
=======

      setAlreadyFetchingRooms,
>>>>>>> 55505a43
    };
  }
)(
  withTranslation([
    "Home",
    "Common",
    "Translations",
    "InfoPanel",
    "SharingPanel",
  ])(withRouter(observer(SectionHeaderContent)))
);<|MERGE_RESOLUTION|>--- conflicted
+++ resolved
@@ -69,15 +69,9 @@
   };
 
   onCreateRoom = () => {
-<<<<<<< HEAD
     console.log("create room");
     const { setCreateRoomDialogVisible } = this.props;
     setCreateRoomDialogVisible(true);
-=======
-    const event = new Event(Events.ROOM_CREATE);
-
-    window.dispatchEvent(event);
->>>>>>> 55505a43
   };
 
   createDocument = () => this.onCreate("docx");
@@ -115,11 +109,7 @@
       ? [
           {
             key: "new-room",
-<<<<<<< HEAD
-            label: "New room",
-=======
             label: t("NewRoom"),
->>>>>>> 55505a43
             onClick: this.onCreateRoom,
             icon: "images/folder.locked.react.svg",
           },
@@ -394,30 +384,16 @@
       setIsLoading,
 
       fetchRooms,
-<<<<<<< HEAD
-      rootFolderType,
       history,
-=======
-      history,
 
       setAlreadyFetchingRooms,
->>>>>>> 55505a43
     } = this.props;
 
     setIsLoading(true);
 
-<<<<<<< HEAD
-    const searchArea =
-      rootFolderType === FolderType.Rooms
-        ? RoomSearchArea.Active
-        : RoomSearchArea.Archive;
-
-    fetchRooms(searchArea, null)
-=======
     setAlreadyFetchingRooms(true);
 
     fetchRooms(null, null)
->>>>>>> 55505a43
       .then(() => {
         const filter = RoomsFilter.getDefault();
 
@@ -657,11 +633,8 @@
 
       isRoomsFolder,
       isArchiveFolder,
-<<<<<<< HEAD
-=======
 
       setAlreadyFetchingRooms,
->>>>>>> 55505a43
     };
   }
 )(
