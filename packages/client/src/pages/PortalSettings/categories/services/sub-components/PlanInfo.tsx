--- conflicted
+++ resolved
@@ -60,8 +60,8 @@
   nextStoragePlanSize,
   currentStoragePlanSize,
   hasScheduledStorageChange,
-  storageSizeIncrement,
-  storagePriceIncrement,
+  storageSizeIncrement = 1,
+  storagePriceIncrement = 1,
   isUpgradeStoragePlan,
   formatWalletCurrency,
 }) => {
@@ -138,7 +138,7 @@
         <div className={styles.planInfoPrice}>
           <Text fontWeight="600" fontSize="14px" className={styles.totalPrice}>
             {t("CurrencyPerMonth", {
-              currency: formatWalletCurrency(totalPrice, 2),
+              currency: formatWalletCurrency!(totalPrice, 2),
             })}
           </Text>
           <Text
@@ -147,13 +147,8 @@
             className={styles.priceForEach}
           >
             {t("PriceForEach", {
-<<<<<<< HEAD
-              currency: formatWalletCurrency(storagePriceIncrement),
-              amount: getConvertedSize(t, storageSizeIncrement!),
-=======
-              currency: formatWalletCurrency(storagePriceIncrement, 2),
+              currency: formatWalletCurrency!(storagePriceIncrement, 2),
               amount: getConvertedSize(t, storageSizeIncrement),
->>>>>>> 0de93b01
             })}
           </Text>
         </div>
