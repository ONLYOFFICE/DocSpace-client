import React, { lazy, Suspense } from "react";
import { Route, Switch, Redirect } from "react-router-dom";
import { withRouter } from "react-router";
import Layout from "./Layout";
import { Loader } from "asc-web-components";

const SecuritySettings = lazy(() => import("./categories/security"));
const CustomizationSettings = lazy(() =>
  import("./categories/common/customization")
);
const LanguageAndTimeZoneSettings = lazy(() =>
  import("./categories/common/language-and-time-zone")
);
const CustomTitles = lazy(() => import("./categories/common/custom-titles"));
const IntegrationSettings = lazy(() => import("./categories/integration/third-party-services"));

//const WhiteLabel = lazy(() => import("./categories/common/whitelabel"));

const Settings = () => {
<<<<<<< HEAD
  const basePath = '/settings';
=======
  const basePath = "/settings";
>>>>>>> 0ef3d329

  return (
    <Layout key="1">
      <Suspense
        fallback={<Loader className="pageLoader" type="rombs" size="40px" />}
      >
        <Switch>
<<<<<<< HEAD

=======
>>>>>>> 0ef3d329
          <Route
            exact
            path={[
              `${basePath}/common/customization`,
              `${basePath}/common`,
              basePath
            ]}
            component={CustomizationSettings}
          />
          <Route
            exact
            path={[`${basePath}/common/customization/language-and-time-zone`]}
            component={LanguageAndTimeZoneSettings}
          />
          <Route
            exact
            path={[`${basePath}/common/customization/custom-titles`]}
            component={CustomTitles}
          />
<<<<<<< HEAD
          <Route
            path={`${basePath}/security`}
            component={SecuritySettings}
          />
          <Route
            exact
            path={`${basePath}/integration/third-party-services`}
            component={IntegrationSettings}
          />
=======
          {/* <Route
            exact
            path={`${basePath}/common/whitelabel`}
            component={WhiteLabel}
          /> */}
          <Route path={`${basePath}/security`} component={SecuritySettings} />
>>>>>>> 0ef3d329
          <Redirect
            to={{
              pathname: "/error/404"
            }}
          />
        </Switch>
      </Suspense>
    </Layout>
  );
};

export default withRouter(Settings);<|MERGE_RESOLUTION|>--- conflicted
+++ resolved
@@ -17,11 +17,7 @@
 //const WhiteLabel = lazy(() => import("./categories/common/whitelabel"));
 
 const Settings = () => {
-<<<<<<< HEAD
-  const basePath = '/settings';
-=======
   const basePath = "/settings";
->>>>>>> 0ef3d329
 
   return (
     <Layout key="1">
@@ -29,10 +25,6 @@
         fallback={<Loader className="pageLoader" type="rombs" size="40px" />}
       >
         <Switch>
-<<<<<<< HEAD
-
-=======
->>>>>>> 0ef3d329
           <Route
             exact
             path={[
@@ -52,24 +44,17 @@
             path={[`${basePath}/common/customization/custom-titles`]}
             component={CustomTitles}
           />
-<<<<<<< HEAD
-          <Route
-            path={`${basePath}/security`}
-            component={SecuritySettings}
-          />
-          <Route
-            exact
-            path={`${basePath}/integration/third-party-services`}
-            component={IntegrationSettings}
-          />
-=======
           {/* <Route
             exact
             path={`${basePath}/common/whitelabel`}
             component={WhiteLabel}
           /> */}
           <Route path={`${basePath}/security`} component={SecuritySettings} />
->>>>>>> 0ef3d329
+          <Route
+            exact
+            path={`${basePath}/integration/third-party-services`}
+            component={IntegrationSettings}
+          />
           <Redirect
             to={{
               pathname: "/error/404"
