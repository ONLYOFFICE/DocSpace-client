{
  "About": "O nás",
  "AboutCompanyTitle": "O tomto programu",
  "AccessDenied": "Přístup odepřen",
  "AccessRights": "Přístupová práva",
  "Action": "Akce",
  "ActionRequired": "Požadovaná opatření",
  "Actions": "Akce",
  "Activate": "Aktivovat",
  "Active": "Aktivní",
  "AddButton": "Přidat",
  "Address": "Adresa",
  "AdvancedFilter": "Možnosti hledání",
  "Alert": "Pozor",
  "All": "Vše",
  "AllowedCharacters": "Povolené znaky",
  "AndMore": "a <1>{{count}} dalších</1>",
  "Anonymous": "Anonymní",
  "AnyoneWithLink": "Kdokoli s odkazem",
  "ApplyButton": "Aplikovat",
  "Archive": "Archiv",
  "ArchivedRoomAction": "Místnost '{{name}}' je archivována",
  "Archives": "Archivy",
  "Attention": "Pozornost",
  "Audio": "Audio",
  "Authentication": "Autentizace",
  "Authorization": "Autorizace",
  "Back": "Zpět",
  "BarMaintenanceDescription": "Omlouváme se za případné krátkodobé technické problémy ve fungování služby, které se mohou objevit dne {{targetDate}} během aktualizace {{productName}}.",
  "BarMaintenanceDisclaimer": "Ujistěte se prosím, že všechny změny byly během tohoto dne úspěšně uloženy.",
  "BetaBadgeDescription": "Poznámka: jazyky RTL pro rozhraní {{productName}} můžete povolit v režimu beta. Podpora RTL pro editory bude brzy k dispozici.",
  "BetaBadgeFeedback": "Pokud jste našli chybu, odešlete ji prosím prostřednictvím <1>fóra</1> nebo nás kontaktujte na <3>{{supportEmail}}</3>.",
  "BetaBadgeTitle": "Rozhraní RTL",
  "BetaLabel": "BETA",
  "Bonus": "Bonus",
  "BookTraining": "Rezervujte si školení",
  "Button": "Tlačítko",
  "Bytes": "bajty",
  "CancelButton": "Zrušit",
  "ChangeButton": "Změnit",
  "ChangeQuota": "Změna kvóty",
  "ChangesSavedSuccessfully": "Změny byly úspěšně uloženy",
  "ChangeUserPermissions": "Změňte uživatelská oprávnění na pozvané osoby nebo <1>upgradujte svůj tarifní plán</1>.",
  "ChooseAnother": "Vyberte si jiný",
  "ChooseFromTemplates": "Výběr ze šablon",
  "ClearAll": "Vymazat vše",
  "ClearFilter": "Vymazat filtr",
  "CloseButton": "Zavřít",
  "CollaborationRoomDescription": "Spolupracujte s týmem na jednom nebo více dokumentech",
  "CollaborationRooms": "Spolupráce",
  "CollaborationRoomTitle": "Místnost pro spolupráci",
  "Color": "Barva",
  "ComingSoon": "Již brzy",
  "Comment": "Okomentovat",
  "Commentator": "Komentátor",
  "Commenting": "Komentování",
  "Comments": "Komentáře",
  "Commercial": "Komerční",
  "Common": "Běžná",
  "CommonFiles": "Společné soubory",
  "CompanyName": "Název společnosti",
  "Confirmation": "Potvrzení",
  "ConfirmationText": "Všechna zadaná data budou ztracena. Určitě chcete pokračovat?",
  "ConflictResolveSelectAction": "Prosím, vyberte akci:",
  "Connect": "Připojit",
  "Contacts": "Kontakty",
  "Content": "Obsah",
  "ContentCreator": "Tvůrce obsahu",
  "ContinueButton": "Pokračovat",
  "ContinueWith": "Pokračovat s",
  "Copy": "Zkopírovat",
  "CopyAndKeepAll": "Zkopírovat a uchovat všechny",
  "CopyAndKeepBothFolders": "Zkopírovat a uchovat obě složky",
  "CopyHere": "Zkopírovat sem",
  "CopyOperation": "Kopírování",
  "CopyPublicLink": "Kopírovat veřejný odkaz",
  "CountPerPage": "{{count}} na stránku",
  "Create": "Vytvořit",
  "CreateAndCopy": "Vytvořit a zkopírovat",
  "CreateCopy": "Vytvořit kopii",
  "CreateDescription": "Ve složce budou dva různé soubory.",
  "CreateFileCopy": "Vytvořit kopii souboru",
  "CreateFolderDescription": "V cílovém umístění budou dvě různé složky",
  "CreateFormFillingRoom": "Vytvořit místnost pro vyplnění formuláře",
  "CreateMasterFormFromFile": "Vytvořit PDF formulář ze souboru",
  "CreatePDFForm": "Vytvořit PDF formulář ",
  "Culture_ar-SA": "عربي (المملكة العربية السعودية)",
  "Culture_az": "Azərbaycan (Latın, Azərbaycan)",
  "Culture_bg": "Български (България)",
  "Culture_cs": "Český (Česká republika)",
  "Culture_de": "Deutsch (Deutschland)",
  "Culture_de-CH": "Deutsch (Schweiz)",
  "Culture_el-GR": "Ελληνικά (Ελλάδα)",
  "Culture_en-GB": "English (United Kingdom)",
  "Culture_en-US": "English (United States)",
  "Culture_es": "Español (España)",
  "Culture_es-MX": "Español (México)",
  "Culture_fi": "Suomi (Suomi)",
  "Culture_fr": "Français (France)",
  "Culture_hy-AM": "Հայերեն",
  "Culture_it": "Italiano (Italia)",
  "Culture_ja-JP": "日本語（日本）",
  "Culture_ko-KR": "한국어(대한민국)",
  "Culture_lo-LA": "ພາສາລາວ",
  "Culture_lv": "Latviešu (Latvija)",
  "Culture_nl": "Nederlands (Nederland)",
  "Culture_pl": "Polski (Polska)",
  "Culture_pt": "Português (Portugal)",
  "Culture_pt-BR": "Português (Brasil)",
  "Culture_ro": "Română (România)",
  "Culture_ru": "Русский (Россия)",
  "Culture_si": "සිංහල (ශ්‍රී ලංකාව)",
  "Culture_sk": "Slovenčina (Slovensko)",
  "Culture_sl": "Slovensko (Slovenija)",
  "Culture_sr-Cyrl-RS": "Српски (Србија)",
  "Culture_sr-Latn-RS": "Srpski (Srbija)",
  "Culture_tr": "Türkçe (Türkiye)",
  "Culture_uk-UA": "Українська (Україна)",
  "Culture_vi": "Tiếng Việt (Việt Nam)",
  "Culture_zh-CN": "中文（简体，中国）",
  "CurrentDate": "Aktuální datum",
  "Custom": "Vlastní",
  "CustomFilter": "Vlastní filtr",
  "CustomQuota": "Vlastní kvóta",
  "CustomRoomDescription": "Použijte vlastní nastavení a použijte tuto místnost pro libovolný účel.",
  "CustomRooms": "Vlastní",
  "CustomRoomTitle": "Vlastní místnost",
  "Date": "Datum",
  "DayOfTheMonth": "Den v měsíci",
  "DayOfTheWeek": "Den v týdnu",
  "Days": "dny",
  "Deactivate": "Deaktivace",
  "DefaultQuota": "Výchozí kvóta",
  "Delete": "Smazat",
  "DeletePermanently": "Trvale odstranit",
  "DenyAccess": "Zamítnout přístup",
  "Description": "Popis",
  "DeveloperLicense": "Developer",
  "DeveloperTools": "Nástroje pro vývojáře",
  "Disable": "Zakázat",
  "Disabled": "Deaktivováno",
  "DisableQuota": "Zakázat kvóty",
  "DisableStorageQuota": "Zakázat kvóty úložiště",
  "Disconnect": "Odpojit",
  "Document": "Dokument",
  "Documents": "Dokumenty",
  "Domain": "Doména:",
  "DomainIpAddress": "Domény jako IP adresa nejsou podporovány",
  "Done": "Hotovo",
  "DontAskAgain": "Při vytváření se znovu neptejte na název souboru",
  "DontShowAgain": "Nezobrazovat znovu",
  "Download": "Stáhnout",
  "DownloadApps": "Aplikace ke staženi",
  "DownloadOperationDescription": "Po dokončení najdete soubory ve složce pro stahování v prohlížeči a zavřete tuto kartu.",
  "DownloadOperationTitle": "Probíhá stahování souborů",
  "DropzoneTitleExsts": "(JPG nebo PNG)",
  "DropzoneTitleLink": "Výběr nového obrázku",
  "DropzoneTitleSecondary": "nebo sem vložte soubor",
  "Duplicate": "Duplikovat",
  "EditButton": "Upravit",
  "EditIndex": "Upravit index",
  "Editing": "Úpravy",
  "Editor": "Editor",
  "Email": "E-mail",
  "Employees": "Zaměstnanci",
  "EmptyDescription": "Zde se zobrazí seznam uživatelů, kteří byli dříve pozváni do prostoru {{productName}} nebo do samostatných místností. Tyto uživatele budete moci kdykoli pozvat ke spolupráci.",
  "EmptyEmail": "Nebyl analyzován žádný e-mail",
  "EmptyFieldError": "Prázdné pole",
  "EmptyFilterDescriptionText": "Tomuto filtru neodpovídají žádné soubory ani složky. Vyzkoušejte jiný nebo vymažte filtr pro zobrazení všech souborů.",
  "EmptyFilterFilesDescription": "Tomuto filtru neodpovídají žádné soubory ani složky. Zkuste jiný filtr nebo filtr odstraňte a zobrazte všechny soubory.",
  "EmptyFilterRoomsDescription": "Tomuto filtru neodpovídá žádná místnost. Zkuste jiný filtr nebo obnovte filtr pro zobrazení všech místností.",
  "EmptyGroupDescription": "Tato skupina je prázdná",
  "EmptyHeader": "Zatím zde nejsou žádné další účty",
  "EmptyRoomsDescription": "Vytvořte první místnost v části Moje místnosti.",
  "EmptyRoomsHeader": "Zatím zde nejsou žádné místnosti",
  "Enable": "Povolit",
  "EnableThirdPartyIntegration": "Požádejte prosím vlastníka nebo správce {{productName}} o povolení příslušné služby v sekci Integrace u {{productName}}. Nastavení.",
  "EncryptingFile": "Šifrování souboru",
  "EncryptionFilePreparing": "Příprava souboru k šifrování",
  "EncryptionKeysReload": "Šifrovací klíče musí být zadány znovu",
  "EnterName": "Zadejte název",
  "EnterPasswordDescription": "Soubor <1>«{{fileName}}»</1> se nachází v místnosti chráněné heslem. Zadejte prosím heslo pro tuto místnost",
  "EnterpriseLicense": "Enterprise",
  "Error": "Chyba",
  "Error401Text": "Omlouváme se, ale tento zdroj není v současné době přístupný.",
  "Error403Text": "Omlouváme se, přístup odepřen.",
  "Error404Text": "Omlouváme se, zdroj nelze najít.",
  "ErrorDeactivatedText": "Tento prostor {{productName}} je deaktivován",
  "ErrorEmptyList": "Seznam entit byl změněn. Zkontrolujte prosím jeho obsah a zkuste to znovu.",
  "ErrorInternalServer": "Interní chyba serveru. Zkuste to později.",
  "ErrorOfflineText": "Nebylo nalezeno připojení k internetu",
  "ErrorReport": "Chybové hlášení",
  "ErrorReportDescription": "Otevřete níže uvedenou zprávu a podívejte se, jaké údaje obsahuje. Chybová hlášení neobsahují žádné osobní údaje uživatelů. Abyste našemu týmu pomohli lépe porozumět problému, popište jej ve volném formuláři pomocí pole pro komentář.",
  "ErrorReportSuccess": "Chybové hlášení bylo úspěšně odesláno",
  "EveryDay": "Každý den",
  "EveryDayOfTheMonth": "Každý den v měsíci",
  "EveryDayOfTheWeek": "Každý den v týdnu",
  "EveryHour": "Každou hodinu",
  "EveryMinute": "Každou minutu",
  "EveryMonth": "Každý měsíc",
  "EveryWeek": "Každý týden",
  "EveryYear": "Každý rok",
  "Exabyte": "EB",
  "Example": "Příklad: {{example}}",
  "ExpiredLink": "Vypršela platnost odkazu",
  "FeedbackAndSupport": "Zpětná vazba a technická podpora",
  "FileActionRequired": "V cílovém umístění se již nachází soubor s názvem «<1>{{fileName}}</1>».",
  "Files": "Soubory",
  "FilesAlreadyContains": "Cílová destinace již obsahuje soubory se stejným názvem.",
  "FilesAndFoldersAlreadyContains": "Cílová destinace již obsahuje soubory a složky se stejným názvem.",
  "FilesAndFolderWillNotBeCopied": "Soubory a složky nebudou zkopírovány",
  "FillFormButton": "Vyplňte formulář",
  "FillingFormRooms": "Vyplnění formuláře",
  "FillInOut": "vyplnit",
  "Finish": "Dokončení",
  "FirstName": "Křestní jméno",
  "Folder": "Složka",
  "FolderActionRequired": "Cílová destinace již obsahuje složku s názvem «<1>{{folderName}}</1>».",
  "Folders": "Složky",
  "FoldersAlreadyContains": "Cílová destinace již obsahuje složky se stejným názvem.",
  "FoldersAndFilesWillBeCopied": "V cíli budou zkopírovány složky a soubory",
  "FormAuthorizeToast": "Pokud máte účet v tomto {{productName}}, doporučujeme se přihlásit, aby se vyplněné formuláře zaznamenávaly pod vaším účtem.",
  "FormFilingRoomInfo": "Nahrajte PDF formuláře do místnosti. Vyzvěte členy a hosty, k vyplnění PDF formuláře. Prohlédněte si vyplněné formuláře a analyzujte automaticky shromážděná data v tabulce.",
  "FormFilingRoomTitle": "Místnost pro vyplňování formulářů",
  "FormRoom": "Místnost s formuláři",
  "Free": "Volno",
  "FreeAccessToLicensedVersion": "Bezplatný přístup k {{license}} řešení.",
  "FromDevice": "Ze zařízení",
  "FromPortal": "Od {{productName}}",
  "GeneratePassword": "Generovat heslo",
  "Gigabyte": "GB",
  "GoBack": "Vrátit se zpět",
  "GotIt": "Chápu",
  "Group": "Skupina",
  "Groups": "Skupiny",
  "GroupsNotFoundDescription": "Vašemu hledání neodpovídají žádné skupiny. Pro zobrazení úplného seznamu skupin upravte parametry vyhledávání nebo vymažte vyhledávací pole.",
  "Guest": "Host",
  "Guests": "Hosté",
  "Guide": "Příručka",
  "HasFullAccess": "Má plný přístup do místnosti",
  "HeadOfGroup": "Vedoucí skupiny",
  "HelpCenter": "Centrum nápovědy",
  "HideArticleMenu": "Skrýt nabídku",
  "Homepage": "Domovská stránka",
  "Hotkeys": "Klávesové zkratky",
  "Hour": "hodina",
  "Image": "Obrázek",
  "Images": "Obrázky",
  "IncorrectDomain": "Nesprávná doména",
  "IncorrectEmail": "Nesprávná emailová adresa",
  "IncorrectFirstName": "Nesprávné křestní jméno",
  "IncorrectLastName": "Nesprávné příjmení",
  "IncorrectLocalPart": "Nesprávná místní část",
  "IncorrectPassword": "Nesprávné heslo",
  "Info": "Info",
  "InfoPanel": "Informační panel",
  "InstanceId": "Zadejte ID instance",
  "InvalidLink": "Neplatný odkaz",
  "InvitationToPortal": "<1>{{firstName}} {{lastName}}</1> vás zve do {{productName}} <1>{{spaceAddress}}</1> pro bezpečnou spolupráci na dokumentech.",
  "InvitationToRoom": "<1>{{firstName}} {{lastName}}</1> vás zve do místnosti <1>{{roomName}}</1>  pro bezpečnou spolupráci na dokumentech.",
  "Invite": "Pozvat",
  "InviteAsGuest": "pozvat jako hosta",
  "InviteContacts": "Pozvěte kontakty",
  "Invited": "Pozvánka na",
  "Inviter": "Pozývající",
  "Kilobyte": "KB",
  "Language": "Jazyk",
  "LastActivityDate": "Datum poslední činnosti",
  "LastModifiedDate": "Modifikováno",
  "LastName": "Příjmení",
  "LatePayment": "Opožděná platba",
  "Later": "Později",
  "LDAP": "LDAP",
  "LearnMore": "Zjistit více",
  "LinkAccessDenied": "Přístup k odkazu byl odepřen",
  "LinkCopiedToClipboard": "Odkaz zkopírován do schránky",
  "LinkCopySuccess": "Odkaz byl zkopírován do schránky",
  "LinkExpireAfter": "Platnost odkazu vyprší po <1>{{date}}</1>",
  "LinkExpired": "Platnost odkazu vypršela.",
  "LinkIsValid": "Odkaz je platný pro <1>{{date}}</1>",
  "LinkRemoved": "Odkaz odstraněn",
  "LinkSuccessfullyCopied": "Odkaz úspěšně zkopírován do schránky",
  "LiveChat": "Živý chat",
  "LiveChatOff": "Živý chat byl úspěšně odpojen",
  "LiveChatOn": "Live chat byl úspěšně připojen",
  "Load": "Načíst",
  "LoadingIsComplete": "Načítání je dokončeno na 100%",
  "LoadingProcessing": "Načítá se...",
  "LocalDomain": "Místní domény nejsou podporovány",
  "Location": "Umístění",
  "LoginButton": "Přihlásit se",
  "LogoutButton": "Odhlásit se",
  "MainHeaderSelectAll": "Vybrat vše",
  "MakeForm": "Uložit jako PDF formulář",
  "ManageStorageQuota": "Správa kvóty úložiště",
  "ManyEmails": "Příliš mnoho e-mailů analyzovaných",
  "MaximumNumberOfExternalLinksCreated": "Maximální počet vytvořených externích odkazů",
  "MaxLengthExceeded": "Maximální délka uživatelského jména nebo jiné místní části je 64 znaků.",
  "Media": "Média",
  "MediaError": "Adresa URL média nemohla být načtena",
  "Megabyte": "MB",
  "MeLabel": "Já",
  "Member": "Člen",
  "Members": "Členové",
  "MergeAndOverwrite": "Sloučit a přepsat",
  "MergeFolders": "Sloučit složky",
  "MergeFoldersDescription": "Dvě složky budou sloučeny do jedné s celým obsahem",
  "MobileAndroid": "Získat dokumenty {{organizationName}} na Google Play",
  "MobileIos": "Stáhnout {{organizationName}} Documents v App Store",
  "MobileLinux": "Stáhnout {{organizationName}} Desktop Editors pro Linux",
  "MobileMac": "Stáhnout {{organizationName}} Desktop Editors pro macOS",
  "MobileWin": "Stáhnout {{organizationName}} Desktop Editors pro Windows",
  "Months": "Měsíce",
  "More": "Více na",
  "MoveHere": "Přesunout zde",
  "MoveTo": "Přesunout do",
  "MoveToFolderMessage": "Složku nelze přesunout do podsložky",
  "MoveToOperation": "Přesouvám",
  "MoveToTrash": "Přesunout do koše",
  "MultiplyOverwrite": "Několik složek bude sloučeno do jedné, soubory budou přepsány aktualizací verze",
  "MyDocuments": "Moje dokumenty",
  "Name": "Název",
  "NeedPassword": "Pro přístup do místnosti potřebujete heslo",
  "NewDocument": "Nový dokument",
  "NewFolder": "Nová složka",
  "NewMasterForm": "Nová šablona formuláře",
  "NewPDFForm": "Nový PDF formulář",
  "NewPresentation": "Nová prezentace",
  "NewRoom": "Nová místnost",
  "NewSpreadsheet": "Nový tabulkový procesor",
  "NewVersionAvailable": "K dispozici je nová verze webové stránky",
  "Next": "Další",
  "No": "Ne",
  "NoFindingsFound": "Žádné nálezy",
  "NoGroupsHere": "Žádné skupiny zde nejsou",
  "NoRoomsFound": "Nebyly nalezeny žádné místnosti",
  "NotFoundFilterGuestsDescription": "Žádný host neodpovídá vašemu vyhledávání. Upravte prosím parametry vyhledávání nebo vymažte vyhledávací pole, aby se zobrazil úplný seznam hostů.",
  "NotFoundGroups": "Nebyly nalezeny žádné skupiny",
  "NotFoundGuests": "Zatím žádní přidaní hosté",
  "NotFoundGuestsDescription": "Noví hosté se sem budou přidáni, jakmile je pozvete do místnosti.",
  "NotFoundGuestsFilter": "Nebyli nalezeni žádní hosté",
  "NotFoundLanguage": "Nemůžete najít svůj jazyk? Kontaktujte nás na <1>{{supportEmail}}</1> a zúčastněte se překladu a získejte odměnu.",
  "NotFoundMembers": "Nebyli nalezeni žádní členové",
  "NotFoundTitle": "Nic nenalezeno",
  "NotFoundUsers": "Nebyli nalezeni žádní uživatelé",
  "NotFoundUsersDescription": "Vašemu hledání neodpovídají žádní uživatelé. Upravte prosím parametry vyhledávání nebo vymažte vyhledávací pole a zobrazte úplný seznam uživatelů.",
  "NotSupportedFormat": "Omlouváme se, ale formát tohoto souboru není podporován",
  "OAuthAccountsName": "Účty",
  "OAuthAccountsReadDescription": "Zobrazit všechny účty",
  "OAuthAccountsWriteDescription": "Zobrazení a správa všech účtů",
  "OAuthFilesName": "Soubory a složky",
  "OAuthFilesReadDescription": "Zobrazení všech souborů a složek",
  "OAuthFilesWriteDescription": "Zobrazení a správa všech souborů a složek",
  "OAuthOpenidName": "Otevřené ID",
  "OAuthOpenidOpenidDescription": "Zobrazení vašich osobních údajů",
  "OAuthProfilesName": "Profil",
  "OAuthProfilesReadDescription": "Zobrazení základních informací o vašem profilu",
  "OAuthProfilesWriteDescription": "Zobrazení a správa základních informací o vašem profilu",
  "OAuthRoomsName": "Místnosti",
  "OAuthRoomsReadDescription": "Zobrazit všechny místnosti",
  "OAuthRoomsWriteDescription": "Zobrazení a správa všech místností",
  "OFORMsGallery": "Galerie formulářů",
  "OkButton": "Ok",
  "OKButton": "OK",
  "Or": "nebo",
  "orContinueWith": "nebo pokračovat pomocí",
  "OrganizationName": "ONLYOFFICE",
  "OtherLabel": "Ostatní",
  "OverwriteDescription": "Soubor bude přidán do souboru se stejným názvem jako verze.",
  "OverwriteTitle": "Přepsat aktualizací verze",
  "Owner": "Vlastník",
  "PageOfTotalPage": "{{page}} z {{totalPage}}",
  "Paid": "Placené",
  "Password": "Heslo",
  "PasswordLimitDigits": "číslice",
  "PasswordLimitMessage": "Heslo musí obsahovat",
  "PasswordLimitSpecialSymbols": "speciální znaky",
  "PasswordLimitUpperCase": "velká písmena",
  "PasswordMinimumLength": "Minimální délka",
  "PasswordRequired": "Vyžadováno heslo",
  "PaymentsTitle": "Platby",
  "People": "Lidé",
  "PerUserMonth": "<1>{{currencySymbol}}</1><1>{{price}}</1> za administrátora/měsíc",
  "Petabyte": "PB",
  "Phone": "Telefon",
  "Plugins": "Zásuvné moduly",
  "PortalAdmin": "Správce prostoru {{productName}}",
  "PortalOwner": "Majitel {{productName}}",
  "PortalRestriction": "Vaše IP adresa není uvedena v seznamu povolených IP adres pro přístup k tomuto {{productName}}. Vypněte VPN, pokud je povolena, a znovu načtěte stránku nebo použijte k přihlášení jinou IP adresu.",
  "PreparationPortalTitle": "Probíhá obnova portálu",
  "Presentation": "Prezentace",
  "Presentations": "Prezentace",
  "Preview": "Náhled",
  "Previous": "Předchozí",
  "ProductEditorsName": "Docs",
  "ProductName": "DocSpace",
  "Profile": "Profil",
  "Projects": "Projekty",
  "ProviderApple": "Apple",
  "ProviderFacebook": "Facebook",
  "ProviderGoogle": "Google",
  "ProviderLinkedIn": "LinkedIn",
  "ProviderLoginError": "Chyba autorizace",
  "ProviderMicrosoft": "Microsoft",
  "ProviderNotConnected": "Poskytovatel není připojen k vašemu účtu",
  "ProviderSsoSetting": "Jednotné přihlášení",
  "ProviderTwitter": "Twitter",
  "ProviderZoom": "Zoom",
  "PublicAuthorizeToast": "Tato místnost je otevřena v režimu <1>{{roomMode}}</1>. Abyste mohli pracovat s dokumenty, autorizujte se.",
  "PublicLink": "Veřejný odkaz",
  "PublicRoom": "Veřejná místnost",
  "PublicRoomInfo": "Sdílejte dokumenty k prohlížení, úpravám, komentování nebo kontrolování bez registrace. Tuto místnost můžete také vložit do libovolného webového rozhraní.",
  "PublicRoomLabel": "Veřejné",
  "PunycodeDomain": "Domény Punycode nejsou podporovány",
  "PunycodeLocalPart": "Místní část Punycode není podporována",
  "QuotaPaidUserLimitError": "Byl dosažen limit placených uživatelů.",
  "ReadInstructions": "Přečtěte si pokyny",
  "ReadOnly": "Pouze pro čtení",
  "ReadyToFillOut": "Připraveno k vyplnění",
  "Reconnect": "Připojit znovu",
  "ReconnectStorage": "Opětovné připojení úložiště",
  "RecoverDescribeYourProblemPlaceholder": "Popište svůj problém",
  "RecoverTitle": "Obnovení přístupu",
  "RegistrationEmail": "Váš registrační e-mail",
  "ReloadPage": "Obnovit stránku",
  "Remember": "Zapamatovat si mě",
  "Remove": "Odstranit",
  "RemoveLink": "Odstranit odkaz",
  "Rename": "Přejmenovat",
  "RenewSubscription": "Obnovit předplatné?",
  "RepeatInvitation": "Zopakovat pozvání",
  "RequiredField": "Povinné pole",
  "ResetApplication": "Obnovení aplikace",
  "Restore": "Obnovit",
  "RestoreHere": "Obnovit zde",
  "RestoreTo": "Obnovit na",
  "Review": "Prověřit",
  "Reviewing": "Přezkoumání stránek",
  "Role": "Role",
  "Room": "Místnost",
  "RoomAdmin": "Administrátor místnosti",
  "RoomLinkExpired": "Odkaz na místnost, který se snažíte otevřít, neexistuje nebo jeho platnost vypršela.",
  "RoomList": "Seznam místností",
  "RoomManager": "Správce místnosti",
  "RoomName": "Název místnosti",
  "RoomNotAvailable": "Místnost není k dispozici",
  "Rooms": "Místnosti",
  "RoomShareLinkPassword": "Dostęp chroniony hasłem jest włączony.",
  "RoomShareLinkRestrictionActivated": "Aktivováno omezení kopírování obsahu souborů, stahování souborů a tisku.",
  "RoomShareLinkRole": "Odkaz pro roli <1>{{role}}</1> je úspěšně zkopírován do schránky.",
  "RoomSpaceQuotaExceeded": "Překročení kvóty místa v místnosti ({{size}})",
  "SameEmail": "Nelze použít stejný e-mail",
  "SaveButton": "Uložit",
  "SaveHereButton": "Uložit zde",
  "SaveToPublicRoom": "Uložit do veřejné místnosti",
  "Search": "Vyhledávat",
  "SearchEmptyRoomsDescription": "Tomuto filtru neodpovídají žádné místnosti. Vyzkoušejte jiný filtr nebo vymažte filtr pro zobrazení všech místností.",
  "SectionRequired": "Tato sekce je povinná",
  "SelectAction": "Vybrat",
  "SelectAll": "Vybrat vše",
  "SelectDate": "Zvolte datum",
  "SelectDOCXFFormat": "Vyberte soubor .DOCXF",
  "SelectDOCXFormat": "Vybrat soubor ve formátu .DOCX",
  "SelectExtensionFiles": "Vybrat soubory {{extension}}",
  "SelectFile": "Vybrat soubor",
  "SelectFiles": "Výběr souborů",
  "SelectFolder": "Vybrat složku",
  "SelectFromPortal": "Vyberte z {{productName}}",
  "SelectorEmptyScreenHeader": "Zatím zde nejsou žádné soubory a složky",
  "SelectorFormRoomEmptyScreenDescription": "Chcete-li sdílet svůj formulář a shromažďovat odpovědi, vytvořte místnost pro vyplňování formulářů.",
  "SelectorInfoBarDescription": "Sdílejte svůj formulář a shromažďujte odpovědi prostřednictvím místnosti pro vyplňování formulářů. Vyberte existující místnost nebo vytvořte novou.",
  "SelectorInfoBarTitle": "Odeslat do místnosti pro vyplnění",
  "SelectPDFFormat": "Vyberte soubor .PDF",
  "SelectRoom": "Vybrat místnost",
  "SelectTypeFiles": "Vyberte Select {{type}}",
  "SendButton": "Odeslat",
  "Sending": "Odeslání...",
  "SendRequest": "Odeslat požadavek",
  "Sessions": "Relace",
  "SetDiskSpaceQuota": "Nastavte kvótu úložiště a určete maximální prostor na disku pro tento prostor {{productName}}.",
  "SetQuotaStorageLimit": "Nastavení kvóty pro definování limitu úložiště.",
  "Settings": "Nastavení",
  "SettingsGeneral": "Obecné",
  "SetToDefault": "Nastavení na výchozí hodnotu",
  "Share": "Sdílet",
  "ShareAndCollect": "Sdílet a shromažďovat",
  "SharedLinks": "Sdílené odkazy",
  "ShareDocument": "Sdílet tento dokument",
  "ShareDocumentDescription": "Zajistěte přístup k dokumentu a nastavte úrovně oprávnění.",
  "SharedWithMe": "Sdílel se mnou",
  "ShareLinkTitle": "<1>Kdokoli</1> s tímto odkazem může <1>{{access}}</1>.",
  "ShareLinkTitleInternal": "<1>Uživatelé {{productName}}</1> mohou pouze <1>{{access}}</1>.",
  "ShareToFillOut": "Sdílet k vyplnění",
  "ShareVia": "Sdílet prostřednictvím",
  "ShowMore": "Zobrazit více",
  "SignInWithApple": "Přihlásit se pomocí Apple",
  "SignInWithFacebook": "Přihlásit se pomocí Facebooku",
  "SignInWithGoogle": "Přihlásit se pomocí Google",
  "SignInWithLinkedIn": "Přihlásit se pomocí LinkedIn",
  "SignInWithMicrosoft": "Přihlásit se pomocí Microsoft",
  "SignInWithSso": "Přihlásit se pomocí SSO",
  "SignInWithTwitter": "Přihlásit se pomocí Twitteru",
  "SignInWithZoom": "Přihlásit se pomocí Zoom",
  "SignUpWithApple": "Zaregistrovat se přes Apple",
  "SignUpWithFacebook": "Zaregistrovat se přes Facebook",
  "SignUpWithGoogle": "Zaregistrovat se přes Google",
  "SignUpWithLinkedIn": "Zaregistrovat se přes LinkedIn",
  "SignUpWithMicrosoft": "Zaregistrovat se přes Microsoft",
  "SignUpWithSso": "Zaregistrovat se přes SSO",
  "SignUpWithTwitter": "Zaregistrovat se přes Twitteru",
  "SignUpWithZoom": "Zaregistrovat se přes Zoom",
  "Size": "Velikost",
  "SizeImageLarge": "Velikost obrázku je příliš velká, vyberte prosím jiný obrázek.",
  "SkipDescription": "Žádný soubor nebude zkopírován. Původní soubor bude zachován v cílové složce.",
  "SkipFolderDescription": "Žádná složka nebude zkopírována",
  "SkipTitle": "Přeskočit",
  "SomethingWentWrong": "Něco se pokazilo.",
  "SortBy": "Seřadit podle",
  "SortingIndex": "Index třídění",
  "SpaceManagement": "Správa prostoru",
  "Spaces": "Prostory",
  "SpacesInLocalPart": "Místní část nemůže obsahovat mezery",
  "SpaceUsersOnly": "Pouze uživatelé {{productName}}",
  "Spreadsheet": "Tabulka",
  "Spreadsheets": "Tabulky",
  "SSO": "SSO",
  "Standard": "Standardní",
  "Storage": "Úložiště",
  "StorageAndQuota": "Úložiště / kvóta",
  "StorageQuota": "Úložná kvóta",
  "StorageQuotaDisabled": "Kvóta úložiště je zakázána.",
  "StorageQuotaReset": "Kvóta úložiště byla úspěšně nastavena na výchozí hodnotu.",
  "StorageQuotaSet": "Kvóta úložiště byla úspěšně nastavena.",
  "SubmitToFormGallery": "Odeslat do Galerie formulářů",
  "SubmitToGallery": "Odeslat do galerie",
  "SubmitToGalleryBlockBody": "Pošlete své šablony a podělte se o ně s komunitou {{organizationName}}.",
  "SubmitToGalleryBlockHeader": "Formulář {{organizationName}} Galerie",
  "SubscriptionExpired": "Vaše předplatné podpory a aktualizací vypršelo",
  "SubscriptionExpiredTitle": "Předplatné vypršelo",
  "SubscriptionIsExpiring": "Platnost vašeho předplatného vyprší dne {{date}}",
  "SuccessfullyCompletedOperation": "Operace byla úspěšně dokončena.",
  "Support": "Podpora",
  "SwitchToThumbnails": "Přepnout na zobrazení miniatur",
  "SwitchViewToCompact": "Přepnout na kompaktní zobrazení",
  "Tags": "Tagy",
  "Terabyte": "TB",
  "ThirdPartyStorage": "Úložiště třetích stran",
  "ThisSectionIsEmpty": "Tato část je prázdná",
  "Title": "Titulek",
  "TitleSelectFile": "Vybrat",
  "Today": "Dnes",
  "TrialDaysLeft": "Zkušební verze {{count}} dní",
  "TrialExpired": "Zkušební verze vypršela",
  "TryBusiness": "Zkuste podnikat",
  "TurnOffDiskSpaceLimit": "Vypnutí limitu místa na disku pro tento prostor {{productName}}.",
  "Type": "Typ",
  "UnexpectedError": "Došlo k neočekávané chybě. Zkuste to později nebo kontaktujte podporu.",
  "Unknown": "Neznámý",
  "UnknownError": "Neznámá chyba",
  "Unlimited": "Neomezené",
  "UploadDate": "Datum nahrání",
  "Uploader": "Nahrál/a",
  "UploadPDFForm": "Nahrát PDF formulář",
  "User": "Uživatel",
  "UsersInvited": "Pozvaní uživatelé",
  "UTC": "UTC",
  "Version": "Verze",
  "Video": "Video",
  "View": "Zobrazit",
  "ViewOnly": "pouze pro zobrazení",
  "ViewOnlyRooms": "Pouze k zobrazení",
  "VirtualDataRoom": "Virtuální datová místnost",
  "VirtualDataRoomDescription": "Použijte VDR pro pokročilé zabezpečení a transparentnost souborů. Nastavte vodoznaky, automaticky indexujte a sledujte veškerý obsah, omezte stahování a kopírování.",
  "WantToContinue": "Jste si jistý, že chcete pokračovat?",
  "Warning": "Varování",
  "WarningCopyToFormRoom": "Do této místnosti nelze soubor zkopírovat. Zkuste prosím zkopírovat {{organizationName}} PDF formulář.",
  "Website": "Webová stránka",
  "WithoutIcon": "Bez ikony",
  "Years": "Roky",
  "Yes": "Ano",
  "Yesterday": "Včera",
  "You": "Vy",
<<<<<<< HEAD
  "BadgeMyDraftTitle": "Můj návrh",
  "InProgress": "Probíhá",
  "RoleRoomAdminFormRoomDescription": "Správci místností mohou vytvářet a spravovat místnosti, zvát nové uživatele a přidělovat role správce místnosti nebo nižší. Správci místností mohou do místnosti nahrávat formuláře a mají plný přístup do složek Dokončeno a V procesu.",
  "RoleRoomAdminDescription": "Správci místností mohou vytvářet a spravovat přidělené místnosti, zvát nové uživatele a přidělovat role správce místnosti a nižší. Všichni správci mají přístup do sekce Dokumenty.",
  "RoleRoomManagerDescription": "Správci místností mohou spravovat přidělené místnosti, zvát nové uživatele a přidělovat role pod svou úrovní.",
  "RolePowerUserFormRoomDescription": "Uživatelé mohou nahrávat formuláře do místnosti a mají plný přístup ke složkám Dokončeno a V procesu.",
  "RoleNewUserDescription": "Uživatelé mohou v místnosti vytvářet a upravovat soubory, ale nemohou vytvářet místnosti, spravovat uživatele ani přistupovat k nastavení.",
  "RoleContentCreatorDescription": "Tvůrci obsahu mohou v místnosti vytvářet a upravovat soubory, ale nemohou spravovat uživatele ani přistupovat k nastavení.",
  "RoleFormFillerFormRoomDescription": "Vyplňovatelé formulářů mohou vyplňovat formuláře a zobrazovat pouze své dokončené/zahájené formuláře ve složkách Dokončeno a V procesu.",
  "RoleFormFillerDescription": "Operace s existujícími soubory: prohlížení, vyplňování formulářů, prohlížení, komentování.",
  "RolePortalAdminDescription": "Správci {{productName}} mají přístup k nastavení {{productName}}, mohou spravovat a archivovat místnosti, zvát nové uživatele a přidělovat role pod svou úrovní. Všichni správci mají přístup do sekce Dokumenty.",
  "RoleEditorDescription": "Operace s existujícími soubory: prohlížení, editace, vyplňování formulářů, prohlížení, komentování.",
  "RoleFormFiller": "Výplň formuláře",
  "RoleReviewer": "Recenzent",
  "RoleReviewerDescription": "Operace s existujícími soubory: prohlížení, prohlížení, komentování.",
  "RoleCommentator": "Komentátor",
  "RoleCommentatorDescription": "Operace s existujícími soubory: prohlížení, komentování.",
  "RoleViewer": "Prohlížeč",
  "RoleViewerDescription": "Prohlížení souborů",
  "DeleteFile": "Chystáte se odstranit tento soubor.",
  "FilePermanentlyDeleted": "Soubor bude za 30 dní trvale smazán.",
  "MoveToTrashTitle": "Přesunout do koše?",
  "CopyLink": "Kopírovat odkaz"
=======
  "ArchivingData": "Archivace dat",
  "FormTemplates": "Šablony formulářů",
  "Other": "Jiný",
  "DownloadAs": "Stáhnout jako",
  "CustomFormat": "Vlastní formát",
  "OriginalFormat": "Původní formát",
  "ChooseFormatText": "Zvolte formát každého stahovaného souboru",
  "ConvertMessage": "Pokud zvolíte převod souboru do jiného formátu než původního, může dojít ke ztrátě některých dat.",
  "ConvertToZip": "Soubory budou zkomprimovány do <strong>souboru .zip</strong>",
  "RemoveFromList": "Odebrat ze seznamu",
  "PasswordProtectedFiles": "Chcete-li pokračovat, zadejte prosím <0>heslo</0> pro chráněné soubory.",
  "EnterPassword": "Zadat heslo"
>>>>>>> 067e3b08
}<|MERGE_RESOLUTION|>--- conflicted
+++ resolved
@@ -580,7 +580,6 @@
   "Yes": "Ano",
   "Yesterday": "Včera",
   "You": "Vy",
-<<<<<<< HEAD
   "BadgeMyDraftTitle": "Můj návrh",
   "InProgress": "Probíhá",
   "RoleRoomAdminFormRoomDescription": "Správci místností mohou vytvářet a spravovat místnosti, zvát nové uživatele a přidělovat role správce místnosti nebo nižší. Správci místností mohou do místnosti nahrávat formuláře a mají plný přístup do složek Dokončeno a V procesu.",
@@ -603,8 +602,7 @@
   "DeleteFile": "Chystáte se odstranit tento soubor.",
   "FilePermanentlyDeleted": "Soubor bude za 30 dní trvale smazán.",
   "MoveToTrashTitle": "Přesunout do koše?",
-  "CopyLink": "Kopírovat odkaz"
-=======
+  "CopyLink": "Kopírovat odkaz",
   "ArchivingData": "Archivace dat",
   "FormTemplates": "Šablony formulářů",
   "Other": "Jiný",
@@ -617,5 +615,4 @@
   "RemoveFromList": "Odebrat ze seznamu",
   "PasswordProtectedFiles": "Chcete-li pokračovat, zadejte prosím <0>heslo</0> pro chráněné soubory.",
   "EnterPassword": "Zadat heslo"
->>>>>>> 067e3b08
 }