--- conflicted
+++ resolved
@@ -104,11 +104,8 @@
   const referenceUrl = searchParams.get("referenceUrl");
   const loginData = searchParams.get("loginData");
   const linkData = searchParams.get("linkData");
-<<<<<<< HEAD
   const isPublicAuth = searchParams.get("publicAuth");
-=======
   const deletePortalData = searchParams.get("deletePortalData");
->>>>>>> a5325364
 
   const isDesktop =
     typeof window !== "undefined" && window["AscDesktopEditor"] !== undefined;
@@ -381,16 +378,12 @@
         }
         return res;
       })
-<<<<<<< HEAD
-      .then((res: string | object | undefined) => {
+      .then(async (res: string | object | undefined) => {
         if (isPublicAuth) {
           localStorage.setItem(PUBLIC_STORAGE_KEY, "true");
           window.close();
         }
 
-=======
-      .then(async (res: string | object | undefined) => {
->>>>>>> a5325364
         const isConfirm = typeof res === "string" && res.includes("confirm");
         const redirectPath =
           referenceUrl || sessionStorage.getItem("referenceUrl");
@@ -467,13 +460,10 @@
     baseDomain,
     clientId,
     referenceUrl,
-<<<<<<< HEAD
     baseDomain,
     linkData,
     isPublicAuth,
-=======
     deletePortalData,
->>>>>>> a5325364
   ]);
 
   const onBlurEmail = () => {
