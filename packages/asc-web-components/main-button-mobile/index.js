import React, { useState, useRef, useEffect } from "react";
import PropTypes from "prop-types";
import {
  StyledFloatingButton,
  StyledDropDown,
  StyledDropDownItem,
  StyledContainerAction,
  StyledProgressBarContainer,
  StyledMobileProgressBar,
  StyledProgressContainer,
  StyledBar,
  StyledButtonWrapper,
  StyledButtonOptions,
} from "./styled-main-button";
import IconButton from "../icon-button";
import Button from "../button";
import Text from "../text";
import Scrollbar from "@appserver/components/scrollbar";
import { isMobile } from "react-device-detect";
import Backdrop from "../backdrop";

const ProgressBarMobile = ({
  label,
  status,
  percent,
  open,
  onCancel,
  icon,
  onClickAction,
  hideButton,
  error,
}) => {
  const uploadPercent = percent > 100 ? 100 : percent;

  const onClickHeaderAction = () => {
    onClickAction && onClickAction();
    hideButton();
  };

  return (
    <StyledProgressBarContainer isUploading={open}>
      <Text
        onClick={onClickHeaderAction}
        className="progress-header"
        fontSize={`14`}
        // color="#657077"
      >
        {label}
      </Text>
      <Text className="progress_count" fontSize={`13`}>
        {status}
      </Text>
      <IconButton
        className="progress_icon"
        onClick={onCancel}
        iconName={icon}
        size={14}
      />
      <StyledMobileProgressBar>
        <StyledBar uploadPercent={uploadPercent} error={error} />
      </StyledMobileProgressBar>
    </StyledProgressBarContainer>
  );
};

ProgressBarMobile.propTypes = {
  label: PropTypes.string,
  status: PropTypes.string,
  percent: PropTypes.number,
  open: PropTypes.bool,
  onCancel: PropTypes.func,
  icon: PropTypes.string,
  /** The function that will be called after the progress header click  */
  onClickAction: PropTypes.func,
  /** The function that hide button */
  hideButton: PropTypes.func,
  /** If true the progress bar changes color */
  error: PropTypes.bool,
};

const MainButtonMobile = (props) => {
  const {
    className,
    style,
    opened,
    onUploadClick,
    actionOptions,
    progressOptions,
    buttonOptions,
    percent,
    title,
    withButton,
    manualWidth,
    isOpenButton,
    onClose,
    sectionWidth,
  } = props;

  const [isOpen, setIsOpen] = useState(opened);
  const [isUploading, setIsUploading] = useState(false);
  const [height, setHeight] = useState("calc(100% - 48px)");

  const divRef = useRef();

  useEffect(() => {
    if (opened !== isOpen) {
      setIsOpen(opened);
    }
  }, [opened]);

  useEffect(() => {
    let height =
      divRef?.current?.getBoundingClientRect()?.height || window.innerHeight;

    height >= window.innerHeight
      ? setHeight("calc(100% - 48px)")
      : setHeight(height + "px");
  }, [isOpen, isOpenButton, window.innerHeight, isUploading]);

  const ref = useRef();

  const dropDownRef = useRef();

  const toggle = (isOpen) => {
    if (isOpenButton && onClose) {
      onClose();
    }

    return setIsOpen(isOpen);
  };

  const onMainButtonClick = (e) => {
    toggle(!isOpen);
  };

  const outsideClick = (e) => {
    if (isOpen && ref.current.contains(e.target)) return;
    toggle(false);
  };

  React.useEffect(() => {
    if (progressOptions) {
      const openProgressOptions = progressOptions.filter(
        (option) => option.open
      );

      setIsUploading(openProgressOptions.length > 0);
    }
  }, [progressOptions]);

  const renderItems = () => {
    return (
      <div ref={divRef}>
        <StyledContainerAction>
          {actionOptions.map((option) => {
            const optionOnClickAction = () => {
              toggle(false);
              option.onClick && option.onClick({ action: option.action });
            };

            return (
              <StyledDropDownItem
                key={option.key}
                label={option.label}
                className={`${option.className} ${
                  option.isSeparator && "is-separator"
                }`}
                onClick={optionOnClickAction}
                icon={option.icon ? option.icon : ""}
                action={option.action}
              />
            );
          })}
        </StyledContainerAction>
        <StyledProgressContainer
          isUploading={isUploading}
          isOpenButton={isOpenButton}
        >
          {progressOptions &&
            progressOptions.map((option) => (
              <ProgressBarMobile
                key={option.key}
                label={option.label}
                icon={option.icon}
                className={option.className}
                percent={option.percent}
                status={option.status}
                open={option.open}
                onCancel={option.onCancel}
                onClickAction={option.onClick}
                hideButton={() => toggle(false)}
                error={option.error}
              />
            ))}
        </StyledProgressContainer>
        <StyledButtonOptions>
          {buttonOptions
            ? buttonOptions.map((option) =>
                option.isSeparator ? (
                  <div key={option.key} className="separator-wrapper">
                    <div className="is-separator" />
                  </div>
                ) : (
                  <StyledDropDownItem
                    className={`drop-down-item-button ${
                      option.isSeparator ? "is-separator" : ""
                    }`}
                    key={option.key}
                    label={option.label}
                    onClick={option.onClick}
                    icon={option.icon ? option.icon : ""}
                    action={option.action}
                  />
                )
              )
            : ""}
        </StyledButtonOptions>
      </div>
    );
  };

  const children = renderItems();

  return (
    <>
<<<<<<< HEAD
      <Backdrop zIndex={199} visible={isOpen} onClick={outsideClick} />
      <div ref={ref} className={className} style={{ zIndex: "200", ...style }}>
=======
      <Backdrop zIndex={210} visible={isOpen} onClick={outsideClick} />
      <div
        ref={ref}
        className={className}
        style={{ zIndex: `${isOpen ? "211" : "201"}`, ...style }}
      >
>>>>>>> 9fdafab4
        <StyledFloatingButton
          icon={isOpen ? "minus" : "plus"}
          isOpen={isOpen}
          onClick={onMainButtonClick}
          percent={percent}
        />
        <StyledDropDown
          open={isOpen}
          withBackdrop={false}
          manualWidth={manualWidth || "400px"}
          directionY="top"
          directionX="right"
          isMobile={isMobile}
          fixedDirection={true}
          heightProp={height}
          sectionWidth={sectionWidth}
          isDefaultMode={false}
        >
          {isMobile ? (
            <Scrollbar
              style={{ position: "absolute" }}
              scrollclass="section-scroll"
              stype="mediumBlack"
              ref={dropDownRef}
            >
              {children}
            </Scrollbar>
          ) : (
            children
          )}
        </StyledDropDown>
      </div>
    </>
  );
};

MainButtonMobile.propTypes = {
  /** Accepts css style */
  style: PropTypes.oneOfType([PropTypes.object, PropTypes.array]),
  /** Options for drop down items  */
  actionOptions: PropTypes.array.isRequired,
  /** If you need display progress bar components */
  progressOptions: PropTypes.array,
  /** Menu that opens by clicking on the button  */
  buttonOptions: PropTypes.array,
  /** The function that will be called after the button click  */
  onUploadClick: PropTypes.func,
  /** Show button inside drop down */
  withButton: PropTypes.bool,
  /** The parameter that is used with buttonOptions is needed to open the menu by clicking on the button */
  isOpenButton: PropTypes.bool,
  /** The name of the button in the drop down */
  title: PropTypes.string,
  /** Loading indicator */
  percent: PropTypes.number,
  /** Section width */
  sectionWidth: PropTypes.number,
  /** Required if you need to specify the exact width of the drop down component */
  manualWidth: PropTypes.string,
  className: PropTypes.string,
  /** Tells when the dropdown should be opened */
  opened: PropTypes.bool,
  /** If you need close drop down  */
  onClose: PropTypes.func,
};

export default MainButtonMobile;<|MERGE_RESOLUTION|>--- conflicted
+++ resolved
@@ -221,19 +221,26 @@
 
   const children = renderItems();
 
+  //   <<<<<<< HEAD
+  //       <Backdrop zIndex={199} visible={isOpen} onClick={outsideClick} />
+  //       <div ref={ref} className={className} style={{ zIndex: "200", ...style }}>
+  // =======
+  //       <Backdrop zIndex={210} visible={isOpen} onClick={outsideClick} />
+  //       <div
+  //         ref={ref}
+  //         className={className}
+  //         style={{ zIndex: `${isOpen ? "211" : "201"}`, ...style }}
+  //       >
+  // >>>>>>> 9fdafab467b8ead52d22b0d5ca28a83d4d741bb1
+
   return (
     <>
-<<<<<<< HEAD
-      <Backdrop zIndex={199} visible={isOpen} onClick={outsideClick} />
-      <div ref={ref} className={className} style={{ zIndex: "200", ...style }}>
-=======
       <Backdrop zIndex={210} visible={isOpen} onClick={outsideClick} />
       <div
         ref={ref}
         className={className}
         style={{ zIndex: `${isOpen ? "211" : "201"}`, ...style }}
       >
->>>>>>> 9fdafab4
         <StyledFloatingButton
           icon={isOpen ? "minus" : "plus"}
           isOpen={isOpen}
