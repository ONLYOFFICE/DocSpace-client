// (c) Copyright Ascensio System SIA 2009-2025
//
// This program is a free software product.
// You can redistribute it and/or modify it under the terms
// of the GNU Affero General Public License (AGPL) version 3 as published by the Free Software
// Foundation. In accordance with Section 7(a) of the GNU AGPL its Section 15 shall be amended
// to the effect that Ascensio System SIA expressly excludes the warranty of non-infringement of
// any third-party rights.
//
// This program is distributed WITHOUT ANY WARRANTY, without even the implied warranty
// of MERCHANTABILITY or FITNESS FOR A PARTICULAR  PURPOSE. For details, see
// the GNU AGPL at: http://www.gnu.org/licenses/agpl-3.0.html
//
// You can contact Ascensio System SIA at Lubanas st. 125a-25, Riga, Latvia, EU, LV-1021.
//
// The  interactive user interfaces in modified source and object code versions of the Program must
// display Appropriate Legal Notices, as required under Section 5 of the GNU AGPL version 3.
//
// Pursuant to Section 7(b) of the License you must retain the original Product logo when
// distributing the program. Pursuant to Section 7(e) we decline to grant you any rights under
// trademark law for use of our trademarks.
//
// All the Product's GUI elements, including illustrations and icon sets, as well as technical writing
// content are licensed under the terms of the Creative Commons Attribution-ShareAlike 4.0
// International. See the License terms at http://creativecommons.org/licenses/by-sa/4.0/legalcode

import React from "react";
import { inject, observer } from "mobx-react";
import classNames from "classnames";

import { Text } from "@docspace/shared/components/text";
import { ToggleButton } from "@docspace/shared/components/toggle-button";
import {
  calculateTotalPrice,
  getConvertedSize,
} from "@docspace/shared/utils/common";
import { Tooltip } from "@docspace/shared/components/tooltip";
import { DeviceType } from "@docspace/shared/enums";

import CheckIcon from "PUBLIC_DIR/images/icons/16/check.round.react.svg";
import InfoIcon from "PUBLIC_DIR/images/info.outline.react.svg";

import styles from "./styles/AdditionalStorage.module.scss";
import { useServicesActions } from "./hooks/useServicesActions";
import PayerInformation from "../payments/PayerInformation";

interface ServiceQuotaFeature {
  title: string;
  image: string;
  priceTitle: string;
  id: string;
  enabled?: boolean;
  cancellation?: boolean;
}

type AdditionalStorageProps = {
  onToggle?: (id: string, enabled: boolean) => void;
  servicesQuotasFeatures?: Map<string, ServiceQuotaFeature>;
  storageSizeIncrement?: number;
  onClick?: () => void;
  storagePriceIncrement?: number;
  isPayer?: boolean;
  cardLinkedOnFreeTariff?: boolean;
  isFreeTariff?: boolean;
  currentStoragePlanSize?: number;
  nextStoragePlanSize?: number;
  storageExpiryDate?: string;
  isCardLinkedToPortal?: boolean;
  hasStorageSubscription?: boolean;
  isGracePeriod?: boolean;
  hasScheduledStorageChange?: boolean;
  isTablet?: boolean;
  isMobile?: boolean;
  formatWalletCurrency?: (amount: number, fractionDigits?: number) => string;
};

const AdditionalStorage: React.FC<AdditionalStorageProps> = ({
  servicesQuotasFeatures,
  storageSizeIncrement,
  onClick,
  storagePriceIncrement,
  cardLinkedOnFreeTariff,
  isFreeTariff,
  isPayer,
  onToggle,
  currentStoragePlanSize,
  nextStoragePlanSize,
  storageExpiryDate,
  isCardLinkedToPortal,
  hasStorageSubscription,
  isGracePeriod,
  hasScheduledStorageChange,
  isTablet,
  isMobile,
  formatWalletCurrency,
}) => {
  const isDisabled = cardLinkedOnFreeTariff || !isFreeTariff ? !isPayer : false;
  const { t } = useServicesActions();

  const handleToggle = (
    e: React.MouseEvent | React.ChangeEvent<HTMLInputElement>,
  ) => {
    const dataset = (e.currentTarget as HTMLElement).dataset;
    const handleDisabled = dataset.disabled?.toLowerCase() === "true";

    if (handleDisabled || !hasStorageSubscription) return;

    e.preventDefault();
    e.stopPropagation();

    const isEnabled = dataset.enabled?.toLowerCase() === "true";
    const id = dataset.id;

    onToggle?.(id!, !isEnabled);
  };

  const textTooltip = () => {
    return (
      <>
        <Text fontWeight={600} fontSize="12px">
          {t("StorageUpgradeMessage", {
            fromSize: `${currentStoragePlanSize} ${t("Common:Gigabyte")}`,
            toSize: `${nextStoragePlanSize} ${t("Common:Gigabyte")}`,
          })}
        </Text>
        <Text fontSize="12px">
          {nextStoragePlanSize === 0
            ? t("SubscriptionAutoCancellation", {
                finalDate: storageExpiryDate,
              })
            : t("SubscriptionAutoRenewed", {
                finalDate: storageExpiryDate,
              })}
        </Text>
      </>
    );
  };

  return (
    <div>
      <Text className={styles.storageDescription}>
        {isPayer || !isCardLinkedToPortal
          ? t("ConnectAndConfigureServices")
          : t("ServiceConfigurationNotice")}
      </Text>
      {isCardLinkedToPortal ? (
        <div className={styles.payerContainer}>
          <PayerInformation
            style={undefined}
            theme={undefined}
            user={undefined}
            accountLink={undefined}
            payerInfo={undefined}
            email={undefined}
            isNotPaidPeriod={undefined}
            isStripePortalAvailable={undefined}
          />
        </div>
      ) : null}
<<<<<<< HEAD
      {Array.from(servicesQuotasFeatures?.values() || []).map((item) => {
        if (!item.title || !item.image) return null;
        const eventDisabled =
          isDisabled || !hasStorageSubscription || nextStoragePlanSize! >= 0;
        return (
          <div
            key={item.id}
            className={classNames(styles.serviceContainer, {
              [styles.disabled]: isDisabled,
            })}
            {...(!isDisabled ? { onClick } : {})}
          >
            <div className={styles.headerContainer}>
              <div className={styles.iconWrapper}>
                <div
                  dangerouslySetInnerHTML={{ __html: item.image }}
                  className={styles.iconsContainer}
                />
              </div>

              <div
                onClick={handleToggle}
                className={styles.toggleWrapper}
                data-id={item.id}
                data-enabled={item.enabled}
                data-disabled={eventDisabled}
              >
                <ToggleButton
                  isChecked={currentStoragePlanSize! > 0}
                  className={styles.serviceToggle}
                  isDisabled={eventDisabled}
                />
              </div>
            </div>
            <div className={styles.contentContainer}>
              <Text
                fontWeight={600}
                fontSize="14px"
                className={styles.containerTitle}
              >
                {item.title}
              </Text>
              <Text fontSize="12px" className={styles.priceDescription}>
                {item.priceTitle}
              </Text>

              {nextStoragePlanSize! >= 0 ? (
=======
      <div
        className={classNames(styles.servicesWrapper, {
          [styles.servicesWrapperMobile]: isMobile,
          [styles.servicesWrapperTablet]: isTablet,
        })}
      >
        {Array.from(servicesQuotasFeatures?.values() || []).map((item) => {
          if (!item.title || !item.image) return null;
          const eventDisabled =
            isGracePeriod || isDisabled || hasScheduledStorageChange;

          return (
            <div
              key={item.id}
              className={classNames(styles.serviceContainer, {
                [styles.disabled]: isDisabled,
              })}
              {...(!isDisabled ? { onClick } : {})}
            >
              <div className={styles.headerContainer}>
                <div className={styles.iconWrapper}>
                  <div
                    dangerouslySetInnerHTML={{ __html: item.image }}
                    className={styles.iconsContainer}
                  />
                </div>

>>>>>>> 0de93b01
                <div
                  onClick={handleToggle}
                  className={styles.toggleWrapper}
                  data-id={item.id}
                  data-enabled={item.enabled}
                  data-disabled={eventDisabled}
                >
                  <ToggleButton
                    isChecked={hasStorageSubscription}
                    className={styles.serviceToggle}
                    isDisabled={eventDisabled}
                  />
                </div>
<<<<<<< HEAD
              ) : null}
              {typeof nextStoragePlanSize !== "number" &&
              currentStoragePlanSize! > 0 ? (
                <div
                  className={classNames(styles.changeShedule, {
                    [styles.greenColor]: true,
                  })}
                >
                  <CheckIcon />
                  <Text>
                    {t("CurrentPaymentMonth", {
                      price: formatWalletCurrency(
                        calculateTotalPrice(
                          currentStoragePlanSize!,
                          storagePriceIncrement!,
=======
              </div>
              <div className={styles.contentContainer}>
                <Text
                  fontWeight={600}
                  fontSize="14px"
                  className={styles.containerTitle}
                >
                  {item.title}
                </Text>
                <div className={styles.middleBlock}>
                  <Text fontSize="12px" className={styles.priceDescription}>
                    {item.priceTitle}
                  </Text>

                  {hasScheduledStorageChange ? (
                    <div
                      className={classNames(styles.changeShedule, {
                        [styles.warningColor]: true,
                      })}
                      data-tooltip-id="serviceTooltip"
                    >
                      <InfoIcon />
                      <Text fontWeight={600} fontSize="12px">
                        {t("ChangeShedule")}
                      </Text>

                      <Tooltip
                        id="serviceTooltip"
                        place="bottom"
                        maxWidth="300px"
                        float
                        getContent={textTooltip}
                      />
                    </div>
                  ) : null}
                  {!hasScheduledStorageChange && currentStoragePlanSize > 0 ? (
                    <div
                      className={classNames(styles.changeShedule, {
                        [styles.greenColor]: true,
                      })}
                    >
                      <CheckIcon />
                      <Text>
                        {t("CurrentPaymentMonth", {
                          price: formatWalletCurrency(
                            calculateTotalPrice(
                              currentStoragePlanSize,
                              storagePriceIncrement,
                            ),
                            2,
                          ),
                          size: `${currentStoragePlanSize} ${t("Common:Gigabyte")}`,
                        })}
                      </Text>
                    </div>
                  ) : null}

                  <div className={styles.priceContainer}>
                    <Text fontSize="12px" fontWeight={600}>
                      {t("PerStorage", {
                        currency: formatWalletCurrency(
                          storagePriceIncrement,
                          2,
>>>>>>> 0de93b01
                        ),
                        amount: getConvertedSize(t, storageSizeIncrement || 0),
                      })}
                    </Text>
                  </div>
                </div>
              </div>
            </div>
          );
        })}
      </div>
    </div>
  );
};

export default inject(
  ({
    paymentStore,
    currentTariffStatusStore,
    currentQuotaStore,
    settingsStore,
  }: TStore) => {
    const {
      cardLinkedOnFreeTariff,
      isPayer,
      isCardLinkedToPortal,
      servicesQuotasFeatures,
      storageSizeIncrement,
      storagePriceIncrement,
      formatWalletCurrency,
    } = paymentStore;

    const {
      currentStoragePlanSize,
      nextStoragePlanSize,
      storageExpiryDate,
      hasStorageSubscription,
      isGracePeriod,
      hasScheduledStorageChange,
    } = currentTariffStatusStore;

    const { isFreeTariff } = currentQuotaStore;
    const { currentDeviceType } = settingsStore;
    const isMobile = currentDeviceType === DeviceType.mobile;
    const isTablet = currentDeviceType === DeviceType.tablet;

    return {
      servicesQuotasFeatures,
      storageSizeIncrement,
      isPayer,
      cardLinkedOnFreeTariff,
      isFreeTariff,

      storagePriceIncrement,
      currentStoragePlanSize,
      hasStorageSubscription,
      nextStoragePlanSize,
      storageExpiryDate,
      isCardLinkedToPortal,
      isGracePeriod,
      hasScheduledStorageChange,
      isTablet,
      isMobile,
      formatWalletCurrency,
    };
  },
)(observer(AdditionalStorage));<|MERGE_RESOLUTION|>--- conflicted
+++ resolved
@@ -157,55 +157,6 @@
           />
         </div>
       ) : null}
-<<<<<<< HEAD
-      {Array.from(servicesQuotasFeatures?.values() || []).map((item) => {
-        if (!item.title || !item.image) return null;
-        const eventDisabled =
-          isDisabled || !hasStorageSubscription || nextStoragePlanSize! >= 0;
-        return (
-          <div
-            key={item.id}
-            className={classNames(styles.serviceContainer, {
-              [styles.disabled]: isDisabled,
-            })}
-            {...(!isDisabled ? { onClick } : {})}
-          >
-            <div className={styles.headerContainer}>
-              <div className={styles.iconWrapper}>
-                <div
-                  dangerouslySetInnerHTML={{ __html: item.image }}
-                  className={styles.iconsContainer}
-                />
-              </div>
-
-              <div
-                onClick={handleToggle}
-                className={styles.toggleWrapper}
-                data-id={item.id}
-                data-enabled={item.enabled}
-                data-disabled={eventDisabled}
-              >
-                <ToggleButton
-                  isChecked={currentStoragePlanSize! > 0}
-                  className={styles.serviceToggle}
-                  isDisabled={eventDisabled}
-                />
-              </div>
-            </div>
-            <div className={styles.contentContainer}>
-              <Text
-                fontWeight={600}
-                fontSize="14px"
-                className={styles.containerTitle}
-              >
-                {item.title}
-              </Text>
-              <Text fontSize="12px" className={styles.priceDescription}>
-                {item.priceTitle}
-              </Text>
-
-              {nextStoragePlanSize! >= 0 ? (
-=======
       <div
         className={classNames(styles.servicesWrapper, {
           [styles.servicesWrapperMobile]: isMobile,
@@ -233,7 +184,6 @@
                   />
                 </div>
 
->>>>>>> 0de93b01
                 <div
                   onClick={handleToggle}
                   className={styles.toggleWrapper}
@@ -247,23 +197,6 @@
                     isDisabled={eventDisabled}
                   />
                 </div>
-<<<<<<< HEAD
-              ) : null}
-              {typeof nextStoragePlanSize !== "number" &&
-              currentStoragePlanSize! > 0 ? (
-                <div
-                  className={classNames(styles.changeShedule, {
-                    [styles.greenColor]: true,
-                  })}
-                >
-                  <CheckIcon />
-                  <Text>
-                    {t("CurrentPaymentMonth", {
-                      price: formatWalletCurrency(
-                        calculateTotalPrice(
-                          currentStoragePlanSize!,
-                          storagePriceIncrement!,
-=======
               </div>
               <div className={styles.contentContainer}>
                 <Text
@@ -327,7 +260,6 @@
                         currency: formatWalletCurrency(
                           storagePriceIncrement,
                           2,
->>>>>>> 0de93b01
                         ),
                         amount: getConvertedSize(t, storageSizeIncrement || 0),
                       })}
