--- conflicted
+++ resolved
@@ -6,10 +6,6 @@
   "EmptyKnowledgeDescriptionActions": "Thử các hành động sau để bắt đầu:",
   "EmptyKnowledgeTitle": "Chưa có tệp nào được tải lên.",
   "EmptyResultsTitle": "Chưa có kết quả nào.",
-<<<<<<< HEAD
-=======
-  "EmptyResultsViewerDescription": "Bạn sẽ thấy kết quả hoạt động trò chuyện AI từ những người dùng khác ở đây khi chúng có sẵn.",
->>>>>>> 7bd0b0d7
   "InstructionsDescriptionAgentExample": "Ví dụ: “Bạn là một trợ lý PR AI giúp viết và chỉnh sửa các thông cáo báo chí. Hãy duy trì giọng văn chuyên nghiệp, tự tin và thân thiện với giới truyền thông. Làm nổi bật các thông điệp chính một cách rõ ràng, tránh biệt ngữ, và giữ cho văn bản ngắn gọn và hấp dẫn.”",
   "KnowledgeDescription": "Tải lên các tệp từ máy tính của bạn hoặc {{productName}} để cung cấp ngữ cảnh tốt hơn cho cuộc trò chuyện. Lưu ý: một phần hoặc toàn bộ nội dung đã tải lên có thể bị lộ trong quá trình trò chuyện.",
   "KnowledgeSelectIn": "Chọn trong {{productName}}",
