@use "./variables/colors" as *;

.light {
  --row-side-color: #{$gray};

  --background-color: #{$white};
  --text-color: #{$black};

  --accent-main: var(--color-scheme-main-accent, #{$light-blue-main});
  --accent-text: var(--color-scheme-text-accent, #{$light-blue-main});
  --accent-button: var(--color-scheme-main-buttons, #{$light-blue-main});
  --accent-button-text: var(--color-scheme-text-buttons, #{$white});

  --app-loader-background-color: #{$white};

  --files-article-body-download-app-list-text-color: #{$gray};
  --files-article-body-dev-tools-background-color: var(
    --accent-main,
    #{$light-blue-main}
  );
  --files-article-body-dev-tools-background-opacity: 0.17;
  --files-article-body-dev-tools-color: #{$gray-text};
  --article-catalog-background: #{$gray-light};
  --article-catalog-show-text: #{$light-gray-dark};
  --article-catalog-header-border-bottom: 1px solid #{$gray-light-mid};
  --article-client-home-logo-color: #{$black};
  --article-catalog-profile-border-top: 1px solid #{$gray-light-mid};
  --article-catalog-vertical-line: 1px solid #{$gray-light-mid};
  --article-catalog-profile-background: #{$light-gray-hover};
  --back-button-text-color: #{$gray-text};

  --article-item-header-color: #{$gray};
  --article-item-header-bg-color: #{$gray-strong};
  --article-item-container-bg-color: #{$white};
  --article-item-sibling-active-bg-color: #{$light-gray-selected};
  --article-item-sibling-hover-bg-color: #{$gray-light-mid};
  --article-item-img-svg-fill: #{$light-gray-dark};
  --article-item-img-svg-active-fill: #{$light-blue-main};
  --article-item-text-color: #{$gray-text};
  --article-item-text-active-color: #{$light-blue-main};
  --article-item-initial-text-color: #{$white};
  --article-item-badge-without-text-bg-color: #{$light-status-warning};
  --article-item-trash-icon-fill: #{$gray};
  --article-item-dnd-bg-color: #{$dnd-color};
  --article-item-dnd-hover-bg-color: #{$dnd-hover-color};

  --story-wrapper-bg-color: #{$gray-light};

  --aside-bg-color: #{$white};

  --aside-custom-z-index: unset;
  --aside-content-padding-bottom: unset;

  --aside-header-text-color: #{$black};
  --aside-header-border-color: #{$gray-light-mid};

  --aside-header-custom-height: 53px;

  --avatar-edit-container-background: #{$blue-light-mid};
  --avatar-edit-container-fill: #{$white};
  --avatar-edit-container-fill-hover: var(
    --accent-button,
    #{$light-blue-main-hover}
  );
  --avatar-edit-container-fill-press: var(
    --accent-button,
    #{$light-blue-main-pressed}
  );
  --avatar-image-container-background: #{$gray-strong};
  --avatar-image-container-background-image: #{$light-second-main};
  --avatar-image-container-group-background: #{$gray-light-mid};
  --avatar-icon-background: #{$gray-light-mid};
  --avatar-image-container-svg-fill: #{$white};
  --avatar-icon-color: #{$gray};
  --avatar-initials-color: #{$white};
  --avatar-initials-group-color: #{$black};
  --avatar-administrator-fill: #{$light-status-warning};
  --avatar-administrator-stroke: #{$dark-black};
  --avatar-administrator-color: #{$white};
  --avatar-guest-fill: #{$light-icons};
  --avatar-guest-stroke: #{$dark-black};
  --avatar-guest-color: #{$white};
  --avatar-owner-fill: #{$favorites-status};
  --avatar-owner-stroke: #{$dark-black};
  --avatar-owner-color: #{$white};

  --backdrop-background-color: #{$blur-light};

  --badge-border: 1px solid transparent;
  --badge-padding: 1px;
  --badge-line-height: 0.8;
  --badge-overflow: hidden;
  --badge-color: #{$white};
  --badge-background-color: var(--accent-main, #{$light-status-warning});
  --badge-disable-background-color: #{$gray};

  --button-color-base: #{$black};
  --button-color-base-hover: #{$black};
  --button-color-base-active: #{$black};
  --button-color-base-disabled: #{$gray-strong};

  --button-brightness: brightness(90%);

  --button-color-primary: #{$white};
  --button-color-primary-hover: #{$white};
  --button-color-primary-active: #{$white};
  --button-color-primary-disabled: #{$white};

  --button-background-base: #{$white};
  --button-background-base-hover: #{$white};
  --button-background-base-active: #{$gray-light-mid};
  --button-background-base-disabled: #{$gray-light};

  --button-background-primary: var(--accent-button, #{$light-second-main});
  --button-background-primary-hover: var(
    --accent-button,
    #{$light-second-main-hover}
  );
  --button-background-primary-active: linear-gradient(
      0deg,
      #{$light-second-main},
      #{$light-second-main}
    ),
    linear-gradient(0deg, #{$on-white-color}, #{$on-white-color});
  --button-background-primary-disabled: var(
    --accent-button,
    #{$light-second-main-disabled}
  );

  --button-border-base: 1px solid #{$gray-strong};
  --button-border-base-hover: 1px solid
    var(--accent-button, #{$light-second-main});
  --button-border-base-active: 1px solid #{$gray-strong};
  --button-border-base-disabled: 1px solid #{$gray-light-mid};

  --button-border-primary: 1px solid var(--accent-button, #{$light-second-main});
  --button-border-primary-active: var(--accent-button, #{$light-second-main});
  --button-border-primary-disabled: 1px solid
    var(--accent-button, #{$light-second-main-disabled});

  --button-loader-base: var(--accent-button, #{$light-second-main});
  --button-loader-primary: #{$white};

  --checkbox-fill-color: #{$white};
  --checkbox-border-color: #{$gray-strong};
  --checkbox-arrow-color: #{$black};
  --checkbox-indeterminate-color: #{$black};
  --checkbox-disable-arrow-color: #{$gray-strong};
  --checkbox-disable-border-color: #{$gray-light-mid};
  --checkbox-disable-fill-color: #{$gray-light};
  --checkbox-disable-indeterminate-color: #{$gray};
  --checkbox-hover-border-color: #{$gray};
  --checkbox-hover-indeterminate-color: #{$black};
  --checkbox-pressed-border-color: #{$gray-strong};
  --checkbox-pressed-fill-color: #{$gray-light-mid};
  --checkbox-focus-color: #{$gray};
  --checkbox-error-color: #{$light-error-status};

  --text-color: #{$black};
  --text-disable-color: #{$gray};

  --sub-menu-item-background-color: #{$white};
  --sub-menu-item-hover-background-color: #{$gray-light};
  --sub-menu-item-disabled-color: #{$gray};
  --sub-menu-item-disabled-background-color: #{$white};

  --context-menu-background: #{$white};
  --context-menu-border: none;
  --context-menu-header-border: 1px solid #{$gray-light-mid};
  --context-menu-box-shadow: 0px 8px 16px 0px #{$box-shadow-color};

  --context-menu-header-text-margin: 0 0 0 8px;
  --context-menu-header-text-color: #{$black};

  --context-menu-submenu-list-margin: 4px;

  --context-menu-button-border: #{$gray-strong};
  --context-menu-button-hover-border: #{$gray};

  --drag-and-drop-height: 100%;
  --drag-and-drop-border: 1px solid transparent;
  --drag-and-drop-accept-bg: #{$dnd-hover-color};
  --drag-and-drop-bg: #{$dnd-color};

  --dropdown-background: #{$white};
  --dropdown-border: none;
  --dropdown-box-shadow: 0px 8px 16px 0px #{$box-shadow-color};

  --drop-down-item-hover-color: #{$gray-light};
  --drop-down-item-icon-color: #{$black};
  --drop-down-item-icon-color-disabled: #{$black};
  --dropdown-item-separator-border: #{$gray-light-mid};

  --dropdown-item-disabled-color: #{$gray};
  --dropdown-item-selected-color: #{$light-gray-hover};

  --input-text-align: left;

  --empty-content-header-color: #{$black};
  --empty-content-description-color: #{$gray-text};
  --empty-content-button-color-link: #{$link};
  --empty-content-button-color-text: #{$black};

  --empty-view-link-color: #{$light-blue-main};
  --empty-view-link-bg-color: #{$white};
  --empty-view-link-bg-color-hover: #{$light-gray-hover};
  --empty-view-link-bg-color-press: #{$light-gray-selected};

  --empty-view-items-hover: #{$gray-light};
  --empty-view-items-press: #{$light-gray-selected};

  /* Empty content variables */
  --empty-view-header-color: #{$black};
  --empty-view-description-color: #{$gray-text};

  --error-container-background: #{$white};
  --error-container-body-text: #{$gray};
  --error-container-link-color: #{$link};

  --filter-button-border: 1px solid #{$gray-strong};
  --filter-button-hover-border: 1px solid #{$gray};

  --filter-button-open-background: #{$gray};
  --filter-button-open-fill: #{$white};

  --filter-block-background: #{$white};
  --filter-block-item-color: #{$gray};
  --filter-block-selected-item-color: #{$white};
  --filter-block-selected-backgroud-color: var(
    --accent-main,
    #{$light-blue-main}
  );
  --filter-block-item-separator-background: #{$gray-light-mid};
  --filter-block-item-tag-border: 1px solid #{$gray-light-mid};

  --filter-sort-button-background: #{$white};
  --filter-sort-button-selected-icon: #{$light-gray-selected};
  --filter-sort-button-unselected-icon: #{$gray};
  --filter-sort-button-sort-fill: #{$light-gray-dark};
  --filter-sort-button-selected-background: #{$light-gray-hover};

  --floating-button-icon-fill: #{$white};
  --floating-button-background: #{$light-icons};
  --floating-button-box-shadow: 0px 5px 20px #{$popup-shadow};

  --slider-track-height: 8px;
  --slider-thumb-size: 24px;
  --slider-thumb-border: 6px;
  --slider-border-radius: 5.6px;
  --slider-thumb-disabled-color: #{$gray-strong};
  --slider-thumb-disabled-border: #{$light-second-main-disabled};
  --slider-runnable-track-border: #{$gray-light-mid};
  --slider-thumb-background: var(
    --color-scheme-main-accent,
    #{$light-second-main}
  );
  --slider-thumb-border-color: #{$white};
  --slider-thumb-box-shadow: 0px 5px 20px #{$popup-shadow};
  --slider-range-track-border: #{$white};
  --slider-range-track-background: #{$light-second-main};
  --slider-background: #{$gray-light-mid};
  --slider-background-image: linear-gradient(
    var(--slider-thumb-background),
    var(--slider-thumb-background)
  );

  --save-cancel-border-color: #{$gray-light-mid};
  --save-cancel-reminder-color: #{$gray};

  --language-combo-hover-border: #{$gray};

  --link-dropdown-color-default: #{$gray};
  --link-dropdown-hover-color: #{$gray-text};
  --link-dropdown-hover-background: #{$gray-light-mid};
  --link-dropdown-background-default: transparent;
  --link-dropdown-disable-color: #{$gray};
  --link-dropdown-text-decoration: dashed;
  --link-dropdown-svg-opacity: 1;
  --link-dropdown-svg-semi-transparent: 0.5;
  --link-dropdown-padding-right: 20px;
  --link-dropdown-max-width: 200px;
  --link-dropdown-expander-width: 6.35px;
  --status-icon-color-positive: #{$light-status-positive};
  --status-icon-color-negative: #{$light-error-status};
}

.dark {
  --row-side-color: #{$gray-dark};
  --accent-main: var(--color-scheme-main-accent, #{$light-blue-main});
  --accent-text: var(--color-scheme-text-accent, #{$light-blue-main});
  --accent-button: var(--color-scheme-main-buttons, #{$light-blue-main});
  --accent-button-text: var(--color-scheme-text-buttons, #{$black});

  --background-color: #{$black};
  --text-color: #{$white};

  --view-selector-items-count: unset;

  --font-family: "Open Sans", sans-serif, Arial;

  --text-input-transition: all 0.2s ease 0s;
  --text-input-box-shadow: inset 0 0 0 30px var(--input-bg);
  --text-input-font-weight: normal;

  --context-menu-header-text-margin: 0 0 0 8px;
  --context-menu-submenu-list-margin: 4px;
  --drag-and-drop-border: 1px solid transparent;
  --empty-view-link-color: #{$light-blue-main};

  --aside-custom-z-index: unset;
  --input-text-align: left;
  --drag-and-drop-height: 100%;
  --aside-content-padding-bottom: unset;
  --aside-header-custom-height: 53px;
  --badge-border: 1px solid transparent;
  --badge-padding: 1px;
  --badge-line-height: 0.8;
  --badge-overflow: hidden;
  --context-menu-header-text-margin: 0 0 0 8px;
  --context-menu-submenu-list-margin: 4px;
  --main-button-mobile-dropdown-position: fixed;
  --main-button-mobile-dropdown-width: 400px;
  --main-button-mobile-dropdown-right: 48px;
  --main-button-mobile-dropdown-bottom: 48px;
  --main-button-mobile-dropdown-z-index: 202;
  --main-button-mobile-dropdown-mobile-width: calc(100vw - 64px);
  --main-button-mobile-dropdown-mobile-right: 32px;
  --main-button-mobile-dropdown-mobile-bottom: 40px;

  --row-min-width: 160px;
  --row-overflow: hidden;
  --row-text-overflow: ellipsis;
  --row-element-margin-right: 14px;
  --row-element-margin-left: 2px;
  --row-option-button-padding: 8px 0px 9px 7px;

  --row-content-margin: 0 6px;
  --row-content-font-size: 12px;
  --row-content-font-style: normal;
  --row-content-font-weight: 600;
  --row-content-font-family: "Open Sans", sans-serif, Arial;
  --row-content-max-width: 100%;
  --row-content-side-info-min-width: 160px;
  --row-content-side-info-margin: 0 6px;
  --row-content-side-info-width: 160px;
  --row-content-main-wrapper-min-width: 140px;
  --row-content-main-wrapper-margin-right: 8px;
  --row-content-main-wrapper-margin-top: 8px;
  --row-content-main-wrapper-width: 95%;
  --row-content-icons-height: 16px;

  --selector-add-button-border: none;
  --selector-add-button-box-sizing: border-box;
  --selector-add-button-border-radius: 3px;
  --selector-add-button-height: 32px;
  --selector-add-button-width: 32px;
  --selector-add-button-padding: 10px;

  --scrollbar-padding-inline-end: 17px;
  --scrollbar-padding-inline-end-mobile: 8px;
  --scrollbar-padding-after-last-item: unset;

  --app-loader-background-color: #{$black};

  --files-article-body-download-app-list-text-color: #{$gray-dark};
  --files-article-body-dev-tools-background-color: #{$dark-gray-dark};
  --files-article-body-dev-tools-background-opacity: 1;
  --files-article-body-dev-tools-color: #{$black};
  --article-catalog-background: #{$dark-gray-light};
  --article-catalog-show-text: #{$dark-gray-dark};
  --article-catalog-header-border-bottom: 1px solid #{$gray-dark-strong};
  --article-client-home-logo-color: #{$white};
  --article-catalog-profile-border-top: 1px solid #{$gray-dark-strong};
  --article-catalog-vertical-line: 1px solid #{$gray-dark-strong};
  --article-catalog-profile-background: #{$light-dark-gray-hover};
  --back-button-text-color: #{$white};

  --article-item-header-color: #{$gray-dark};
  --article-item-header-bg-color: #{$gray-dark-strong};
  --article-item-container-bg-color: #{$black};
  --article-item-sibling-active-bg-color: #{$black};
  --article-item-sibling-hover-bg-color: #{$black};
  --article-item-img-svg-fill: #{$dark-gray-dark};
  --article-item-img-svg-active-fill: #{$white};
  --article-item-text-color: #{$dark-gray-dark};
  --article-item-text-active-color: #{$white};
  --article-item-initial-text-color: #{$black};
  --article-item-badge-without-text-bg-color: #{$main-orange};
  --article-item-trash-icon-fill: #{$gray-dark};
  --article-item-dnd-bg-color: #{$dnd-dark-color};
  --article-item-dnd-hover-bg-color: #{$dnd-dark-hover};

  --story-wrapper-bg-color: #{$dark-gray-light};

  --aside-bg-color: #{$black};

  --aside-header-text-color: #{$white};
  --aside-header-border-color: #{$gray-dark-strong};

  --avatar-edit-container-background: rgba(255, 255, 255, 0.64);
  --avatar-edit-container-fill: #{$white};
  --avatar-edit-container-fill-hover: var(
    --accent-button,
    #{$light-blue-main-hover}
  );
  --avatar-edit-container-fill-press: var(
    --accent-button,
    #{$light-blue-main-pressed}
  );
  --avatar-image-container-background: #{$gray-dark-strong};
  --avatar-image-container-background-image: #{$gray-dark-strong};
  --avatar-image-container-group-background: #{$gray-dark-mid};
  --avatar-icon-background: #{$gray-dark-mid};
  --avatar-image-container-svg-fill: #{$gray-dark};
  --avatar-icon-color: #{$gray-dark};
  --avatar-initials-color: #{$white};
  --avatar-initials-group-color: #{$white};
  --avatar-administrator-fill: #{$dark-status-warning};
  --avatar-administrator-stroke: #{$dark-black};
  --avatar-administrator-color: #{$white};
  --avatar-guest-fill: #{$dark-icon};
  --avatar-guest-stroke: #{$dark-black};
  --avatar-guest-color: #{$white};
  --avatar-owner-fill: #{$favorites-status};
  --avatar-owner-stroke: #{$dark-black};
  --avatar-owner-color: #{$white};

  --backdrop-background-color: #{$blur-dark};

  --badge-background-color: var(--accent-main, #{$dark-status-warning});
  --badge-disable-background-color: #{$gray-dark-strong};

  --button-color-base: #{$white};
  --button-color-base-hover: #{$white};
  --button-color-base-active: #{$white};
  --button-color-base-disabled: #{$gray-dark-strong};

  --button-brightness: brightness(82%);

  --button-color-primary: #{$white};
  --button-color-primary-hover: #{$white};
  --button-color-primary-active: #{$white};
  --button-color-primary-disabled: #{$white};

  --button-background-base: #{$black};
  --button-background-base-hover: #{$black};
  --button-background-base-active: #{$dark-gray-light};
  --button-background-base-disabled: #{$dark-gray-light};

  --button-background-primary: var(--accent-button, #{$light-second-main});
  --button-background-primary-hover: var(
    --accent-button,
    #{$light-second-main-hover}
  );
  --button-background-primary-active: linear-gradient(
      0deg,
      #{$light-second-main},
      #{$light-second-main}
    ),
    linear-gradient(0deg, #{$on-white-color}, #{$on-white-color});
  --button-background-primary-disabled: var(
    --accent-button,
    #{$light-second-main-disabled}
  );

  --button-border-base: 1px solid #{$gray-dark-strong};
  --button-border-base-hover: 1px solid #{$gray-dark};
  --button-border-base-active: 1px solid #{$gray-dark-strong};
  --button-border-base-disabled: 1px solid #{$gray-dark-strong};

  --button-border-primary: 1px solid var(--accent-button, #{$light-second-main});
  --button-border-primary-active: linear-gradient(
      0deg,
      #{$light-second-main},
      #{$light-second-main}
    ),
    linear-gradient(0deg, #{$on-white-color}, #{$on-white-color});
  --button-border-primary-disabled: 1px solid
    var(--accent-button, #{$light-second-main-disabled});

  --button-loader-base: #{$white};
  --button-loader-primary: #{$white};

  --checkbox-fill-color: #{$dark-gray-light};
  --checkbox-border-color: #{$gray-dark-strong};
  --checkbox-arrow-color: #{$white};
  --checkbox-indeterminate-color: #{$white};
  --checkbox-disable-arrow-color: #{$gray-dark-strong};
  --checkbox-disable-border-color: #{$gray-dark-mid};
  --checkbox-disable-fill-color: #{$dark-gray-light};
  --checkbox-disable-indeterminate-color: #{$gray-dark-strong};
  --checkbox-hover-border-color: #{$gray-dark};
  --checkbox-hover-indeterminate-color: #{$white};
  --checkbox-pressed-border-color: #{$gray-dark-strong};
  --checkbox-pressed-fill-color: #{$black};
  --checkbox-focus-color: #{$gray-dark};
  --checkbox-error-color: #{$dark-error-status};

  --text-color: #{$white};
  --text-disable-color: #{$gray-dark-text};

  --sub-menu-item-background-color: #{$black};
  --sub-menu-item-hover-background-color: #{$light-dark-gray-hover};
  --sub-menu-item-disabled-color: #{$gray};
  --sub-menu-item-disabled-background-color: #{$black};

  --context-menu-background: #{$black};
  --context-menu-border: 1px solid #{$gray-dark-strong};
  --context-menu-header-border: 1px solid #{$gray-dark-strong};
  --context-menu-box-shadow: 0px 8px 16px 0px #{$box-shadow-dark-color};
  --context-menu-header-text-color: #{$white};

  --context-menu-button-border: #{$gray-dark};
  --context-menu-button-hover-border: #{$gray-dark};

  --drag-and-drop-accept-bg: #{$dnd-dark-hover};
  --drag-and-drop-bg: #{$dnd-dark-color};

  --dropdown-background: #{$black};
  --dropdown-border: 1px solid #{$gray-dark-strong};
  --dropdown-box-shadow: 0px 8px 16px 0px #{$box-shadow-dark-color};

  --drop-down-item-hover-color: #{$light-dark-gray-hover};
  --drop-down-item-icon-color: #{$white};
  --drop-down-item-icon-color-disabled: #{$white};
  --dropdown-item-separator-border: #{$gray-dark-strong};

  --dropdown-item-disabled-color: #{$gray};
  --dropdown-item-selected-color: #{$dark-gray-light};

  --empty-content-header-color: #{$white};
  --empty-content-description-color: #{$dark-gray-dark};
  --empty-content-button-color-link: #{$dark-link};
  --empty-content-button-color-text: #{$white};

  --empty-view-link-bg-color: #{$black};
  --empty-view-link-bg-color-hover: #{$dark-gray-light};
  --empty-view-link-bg-color-press: #{$gray-dark-strong};

  --empty-view-items-hover: #{$dark-gray-light};
  --empty-view-items-press: #{$gray-dark-strong};

  --empty-view-header-color: #{$white};
  --empty-view-description-color: #{$dark-gray-dark};

  --error-container-background: #{$black};
  --error-container-body-text: #{$gray-dark};
  --error-container-link-color: #{$dark-link};

  --filter-button-border: 1px solid #{$gray-dark-strong};
  --filter-button-hover-border: 1px solid #{$gray-dark};

  --filter-button-open-background: #{$gray};
  --filter-button-open-fill: #{$white};

  --filter-block-background: #{$black};
  --filter-block-item-color: #{$gray};
  --filter-block-selected-backgroud-color: #{$white};
  --filter-block-selected-item-color: #{$black};
  --filter-block-item-separator-background: #{$gray-dark-strong};
  --filter-block-item-tag-border: 1px solid #{$gray-dark-strong};

  --filter-sort-button-background: #{$black};
  --filter-sort-button-selected-icon: #{$light-gray-selected};
  --filter-sort-button-unselected-icon: #{$gray-dark};
  --filter-sort-button-sort-fill: #{$dark-gray-dark};
  --filter-sort-button-selected-background: #{$gray-dark-strong};

  --floating-button-icon-fill: #{$black};
  --floating-button-background: #{$white};
  --floating-button-box-shadow: 0px 12px 24px #{$popup-shadow};

  --slider-track-height: 8px;
  --slider-thumb-size: 24px;
  --slider-thumb-border: 6px;
  --slider-border-radius: 5.6px;
  --slider-thumb-disabled-color: #{$gray-dark-strong};
  --slider-thumb-disabled-border: #{$light-second-main-disabled};
  --slider-runnable-track-border: #{$gray-dark-mid};
  --slider-thumb-background: #{$white};
  --slider-thumb-border-color: #{$black};
  --slider-thumb-box-shadow: 0px 3px 12px rgba(0, 0, 0, 0.25);
  --slider-range-track-border: #{$black};
  --slider-range-track-background: #{$white};
  --slider-background: #{$gray-dark-mid};
  --slider-background-image: linear-gradient(
    var(--slider-thumb-background),
    var(--slider-thumb-background)
  );

  --save-cancel-border-color: #{$gray-light-mid};
  --save-cancel-reminder-color: #{$gray};

  --language-combo-hover-border: #{$gray-dark};

  --link-dropdown-color-default: #{$gray-dark};
  --link-dropdown-hover-color: #{$dark-gray-dark};
  --link-dropdown-hover-background: #{$gray-dark-strong};
  --link-dropdown-background-default: transparent;
  --link-dropdown-disable-color: #{$gray-dark-text};
  --link-dropdown-text-decoration: dashed;
  --link-dropdown-svg-opacity: 1;
  --link-dropdown-svg-semi-transparent: 0.5;
  --link-dropdown-padding-right: 20px;
  --link-dropdown-max-width: 200px;
  --link-dropdown-expander-width: 6.35px;
  --status-icon-color-positive: #{$dark-status-positive};
  --status-icon-color-negative: #{$dark-error-status};
}

.light {
  --form-wrapper-background: #{$white};
  --form-wrapper-box-shadow: 0px 5px 20px #{$popup-shadow};
}

.dark {
  --form-wrapper-background: #{$black};
  --form-wrapper-box-shadow: 0px 5px 20px #{$badge-shadow};
}

.light {
  --heading-font-weight: 600;
  --heading-color: #{$black};
  --heading-font-size-xlarge: 27px;
  --heading-font-size-large: 23px;
  --heading-font-size-medium: 21px;
  --heading-font-size-small: 19px;
  --heading-font-size-xsmall: 15px;
}

.dark {
  --heading-color: #{$white};
}

.light {
  --scrollbar-bg-color: #{$light-scroll};
  --scrollbar-hover-bg-color: #{$light-scroll-hover};
  --scrollbar-press-bg-color: #{$light-scroll-active};
}

.dark {
  --scrollbar-bg-color: #{$dark-scroll};
  --scrollbar-hover-bg-color: #{$dark-scroll-hover};
  --scrollbar-press-bg-color: #{$dark-scroll-active};
}

.light {
  --beta-badge-tooltip-box-shadow-color: #00000029;
  --tooltip-text-color: #000000;
}

.dark {
  --tooltip-text-color: #ffffff;
}

.light {
  --link-color: #{$black};
  --link-line-height: calc(100% + 6px);
  --link-opacity: 0.5;
  --link-text-decoration: none;
  --link-cursor: pointer;
  --link-display: inline-block;
  --link-hover-text-decoration: underline dashed;
  --link-hover-page-text-decoration: underline;
}

.dark {
  --link-color: #{$white};
  --link-line-height: calc(100% + 6px);
  --link-hover-text-decoration: underline dashed;
  --link-hover-page-text-decoration: underline;
}

.light {
  --loader-color: #{$loader-light};
  --button-loader-track-primary: #{$white};
  --button-loader-track-base: var(--color-scheme-main-buttons);
}

.dark {
  --loader-color: #{$loader-dark};
  --button-loader-track-primary: #{$white};
  --button-loader-track-base: #{$white};
}

.light {
  --main-button-background-color: var(--accent-main, #{$light-blue-main});
  --main-button-padding: 5px 14px 5px 12px;
  --main-button-border-radius: 3px;
  --main-button-line-height: 22px;
  --main-button-font-size: 16px;
  --main-button-font-weight: 700;
  --main-button-text-color: #{$white};
  --main-button-text-color-disabled: #{$white};

  --main-button-corner-rounds-top-right: 0;
  --main-button-corner-rounds-bottom-right: 0;

  --main-button-svg-margin: auto;
  --main-button-svg-height: 100%;
  --main-button-svg-fill: #{$white};

  --main-button-dropdown-top: 100%;

  --main-button-arrow-dropdown-border-left: 4px solid transparent;
  --main-button-arrow-dropdown-border-right: 4px solid transparent;
  --main-button-arrow-dropdown-border-top: 5px solid #{$white};
  --main-button-arrow-dropdown-border-top-disabled: 5px solid #{$white};
  --main-button-arrow-dropdown-right: 14px;
  --main-button-arrow-dropdown-top: 50%;
  --main-button-arrow-dropdown-width: 0;
  --main-button-arrow-dropdown-height: 0;
  --main-button-arrow-dropdown-margin-top: -1px;
}

.dark {
  --main-button-background-color: var(--accent-main, #{$light-blue-main});
  --main-button-text-color: #{$white};
  --main-button-text-color-disabled: #{$white};
  --main-button-svg-fill: #{$white};
  --main-button-arrow-dropdown-border-top: 5px solid #{$white};
  --main-button-arrow-dropdown-border-top-disabled: 5px solid #{$black};
  --main-button-arrow-dropdown-right: 14px;
  --main-button-arrow-dropdown-top: 50%;
  --main-button-arrow-dropdown-width: 0;
  --main-button-arrow-dropdown-height: 0;
  --main-button-arrow-dropdown-margin-top: -1px;
  --main-button-arrow-dropdown-border-left: 4px solid transparent;
  --main-button-arrow-dropdown-border-right: 4px solid transparent;
  --main-button-padding: 5px 14px 5px 12px;
  --main-button-border-radius: 3px;
  --main-button-line-height: 22px;
  --main-button-font-size: 16px;
  --main-button-font-weight: 700;
  --main-button-corner-rounds-top-right: 0;
  --main-button-corner-rounds-bottom-right: 0;
  --main-button-svg-margin: auto;
  --main-button-svg-height: 100%;
  --main-button-dropdown-top: 100%;
}

.light {
  --status-warning: #{$light-status-warning};
  --main-button-mobile-text-color: #{$light-gray-dark};
  --main-button-mobile-button-color: #{$light-status-warning};
  --main-button-mobile-icon-fill: #{$white};
  --main-button-mobile-circle-background: #{$white};
  --main-button-mobile-mobile-progress-bar-background: #{$gray-strong};
  --main-button-mobile-bar-icon: #{$gray};
  --main-button-mobile-button-wrapper-background: #{$white};
  --main-button-mobile-button-wrapper-uploading-background: #{$gray-light-mid};
  --main-button-mobile-button-options-background-color: #{$blue-light-mid};
  --main-button-mobile-button-options-color: #{$white};

  --main-button-mobile-dropdown-position: fixed;
  --main-button-mobile-dropdown-width: 400px;
  --main-button-mobile-dropdown-right: 48px;
  --main-button-mobile-dropdown-bottom: 48px;
  --main-button-mobile-dropdown-z-index: 202;
  --main-button-mobile-dropdown-mobile-width: calc(100vw - 64px);
  --main-button-mobile-dropdown-mobile-right: 32px;
  --main-button-mobile-dropdown-mobile-bottom: 40px;
  --main-button-mobile-dropdown-separator-background: #{$white};
  --main-button-mobile-dropdown-button-color: #{$white};
  --main-button-mobile-dropdown-hover-button-color: #{$light-blue-main-pressed};
  --main-button-mobile-dropdown-background-action-mobile: #{$blue-light-mid};
  --main-button-mobile-progress-bar-color: #{$light-blue-main};
}

.dark {
  --status-warning: #{$dark-status-warning};
  --main-button-mobile-text-color: #{$dark-gray-dark};
  --main-button-mobile-button-color: #{$dark-status-warning};
  --main-button-mobile-icon-fill: #{$black};
  --main-button-mobile-circle-background: #{$black};
  --main-button-mobile-mobile-progress-bar-background: #{$gray-dark-strong};
  --main-button-mobile-bar-icon: #{$gray-dark};
  --main-button-mobile-button-wrapper-background: #{$black};
  --main-button-mobile-button-wrapper-uploading-background: #{$gray-dark-mid};
  --main-button-mobile-button-options-background-color: #{$gray-dark-mid};
  --main-button-mobile-button-options-color: #{$white};

  --main-button-mobile-dropdown-separator-background: #{$black};
  --main-button-mobile-dropdown-button-color: #{$white};
  --main-button-mobile-dropdown-hover-button-color: #{$black};
  --main-button-mobile-dropdown-background-action-mobile: #{$blue-light-mid};
  --main-button-mobile-progress-bar-color: #{$light-blue-main};
}

.light {
  --modal-dialog-bg-color: #{$white};
  --modal-dialog-text-color: #{$black};
  --modal-dialog-backdrop-bg-color: #{$blur-light};
  --modal-dialog-header-border-color: #{$gray-light-mid};

  --modal-dialog-content-transform-x: 100%;
}

.dark {
  --modal-dialog-bg-color: #{$black};
  --modal-dialog-text-color: #{$white};
  --modal-dialog-backdrop-bg-color: #{$blur-dark};
  --modal-dialog-header-border-color: #{$gray-dark-strong};

  --modal-dialog-content-transform-x: 100%;

  --heading-font-weight: 600;
  --heading-font-size-xlarge: 27px;
  --heading-font-size-large: 23px;
  --heading-font-size-medium: 21px;
  --heading-font-size-small: 19px;
  --heading-font-size-xsmall: 15px;

  --link-opacity: 0.5;
  --link-text-decoration: none;
  --link-cursor: pointer;
  --link-display: inline-block;

  --beta-badge-tooltip-box-shadow-color: #00000029;
}

.light {
  --section-header-trash-erasure-label-background: #{$gray-light};
  --section-header-trash-erasure-label-text: #{$gray-text};
  --navigation-root-folder-title-color: #{$gray};
  --navigation-expander-color: #{$black};
  --background-and-substrate-color: #{$gray-light};
  --navigation-background: #{$white};
  --navigation-box-shadow: 0px 8px 16px 0px #{$box-shadow-color};
  --navigation-icon-stroke: #{$light-gray-selected};
  --navigation-guid-animation-small-border: 1px solid
    var(--accent-main, #{$light-second-main});
  --navigation-guid-animation-border: 2px solid
    var(--accent-main, #{$light-second-main});
  --navigation-guid-animation-icon-color: var(
    --accent-main,
    #{$light-second-main}
  );
  --navigation-header-icon-fill: #{$light-gray-dark};
  --navigation-lifetime-enabled-fill: #{$main-red};
  --navigation-lifetime-enabled-stroke: #{$main-red};
}

.dark {
  --section-header-trash-erasure-label-background: #{$dark-gray-light};
  --section-header-trash-erasure-label-text: #{$dark-gray-dark};
  --navigation-root-folder-title-color: #{$dark-gray-dark};
  --navigation-expander-color: #{$white};
  --background-and-substrate-color: #{$dark-gray-light};
  --navigation-background: #{$black};
  --navigation-box-shadow: 0px 8px 16px 0px #{$box-shadow-dark-color};
  --navigation-icon-stroke: #{$gray-dark-strong};
  --navigation-guid-animation-small-border: 1px solid
    var(--accent-main, #{$light-second-main});
  --navigation-guid-animation-border: 2px solid
    var(--accent-main, #{$light-second-main});
  --navigation-guid-animation-icon-color: var(
    --accent-main,
    #{$light-second-main}
  );
  --navigation-header-icon-fill: #{$dark-gray-dark};
  --navigation-lifetime-enabled-fill: none;
  --navigation-lifetime-enabled-stroke: #{$main-red};
}

.light {
  --password-input-tooltip-text-color: #{$black};
  --password-input-icon-color: #{$gray-strong};
  --password-input-icon-color-hover: #{$gray};
  --password-input-icon-color-disabled: #{$gray-strong};
}

.dark {
  --password-input-tooltip-text-color: #{$black};
  --password-input-icon-color: #{$gray-dark-strong};
  --password-input-icon-color-hover: #{$gray-dark};
  --password-input-icon-color-disabled: #{$gray-dark};
}

.light {
  --header-background-color: #{$gray-light};
  --header-height: 48px;
}

.dark {
  --header-background-color: #{$dark-gray-light};
  --header-height: 48px;
}

.light {
  --progress-bar-background-color: #{$light-gray-hover};
  --progress-bar-percent-background: #{$light-blue-main};
  --progress-bar-status-color: #{$black};
  --progress-bar-error-color: #{$light-error-status};

  --progress-bar-icon-color: #{$white};
  --progress-bar-hover-icon: #{$gray};
  --progress-bar-background-dropdown-color: #{$gray-text};
  --progress-bar-background-hover: #{$light-gray-dark};
}

.dark {
  --progress-bar-background-color: #{$gray-dark};
  --progress-bar-percent-background: #{$dark-status-warning};
  --progress-bar-status-color: #{$white};
  --progress-bar-error-color: #{$dark-error-status};

  --progress-bar-icon-color: #{$white};
  --progress-bar-hover-icon: #{$gray};
  --progress-bar-background-dropdown-color: #{$gray-text};
  --progress-bar-background-hover: #{$light-gray-dark};
}

.light {
  --info-block-background: #{$gray-light};
  --info-block-header-color: #{$black};
  --info-block-description-color: #{$gray-text};
}

.dark {
  --info-block-background: #{$dark-gray-light};
  --info-block-header-color: #{$white};
  --info-block-description-color: #{$dark-gray-dark};
}

.light {
  --room-icon-fill: #{$white};
  --room-icon-background-color: #{$white};
  --room-icon-link-icon-path: #{$moonstone};
  --room-icon-link-icon-background: #{$white};
  --room-icon-empty-border: 2px dashed #{$gray-strong};
  --room-icon-background-color-archive: #{$gray};
  --room-icon-button-color: #{$gray};
  --room-icon-opacity: 1;
  --room-icon-edit-icon-background: #{$gray-light-mid};
}

.dark {
  --room-icon-fill: #{$black};
  --room-icon-background-color: #{$black};
  --room-icon-link-icon-path: #{$blue-romb};
  --room-icon-link-icon-background: #{$black};
  --room-icon-empty-border: 2px dashed #{$gray-dark-strong};
  --room-icon-background-color-archive: #{$white};
  --room-icon-button-color: #{$gray-dark};
  --room-icon-opacity: 0.1;
  --room-icon-edit-icon-background: #{$gray-dark-mid};
}

.light {
  --room-type-list-item-background: none;
  --room-type-list-item-border: #{$gray-light-mid};
  --room-type-list-item-hover-background: #{$gray-light};
  --room-type-list-item-description-text: #{$gray};

  --room-type-dropdown-button-background: none;
  --room-type-dropdown-button-border: #{$gray-light-mid};
  --room-type-dropdown-button-hover-background: #{$gray-light};
  --room-type-dropdown-button-description-text: #{$gray};

  --room-type-dropdown-item-background: #{$white};
  --room-type-dropdown-item-hover-background: #{$gray-light};
  --room-type-dropdown-item-description-text: #{$gray};

  --room-type-display-item-background: #{$gray-light};
  --room-type-display-item-border: #{$gray-light};
  --room-type-display-item-description-text: #{$gray-text};
}

.dark {
  --room-type-list-item-background: none;
  --room-type-list-item-border: #{$gray-dark-strong};
  --room-type-list-item-hover-background: #{$dark-gray-light};
  --room-type-list-item-description-text: #{$gray};

  --room-type-dropdown-button-background: none;
  --room-type-dropdown-button-border: #{$gray-dark-strong};
  --room-type-dropdown-button-hover-background: #{$dark-gray-light};
  --room-type-dropdown-button-description-text: #{$gray};

  --room-type-dropdown-item-background: #{$black};
  --room-type-dropdown-item-hover-background: #{$dark-gray-light};
  --room-type-dropdown-item-description-text: #{$gray};

  --room-type-display-item-background: #{$dark-gray-light};
  --room-type-display-item-border: #{$dark-gray-light};
  --room-type-display-item-description-text: #{$gray-text};
}

.light {
  --row-min-height: 47px;
  --row-width: 100%;
  --row-border-bottom: #{$gray-light-mid};
  --row-background-color: #{$light-gray-hover};
  --row-min-width: 160px;
  --row-overflow: hidden;
  --row-text-overflow: ellipsis;
  --row-element-margin-right: 14px;
  --row-element-margin-left: 2px;
  --row-option-button-padding: 8px 0px 9px 7px;
  --row-content-height: 56px;
}

.dark {
  --row-border-bottom: #{$gray-dark-strong};
  --row-background-color: #{$light-dark-gray-hover};

  --row-min-height: 47px;
  --row-width: 100%;
  --row-min-width: 160px;
  --row-overflow: hidden;
  --row-text-overflow: ellipsis;
  --row-element-margin-right: 14px;
  --row-element-margin-left: 2px;
  --row-option-button-padding: 8px 0px 9px 7px;
  --row-content-height: 56px;

  --row-content-margin: 0 6px;
  --row-content-font-size: 12px;
  --row-content-font-style: normal;
  --row-content-font-weight: 600;
  --row-content-font-family: "Open Sans", sans-serif, Arial;
  --row-content-max-width: 100%;
  --row-content-side-info-min-width: 160px;
  --row-content-side-info-margin: 0 6px;
  --row-content-side-info-width: 160px;
  --row-content-main-wrapper-min-width: 140px;
  --row-content-main-wrapper-margin-right: 8px;
  --row-content-main-wrapper-margin-top: 8px;
  --row-content-main-wrapper-width: 95%;

  --section-header-height: 69px;
  --section-header-height-tablet: 61px;
  --section-header-height-mobile: 53px;
}

.light {
  --row-content-margin: 0 6px;
  --row-content-font-size: 12px;
  --row-content-font-style: normal;
  --row-content-font-weight: 600;
  --row-content-font-family: "Open Sans", sans-serif, Arial;
  --row-content-height: 56px;
  --row-content-max-width: 100%;

  --row-content-side-info-min-width: 160px;
  --row-content-side-info-margin: 0 6px;
  --row-content-side-info-width: 160px;

  --row-content-main-wrapper-min-width: 140px;
  --row-content-main-wrapper-margin-right: 8px;
  --row-content-main-wrapper-margin-top: 8px;
  --row-content-main-wrapper-width: 95%;

  --row-content-icons-height: 16px;
}

.light {
  --scrollbar-bg-color: #{$light-scroll};
  --scrollbar-hover-bg-color: #{$light-scroll-hover};
  --scrollbar-press-bg-color: #{$light-scroll-active};

  --scrollbar-padding-inline-end: 17px;
  --scrollbar-padding-inline-end-mobile: 8px;
  --scrollbar-padding-after-last-item: unset;
}

.dark {
  --scrollbar-bg-color: #{$dark-scroll};
  --scrollbar-hover-bg-color: #{$dark-scroll-hover};
  --scrollbar-press-bg-color: #{$dark-scroll-active};
}

.light {
  --section-header-height: 69px;
  --section-header-height-tablet: 61px;
  --section-header-height-mobile: 53px;

  --section-header-bg: #{$white};
  --info-panel-blur-color: #{$blur-light};
  --info-panel-bg: #{$white};
  --info-panel-border: #{$gray-light-mid};
  --info-panel-avatar-color: #{$gray-text};
  --info-panel-link-expired: #{$gray};
  --info-panel-links-color: #{$light-blue-main};
  --info-panel-links-primary-color: #{$gray-text};
  --info-panel-members-create-link: #{$black};
}

.dark {
  --section-header-bg: #{$black};
  --info-panel-blur-color: #{$blur-dark};
  --info-panel-bg: #{$black};
  --info-panel-border: #{$gray-dark-strong};
  --info-panel-avatar-color: #{$gray};
  --info-panel-link-expired: #{$gray};
  --info-panel-links-color: #{$light-blue-main};
  --info-panel-links-primary-color: #{$dark-gray-dark};
  --info-panel-members-create-link: #{$gray-dark};
}

.light {
  --disabled-selected-item-color: #{$gray};
  --filter-input-selected-items-background: #{$gray-light-mid};
  --filter-input-selected-items-hover-background: #{$light-gray-hover};
}

.dark {
  --disabled-selected-item-color: #{$gray-dark-text};
  --filter-input-selected-items-background: #{$gray-dark-strong};
  --filter-input-selected-items-hover-background: #{$dark-gray-light};
}

.light {
  --selector-add-button-background: #{$gray-light-mid};
  --selector-add-button-hover-background: #{$light-gray-selected};
  --selector-add-button-active-background: #{$gray-strong};
  --selector-add-button-disabled-background: #{$light-gray-hover};

  --selector-add-button-icon-color: #{$light-gray-dark};
  --selector-add-button-icon-color-hover: #{$light-gray-dark};
  --selector-add-button-icon-color-active: #{$light-gray-dark};
  --selector-add-button-icon-color-disabled: #{$gray};

  --selector-add-button-border: none;
  --selector-add-button-box-sizing: border-box;
  --selector-add-button-border-radius: 3px;
  --selector-add-button-height: 32px;
  --selector-add-button-width: 32px;
  --selector-add-button-padding: 10px;
  --selector-add-button-color: #{$light-gray-dark};
  --selector-add-button-hover-color: #{$black};

  --selector-add-button-text-disabled: #{$gray-strong};
}

.dark {
  --selector-add-button-background: #{$gray-dark-mid};
  --selector-add-button-hover-background: #{$gray-dark-strong};
  --selector-add-button-active-background: #{$gray-dark-mid};
  --selector-add-button-disabled-background: #{$light-dark-gray-hover};

  --selector-add-button-icon-color: #{$dark-gray-dark};
  --selector-add-button-icon-color-hover: #{$white};
  --selector-add-button-icon-color-active: #{$gray-dark-pressed};
  --selector-add-button-icon-color-disabled: #{$gray-dark};

  --selector-add-button-color: #{$gray-dark};
  --selector-add-button-hover-color: #{$white};

  --selector-add-button-text-disabled: #{$gray-dark-text};
}

.light {
  /* Light theme variables */
  --tabs-gradient-color: #{$white};
  --tabs-line-color: #{$gray-light-mid};

  /* Primary tabs */
  --tabs-text-color-primary: #{$light-gray-dark};
  --tabs-active-text-color-primary: var(--accent-main, #{$black});
  --tabs-hover-text-color-primary: #{$gray};
  --tabs-pressed-text-color-primary: #{$gray-text};
  --tabs-background-color-primary: #{$white};

  /* Secondary tabs */
  --tabs-text-color-secondary: #{$light-gray-dark};
  --tabs-active-text-color-secondary: #{$black};
  --tabs-background-color-secondary: #{$light-gray-hover};
  --tabs-hover-background-color-secondary: #{$gray-light-mid};
  --tabs-pressed-background-color-secondary: #{$gray-light-mid};
  --tabs-active-background-color-secondary: #{$white};
  --tabs-hover-background-icon-color-secondary: #{$black};
}

/* Dark theme variables */
.dark {
  --tabs-gradient-color: #{$black};
  --tabs-line-color: #{$gray-dark-strong};

  /* Primary tabs */
  --tabs-text-color-primary: #{$dark-gray-dark};
  --tabs-active-text-color-primary: #{$white};
  --tabs-hover-text-color-primary: #{$white};
  --tabs-pressed-text-color-primary: #{$gray-dark-text};
  --tabs-background-color-primary: #{$black};

  /* Secondary tabs */
  --tabs-text-color-secondary: #{$dark-gray-dark};
  --tabs-active-text-color-secondary: #{$white};
  --tabs-background-color-secondary: #{$dark-gray-light};
  --tabs-hover-background-color-secondary: #{$gray-dark-mid};
  --tabs-pressed-background-color-secondary: #{$dark-gray-light};
  --tabs-active-background-color-secondary: #{$black};
  --tabs-hover-background-icon-color-secondary: #{$white};
}

.light {
  --tag-background: #{$white};
  --tag-hover-background: #{$light-gray-selected};
  --tag-active-background: #{$gray-light};
  --tag-new-background: #{$gray-light-mid};
  --tag-new-hover-background: #{$light-gray-hover};
  --tag-deleted-border: #{$gray-light-mid};
  --tag-color: #{$black};
  --tag-default-color: #{$black};
  --tag-deleted-color: #{$gray};
  --tag-disabled-color: #{$gray};
  --tag-disabled-border: 1px dashed #{$gray-strong};
  --tag-border: 1px solid #{$gray-strong};

  --tag-border-radius: 6px;
  --tag-icon-margin-start: 12px;
  --tag-dropdown-text-margin: 8px;

  --tag-third-party-padding: 2px 0px;
  --tag-third-party-size: 16px;

  --tag-text-line-height: 20px;
  --tag-dropdown-text-line-height: 30px;
  --tag-font-size: 13px;
}

.dark {
  --tag-background: #{$black};
  --tag-hover-background: #{$gray-dark-strong};
  --tag-active-background: #{$light-dark-gray-hover};
  --tag-new-background: #{$gray-dark-mid};
  --tag-new-hover-background: #{$light-dark-gray-hover};
  --tag-deleted-border: #{$gray-dark-strong};
  --tag-color: #{$white};
  --tag-default-color: #{$gray};
  --tag-deleted-color: #{$gray-dark};
  --tag-disabled-color: #{$gray-dark};
  --tag-disabled-border: 1px dashed #{$gray-dark-strong};
  --tag-border: 1px solid #{$gray-dark-strong};
}

.light {
  --text-input-appearance: none;
  --text-input-display: flex;
  --text-input-flex: 1 1 0%;
  --text-input-outline: none;
  --text-input-overflow: hidden;
  --text-input-opacity: 1;
  --text-input-transition: all 0.2s ease 0s;
  --text-input-box-shadow: inset 0 0 0 30px var(--input-bg);
  --text-input-font-weight: normal;
}

.dark {
  --tag-padding: 1px 7px;
  --tag-margin-end: 4px;
  --tag-border-radius: 6px;
  --tag-icon-margin-start: 12px;
  --tag-dropdown-text-margin: 8px;
  --tag-third-party-padding: 2px 0px;
  --tag-third-party-size: 16px;
  --tag-text-line-height: 20px;
  --tag-dropdown-text-line-height: 30px;
  --tag-font-size: 13px;

  --text-input-appearance: none;
  --text-input-display: flex;
  --text-input-flex: 1 1 0%;
  --text-input-outline: none;
  --text-input-overflow: hidden;
  --text-input-opacity: 1;
  --text-input-transition: all 0.2s ease 0s;
  --text-input-box-shadow: inset 0 0 0 30px var(--input-bg);
  --text-input-font-weight: normal;

  --toast-tap-highlight: #{$tap-highlight};
  --toast-text-color-comp: #{$white};
  --toast-close-button-color: #{$white};
  --toast-transform: translate3d(150%, 0, 0);
  --toast-top-offset: 16px;

  --view-selector-items-count: unset;
}

.light {
  --textarea-numeration-color: #{$gray};
}

.dark {
  --textarea-numeration-color: #{$gray-dark};
}

.light {
  --toastr-close-button-color: #{$black};
  --toastr-text-color: #{$black};
  --toast-text-color: #{$dark-black};

  --toastr-title-success-color: #{$dark-black};
  --toastr-title-error-color: #{$dark-black};
  --toastr-title-warning-color: #{$dark-black};
  --toastr-title-info-color: #{$dark-black};

  --toastr-svg-success-color: #{$black};
  --toastr-svg-error-color: #{$black};
  --toastr-svg-warning-color: #{$black};
  --toastr-svg-info-color: #{$black};

  --toast-box-shadow: 0px 10px 16px -12px #{$popup-shadow};

  --toast-success-bg: #{$light-toast-done};
  --toast-error-bg: #{$light-toast-warning};
  --toast-warning-bg: #{$light-toast-alert};
  --toast-info-bg: #{$light-toast-info};

  --toast-success-hover-bg: #{$light-toast-done};
  --toast-error-hover-bg: #{$light-toast-warning};
  --toast-warning-hover-bg: #{$light-toast-alert};
  --toast-info-hover-bg: #{$light-toast-info};

  --toast-success-border: none;
  --toast-error-border: none;
  --toast-warning-border: none;
  --toast-info-border: none;

  --toast-tap-highlight: #{$tap-highlight};
  --toast-text-color-comp: #{$white};

  --toast-close-button-color: #{$white};

  --toast-transform: translate3d(150%, 0, 0);

  --toast-top-offset: 16px;
}

.dark {
  --toastr-close-button-color: #{$dark-gray-dark};
  --toastr-text-color: #{$dark-gray-dark};
  --toast-text-color: #{$dark-gray-dark};

  --toastr-title-success-color: #{$dark-toast-done};
  --toastr-title-error-color: #{$dark-toast-warning};
  --toastr-title-warning-color: #{$dark-toast-alert};
  --toastr-title-info-color: #{$dark-toast-info};

  --toastr-svg-success-color: #{$dark-toast-done};
  --toastr-svg-error-color: #{$dark-toast-warning};
  --toastr-svg-warning-color: #{$dark-toast-alert};
  --toastr-svg-info-color: #{$dark-toast-info};

  --toast-box-shadow: 0px 16px 16px #{$popup-shadow};

  --toast-success-bg: #{$black};
  --toast-error-bg: #{$black};
  --toast-warning-bg: #{$black};
  --toast-info-bg: #{$black};

  --toast-success-hover-bg: #{$black};
  --toast-error-hover-bg: #{$black};
  --toast-warning-hover-bg: #{$black};
  --toast-info-hover-bg: #{$black};

  --toast-success-border: 2px solid #{$dark-toast-done};
  --toast-error-border: 2px solid #{$dark-toast-warning};
  --toast-warning-border: 2px solid #{$dark-toast-alert};
  --toast-info-border: 2px solid #{$dark-toast-info};
}

.light {
  --toggle-button-fill-color-default: #{$light-blue-main};
  --toggle-button-fill-color-off: #{$gray-strong};
  --toggle-button-hover-fill-color-off: #{$gray};
  --toggle-button-fill-circle-color: #{$white};
  --toggle-button-fill-circle-color-off: #{$white};

  --toggle-button-text-color: #{$black};
  --toggle-button-text-disable-color: #{$gray};
}

.dark {
  --toggle-button-fill-color-default: #{$light-blue-main};
  --toggle-button-fill-color-off: #{$gray-dark-mid};
  --toggle-button-hover-fill-color-off: #{$light-dark-gray-hover};
  --toggle-button-fill-circle-color: #{$white};
  --toggle-button-fill-circle-color-off: #{$white};

  --toggle-button-text-color: #{$white};
  --toggle-button-text-disable-color: #{$gray-dark-text};
}

.light {
  --view-selector-fill-color: #{$white};
  --view-selector-checked-fill-color: #{$gray};
  --view-selector-fill-disabled-color: #{$gray-light};
  --view-selector-disabled-fill-color: #{$gray-light-mid};
  --view-selector-disabled-fill-color-inner: #{$gray-strong};
  --view-selector-border-color: #{$gray-strong};
  --view-selector-hover-border-color: #{$gray};
  --view-selector-icon-button-hover-color: #{$light-gray-dark};

  --view-selector-items-count: unset;
}

.dark {
  --view-selector-fill-color: #{$black};
  --view-selector-checked-fill-color: #{$gray-dark};
  --view-selector-fill-disabled-color: #{$gray-light};
  --view-selector-disabled-fill-color: #{$gray-light-mid};
  --view-selector-disabled-fill-color-inner: #{$gray-strong};
  --view-selector-border-color: #{$gray-dark-strong};
  --view-selector-hover-border-color: #{$gray-dark};
  --view-selector-icon-button-hover-color: #{$white};
}

.light {
  --catalog-profile-background: #{$light-gray-hover};
  --catalog-profile-border-top: 1px solid #{$gray-light-mid};
}

.dark {
  --catalog-profile-background: #{$light-dark-gray-hover};
  --catalog-profile-border-top: 1px solid #{$gray-dark-strong};
}

.light {
  --modal-dialog-header-border-color: #{$gray-light-mid};
}

.dark {
  --modal-dialog-header-border-color: #{$gray-dark-strong};
}

.light {
  --filter-block-border-color: #{$gray-light-mid};
}

.dark {
  --filter-block-border-color: #{$gray-dark-strong};
}

.light {
  --body-info-border-color: #{$gray-light-mid};
}

.dark {
  --body-info-border-color: #{$gray-dark-strong};
}

.light {
  --header-info-border-color: #{$gray-light-mid};
}

.dark {
  --header-info-border-color: #{$gray-dark-strong};
}

.light {
  --selector-border: 1px solid #{$gray-light-mid};
}
.dark {
  --selector-border: 1px solid #{$gray-dark-strong};
}

.light {
  --files-section-tiles-view-tile-border: 1px solid #{$gray-strong};

  --files-section-table-view-exst-color: #{$gray};
  --files-section-table-view-row-border-color: #{$gray-light-mid};
  --files-section-table-view-row-index-update: #{$light-active};
  --files-section-table-view-row-index-active: #{$light-blue-action};

  --files-section-row-view-checked-background: #{$light-gray-hover};

  --files-badges-bg-color: #{$white};
  --files-badges-link-color: #{$light-gray-dark};
  --files-badges-border: 1px solid #{$white};
}

.dark {
  --files-section-tiles-view-tile-border: 1px solid #{$gray-dark-strong};

  --files-section-table-view-exst-color: #{$gray};
  --files-section-table-view-row-border-color: #{$gray-dark-strong};
  --files-section-table-view-row-index-update: #{$dark-active};
  --files-section-table-view-row-index-active: #{$dark-grey-action};

  --files-section-row-view-checked-background: #{$light-dark-gray-hover};

  --files-badges-bg-color: #{$black};
  --files-badges-link-color: #{$white};
  --files-badges-border: 1px solid #{$black};
}

.light {
  --text-color: #{$black};
  --font-family: "Open Sans", sans-serif, Arial;
}

.light {
  --form-filling-tips-circle-selected-background-color: #{$white};
  --form-filling-tips-circle-background-color: #{$gray-light-mid};
  --form-filling-tips-circle-border: 3px solid
    var(--accent-main, #{$light-blue-main});
}

.dark {
  --form-filling-tips-circle-selected-background-color: #{$black};
  --form-filling-tips-circle-background-color: #{$gray-dark-mid};
  --form-filling-tips-circle-border: 3px solid
    var(--accent-main, #{$light-second-main});
}

.light {
  // Input colors
  --input-bg: #{$white};
  --input-color: #{$black};
  --input-border-color: #{$gray-strong};
  --input-border-hover: #{$gray};
  --input-border-focus: #{$light-second-main};

  // Selection
  --input-selection-text-color: #{$black};
  --input-selection-color: #{$light-blue-hover};

  // Disabled state
  --input-disabled-bg: #{$gray-light};
  --input-disabled-color: #{$gray-strong};
  --input-disabled-border: #{$gray-light-mid};
  --input-disabled-border-hover: #{$gray-light-mid};
  --input-disabled-border-focus: #{$gray-light-mid};

  // Error state
  --input-error-border: #{$light-error-status};
  --input-error-border-hover: #{$light-error-status};
  --input-error-border-focus: #{$light-error-status};
  --input-error-color: #{$light-error-status};

  // Warning state
  --input-warning-border: #{$light-status-warning};
  --input-warning-border-hover: #{$light-status-warning};
  --input-warning-border-focus: #{$light-status-warning};

  // Dimensions
  --input-border-radius: 3px;
  --input-box-shadow: none;
  --input-border: 1px solid;
  --input-box-sizing: border-box;

  // Sizes
  --input-width-base: 173px;
  --input-width-middle: 300px;
  --input-width-big: 350px;
  --input-width-huge: 500px;
  --input-width-large: 550px;

  // Line heights
  --text-input-line-height-base: 20px;
  --text-input-line-height-middle: 20px;
  --text-input-line-height-big: 20px;
  --text-input-line-height-huge: 21px;
  --text-input-line-height-large: 20px;

  // Font sizes
  --text-input-font-size-base: 13px;
  --text-input-font-size-middle: 14px;
  --text-input-font-size-big: 16px;
  --text-input-font-size-huge: 18px;
  --text-input-font-size-large: 16px;

  // Padding
  --text-input-padding-base: 5px 6px;
  --text-input-padding-middle: 8px 12px;
  --text-input-padding-big: 8px 16px;
  --text-input-padding-huge: 8px 20px;
  --text-input-padding-large: 11px 12px;

  // Placeholder colors
  --text-input-placeholder-color: #{$gray};
  --text-input-placeholder-disabled-color: #{$gray-strong};
}

// Dark theme overrides
.dark {
  --input-bg: #{$dark-gray-light};
  --input-color: #{$white};
  --input-border-color: #{$gray-dark-strong};
  --input-border-hover: #{$gray-dark-text};
  --input-border-focus: #{$white};

  --input-selection-text-color: #{$white};
  --input-selection-color: #{$gray-dark-text};

  --input-disabled-bg: #{$gray-dark-strong};
  --input-disabled-color: #{$gray-dark-text};
  --input-disabled-border: #{$gray-dark-strong};

  --input-error-border: #{$dark-error-status};
  --input-error-border-hover: #{$dark-error-status};
  --input-error-border-focus: #{$dark-error-status};
  --input-error-color: #{$dark-error-status};

  --input-warning-border: #{$dark-status-warning};
  --input-warning-border-hover: #{$dark-status-warning};
  --input-warning-border-focus: #{$dark-status-warning};

  --text-input-placeholder-color: #{$gray-dark-text};
  --text-input-placeholder-disabled-color: #{$gray-dark-text};

  // Dimensions
  --input-border-radius: 3px;
  --input-box-shadow: none;
  --input-border: 1px solid;
  --input-box-sizing: border-box;

  // Sizes
  --input-width-base: 173px;
  --input-width-middle: 300px;
  --input-width-big: 350px;
  --input-width-huge: 500px;
  --input-width-large: 550px;

  // Line heights
  --text-input-line-height-base: 20px;
  --text-input-line-height-middle: 20px;
  --text-input-line-height-big: 20px;
  --text-input-line-height-huge: 21px;
  --text-input-line-height-large: 20px;

  // Font sizes
  --text-input-font-size-base: 13px;
  --text-input-font-size-middle: 14px;
  --text-input-font-size-big: 16px;
  --text-input-font-size-huge: 18px;
  --text-input-font-size-large: 16px;

  // Padding
  --text-input-padding-base: 5px 6px;
  --text-input-padding-middle: 8px 12px;
  --text-input-padding-big: 8px 16px;
  --text-input-padding-huge: 8px 20px;
  --text-input-padding-large: 11px 12px;
}

.light {
  --color-picker-border: 1px solid #{$gray-strong};
  --color-picker-background: #{$white};
  --color-picker-color: #{$gray-text};
}

.dark {
  --color-picker-border: 1px solid #{$gray-dark-strong};
  --color-picker-background: #{$dark-gray-light};
  --color-picker-color: #{$gray-dark-text};
}

.light {
  --calendar-title-color: #{$gray-text};
  --calendar-outline-color: #{$gray-light-mid};
  --calendar-arrow-color: #{$gray-text};
  --calendar-disabled-arrow-color: #{$gray};
  --calendar-box-shadow: 0px 12px 40px #{$popup-shadow};
  --calendar-border-color: #{$white};
  --calendar-weekday-color: #{$gray};
  --calendar-on-hover-background: #{$light-gray-hover};
  --calendar-past-color: #{$gray};
  --calendar-disabled-color: #{$light-gray-selected};
}

.dark {
  --calendar-title-color: #{$dark-gray-dark};
  --calendar-outline-color: #{$gray-dark-strong};
  --calendar-arrow-color: #{$gray-dark-text};
  --calendar-disabled-arrow-color: #{$gray-dark-strong};
  --calendar-box-shadow: 0px 12px 40px 0px #{$popup-shadow};
  --calendar-border-color: #{$gray-dark-strong};
  --calendar-weekday-color: #{$gray-dark};
  --calendar-on-hover-background: #{$light-dark-gray-hover};
  --calendar-past-color: #{$gray-dark};
  --calendar-disabled-color: #{$gray-dark-strong};
}

.light {
  --date-picker-background: #{$white};
  --date-picker-border: 1px solid #{$gray-strong};
  --date-picker-cell-background: #{$gray-light-mid};
  --date-picker-icon-color: #{$light-gray-dark};
  --data-picker-calendar-icon: #{$light-gray-dark};
}

.dark {
  --date-picker-background: #{$black};
  --date-picker-border: 1px solid #{$gray-dark-strong};
  --date-picker-cell-background: #{$gray-dark-mid};
  --date-picker-icon-color: #{$dark-gray-dark};
  --data-picker-calendar-icon: #{$dark-gray-dark};
}

.light {
  --dropzone-border: 2px dashed #{$gray-light-mid};
  --dropzone-secondary-link: #${black};
  --dropzone-exsts-color: #{$gray};
}

.dark {
  --dropzone-border: 2px dashed #{$gray-dark-strong};
  --dropzone-secondary-link: #${white};
  --dropzone-exsts-color: #{$gray};
}

.light {
  --social-button-border: 1px solid #{$gray-strong};
  --social-button-text-color: #{$black};
  --social-button-connect-text-color: #{$white};
  --social-button-background: #{$white};
  --social-button-hover-background: #{$white};
  --social-button-connect-background: #{$light-icons};
  --social-button-hover-connect-background: #{$link};
  --social-button-hover-border: 1px solid #{$light-second-main};
  --social-button-active-background: #{$gray-light-mid};
  --social-button-active-border: 1px solid #{$gray-strong};
  --social-button-active-connect-background: #{$blue-light-mid};
  --social-button-disable-background: #{$gray-light};
  --social-button-disable-color: #{$black};
  --social-button-hover-text-color: #{$black};
  --social-button-connect-svg-fill: #{$white};
}

.dark {
  --social-button-border: 1px solid #{$gray-dark-strong};
  --social-button-text-color: #{$white};
  --social-button-connect-text-color: #{$dark-black};
  --social-button-background: #{$black};
  --social-button-hover-background: #{$black};
  --social-button-connect-background: #{$dark-icon};
  --social-button-hover-connect-background: #{$white};
  --social-button-hover-border: 1px solid #{$gray-dark};
  --social-button-active-background: #{$dark-gray-light};
  --social-button-active-border: 1px solid #{$gray-dark-strong};
  --social-button-active-connect-background: #{$big-gray-dark-mid};
  --social-button-disable-background: #{$dark-gray-light};
  --social-button-disable-color: #{$dark-gray-dark};
  --social-button-hover-text-color: #{$white};
  --social-button-connect-svg-fill: #{$dark-black};
}

.light {
  --media-viewer-title-color: #{$white};
  --media-viewer-background-start: #{$tap-highlight};
  --media-viewer-background-end: #{$background-color};
  --media-viewer-control-btn-hover-bg: #{$silver};
  --media-viewer-control-btn-svg: #{$white};

  --image-viewer-bg-black: #{$dark-black};
  --image-viewer-bg-transparent: #{$viewer-dark-color};

  --message-error-bg: #{$error-bg-color};
  --message-error-border-radius: 20px;
  --message-error-padding: 20px 24px;
  --message-error-text-color: #{$white};
  --message-error-toolbar-background: #{$brown-background};
  --message-error-toolbar-hover-background: #{$background-color};
  --message-error-svg: #{$white};

  --mobile-details-gradient-start: #{$tap-highlight};
  --mobile-details-gradient-end: #{$background-color};
  --mobile-details-text-color: #{$white};
  --mobile-details-icon-color: #{$white};
  --mobile-details-height: 53px;
  --mobile-details-z-index: 307;

  --bookmarks-text-color: #{$white};
  --bookmarks-color: #{$gray-dark-strong};

  --main-panel-margin-top-desktop: 85px;
  --main-panel-margin-top-mobile: 66px;

  --page-count-background: #{$brown-background};
  --page-count-hover-background: #{$background-color};
  --page-count-color: #{$white};

  --media-viewer-background: #{$viewer-dark-color};
  --media-viewer-toolbar-hover: #{$background-color};
  --media-viewer-error-background: #{$media-viewer-dark};
  --media-viewer-icon-color: #{$white};
  --pdf-text-color: #{$white};
  --sidebar-bg: #{$black};
  --sidebar-icon-fill: #{$dark-icon-color};
  --mobile-drawer-bg: #{$black};
  --mobile-drawer-svg: #{$dark-icon-color};

  --player-big-play-button-cursor: pointer;

  --player-icon-fill: #{$white};

  --player-duration-color: #{$white};

  --player-fullscreen-hover-cursor: pointer;

  --player-play-button-cursor: pointer;

  --player-speed-control-cursor: pointer;
  --player-speed-control-svg-fill: #{$white};
  --player-speed-control-svg-stroke: #{$white};
  --player-speed-control-dropdown-bg: #{$black};
  --player-speed-control-dropdown-color: #{$white};
  --player-speed-control-dropdown-item-hover-bg: #{$black};
  --player-speed-control-toast-bg: #{$player-speed-control-background};
  --player-speed-control-toast-color: #{$white};

  --player-timeline-hover-bg: #{$player-timeline-hover};
  --player-timeline-progress-bg: #{$player-timeline-progress};
  --player-timeline-thumb-bg: #{$white};
  --player-timeline-time-color: #{$white};
  --player-timeline-input-bg: #{$player-background};
  --player-timeline-bg: #{$white};

  --volume-control-background: #{$player-background};
  --volume-control-slider: #{$white};

  --viewer-color: #{$gray-strong};
  --viewer-fill: #{$white};
  --viewer-rtl-margin-left: 10px;
  --viewer-rtl-margin-right: 10px;
  --media-viewer-tap-highlight: #{$tap-highlight};
  --viewer-details: #{$background-color};

  --viewer-loader-border-color: #{$white};
  --viewer-loader-background: #{$brown-background};

  --viewer-player-fullscreen-bg: #{$dark-black};
  --viewer-player-bg: #{$viewer-dark-color};
  --viewer-player-audio-bg: #{$error-bg-color};
  --viewer-player-controls-gradient-start: #{$tap-highlight};
  --viewer-player-controls-gradient-middle: #{$viewer-player-controls-gradient};
  --viewer-player-controls-gradient-end: #{$viewer-player-controls-gradient-end-color};
  --viewer-player-controls-tablet-bg: #{$background-color};

  --viewer-toolbar-bg: #{$brown-background};
  --viewer-toolbar-hover-bg: #{$background-color};
  --viewer-toolbar-icon-color: #{$white};
  --viewer-toolbar-percent-color: #{$white};
  --viewer-toolbar-icon-disabled: #{$gray};

  --viewer-dropdown-bg: #{$black};
  --viewer-dropdown-item-color: #{$white};
  --viewer-dropdown-item-hover-bg: #{$light-dark-gray-hover};
}

.dark {
  --media-viewer-title-color: #{$white};
  --media-viewer-background-start: #{$tap-highlight};
  --media-viewer-background-end: #{$background-color};
  --media-viewer-control-btn-hover-bg: #{$silver};
  --media-viewer-control-btn-svg: #{$white};

  --image-viewer-bg-black: #{$dark-black};
  --image-viewer-bg-transparent: #{$viewer-dark-color};

  --message-error-bg: #{$error-bg-color};
  --message-error-border-radius: 20px;
  --message-error-padding: 20px 24px;
  --message-error-text-color: #{$white};
  --message-error-toolbar-background: #{$brown-background};
  --message-error-toolbar-hover-background: #{$background-color};
  --message-error-svg: #{$white};

  --mobile-details-gradient-start: #{$tap-highlight};
  --mobile-details-gradient-end: #{$background-color};
  --mobile-details-text-color: #{$white};
  --mobile-details-icon-color: #{$white};
  --mobile-details-height: 53px;
  --mobile-details-z-index: 307;

  --bookmarks-text-color: #{$white};
  --bookmarks-color: #{$gray-dark-strong};

  --main-panel-margin-top-desktop: 85px;
  --main-panel-margin-top-mobile: 66px;

  --page-count-background: #{$brown-background};
  --page-count-hover-background: #{$background-color};
  --page-count-color: #{$white};

  --media-viewer-background: #{$viewer-dark-color};
  --media-viewer-toolbar-hover: #{$background-color};
  --media-viewer-error-background: #{$media-viewer-dark};
  --media-viewer-icon-color: #{$white};
  --pdf-text-color: #{$white};
  --sidebar-bg: #{$black};
  --sidebar-icon-fill: #{$dark-icon-color};
  --mobile-drawer-bg: #{$black};
  --mobile-drawer-svg: #{$dark-icon-color};

  --player-big-play-button-cursor: pointer;

  --player-icon-fill: #{$white};

  --player-duration-color: #{$white};

  --player-fullscreen-hover-cursor: pointer;

  --player-play-button-cursor: pointer;

  --player-speed-control-cursor: pointer;
  --player-speed-control-svg-fill: #{$white};
  --player-speed-control-svg-stroke: #{$white};
  --player-speed-control-dropdown-bg: #{$black};
  --player-speed-control-dropdown-color: #{$white};
  --player-speed-control-dropdown-item-hover-bg: #{$black};
  --player-speed-control-toast-bg: #{$player-speed-control-background};
  --player-speed-control-toast-color: #{$white};

  --player-timeline-hover-bg: #{$player-timeline-hover};
  --player-timeline-progress-bg: #{$player-timeline-progress};
  --player-timeline-thumb-bg: #{$white};
  --player-timeline-time-color: #{$white};
  --player-timeline-input-bg: #{$player-background};
  --player-timeline-bg: #{$white};

  --volume-control-background: #{$player-background};
  --volume-control-slider: #{$white};

  --viewer-color: #{$gray-dark-strong};
  --viewer-fill: #{$white};
  --viewer-rtl-margin-left: 10px;
  --viewer-rtl-margin-right: 10px;
  --media-viewer-tap-highlight: #{$tap-highlight};
  --viewer-details: #{$background-color};

  --viewer-loader-border-color: #{$white};
  --viewer-loader-background: #{$brown-background};

  --viewer-player-fullscreen-bg: #{$dark-black};
  --viewer-player-bg: #{$viewer-dark-color};
  --viewer-player-audio-bg: #{$error-bg-color};
  --viewer-player-controls-gradient-start: #{$tap-highlight};
  --viewer-player-controls-gradient-middle: #{$viewer-player-controls-gradient};
  --viewer-player-controls-gradient-end: #{$viewer-player-controls-gradient-end-color};
  --viewer-player-controls-tablet-bg: #{$background-color};

  --viewer-toolbar-bg: #{$brown-background};
  --viewer-toolbar-hover-bg: #{$background-color};
  --viewer-toolbar-icon-color: #{$white};
  --viewer-toolbar-percent-color: #{$white};
  --viewer-toolbar-icon-disabled: #{$gray};

  --viewer-dropdown-bg: #{$black};
  --viewer-dropdown-item-color: #{$white};
  --viewer-dropdown-item-hover-bg: #{$light-dark-gray-hover};
}

.light {
  --file-input-border-color: #{$gray-strong};
  --file-input-disabled-border-color: #{$gray-light-mid};
  --file-input-warning-border-color: #{$light-status-warning};
  --file-input-error-border-color: #{$light-error-status};
  --file-input-hover-border-color: #{$gray};
  --file-input-hover-disabled-border-color: #{$gray-light-mid};
  --file-input-hover-warning-border-color: #{$light-status-warning};
  --file-input-hover-error-border-color: #{$light-error-status};
  --file-input-focus-border-color: #{$light-second-main};
  --file-input-focus-disabled-border-color: #{$gray-light-mid};
  --file-input-focus-warning-border-color: #{$light-status-warning};
  --file-input-focus-error-border-color: #{$light-error-status};

  --file-input-disabled-placeholder-color: #{$gray-strong};
}

.dark {
  --file-input-disabled-border-color: #{$gray-dark-strong};
  --file-input-border-color: #{$gray-dark-strong};
  --file-input-warning-border-color: #{$dark-status-warning};
  --file-input-error-border-color: #{$dark-error-status};
  --file-input-hover-border-color: #{$gray-dark};
  --file-input-hover-disabled-border-color: #{$gray-dark-strong};
  --file-input-hover-warning-border-color: #{$dark-status-warning};
  --file-input-hover-error-border-color: #{$dark-error-status};
  --file-input-focus-border-color: #{$white};
  --file-input-focus-disabled-border-color: #{$gray-dark-strong};
  --file-input-focus-warning-border-color: #{$dark-status-warning};
  --file-input-focus-error-border-color: #{$dark-error-status};

  --file-input-disabled-placeholder-color: #{$gray-dark-text};
}

.light {
  --settings-description-color: #{$gray-text};
  --settings-arrow-fill: #{$black};
}

.dark {
  --settings-description-color: #{$gray-dark};
  --settings-arrow-fill: #{$white};
}

.light {
  --icon-cropper-grid-color: #{$gray-strong};
  --icon-cropper-delete-button-bg: #{$gray-light};
  --icon-cropper-delete-button-hover-bg: #{$light-gray-hover};
  --icon-cropper-delete-button-color: #{$gray-text};
  --icon-cropper-delete-button-icon-color: #{$light-gray-dark};
  --icon-cropper-zoom-button-icon-color: #{$gray};
  --icon-cropper-zoom-button-hover-icon-color: #{$light-gray-dark};

  --preview-tile-background: #{$white};
  --preview-tile-border: 1px solid #{$gray-strong};
  --preview-tile-icon-border: 1px solid #{$gray-light-mid};

  --button-delete-bg: #{$gray-light};
  --button-delete-bg-hover: #{$light-gray-hover};
  --button-delete-border: #{$gray-light};
  --button-delete-border-hover: #{$light-gray-hover};
  --button-delete-text: #{$gray-text};
  --button-delete-icon-color: #{$light-gray-dark};
}

.dark {
  --icon-cropper-grid-color: #{$black};
  --icon-cropper-delete-button-bg: #{$gray-dark-mid};
  --icon-cropper-delete-button-hover-bg: #{$gray-dark-strong};
  --icon-cropper-delete-button-color: #{$white};
  --icon-cropper-delete-button-icon-color: #{$dark-gray-dark};
  --icon-cropper-zoom-button-icon-color: #{$gray-dark};
  --icon-cropper-zoom-button-hover-icon-color: #{$dark-gray-dark};

  --preview-tile-background: #{$black};
  --preview-tile-border: 1px solid #{$gray-dark-strong};
  --preview-tile-icon-border: 1px solid #{$gray-light-mid};

  --button-delete-bg: #{$gray-dark-mid};
  --button-delete-bg-hover: #{$gray-dark-strong};
  --button-delete-border: #{$gray};
  --button-delete-border-hover: #{$light-dark-gray-hover};
  --button-delete-text: #{$white};
  --button-delete-icon-color: #{$dark-gray-dark};
}

.light {
  --storage-management-region-country-color: #{$black};
  --storage-management-region-description-color: #{$light-gray-dark};
}

.dark {
  --storage-management-region-country-color: #{$white};
  --storage-management-region-description-color: #{$dark-gray-dark};
}

.rtl {
  --input-text-align: right;
  --input-direction: rtl;
}

.rtl {
  --modal-dialog-content-transform-x: -100%;
  --toast-transform: translate3d(-150%, 0, 0);
}

.light {
  --tile-background-color: #{$white};
  --tile-room-border: 1px solid #{$gray-strong};
  --tile-border: 1px solid #{$gray-light-mid};
  --tile-checked-background: #{$light-gray-hover};
  --tile-icon-button-color: #{$gray};
  --tile-background-badge-color: #{$white};
  --tile-sub-text: #{$light-gray-dark};

  --tile-ckeckbox-background: #{$white};
  --tile-ckeckbox-border: #{$gray-strong};

  --tile-tag-checked-background: #{$white};

  --tile-container-sort-fill: #{$black};
  --tile-container-sort-text: #{$black};

  --tile-container-sort: #{$light-gray-dark};
  --tile-container-hover-background: #{$gray-light};

  --tile-show-hotkey-border: #{$light-second-main};
  --tile-border-radius: 12px;
  --tile-room-border-radius: 12px;
  --tile-badge-shadow: 0px 2px 4px #{$badge-shadow};

  --tile-font-size: 14px;
  --tile-line-height: 16px;

  --tile-icon-button-color: #{$gray};
  --tile-icon-button-hover-color: #{$light-blue-main};
}

.dark {
  --tile-background-color: #{$black};
  --tile-room-border: 1px solid #{$gray-dark-strong};
  --tile-border: 1px solid #{$gray-dark-strong};
  --tile-checked-background: #{$light-dark-gray-hover};
  --tile-icon-button-color: #{$gray-dark};
  --tile-background-badge-color: #{$black};
  --tile-sub-text: #{$gray-dark};

  --tile-ckeckbox-background: #{$white};
  --tile-ckeckbox-border: #{$gray-strong};

  --tile-tag-checked-background: #{$light-dark-gray-hover};

  --tile-container-sort-fill: #{$white};
  --tile-container-sort-text: #{$white};

  --tile-container-sort: #{$dark-gray-dark};
  --tile-container-hover-background: #{$black};

  --tile-show-hotkey-border: #{$light-second-main};
  --tile-border-radius: 12px;
  --tile-room-border-radius: 12px;
  --tile-badge-shadow: 0px 2px 4px #{$badge-dark-shadow};

  --tile-font-size: 14px;
  --tile-line-height: 16px;

  --tile-icon-button-color: #{$gray};
  --tile-icon-button-hover-color: #{$light-blue-main};
}

.rtl {
  --context-menu-header-text-margin: 0 8px 0 0;
  --context-menu-submenu-list-margin: -4px;

  --context-menu-submenu-transoform: scaleX(-1);
  --context-menu-submenu-transoform-box: content-box;
}

.light {
  --download-dialog-bg: #{$gray-light};
  --download-dialog-text-color: #{$gray};
  --download-dialog-warning-color: #{$light-error-status};
}

.dark {
  --download-dialog-bg: #{$dark-gray-light};
  --download-dialog-text-color: #{$gray-dark};
  --download-dialog-warning-color: #{$dark-error-status};
}

.light {
  --payment-background-color: #{$gray-light};
  --payment-text-color: #{$light-gray-dark};
  --payment-credit-color: #{$light-status-positive};
  --payment-icon-background: #{$gray-light-mid};
  --payment-icon-color: #{$light-gray-dark};
  --payment-dialog-text: #{$gray};
  --payment-devider-color: #{$gray-light-mid};
  --payment-contact-container-text-color: #{$gray};
  --payment-contact-container-link-color: #{$light-gray-dark};

  --warning-color: #{$light-error-status};
  --background-service-color: #{$light-gray-hover};
  --border-service-color: #{$gray-light-mid};
}

.dark {
  --payment-background-color: #{$light-dark-gray-hover};
  --payment-text-color: #{$dark-gray-dark};
  --payment-credit-color: #{$dark-status-positive};
  --payment-icon-background: #{$gray-dark-mid};
  --payment-icon-color: #{$dark-gray-dark};
  --payment-dialog-text: #{$gray-dark};
  --payment-devider-color: #{$gray-dark-mid};
  --payment-contact-container-text-color: #{$dark-gray-dark};
  --payment-contact-container-link-color: #{$gray-dark};

  --warning-color: #{$dark-error-status};
  --background-service-color: #{$light-dark-gray-hover};
  --border-service-color: #{$gray-dark-strong};
  --modal-dialog-border-color: #{$gray-dark-strong};
}

.light {
  --modal-dialog-border-color: #{$gray-light-mid};
}

.light {
  --chat-button-open-background-color: #{$light-gray-hover};

  --chat-header-button-background-color: #{$gray-light};
  --chat-header-button-svg-color: #{$light-gray-dark};

  --chat-header-select-session-date-color: #{$gray};
  --chat-header-select-session-border-color: #{$gray-light-mid};

  --chat-file-item-border-color: #{$gray-light-mid};
  --chat-file-item-background-color: #{$white};
  --chat-file-item-exst-color: #{$gray};

  --chat-input-background-color: #{$gray-light};
  --chat-input-button-file-border-color: #{$gray-strong};
  --chat-input-button-file-background-color: unset;
  --chat-input-button-file-color: #{$light-gray-dark};
  --chat-input-button-send-color: #{$white};

  --chat-message-color: #{$gray-text};
  --chat-message-user-background-color: #{$light-gray-hover};
  --chat-message-ai-background-color: #{$light-gray-hover};
  --chat-message-error-background-color: #{$light-error-status};
  --chat-message-code-block-background-color: #{$white};
  --chat-message-code-block-separator-color: #{$gray-light-mid};
}

.dark {
  --chat-button-open-background-color: #{$dark-gray-light};

  --chat-header-button-background-color: #{$light-dark-gray-hover};
  --chat-header-button-svg-color: #{$dark-gray-dark};

  --chat-header-select-session-date-color: #{$gray-dark};
  --chat-header-select-session-border-color: #{$gray-dark-strong};

  --chat-file-item-border-color: #{$gray-dark-strong};
  --chat-file-item-background-color: unset;
  --chat-file-item-exst-color: #{$gray-dark};

  --chat-input-background-color: #{$dark-gray-light};
  --chat-input-button-file-border-color: #{$black};
  --chat-input-button-file-background-color: #{$black};
  --chat-input-button-file-color: #{$gray};
  --chat-input-button-send-color: #{$white};

  --chat-message-color: #{$dark-gray-dark};
  --chat-message-user-background-color: #{$light-dark-gray-hover};
  --chat-message-ai-background-color: #{$light-dark-gray-hover};
  --chat-message-error-background-color: #{$dark-error-status};

  --chat-message-code-block-background-color: #{$dark-gray-light};
  --chat-message-code-block-separator-color: #{$gray-dark-strong};
}

.light {
  --selector-body-description-text: #{$gray};
  --selector-breadcrumbs-prev-item-color: #{$light-gray-dark};
  --selector-breadcrumbs-arrow-right-color: #{$light-gray-dark};

  --selector-info-background-color: #{$gray-light};
  --selector-info-color: #{$gray-text};

  --selector-item-hover-background: #{$gray-light};
  --selector-item-disabled-text-color: #{$gray};
  --selector-item-selected-background: #{$light-gray-hover};
  --selector-item-input-button-border: 1px solid #{$gray-strong};
  --selector-item-input-button-border-hover: #{$light-gray-dark};

  --selector-empty-screen-pressed-button-color: #{$gray-text};
  --selector-empty-screen-button-color: #{$light-gray-dark};
  --selector-empty-screen-hover-button-color: #{$black};
  --selector-empty-screen-description-color: #{$gray-text};
}

.dark {
  --selector-body-description-text: #{$gray-dark};

  --selector-breadcrumbs-prev-item-color: #{$dark-gray-dark};
  --selector-breadcrumbs-arrow-right-color: #{$dark-gray-dark};

  --selector-info-background-color: #{$dark-gray-light};
  --selector-info-color: #{$dark-gray-dark};

  --selector-item-hover-background: #{$light-dark-gray-hover};
  --selector-item-disabled-text-color: #{$gray-dark};
  --selector-item-selected-background: #{$light-dark-gray-hover};
  --selector-item-input-button-border: 1px solid #{$gray-dark-strong};
  --selector-item-input-button-border-hover: #{$white};

  --selector-empty-screen-pressed-button-color: #{$gray-dark-text};
  --selector-empty-screen-button-color: #{$dark-gray-dark};
  --selector-empty-screen-hover-button-color: #{$white};
  --selector-empty-screen-description-color: #{$dark-gray-dark};
}

.light {
  --index-bg-button-hover: #{$light-blue-hover};
  --index-arrow-button-hover: #{$light-blue-main};
}

.dark {
  --index-bg-button-hover: #{$dark-grey-hover};
  --index-arrow-button-hover: #{$white};
}

.light {
  --mute-badge-color: var(--accent-main);
}

.dark {
  --mute-badge-color: #{$white};
}

.light {
  --indicator-loader-bg-color: var(--accent-main);
}

.dark {
  --indicator-loader-bg-color: #{$white};
}

.light {
  --login-or-text-color: #{$gray};
  --login-or-line-color: #{$gray-light-mid};
  --login-header-color: #{$black};
  --login-help-btn: #{$gray};
  --login-title-color: #{$black};
  --login-text-color: #{$gray};
}

.dark {
  --login-or-text-color: #{$gray-dark};
  --login-or-line-color: #{$gray-dark-strong};
  --login-header-color: #{$white};
  --login-help-btn: #{$gray-dark};
  --login-title-color: #{$white};
  --login-text-color: #{$gray-dark};
}

.light {
  --loading-button-default-bg: #{$gray};
  --loading-button-hover-color: #{$light-gray-dark};
  --loading-button-color: #{$light-second-main};
  --loading-button-bg: #{$white};
}

.dark {
  --loading-button-default-bg: #{$gray-dark};
  --loading-button-hover-color: #{$white};
  --loading-button-color: #{$white};
  --loading-button-bg: #{$black};
}

.light {
  --preparation-portal-progress-bg: #{$light-gray-hover};
  --preparation-portal-progress-color-percent-big: #{$white};
  --preparation-portal-progress-color-percent-small: #{$black};
  --preparation-portal-progress-line-bg: var(--accent-main);
  --preparation-portal-description-text-color: #{$gray};
  --preparation-portal-progress-error-text-color: #{$light-error-status};
}

.dark {
  --preparation-portal-progress-bg: #{$dark-gray-light};
  --preparation-portal-progress-color-percent-big: #{$black};
  --preparation-portal-progress-color-percent-small: #{$white};
  --preparation-portal-progress-line-bg: #{$white};
  --preparation-portal-description-text-color: #{$gray-dark};
  --preparation-portal-progress-error-text-color: #{$dark-error-status};
}

.light {
  --files-version-history-badge-default-fill: #{$white};
  --files-version-history-badge-first-fill: #{$gray};
  --files-version-history-badge-fill: #{$light-status-warning};
  --files-version-history-badge-stroke: #{$gray};
}

.dark {
  --files-version-history-badge-default-fill: #{$black};
  --files-version-history-badge-first-fill: #{$gray-dark};
  --files-version-history-badge-fill: #{$main-orange};
  --files-version-history-badge-stroke: #{$gray-dark};
}

.light {
  --settings-common-description-color: #{$light-gray-dark};
  --settings-common-white-label-paid-badge-bg: #{$favorites-status};
}

.dark {
  --settings-common-description-color: #{$gray-dark};
  --settings-common-white-label-paid-badge-bg: #{$favorite-status-dark};
}

.light {
  --settings-common-company-info-border: 1px dashed #{$black};
  --settings-common-company-info-color: #{$gray};
  --settings-common-branding-description-color: #{$light-gray-dark};
}

.dark {
  --settings-common-company-info-border: 1px dashed #{$white};
  --settings-common-company-info-color: #{$gray-dark};
  --settings-common-branding-description-color: #{$gray-dark};
}

.light {
  --files-editing-wrapper-fill: #{$gray};
  --files-panels-invite-border: 1px solid #{$gray-strong};
  --input-block-border-color: #{$light-second-main};
  --settings-common-white-label-border-img: 1px solid #{$gray-strong};
  --settings-common-white-label-green-bg-color: 1px solid #{$gray-strong};
  --settings-common-white-label-not-available-background: #{$gray-light};
  --settings-common-white-label-text-color: #{$black};
  --settings-common-backup-rectangle-bg-color: #{$gray-light};
}

.dark {
  --files-editing-wrapper-fill: #{$gray-dark};
  --files-panels-invite-border: 1px solid #{$gray-dark-strong};
  --input-block-border-color: #{$white};
  --settings-common-white-label-border-img: 1px solid #{$gray-dark-strong};
  --settings-common-white-label-not-available-background: #{$gray-dark};
  --settings-common-white-label-text-color: #{$white};
  --settings-common-backup-rectangle-bg-color: #{$light-dark-gray-hover};
}

.light {
  --rombs-bg: #{$rombs-loader-red-bg};

  --rombs-loader-blue: #{$blue-romb};
  --rombs-loader-green: #{$green-romb};
  --rombs-loader-red: #{$red-romb};

  --rombs-loader-blue-colorStep_1: #{$rombs-loader-apricot-colorStep};
  --rombs-loader-blue-colorStep_2: #{$white};
  --rombs-loader-blue-colorStep_3: #{$rombs-loader-gray-colorStep};
  --rombs-loader-blue-colorStep_4: #{$rombs-loader-dark-gray-colorStep};

  --rombs-loader-red-colorStep_1: #{$rombs-loader-blue-colorStep};
  --rombs-loader-red-colorStep_2: #{$white};
  --rombs-loader-red-colorStep_3: #{$rombs-loader-light-gray-colorStep};

  --rombs-loader-green-colorStep_1: #{$rombs-loader-green-colorStep};
  --rombs-loader-green-colorStep_2: #{$white};
  --rombs-loader-green-colorStep_3: #{$rombs-loader-light-gray-colorStep};
  --rombs-loader-green-colorStep_4: #{$rombs-loader-gray-colorStep};
}

.dark {
  --rombs-bg: #{$rombs-loader-red-bg};

  --rombs-loader-blue: #{$blue-romb};
  --rombs-loader-green: #{$green-romb};
  --rombs-loader-red: #{$red-romb};

  --rombs-loader-blue-colorStep_1: #{$black};
  --rombs-loader-blue-colorStep_2: #{$black};
  --rombs-loader-blue-colorStep_3: #{$dark-romb};
  --rombs-loader-blue-colorStep_4: #{$dark-romb};

  --rombs-loader-red-colorStep_1: #{$black};
  --rombs-loader-red-colorStep_2: #{$black};
  --rombs-loader-red-colorStep_3: #{$dark-romb};

  --rombs-loader-green-colorStep_1: #{$black};
  --rombs-loader-green-colorStep_2: #{$black};
  --rombs-loader-green-colorStep_3: #{$dark-romb};
}

.light {
  --encryption-portal-text: #{$gray};
  --encryption-portal-error: #{$light-error-status};
  --encryption-portal-body-text: #{$gray};
}

.dark {
  --encryption-portal-text: #{$gray};
  --encryption-portal-error: #{$dark-error-status};
  --encryption-portal-body-text: #{$gray-dark};
}

.light {
  --modal-dialog-resolve-color: #{$gray};
}

.dark {
  --modal-dialog-resolve-color: #{$gray};
}

.light {
  --info-panel-name-color: #{$gray-dark};
  --info-panel-border-color: #{$gray-light-mid};
  --info-panel-background-color: #{$white};
  --info-panel-text-color: #{$black};
  --info-panel-details-border-color: #{$gray-light-mid};
  --info-panel-group-text-color: #{$gray};
  --info-panel-group-tag-color: #{$gray-strong};
  --info-panel-gallery-border-color: #{$gray-strong};
  --info-panel-gallery-description-color: #{$light-gray-dark};
  --info-panel-links-primary-color: #{$gray-text};
  --info-panel-links-bar-color: #{$light-gray-dark};
  --info-panel-subtitle-color: #{$gray};
  --info-panel-expect-name-color: #{$gray};
  --info-panel-me-label-color: #{$gray};
  --info-panel-disable-role-color: #{$gray};
  --info-panel-icon-color: #{$light-icons};
  --info-panel-icon-error-color: #{$light-error-status};
  --info-panel-members-icon-color: #{$gray};
  --info-panel-members-icon-hover-color: #{$light-gray-dark};
  --info-panel-icon-button-color: #{$gray};
  --info-panel-icon-button-hover-color: #{$light-gray-dark};
  --info-panel-box-shadow: 0px 5px 20px 0px #{$menu-shadow};
  --info-panel-file-exst-color: #{$gray};
  --info-panel-comment-editor-icon-color: #{$black};
  --info-panel-role-color: #{$light-gray-dark};
  --info-panel-item-border-color: #{$gray-light-mid};
  --info-panel-item-selected-color: #{$light-gray-selected};
}

.dark {
  --info-panel-name-color: #{$gray};
  --info-panel-border-color: #{$gray-dark-strong};
  --info-panel-background-color: #{$black};
  --info-panel-text-color: #{$white};
  --info-panel-details-border-color: #{$gray-dark-strong};
  --info-panel-group-text-color: #{$gray-dark};
  --info-panel-group-tag-color: #{$gray-dark-strong};
  --info-panel-gallery-border-color: #{$black};
  --info-panel-gallery-description-color: #{$white};
  --info-panel-links-primary-color: #{$dark-gray-dark};
  --info-panel-links-bar-color: #{$dark-gray-dark};
  --info-panel-subtitle-color: #{$gray};
  --info-panel-expect-name-color: #{$gray};
  --info-panel-me-label-color: #{$gray};
  --info-panel-disable-role-color: #{$gray};
  --info-panel-icon-color: #{$gray-dark};
  --info-panel-icon-error-color: #{$dark-error-status};
  --info-panel-members-icon-color: #{$gray-dark};
  --info-panel-members-icon-hover-color: #{$white};
  --info-panel-icon-button-color: #{$gray-dark};
  --info-panel-icon-button-hover-color: #{$white};
  --info-panel-box-shadow: 0px 5px 20px 0px #{$popup-shadow};
  --info-panel-file-exst-color: #{$gray};
  --info-panel-comment-editor-icon-color: #{$white};
  --info-panel-role-color: #{$gray};
  --info-panel-item-border-color: #{$gray-dark-strong};
  --info-panel-item-selected-color: #{$dark-gray-light};
}

.light {
  --search-input-default-icon-fill: #{$gray-strong};
  --search-input-filled-icon-fill: #{$gray};
}

.dark {
  --search-input-default-icon-fill: #{$gray-dark-strong};
  --search-input-filled-icon-fill: #{$gray-dark};
  // --quantity-picker-disable-color: #{$light-gray-hover};
  --payment-rectangle-color: #{$light-gray-hover};

  --payment-price-container-disable-background: #{$gray-light};

  --payment-warning-color: #{$light-status-warning};
  --payment-accent-color: var(--color-scheme-main-buttons);
}
.dark {
  // --quantity-picker-disable-color: #{$light-dark-gray-hover};
  --payment-rectangle-color: #{$light-dark-gray-hover};

  --payment-price-container-disable-background: #{$dark-gray-light};
  --payment-warning-color: #{$dark-status-warning};
  --payment-accent-color: var(--color-scheme-main-buttons);
}

.light {
  --quantity-picker-disable-color: #{$gray};
  --quantity-picker-additional-title: #{$gray};
  --quantity-picker-track-number: #{$gray};
  --quantity-picker-rectangle-color: #{$light-gray-hover};
  --quantity-picker-warning-color: #{$light-error-status};
}
.dark {
  --quantity-picker-disable-color: #{$gray-dark};
  --quantity-picker-additional-title: #{$gray-dark};
  --quantity-picker-track-number: #{$gray-dark};
  --quantity-picker-rectangle-color: #{$light-dark-gray-hover};
  --quantity-picker-warning-color: #{$dark-error-status};
}

.light {
<<<<<<< HEAD
  --notification-text-border: 1px solid #{$gray-light-mid};
  --channel-body-color: #{$gray-light};
  --channel-body-color-active: var(--accent-main, #{$light-blue-main});
  --channel-body-color-active-opacity: 0.1;
  --channel-type-color: #{$gray};
  --channel-icon-email-color: #{$light-gray-dark};
}

.dark {
  --notification-text-border: 1px solid #{$gray-dark-strong};
  --channel-body-color: #{$dark-gray-light};
  --channel-body-color-active: #{$on-black-color};
  --channel-body-color-active-opacity: 1;
  --channel-type-color: #{$gray-dark};
  --channel-icon-email-color: #{$dark-gray-dark};
=======
  --tab-item-selected-background-color: var(--accent-main, #{$light-blue-main});
  --tab-item-selected-item-color: #{$white};
  --tab-item-tag-border: 1px solid #{$gray-light-mid};
}

.dark {
  --tab-item-selected-background-color: #{$white};
  --tab-item-selected-item-color: #{$black};
  --tab-item-tag-border: 1px solid #{$gray-dark-strong};
>>>>>>> 25842f9b
}

.light {
  --accounts-badges-pending-color: #{$gray};
}

.dark {
  --accounts-badges-pending-color: #{$gray-dark};
}

.light {
  --about-logo-color: #{$black};
}

.dark {
  --about-logo-color: #{$white};
}

.light {
  --icon-button-color: #{$gray};
}
.dark {
  --icon-button-color: #{$gray-dark};
}

.light {
  --settings-backup-warning-color: #{$light-error-status};
  --settings-backup-checked-list-item-bg: #{$light-gray-hover};
  --settings-backup-text-color: #{$gray};
}

.dark {
  --settings-backup-warning-color: #{$dark-error-status};
  --settings-backup-checked-list-item-bg: #{$light-dark-gray-hover};
  --settings-backup-text-color: #{$dark-gray-dark};
}

.light {
  --table-cell-border: 1px solid #{$gray-light-mid};

  --table-header-text-color: #{$gray};
  --table-header-text-hover-color: #{$light-gray-dark};
  --table-header-border-bottom: 1px solid #{$gray-light-mid};
  --table-header-border-image-source: linear-gradient(
    to right,
    #{$white} 21px,
    #{$gray-light-mid} 21px,
    #{$gray-light-mid} calc(100% - 20px),
    #{$white} calc(100% - 20px)
  );
  --table-header-lengthen-border-image-source: linear-gradient(
    to right,
    #{$gray-light-mid},
    #{$gray-light-mid}
  );
  --table-header-border-hover-image-source: linear-gradient(
    to right,
    #{$white} 0px,
    #{$gray-light-mid} 0px,
    #{$gray-light-mid} 100%,
    #{$white} 100%
  );

  --table-container-border-right: 2px solid #{$gray-strong};
  --table-container-border-hover-color: #{$light-gray-dark};
  --table-container-indexing-separator: #{$light-blue-main};

  --table-settings-icon-disable-color: #{$gray-strong};

  --table-group-menu-border-bottom: 1px solid transparent;
  --table-group-menu-border-right: 1px solid #{$gray-strong};
  --table-group-menu-box-shadow: 0px 8px 16px #{$popup-shadow},
    0px 0px 4px #{$menu-shadow};
}

.dark {
  --table-cell-border: 1px solid #{$gray-dark-strong};

  --table-header-text-color: #{$gray-dark};
  --table-header-text-hover-color: #{$white};
  --table-header-border-bottom: 1px solid #{$gray-dark-strong};
  --table-header-border-image-source: linear-gradient(
    to right,
    #{$black} 21px,
    #{$gray-dark-strong} 21px,
    #{$gray-dark-strong} calc(100% - 20px),
    #{$black} calc(100% - 20px)
  );
  --table-header-lengthen-border-image-source: linear-gradient(
    to right,
    #{$gray-dark-strong},
    #{$gray-dark-strong}
  );
  --table-header-border-hover-image-source: linear-gradient(
    to right,
    #{$black} 0px,
    #{$gray-dark-strong} 0px,
    #{$gray-dark-strong} 100%,
    #{$black} 100%
  );

  --table-container-border-right: 2px solid #{$gray-dark-strong};
  --table-container-border-hover-color: #{$gray-dark-strong};
  --table-container-indexing-separator: #{$white};

  --table-settings-icon-disable-color: #{$gray-dark-strong};

  --table-group-menu-border-bottom: 1px solid #{$gray-dark-strong};
  --table-group-menu-border-right: 1px solid #{$gray-dark-strong};
  --table-group-menu-box-shadow: 0px 8px 16px #{$badge-shadow},
    0px 0px 4px #{$menu-shadow-dark};
}

.light {
  --combobox-background: #{$light-gray-selected};

  --combobox-button-bg: #{$white};
  --combobox-button-color: #{$black};
  --combobox-button-disabled-color: #{$gray-strong};
  --combobox-button-border: 1px solid #{$gray-strong};
  --combobox-button-open-border-color: var(--accent-main);
  --combobox-button-disabled-border-color: #{$gray-light-mid};
  --combobox-button-disabled-bg: #{$gray-light};
  --combobox-button-focus-bg-modern-view: #{$light-gray-selected};
  --combobox-button-icon-button-color: #{$gray};
  --combobox-button-icon-button-hover-color: #{$light-gray-dark};
  --combobox-button-hover-border-color: #{$gray};
  --combobox-button-hover-border-color-open: #{$light-second-main};
  --combobox-button-hover-disabled-border-color: #{$gray-light-mid};
  --combobox-button-hover-bg-modern-view: #{$gray-light-mid};
  --combobox-button-focus-open-border-color: var(--accent-main);

  --combobox-label-selected-color: #{$black};
  --combobox-label-disabled-color: #{$gray-strong};
  --combobox-label-alternative-color: #{$gray};

  --combobox-plus-badge-bg-color: #{$gray};
  --combobox-plus-badge-selected-bg-color: #{$light-gray-dark};
  --combobox-plus-badge-color: #{$white};

  --combobox-children-button-color: #{$black};
  --combobox-children-button-disabled-color: #{$gray-strong};
  --combobox-children-button-default-color: #{$gray};
  --combobox-children-button-default-disabled-color: #{$gray-strong};
  --combobox-children-button-selected-color: #{$black};
}

.dark {
  --combobox-background: #{$black};

  --combobox-button-bg: #{$black};
  --combobox-button-color: #{$gray-dark};
  --combobox-button-disabled-color: #{$gray-dark};
  --combobox-button-border: 1px solid #{$gray-dark-strong};
  --combobox-button-open-border-color: #{$white};
  --combobox-button-disabled-border-color: #{$gray-dark-strong};
  --combobox-button-disabled-bg: #{$gray-dark-strong};
  --combobox-button-focus-bg-modern-view: #{$gray-dark-mid};
  --combobox-button-icon-button-color: #{$gray-dark};
  --combobox-button-icon-button-hover-color: #{$white};
  --combobox-button-hover-border-color: #{$gray-dark};
  --combobox-button-hover-border-color-open: #{$white};
  --combobox-button-hover-disabled-border-color: #{$gray-dark-strong};
  --combobox-button-hover-bg-modern-view: #{$gray-dark-strong};
  --combobox-button-focus-open-border-color: var(
    --combobox-button-hover-border-color
  );

  --combobox-label-selected-color: #{$white};
  --combobox-label-disabled-color: #{$gray-dark};
  --combobox-label-alternative-color: #{$gray-dark};

  --combobox-plus-badge-bg-color: #{$gray-dark};
  --combobox-plus-badge-selected-bg-color: #{$dark-gray-dark};
  --combobox-plus-badge-color: #{$black};

  --combobox-children-button-color: #{$white};
  --combobox-children-button-disabled-color: #{$gray-dark};
  --combobox-children-button-default-color: #{$white};
  --combobox-children-button-default-disabled-color: #{$gray-dark};
  --combobox-children-button-selected-color: #{$white};
}

.light {
  --access-right-select-description-color: #{$gray};
}

.dark {
  --access-right-select-description-color: #{$gray-dark};
}

.light {
  --settings-backup-separator-border: 1px solid #{$gray-light-mid};
}

.dark {
  --settings-backup-separator-border: 1px solid #{$gray-dark-strong};
}

.light {
  --settings-payment-warning-color: #{$light-error-status};
  --settings-payment-color: #{$light-status-warning};
  --settings-payment-border: 1px solid #{$gray-light};
  --settings-payment-bg-benefits-color: #{$gray-light};
}

.dark {
  --settings-payment-warning-color: #{$dark-error-status};
  --settings-payment-color: #{$dark-status-warning};
  --settings-payment-border: 1px solid #{$gray-dark-strong};
  --settings-payment-bg-benefits-color: #{$black};
}<|MERGE_RESOLUTION|>--- conflicted
+++ resolved
@@ -2565,7 +2565,6 @@
 }
 
 .light {
-<<<<<<< HEAD
   --notification-text-border: 1px solid #{$gray-light-mid};
   --channel-body-color: #{$gray-light};
   --channel-body-color-active: var(--accent-main, #{$light-blue-main});
@@ -2581,7 +2580,9 @@
   --channel-body-color-active-opacity: 1;
   --channel-type-color: #{$gray-dark};
   --channel-icon-email-color: #{$dark-gray-dark};
-=======
+}
+
+.light {
   --tab-item-selected-background-color: var(--accent-main, #{$light-blue-main});
   --tab-item-selected-item-color: #{$white};
   --tab-item-tag-border: 1px solid #{$gray-light-mid};
@@ -2591,7 +2592,6 @@
   --tab-item-selected-background-color: #{$white};
   --tab-item-selected-item-color: #{$black};
   --tab-item-tag-border: 1px solid #{$gray-dark-strong};
->>>>>>> 25842f9b
 }
 
 .light {
