// (c) Copyright Ascensio System SIA 2009-2025
//
// This program is a free software product.
// You can redistribute it and/or modify it under the terms
// of the GNU Affero General Public License (AGPL) version 3 as published by the Free Software
// Foundation. In accordance with Section 7(a) of the GNU AGPL its Section 15 shall be amended
// to the effect that Ascensio System SIA expressly excludes the warranty of non-infringement of
// any third-party rights.
//
// This program is distributed WITHOUT ANY WARRANTY, without even the implied warranty
// of MERCHANTABILITY or FITNESS FOR A PARTICULAR  PURPOSE. For details, see
// the GNU AGPL at: http://www.gnu.org/licenses/agpl-3.0.html
//
// You can contact Ascensio System SIA at Lubanas st. 125a-25, Riga, Latvia, EU, LV-1021.
//
// The  interactive user interfaces in modified source and object code versions of the Program must
// display Appropriate Legal Notices, as required under Section 5 of the GNU AGPL version 3.
//
// Pursuant to Section 7(b) of the License you must retain the original Product logo when
// distributing the program. Pursuant to Section 7(e) we decline to grant you any rights under
// trademark law for use of our trademarks.
//
// All the Product's GUI elements, including illustrations and icon sets, as well as technical writing
// content are licensed under the terms of the Creative Commons Attribution-ShareAlike 4.0
// International. See the License terms at http://creativecommons.org/licenses/by-sa/4.0/legalcode

import React from "react";
import { inject, observer } from "mobx-react";
import { withTranslation } from "react-i18next";

import { useLocation } from "react-router";

import { DeviceType, RoomSearchArea } from "@docspace/shared/enums";

import FilesFilter from "@docspace/shared/api/files/filter";
import RoomsFilter from "@docspace/shared/api/rooms/filter";
import AccountsFilter from "@docspace/shared/api/people/filter";

import { getCategoryUrl } from "SRC_DIR/helpers/utils";
import { ArticleFolderLoader } from "@docspace/shared/skeletons/article";
import { MEDIA_VIEW_URL, CategoryType } from "@docspace/shared/constants";
import { getUserFilter } from "@docspace/shared/utils/userFilterUtils";
import {
  FILTER_DOCUMENTS,
  FILTER_RECENT,
  FILTER_SHARE,
  FILTER_FAVORITES,
  FILTER_TRASH,
} from "@docspace/shared/utils/filterConstants";

import Banner from "./Banner";
import Items from "./Items";
import AccountsItems from "./AccountsItems";

const ArticleBodyContent = (props) => {
  const {
    isDesktopClient,
    firstLoad,

    showText,
    toggleArticleOpen,

    roomsFolderId,
    roomsFilter,
    archiveFolderId,
    myFolderId,
    favoritesFolderId,
    recycleBinFolderId,
    rootFolderId,
    recentFolderId,

    isVisitor,
    setIsLoading,

    selectedFolderId,
    showArticleLoader,
    setIsBurgerLoading,
    setSelection,
    currentDeviceType,
    campaigns,
    userId,
    isFrame,

    displayBanners,
    startDrag,
    setDropTargetPreview,
<<<<<<< HEAD
    sharedWithMeFolderId,
=======

    isRoomAdmin,

    isAccountsArticle,
>>>>>>> 1148cbba
  } = props;

  const location = useLocation();

  const getHashDate = () => new Date().getTime();

  const [activeItemId, setActiveItemId] = React.useState(null);
  const [hashDate, setHashDate] = React.useState(getHashDate);

  const getLinkData = React.useCallback(
    (folderId, title, rootFolderType, canCreate) => {
      let params = null;
      let path = ``;

      const state = {
        title,
        isRoot: true,
        isPublicRoomType: false,
        rootFolderType,
        canCreate,
      };

      switch (folderId) {
        case recentFolderId: {
          const recentFilter = FilesFilter.getDefault({
            categoryType: CategoryType.Recent,
          });
          recentFilter.folder = folderId;

          if (userId) {
            const { sortBy, sortOrder } = getUserFilter(
              `${FILTER_RECENT}=${userId}`,
            );

            if (sortBy) recentFilter.sortBy = sortBy;
            if (sortOrder) recentFilter.sortOrder = sortOrder;
          }

          params = recentFilter.toUrlParams();

          path = getCategoryUrl(CategoryType.Recent);

          break;
        }
        case myFolderId: {
          const myFilter = FilesFilter.getDefault();
          myFilter.folder = folderId;

          if (userId) {
            const filterObj = getUserFilter(`${FILTER_DOCUMENTS}=${userId}`);

            if (filterObj?.sortBy) myFilter.sortBy = filterObj.sortBy;
            if (filterObj?.sortOrder) myFilter.sortOrder = filterObj.sortOrder;
          }

          params = myFilter.toUrlParams();

          path = getCategoryUrl(CategoryType.Personal);

          break;
        }
        case sharedWithMeFolderId: {
          const shareFilter = FilesFilter.getDefault({
            categoryType: CategoryType.SharedWithMe,
          });

          if (userId) {
            const filterObj = getUserFilter(`${FILTER_SHARE}=${userId}`);

            if (filterObj?.sortBy) shareFilter.sortBy = filterObj.sortBy;
            if (filterObj?.sortOrder)
              shareFilter.sortOrder = filterObj.sortOrder;
          }

          params = shareFilter.toUrlParams();
          path = getCategoryUrl(CategoryType.SharedWithMe);

          break;
        }

        case favoritesFolderId: {
          const favFilter = FilesFilter.getDefault();
          favFilter.folder = folderId;

          if (userId) {
            const filterObj = getUserFilter(`${FILTER_FAVORITES}=${userId}`);

            if (filterObj?.sortBy) favFilter.sortBy = filterObj.sortBy;
            if (filterObj?.sortOrder) favFilter.sortOrder = filterObj.sortOrder;
          }

          params = favFilter.toUrlParams();
          path = getCategoryUrl(CategoryType.Favorite);

          break;
        }
        case archiveFolderId: {
          const archiveFilter = RoomsFilter.getDefault(
            userId,
            RoomSearchArea.Archive,
          );
          archiveFilter.searchArea = RoomSearchArea.Archive;
          params = archiveFilter.toUrlParams(userId, true);
          path = getCategoryUrl(CategoryType.Archive);

          break;
        }
        case recycleBinFolderId: {
          const recycleBinFilter = FilesFilter.getDefault();
          recycleBinFilter.folder = folderId;

          if (userId) {
            const filterTrashObj = getUserFilter(`${FILTER_TRASH}=${userId}`);

            if (filterTrashObj?.sortBy)
              recycleBinFilter.sortBy = filterTrashObj.sortBy;
            if (filterTrashObj?.sortOrder)
              recycleBinFilter.sortOrder = filterTrashObj.sortOrder;
          }

          params = recycleBinFilter.toUrlParams();
          path = getCategoryUrl(CategoryType.Trash);

          break;
        }
        case "accounts": {
          const accountsFilter = AccountsFilter.getDefault();
          params = accountsFilter.toUrlParams();
          path = getCategoryUrl(CategoryType.Accounts);

          break;
        }
        case "groups": {
          const accountsFilter = AccountsFilter.getDefault();
          params = accountsFilter.toUrlParams();
          path = getCategoryUrl(CategoryType.Groups);

          break;
        }
        case "guests": {
          const accountsFilter = AccountsFilter.getDefault();
          if (!isRoomAdmin) {
            accountsFilter.area = "guests";
            accountsFilter.inviterId = userId;
          }

          params = accountsFilter.toUrlParams();
          path = getCategoryUrl(CategoryType.Guests);

          break;
        }
        default: {
          const newRoomsFilter = RoomsFilter.getDefault(
            userId,
            RoomSearchArea.Active,
          );
          newRoomsFilter.searchArea = RoomSearchArea.Active;
          params = newRoomsFilter.toUrlParams(userId, true);
          path = getCategoryUrl(CategoryType.Shared);

          break;
        }
      }

      if (params.at(-1) === "&") params = params.slice(0, -1);
      path += `?${params}&date=${hashDate}`;

      return { path, state };
    },
    [
      roomsFolderId,
      archiveFolderId,
      myFolderId,
      favoritesFolderId,
      recycleBinFolderId,
      activeItemId,
      hashDate,
      roomsFilter,
      recentFolderId,
      sharedWithMeFolderId,
    ],
  );

  const onClick = React.useCallback(
    (e, folderId) => {
      if (e?.ctrlKey || e?.metaKey || e?.shiftKey || e?.button) return;

      const isAccountsClick = folderId === "accounts";

      const withTimer = isAccountsClick
        ? window.location.pathname.includes("accounts") &&
          !window.location.pathname.includes("groups")
        : !!selectedFolderId;

      setHashDate(getHashDate);

      setSelection?.([]);

      setIsLoading(true, withTimer);

      if (currentDeviceType === DeviceType.mobile) {
        toggleArticleOpen();
      }
    },
    [
      roomsFolderId,
      archiveFolderId,
      myFolderId,
      recycleBinFolderId,
      activeItemId,
      selectedFolderId,
      setSelection,
    ],
  );

  React.useEffect(() => {
    if (
      location.pathname.includes("/recent") &&
      activeItemId !== recentFolderId
    )
      return setActiveItemId(recentFolderId);

    if (
      location.pathname.includes("/rooms/shared") &&
      activeItemId !== roomsFolderId
    )
      return setActiveItemId(roomsFolderId);

    if (
      location.pathname.includes("/rooms/archived") &&
      activeItemId !== archiveFolderId
    )
      return setActiveItemId(archiveFolderId);

    if (
      location.pathname.includes("/rooms/personal") &&
      activeItemId !== myFolderId
    )
      return setActiveItemId(myFolderId);

    if (
      location.pathname.includes("/files/trash") &&
      activeItemId !== recycleBinFolderId
    )
      return setActiveItemId(recycleBinFolderId);

    if (
      location.pathname.includes("/files/favorite") &&
      activeItemId !== favoritesFolderId
    )
      return setActiveItemId(favoritesFolderId);

<<<<<<< HEAD
    if (
      location.pathname.includes("/shared-with-me") &&
      activeItemId !== sharedWithMeFolderId
    )
      return setActiveItemId(sharedWithMeFolderId);

    if (location.pathname.includes("/accounts") && activeItemId !== "accounts")
=======
    if (location.pathname.includes("/groups") && activeItemId !== "groups")
      return setActiveItemId("groups");

    if (location.pathname.includes("/guests") && activeItemId !== "guests")
      return setActiveItemId("guests");

    if (location.pathname.includes("/people") && activeItemId !== "accounts")
>>>>>>> 1148cbba
      return setActiveItemId("accounts");

    if (location.pathname.includes("/settings") && activeItemId !== "settings")
      return setActiveItemId("settings");

    if (location.pathname.includes("profile")) {
      if (activeItemId) return;
      return setActiveItemId(rootFolderId || roomsFolderId);
    }

    if (location.pathname.includes(MEDIA_VIEW_URL)) {
      setActiveItemId(rootFolderId);
    }
  }, [
    location.pathname,
    activeItemId,
    roomsFolderId,
    archiveFolderId,
    myFolderId,
    favoritesFolderId,
    recycleBinFolderId,
    isVisitor,
    rootFolderId,
    recentFolderId,
  ]);

  React.useEffect(() => {
    setIsBurgerLoading(showArticleLoader);
  }, [showArticleLoader]);

  const onMouseMoveArticle = React.useCallback(
    (e) => {
      const wrapperElement = document.elementFromPoint(e.clientX, e.clientY);
      const droppable = wrapperElement?.closest(".droppable");
      const documentTitle = droppable?.getAttribute("data-document-title");

      if (droppable) setDropTargetPreview(documentTitle);
    },
    [setDropTargetPreview],
  );

  React.useEffect(() => {
    if (startDrag) document.addEventListener("mousemove", onMouseMoveArticle);

    return () => {
      document.removeEventListener("mousemove", onMouseMoveArticle);
    };
  }, [startDrag, onMouseMoveArticle]);

  if (showArticleLoader) return <ArticleFolderLoader />;

  return (
    <>
      {isAccountsArticle ? (
        <AccountsItems
          onClick={onClick}
          getLinkData={getLinkData}
          activeItemId={activeItemId}
        />
      ) : (
        <Items
          onClick={onClick}
          getLinkData={getLinkData}
          showText={showText}
          onHide={toggleArticleOpen}
          activeItemId={activeItemId}
        />
      )}
      {!isDesktopClient &&
      showText &&
      !firstLoad &&
      campaigns.length > 0 &&
      !isFrame &&
      displayBanners &&
      !isAccountsArticle ? (
        <Banner />
      ) : null}
    </>
  );
};

export default inject(
  ({
    settingsStore,
    filesStore,
    treeFoldersStore,
    selectedFolderStore,
    clientLoadingStore,
    userStore,
    campaignsStore,
    uploadDataStore,
  }) => {
    const { clearFiles, setSelection, roomsFilter, startDrag } = filesStore;
    const { primaryProgressDataStore } = uploadDataStore;
    const { setDropTargetPreview } = primaryProgressDataStore;
    const {
      showArticleLoader,

      setIsSectionBodyLoading,
      firstLoad,
    } = clientLoadingStore;

    const setIsLoading = (param, withTimer) => {
      setIsSectionBodyLoading(param, withTimer);

      // if (param && withTimer) showProgress();
    };

    const {
      roomsFolderId,
      archiveFolderId,
      myFolderId,
      recycleBinFolderId,
      recentFolderId,
      sharedWithMeFolderId,
      favoritesFolderId,
    } = treeFoldersStore;
    const selectedFolderId = selectedFolderStore.id;
    const rootFolderId = selectedFolderStore.rootFolderId;
    const {
      showText,

      toggleArticleOpen,

      isDesktopClient,
      FirebaseHelper,
      theme,
      setIsBurgerLoading,
      currentDeviceType,
      isFrame,

      displayBanners,
    } = settingsStore;

    const { campaigns } = campaignsStore;

    return {
      toggleArticleOpen,
      showText,
      showArticleLoader,
      isVisitor: userStore.user.isVisitor,
      isRoomAdmin: userStore.user.isRoomAdmin,
      userId: userStore.user?.id,

      firstLoad,
      isDesktopClient,
      FirebaseHelper,
      theme,

      roomsFolderId,
      archiveFolderId,
      myFolderId,
      favoritesFolderId,
      recycleBinFolderId,
      rootFolderId,
      recentFolderId,
      sharedWithMeFolderId,

      setIsLoading,

      clearFiles,
      roomsFilter,
      selectedFolderId,
      setIsBurgerLoading,
      setSelection,
      currentDeviceType,
      campaigns,
      isFrame,

      displayBanners,
      startDrag,
      setDropTargetPreview,
    };
  },
)(withTranslation([])(observer(ArticleBodyContent)));<|MERGE_RESOLUTION|>--- conflicted
+++ resolved
@@ -84,14 +84,9 @@
     displayBanners,
     startDrag,
     setDropTargetPreview,
-<<<<<<< HEAD
     sharedWithMeFolderId,
-=======
-
     isRoomAdmin,
-
     isAccountsArticle,
->>>>>>> 1148cbba
   } = props;
 
   const location = useLocation();
@@ -344,15 +339,12 @@
     )
       return setActiveItemId(favoritesFolderId);
 
-<<<<<<< HEAD
     if (
       location.pathname.includes("/shared-with-me") &&
       activeItemId !== sharedWithMeFolderId
     )
       return setActiveItemId(sharedWithMeFolderId);
 
-    if (location.pathname.includes("/accounts") && activeItemId !== "accounts")
-=======
     if (location.pathname.includes("/groups") && activeItemId !== "groups")
       return setActiveItemId("groups");
 
@@ -360,7 +352,6 @@
       return setActiveItemId("guests");
 
     if (location.pathname.includes("/people") && activeItemId !== "accounts")
->>>>>>> 1148cbba
       return setActiveItemId("accounts");
 
     if (location.pathname.includes("/settings") && activeItemId !== "settings")
