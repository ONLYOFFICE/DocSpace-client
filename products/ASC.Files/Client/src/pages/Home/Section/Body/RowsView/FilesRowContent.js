--- conflicted
+++ resolved
@@ -101,17 +101,12 @@
 
   let tags = null;
 
-<<<<<<< HEAD
-  if (isRoom && item.tags.length > 0) {
-    tags = item?.tags.join(" | ");
-=======
   if (isRoom) {
     if (item.tags.length > 0) {
       tags = item?.tags.join(" | ");
     } else {
       tags = t("NoTag");
     }
->>>>>>> 55505a43
   }
 
   return (
@@ -136,11 +131,7 @@
         </Link>
         <div className="badges">
           {badgesComponent}
-<<<<<<< HEAD
-          {!isRoom && quickButtons}
-=======
           {!isRoom && !isRooms && quickButtons}
->>>>>>> 55505a43
         </div>
         {!isRoom && (
           <Text
@@ -164,11 +155,7 @@
           title=""
           truncate={true}
         >
-<<<<<<< HEAD
-          {isRoom && tags
-=======
           {isRooms
->>>>>>> 55505a43
             ? tags
             : !fileExst && !contentLength && !providerKey && !isMobileOnly
             ? `${foldersCount} ${t("Folders")} | ${filesCount} ${t("Files")}`
