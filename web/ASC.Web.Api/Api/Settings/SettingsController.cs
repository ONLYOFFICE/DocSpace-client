--- conflicted
+++ resolved
@@ -407,8 +407,7 @@
     [AllowNotPayment]
     public object GetMachineName()
     {
-<<<<<<< HEAD
-        return Dns.GetHostName().ToLowerInvariant();
+        return _httpContextAccessor.HttpContext.Request.Host.Value;
     }
 
     /// <summary>
@@ -436,36 +435,6 @@
     /// <path>api/2.0/settings/recalculatequota</path>
     /// <httpMethod>GET</httpMethod>
     /// <returns></returns>
-=======
-        return _httpContextAccessor.HttpContext.Request.Host.Value;
-    }
-
-    /// <summary>
-    /// Saves the DNS settings specified in the request to the current portal.
-    /// </summary>
-    /// <short>Save the DNS settings</short>
-    /// <category>Common settings</category>
-    /// <param type="ASC.Web.Api.Models.DnsSettingsRequestsDto, ASC.Web.Api" name="inDto">DNS settings request parameters</param>
-    /// <returns type="System.Object, System">Message about changing DNS</returns>
-    /// <path>api/2.0/settings/dns</path>
-    /// <httpMethod>PUT</httpMethod>
-    [HttpPut("dns")]
-    public async Task<object> SaveDnsSettings(DnsSettingsRequestsDto inDto)
-    {
-        return await _dnsSettings.SaveDnsSettings(inDto.DnsName, inDto.Enable);
-    }
-
-    /// <summary>
-    /// Starts the process of quota recalculation.
-    /// </summary>
-    /// <short>
-    /// Recalculate quota 
-    /// </short>
-    /// <category>Quota</category>
-    /// <path>api/2.0/settings/recalculatequota</path>
-    /// <httpMethod>GET</httpMethod>
-    /// <returns></returns>
->>>>>>> dee941b6
     [HttpGet("recalculatequota")]
     public async Task RecalculateQuotaAsync()
     {
