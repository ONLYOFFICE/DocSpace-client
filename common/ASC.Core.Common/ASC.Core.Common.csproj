--- conflicted
+++ resolved
@@ -44,19 +44,10 @@
     <None Remove="protos\UserPhotoCacheItem.proto" />
   </ItemGroup>
   <ItemGroup>
-<<<<<<< HEAD
-    <PackageReference Include="AWSSDK.CloudFront" Version="3.3.101.64" />
-    <PackageReference Include="AWSSDK.Core" Version="3.3.103.62" />
-    <PackageReference Include="AWSSDK.S3" Version="3.3.106.4" />
-    <PackageReference Include="AWSSDK.SimpleEmail" Version="3.3.101.68" />
-=======
-    <PackageReference Include="AutoMapper" Version="9.0.0" />
-    <PackageReference Include="AutoMapper.Extensions.Microsoft.DependencyInjection" Version="7.0.0" />
     <PackageReference Include="AWSSDK.CloudFront" Version="3.3.101.74" />
     <PackageReference Include="AWSSDK.Core" Version="3.3.104" />
     <PackageReference Include="AWSSDK.S3" Version="3.3.109" />
     <PackageReference Include="AWSSDK.SimpleEmail" Version="3.3.101.78" />
->>>>>>> c9939b0d
     <PackageReference Include="Grpc.Tools" Version="2.25.0">
       <PrivateAssets>all</PrivateAssets>
       <IncludeAssets>runtime; build; native; contentfiles; analyzers; buildtransitive</IncludeAssets>
@@ -64,6 +55,7 @@
     <PackageReference Include="MailKit" Version="2.4.1" />
     <PackageReference Include="Microsoft.EntityFrameworkCore" Version="3.0.1" />
     <PackageReference Include="Pomelo.EntityFrameworkCore.MySql" Version="3.0.0" />
+    <PackageReference Include="System.Text.Json" Version="4.7.0" />
   </ItemGroup>
   <ItemGroup>
     <Protobuf Include="protos\NotifyMessage.proto" />
