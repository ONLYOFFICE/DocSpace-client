import React from "react";
import { Navigate } from "react-router-dom";
import loadable from "@loadable/component";

import PrivateRoute from "@docspace/common/components/PrivateRoute";
import ErrorBoundary from "@docspace/common/components/ErrorBoundary";

import Error404 from "SRC_DIR/pages/Errors/404";

import { generalRoutes } from "./general";

const PortalSettings = loadable(() => import("../pages/PortalSettings"));

const CustomizationSettings = loadable(() =>
  import("../pages/PortalSettings/categories/common/index.js")
);
const LanguageAndTimeZoneSettings = loadable(() =>
  import(
    "../pages/PortalSettings/categories/common/Customization/language-and-time-zone"
  )
);
const WelcomePageSettings = loadable(() =>
  import(
    "../pages/PortalSettings/categories/common/Customization/welcome-page-settings"
  )
);
const DNSSettings = loadable(() =>
  import("../pages/PortalSettings/categories/common/Customization/dns-settings")
);
const PortalRenaming = loadable(() =>
  import(
    "../pages/PortalSettings/categories/common/Customization/portal-renaming"
  )
);
const WhiteLabel = loadable(() =>
  import("../pages/PortalSettings/categories/common/Branding/whitelabel")
);
const CompanyInfoSettings = loadable(() =>
  import(
    "../pages/PortalSettings/categories/common/Branding/companyInfoSettings"
  )
);
const AdditionalResources = loadable(() =>
  import(
    "../pages/PortalSettings/categories/common/Branding/additionalResources"
  )
);
const SecuritySettings = loadable(() =>
  import("../pages/PortalSettings/categories/security/index.js")
);
const TfaPage = loadable(() =>
  import("../pages/PortalSettings/categories/security/access-portal/tfa")
);
const PasswordStrengthPage = loadable(() =>
  import(
    "../pages/PortalSettings/categories/security/access-portal/passwordStrength"
  )
);
const TrustedMailPage = loadable(() =>
  import(
    "../pages/PortalSettings/categories/security/access-portal/trustedMail"
  )
);
const IpSecurityPage = loadable(() =>
  import("../pages/PortalSettings/categories/security/access-portal/ipSecurity")
);
const BruteForceProtectionPage = loadable(() =>
  import(
    "../pages/PortalSettings/categories/security/access-portal/bruteForceProtection"
  )
);
const AdminMessagePage = loadable(() =>
  import(
    "../pages/PortalSettings/categories/security/access-portal/adminMessage"
  )
);
const SessionLifetimePage = loadable(() =>
  import(
    "../pages/PortalSettings/categories/security/access-portal/sessionLifetime"
  )
);
const Integration = loadable(() =>
  import("../pages/PortalSettings/categories/integration")
);
const Payments = loadable(() =>
  import("../pages/PortalSettings/categories/payments")
);
const ThirdParty = loadable(() =>
  import(
    "../pages/PortalSettings/categories/integration/ThirdPartyServicesSettings"
  )
);

const DocumentService = loadable(() =>
  import("../pages/PortalSettings/categories/integration/DocumentService")
);

const SingleSignOn = loadable(() =>
  import("../pages/PortalSettings/categories/integration/SingleSignOn")
);
const SPSettings = loadable(() =>
  import(
    "../pages/PortalSettings/categories/integration/SingleSignOn/SPSettings"
  )
);
const SPMetadata = loadable(() =>
  import(
    "../pages/PortalSettings/categories/integration/SingleSignOn/ProviderMetadata"
  )
);

const DeveloperTools = loadable(() =>
  import("../pages/PortalSettings/categories/developer-tools/index.js")
);
const WebhookHistory = loadable(() =>
  import(
    "../pages/PortalSettings/categories/developer-tools/Webhooks/WebhookHistory"
  )
);
const WebhookDetails = loadable(() =>
  import(
    "../pages/PortalSettings/categories/developer-tools/Webhooks/WebhookEventDetails"
  )
);
const OAuthCreatePage = loadable(() =>
  import(
    "../pages/PortalSettings/categories/developer-tools/OAuth/OAuthCreatePage"
  )
);
const OAuthEditPage = loadable(() =>
  import(
    "../pages/PortalSettings/categories/developer-tools/OAuth/OAuthEditPage"
  )
);

const Backup = loadable(() =>
  import("../pages/PortalSettings/categories/data-management/index")
);
const DeleteDataPage = loadable(() =>
  import("../pages/PortalSettings/categories/delete-data")
);
const RestoreBackup = loadable(() =>
  import(
    "../pages/PortalSettings/categories/data-management/backup/restore-backup/index"
  )
);
const Bonus = loadable(() => import("../pages/Bonus"));

const PortalSettingsRoutes = {
  path: "portal-settings/",
  element: (
    <PrivateRoute restricted>
      <ErrorBoundary>
        <PortalSettings />
      </ErrorBoundary>
    </PrivateRoute>
  ),
  errorElement: <Error404 />,
  children: [
    {
      index: true,
      element: <Navigate to="customization/general" />,
    },
    {
      path: "customization",
      element: <Navigate to="customization/general" />,
    },
    {
      path: "customization/general",
      element: <CustomizationSettings />,
    },
    {
      path: "customization/branding",
      element: <CustomizationSettings />,
    },
    {
      path: "customization/branding/white-label",
      element: <WhiteLabel />,
    },
    {
      path: "customization/branding/company-info-settings",
      element: <CompanyInfoSettings />,
    },
    {
      path: "customization/branding/additional-resources",
      element: <AdditionalResources />,
    },
    {
      path: "customization/appearance",
      element: <CustomizationSettings />,
    },
    {
      path: "customization/general/language-and-time-zone",
      element: <LanguageAndTimeZoneSettings />,
    },
    {
      path: "customization/general/welcome-page-settings",
      element: <WelcomePageSettings />,
    },
    {
      path: "customization/general/dns-settings",
      element: <DNSSettings />,
    },
    {
      path: "customization/general/portal-renaming",
      element: <PortalRenaming />,
    },
    {
      path: "security",
      element: <Navigate to="security/access-portal" />,
    },
    {
      path: "security/access-portal",
      element: <SecuritySettings />,
    },
    {
      path: "security/login-history",
      element: <SecuritySettings />,
    },
    {
      path: "security/audit-trail",
      element: <SecuritySettings />,
    },
    {
      path: "security/access-portal/tfa",
      element: <TfaPage />,
    },
    {
      path: "security/access-portal/password",
      element: <PasswordStrengthPage />,
    },
    {
      path: "security/access-portal/trusted-mail",
      element: <TrustedMailPage />,
    },
    {
      path: "security/access-portal/ip",
      element: <IpSecurityPage />,
    },
    {
      path: "security/access-portal/brute-force-protection",
      element: <BruteForceProtectionPage />,
    },
    {
      path: "security/access-portal/admin-message",
      element: <AdminMessagePage />,
    },
    {
      path: "security/access-portal/lifetime",
      element: <SessionLifetimePage />,
    },
    {
      path: "integration",
      element: <Navigate to="integration/third-party-services" />,
    },
    {
      path: "integration/third-party-services",
      element: <Integration />,
    },
    {
      path: "integration/single-sign-on",
      element: <Integration />,
    },
    {
      path: "integration/single-sign-on/sp-settings",
      element: <SPSettings />,
    },
    {
      path: "integration/single-sign-on/sp-metadata",
      element: <SPMetadata />,
    },
    {
      path: "integration/portal-integration",
      element: <Integration />,
    },
    {
      path: "integration/document-service",
      element: <Integration />,
    },
    {
      path: "integration/smtp-settings",
      element: <Integration />,
    },
    {
      path: "payments/portal-payments",
      element: <Payments />,
    },
    {
      path: "developer-tools",
      element: <Navigate to="javascript-sdk" />,
    },
    {
      path: "developer-tools/api",
      element: <DeveloperTools />,
    },
    {
      path: "developer-tools/javascript-sdk",
      element: <DeveloperTools />,
    },
    {
      path: "developer-tools/webhooks",
      element: <DeveloperTools />,
    },
    {
      path: "developer-tools/webhooks/:id",
      element: <WebhookHistory />,
    },
    {
      path: "developer-tools/webhooks/:id/:eventId",
      element: <WebhookDetails />,
    },
    {
<<<<<<< HEAD
      path: "developer-tools/oauth",
      element: <DeveloperTools />,
    },
    {
      path: "developer-tools/oauth/create",
      element: <OAuthCreatePage />,
    },
    {
      path: "developer-tools/oauth/:id",
      element: <OAuthEditPage />,
    },
    {
=======
      path: "developer-tools/plugins",
      element: <DeveloperTools />,
    },
    {
>>>>>>> 55d92a8f
      path: "backup",
      element: <Navigate to="backup/data-backup" />,
    },
    {
      path: "backup/data-backup",
      element: <Backup />,
    },
    {
      path: "backup/auto-backup",
      element: <Backup />,
    },
    {
      path: "delete-data",
      element: <Navigate to="delete-data/deletion" />,
    },
    {
      path: "delete-data/deletion",
      element: <DeleteDataPage />,
    },
    {
      path: "delete-data/deactivation",
      element: <DeleteDataPage />,
    },
    {
      path: "restore",
      element: <Navigate to="restore/restore-backup" />,
    },
    {
      path: "restore/restore-backup",
      element: <RestoreBackup />,
    },
    {
      path: "bonus",
      element: <Bonus />,
    },
    ...generalRoutes,
  ],
};

export default PortalSettingsRoutes;<|MERGE_RESOLUTION|>--- conflicted
+++ resolved
@@ -310,7 +310,10 @@
       element: <WebhookDetails />,
     },
     {
-<<<<<<< HEAD
+      path: "developer-tools/plugins",
+      element: <DeveloperTools />,
+    },
+    {
       path: "developer-tools/oauth",
       element: <DeveloperTools />,
     },
@@ -323,12 +326,6 @@
       element: <OAuthEditPage />,
     },
     {
-=======
-      path: "developer-tools/plugins",
-      element: <DeveloperTools />,
-    },
-    {
->>>>>>> 55d92a8f
       path: "backup",
       element: <Navigate to="backup/data-backup" />,
     },
