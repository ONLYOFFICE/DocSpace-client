--- conflicted
+++ resolved
@@ -3,11 +3,7 @@
   "content": "You have appointed a new owner.",
   "content_en_sha1_hash": "bfdff63ec08042212380b8b5ed1aeed73a496e37",
   "created_at": "2025-05-19T21:30:55.262Z",
-<<<<<<< HEAD
-  "updated_at": "2025-06-30T12:20:31.630Z",
-=======
   "updated_at": "2025-07-10T11:11:07.104Z",
->>>>>>> 4378f47c
   "comment": {
     "text": "This translation key is used for notifications that a new owner has been appointed. It displays a success message when a user successfully leaves a room and appoints a new owner in files management.",
     "is_auto": true,
