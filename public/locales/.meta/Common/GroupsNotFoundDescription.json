{
  "key_path": "GroupsNotFoundDescription",
  "content": "No groups match your search. Please adjust your search parameters or clear the search field to view the full list of groups.",
  "content_en_sha1_hash": "9c3caa1ff1cab6647d8d6b2e9142676a207a5953",
  "created_at": "2025-05-19T21:30:45.677Z",
<<<<<<< HEAD
  "updated_at": "2025-05-26T07:57:32.456Z",
=======
  "updated_at": "2025-06-18T17:09:45.753Z",
>>>>>>> 540a9604
  "comment": {
    "text": "This translation key is used to display a message when no groups are found based on user search criteria. It typically appears in an empty screen or search results section of a UI component.",
    "is_auto": true,
    "updated_at": "2025-05-20T09:35:59.684Z"
  },
  "usage": [
    {
      "file_path": "/packages/client/src/pages/Home/Section/ContactsBody/EmptyScreenGroups.tsx",
      "line_number": 95,
      "context": "return theme.isBase ? <EmptyGroupLightIcon /> : <EmptyGroupDarkIcon />;\n };\n \n const getDescription = () => {\n if (groupsIsFiltered) return t(\"Common:GroupsNotFoundDescription\");\n \n return t(\"Common:ThisSectionIsEmpty\");\n };\n \n const getOptions = () => {",
      "module": "/packages/client"
    },
    {
      "file_path": "/packages/shared/selectors/Groups/index.tsx",
      "line_number": 171,
      "context": "submitButtonLabel={t(\"Common:SelectAction\")}\n onSubmit={onSubmitAction}\n cancelButtonLabel={t(\"Common:CancelButton\")}\n emptyScreenImage={emptyScreenImg}\n emptyScreenHeader={t(\"Common:NotFoundGroups\")}\n emptyScreenDescription={t(\"Common:GroupsNotFoundDescription\")}\n searchEmptyScreenImage={emptyScreenImg}\n searchEmptyScreenHeader={t(\"Common:NotFoundGroups\")}\n searchEmptyScreenDescription={t(\"Common:GroupsNotFoundDescription\")}\n totalItems={totalRef.current}\n hasNextPage={hasNextPage}",
      "module": "/packages/shared"
    },
    {
      "file_path": "/packages/shared/selectors/Groups/index.tsx",
      "line_number": 171,
      "context": "submitButtonLabel={t(\"Common:SelectAction\")}\n onSubmit={onSubmitAction}\n cancelButtonLabel={t(\"Common:CancelButton\")}\n emptyScreenImage={emptyScreenImg}\n emptyScreenHeader={t(\"Common:NotFoundGroups\")}\n emptyScreenDescription={t(\"Common:GroupsNotFoundDescription\")}\n searchEmptyScreenImage={emptyScreenImg}\n searchEmptyScreenHeader={t(\"Common:NotFoundGroups\")}\n searchEmptyScreenDescription={t(\"Common:GroupsNotFoundDescription\")}\n totalItems={totalRef.current}\n hasNextPage={hasNextPage}",
      "module": "/packages/shared"
    },
    {
      "file_path": "/packages/shared/selectors/People/index.tsx",
      "line_number": 660,
      "context": "? t(\"Common:NotFoundGuestsDescription\")\n : activeTabId === PEOPLE_TAB_ID\n ? t(\"Common:EmptyDescription\", {\n productName: t(\"Common:ProductName\"),\n })\n : t(\"Common:GroupsNotFoundDescription\"))\n }\n searchEmptyScreenImage={emptyScreenImage}\n searchEmptyScreenHeader={\n activeTabId === GUESTS_TAB_ID\n ? t(\"Common:NotFoundGuestsFilter\")",
      "module": "/packages/shared"
    },
    {
      "file_path": "/packages/shared/selectors/People/index.tsx",
      "line_number": 660,
      "context": "? t(\"Common:NotFoundGuestsDescription\")\n : activeTabId === PEOPLE_TAB_ID\n ? t(\"Common:EmptyDescription\", {\n productName: t(\"Common:ProductName\"),\n })\n : t(\"Common:GroupsNotFoundDescription\"))\n }\n searchEmptyScreenImage={emptyScreenImage}\n searchEmptyScreenHeader={\n activeTabId === GUESTS_TAB_ID\n ? t(\"Common:NotFoundGuestsFilter\")",
      "module": "/packages/shared"
    }
  ],
  "languages": {
    "en": {
      "ai_translated": false,
      "ai_model": null,
      "ai_spell_check_issues": [],
      "approved_at": null
    },
    "ar-SA": {
      "ai_translated": false,
      "ai_model": null,
      "ai_spell_check_issues": [],
      "approved_at": null
    },
    "az": {
      "ai_translated": false,
      "ai_model": null,
      "ai_spell_check_issues": [],
      "approved_at": null
    },
    "bg": {
      "ai_translated": false,
      "ai_model": null,
      "ai_spell_check_issues": [],
      "approved_at": null
    },
    "cs": {
      "ai_translated": false,
      "ai_model": null,
      "ai_spell_check_issues": [],
      "approved_at": null
    },
    "de": {
      "ai_translated": false,
      "ai_model": null,
      "ai_spell_check_issues": [],
      "approved_at": null
    },
    "el-GR": {
      "ai_translated": false,
      "ai_model": null,
      "ai_spell_check_issues": [],
      "approved_at": null
    },
    "es": {
      "ai_translated": false,
      "ai_model": null,
      "ai_spell_check_issues": [],
      "approved_at": null
    },
    "fi": {
      "ai_translated": false,
      "ai_model": null,
      "ai_spell_check_issues": [],
      "approved_at": null
    },
    "fr": {
      "ai_translated": false,
      "ai_model": null,
      "ai_spell_check_issues": [],
      "approved_at": null
    },
    "hy-AM": {
      "ai_translated": false,
      "ai_model": null,
      "ai_spell_check_issues": [],
      "approved_at": null
    },
    "it": {
      "ai_translated": false,
      "ai_model": null,
      "ai_spell_check_issues": [],
      "approved_at": null
    },
    "ja-JP": {
      "ai_translated": false,
      "ai_model": null,
      "ai_spell_check_issues": [
        {
          "type": "incorrect_translation",
          "description": "The phrase \"検索パラメータを調整するか\" is slightly awkward. A more natural phrasing would be \"検索条件を調整するか\" or \"検索の設定を変更するか\".",
          "suggestion": "検索条件を調整するか"
        },
        {
          "type": "formatting",
          "description": "The sentence structure is a little long and could be broken down for better readability.  Consider splitting it into two sentences.",
          "suggestion": "検索条件に一致するグループがありません。検索条件を調整するか、検索フィールドをクリアしてグループの全リストを表示してください。"
        }
      ],
      "approved_at": null
    },
    "ko-KR": {
      "ai_translated": false,
      "ai_model": null,
      "ai_spell_check_issues": [
        {
          "type": "incorrect_translation",
          "description": "The phrase '검색 매개변수를 조정하거나' (adjust your search parameters) is a bit too formal and technical for a user-facing message. A more natural phrasing would be '검색 조건을 변경하거나'.",
          "suggestion": "검색 조건을 변경하거나"
        },
        {
          "type": "incorrect_translation",
          "description": "The word '삭제하세요' (delete) can be perceived as a strong instruction. It might be more user-friendly to use a softer term like '초기화하세요' (clear) or '지우세요' (erase).",
          "suggestion": "초기화하거나"
        }
      ],
      "approved_at": null
    },
    "lo-LA": {
      "ai_translated": false,
      "ai_model": null,
      "ai_spell_check_issues": [
        {
          "type": "incorrect_translation",
          "description": "The phrase \"ເຫດການໃສ່ຄໍາສर्चຂອງທ່ານ\" is an awkward translation of 'match your search'. A more accurate phrasing would convey the meaning of finding groups based on the search query.",
          "suggestion": "ບໍ່ມີກຸ່ມໃດທີ່ຄົງຄູ່ກັບຄໍາສर्चຂອງທ່ານ"
        },
        {
          "type": "incorrect_translation",
          "description": "“ລ້າງຄໍາສर्च” is a literal translation of 'clear the search field' and might be unclear to Lao speakers. A more natural phrasing would be better.",
          "suggestion": "ລ້າງຄໍາສर्चຂອງທ່ານ"
        }
      ],
      "approved_at": null
    },
    "lv": {
      "ai_translated": false,
      "ai_model": null,
      "ai_spell_check_issues": [],
      "approved_at": null
    },
    "nl": {
      "ai_translated": false,
      "ai_model": null,
      "ai_spell_check_issues": [],
      "approved_at": null
    },
    "pl": {
      "ai_translated": false,
      "ai_model": null,
      "ai_spell_check_issues": [],
      "approved_at": null
    },
    "pt": {
      "ai_translated": false,
      "ai_model": null,
      "ai_spell_check_issues": [],
      "approved_at": null
    },
    "pt-BR": {
      "ai_translated": false,
      "ai_model": null,
      "ai_spell_check_issues": [],
      "approved_at": null
    },
    "ro": {
      "ai_translated": false,
      "ai_model": null,
      "ai_spell_check_issues": [
        {
          "type": "incorrect_translation",
          "description": "The translation 'Niciunul dintre grupuri nu se potrivește cu ceea ce căutați' is a bit awkward. A more natural translation would be 'Niciun grup nu se potrivește cu căutarea ta' or 'Niciun grup nu corespunde căutării tale'. The current phrasing implies each individual group isn't matching.",
          "suggestion": "Niciun grup nu corespunde căutării tale."
        },
        {
          "type": "incorrect_translation",
          "description": "The phrase 'Vă rugăm să configurați parametrii de căutare' is not the most natural way to say 'Please adjust your search parameters'.",
          "suggestion": "Vă rugăm să modificați parametrii de căutare"
        }
      ],
      "approved_at": null
    },
    "ru": {
      "ai_translated": false,
      "ai_model": null,
      "ai_spell_check_issues": [],
      "approved_at": null
    },
    "si": {
      "ai_translated": false,
      "ai_model": null,
      "ai_spell_check_issues": [
        {
          "type": "spelling",
          "description": "The word 'සමූහ' is a potential misspelling. It should likely be 'මණ්ඩල'. While 'සමූහ' can refer to a group, 'මණ්ඩල' is a more common and precise term in this context.",
          "suggestion": "Replace 'සමූහ' with 'මණ්ඩල'"
        },
        {
          "type": "grammar",
          "description": "The sentence structure 'ඔබගේ සෙවුමට ගැළපෙන සමූහ නැත' could be more naturally phrased. It sounds a bit clunky.",
          "suggestion": "Consider rephrasing to something like 'ඔබගේ සෙවුමට ගැළපෙන මණ්ඩලයක් නොවී' or 'ඔබගේ සෙවුමට ගැළපෙන මණ්ඩල නොමැත'."
        },
        {
          "type": "incorrect_translation",
          "description": "The phrase 'ක්ෂේත්‍රය හිස් කරන්න' while technically correct, is a bit formal and less natural in this context. It might be too literal translation of 'clear the search field'.",
          "suggestion": "Consider using a more natural phrasing like 'ගොඩබෑම ඉවත් කරන්න' or 'ගොඩබෑම වlinieන්න'."
        }
      ],
      "approved_at": null
    },
    "sk": {
      "ai_translated": false,
      "ai_model": null,
      "ai_spell_check_issues": [],
      "approved_at": null
    },
    "sl": {
      "ai_translated": false,
      "ai_model": null,
      "ai_spell_check_issues": [],
      "approved_at": null
    },
    "sr-Cyrl-RS": {
      "ai_translated": false,
      "ai_model": null,
      "ai_spell_check_issues": [],
      "approved_at": null
    },
    "sr-Latn-RS": {
      "ai_translated": false,
      "ai_model": null,
      "ai_spell_check_issues": [],
      "approved_at": null
    },
    "tr": {
      "ai_translated": false,
      "ai_model": null,
      "ai_spell_check_issues": [],
      "approved_at": null
    },
    "uk-UA": {
      "ai_translated": false,
      "ai_model": null,
      "ai_spell_check_issues": [],
      "approved_at": null
    },
    "vi": {
      "ai_translated": false,
      "ai_model": null,
      "ai_spell_check_issues": [],
      "approved_at": null
    },
    "zh-CN": {
      "ai_translated": false,
      "ai_model": null,
      "ai_spell_check_issues": [],
      "approved_at": null
    }
  }
}<|MERGE_RESOLUTION|>--- conflicted
+++ resolved
@@ -3,11 +3,7 @@
   "content": "No groups match your search. Please adjust your search parameters or clear the search field to view the full list of groups.",
   "content_en_sha1_hash": "9c3caa1ff1cab6647d8d6b2e9142676a207a5953",
   "created_at": "2025-05-19T21:30:45.677Z",
-<<<<<<< HEAD
-  "updated_at": "2025-05-26T07:57:32.456Z",
-=======
   "updated_at": "2025-06-18T17:09:45.753Z",
->>>>>>> 540a9604
   "comment": {
     "text": "This translation key is used to display a message when no groups are found based on user search criteria. It typically appears in an empty screen or search results section of a UI component.",
     "is_auto": true,
@@ -61,7 +57,13 @@
     "az": {
       "ai_translated": false,
       "ai_model": null,
-      "ai_spell_check_issues": [],
+      "ai_spell_check_issues": [
+        {
+          "type": "spelling",
+          "description": "The word 'parametrleriniz' is a minor spelling error. It should be 'parametrlerinizi'.",
+          "suggestion": "parametrlerinizi"
+        }
+      ],
       "approved_at": null
     },
     "bg": {
@@ -124,47 +126,47 @@
       "ai_spell_check_issues": [
         {
           "type": "incorrect_translation",
-          "description": "The phrase \"検索パラメータを調整するか\" is slightly awkward. A more natural phrasing would be \"検索条件を調整するか\" or \"検索の設定を変更するか\".",
-          "suggestion": "検索条件を調整するか"
+          "description": "The phrase \"検索パラメータを調整するか\" is overly formal and doesn't quite capture the casual tone of \"adjust your search parameters.\" A more natural translation would be something like \"検索条件を変更するか\"",
+          "suggestion": "検索条件を変更するか"
+        },
+        {
+          "type": "incorrect_translation",
+          "description": "The phrase \"検索フィールドをクリアしてグループの全リストを表示してください\" is a bit clunky. A more natural way to say it would be \"検索をクリアしてグループの一覧を表示してください\"",
+          "suggestion": "検索をクリアしてグループの一覧を表示してください"
+        }
+      ],
+      "approved_at": null
+    },
+    "ko-KR": {
+      "ai_translated": false,
+      "ai_model": null,
+      "ai_spell_check_issues": [
+        {
+          "type": "incorrect_translation",
+          "description": "The phrase \"검색 필드를 삭제하세요\" (delete the search field) is not as natural or user-friendly as \"검색 필드를 지우세요\" or \"검색 필드를 초기화하세요.\" It implies a more permanent action than intended.",
+          "suggestion": "검색 필드를 지우세요 or 검색 필드를 초기화하세요"
+        }
+      ],
+      "approved_at": null
+    },
+    "lo-LA": {
+      "ai_translated": false,
+      "ai_model": null,
+      "ai_spell_check_issues": [
+        {
+          "type": "incorrect_translation",
+          "description": "The phrase \"ເຫດການໃສ່ຄໍາສर्चຂອງທ່ານ\" is an awkward and inaccurate translation of \"match your search.\" It literally translates to 'incident in your search'.",
+          "suggestion": "Consider alternatives like \"ທີ່ກົງກັບຄໍາສर्चຂອງທ່ານ\" (that matches your search) or \"ຕາມຄໍາສर्चຂອງທ່ານ\" (according to your search)."
+        },
+        {
+          "type": "incorrect_translation",
+          "description": "The word \"ຕາມ\" in \"ຕາມຄໍາສर्चຂອງທ່ານ\" can sound slightly informal in this context. While understandable, it might be better suited for a more casual setting.",
+          "suggestion": "Consider using \"ທີ່ກົງກັບຄໍາສर्चຂອງທ່ານ\" as a more formal and precise alternative."
         },
         {
           "type": "formatting",
-          "description": "The sentence structure is a little long and could be broken down for better readability.  Consider splitting it into two sentences.",
-          "suggestion": "検索条件に一致するグループがありません。検索条件を調整するか、検索フィールドをクリアしてグループの全リストを表示してください。"
-        }
-      ],
-      "approved_at": null
-    },
-    "ko-KR": {
-      "ai_translated": false,
-      "ai_model": null,
-      "ai_spell_check_issues": [
-        {
-          "type": "incorrect_translation",
-          "description": "The phrase '검색 매개변수를 조정하거나' (adjust your search parameters) is a bit too formal and technical for a user-facing message. A more natural phrasing would be '검색 조건을 변경하거나'.",
-          "suggestion": "검색 조건을 변경하거나"
-        },
-        {
-          "type": "incorrect_translation",
-          "description": "The word '삭제하세요' (delete) can be perceived as a strong instruction. It might be more user-friendly to use a softer term like '초기화하세요' (clear) or '지우세요' (erase).",
-          "suggestion": "초기화하거나"
-        }
-      ],
-      "approved_at": null
-    },
-    "lo-LA": {
-      "ai_translated": false,
-      "ai_model": null,
-      "ai_spell_check_issues": [
-        {
-          "type": "incorrect_translation",
-          "description": "The phrase \"ເຫດການໃສ່ຄໍາສर्चຂອງທ່ານ\" is an awkward translation of 'match your search'. A more accurate phrasing would convey the meaning of finding groups based on the search query.",
-          "suggestion": "ບໍ່ມີກຸ່ມໃດທີ່ຄົງຄູ່ກັບຄໍາສर्चຂອງທ່ານ"
-        },
-        {
-          "type": "incorrect_translation",
-          "description": "“ລ້າງຄໍາສर्च” is a literal translation of 'clear the search field' and might be unclear to Lao speakers. A more natural phrasing would be better.",
-          "suggestion": "ລ້າງຄໍາສर्चຂອງທ່ານ"
+          "description": "The punctuation is acceptable, but ensuring consistent spacing around punctuation marks is recommended for a polished feel.  For example, adding a space after the full stop.",
+          "suggestion": "Review spacing around all punctuation marks for consistency."
         }
       ],
       "approved_at": null
@@ -205,13 +207,13 @@
       "ai_spell_check_issues": [
         {
           "type": "incorrect_translation",
-          "description": "The translation 'Niciunul dintre grupuri nu se potrivește cu ceea ce căutați' is a bit awkward. A more natural translation would be 'Niciun grup nu se potrivește cu căutarea ta' or 'Niciun grup nu corespunde căutării tale'. The current phrasing implies each individual group isn't matching.",
-          "suggestion": "Niciun grup nu corespunde căutării tale."
-        },
-        {
-          "type": "incorrect_translation",
-          "description": "The phrase 'Vă rugăm să configurați parametrii de căutare' is not the most natural way to say 'Please adjust your search parameters'.",
-          "suggestion": "Vă rugăm să modificați parametrii de căutare"
+          "description": "The phrase \"Niciunul dintre grupuri\" is slightly awkward. A more natural Romanian phrasing would be \"Niciun grup\" or \"Niciunul dintre grupurile\".",
+          "suggestion": "Niciun grup nu se potrivește cu ceea ce căutați."
+        },
+        {
+          "type": "incorrect_translation",
+          "description": "The word 'configurați' translates more closely to 'configure' rather than 'adjust'. While understandable, 'adjustați' is a more accurate translation of 'adjust'.",
+          "suggestion": "Vă rugăm să ajustați parametrii de căutare"
         }
       ],
       "approved_at": null
@@ -228,18 +230,18 @@
       "ai_spell_check_issues": [
         {
           "type": "spelling",
-          "description": "The word 'සමූහ' is a potential misspelling. It should likely be 'මණ්ඩල'. While 'සමූහ' can refer to a group, 'මණ්ඩල' is a more common and precise term in this context.",
-          "suggestion": "Replace 'සමූහ' with 'මණ්ඩල'"
+          "description": "The word 'සමූහ' (samuha) is used consistently. While technically correct, 'මණ්ඩල' (mandalaya) is a more common and natural-sounding term for 'group' in Sinhala, especially in a digital context. Using 'මණ්ඩල' would improve readability.",
+          "suggestion": "Replace 'සමූහ' with 'මණ්ඩල'."
         },
         {
           "type": "grammar",
-          "description": "The sentence structure 'ඔබගේ සෙවුමට ගැළපෙන සමූහ නැත' could be more naturally phrased. It sounds a bit clunky.",
-          "suggestion": "Consider rephrasing to something like 'ඔබගේ සෙවුමට ගැළපෙන මණ්ඩලයක් නොවී' or 'ඔබගේ සෙවුමට ගැළපෙන මණ්ඩල නොමැත'."
-        },
-        {
-          "type": "incorrect_translation",
-          "description": "The phrase 'ක්ෂේත්‍රය හිස් කරන්න' while technically correct, is a bit formal and less natural in this context. It might be too literal translation of 'clear the search field'.",
-          "suggestion": "Consider using a more natural phrasing like 'ගොඩබෑම ඉවත් කරන්න' or 'ගොඩබෑම වlinieන්න'."
+          "description": "The sentence structure 'ඔබගේ සෙවුමට ගැළපෙන සමූහ නැත' could be improved for better flow. A more natural phrasing would be 'ඔබගේ සෙවුමට ගැළපෙන මණ්ඩල නැත' or 'ඔබගේ සෙවුමට ගැළපෙන මණ්ඩලයක් නැත'.",
+          "suggestion": "Rephrase to 'ඔබගේ සෙවුමට ගැළපෙන මණ්ඩලයක් නැත'."
+        },
+        {
+          "type": "formatting",
+          "description": "The translation is missing punctuation at the end of the first sentence. It should end with a full stop.",
+          "suggestion": "Add a full stop ( . ) at the end of the sentence: 'ඔබගේ සෙවුමට ගැළපෙන මණ්ඩලයක් නැත.'"
         }
       ],
       "approved_at": null
