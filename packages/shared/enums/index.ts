--- conflicted
+++ resolved
@@ -873,16 +873,6 @@
   Yandex = "Yandex",
 }
 
-<<<<<<< HEAD
-/**
- * Enum for start page routes.
- * @readonly
- */
-export enum StartPageRoutes {
-  Documents = "/rooms/personal",
-  Rooms = "/rooms/shared",
-  Recent = "/recent",
-=======
 export const enum InfoPanelEvents {
   showInfoPanel = "SHOW_INFO_PANEL_EVENT",
   hideInfoPanel = "HIDE_INFO_PANEL_EVENT",
@@ -924,5 +914,14 @@
   InProgress,
   Completed,
   Failed,
->>>>>>> f796db1a
+}
+
+/**
+ * Enum for start page routes.
+ * @readonly
+ */
+export enum StartPageRoutes {
+  Documents = "/rooms/personal",
+  Rooms = "/rooms/shared",
+  Recent = "/recent",
 }