--- conflicted
+++ resolved
@@ -292,11 +292,7 @@
 
     this.setIsUpdatingBasicSettings(true);
 
-<<<<<<< HEAD
-    const requests: unknown[] = [fetchPortalTariff()];
-=======
     await fetchPayerInfo();
->>>>>>> a311b2d3
 
     const requests = [];
 
@@ -375,11 +371,7 @@
   }
 
   get cardLinkedOnNonProfit() {
-<<<<<<< HEAD
-    if (!this.currentQuotaStore?.isNonProfit) return false;
-=======
     if (!this.currentQuotaStore || !this.currentTariffStatusStore) return false;
->>>>>>> a311b2d3
 
     const { walletCustomerEmail } = this.currentTariffStatusStore;
     const { isNonProfit } = this.currentQuotaStore;
@@ -554,10 +546,6 @@
     this.isShowStorageTariffDeactivatedModal = value;
   };
 
-<<<<<<< HEAD
-  initWalletPayerAndBalance = async (isRefresh: boolean) => {
-    const { setPayerInfo, payerInfo } = this.currentTariffStatusStore!;
-=======
   setPaymentAccount = async () => {
     try {
       const res = await api.portal.getPaymentAccount();
@@ -577,7 +565,6 @@
   initWalletPayerAndBalance = async (isRefresh: boolean) => {
     if (!this.currentTariffStatusStore) return;
     const { fetchPayerInfo } = this.currentTariffStatusStore;
->>>>>>> a311b2d3
 
     await Promise.all([
       fetchPayerInfo(isRefresh),
@@ -596,11 +583,7 @@
 
     const requests = [];
 
-<<<<<<< HEAD
-    const requests: Promise<unknown>[] = [fetchPortalTariff()];
-=======
     requests.push(fetchPortalTariff());
->>>>>>> a311b2d3
 
     try {
       await this.initWalletPayerAndBalance(isRefresh);
