--- conflicted
+++ resolved
@@ -221,9 +221,9 @@
       onBackClick={goBack}
       onSubmit={handleSubmit}
       withForm
-      containerVisible={isTemplate && templateDialogIsVisible}
+      containerVisible={isTemplate ? templateDialogIsVisible : false}
     >
-      {isTemplate && (
+      {isTemplate ? (
         <ModalDialog.Container>
           <RoomSelector
             className="template-body_selector"
@@ -243,7 +243,7 @@
             emptyScreenDescription={t("Common:EmptyTemplatesRoomsDescription")}
           />
         </ModalDialog.Container>
-      )}
+      ) : null}
       <ModalDialog.Header>{dialogHeader}</ModalDialog.Header>
 
       <ModalDialog.Body>
@@ -276,11 +276,7 @@
         )}
       </ModalDialog.Body>
 
-<<<<<<< HEAD
-      {!!roomParams.type && !isTemplate && (
-=======
-      {roomParams.type ? (
->>>>>>> da09434e
+      {!!roomParams.type && !isTemplate ? (
         <ModalDialog.Footer>
           <Button
             id="shared_create-room-modal_submit"
