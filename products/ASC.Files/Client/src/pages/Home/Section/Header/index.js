--- conflicted
+++ resolved
@@ -257,13 +257,9 @@
         deleteSelectedElem: t("Translations:DeleteSelectedElem"),
       };
 
-<<<<<<< HEAD
       deleteAction(translations, [currentFolderId], true).catch((err) =>
         toastr.error(err)
       );
-=======
-      deleteAction(translations);
->>>>>>> 34378fa1
     }
   };
 
