--- conflicted
+++ resolved
@@ -1,129 +1,125 @@
-<<<<<<< HEAD
-﻿namespace ASC.Files.Service
-=======
-﻿var options = new WebApplicationOptions
-{
-    Args = args,
-    ContentRootPath = WindowsServiceHelpers.IsWindowsService() ? AppContext.BaseDirectory : default
-};
-
-var builder = WebApplication.CreateBuilder(options);
-
-builder.Host.UseSystemd();
-builder.Host.UseWindowsService();
-builder.Host.UseServiceProviderFactory(new AutofacServiceProviderFactory());
-
-builder.Host.ConfigureAppConfiguration((hostContext, config) =>
->>>>>>> ebf90d8a
-{
-    var buildedConfig = config.Build();
-
-    var path = buildedConfig["pathToConf"];
-    if (!Path.IsPathRooted(path))
-    {
-        path = Path.GetFullPath(CrossPlatform.PathCombine(hostContext.HostingEnvironment.ContentRootPath, path));
-    }
-
-    config.SetBasePath(path);
-
-    var env = hostContext.Configuration.GetValue("ENVIRONMENT", "Production");
-
-    config.AddJsonFile("appsettings.json")
-        .AddJsonFile($"appsettings.{env}.json", true)
-        .AddJsonFile($"appsettings.services.json", true)
-        .AddJsonFile("storage.json")
-        .AddJsonFile("notify.json")
-        .AddJsonFile($"notify.{env}.json", true)
-        .AddJsonFile("kafka.json")
-        .AddJsonFile($"kafka.{env}.json", true)
-        .AddJsonFile("redis.json")
-        .AddJsonFile($"redis.{env}.json", true)
-        .AddJsonFile("elastic.json", true)
-        .AddEnvironmentVariables()
-        .AddCommandLine(args)
-        .AddInMemoryCollection(new Dictionary<string, string>
-        {
-            {"pathToConf", path }
-        });
-});
-
-builder.Host.ConfigureServices((hostContext, services) =>
-{
-    services.AddMemoryCache();
-    services.AddHttpClient();
-
-    var diHelper = new DIHelper(services);
-
-    var redisConfiguration = hostContext.Configuration.GetSection("Redis").Get<RedisConfiguration>();
-    var kafkaConfiguration = hostContext.Configuration.GetSection("kafka").Get<KafkaSettings>();
-
-    if (kafkaConfiguration != null)
-    {
-        diHelper.TryAdd(typeof(ICacheNotify<>), typeof(KafkaCacheNotify<>));
-    }
-    else if (redisConfiguration != null)
-    {
-        diHelper.TryAdd(typeof(ICacheNotify<>), typeof(RedisCacheNotify<>));
-
-        services.AddStackExchangeRedisExtensions<NewtonsoftSerializer>(redisConfiguration);
-    }
-    else
-    {
-        diHelper.TryAdd(typeof(ICacheNotify<>), typeof(MemoryCacheNotify<>));
-    }
-
-    diHelper.RegisterProducts(hostContext.Configuration, hostContext.HostingEnvironment.ContentRootPath);
-
-    if (!bool.TryParse(hostContext.Configuration["disable_elastic"], out var disableElastic))
-    {
-        disableElastic = false;
-    }
-
-    if (!disableElastic)
-    {
-        services.AddHostedService<ElasticSearchIndexService>();
-        diHelper.TryAdd<FactoryIndexer>();
-        diHelper.TryAdd<ElasticSearchService>();
-        //diHelper.TryAdd<FileConverter>();
-        diHelper.TryAdd<FactoryIndexerFile>();
-        diHelper.TryAdd<FactoryIndexerFolder>();
-    }
-
-    services.AddHostedService<FeedAggregatorService>();
-    diHelper.TryAdd<FeedAggregatorService>();
-
-    services.AddHostedService<FeedCleanerService>();
-    diHelper.TryAdd<FeedCleanerService>();
-
-    diHelper.TryAdd<FileDataQueue>();
-
-    services.AddHostedService<ThumbnailService>();
-    diHelper.TryAdd<ThumbnailService>();
-
-    services.AddHostedService<ThumbnailBuilderService>();
-    diHelper.TryAdd<ThumbnailBuilderService>();
-
-    diHelper.TryAdd<AuthManager>();
-    diHelper.TryAdd<BaseCommonLinkUtility>();
-    diHelper.TryAdd<FeedAggregateDataProvider>();
-    diHelper.TryAdd<SecurityContext>();
-    diHelper.TryAdd<TenantManager>();
-    diHelper.TryAdd<UserManager>();
-});
-
-builder.Host.ConfigureContainer<ContainerBuilder>((context, builder) =>
-{
-    builder.Register(context.Configuration, true, false, "search.json", "feed.json");
-});
-
-builder.Host.ConfigureNLogLogging();
-
-var startup = new BaseWorkerStartup(builder.Configuration);
-
-startup.ConfigureServices(builder.Services);
-
-var app = builder.Build();
-
-startup.Configure(app);
-
+﻿var options = new WebApplicationOptions
+{
+    Args = args,
+    ContentRootPath = WindowsServiceHelpers.IsWindowsService() ? AppContext.BaseDirectory : default
+};
+
+var builder = WebApplication.CreateBuilder(options);
+
+builder.Host.UseSystemd();
+builder.Host.UseWindowsService();
+builder.Host.UseServiceProviderFactory(new AutofacServiceProviderFactory());
+
+builder.Host.ConfigureAppConfiguration((hostContext, config) =>
+{
+    var buildedConfig = config.Build();
+
+    var path = buildedConfig["pathToConf"];
+    if (!Path.IsPathRooted(path))
+    {
+        path = Path.GetFullPath(CrossPlatform.PathCombine(hostContext.HostingEnvironment.ContentRootPath, path));
+    }
+
+    config.SetBasePath(path);
+
+    var env = hostContext.Configuration.GetValue("ENVIRONMENT", "Production");
+
+    config.AddJsonFile("appsettings.json")
+        .AddJsonFile($"appsettings.{env}.json", true)
+        .AddJsonFile($"appsettings.services.json", true)
+        .AddJsonFile("storage.json")
+        .AddJsonFile("notify.json")
+        .AddJsonFile($"notify.{env}.json", true)
+        .AddJsonFile("kafka.json")
+        .AddJsonFile($"kafka.{env}.json", true)
+        .AddJsonFile("redis.json")
+        .AddJsonFile($"redis.{env}.json", true)
+        .AddJsonFile("elastic.json", true)
+        .AddEnvironmentVariables()
+        .AddCommandLine(args)
+        .AddInMemoryCollection(new Dictionary<string, string>
+        {
+            {"pathToConf", path }
+        });
+});
+
+builder.Host.ConfigureServices((hostContext, services) =>
+{
+    services.AddMemoryCache();
+    services.AddHttpClient();
+
+    var diHelper = new DIHelper(services);
+
+    var redisConfiguration = hostContext.Configuration.GetSection("Redis").Get<RedisConfiguration>();
+    var kafkaConfiguration = hostContext.Configuration.GetSection("kafka").Get<KafkaSettings>();
+
+    if (kafkaConfiguration != null)
+    {
+        diHelper.TryAdd(typeof(ICacheNotify<>), typeof(KafkaCacheNotify<>));
+    }
+    else if (redisConfiguration != null)
+    {
+        diHelper.TryAdd(typeof(ICacheNotify<>), typeof(RedisCacheNotify<>));
+
+        services.AddStackExchangeRedisExtensions<NewtonsoftSerializer>(redisConfiguration);
+    }
+    else
+    {
+        diHelper.TryAdd(typeof(ICacheNotify<>), typeof(MemoryCacheNotify<>));
+    }
+
+    diHelper.RegisterProducts(hostContext.Configuration, hostContext.HostingEnvironment.ContentRootPath);
+
+    if (!bool.TryParse(hostContext.Configuration["disable_elastic"], out var disableElastic))
+    {
+        disableElastic = false;
+    }
+
+    if (!disableElastic)
+    {
+        services.AddHostedService<ElasticSearchIndexService>();
+        diHelper.TryAdd<FactoryIndexer>();
+        diHelper.TryAdd<ElasticSearchService>();
+        //diHelper.TryAdd<FileConverter>();
+        diHelper.TryAdd<FactoryIndexerFile>();
+        diHelper.TryAdd<FactoryIndexerFolder>();
+    }
+
+    services.AddHostedService<FeedAggregatorService>();
+    diHelper.TryAdd<FeedAggregatorService>();
+
+    services.AddHostedService<FeedCleanerService>();
+    diHelper.TryAdd<FeedCleanerService>();
+
+    diHelper.TryAdd<FileDataQueue>();
+
+    services.AddHostedService<ThumbnailService>();
+    diHelper.TryAdd<ThumbnailService>();
+
+    services.AddHostedService<ThumbnailBuilderService>();
+    diHelper.TryAdd<ThumbnailBuilderService>();
+
+    diHelper.TryAdd<AuthManager>();
+    diHelper.TryAdd<BaseCommonLinkUtility>();
+    diHelper.TryAdd<FeedAggregateDataProvider>();
+    diHelper.TryAdd<SecurityContext>();
+    diHelper.TryAdd<TenantManager>();
+    diHelper.TryAdd<UserManager>();
+});
+
+builder.Host.ConfigureContainer<ContainerBuilder>((context, builder) =>
+{
+    builder.Register(context.Configuration, true, false, "search.json", "feed.json");
+});
+
+builder.Host.ConfigureNLogLogging();
+
+var startup = new BaseWorkerStartup(builder.Configuration);
+
+startup.ConfigureServices(builder.Services);
+
+var app = builder.Build();
+
+startup.Configure(app);
+
 await app.RunAsync();