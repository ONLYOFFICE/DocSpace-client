﻿// (c) Copyright Ascensio System SIA 2010-2022
//
// This program is a free software product.
// You can redistribute it and/or modify it under the terms
// of the GNU Affero General Public License (AGPL) version 3 as published by the Free Software
// Foundation. In accordance with Section 7(a) of the GNU AGPL its Section 15 shall be amended
// to the effect that Ascensio System SIA expressly excludes the warranty of non-infringement of
// any third-party rights.
//
// This program is distributed WITHOUT ANY WARRANTY, without even the implied warranty
// of MERCHANTABILITY or FITNESS FOR A PARTICULAR  PURPOSE. For details, see
// the GNU AGPL at: http://www.gnu.org/licenses/agpl-3.0.html
//
// You can contact Ascensio System SIA at Lubanas st. 125a-25, Riga, Latvia, EU, LV-1021.
//
// The  interactive user interfaces in modified source and object code versions of the Program must
// display Appropriate Legal Notices, as required under Section 5 of the GNU AGPL version 3.
//
// Pursuant to Section 7(b) of the License you must retain the original Product logo when
// distributing the program. Pursuant to Section 7(e) we decline to grant you any rights under
// trademark law for use of our trademarks.
//
// All the Product's GUI elements, including illustrations and icon sets, as well as technical writing
// content are licensed under the terms of the Creative Commons Attribution-ShareAlike 4.0
// International. See the License terms at http://creativecommons.org/licenses/by-sa/4.0/legalcode

namespace ASC.Web.Api.Controllers.Settings;

public class SsoController : BaseSettingsController
{
    private readonly TenantManager _tenantManager;
    private readonly SettingsManager _settingsManager;
    private readonly PermissionContext _permissionContext;
    private readonly CoreBaseSettings _coreBaseSettings;
    private readonly UserManager _userManager;
    private readonly MessageService _messageService;

    public SsoController(
        TenantManager tenantManager,
        ApiContext apiContext,
        WebItemManager webItemManager,
        IMemoryCache memoryCache,
        IHttpContextAccessor httpContextAccessor,
        SettingsManager settingsManager,
        PermissionContext permissionContext,
        CoreBaseSettings coreBaseSettings,
        UserManager userManager,
        MessageService messageService) : base(apiContext, memoryCache, webItemManager, httpContextAccessor)
    {
        _tenantManager = tenantManager;
        _settingsManager = settingsManager;
        _permissionContext = permissionContext;
        _coreBaseSettings = coreBaseSettings;
        _userManager = userManager;
        _messageService = messageService;
    }

    /// <summary>
    /// Returns the current portal SSO settings.
    /// </summary>
    /// <short>
    /// Get the SSO settings
    /// </short>
    /// <category>SSO</category>
    /// <returns>SSO settings</returns>
    [HttpGet("ssov2")]
    public async Task<SsoSettingsV2> GetSsoSettingsV2()
    {
        await CheckSsoPermissionsAsync();

        var settings = await _settingsManager.LoadAsync<SsoSettingsV2>();

        if (string.IsNullOrEmpty(settings.SpLoginLabel))
        {
            settings.SpLoginLabel = SsoSettingsV2.SSO_SP_LOGIN_LABEL;
        }

        return settings;
    }

    /// <summary>
    /// Returns the default portal SSO settings.
    /// </summary>
    /// <short>
    /// Get the default SSO settings
    /// </short>
    /// <category>SSO</category>
    /// <returns>Default SSO settings</returns>
    [HttpGet("ssov2/default")]
    public async Task<SsoSettingsV2> GetDefaultSsoSettingsV2Async()
    {
        await CheckSsoPermissionsAsync();
        return _settingsManager.GetDefault<SsoSettingsV2>();
    }

    /// <summary>
    /// Returns the constants of the SSO settings.
    /// </summary>
    /// <short>
    /// Get the constants of the SSO settings
    /// </short>
    /// <category>SSO</category>
    /// <returns>Constants of the SSO settings</returns>
    [HttpGet("ssov2/constants")]
    public object GetSsoSettingsV2Constants()
    {
        return new
        {
            SsoNameIdFormatType = new SsoNameIdFormatType(),
            SsoBindingType = new SsoBindingType(),
            SsoSigningAlgorithmType = new SsoSigningAlgorithmType(),
            SsoEncryptAlgorithmType = new SsoEncryptAlgorithmType(),
            SsoSpCertificateActionType = new SsoSpCertificateActionType(),
            SsoIdpCertificateActionType = new SsoIdpCertificateActionType()
        };
    }

    /// <summary>
    /// Saves the SSO settings for the current portal.
    /// </summary>
    /// <short>
    /// Save the SSO settings
    /// </short>
    /// <category>SSO</category>
    /// <param name="serializeSettings">Serialized SSO settings</param>
    /// <returns>SSO settings</returns>
    [HttpPost("ssov2")]
<<<<<<< HEAD
    public async Task<SsoSettingsV2> SaveSsoSettingsV2Async(SsoSettingsRequestsDto model)
=======
    public async Task<SsoSettingsV2> SaveSsoSettingsV2(SsoSettingsRequestsDto model)
>>>>>>> df62b386
    {
        await CheckSsoPermissionsAsync();

        var serializeSettings = model.SerializeSettings;

        if (string.IsNullOrEmpty(serializeSettings))
        {
            throw new ArgumentException(Resource.SsoSettingsCouldNotBeNull);
        }

        var options = new JsonSerializerOptions
        {
            AllowTrailingCommas = true,
            PropertyNameCaseInsensitive = true
        };

        var settings = JsonSerializer.Deserialize<SsoSettingsV2>(serializeSettings, options);

        if (settings == null)
        {
            throw new ArgumentException(Resource.SsoSettingsCouldNotBeNull);
        }

        if (string.IsNullOrWhiteSpace(settings.IdpSettings.EntityId))
        {
            throw new Exception(Resource.SsoSettingsInvalidEntityId);
        }

        if (string.IsNullOrWhiteSpace(settings.IdpSettings.SsoUrl) || !CheckUri(settings.IdpSettings.SsoUrl))
        {
            throw new Exception(string.Format(Resource.SsoSettingsInvalidBinding, "SSO " + settings.IdpSettings.SsoBinding));
        }

        if (!string.IsNullOrWhiteSpace(settings.IdpSettings.SloUrl) && !CheckUri(settings.IdpSettings.SloUrl))
        {
            throw new Exception(string.Format(Resource.SsoSettingsInvalidBinding, "SLO " + settings.IdpSettings.SloBinding));
        }

        if (string.IsNullOrWhiteSpace(settings.FieldMapping.FirstName) ||
            string.IsNullOrWhiteSpace(settings.FieldMapping.LastName) ||
            string.IsNullOrWhiteSpace(settings.FieldMapping.Email))
        {
            throw new Exception(Resource.SsoSettingsInvalidMapping);
        }

        if (string.IsNullOrEmpty(settings.SpLoginLabel))
        {
            settings.SpLoginLabel = SsoSettingsV2.SSO_SP_LOGIN_LABEL;
        }
        else if (settings.SpLoginLabel.Length > 100)
        {
            settings.SpLoginLabel = settings.SpLoginLabel.Substring(0, 100);
        }

        if (!await _settingsManager.SaveAsync(settings))
        {
            throw new Exception(Resource.SsoSettingsCantSaveSettings);
        }

        if (!settings.EnableSso)
        {
<<<<<<< HEAD
            await ConverSsoUsersToOrdinaryAsync();
=======
            await ConverSsoUsersToOrdinary();
>>>>>>> df62b386
        }

        var messageAction = settings.EnableSso ? MessageAction.SSOEnabled : MessageAction.SSODisabled;

        await _messageService.SendAsync(messageAction);

        return settings;
    }

    /// <summary>
    /// Resets the SSO settings of the current portal.
    /// </summary>
    /// <short>
    /// Reset the SSO settings
    /// </short>
    /// <category>SSO</category>
    /// <returns>Default SSO settings</returns>
    [HttpDelete("ssov2")]
<<<<<<< HEAD
    public async Task<SsoSettingsV2> ResetSsoSettingsV2Async()
=======
    public async Task<SsoSettingsV2> ResetSsoSettingsV2()
>>>>>>> df62b386
    {
        await CheckSsoPermissionsAsync();

        var defaultSettings = _settingsManager.GetDefault<SsoSettingsV2>();

        if (!await _settingsManager.SaveAsync(defaultSettings))
        {
            throw new Exception(Resource.SsoSettingsCantSaveSettings);
        }

<<<<<<< HEAD
        await ConverSsoUsersToOrdinaryAsync();
=======
        await ConverSsoUsersToOrdinary();
>>>>>>> df62b386

        await _messageService.SendAsync(MessageAction.SSODisabled);

        return defaultSettings;
    }

<<<<<<< HEAD
    private async Task ConverSsoUsersToOrdinaryAsync()
=======
    private async Task ConverSsoUsersToOrdinary()
>>>>>>> df62b386
    {
        var ssoUsers = (await _userManager.GetUsersAsync()).Where(u => u.IsSSO()).ToList();

        if (!ssoUsers.Any())
        {
            return;
        }

        foreach (var existingSsoUser in ssoUsers)
        {
            existingSsoUser.SsoNameId = null;
            existingSsoUser.SsoSessionId = null;

            existingSsoUser.ConvertExternalContactsToOrdinary();

<<<<<<< HEAD
            await _userManager.UpdateUserInfoAsync(existingSsoUser);
=======
            await _userManager.UpdateUserInfo(existingSsoUser);
>>>>>>> df62b386
        }
    }

    private static bool CheckUri(string uriName)
    {
        return Uri.TryCreate(uriName, UriKind.Absolute, out var uriResult) && (uriResult.Scheme == Uri.UriSchemeHttp || uriResult.Scheme == Uri.UriSchemeHttps);
    }

    private async Task CheckSsoPermissionsAsync()
    {
        await _permissionContext.DemandPermissionsAsync(SecutiryConstants.EditPortalSettings);

        if (!_coreBaseSettings.Standalone
            && (!SetupInfo.IsVisibleSettings(ManagementType.SingleSignOnSettings.ToString())
                || !(await _tenantManager.GetCurrentTenantQuotaAsync()).Sso))
        {
            throw new BillingException(Resource.ErrorNotAllowedOption, "Sso");
        }
    }

}<|MERGE_RESOLUTION|>--- conflicted
+++ resolved
@@ -125,11 +125,7 @@
     /// <param name="serializeSettings">Serialized SSO settings</param>
     /// <returns>SSO settings</returns>
     [HttpPost("ssov2")]
-<<<<<<< HEAD
     public async Task<SsoSettingsV2> SaveSsoSettingsV2Async(SsoSettingsRequestsDto model)
-=======
-    public async Task<SsoSettingsV2> SaveSsoSettingsV2(SsoSettingsRequestsDto model)
->>>>>>> df62b386
     {
         await CheckSsoPermissionsAsync();
 
@@ -191,11 +187,7 @@
 
         if (!settings.EnableSso)
         {
-<<<<<<< HEAD
             await ConverSsoUsersToOrdinaryAsync();
-=======
-            await ConverSsoUsersToOrdinary();
->>>>>>> df62b386
         }
 
         var messageAction = settings.EnableSso ? MessageAction.SSOEnabled : MessageAction.SSODisabled;
@@ -214,11 +206,7 @@
     /// <category>SSO</category>
     /// <returns>Default SSO settings</returns>
     [HttpDelete("ssov2")]
-<<<<<<< HEAD
     public async Task<SsoSettingsV2> ResetSsoSettingsV2Async()
-=======
-    public async Task<SsoSettingsV2> ResetSsoSettingsV2()
->>>>>>> df62b386
     {
         await CheckSsoPermissionsAsync();
 
@@ -229,22 +217,14 @@
             throw new Exception(Resource.SsoSettingsCantSaveSettings);
         }
 
-<<<<<<< HEAD
         await ConverSsoUsersToOrdinaryAsync();
-=======
-        await ConverSsoUsersToOrdinary();
->>>>>>> df62b386
 
         await _messageService.SendAsync(MessageAction.SSODisabled);
 
         return defaultSettings;
     }
 
-<<<<<<< HEAD
     private async Task ConverSsoUsersToOrdinaryAsync()
-=======
-    private async Task ConverSsoUsersToOrdinary()
->>>>>>> df62b386
     {
         var ssoUsers = (await _userManager.GetUsersAsync()).Where(u => u.IsSSO()).ToList();
 
@@ -260,11 +240,7 @@
 
             existingSsoUser.ConvertExternalContactsToOrdinary();
 
-<<<<<<< HEAD
             await _userManager.UpdateUserInfoAsync(existingSsoUser);
-=======
-            await _userManager.UpdateUserInfo(existingSsoUser);
->>>>>>> df62b386
         }
     }
 
