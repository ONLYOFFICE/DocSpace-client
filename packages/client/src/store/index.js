// (c) Copyright Ascensio System SIA 2009-2024
//
// This program is a free software product.
// You can redistribute it and/or modify it under the terms
// of the GNU Affero General Public License (AGPL) version 3 as published by the Free Software
// Foundation. In accordance with Section 7(a) of the GNU AGPL its Section 15 shall be amended
// to the effect that Ascensio System SIA expressly excludes the warranty of non-infringement of
// any third-party rights.
//
// This program is distributed WITHOUT ANY WARRANTY, without even the implied warranty
// of MERCHANTABILITY or FITNESS FOR A PARTICULAR  PURPOSE. For details, see
// the GNU AGPL at: http://www.gnu.org/licenses/agpl-3.0.html
//
// You can contact Ascensio System SIA at Lubanas st. 125a-25, Riga, Latvia, EU, LV-1021.
//
// The  interactive user interfaces in modified source and object code versions of the Program must
// display Appropriate Legal Notices, as required under Section 5 of the GNU AGPL version 3.
//
// Pursuant to Section 7(b) of the License you must retain the original Product logo when
// distributing the program. Pursuant to Section 7(e) we decline to grant you any rights under
// trademark law for use of our trademarks.
//
// All the Product's GUI elements, including illustrations and icon sets, as well as technical writing
// content are licensed under the terms of the Creative Commons Attribution-ShareAlike 4.0
// International. See the License terms at http://creativecommons.org/licenses/by-sa/4.0/legalcode

import {
  authStore,
  userStore,
  tfaStore,
  bannerStore,
  currentTariffStatusStore,
  currentQuotaStore,
  paymentQuotasStore,
  settingsStore,
} from "@docspace/shared/store";

import PaymentStore from "./PaymentStore";
import StorageManagement from "./StorageManagement";
import WizardStore from "./WizardStore";
import SettingsSetupStore from "./SettingsSetupStore";
import ConfirmStore from "./ConfirmStore";
import BackupStore from "./BackupStore";
import CommonStore from "./CommonStore";

import ProfileActionsStore from "./ProfileActionsStore";
import SsoFormStore from "./SsoFormStore";
import LdapFormStore from "./LdapFormStore";

import FilesStore from "./FilesStore";
import SelectedFolderStore from "./SelectedFolderStore";
import TreeFoldersStore from "./TreeFoldersStore";
import thirdPartyStore from "./ThirdPartyStore";
import FilesSettingsStore from "./FilesSettingsStore";
import FilesActionsStore from "./FilesActionsStore";
import MediaViewerDataStore from "./MediaViewerDataStore";
import UploadDataStore from "./UploadDataStore";
import SecondaryProgressDataStore from "./SecondaryProgressDataStore";
import PrimaryProgressDataStore from "./PrimaryProgressDataStore";

import VersionHistoryStore from "./VersionHistoryStore";
import DialogsStore from "./DialogsStore";
import filesSelectorInput from "./FilesSelectorInput";
import ContextOptionsStore from "./ContextOptionsStore";
import HotkeyStore from "./HotkeyStore";

import TagsStore from "./TagsStore";
import PeopleStore from "./PeopleStore";
import OformsStore from "./OformsStore";

import AccessRightsStore from "./AccessRightsStore";
import TableStore from "./TableStore";
import CreateEditRoomStore from "./CreateEditRoomStore";
import PublicRoomStore from "./PublicRoomStore";

import WebhooksStore from "./WebhooksStore";
import ClientLoadingStore from "./ClientLoadingStore";
import ImportAccountsStore from "./ImportAccountsStore";

import PluginStore from "./PluginStore";
import InfoPanelStore from "./InfoPanelStore";
import CampaignsStore from "./CampaignsStore";
<<<<<<< HEAD
import IndexingStore from "./IndexingStore";
=======
import EditGroupStore from "./EditGroupStore";

import OAuthStore from "./OAuthStore";

const oauthStore = new OAuthStore(userStore);
>>>>>>> 94e07e5b

const selectedFolderStore = new SelectedFolderStore(settingsStore);

const pluginStore = new PluginStore(
  settingsStore,
  selectedFolderStore,
  userStore,
);

const paymentStore = new PaymentStore(
  userStore,
  currentTariffStatusStore,
  currentQuotaStore,
  paymentQuotasStore,
);
const wizardStore = new WizardStore();
const confirmStore = new ConfirmStore();
const backupStore = new BackupStore(authStore, thirdPartyStore);
const commonStore = new CommonStore(settingsStore);

const ssoStore = new SsoFormStore();
const ldapStore = new LdapFormStore(currentQuotaStore);

const tagsStore = new TagsStore();

const clientLoadingStore = new ClientLoadingStore();
const publicRoomStore = new PublicRoomStore(clientLoadingStore);

const infoPanelStore = new InfoPanelStore(userStore);
const indexingStore = new IndexingStore(infoPanelStore);

const treeFoldersStore = new TreeFoldersStore(
  selectedFolderStore,
  settingsStore,
  publicRoomStore,
);

const filesSettingsStore = new FilesSettingsStore(
  thirdPartyStore,
  treeFoldersStore,
  publicRoomStore,
  pluginStore,
  authStore,
  settingsStore,
);

const setupStore = new SettingsSetupStore(
  tfaStore,
  authStore,
  settingsStore,
  thirdPartyStore,
  filesSettingsStore,
);

const accessRightsStore = new AccessRightsStore(
  authStore,
  selectedFolderStore,
  userStore,
);

const filesStore = new FilesStore(
  authStore,
  selectedFolderStore,
  treeFoldersStore,
  filesSettingsStore,
  thirdPartyStore,
  accessRightsStore,
  clientLoadingStore,
  pluginStore,
  publicRoomStore,
  infoPanelStore,
  userStore,
  currentTariffStatusStore,
  settingsStore,
  indexingStore,
);

const mediaViewerDataStore = new MediaViewerDataStore(
  filesStore,
  publicRoomStore,
);

const oformsStore = new OformsStore(settingsStore, infoPanelStore, userStore);

const secondaryProgressDataStore = new SecondaryProgressDataStore();
const primaryProgressDataStore = new PrimaryProgressDataStore();
const versionHistoryStore = new VersionHistoryStore(filesStore, settingsStore);

const dialogsStore = new DialogsStore(
  authStore,
  treeFoldersStore,
  filesStore,
  selectedFolderStore,
  versionHistoryStore,
  infoPanelStore,
);

const peopleStore = new PeopleStore(
  authStore,
  setupStore,
  accessRightsStore,
  dialogsStore,
  infoPanelStore,
  userStore,
  tfaStore,
  settingsStore,
  clientLoadingStore,
);

const uploadDataStore = new UploadDataStore(
  settingsStore,
  treeFoldersStore,
  selectedFolderStore,
  filesStore,
  secondaryProgressDataStore,
  primaryProgressDataStore,
  dialogsStore,
  filesSettingsStore,
);

const filesActionsStore = new FilesActionsStore(
  settingsStore,
  uploadDataStore,
  treeFoldersStore,
  filesStore,
  selectedFolderStore,
  filesSettingsStore,
  dialogsStore,
  mediaViewerDataStore,
  accessRightsStore,
  clientLoadingStore,
  publicRoomStore,
  pluginStore,
  infoPanelStore,
  userStore,
  currentTariffStatusStore,
  peopleStore,
  currentQuotaStore,
  indexingStore,
);

const contextOptionsStore = new ContextOptionsStore(
  settingsStore,
  dialogsStore,
  filesActionsStore,
  filesStore,
  mediaViewerDataStore,
  treeFoldersStore,
  uploadDataStore,
  versionHistoryStore,
  filesSettingsStore,
  selectedFolderStore,
  publicRoomStore,
  oformsStore,
  pluginStore,
  infoPanelStore,
  currentTariffStatusStore,
  currentQuotaStore,
  userStore,
  indexingStore,
  clientLoadingStore,
);

const hotkeyStore = new HotkeyStore(
  filesStore,
  dialogsStore,
  filesSettingsStore,
  filesActionsStore,
  treeFoldersStore,
  uploadDataStore,
  selectedFolderStore,
);

const profileActionsStore = new ProfileActionsStore(
  authStore,
  filesStore,
  peopleStore,
  treeFoldersStore,
  selectedFolderStore,
  pluginStore,
  userStore,
  settingsStore,
  currentTariffStatusStore,
);

peopleStore.profileActionsStore = profileActionsStore;

const tableStore = new TableStore(
  authStore,
  treeFoldersStore,
  userStore,
  settingsStore,
  indexingStore,
);

infoPanelStore.filesSettingsStore = filesSettingsStore;
infoPanelStore.filesStore = filesStore;
infoPanelStore.peopleStore = peopleStore;
infoPanelStore.selectedFolderStore = selectedFolderStore;
infoPanelStore.treeFoldersStore = treeFoldersStore;
infoPanelStore.publicRoomStore = publicRoomStore;

const createEditRoomStore = new CreateEditRoomStore(
  filesStore,
  filesActionsStore,
  selectedFolderStore,
  tagsStore,
  thirdPartyStore,
  settingsStore,
  infoPanelStore,
  currentQuotaStore,
  clientLoadingStore,
  dialogsStore,
);

const webhooksStore = new WebhooksStore(settingsStore);
const importAccountsStore = new ImportAccountsStore();
const storageManagement = new StorageManagement(
  filesStore,
  peopleStore,
  authStore,
  currentQuotaStore,
  settingsStore,
);

const campaignsStore = new CampaignsStore(settingsStore, userStore);

const editGroupStore = new EditGroupStore(peopleStore);

const store = {
  authStore,
  userStore,
  tfaStore,
  bannerStore,
  currentTariffStatusStore,
  currentQuotaStore,
  paymentQuotasStore,
  settingsStore,

  paymentStore,
  wizardStore,
  setup: setupStore,
  confirm: confirmStore,
  backup: backupStore,
  common: commonStore,
  infoPanelStore,
  ssoStore,
  ldapStore,

  profileActionsStore,

  filesStore,

  filesSettingsStore,
  mediaViewerDataStore,
  versionHistoryStore,
  uploadDataStore,
  dialogsStore,
  treeFoldersStore,
  selectedFolderStore,
  filesActionsStore,
  filesSelectorInput,
  contextOptionsStore,
  hotkeyStore,

  oformsStore,
  tableStore,

  tagsStore,

  peopleStore,

  accessRightsStore,
  createEditRoomStore,

  webhooksStore,
  importAccountsStore,
  clientLoadingStore,
  publicRoomStore,

  oauthStore,
  pluginStore,
  storageManagement,
  campaignsStore,
<<<<<<< HEAD
  indexingStore,
=======
  editGroupStore,
>>>>>>> 94e07e5b
};

export default store;<|MERGE_RESOLUTION|>--- conflicted
+++ resolved
@@ -80,15 +80,12 @@
 import PluginStore from "./PluginStore";
 import InfoPanelStore from "./InfoPanelStore";
 import CampaignsStore from "./CampaignsStore";
-<<<<<<< HEAD
 import IndexingStore from "./IndexingStore";
-=======
 import EditGroupStore from "./EditGroupStore";
 
 import OAuthStore from "./OAuthStore";
 
 const oauthStore = new OAuthStore(userStore);
->>>>>>> 94e07e5b
 
 const selectedFolderStore = new SelectedFolderStore(settingsStore);
 
@@ -373,11 +370,8 @@
   pluginStore,
   storageManagement,
   campaignsStore,
-<<<<<<< HEAD
-  indexingStore,
-=======
+  indexingStore,
   editGroupStore,
->>>>>>> 94e07e5b
 };
 
 export default store;