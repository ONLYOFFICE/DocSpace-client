--- conflicted
+++ resolved
@@ -50,15 +50,12 @@
   removeTagIcon,
   onMouseEnter,
   onMouseLeave,
-<<<<<<< HEAD
   showCreateTag,
-=======
   isDefaultMode = true,
   directionY,
   fixedDirection,
   manualY,
   manualX,
->>>>>>> c557d7ff
 }) => {
   const [renderedTags, setRenderedTags] = React.useState<TagType[]>([]);
   const [isOpenDropdown, setIsOpenDropdown] = React.useState(false);
@@ -189,7 +186,6 @@
       aria-label="Tags container"
       className={classNames(styles.tags, className)}
     >
-<<<<<<< HEAD
       {renderedTags.map((tag, idx) => {
         return (
           <Tag
@@ -208,42 +204,17 @@
             roomType={tag.roomType}
             onMouseEnter={onMouseEnter}
             onMouseLeave={onMouseLeave}
+            isDefaultMode={isDefaultMode}
+            directionY={directionY}
+            fixedDirection={fixedDirection}
+            manualY={manualY}
+            manualX={manualX}
             advancedPopup={tag.advancedOptions ? advancedPopup : undefined}
             openDropdown={isOpenDropdown}
             setOpenDropdown={setIsOpenDropdown}
           />
         );
       })}
-=======
-      {renderedTags?.length > 0
-        ? renderedTags.map((tag, idx) => {
-            return (
-              <Tag
-                key={tag.label}
-                {...tags}
-                tag={tag.label}
-                providerType={tag.providerType}
-                icon={tag.icon}
-                advancedOptions={tag.advancedOptions}
-                tagMaxWidth={tag.maxWidth}
-                isNewTag={false}
-                label={tag.label}
-                onClick={onSelectTag}
-                isLast={idx === renderedTags.length - 1}
-                removeTagIcon={removeTagIcon}
-                roomType={tag.roomType}
-                onMouseEnter={onMouseEnter}
-                onMouseLeave={onMouseLeave}
-                isDefaultMode={isDefaultMode}
-                directionY={directionY}
-                fixedDirection={fixedDirection}
-                manualY={manualY}
-                manualX={manualX}
-              />
-            );
-          })
-        : null}
->>>>>>> c557d7ff
     </div>
   );
 };
