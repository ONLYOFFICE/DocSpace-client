import { getScripts } from "./helpers";
import pkg from "../../../package.json";
import { getLogoFromPath } from "@docspace/common/utils";

import firstFont from "PUBLIC_DIR/fonts/RjgO7rYTmqiVp7vzi-Q5URJtnKITppOI_IvcXXDNrsc.woff2";
import secondFont from "PUBLIC_DIR/fonts/MTP_ySUJH_bn48VBG8sNSugdm0LZdjqr5-oayXSOefg.woff2";
import thirdFont from "PUBLIC_DIR/fonts/k3k702ZOKiLJc3WVjuplzOgdm0LZdjqr5-oayXSOefg.woff2";
import fourthFont from "PUBLIC_DIR/fonts/cJZKeOuBrn4kERxqtaUH3VtXRa8TVwTICgirnJhmVJw.woff2";
import fifthFont from "PUBLIC_DIR/fonts/MTP_ySUJH_bn48VBG8sNSpX5f-9o1vgP2EXwfjgl7AY.woff2";
import sixthFont from "PUBLIC_DIR/fonts/k3k702ZOKiLJc3WVjuplzJX5f-9o1vgP2EXwfjgl7AY.woff2";

const { title } = pkg;
const organizationName = "ONLYOFFICE"; //TODO: Replace to API variant

type Template = (
  initLoginState: IInitialState,
  appComponent: string,
  styleTags: string,
  initialI18nStoreASC: object,
  initialLanguage: string,
  assets: assetsType,
  t?: TFuncType
) => string;

const template: Template = (
  initLoginState,
  appComponent,
  styleTags,
  initialI18nStoreASC,
  initialLanguage,
  assets,
  t
) => {
  const documentTitle = t
    ? `${t("Authorization")} – ${organizationName}`
    : title;

<<<<<<< HEAD
  const favicon = initLoginState.logoUrls[2]?.path?.light;
=======
  const favicon = getLogoFromPath(initLoginState.logoUrls[2]?.path?.light);

>>>>>>> b39b2949
  let clientScripts =
    assets && assets.hasOwnProperty("client.js")
      ? `<script defer="defer" src='${assets["client.js"]}'></script>`
      : "";

  if (!IS_DEVELOPMENT) {
    const productionBundleKeys = getScripts(assets);
    if (productionBundleKeys && typeof assets === "object")
      productionBundleKeys.map((key) => {
        clientScripts =
          clientScripts +
          `<script defer="defer" src='${assets[key]}'></script>`;
      });
  }

  const scripts = `   
    <script id="__ASC_INITIAL_LOGIN_STATE__">
      window.__ASC_INITIAL_LOGIN_STATE__ = ${JSON.stringify(initLoginState)}
    </script>
    <script id="__ASC_INITIAL_LOGIN_I18N__">
      window.initialI18nStoreASC = ${JSON.stringify(initialI18nStoreASC)}
      window.initialLanguage = '${initialLanguage}'
    </script>
    ${clientScripts}
    <script>
      console.log("It's Login INIT");
      fetch("/static/scripts/config.json")
      .then((response) => {
        if (!response.ok) {
          throw new Error("HTTP error " + response.status);
        }
        return response.json();
      })
      .then((config) => {
        window.DocSpaceConfig = {
          ...config,
        };
      })
      .catch((e) => {
        console.error(e);
      });
    </script>
`;

  const page = `
    <!DOCTYPE html>
    <html lang="en">
      <head>
        <meta charset="utf-8">
        <title> ${documentTitle} </title>
        <meta charset="utf-8" />
        <meta
          name="viewport"
          content="width=device-width, initial-scale=1, shrink-to-fit=no, user-scalable=no, viewport-fit=cover"
        />
        <meta name="theme-color" content="#000000" />
<<<<<<< HEAD
        <link rel="preload" as="font" crossorigin type="font/woff2" href="/static/fonts/RjgO7rYTmqiVp7vzi-Q5URJtnKITppOI_IvcXXDNrsc.woff2" />
        <link rel="preload" as="font" crossorigin type="font/woff2" href="/static/fonts/MTP_ySUJH_bn48VBG8sNSugdm0LZdjqr5-oayXSOefg.woff2" />
        <link rel="preload" as="font" crossorigin type="font/woff2" href="/static/fonts/k3k702ZOKiLJc3WVjuplzOgdm0LZdjqr5-oayXSOefg.woff2" />
        <link rel="preload" as="font" crossorigin type="font/woff2" href="/static/fonts/cJZKeOuBrn4kERxqtaUH3VtXRa8TVwTICgirnJhmVJw.woff2" />
        <link rel="preload" as="font" crossorigin type="font/woff2" href="/static/fonts/MTP_ySUJH_bn48VBG8sNSpX5f-9o1vgP2EXwfjgl7AY.woff2" />
        <link rel="preload" as="font" crossorigin type="font/woff2" href="/static/fonts/k3k702ZOKiLJc3WVjuplzJX5f-9o1vgP2EXwfjgl7AY.woff2" />
=======
        <link rel="preload" as="font" crossorigin type="font/woff2" href="${firstFont}" />
        <link rel="preload" as="font" crossorigin type="font/woff2" href="${secondFont}" />
        <link rel="preload" as="font" crossorigin type="font/woff2" href="${thirdFont}" />
        <link rel="preload" as="font" crossorigin type="font/woff2" href="${fourthFont}" />
        <link rel="preload" as="font" crossorigin type="font/woff2" href="${fifthFont}" />
        <link rel="preload" as="font" crossorigin type="font/woff2" href="${sixthFont}" />
>>>>>>> b39b2949

        <link id="favicon" rel="shortcut icon" href=${favicon} />
        <link rel="manifest" href="/manifest.json" />
        <!-- Tell the browser it's a PWA -->
        <!-- <meta name="mobile-web-app-capable" content="yes" /> -->
        <!-- Tell iOS it's a PWA -->
        <!-- <meta name="apple-mobile-web-app-capable" content="yes" /> -->
        <!-- <link rel="apple-touch-icon" href="/appIcon-180.png" /> -->

        <link rel="apple-touch-icon" href=${favicon} />
        <link rel="android-touch-icon" href=${favicon} />


        ${styleTags}   

        <style>
        @media (prefers-color-scheme: light) {
          body {
            background-color: #fff;
          }

          #login-header{
            background-color: #f8f9f9;
          }

          #login-page > div > svg > path:last-child {
            fill: #333;
          }

          #login-page > div > p {
            color: #333;
          }

          #login-form {
            background-color: #fff;
            box-shadow: 0px 5px 20px rgba(4, 15, 27, 0.07);
          }

          #login, #password > div, #password > div > input {
            background: #fff;
            border-color: #D0D5DA;
          }

          #login-checkbox > svg > rect {
            fill: #fff;
            stroke: #D0D5DA;
          }

          #login-checkbox > div > span {
            color: #333;
          }

          #code-page > div > svg > path:last-child {
            fill: #333;
          }

          #workspace-title {
            color: #333;
          }

          #code-page > div > div > input {
            background: #fff;
            border-color: #d0d5da;
          }

          #code-page > div > div > input:disabled {
            background: #F8F9F9;
            border-color: #ECEEF1;
          }
        }

        @media (prefers-color-scheme: dark) {
          body {
            background-color: #333;
          }

          #login-header{
            background-color: #282828;
          }

          #login-page > div > svg > path:last-child {
            fill: #fff;
          }

          #login-page > div > p {
            color: #fff;
          }

          #login-form {
            background-color: #333;
            box-shadow: 0px 5px 20px rgba(0, 0, 0, 0.16);
          }

          #login, #password > div, #password > div > input {
            background: #282828;
            border-color: #474747;
          }

          #login-checkbox > svg > rect {
            fill: #282828;
            stroke: #474747;
          }

          #login-checkbox > div > span {
            color: #fff;
          }

          #code-page > div > svg > path:last-child {
            fill: #fff;
          }

          #workspace-title {
            color: #fff;
          }

          #code-page > div > div > input {
            background: #282828;
            border-color: #474747;
          }

          #code-page > div > div > input:disabled {
            background: #474747;
            border-color: #474747;
          }
        }        
        </style>

      </head>
      <body>
        <noscript> You need to enable JavaScript to run this app. </noscript>
        <div id="root">${appComponent}</div>
        ${scripts}
      </body>
    </html>
  `;

  return page;
};

export default template;<|MERGE_RESOLUTION|>--- conflicted
+++ resolved
@@ -35,12 +35,8 @@
     ? `${t("Authorization")} – ${organizationName}`
     : title;
 
-<<<<<<< HEAD
-  const favicon = initLoginState.logoUrls[2]?.path?.light;
-=======
   const favicon = getLogoFromPath(initLoginState.logoUrls[2]?.path?.light);
 
->>>>>>> b39b2949
   let clientScripts =
     assets && assets.hasOwnProperty("client.js")
       ? `<script defer="defer" src='${assets["client.js"]}'></script>`
@@ -97,21 +93,12 @@
           content="width=device-width, initial-scale=1, shrink-to-fit=no, user-scalable=no, viewport-fit=cover"
         />
         <meta name="theme-color" content="#000000" />
-<<<<<<< HEAD
-        <link rel="preload" as="font" crossorigin type="font/woff2" href="/static/fonts/RjgO7rYTmqiVp7vzi-Q5URJtnKITppOI_IvcXXDNrsc.woff2" />
-        <link rel="preload" as="font" crossorigin type="font/woff2" href="/static/fonts/MTP_ySUJH_bn48VBG8sNSugdm0LZdjqr5-oayXSOefg.woff2" />
-        <link rel="preload" as="font" crossorigin type="font/woff2" href="/static/fonts/k3k702ZOKiLJc3WVjuplzOgdm0LZdjqr5-oayXSOefg.woff2" />
-        <link rel="preload" as="font" crossorigin type="font/woff2" href="/static/fonts/cJZKeOuBrn4kERxqtaUH3VtXRa8TVwTICgirnJhmVJw.woff2" />
-        <link rel="preload" as="font" crossorigin type="font/woff2" href="/static/fonts/MTP_ySUJH_bn48VBG8sNSpX5f-9o1vgP2EXwfjgl7AY.woff2" />
-        <link rel="preload" as="font" crossorigin type="font/woff2" href="/static/fonts/k3k702ZOKiLJc3WVjuplzJX5f-9o1vgP2EXwfjgl7AY.woff2" />
-=======
         <link rel="preload" as="font" crossorigin type="font/woff2" href="${firstFont}" />
         <link rel="preload" as="font" crossorigin type="font/woff2" href="${secondFont}" />
         <link rel="preload" as="font" crossorigin type="font/woff2" href="${thirdFont}" />
         <link rel="preload" as="font" crossorigin type="font/woff2" href="${fourthFont}" />
         <link rel="preload" as="font" crossorigin type="font/woff2" href="${fifthFont}" />
         <link rel="preload" as="font" crossorigin type="font/woff2" href="${sixthFont}" />
->>>>>>> b39b2949
 
         <link id="favicon" rel="shortcut icon" href=${favicon} />
         <link rel="manifest" href="/manifest.json" />
