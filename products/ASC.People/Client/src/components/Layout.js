import React from 'react';
import { connect } from 'react-redux';
import PropTypes from 'prop-types';
import { withRouter } from "react-router";
import { Layout, Toast } from 'asc-web-components';
import { logout } from '../store/auth/actions';
import { withTranslation } from 'react-i18next';

class PeopleLayout extends React.Component {
    shouldComponentUpdate(nextProps) {
        if(this.props.hasChanges !== nextProps.hasChanges) {
            return true;
        }

        return false;
    }

    onProfileClick = () => {
        console.log('ProfileBtn');
        const { history, settings } = this.props;
        history.push(`${settings.homepage}/view/@self`);
    }

    onAboutClick = () => {
        console.log('About clicked');
    }

    onLogoutClick = () => {
        this.props.logout();
    }

    onLogoClick = () => window.open("/", '_self');

<<<<<<< HEAD
    currentUserActions = [
        {
            key: 'ProfileBtn', label: 'Profile', onClick: this.onProfileClick
        },
        {
            key: 'AboutBtn', label: 'About', onClick: this.onAboutClick
        },
        {
            key: 'LogoutBtn', label: 'Log out', onClick: this.onLogoutClick
        },
    ];

    render() {
        const { hasChanges, children } = this.props;
=======
    render() {
        const { auth, children, t } = this.props;

        const currentUserActions = [
            {
                key: 'ProfileBtn', label: t('Resource:Profile'), onClick: this.onProfileClick
            },
            {
                key: 'AboutBtn', label: t('Resource:AboutCompanyTitle'), onClick: this.onAboutClick
            },
            {
                key: 'LogoutBtn', label: t('Resource:LogoutButton'), onClick: this.onLogoutClick
            },
        ];
>>>>>>> 3c8ceade

        const newProps = hasChanges
            ? {
                currentUserActions: this.currentUserActions,
                onLogoClick: this.onLogoClick,
                ...this.props
            }
            : {};

        console.log("PeopleLayout render", newProps);
        return (
            <>
                <Toast />
                <Layout key="1" {...newProps}>{children}</Layout>
            </>
        );
    }
};

PeopleLayout.propTypes = {
    logout: PropTypes.func.isRequired
};

const getAvailableModules = (modules) => {
    const separator = { seporator: true, id: 'nav-seporator-1' };
    const products = modules.map(product => {
        return {
            id: product.id,
            title: product.title,
            iconName: 'PeopleIcon',
            notifications: 0,
            url: product.link,
            onClick: () => window.open(product.link, '_self'),
            onBadgeClick: e => console.log('PeopleIconBadge Clicked', e)
        };
    }) || [];

    return products.length ? [separator, ...products] : products;
};

function mapStateToProps(state) {
    return {
        hasChanges: state.auth.isAuthenticated && state.auth.isLoaded,
        availableModules: getAvailableModules(state.auth.modules),
        currentUser: state.auth.user,
        currentModuleId: state.auth.settings.currentProductId,
        settings: state.auth.settings
    };
}

export default connect(mapStateToProps, { logout })(withRouter(withTranslation()(PeopleLayout)));<|MERGE_RESOLUTION|>--- conflicted
+++ resolved
@@ -31,41 +31,24 @@
 
     onLogoClick = () => window.open("/", '_self');
 
-<<<<<<< HEAD
-    currentUserActions = [
-        {
-            key: 'ProfileBtn', label: 'Profile', onClick: this.onProfileClick
-        },
-        {
-            key: 'AboutBtn', label: 'About', onClick: this.onAboutClick
-        },
-        {
-            key: 'LogoutBtn', label: 'Log out', onClick: this.onLogoutClick
-        },
-    ];
-
     render() {
-        const { hasChanges, children } = this.props;
-=======
-    render() {
-        const { auth, children, t } = this.props;
+        const { hasChanges, children, t } = this.props;
 
         const currentUserActions = [
             {
-                key: 'ProfileBtn', label: t('Resource:Profile'), onClick: this.onProfileClick
+                    key: 'ProfileBtn', label: t('Resource:Profile'), onClick: this.onProfileClick
             },
             {
-                key: 'AboutBtn', label: t('Resource:AboutCompanyTitle'), onClick: this.onAboutClick
+                    key: 'AboutBtn', label: t('Resource:AboutCompanyTitle'), onClick: this.onAboutClick
             },
             {
-                key: 'LogoutBtn', label: t('Resource:LogoutButton'), onClick: this.onLogoutClick
+                    key: 'LogoutBtn', label: t('Resource:LogoutButton'), onClick: this.onLogoutClick
             },
         ];
->>>>>>> 3c8ceade
 
         const newProps = hasChanges
             ? {
-                currentUserActions: this.currentUserActions,
+                currentUserActions: currentUserActions,
                 onLogoClick: this.onLogoClick,
                 ...this.props
             }
