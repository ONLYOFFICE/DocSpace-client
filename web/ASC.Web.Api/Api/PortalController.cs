--- conflicted
+++ resolved
@@ -23,13 +23,13 @@
 // All the Product's GUI elements, including illustrations and icon sets, as well as technical writing
 // content are licensed under the terms of the Creative Commons Attribution-ShareAlike 4.0
 // International. See the License terms at http://creativecommons.org/licenses/by-sa/4.0/legalcode
-
+
 namespace ASC.Web.Api.Controllers;
 
-///<summary>
-/// Portal information access.
-///</summary>
-///<name>portal</name>
+///<summary>
+/// Portal information access.
+///</summary>
+///<name>portal</name>
 [Scope]
 [DefaultRoute]
 [ApiController]
@@ -55,22 +55,22 @@
     private readonly DocumentServiceLicense _documentServiceLicense;
     private readonly TenantExtra _tenantExtra;
     private readonly ILogger<PortalController> _log;
-    private readonly IHttpClientFactory _clientFactory;
-    private readonly ApiSystemHelper _apiSystemHelper;
-    private readonly CoreSettings _coreSettings;
-    private readonly PermissionContext _permissionContext;
-    private readonly StudioNotifyService _studioNotifyService;
-    private readonly MessageService _messageService;
-    private readonly MessageTarget _messageTarget;
-    private readonly DisplayUserSettingsHelper _displayUserSettingsHelper;
-    private readonly EmailValidationKeyProvider _emailValidationKeyProvider;
-    private readonly StudioSmsNotificationSettingsHelper _studioSmsNotificationSettingsHelper;
-    private readonly TfaAppAuthSettingsHelper _tfaAppAuthSettingsHelper;
-    private readonly IMapper _mapper;
-    private readonly IHttpContextAccessor _httpContextAccessor;
-    private readonly QuotaHelper _quotaHelper;
-    private readonly IEventBus _eventBus;
-
+    private readonly IHttpClientFactory _clientFactory;
+    private readonly ApiSystemHelper _apiSystemHelper;
+    private readonly CoreSettings _coreSettings;
+    private readonly PermissionContext _permissionContext;
+    private readonly StudioNotifyService _studioNotifyService;
+    private readonly MessageService _messageService;
+    private readonly MessageTarget _messageTarget;
+    private readonly DisplayUserSettingsHelper _displayUserSettingsHelper;
+    private readonly EmailValidationKeyProvider _emailValidationKeyProvider;
+    private readonly StudioSmsNotificationSettingsHelper _studioSmsNotificationSettingsHelper;
+    private readonly TfaAppAuthSettingsHelper _tfaAppAuthSettingsHelper;
+    private readonly IMapper _mapper;
+    private readonly IHttpContextAccessor _httpContextAccessor;
+    private readonly QuotaHelper _quotaHelper;
+    private readonly IEventBus _eventBus;
+
     public PortalController(
         ILogger<PortalController> logger,
         ApiContext apiContext,
@@ -90,21 +90,21 @@
         LicenseReader licenseReader,
         SetupInfo setupInfo,
         DocumentServiceLicense documentServiceLicense,
-        IHttpClientFactory clientFactory,
-        ApiSystemHelper apiSystemHelper,
-        CoreSettings coreSettings,
-        PermissionContext permissionContext,
-        StudioNotifyService studioNotifyService,
-        MessageService messageService,
-        MessageTarget messageTarget,
-        DisplayUserSettingsHelper displayUserSettingsHelper,
-        EmailValidationKeyProvider emailValidationKeyProvider,
-        StudioSmsNotificationSettingsHelper studioSmsNotificationSettingsHelper,
-        TfaAppAuthSettingsHelper tfaAppAuthSettingsHelper,
-        IMapper mapper,
-        IHttpContextAccessor httpContextAccessor,
-        QuotaHelper quotaHelper,
-        IEventBus eventBus)
+        IHttpClientFactory clientFactory,
+        ApiSystemHelper apiSystemHelper,
+        CoreSettings coreSettings,
+        PermissionContext permissionContext,
+        StudioNotifyService studioNotifyService,
+        MessageService messageService,
+        MessageTarget messageTarget,
+        DisplayUserSettingsHelper displayUserSettingsHelper,
+        EmailValidationKeyProvider emailValidationKeyProvider,
+        StudioSmsNotificationSettingsHelper studioSmsNotificationSettingsHelper,
+        TfaAppAuthSettingsHelper tfaAppAuthSettingsHelper,
+        IMapper mapper,
+        IHttpContextAccessor httpContextAccessor,
+        QuotaHelper quotaHelper,
+        IEventBus eventBus)
     {
         _log = logger;
         _apiContext = apiContext;
@@ -124,101 +124,89 @@
         _setupInfo = setupInfo;
         _documentServiceLicense = documentServiceLicense;
         _tenantExtra = tenantExtra;
-        _clientFactory = clientFactory;
-        _apiSystemHelper = apiSystemHelper;
-        _coreSettings = coreSettings;
-        _permissionContext = permissionContext;
-        _studioNotifyService = studioNotifyService;
-        _messageService = messageService;
-        _messageTarget = messageTarget;
-        _displayUserSettingsHelper = displayUserSettingsHelper;
-        _emailValidationKeyProvider = emailValidationKeyProvider;
-        _studioSmsNotificationSettingsHelper = studioSmsNotificationSettingsHelper;
-        _tfaAppAuthSettingsHelper = tfaAppAuthSettingsHelper;
-        _mapper = mapper;
-        _httpContextAccessor = httpContextAccessor;
-        _quotaHelper = quotaHelper;
-<<<<<<< HEAD
-        _eventBus = eventBus;
-    }
-
-    [AllowNotPayment]
-=======
-    }
-
-    /// <summary>
-    /// Returns the current portal.
-    /// </summary>
-    /// <short>
-    /// Get a portal
-    /// </short>
-    /// <category>Settings</category>
-    /// <returns type="ASC.Web.Api.ApiModels.ResponseDto.TenantDto, ASC.Web.Api">Current portal information</returns>
-    /// <path>api/2.0/portal</path>
-    /// <httpMethod>GET</httpMethod>
-    [AllowNotPayment]
->>>>>>> df20e9e6
+        _clientFactory = clientFactory;
+        _apiSystemHelper = apiSystemHelper;
+        _coreSettings = coreSettings;
+        _permissionContext = permissionContext;
+        _studioNotifyService = studioNotifyService;
+        _messageService = messageService;
+        _messageTarget = messageTarget;
+        _displayUserSettingsHelper = displayUserSettingsHelper;
+        _emailValidationKeyProvider = emailValidationKeyProvider;
+        _studioSmsNotificationSettingsHelper = studioSmsNotificationSettingsHelper;
+        _tfaAppAuthSettingsHelper = tfaAppAuthSettingsHelper;
+        _mapper = mapper;
+        _httpContextAccessor = httpContextAccessor;
+        _quotaHelper = quotaHelper;
+        _eventBus = eventBus;
+    }
+
+    /// <summary>
+    /// Returns the current portal.
+    /// </summary>
+    /// <short>
+    /// Get a portal
+    /// </short>
+    /// <category>Settings</category>
+    /// <returns type="ASC.Web.Api.ApiModels.ResponseDto.TenantDto, ASC.Web.Api">Current portal information</returns>
+    /// <path>api/2.0/portal</path>
+    /// <httpMethod>GET</httpMethod>
+    [AllowNotPayment]
     [HttpGet("")]
     public TenantDto Get()
     {
         return _mapper.Map<TenantDto>(Tenant);
     }
 
-    /// <summary>
-    /// Returns a user with the ID specified in the request from the current portal.
-    /// </summary>
-    /// <short>
-    /// Get a user by ID
-    /// </short>
-    /// <category>Users</category>
-    /// <param type="System.Guid, System" method="url" name="userID">User ID</param>
-    /// <returns type="ASC.Core.Users.UserInfo, ASC.Core.Common">User information</returns>
-    /// <path>api/2.0/portal/users/{userID}</path>
-    /// <httpMethod>GET</httpMethod>
+    /// <summary>
+    /// Returns a user with the ID specified in the request from the current portal.
+    /// </summary>
+    /// <short>
+    /// Get a user by ID
+    /// </short>
+    /// <category>Users</category>
+    /// <param type="System.Guid, System" method="url" name="userID">User ID</param>
+    /// <returns type="ASC.Core.Users.UserInfo, ASC.Core.Common">User information</returns>
+    /// <path>api/2.0/portal/users/{userID}</path>
+    /// <httpMethod>GET</httpMethod>
     [HttpGet("users/{userID}")]
-    public async Task<UserInfo> GetUserAsync(Guid userID)
-    {
-<<<<<<< HEAD
-        return await _userManager.GetUsersAsync(userID);
-    }
-
-=======
-        return _userManager.GetUsers(userID);
-    }
-
-    /// <summary>
-    /// Returns an invitation link for joining the portal.
-    /// </summary>
-    /// <short>
-    /// Get an invitation link
-    /// </short>
-    /// <param type="ASC.Core.Users.EmployeeType, ASC.Core.Common" method="url" name="employeeType">Employee type (All, RoomAdmin, User, DocSpaceAdmin)</param>
-    /// <category>Users</category>
-    /// <returns type="System.Object, System">Invitation link</returns>
-    /// <path>api/2.0/portal/users/invite/{employeeType}</path>
-    /// <httpMethod>GET</httpMethod>
->>>>>>> df20e9e6
+    public async Task<UserInfo> GetUserAsync(Guid userID)
+    {
+        return await _userManager.GetUsersAsync(userID);
+    }
+
+    /// <summary>
+    /// Returns an invitation link for joining the portal.
+    /// </summary>
+    /// <short>
+    /// Get an invitation link
+    /// </short>
+    /// <param type="ASC.Core.Users.EmployeeType, ASC.Core.Common" method="url" name="employeeType">Employee type (All, RoomAdmin, User, DocSpaceAdmin)</param>
+    /// <category>Users</category>
+    /// <returns type="System.Object, System">Invitation link</returns>
+    /// <path>api/2.0/portal/users/invite/{employeeType}</path>
+    /// <httpMethod>GET</httpMethod>
     [HttpGet("users/invite/{employeeType}")]
-    public async Task<object> GeInviteLinkAsync(EmployeeType employeeType)
-    {
-        if (!await _permissionContext.CheckPermissionsAsync(new UserSecurityProvider(Guid.Empty, employeeType), ASC.Core.Users.Constants.Action_AddRemoveUser))
-        {
-            return string.Empty;
+    public async Task<object> GeInviteLinkAsync(EmployeeType employeeType)
+    {
+        if (!await _permissionContext.CheckPermissionsAsync(new UserSecurityProvider(Guid.Empty, employeeType), ASC.Core.Users.Constants.Action_AddRemoveUser))
+        {
+            return string.Empty;
         }
 
-        return await _commonLinkUtility.GetConfirmationEmailUrlAsync(string.Empty, ConfirmType.LinkInvite, (int)employeeType, _authContext.CurrentAccount.ID)
+        return await _commonLinkUtility.GetConfirmationEmailUrlAsync(string.Empty, ConfirmType.LinkInvite, (int)employeeType, _authContext.CurrentAccount.ID)
                 + $"&emplType={employeeType:d}";
     }
 
-    /// <summary>
-    /// Returns a link specified in the request in the shortened format.
-    /// </summary>
-    /// <short>Get a shortened link</short>
-    /// <category>Settings</category>
-    /// <param type="ASC.Web.Api.ApiModel.RequestsDto.ShortenLinkRequestsDto, ASC.Web.Api" name="inDto">Shortened link request parameters</param>
-    /// <returns type="System.Object, System">Shortened link</returns>
-    /// <path>api/2.0/portal/getshortenlink</path>
-    /// <httpMethod>PUT</httpMethod>
+    /// <summary>
+    /// Returns a link specified in the request in the shortened format.
+    /// </summary>
+    /// <short>Get a shortened link</short>
+    /// <category>Settings</category>
+    /// <param type="ASC.Web.Api.ApiModel.RequestsDto.ShortenLinkRequestsDto, ASC.Web.Api" name="inDto">Shortened link request parameters</param>
+    /// <returns type="System.Object, System">Shortened link</returns>
+    /// <path>api/2.0/portal/getshortenlink</path>
+    /// <httpMethod>PUT</httpMethod>
     [HttpPut("getshortenlink")]
     public async Task<object> GetShortenLinkAsync(ShortenLinkRequestsDto inDto)
     {
@@ -231,202 +219,172 @@
             _log.ErrorGetShortenLink(ex);
             return inDto.Link;
         }
-<<<<<<< HEAD
-    }
-
-=======
-    }
-
-    /// <summary>
-    /// Returns an extra tenant license for the portal.
-    /// </summary>
-    /// <short>
-    /// Get an extra tenant license
-    /// </short>
-    /// <category>Quota</category>
-    /// <param type="System.Boolean, System" name="refresh"></param>
-    /// <returns type="ASC.Web.Api.ApiModels.ResponseDto, ASC.Web.Api">Extra tenant license information</returns>
-    /// <path>api/2.0/portal/tenantextra</path>
-    /// <httpMethod>GET</httpMethod>
->>>>>>> df20e9e6
+    }
+
+    /// <summary>
+    /// Returns an extra tenant license for the portal.
+    /// </summary>
+    /// <short>
+    /// Get an extra tenant license
+    /// </short>
+    /// <category>Quota</category>
+    /// <param type="System.Boolean, System" name="refresh"></param>
+    /// <returns type="ASC.Web.Api.ApiModels.ResponseDto, ASC.Web.Api">Extra tenant license information</returns>
+    /// <path>api/2.0/portal/tenantextra</path>
+    /// <httpMethod>GET</httpMethod>
     [AllowNotPayment, AllowAnonymous]
     [HttpGet("tenantextra")]
     public async Task<TenantExtraDto> GetTenantExtra(bool refresh)
     {
-        var result = new TenantExtraDto
+        var result = new TenantExtraDto
         {
-<<<<<<< HEAD
-            CustomMode = _coreBaseSettings.CustomMode,
-            Opensource = _tenantExtra.Opensource,
-=======
-            CustomMode = _coreBaseSettings.CustomMode,
-            Opensource = _tenantExtra.Opensource,
->>>>>>> df20e9e6
-            Enterprise = _tenantExtra.Enterprise,
-            EnableTariffPage = //TenantExtra.EnableTarrifSettings - think about hide-settings for opensource
+            CustomMode = _coreBaseSettings.CustomMode,
+            Opensource = _tenantExtra.Opensource,
+            Enterprise = _tenantExtra.Enterprise,
+            EnableTariffPage = //TenantExtra.EnableTarrifSettings - think about hide-settings for opensource
                 (!_coreBaseSettings.Standalone || !string.IsNullOrEmpty(_licenseReader.LicensePath))
                 && string.IsNullOrEmpty(_setupInfo.AmiMetaUrl)
-                && !_coreBaseSettings.CustomMode
+                && !_coreBaseSettings.CustomMode
         };
-
-
-
+
+
+
         if (_authContext.IsAuthenticated)
-        {
+        {
             result.Tariff = await _tenantExtra.GetCurrentTariffAsync(refresh);
             result.Quota = await _quotaHelper.GetCurrentQuotaAsync(refresh);
             result.NotPaid = await _tenantExtra.IsNotPaidAsync();
             result.LicenseAccept = _settingsManager.LoadForDefaultTenant<TariffSettings>().LicenseAcceptSetting;
             result.DocServerUserQuota = await _documentServiceLicense.GetLicenseQuotaAsync();
-            result.DocServerLicense = await _documentServiceLicense.GetLicenseAsync();
-<<<<<<< HEAD
+            result.DocServerLicense = await _documentServiceLicense.GetLicenseAsync();
     }
 
         return result;
-    }
-
-
-=======
-        }
-
-        return result;
-    }
-
-
-    /// <summary>
-    /// Returns the used space of the current portal.
-    /// </summary>
-    /// <short>
-    /// Get the used portal space
-    /// </short>
-    /// <category>Quota</category>
-    /// <returns type="System.Double, System">Used portal space</returns>
-    /// <path>api/2.0/portal/usedspace</path>
-    /// <httpMethod>GET</httpMethod>
->>>>>>> df20e9e6
+    }
+
+
+    /// <summary>
+    /// Returns the used space of the current portal.
+    /// </summary>
+    /// <short>
+    /// Get the used portal space
+    /// </short>
+    /// <category>Quota</category>
+    /// <returns type="System.Double, System">Used portal space</returns>
+    /// <path>api/2.0/portal/usedspace</path>
+    /// <httpMethod>GET</httpMethod>
     [HttpGet("usedspace")]
-    public async Task<double> GetUsedSpaceAsync()
+    public async Task<double> GetUsedSpaceAsync()
     {
         return Math.Round(
-            (await _tenantManager.FindTenantQuotaRowsAsync(Tenant.Id))
+            (await _tenantManager.FindTenantQuotaRowsAsync(Tenant.Id))
                         .Where(q => !string.IsNullOrEmpty(q.Tag) && new Guid(q.Tag) != Guid.Empty)
                         .Sum(q => q.Counter) / 1024f / 1024f / 1024f, 2);
     }
 
 
-    /// <summary>
-    /// Returns a number of portal users.
-    /// </summary>
-    /// <short>
-    /// Get a number of portal users
-    /// </short>
-    /// <category>Users</category>
-    /// <returns type="System.Int64, System">Number of portal users</returns>
-    /// <path>api/2.0/portal/userscount</path>
-    /// <httpMethod>GET</httpMethod>
+    /// <summary>
+    /// Returns a number of portal users.
+    /// </summary>
+    /// <short>
+    /// Get a number of portal users
+    /// </short>
+    /// <category>Users</category>
+    /// <returns type="System.Int64, System">Number of portal users</returns>
+    /// <path>api/2.0/portal/userscount</path>
+    /// <httpMethod>GET</httpMethod>
     [HttpGet("userscount")]
-    public async Task<long> GetUsersCountAsync()
-    {
-        return _coreBaseSettings.Personal ? 1 : (await _userManager.GetUserNamesAsync(EmployeeStatus.Active)).Length;
-    }
-
-    /// <summary>
-    /// Returns the current portal tariff.
-    /// </summary>
-    /// <short>
-    /// Get a portal tariff
-    /// </short>
-    /// <category>Quota</category>
-    /// <param type="System.Boolean, System" name="refresh"></param>
-    /// <returns type="ASC.Core.Billing.Tariff, ASC.Core.Common">Current portal tariff</returns>
-    /// <path>api/2.0/portal/tariff</path>
-    /// <httpMethod>GET</httpMethod>
+    public async Task<long> GetUsersCountAsync()
+    {
+        return _coreBaseSettings.Personal ? 1 : (await _userManager.GetUserNamesAsync(EmployeeStatus.Active)).Length;
+    }
+
+    /// <summary>
+    /// Returns the current portal tariff.
+    /// </summary>
+    /// <short>
+    /// Get a portal tariff
+    /// </short>
+    /// <category>Quota</category>
+    /// <param type="System.Boolean, System" name="refresh"></param>
+    /// <returns type="ASC.Core.Billing.Tariff, ASC.Core.Common">Current portal tariff</returns>
+    /// <path>api/2.0/portal/tariff</path>
+    /// <httpMethod>GET</httpMethod>
     [AllowNotPayment]
     [HttpGet("tariff")]
-    public async Task<Tariff> GetTariffAsync(bool refresh)
-    {
-<<<<<<< HEAD
-        return await _tariffService.GetTariffAsync(Tenant.Id, refresh: refresh);
-    }
-=======
-        return _tariffService.GetTariff(Tenant.Id, refresh: refresh);
-    }
->>>>>>> df20e9e6
-
-    /// <summary>
-    /// Returns the current portal quota.
-    /// </summary>
-    /// <short>
-    /// Get a portal quota
-    /// </short>
-    /// <category>Quota</category>
-    /// <returns type="ASC.Core.Tenants.TenantQuota, ASC.Core.Common">Current portal quota</returns>
-    /// <path>api/2.0/portal/quota</path>
-    /// <httpMethod>GET</httpMethod>
+    public async Task<Tariff> GetTariffAsync(bool refresh)
+    {
+        return await _tariffService.GetTariffAsync(Tenant.Id, refresh: refresh);
+    }
+
+    /// <summary>
+    /// Returns the current portal quota.
+    /// </summary>
+    /// <short>
+    /// Get a portal quota
+    /// </short>
+    /// <category>Quota</category>
+    /// <returns type="ASC.Core.Tenants.TenantQuota, ASC.Core.Common">Current portal quota</returns>
+    /// <path>api/2.0/portal/quota</path>
+    /// <httpMethod>GET</httpMethod>
     [AllowNotPayment]
     [HttpGet("quota")]
-    public async Task<TenantQuota> GetQuotaAsync()
-    {
-<<<<<<< HEAD
-        return await _tenantManager.GetTenantQuotaAsync(Tenant.Id);
-    }
-
-=======
-        return _tenantManager.GetTenantQuota(Tenant.Id);
-    }
-
-    /// <summary>
-    /// Returns the recommended quota for the current portal.
-    /// </summary>
-    /// <short>
-    /// Get the recommended quota
-    /// </short>
-    /// <category>Quota</category>
-    /// <returns type="ASC.Core.Tenants.TenantQuota, ASC.Core.Common">Recommended portal quota</returns>
-    /// <path>api/2.0/portal/quota/right</path>
-    /// <httpMethod>GET</httpMethod>
->>>>>>> df20e9e6
+    public async Task<TenantQuota> GetQuotaAsync()
+    {
+        return await _tenantManager.GetTenantQuotaAsync(Tenant.Id);
+    }
+
+    /// <summary>
+    /// Returns the recommended quota for the current portal.
+    /// </summary>
+    /// <short>
+    /// Get the recommended quota
+    /// </short>
+    /// <category>Quota</category>
+    /// <returns type="ASC.Core.Tenants.TenantQuota, ASC.Core.Common">Recommended portal quota</returns>
+    /// <path>api/2.0/portal/quota/right</path>
+    /// <httpMethod>GET</httpMethod>
     [HttpGet("quota/right")]
-    public async Task<TenantQuota> GetRightQuotaAsync()
-    {
-        var usedSpace = await GetUsedSpaceAsync();
-        var needUsersCount = await GetUsersCountAsync();
-
-        return (await _tenantManager.GetTenantQuotasAsync()).OrderBy(r => r.Price)
+    public async Task<TenantQuota> GetRightQuotaAsync()
+    {
+        var usedSpace = await GetUsedSpaceAsync();
+        var needUsersCount = await GetUsersCountAsync();
+
+        return (await _tenantManager.GetTenantQuotasAsync()).OrderBy(r => r.Price)
                             .FirstOrDefault(quota =>
                                             quota.CountUser > needUsersCount
                                             && quota.MaxTotalSize > usedSpace);
     }
 
 
-    /// <summary>
-    /// Returns the full absolute path to the current portal.
-    /// </summary>
-    /// <short>
-    /// Get a path to the portal
-    /// </short>
-    /// <category>Settings</category>
-    /// <param type="System.String, System" name="virtualPath">Portal virtual path</param>
-    /// <returns type="System.Object, System">Portal path</returns>
-    /// <path>api/2.0/portal/path</path>
-    /// <httpMethod>GET</httpMethod>
+    /// <summary>
+    /// Returns the full absolute path to the current portal.
+    /// </summary>
+    /// <short>
+    /// Get a path to the portal
+    /// </short>
+    /// <category>Settings</category>
+    /// <param type="System.String, System" name="virtualPath">Portal virtual path</param>
+    /// <returns type="System.Object, System">Portal path</returns>
+    /// <path>api/2.0/portal/path</path>
+    /// <httpMethod>GET</httpMethod>
     [HttpGet("path")]
     public object GetFullAbsolutePath(string virtualPath)
     {
         return _commonLinkUtility.GetFullAbsolutePath(virtualPath);
     }
 
-    /// <summary>
-    /// Returns a thumbnail of the bookmark URL specified in the request.
-    /// </summary>
-    /// <short>
-    /// Get a bookmark thumbnail
-    /// </short>
-    /// <category>Settings</category>
-    /// <param type="System.String, System" name="url">Bookmark URL</param>
-    /// <returns type="Microsoft.AspNetCore.Mvc.FileResult, Microsoft.AspNetCore.Mvc">Thumbnail</returns>
-    /// <path>api/2.0/portal/thumb</path>
-    /// <httpMethod>GET</httpMethod>
+    /// <summary>
+    /// Returns a thumbnail of the bookmark URL specified in the request.
+    /// </summary>
+    /// <short>
+    /// Get a bookmark thumbnail
+    /// </short>
+    /// <category>Settings</category>
+    /// <param type="System.String, System" name="url">Bookmark URL</param>
+    /// <returns type="Microsoft.AspNetCore.Mvc.FileResult, Microsoft.AspNetCore.Mvc">Thumbnail</returns>
+    /// <path>api/2.0/portal/thumb</path>
+    /// <httpMethod>GET</httpMethod>
     [HttpGet("thumb")]
     public FileResult GetThumb(string url)
     {
@@ -438,9 +396,9 @@
         url = url.Replace("&amp;", "&");
         url = WebUtility.UrlEncode(url);
 
-        var request = new HttpRequestMessage
-        {
-            RequestUri = new Uri(string.Format(_configuration["bookmarking:thumbnail-url"], url))
+        var request = new HttpRequestMessage
+        {
+            RequestUri = new Uri(string.Format(_configuration["bookmarking:thumbnail-url"], url))
         };
 
         var httpClient = _clientFactory.CreateClient();
@@ -461,24 +419,24 @@
         return File(bytes, type);
     }
 
-    /// <summary>
-    /// Marks a gift message as read.
-    /// </summary>
-    /// <short>
-    /// Mark a gift message as read
-    /// </short>
-    /// <category>Users</category>
-    /// <returns></returns>
-    /// <path>api/2.0/portal/present/mark</path>
-    /// <httpMethod>POST</httpMethod>
+    /// <summary>
+    /// Marks a gift message as read.
+    /// </summary>
+    /// <short>
+    /// Mark a gift message as read
+    /// </short>
+    /// <category>Users</category>
+    /// <returns></returns>
+    /// <path>api/2.0/portal/present/mark</path>
+    /// <httpMethod>POST</httpMethod>
     [HttpPost("present/mark")]
-    public async Task MarkPresentAsReadedAsync()
+    public async Task MarkPresentAsReadedAsync()
     {
         try
         {
-            var settings = await _settingsManager.LoadForCurrentUserAsync<OpensourceGiftSettings>();
+            var settings = await _settingsManager.LoadForCurrentUserAsync<OpensourceGiftSettings>();
             settings.Readed = true;
-            await _settingsManager.SaveForCurrentUserAsync(settings);
+            await _settingsManager.SaveForCurrentUserAsync(settings);
         }
         catch (Exception ex)
         {
@@ -486,359 +444,359 @@
         }
     }
 
-    /// <summary>
-    /// Registers the mobile app installation.
-    /// </summary>
-    /// <short>
-    /// Register the mobile app installation
-    /// </short>
-    /// <category>Settings</category>
-    /// <param type="ASC.Web.Api.ApiModel.RequestsDto.MobileAppRequestsDto, ASC.Web.Api" name="inDto">Mobile app request parameters</param>
-    /// <returns></returns>
-    /// <path>api/2.0/portal/mobile/registration</path>
-    /// <httpMethod>POST</httpMethod>
+    /// <summary>
+    /// Registers the mobile app installation.
+    /// </summary>
+    /// <short>
+    /// Register the mobile app installation
+    /// </short>
+    /// <category>Settings</category>
+    /// <param type="ASC.Web.Api.ApiModel.RequestsDto.MobileAppRequestsDto, ASC.Web.Api" name="inDto">Mobile app request parameters</param>
+    /// <returns></returns>
+    /// <path>api/2.0/portal/mobile/registration</path>
+    /// <httpMethod>POST</httpMethod>
     [HttpPost("mobile/registration")]
-    public async Task RegisterMobileAppInstallAsync(MobileAppRequestsDto inDto)
-    {
-        var currentUser = await _userManager.GetUsersAsync(_securityContext.CurrentAccount.ID);
-        await _mobileAppInstallRegistrator.RegisterInstallAsync(currentUser.Email, inDto.Type);
-    }
-
-    /// <summary>
-    /// Registers the mobile app installation by mobile app type.
-    /// </summary>
-    /// <short>
-    /// Register the mobile app installation by mobile app type
-    /// </short>
-    /// <category>Settings</category>
-    /// <param type="ASC.Core.Common.Notify.Push.MobileAppType, ASC.Core.Common" name="type">Mobile app type (IosProjects, AndroidProjects, IosDocuments, AndroidDocuments, or DesktopEditor)</param>
-    /// <returns></returns>
-    /// <path>api/2.0/portal/mobile/registration</path>
-    /// <httpMethod>POST</httpMethod>
-    /// <visible>false</visible>
+    public async Task RegisterMobileAppInstallAsync(MobileAppRequestsDto inDto)
+    {
+        var currentUser = await _userManager.GetUsersAsync(_securityContext.CurrentAccount.ID);
+        await _mobileAppInstallRegistrator.RegisterInstallAsync(currentUser.Email, inDto.Type);
+    }
+
+    /// <summary>
+    /// Registers the mobile app installation by mobile app type.
+    /// </summary>
+    /// <short>
+    /// Register the mobile app installation by mobile app type
+    /// </short>
+    /// <category>Settings</category>
+    /// <param type="ASC.Core.Common.Notify.Push.MobileAppType, ASC.Core.Common" name="type">Mobile app type (IosProjects, AndroidProjects, IosDocuments, AndroidDocuments, or DesktopEditor)</param>
+    /// <returns></returns>
+    /// <path>api/2.0/portal/mobile/registration</path>
+    /// <httpMethod>POST</httpMethod>
+    /// <visible>false</visible>
     [HttpPost("mobile/registration")]
-    public async Task RegisterMobileAppInstallAsync(MobileAppType type)
-    {
-        var currentUser = await _userManager.GetUsersAsync(_securityContext.CurrentAccount.ID);
-        await _mobileAppInstallRegistrator.RegisterInstallAsync(currentUser.Email, type);
-    }
-
-    /// <summary>
-    /// Updates a portal name with a new one specified in the request.
-    /// </summary>
-    /// <short>Update a portal name</short>
-    /// <category>Settings</category>
-    /// <param type="ASC.Web.Api.ApiModels.RequestsDto.PortalRenameRequestsDto, ASC.Web.Api" name="inDto">Request parameters for portal renaming</param>
-    /// <returns type="System.Object, System">Confirmation email about authentication to the portal with a new name</returns>
-    /// <path>api/2.0/portal/portalrename</path>
-    /// <httpMethod>PUT</httpMethod>
-    /// <visible>false</visible>
-    [HttpPut("portalrename")]
-    public async Task<object> UpdatePortalName(PortalRenameRequestsDto inDto)
-    {
-        if (!SetupInfo.IsVisibleSettings(nameof(ManagementType.PortalSecurity)))
-        {
-            throw new BillingException(Resource.ErrorNotAllowedOption, "PortalRename");
-        }
-
-        if (_coreBaseSettings.Personal)
-        {
-            throw new Exception(Resource.ErrorAccessDenied);
-        }
-
-        await _permissionContext.DemandPermissionsAsync(SecutiryConstants.EditPortalSettings);
-
-        var alias = inDto.Alias;
-        if (string.IsNullOrEmpty(alias))
-        {
-            throw new ArgumentException(nameof(alias));
-        }
-
-        var tenant = await _tenantManager.GetCurrentTenantAsync();
-        var user = await _userManager.GetUsersAsync(_securityContext.CurrentAccount.ID);
-
-        var localhost = _coreSettings.BaseDomain == "localhost" || tenant.Alias == "localhost";
-
-        var newAlias = alias.ToLowerInvariant();
-        var oldAlias = tenant.Alias;
-        var oldVirtualRootPath = _commonLinkUtility.GetFullAbsolutePath("~").TrimEnd('/');
-
-        if (!string.Equals(newAlias, oldAlias, StringComparison.InvariantCultureIgnoreCase))
-        {
-            if (!string.IsNullOrEmpty(_apiSystemHelper.ApiSystemUrl))
-            {
-                await _apiSystemHelper.ValidatePortalNameAsync(newAlias, user.Id);
-            }
-            else
-            {
-                await _tenantManager.CheckTenantAddressAsync(newAlias.Trim());
-            }
-
-
-            if (!string.IsNullOrEmpty(_apiSystemHelper.ApiCacheUrl))
-            {
-                await _apiSystemHelper.AddTenantToCacheAsync(newAlias, user.Id);
-            }
-
-            tenant.Alias = alias;
-            tenant = await _tenantManager.SaveTenantAsync(tenant);
-            _tenantManager.SetCurrentTenant(tenant);
-
-            if (!string.IsNullOrEmpty(_apiSystemHelper.ApiCacheUrl))
-            {
-                await _apiSystemHelper.RemoveTenantFromCacheAsync(oldAlias, user.Id);
-            }
-
-            if (!localhost || string.IsNullOrEmpty(tenant.MappedDomain))
-            {
-                await _studioNotifyService.PortalRenameNotifyAsync(tenant, oldVirtualRootPath, oldAlias);
-            }
-        }
-        else
-        {
-            return string.Empty;
-        }
-
-        var rewriter = _httpContextAccessor.HttpContext.Request.Url();
-        return string.Format("{0}{1}{2}{3}/{4}",
-                                rewriter?.Scheme ?? Uri.UriSchemeHttp,
-                                Uri.SchemeDelimiter,
-                                tenant.GetTenantDomain(_coreSettings),
-                                rewriter != null && !rewriter.IsDefaultPort ? $":{rewriter.Port}" : "",
-                                _commonLinkUtility.GetConfirmationUrlRelative(tenant.Id, user.Email, ConfirmType.Auth)
-               );
-    }
-
-    /// <summary>
-    /// Deletes the current portal immediately.
-    /// </summary>
-    /// <short>Delete a portal immediately</short>
-    /// <category>Settings</category>
-    /// <returns></returns>
-    /// <path>api/2.0/portal/deleteportalimmediately</path>
-    /// <httpMethod>DELETE</httpMethod>
-    [HttpDelete("deleteportalimmediately")]
-    public async Task DeletePortalImmediatelyAsync()
-    {
-        var tenant = await _tenantManager.GetCurrentTenantAsync();
-
-        if (_securityContext.CurrentAccount.ID != tenant.OwnerId)
-        {
-            throw new Exception(Resource.ErrorAccessDenied);
-        }
-
-        await _tenantManager.RemoveTenantAsync(tenant.Id);
-
-        if (!string.IsNullOrEmpty(_apiSystemHelper.ApiCacheUrl))
-        {
-            await _apiSystemHelper.RemoveTenantFromCacheAsync(tenant.Alias, _securityContext.CurrentAccount.ID);
-        }
-
-        try
-        {
-            if (!_securityContext.IsAuthenticated)
-            {
-                await _securityContext.AuthenticateMeWithoutCookieAsync(ASC.Core.Configuration.Constants.CoreSystem);
-            }
-            await _messageService.SendAsync(MessageAction.PortalDeleted);
-        }
-        finally
-        {
-            _securityContext.Logout();
-        }
-    }
-
-    /// <summary>
-    /// Sends the instructions to suspend the current portal.
-    /// </summary>
-    /// <short>Send suspension instructions</short>
-    /// <category>Settings</category>
-    /// <returns></returns>
-    /// <path>api/2.0/portal/suspend</path>
-    /// <httpMethod>POST</httpMethod>
-    [AllowNotPayment]
-    [HttpPost("suspend")]
-    public async Task SendSuspendInstructionsAsync()
-    {
-        await _permissionContext.DemandPermissionsAsync(SecutiryConstants.EditPortalSettings);
-
-        if (_securityContext.CurrentAccount.ID != Tenant.OwnerId)
-        {
-            throw new Exception(Resource.ErrorAccessDenied);
-        }
-
-        var owner = await _userManager.GetUsersAsync(Tenant.OwnerId);
-        var suspendUrl = await _commonLinkUtility.GetConfirmationEmailUrlAsync(owner.Email, ConfirmType.PortalSuspend);
-        var continueUrl = await _commonLinkUtility.GetConfirmationEmailUrlAsync(owner.Email, ConfirmType.PortalContinue);
-
-        await _studioNotifyService.SendMsgPortalDeactivationAsync(Tenant, suspendUrl, continueUrl);
-
-        await _messageService.SendAsync(MessageAction.OwnerSentPortalDeactivationInstructions, _messageTarget.Create(owner.Id), owner.DisplayUserName(false, _displayUserSettingsHelper));
-    }
-
-    /// <summary>
-    /// Sends the instructions to remove the current portal.
-    /// </summary>
-    /// <short>Send removal instructions</short>
-    /// <category>Settings</category>
-    /// <returns></returns>
-    /// <path>api/2.0/portal/delete</path>
-    /// <httpMethod>POST</httpMethod>
-    [AllowNotPayment]
-    [HttpPost("delete")]
-    public async Task SendDeleteInstructionsAsync()
-    {
-        await _permissionContext.DemandPermissionsAsync(SecutiryConstants.EditPortalSettings);
-
-        if (_securityContext.CurrentAccount.ID != Tenant.OwnerId)
-        {
-            throw new Exception(Resource.ErrorAccessDenied);
-        }
-
-        var owner = await _userManager.GetUsersAsync(Tenant.OwnerId);
-
-        var showAutoRenewText = !_coreBaseSettings.Standalone &&
-                        (await _tariffService.GetPaymentsAsync(Tenant.Id)).Any() &&
-                        !(await _tenantManager.GetCurrentTenantQuotaAsync()).Trial;
-
-        await _studioNotifyService.SendMsgPortalDeletionAsync(Tenant, await _commonLinkUtility.GetConfirmationEmailUrlAsync(owner.Email, ConfirmType.PortalRemove), showAutoRenewText);
-
-        await _messageService.SendAsync(MessageAction.OwnerSentPortalDeleteInstructions, _messageTarget.Create(owner.Id), owner.DisplayUserName(false, _displayUserSettingsHelper));
-    }
-
-    /// <summary>
-    /// Restores the current portal.
-    /// </summary>
-    /// <short>Restore a portal</short>
-    /// <category>Settings</category>
-    /// <returns></returns>
-    /// <path>api/2.0/portal/continue</path>
-    /// <httpMethod>PUT</httpMethod>
-    [AllowSuspended]
-    [HttpPut("continue")]
-    [Authorize(AuthenticationSchemes = "confirm", Roles = "PortalContinue")]
-    public async Task ContinuePortalAsync()
-    {
-        Tenant.SetStatus(TenantStatus.Active);
-        await _tenantManager.SaveTenantAsync(Tenant);
-    }
-
-    /// <summary>
-    /// Deactivates the current portal.
-    /// </summary>
-    /// <short>Deactivate a portal</short>
-    /// <category>Settings</category>
-    /// <returns></returns>
-    /// <path>api/2.0/portal/suspend</path>
-    /// <httpMethod>PUT</httpMethod>
-    [HttpPut("suspend")]
-    [Authorize(AuthenticationSchemes = "confirm", Roles = "PortalSuspend")]
-    public async Task SuspendPortalAsync()
-    {
-        Tenant.SetStatus(TenantStatus.Suspended);
-        await _tenantManager.SaveTenantAsync(Tenant);
-        await _messageService.SendAsync(MessageAction.PortalDeactivated);
-    }
-
-    /// <summary>
-    /// Deletes the current portal.
-    /// </summary>
-    /// <short>Delete a portal</short>
-    /// <category>Settings</category>
-    /// <returns type="System.Object, System">URL to the feedback form about removing a portal</returns>
-    /// <path>api/2.0/portal/delete</path>
-    /// <httpMethod>DELETE</httpMethod>
-    [AllowNotPayment]
-    [HttpDelete("delete")]
-    [Authorize(AuthenticationSchemes = "confirm", Roles = "PortalRemove")]
-    public async Task<object> DeletePortalAsync()
-    {
-        if (_securityContext.CurrentAccount.ID != Tenant.OwnerId)
-        {
-            throw new Exception(Resource.ErrorAccessDenied);
-        }
-
-        await _tenantManager.RemoveTenantAsync(Tenant.Id);
-
-        if (!string.IsNullOrEmpty(_apiSystemHelper.ApiCacheUrl))
-        {
-            await _apiSystemHelper.RemoveTenantFromCacheAsync(Tenant.Alias, _securityContext.CurrentAccount.ID);
-        }
-
-        var owner = await _userManager.GetUsersAsync(Tenant.OwnerId);
-        var redirectLink = _setupInfo.TeamlabSiteRedirect + "/remove-portal-feedback-form.aspx#";
-        var parameters = Convert.ToBase64String(Encoding.UTF8.GetBytes("{\"firstname\":\"" + owner.FirstName +
-                                                                                "\",\"lastname\":\"" + owner.LastName +
-                                                                                "\",\"alias\":\"" + Tenant.Alias +
-                                                                                "\",\"email\":\"" + owner.Email + "\"}"));
-
-        redirectLink += HttpUtility.UrlEncode(parameters);
-
-        var authed = false;
-        try
-        {
-            if (!_securityContext.IsAuthenticated)
-            {
-                await _securityContext.AuthenticateMeAsync(ASC.Core.Configuration.Constants.CoreSystem);
-                authed = true;
-            }
-
-            await _messageService.SendAsync(MessageAction.PortalDeleted);
-
-        }
-        finally
-        {
-            if (authed)
-            {
-                _securityContext.Logout();
-            }
-        }
-
-        _eventBus.Publish(new RemovePortalIntegrationEvent(_securityContext.CurrentAccount.ID, Tenant.Id));
-
-        await _studioNotifyService.SendMsgPortalDeletionSuccessAsync(owner, redirectLink);
-
-        return redirectLink;
-    }
-
-    /// <summary>
-    /// Sends congratulations to the user after registering the portal.
-    /// </summary>
-    /// <short>Send congratulations</short>
-    /// <category>Users</category>
-    /// <param type="ASC.Web.Api.ApiModels.RequestsDto.SendCongratulationsDto, ASC.Web.Api" name="inDto">Congratulations request parameters</param>
-    /// <returns></returns>
-    /// <path>api/2.0/portal/sendcongratulations</path>
-    /// <httpMethod>POST</httpMethod>
-    [AllowAnonymous]
-    [HttpPost("sendcongratulations")]
-    public async Task SendCongratulationsAsync([FromQuery] SendCongratulationsDto inDto)
-    {
-        var authInterval = TimeSpan.FromHours(1);
-        var checkKeyResult = await _emailValidationKeyProvider.ValidateEmailKeyAsync(inDto.Userid.ToString() + ConfirmType.Auth, inDto.Key, authInterval);
-
-        switch (checkKeyResult)
-        {
-            case ValidationResult.Ok:
-                var currentUser = await _userManager.GetUsersAsync(inDto.Userid);
-
-                await _studioNotifyService.SendCongratulationsAsync(currentUser);
-                await _studioNotifyService.SendRegDataAsync(currentUser);
-
-                if (!SetupInfo.IsSecretEmail(currentUser.Email))
-                {
-                    if (_setupInfo.TfaRegistration == "sms")
-                    {
-                        _studioSmsNotificationSettingsHelper.Enable = true;
-                    }
-                    else if (_setupInfo.TfaRegistration == "code")
-                    {
-                        _tfaAppAuthSettingsHelper.Enable = true;
-                    }
-                }
-                break;
-            default:
-                throw new SecurityException("Access Denied.");
-        }
+    public async Task RegisterMobileAppInstallAsync(MobileAppType type)
+    {
+        var currentUser = await _userManager.GetUsersAsync(_securityContext.CurrentAccount.ID);
+        await _mobileAppInstallRegistrator.RegisterInstallAsync(currentUser.Email, type);
+    }
+
+    /// <summary>
+    /// Updates a portal name with a new one specified in the request.
+    /// </summary>
+    /// <short>Update a portal name</short>
+    /// <category>Settings</category>
+    /// <param type="ASC.Web.Api.ApiModels.RequestsDto.PortalRenameRequestsDto, ASC.Web.Api" name="inDto">Request parameters for portal renaming</param>
+    /// <returns type="System.Object, System">Confirmation email about authentication to the portal with a new name</returns>
+    /// <path>api/2.0/portal/portalrename</path>
+    /// <httpMethod>PUT</httpMethod>
+    /// <visible>false</visible>
+    [HttpPut("portalrename")]
+    public async Task<object> UpdatePortalName(PortalRenameRequestsDto inDto)
+    {
+        if (!SetupInfo.IsVisibleSettings(nameof(ManagementType.PortalSecurity)))
+        {
+            throw new BillingException(Resource.ErrorNotAllowedOption, "PortalRename");
+        }
+
+        if (_coreBaseSettings.Personal)
+        {
+            throw new Exception(Resource.ErrorAccessDenied);
+        }
+
+        await _permissionContext.DemandPermissionsAsync(SecutiryConstants.EditPortalSettings);
+
+        var alias = inDto.Alias;
+        if (string.IsNullOrEmpty(alias))
+        {
+            throw new ArgumentException(nameof(alias));
+        }
+
+        var tenant = await _tenantManager.GetCurrentTenantAsync();
+        var user = await _userManager.GetUsersAsync(_securityContext.CurrentAccount.ID);
+
+        var localhost = _coreSettings.BaseDomain == "localhost" || tenant.Alias == "localhost";
+
+        var newAlias = alias.ToLowerInvariant();
+        var oldAlias = tenant.Alias;
+        var oldVirtualRootPath = _commonLinkUtility.GetFullAbsolutePath("~").TrimEnd('/');
+
+        if (!string.Equals(newAlias, oldAlias, StringComparison.InvariantCultureIgnoreCase))
+        {
+            if (!string.IsNullOrEmpty(_apiSystemHelper.ApiSystemUrl))
+            {
+                await _apiSystemHelper.ValidatePortalNameAsync(newAlias, user.Id);
+            }
+            else
+            {
+                await _tenantManager.CheckTenantAddressAsync(newAlias.Trim());
+            }
+
+
+            if (!string.IsNullOrEmpty(_apiSystemHelper.ApiCacheUrl))
+            {
+                await _apiSystemHelper.AddTenantToCacheAsync(newAlias, user.Id);
+            }
+
+            tenant.Alias = alias;
+            tenant = await _tenantManager.SaveTenantAsync(tenant);
+            _tenantManager.SetCurrentTenant(tenant);
+
+            if (!string.IsNullOrEmpty(_apiSystemHelper.ApiCacheUrl))
+            {
+                await _apiSystemHelper.RemoveTenantFromCacheAsync(oldAlias, user.Id);
+            }
+
+            if (!localhost || string.IsNullOrEmpty(tenant.MappedDomain))
+            {
+                await _studioNotifyService.PortalRenameNotifyAsync(tenant, oldVirtualRootPath, oldAlias);
+            }
+        }
+        else
+        {
+            return string.Empty;
+        }
+
+        var rewriter = _httpContextAccessor.HttpContext.Request.Url();
+        return string.Format("{0}{1}{2}{3}/{4}",
+                                rewriter?.Scheme ?? Uri.UriSchemeHttp,
+                                Uri.SchemeDelimiter,
+                                tenant.GetTenantDomain(_coreSettings),
+                                rewriter != null && !rewriter.IsDefaultPort ? $":{rewriter.Port}" : "",
+                                _commonLinkUtility.GetConfirmationUrlRelative(tenant.Id, user.Email, ConfirmType.Auth)
+               );
+    }
+
+    /// <summary>
+    /// Deletes the current portal immediately.
+    /// </summary>
+    /// <short>Delete a portal immediately</short>
+    /// <category>Settings</category>
+    /// <returns></returns>
+    /// <path>api/2.0/portal/deleteportalimmediately</path>
+    /// <httpMethod>DELETE</httpMethod>
+    [HttpDelete("deleteportalimmediately")]
+    public async Task DeletePortalImmediatelyAsync()
+    {
+        var tenant = await _tenantManager.GetCurrentTenantAsync();
+
+        if (_securityContext.CurrentAccount.ID != tenant.OwnerId)
+        {
+            throw new Exception(Resource.ErrorAccessDenied);
+        }
+
+        await _tenantManager.RemoveTenantAsync(tenant.Id);
+
+        if (!string.IsNullOrEmpty(_apiSystemHelper.ApiCacheUrl))
+        {
+            await _apiSystemHelper.RemoveTenantFromCacheAsync(tenant.Alias, _securityContext.CurrentAccount.ID);
+        }
+
+        try
+        {
+            if (!_securityContext.IsAuthenticated)
+            {
+                await _securityContext.AuthenticateMeWithoutCookieAsync(ASC.Core.Configuration.Constants.CoreSystem);
+            }
+            await _messageService.SendAsync(MessageAction.PortalDeleted);
+        }
+        finally
+        {
+            _securityContext.Logout();
+        }
+    }
+
+    /// <summary>
+    /// Sends the instructions to suspend the current portal.
+    /// </summary>
+    /// <short>Send suspension instructions</short>
+    /// <category>Settings</category>
+    /// <returns></returns>
+    /// <path>api/2.0/portal/suspend</path>
+    /// <httpMethod>POST</httpMethod>
+    [AllowNotPayment]
+    [HttpPost("suspend")]
+    public async Task SendSuspendInstructionsAsync()
+    {
+        await _permissionContext.DemandPermissionsAsync(SecutiryConstants.EditPortalSettings);
+
+        if (_securityContext.CurrentAccount.ID != Tenant.OwnerId)
+        {
+            throw new Exception(Resource.ErrorAccessDenied);
+        }
+
+        var owner = await _userManager.GetUsersAsync(Tenant.OwnerId);
+        var suspendUrl = await _commonLinkUtility.GetConfirmationEmailUrlAsync(owner.Email, ConfirmType.PortalSuspend);
+        var continueUrl = await _commonLinkUtility.GetConfirmationEmailUrlAsync(owner.Email, ConfirmType.PortalContinue);
+
+        await _studioNotifyService.SendMsgPortalDeactivationAsync(Tenant, suspendUrl, continueUrl);
+
+        await _messageService.SendAsync(MessageAction.OwnerSentPortalDeactivationInstructions, _messageTarget.Create(owner.Id), owner.DisplayUserName(false, _displayUserSettingsHelper));
+    }
+
+    /// <summary>
+    /// Sends the instructions to remove the current portal.
+    /// </summary>
+    /// <short>Send removal instructions</short>
+    /// <category>Settings</category>
+    /// <returns></returns>
+    /// <path>api/2.0/portal/delete</path>
+    /// <httpMethod>POST</httpMethod>
+    [AllowNotPayment]
+    [HttpPost("delete")]
+    public async Task SendDeleteInstructionsAsync()
+    {
+        await _permissionContext.DemandPermissionsAsync(SecutiryConstants.EditPortalSettings);
+
+        if (_securityContext.CurrentAccount.ID != Tenant.OwnerId)
+        {
+            throw new Exception(Resource.ErrorAccessDenied);
+        }
+
+        var owner = await _userManager.GetUsersAsync(Tenant.OwnerId);
+
+        var showAutoRenewText = !_coreBaseSettings.Standalone &&
+                        (await _tariffService.GetPaymentsAsync(Tenant.Id)).Any() &&
+                        !(await _tenantManager.GetCurrentTenantQuotaAsync()).Trial;
+
+        await _studioNotifyService.SendMsgPortalDeletionAsync(Tenant, await _commonLinkUtility.GetConfirmationEmailUrlAsync(owner.Email, ConfirmType.PortalRemove), showAutoRenewText);
+
+        await _messageService.SendAsync(MessageAction.OwnerSentPortalDeleteInstructions, _messageTarget.Create(owner.Id), owner.DisplayUserName(false, _displayUserSettingsHelper));
+    }
+
+    /// <summary>
+    /// Restores the current portal.
+    /// </summary>
+    /// <short>Restore a portal</short>
+    /// <category>Settings</category>
+    /// <returns></returns>
+    /// <path>api/2.0/portal/continue</path>
+    /// <httpMethod>PUT</httpMethod>
+    [AllowSuspended]
+    [HttpPut("continue")]
+    [Authorize(AuthenticationSchemes = "confirm", Roles = "PortalContinue")]
+    public async Task ContinuePortalAsync()
+    {
+        Tenant.SetStatus(TenantStatus.Active);
+        await _tenantManager.SaveTenantAsync(Tenant);
+    }
+
+    /// <summary>
+    /// Deactivates the current portal.
+    /// </summary>
+    /// <short>Deactivate a portal</short>
+    /// <category>Settings</category>
+    /// <returns></returns>
+    /// <path>api/2.0/portal/suspend</path>
+    /// <httpMethod>PUT</httpMethod>
+    [HttpPut("suspend")]
+    [Authorize(AuthenticationSchemes = "confirm", Roles = "PortalSuspend")]
+    public async Task SuspendPortalAsync()
+    {
+        Tenant.SetStatus(TenantStatus.Suspended);
+        await _tenantManager.SaveTenantAsync(Tenant);
+        await _messageService.SendAsync(MessageAction.PortalDeactivated);
+    }
+
+    /// <summary>
+    /// Deletes the current portal.
+    /// </summary>
+    /// <short>Delete a portal</short>
+    /// <category>Settings</category>
+    /// <returns type="System.Object, System">URL to the feedback form about removing a portal</returns>
+    /// <path>api/2.0/portal/delete</path>
+    /// <httpMethod>DELETE</httpMethod>
+    [AllowNotPayment]
+    [HttpDelete("delete")]
+    [Authorize(AuthenticationSchemes = "confirm", Roles = "PortalRemove")]
+    public async Task<object> DeletePortalAsync()
+    {
+        if (_securityContext.CurrentAccount.ID != Tenant.OwnerId)
+        {
+            throw new Exception(Resource.ErrorAccessDenied);
+        }
+
+        await _tenantManager.RemoveTenantAsync(Tenant.Id);
+
+        if (!string.IsNullOrEmpty(_apiSystemHelper.ApiCacheUrl))
+        {
+            await _apiSystemHelper.RemoveTenantFromCacheAsync(Tenant.Alias, _securityContext.CurrentAccount.ID);
+        }
+
+        var owner = await _userManager.GetUsersAsync(Tenant.OwnerId);
+        var redirectLink = _setupInfo.TeamlabSiteRedirect + "/remove-portal-feedback-form.aspx#";
+        var parameters = Convert.ToBase64String(Encoding.UTF8.GetBytes("{\"firstname\":\"" + owner.FirstName +
+                                                                                "\",\"lastname\":\"" + owner.LastName +
+                                                                                "\",\"alias\":\"" + Tenant.Alias +
+                                                                                "\",\"email\":\"" + owner.Email + "\"}"));
+
+        redirectLink += HttpUtility.UrlEncode(parameters);
+
+        var authed = false;
+        try
+        {
+            if (!_securityContext.IsAuthenticated)
+            {
+                await _securityContext.AuthenticateMeAsync(ASC.Core.Configuration.Constants.CoreSystem);
+                authed = true;
+            }
+
+            await _messageService.SendAsync(MessageAction.PortalDeleted);
+
+        }
+        finally
+        {
+            if (authed)
+            {
+                _securityContext.Logout();
+            }
+        }
+
+        _eventBus.Publish(new RemovePortalIntegrationEvent(_securityContext.CurrentAccount.ID, Tenant.Id));
+
+        await _studioNotifyService.SendMsgPortalDeletionSuccessAsync(owner, redirectLink);
+
+        return redirectLink;
+    }
+
+    /// <summary>
+    /// Sends congratulations to the user after registering the portal.
+    /// </summary>
+    /// <short>Send congratulations</short>
+    /// <category>Users</category>
+    /// <param type="ASC.Web.Api.ApiModels.RequestsDto.SendCongratulationsDto, ASC.Web.Api" name="inDto">Congratulations request parameters</param>
+    /// <returns></returns>
+    /// <path>api/2.0/portal/sendcongratulations</path>
+    /// <httpMethod>POST</httpMethod>
+    [AllowAnonymous]
+    [HttpPost("sendcongratulations")]
+    public async Task SendCongratulationsAsync([FromQuery] SendCongratulationsDto inDto)
+    {
+        var authInterval = TimeSpan.FromHours(1);
+        var checkKeyResult = await _emailValidationKeyProvider.ValidateEmailKeyAsync(inDto.Userid.ToString() + ConfirmType.Auth, inDto.Key, authInterval);
+
+        switch (checkKeyResult)
+        {
+            case ValidationResult.Ok:
+                var currentUser = await _userManager.GetUsersAsync(inDto.Userid);
+
+                await _studioNotifyService.SendCongratulationsAsync(currentUser);
+                await _studioNotifyService.SendRegDataAsync(currentUser);
+
+                if (!SetupInfo.IsSecretEmail(currentUser.Email))
+                {
+                    if (_setupInfo.TfaRegistration == "sms")
+                    {
+                        _studioSmsNotificationSettingsHelper.Enable = true;
+                    }
+                    else if (_setupInfo.TfaRegistration == "code")
+                    {
+                        _tfaAppAuthSettingsHelper.Enable = true;
+                    }
+                }
+                break;
+            default:
+                throw new SecurityException("Access Denied.");
+        }
     }
 }