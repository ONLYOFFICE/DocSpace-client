--- conflicted
+++ resolved
@@ -48,15 +48,8 @@
 }) {
   logger.info("Consent page");
 
-<<<<<<< HEAD
-  const searchParams = await props.searchParams;
-=======
-async function Page(props: {
-  searchParams: Promise<{ [key: string]: string }>;
-}) {
   const { searchParams: sp } = props;
   const searchParams = await sp;
->>>>>>> 552ccf3f
   const clientId = searchParams.clientId ?? searchParams.client_id;
 
   const [user, settings, config] = await Promise.all([
