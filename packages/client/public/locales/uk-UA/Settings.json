--- conflicted
+++ resolved
@@ -156,15 +156,12 @@
   "LoginHistoryTitle": "Історія входу",
   "LoginLatestText": "На цій сторінці показано лише останні дії. Самі дані зберігаються протягом періоду, зазначеного в полі нижче (максимум 180 днів).",
   "LoginSubheaderTitle": "Цей підрозділ використовується для моніторингу останніх дій користувача під час входу, включно з успішними входами та невдалими спробами із зазначенням причин.",
-<<<<<<< HEAD
-=======
   "LogoAbout": "Логотип для сторінки «Інформація».",
   "LogoCompact": "Логотип для компактного лівого меню",
   "LogoDocsEditor": "Логотип заголовка редакторів",
   "LogoFavicon": "Фавікон",
   "LogoLightSmall": "Логотип заголовка порталу",
   "LogoLogin": "Логотип для сторінки входу та електронної пошти",
->>>>>>> 0de93b01
   "ManagementCategoryDataManagement": "Управління даними",
   "ManagementCategoryIntegration": "Інтеграція",
   "ManagementCategorySecurity": "Безпека",
