import React from "react";
import { inject, observer } from "mobx-react";
import { withTranslation } from "react-i18next";
import styled, { css } from "styled-components";
import {
  isMobile,
  isTablet,
  mobile,
  tablet,
  desktop,
} from "@docspace/shared/utils";

import { Link } from "@docspace/shared/components/link";
import { Text } from "@docspace/shared/components/text";
import { RowContent } from "@docspace/shared/components/row-content";

import withContent from "../../../../../HOCs/withContent";

import { Base } from "@docspace/shared/themes";
import { ROOMS_TYPE_TRANSLATIONS } from "@docspace/shared/constants";

import { getFileTypeName } from "../../../../../helpers/filesUtils";
<<<<<<< HEAD
import { SortByFieldName } from "../../../../../helpers/constants";
import { getSpaceQuotaAsText } from "@docspace/shared/utils/common";
=======
import { SortByFieldName } from "SRC_DIR/helpers/enums";
>>>>>>> cef218c4

const SimpleFilesRowContent = styled(RowContent)`
  .row-main-container-wrapper {
    width: 100%;
    max-width: min-content;
    min-width: inherit;
    ${(props) =>
      props.theme.interfaceDirection === "rtl"
        ? css`
            margin-left: 0px;
          `
        : css`
            margin-right: 0px;
          `}

    @media ${desktop} {
      margin-top: 0px;
    }
  }

  .row_update-text {
    overflow: hidden;
    text-overflow: ellipsis;
  }

  .new-items {
    min-width: 12px;
    width: max-content;
    margin: 0 -2px -2px -2px;
  }

  .badge-version {
    width: max-content;
    ${(props) =>
      props.theme.interfaceDirection === "rtl"
        ? css`
            margin: -2px -2px -2px 6px;
          `
        : css`
            margin: -2px 6px -2px -2px;
          `}
  }

  .bagde_alert {
    ${(props) =>
      props.theme.interfaceDirection === "rtl"
        ? css`
            margin-left: 8px;
          `
        : css`
            margin-right: 8px;
          `}
  }

  .badge-new-version {
    width: max-content;
  }

  .row-content-link {
    ${(props) =>
      props.theme.interfaceDirection === "rtl"
        ? css`
            padding: 12px 0px 0px 12px;
          `
        : css`
            padding: 12px 12px 0px 0px;
          `}
    margin-top: ${(props) =>
      props.theme.interfaceDirection === "rtl" ? "-14px" : "-12px"}
  }

  @media ${tablet} {
    .row-main-container-wrapper {
      display: flex;
      justify-content: space-between;
      max-width: inherit;
    }

    .badges {
      flex-direction: row-reverse;
    }

    .tablet-badge {
      margin-top: 5px;
    }

    .tablet-edit,
    .can-convert {
      margin-top: 6px;
      ${(props) =>
        props.theme.interfaceDirection === "rtl"
          ? css`
              margin-left: 24px;
            `
          : css`
              margin-right: 24px;
            `}
    }

    .badge-version {
      ${(props) =>
        props.theme.interfaceDirection === "rtl"
          ? css`
              margin-left: 22px;
            `
          : css`
              margin-right: 22px;
            `}
    }

    .new-items {
      min-width: 16px;
      ${(props) =>
        props.theme.interfaceDirection === "rtl"
          ? css`
              margin: 5px 0 0 24px;
            `
          : css`
              margin: 5px 24px 0 0;
            `}
    }
  }

  @media ${mobile} {
    .row-main-container-wrapper {
      justify-content: flex-start;
    }

    .additional-badges {
      margin-top: 0;
    }

    .tablet-edit,
    .new-items,
    .tablet-badge {
      margin: 0;
    }

    .can-convert {
      margin: 0 1px;
    }

    .row-content-link {
      padding: 12px 0px 0px 0px;
    }
  }
`;

SimpleFilesRowContent.defaultProps = { theme: Base };

const FilesRowContent = ({
  t,
  item,
  sectionWidth,
  titleWithoutExt,
  updatedDate,
  linkStyles,
  badgesComponent,
  quickButtons,
  theme,
  isRooms,
  isTrashFolder,
  filterSortBy,
  createdDate,
  fileOwner,
  isDefaultRoomsQuotaSet,
  isStatisticsAvailable,
  showStorageInfo,
}) => {
  const {
    contentLength,
    fileExst,
    filesCount,
    foldersCount,
    providerKey,
    title,
    isRoom,
    daysRemaining,
    fileType,
    tags,
    quotaLimit,
    usedSpace,
  } = item;

  const contentComponent = () => {
    switch (filterSortBy) {
      case SortByFieldName.Size:
        if (!contentLength) return "";
        return contentLength;

      case SortByFieldName.CreationDate:
        return createdDate;

      case SortByFieldName.Author:
        return fileOwner;

      case SortByFieldName.Type:
        return getFileTypeName(fileType);

      case SortByFieldName.Tags:
        if (tags?.length === 0) return "";
        return tags?.map((elem) => {
          return elem;
        });

      default:
        if (isTrashFolder)
          return t("Files:DaysRemaining", {
            daysRemaining,
          });

        return updatedDate;
    }
  };

  const additionalComponent = () => {
    if (
      isRooms &&
      isStatisticsAvailable &&
      showStorageInfo &&
      usedSpace !== undefined
    ) {
      let value = t(ROOMS_TYPE_TRANSLATIONS[item.roomType]);
      const spaceQuota = getSpaceQuotaAsText(
        t,
        usedSpace,
        quotaLimit,
        isDefaultRoomsQuotaSet
      );

      if (!isMobile()) value = `${value} | ${spaceQuota}`;

      return value;
    }

    if (!fileExst && !contentLength && !providerKey && !isMobile())
      return `${foldersCount} ${t("Translations:Folders")} | ${filesCount} ${t(
        "Translations:Files"
      )}`;

    if (fileExst) return `${fileExst.toUpperCase().replace(/^\./, "")}`;

    return "";
  };

  const additionalInfo = additionalComponent();
  const mainInfo = contentComponent();

  return (
    <>
      <SimpleFilesRowContent
        sectionWidth={sectionWidth}
        isMobile={!isTablet()}
        isFile={fileExst || contentLength}
        sideColor={theme.filesSection.rowView.sideColor}
      >
        <Link
          className="row-content-link"
          containerWidth="55%"
          type="page"
          title={title}
          fontWeight="600"
          fontSize="15px"
          target="_blank"
          {...linkStyles}
          isTextOverflow={true}
          dir="auto"
        >
          {titleWithoutExt}
        </Link>
        <div className="badges">
          {badgesComponent}
          {!isRoom && !isRooms && quickButtons}
        </div>

        <Text
          containerMinWidth="200px"
          containerWidth="15%"
          fontSize="12px"
          fontWeight={400}
          className="row_update-text"
        >
          {mainInfo}
        </Text>

        <Text
          containerMinWidth="90px"
          containerWidth="10%"
          as="div"
          className="row-content-text"
          fontSize="12px"
          fontWeight={400}
          truncate={true}
        >
          {additionalInfo}
        </Text>
      </SimpleFilesRowContent>
    </>
  );
};

export default inject(({ settingsStore, treeFoldersStore, filesStore }) => {
  const { filter, roomsFilter } = filesStore;
  const { isRecycleBinFolder, isRoomsFolder, isArchiveFolder } =
    treeFoldersStore;

  const isRooms = isRoomsFolder || isArchiveFolder;
  const filterSortBy = isRooms ? roomsFilter.sortBy : filter.sortBy;
  const { currentQuotaStore } = auth;

  const { isDefaultRoomsQuotaSet, isStatisticsAvailable, showStorageInfo } =
    currentQuotaStore;
  return {
    filterSortBy,
    theme: settingsStore.theme,
    isTrashFolder: isRecycleBinFolder,
    isDefaultRoomsQuotaSet,
    isStatisticsAvailable,
    showStorageInfo,
  };
})(
  observer(
    withTranslation(["Files", "Translations", "Notifications"])(
      withContent(FilesRowContent)
    )
  )
);<|MERGE_RESOLUTION|>--- conflicted
+++ resolved
@@ -20,12 +20,8 @@
 import { ROOMS_TYPE_TRANSLATIONS } from "@docspace/shared/constants";
 
 import { getFileTypeName } from "../../../../../helpers/filesUtils";
-<<<<<<< HEAD
-import { SortByFieldName } from "../../../../../helpers/constants";
+import { SortByFieldName } from "SRC_DIR/helpers/enums";
 import { getSpaceQuotaAsText } from "@docspace/shared/utils/common";
-=======
-import { SortByFieldName } from "SRC_DIR/helpers/enums";
->>>>>>> cef218c4
 
 const SimpleFilesRowContent = styled(RowContent)`
   .row-main-container-wrapper {
@@ -327,14 +323,13 @@
   );
 };
 
-export default inject(({ settingsStore, treeFoldersStore, filesStore }) => {
+export default inject(({ currentQuotaStore, settingsStore, treeFoldersStore, filesStore }) => {
   const { filter, roomsFilter } = filesStore;
   const { isRecycleBinFolder, isRoomsFolder, isArchiveFolder } =
     treeFoldersStore;
 
   const isRooms = isRoomsFolder || isArchiveFolder;
   const filterSortBy = isRooms ? roomsFilter.sortBy : filter.sortBy;
-  const { currentQuotaStore } = auth;
 
   const { isDefaultRoomsQuotaSet, isStatisticsAvailable, showStorageInfo } =
     currentQuotaStore;
