--- conflicted
+++ resolved
@@ -920,20 +920,12 @@
       loopTreeFolders(path, newTreeFolders, folders, foldersCount);
 
       if (!isCopy || destFolderId === this.selectedFolderStore.id) {
-<<<<<<< HEAD
         this.filesStore
           .fetchFiles(updatedFolder, this.filesStore.filter, true, true)
           .finally(() => {
             setTimeout(() => clearSecondaryProgressData(), TIMEOUT);
             this.dialogsStore.setIsFolderActions(false);
           });
-=======
-        fetchFiles(this.selectedFolderStore.id, filter, true, true).finally(
-          () => {
-            setTimeout(() => clearSecondaryProgressData(), TIMEOUT);
-          }
-        );
->>>>>>> 34378fa1
       } else {
         setSecondaryProgressBarData({
           icon: pbData.icon,
