﻿// (c) Copyright Ascensio System SIA 2010-2022
//
// This program is a free software product.
// You can redistribute it and/or modify it under the terms
// of the GNU Affero General Public License (AGPL) version 3 as published by the Free Software
// Foundation. In accordance with Section 7(a) of the GNU AGPL its Section 15 shall be amended
// to the effect that Ascensio System SIA expressly excludes the warranty of non-infringement of
// any third-party rights.
//
// This program is distributed WITHOUT ANY WARRANTY, without even the implied warranty
// of MERCHANTABILITY or FITNESS FOR A PARTICULAR  PURPOSE. For details, see
// the GNU AGPL at: http://www.gnu.org/licenses/agpl-3.0.html
//
// You can contact Ascensio System SIA at Lubanas st. 125a-25, Riga, Latvia, EU, LV-1021.
//
// The  interactive user interfaces in modified source and object code versions of the Program must
// display Appropriate Legal Notices, as required under Section 5 of the GNU AGPL version 3.
//
// Pursuant to Section 7(b) of the License you must retain the original Product logo when
// distributing the program. Pursuant to Section 7(e) we decline to grant you any rights under
// trademark law for use of our trademarks.
//
// All the Product's GUI elements, including illustrations and icon sets, as well as technical writing
// content are licensed under the terms of the Creative Commons Attribution-ShareAlike 4.0
// International. See the License terms at http://creativecommons.org/licenses/by-sa/4.0/legalcode


using Constants = ASC.Core.Users.Constants;
using Mapping = ASC.ActiveDirectory.Base.Settings.LdapSettings.MappingFields;
using SecurityContext = ASC.Core.SecurityContext;

namespace ASC.ActiveDirectory;
[Scope]
public class LdapUserManager
{
    private readonly ILogger<LdapUserManager> _logger;
    private readonly UserManager _userManager;
    private readonly TenantManager _tenantManager;
    private readonly TenantUtil _tenantUtil;
    private readonly SecurityContext _securityContext;
    private readonly CommonLinkUtility _commonLinkUtility;
    private readonly SettingsManager _settingsManager;
    private readonly DisplayUserSettingsHelper _displayUserSettingsHelper;
    private readonly UserFormatter _userFormatter;
    private readonly IServiceProvider _serviceProvider;
    private readonly NovellLdapUserImporter _novellLdapUserImporter;
    private readonly CountRoomAdminChecker _countRoomAdminChecker;
    private LdapLocalization _resource;

    public LdapUserManager(
        ILogger<LdapUserManager> logger,
        IServiceProvider serviceProvider,
        UserManager userManager,
        TenantManager tenantManager,
        TenantUtil tenantUtil,
        SecurityContext securityContext,
        CommonLinkUtility commonLinkUtility,
        SettingsManager settingsManager,
        DisplayUserSettingsHelper displayUserSettingsHelper,
        UserFormatter userFormatter,
        NovellLdapUserImporter novellLdapUserImporter,
        CountRoomAdminChecker countRoomAdminChecker)
    {
        _logger = logger;
        _userManager = userManager;
        _tenantManager = tenantManager;
        _tenantUtil = tenantUtil;
        _securityContext = securityContext;
        _commonLinkUtility = commonLinkUtility;
        _settingsManager = settingsManager;
        _displayUserSettingsHelper = displayUserSettingsHelper;
        _userFormatter = userFormatter;
        _serviceProvider = serviceProvider;
        _novellLdapUserImporter = novellLdapUserImporter;
        _countRoomAdminChecker = countRoomAdminChecker;
    }

    public void Init(LdapLocalization resource = null)
    {
        _resource = resource ?? new LdapLocalization();
    }

    private bool TestUniqueUserName(string uniqueName)
    {
        return !string.IsNullOrEmpty(uniqueName) && Equals(_userManager.GetUserByUserName(uniqueName), Constants.LostUser);
    }

    private string MakeUniqueName(UserInfo userInfo)
    {
        if (string.IsNullOrEmpty(userInfo.Email))
        {
            throw new ArgumentException(_resource.ErrorEmailEmpty, "userInfo");
        }

        var uniqueName = new MailAddress(userInfo.Email).User;
        var startUniqueName = uniqueName;
        var i = 0;
        while (!TestUniqueUserName(uniqueName))
        {
            uniqueName = string.Format("{0}{1}", startUniqueName, (++i).ToString(CultureInfo.InvariantCulture));
        }
        return uniqueName;
    }

    private bool CheckUniqueEmail(Guid userId, string email)
    {
        var foundUser = _userManager.GetUserByEmail(email);
        return Equals(foundUser, Constants.LostUser) || foundUser.Id == userId;
    }

    public bool TryAddLDAPUser(UserInfo ldapUserInfo, bool onlyGetChanges, out UserInfo portalUserInfo)
    {
        portalUserInfo = Constants.LostUser;

        try
        {
            if (ldapUserInfo == null)
            {
                throw new ArgumentNullException("ldapUserInfo");
            }

            _logger.DebugTryAddLdapUser(ldapUserInfo.Sid, ldapUserInfo.Email, ldapUserInfo.UserName);

            if (!CheckUniqueEmail(ldapUserInfo.Id, ldapUserInfo.Email))
            {
                _logger.DebugUserAlredyExistsForEmail(ldapUserInfo.Sid, ldapUserInfo.Email);

                return false;
            }

            if (!TryChangeExistingUserName(ldapUserInfo.UserName, onlyGetChanges))
            {
                _logger.DebugUserAlredyExistsForUserName(ldapUserInfo.Sid, ldapUserInfo.UserName);

                return false;
            }

            try
            {
<<<<<<< HEAD
                _countRoomAdminChecker.CheckUsed().Wait();
=======
                _countManagerChecker.CheckAppend().Wait();
>>>>>>> 0ad23f77
            }
            catch (Exception)
            {
                _logger.DebugExceedQuota(ldapUserInfo.Sid, ldapUserInfo.UserName);
                throw;
            }

            if (!ldapUserInfo.WorkFromDate.HasValue)
            {
                ldapUserInfo.WorkFromDate = _tenantUtil.DateTimeNow();
            }

            if (onlyGetChanges)
            {
                portalUserInfo = ldapUserInfo;
                return true;
            }

            _logger.DebugSaveUserInfo(ldapUserInfo.GetUserInfoString());

            portalUserInfo = _userManager.SaveUserInfo(ldapUserInfo);

            var quotaSettings = _settingsManager.Load<TenantUserQuotaSettings>();
            if (quotaSettings.EnableUserQuota)
            {
                _settingsManager.SaveForUser(new UserQuotaSettings { UserQuota = ldapUserInfo.LdapQouta }, ldapUserInfo.Id);
            }


            var passwordHash = LdapUtils.GeneratePassword();

            _logger.DebugSetUserPassword(portalUserInfo.Id);

            _securityContext.SetUserPasswordHash(portalUserInfo.Id, passwordHash);

            return true;
        }
        catch (TenantQuotaException ex)
        {
            // rethrow if quota
            throw ex;
        }
        catch (Exception ex)
        {
            if (ldapUserInfo != null)
            {
                _logger.ErrorTryAddLdapUser(ldapUserInfo.UserName, ldapUserInfo.Sid, ex);
            }
        }

        return false;
    }

    private bool TryChangeExistingUserName(string ldapUserName, bool onlyGetChanges)
    {
        try
        {
            if (string.IsNullOrEmpty(ldapUserName))
            {
                return false;
            }

            var otherUser = _userManager.GetUserByUserName(ldapUserName);

            if (Equals(otherUser, Constants.LostUser))
            {
                return true;
            }

            if (otherUser.IsLDAP())
            {
                return false;
            }

            otherUser.UserName = MakeUniqueName(otherUser);

            if (onlyGetChanges)
            {
                return true;
            }

            _logger.DebugTryChangeExistingUserName();

            _logger.DebugSaveUserInfo(otherUser.GetUserInfoString());

            _userManager.SaveUserInfo(otherUser);

            return true;
        }
        catch (Exception ex)
        {
            _logger.ErrorTryChangeOtherUserName(ldapUserName, ex);
        }

        return false;
    }

    public UserInfo GetLDAPSyncUserChange(UserInfo ldapUserInfo, List<UserInfo> ldapUsers, out LdapChangeCollection changes)
    {
        return SyncLDAPUser(ldapUserInfo, ldapUsers, out changes, true);
    }

    public UserInfo SyncLDAPUser(UserInfo ldapUserInfo, List<UserInfo> ldapUsers = null)
    {
        LdapChangeCollection changes;
        return SyncLDAPUser(ldapUserInfo, ldapUsers, out changes);
    }

    private UserInfo SyncLDAPUser(UserInfo ldapUserInfo, List<UserInfo> ldapUsers, out LdapChangeCollection changes, bool onlyGetChanges = false)
    {
        UserInfo result;

        changes = new LdapChangeCollection(_userFormatter);

        UserInfo userToUpdate;

        var userBySid = _userManager.GetUserBySid(ldapUserInfo.Sid);

        if (Equals(userBySid, Constants.LostUser))
        {
            var userByEmail = _userManager.GetUserByEmail(ldapUserInfo.Email);

            if (Equals(userByEmail, Constants.LostUser))
            {
                if (ldapUserInfo.Status != EmployeeStatus.Active)
                {
                    if (onlyGetChanges)
                    {
                        changes.SetSkipUserChange(ldapUserInfo);
                    }

                    _logger.DebugSyncUserLdapFailedWithStatus(ldapUserInfo.Sid, ldapUserInfo.UserName,
                        Enum.GetName(typeof(EmployeeStatus), ldapUserInfo.Status));

                    return Constants.LostUser;
                }

                if (!TryAddLDAPUser(ldapUserInfo, onlyGetChanges, out result))
                {
                    if (onlyGetChanges)
                    {
                        changes.SetSkipUserChange(ldapUserInfo);
                    }

                    return Constants.LostUser;
                }

                if (onlyGetChanges)
                {
                    changes.SetAddUserChange(result, _logger);
                }

                if (!onlyGetChanges && _settingsManager.Load<LdapSettings>().SendWelcomeEmail &&
                    (ldapUserInfo.ActivationStatus != EmployeeActivationStatus.AutoGenerated))
                {
                    using var scope = _serviceProvider.CreateScope();
                    var tenantManager = scope.ServiceProvider.GetRequiredService<TenantManager>();
                    var ldapNotifyHelper = scope.ServiceProvider.GetRequiredService<LdapNotifyService>();
                    var source = scope.ServiceProvider.GetRequiredService<LdapNotifySource>();
                    source.Init(tenantManager.GetCurrentTenant());
                    var workContext = scope.ServiceProvider.GetRequiredService<WorkContext>();
                    var notifuEngineQueue = scope.ServiceProvider.GetRequiredService<NotifyEngineQueue>();
                    var client = workContext.NotifyContext.RegisterClient(notifuEngineQueue, source);

                    var confirmLink = _commonLinkUtility.GetConfirmationEmailUrl(ldapUserInfo.Email, ConfirmType.EmailActivation);

                    client.SendNoticeToAsync(
                        NotifyConstants.ActionLdapActivation,
                        null,
                        new[] { new DirectRecipient(ldapUserInfo.Email, null, new[] { ldapUserInfo.Email }, false) },
                        new[] { ASC.Core.Configuration.Constants.NotifyEMailSenderSysName },
                        null,
                        new TagValue(NotifyConstants.TagUserName, ldapUserInfo.DisplayUserName(_displayUserSettingsHelper)),
                        new TagValue(NotifyConstants.TagUserEmail, ldapUserInfo.Email),
                        new TagValue(NotifyConstants.TagMyStaffLink, _commonLinkUtility.GetFullAbsolutePath(_commonLinkUtility.GetMyStaff())),
                        NotifyConstants.TagGreenButton(_resource.NotifyButtonJoin, confirmLink),
                        new TagValue(NotifyCommonTags.WithoutUnsubscribe, true));
                }

                return result;
            }

            if (userByEmail.IsLDAP())
            {
                if (ldapUsers == null || ldapUsers.Any(u => u.Sid.Equals(userByEmail.Sid)))
                {
                    if (onlyGetChanges)
                    {
                        changes.SetSkipUserChange(ldapUserInfo);
                    }

                    _logger.DebugSyncUserLdapFailedWithEmail(
                        ldapUserInfo.Sid, ldapUserInfo.UserName, ldapUserInfo.Email);

                    return Constants.LostUser;
                }
            }

            userToUpdate = userByEmail;
        }
        else
        {
            userToUpdate = userBySid;
        }

        UpdateLdapUserContacts(ldapUserInfo, userToUpdate.ContactsList);

        if (!NeedUpdateUser(userToUpdate, ldapUserInfo))
        {
            _logger.DebugSyncUserLdapSkipping(ldapUserInfo.Sid, ldapUserInfo.UserName);
            if (onlyGetChanges)
            {
                changes.SetNoneUserChange(ldapUserInfo);
            }

            return userBySid;
        }

        _logger.DebugSyncUserLdapUpdaiting(ldapUserInfo.Sid, ldapUserInfo.UserName);
        if (!TryUpdateUserWithLDAPInfo(userToUpdate, ldapUserInfo, onlyGetChanges, out result))
        {
            if (onlyGetChanges)
            {
                changes.SetSkipUserChange(ldapUserInfo);
            }

            return Constants.LostUser;
        }

        if (onlyGetChanges)
        {
            changes.SetUpdateUserChange(ldapUserInfo, result, _logger);
        }

        return result;
    }

    private const string EXT_MOB_PHONE = "extmobphone";
    private const string EXT_MAIL = "extmail";
    private const string EXT_PHONE = "extphone";
    private const string EXT_SKYPE = "extskype";

    private static void UpdateLdapUserContacts(UserInfo ldapUser, List<string> portalUserContacts)
    {
        if (portalUserContacts == null || !portalUserContacts.Any())
        {
            return;
        }

        var ldapUserContacts = ldapUser.Contacts;

        var newContacts = new List<string>(ldapUser.ContactsList);

        for (int i = 0; i < portalUserContacts.Count; i += 2)
        {
            if (portalUserContacts[i] == EXT_MOB_PHONE || portalUserContacts[i] == EXT_MAIL
                || portalUserContacts[i] == EXT_PHONE || portalUserContacts[i] == EXT_SKYPE)
            {
                continue;
            }

            if (i + 1 >= portalUserContacts.Count)
            {
                continue;
            }

            newContacts.Add(portalUserContacts[i]);
            newContacts.Add(portalUserContacts[i + 1]);
        }

        ldapUser.ContactsList = newContacts;
    }

    private bool NeedUpdateUser(UserInfo portalUser, UserInfo ldapUser)
    {
        var needUpdate = false;

        try
        {
            var settings = _settingsManager.Load<LdapSettings>();

            Func<string, string, bool> notEqual =
                (f1, f2) =>
                    f1 == null && f2 != null ||
                    f1 != null && !f1.Equals(f2, StringComparison.InvariantCultureIgnoreCase);

            if (notEqual(portalUser.FirstName, ldapUser.FirstName))
            {
                _logger.DebugNeedUpdateUserByFirstName(portalUser.FirstName ?? "NULL",
                    ldapUser.FirstName ?? "NULL");
                needUpdate = true;
            }

            if (notEqual(portalUser.LastName, ldapUser.LastName))
            {
                _logger.DebugNeedUpdateUserByLastName(portalUser.LastName ?? "NULL",
                    ldapUser.LastName ?? "NULL");
                needUpdate = true;
            }

            if (notEqual(portalUser.UserName, ldapUser.UserName))
            {
                _logger.DebugNeedUpdateUserByUserName(portalUser.UserName ?? "NULL",
                    ldapUser.UserName ?? "NULL");
                needUpdate = true;
            }

            if (notEqual(portalUser.Email, ldapUser.Email) &&
                (ldapUser.ActivationStatus != EmployeeActivationStatus.AutoGenerated
                    || ldapUser.ActivationStatus == EmployeeActivationStatus.AutoGenerated && portalUser.ActivationStatus == EmployeeActivationStatus.AutoGenerated))
            {
                _logger.DebugNeedUpdateUserByEmail(portalUser.Email ?? "NULL",
                    ldapUser.Email ?? "NULL");
                needUpdate = true;
            }

            if (notEqual(portalUser.Sid, ldapUser.Sid))
            {
                _logger.DebugNeedUpdateUserBySid(portalUser.Sid ?? "NULL",
                    ldapUser.Sid ?? "NULL");
                needUpdate = true;
            }

            if (settings.LdapMapping.ContainsKey(Mapping.TitleAttribute) && notEqual(portalUser.Title, ldapUser.Title))
            {
                _logger.DebugNeedUpdateUserByTitle(portalUser.Title ?? "NULL",
                    ldapUser.Title ?? "NULL");
                needUpdate = true;
            }

            if (settings.LdapMapping.ContainsKey(Mapping.LocationAttribute) && notEqual(portalUser.Location, ldapUser.Location))
            {
                _logger.DebugNeedUpdateUserByLocation(portalUser.Location ?? "NULL",
                    ldapUser.Location ?? "NULL");
                needUpdate = true;
            }

            if (portalUser.ActivationStatus != ldapUser.ActivationStatus &&
                (!portalUser.ActivationStatus.HasFlag(EmployeeActivationStatus.Activated) || portalUser.Email != ldapUser.Email) &&
                ldapUser.ActivationStatus != EmployeeActivationStatus.AutoGenerated)
            {
                _logger.DebugNeedUpdateUserByActivationStatus(portalUser.ActivationStatus,
                    ldapUser.ActivationStatus);
                needUpdate = true;
            }

            if (portalUser.Status != ldapUser.Status)
            {
                _logger.DebugNeedUpdateUserByStatus(portalUser.Status,
                    ldapUser.Status);
                needUpdate = true;
            }

            if (portalUser.ContactsList == null && ldapUser.ContactsList.Count != 0 || portalUser.ContactsList != null && (ldapUser.ContactsList.Count != portalUser.ContactsList.Count ||
                !ldapUser.Contacts.All(portalUser.Contacts.Contains)))
            {
                _logger.DebugNeedUpdateUserByContacts(string.Join("|", portalUser.Contacts),
                    string.Join("|", ldapUser.Contacts));
                needUpdate = true;
            }

            if (settings.LdapMapping.ContainsKey(Mapping.MobilePhoneAttribute) && notEqual(portalUser.MobilePhone, ldapUser.MobilePhone))
            {
                _logger.DebugNeedUpdateUserByPrimaryPhone(portalUser.MobilePhone ?? "NULL",
                    ldapUser.MobilePhone ?? "NULL");
                needUpdate = true;
            }

            if (settings.LdapMapping.ContainsKey(Mapping.BirthDayAttribute) && portalUser.BirthDate == null && ldapUser.BirthDate != null || portalUser.BirthDate != null && !portalUser.BirthDate.Equals(ldapUser.BirthDate))
            {
                _logger.DebugNeedUpdateUserByBirthDate(portalUser.BirthDate.ToString() ?? "NULL",
                    ldapUser.BirthDate.ToString() ?? "NULL");
                needUpdate = true;
            }

            if (settings.LdapMapping.ContainsKey(Mapping.GenderAttribute) && portalUser.Sex == null && ldapUser.Sex != null || portalUser.Sex != null && !portalUser.Sex.Equals(ldapUser.Sex))
            {
                _logger.DebugNeedUpdateUserBySex(portalUser.Sex.ToString() ?? "NULL",
                    ldapUser.Sex.ToString() ?? "NULL");
                needUpdate = true;
            }
        }
        catch (Exception ex)
        {
            _logger.DebugNeedUpdateUser(ex);
        }

        return needUpdate;
    }

    private bool TryUpdateUserWithLDAPInfo(UserInfo userToUpdate, UserInfo updateInfo, bool onlyGetChanges, out UserInfo portlaUserInfo)
    {
        portlaUserInfo = Constants.LostUser;

        try
        {
            _logger.DebugTryUpdateUserWithLdapInfo();

            var settings = _settingsManager.Load<LdapSettings>();

            if (!userToUpdate.UserName.Equals(updateInfo.UserName, StringComparison.InvariantCultureIgnoreCase)
                && !TryChangeExistingUserName(updateInfo.UserName, onlyGetChanges))
            {
                _logger.DebugUpdateUserUserNameAlredyExists(userToUpdate.Id, userToUpdate.UserName, updateInfo.UserName);

                return false;
            }

            if (!userToUpdate.Email.Equals(updateInfo.Email, StringComparison.InvariantCultureIgnoreCase)
                && !CheckUniqueEmail(userToUpdate.Id, updateInfo.Email))
            {
                _logger.DebugUpdateUserEmailAlreadyExists(userToUpdate.Id, userToUpdate.Email, updateInfo.Email);

                return false;
            }

            if (userToUpdate.Email != updateInfo.Email && !(updateInfo.ActivationStatus == EmployeeActivationStatus.AutoGenerated &&
                userToUpdate.ActivationStatus == (EmployeeActivationStatus.AutoGenerated | EmployeeActivationStatus.Activated)))
            {
                userToUpdate.ActivationStatus = updateInfo.ActivationStatus;
                userToUpdate.Email = updateInfo.Email;
            }

            userToUpdate.UserName = updateInfo.UserName;
            userToUpdate.FirstName = updateInfo.FirstName;
            userToUpdate.LastName = updateInfo.LastName;
            userToUpdate.Sid = updateInfo.Sid;
            userToUpdate.Contacts = updateInfo.Contacts;

            if (settings.LdapMapping.ContainsKey(Mapping.TitleAttribute))
            {
                userToUpdate.Title = updateInfo.Title;
            }

            if (settings.LdapMapping.ContainsKey(Mapping.LocationAttribute))
            {
                userToUpdate.Location = updateInfo.Location;
            }

            if (settings.LdapMapping.ContainsKey(Mapping.GenderAttribute))
            {
                userToUpdate.Sex = updateInfo.Sex;
            }

            if (settings.LdapMapping.ContainsKey(Mapping.BirthDayAttribute))
            {
                userToUpdate.BirthDate = updateInfo.BirthDate;
            }

            if (settings.LdapMapping.ContainsKey(Mapping.MobilePhoneAttribute))
            {
                userToUpdate.MobilePhone = updateInfo.MobilePhone;
            }

            if (!userToUpdate.IsOwner(_tenantManager.GetCurrentTenant())) // Owner must never be terminated by LDAP!
            {
                userToUpdate.Status = updateInfo.Status;
            }

            if (!onlyGetChanges)
            {
                _logger.DebugSaveUserInfo(userToUpdate.GetUserInfoString());

                portlaUserInfo = _userManager.SaveUserInfo(userToUpdate);
            }

            return true;
        }
        catch (Exception ex)
        {
            _logger.ErrorUpdateUserWithLDAPInfo(userToUpdate.Id, userToUpdate.UserName,
                userToUpdate.Sid, ex);
        }

        return false;
    }

    public bool TryGetAndSyncLdapUserInfo(string login, string password, out UserInfo userInfo)
    {
        userInfo = Constants.LostUser;


        try
        {
            var settings = _settingsManager.Load<LdapSettings>();

            if (!settings.EnableLdapAuthentication)
            {
                return false;
            }

            _logger.DebugTryGetAndSyncLdapUserInfo(login);

            _novellLdapUserImporter.Init(settings, _resource);

            var ldapUserInfo = _novellLdapUserImporter.Login(login, password);

            if (ldapUserInfo == null || ldapUserInfo.Item1.Equals(Constants.LostUser))
            {
                _logger.DebugNovellLdapUserImporterLoginFailed(login);
                return false;
            }

            var portalUser = _userManager.GetUserBySid(ldapUserInfo.Item1.Sid);

            if (portalUser.Status == EmployeeStatus.Terminated || portalUser.Equals(Constants.LostUser))
            {
                if (!ldapUserInfo.Item2.IsDisabled)
                {
                    _logger.DebugTryCheckAndSyncToLdapUser(ldapUserInfo.Item1.UserName, ldapUserInfo.Item1.Email, ldapUserInfo.Item2.DistinguishedName);

                    if (!TryCheckAndSyncToLdapUser(ldapUserInfo, _novellLdapUserImporter, out userInfo))
                    {
                        _logger.DebugTryCheckAndSyncToLdapUserFailed();
                        return false;
                    }
                }
                else
                {
                    return false;
                }
            }
            else
            {
                _logger.DebugTryCheckAndSyncToLdapUser(ldapUserInfo.Item1.UserName, ldapUserInfo.Item1.Email, ldapUserInfo.Item2.DistinguishedName);

                var tenant = _tenantManager.GetCurrentTenant();

                new Task(async () =>
                {
                    using var scope = _serviceProvider.CreateScope();
                    var tenantManager = scope.ServiceProvider.GetRequiredService<TenantManager>();
                    var securityContext = scope.ServiceProvider.GetRequiredService<SecurityContext>();
                    var novellLdapUserImporter = scope.ServiceProvider.GetRequiredService<NovellLdapUserImporter>();
                    var userManager = scope.ServiceProvider.GetRequiredService<UserManager>();
                    var cookiesManager = scope.ServiceProvider.GetRequiredService<CookiesManager>();
                    var log = scope.ServiceProvider.GetRequiredService<ILogger<LdapUserManager>>();

                    tenantManager.SetCurrentTenant(tenant);
                    securityContext.AuthenticateMe(Core.Configuration.Constants.CoreSystem);

                    var uInfo = SyncLDAPUser(ldapUserInfo.Item1);

                    var newLdapUserInfo = new Tuple<UserInfo, LdapObject>(uInfo, ldapUserInfo.Item2);

                    if (novellLdapUserImporter.Settings.GroupMembership)
                    {
                        if (!novellLdapUserImporter.TrySyncUserGroupMembership(newLdapUserInfo))
                        {
                            log.DebugTryGetAndSyncLdapUserInfoDisablingUser(login, uInfo);
                            uInfo.Status = EmployeeStatus.Terminated;
                            uInfo.Sid = null;
                            userManager.SaveUserInfo(uInfo);
                            await cookiesManager.ResetUserCookie(uInfo.Id);
                        }
                    }
                }).Start();

                if (ldapUserInfo.Item2.IsDisabled)
                {
                    _logger.DebugTryGetAndSyncLdapUserInfo(login);
                    return false;
                }
                else
                {
                    userInfo = portalUser;
                }
            }

            return true;
        }
        catch (Exception ex)
        {
            _logger.ErrorTryGetLdapUserInfoFailed(login, ex);
            userInfo = Constants.LostUser;
            return false;
        }
    }

    private bool TryCheckAndSyncToLdapUser(Tuple<UserInfo, LdapObject> ldapUserInfo, LdapUserImporter importer,
        out UserInfo userInfo)
    {
        try
        {
            _securityContext.AuthenticateMe(Core.Configuration.Constants.CoreSystem);

            userInfo = SyncLDAPUser(ldapUserInfo.Item1);

            if (userInfo == null || userInfo.Equals(Constants.LostUser))
            {
                throw new Exception("The user did not pass the configuration check by ldap user settings");
            }

            var newLdapUserInfo = new Tuple<UserInfo, LdapObject>(userInfo, ldapUserInfo.Item2);

            if (!importer.Settings.GroupMembership)
            {
                return true;
            }

            if (!importer.TrySyncUserGroupMembership(newLdapUserInfo))
            {
                userInfo.Sid = null;
                userInfo.Status = EmployeeStatus.Terminated;
                _userManager.SaveUserInfo(userInfo);
                throw new Exception("The user did not pass the configuration check by ldap group settings");
            }

            return true;
        }
        catch (Exception ex)
        {
            _logger.ErrorTrySyncLdapUser(ldapUserInfo.Item1.Sid,
                ldapUserInfo.Item1.Email, ex);
        }
        finally
        {
            _securityContext.Logout();
        }

        userInfo = Constants.LostUser;
        return false;
    }
}<|MERGE_RESOLUTION|>--- conflicted
+++ resolved
@@ -43,8 +43,8 @@
     private readonly DisplayUserSettingsHelper _displayUserSettingsHelper;
     private readonly UserFormatter _userFormatter;
     private readonly IServiceProvider _serviceProvider;
-    private readonly NovellLdapUserImporter _novellLdapUserImporter;
-    private readonly CountRoomAdminChecker _countRoomAdminChecker;
+    private readonly NovellLdapUserImporter _novellLdapUserImporter;
+    private readonly CountRoomAdminChecker _countRoomAdminChecker;
     private LdapLocalization _resource;
 
     public LdapUserManager(
@@ -58,7 +58,7 @@
         SettingsManager settingsManager,
         DisplayUserSettingsHelper displayUserSettingsHelper,
         UserFormatter userFormatter,
-        NovellLdapUserImporter novellLdapUserImporter,
+        NovellLdapUserImporter novellLdapUserImporter,
         CountRoomAdminChecker countRoomAdminChecker)
     {
         _logger = logger;
@@ -71,8 +71,8 @@
         _displayUserSettingsHelper = displayUserSettingsHelper;
         _userFormatter = userFormatter;
         _serviceProvider = serviceProvider;
-        _novellLdapUserImporter = novellLdapUserImporter;
-        _countRoomAdminChecker = countRoomAdminChecker;
+        _novellLdapUserImporter = novellLdapUserImporter;
+        _countRoomAdminChecker = countRoomAdminChecker;
     }
 
     public void Init(LdapLocalization resource = null)
@@ -134,19 +134,15 @@
 
                 return false;
             }
-
-            try
-            {
-<<<<<<< HEAD
-                _countRoomAdminChecker.CheckUsed().Wait();
-=======
-                _countManagerChecker.CheckAppend().Wait();
->>>>>>> 0ad23f77
-            }
-            catch (Exception)
-            {
-                _logger.DebugExceedQuota(ldapUserInfo.Sid, ldapUserInfo.UserName);
-                throw;
+
+            try
+            {
+                _countRoomAdminChecker.CheckAppend().Wait();
+            }
+            catch (Exception)
+            {
+                _logger.DebugExceedQuota(ldapUserInfo.Sid, ldapUserInfo.UserName);
+                throw;
             }
 
             if (!ldapUserInfo.WorkFromDate.HasValue)
