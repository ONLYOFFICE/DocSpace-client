--- conflicted
+++ resolved
@@ -1,4 +1,3 @@
-<<<<<<< HEAD
 ﻿// (c) Copyright Ascensio System SIA 2010-2022
 //
 // This program is a free software product.
@@ -24,6 +23,7 @@
 // All the Product's GUI elements, including illustrations and icon sets, as well as technical writing
 // content are licensed under the terms of the Creative Commons Attribution-ShareAlike 4.0
 // International. See the License terms at http://creativecommons.org/licenses/by-sa/4.0/legalcode
+using System.Threading.Tasks;
 
 namespace ASC.Web.Files.Core.Compress;
 
@@ -42,7 +42,7 @@
     /// Transfer the file itself to the archive
     /// </summary>
     /// <param name="readStream">File data</param>
-    void PutStream(Stream readStream);
+        Task PutStream(Stream readStream);
 
     /// <summary>
     /// Put an entry on the output stream.
@@ -65,51 +65,4 @@
     /// </summary>
     /// <returns></returns>
     string ArchiveExtension { get; }
-=======
-﻿using System;
-using System.IO;
-using System.Threading.Tasks;
-
-namespace ASC.Web.Files.Core.Compress
-{
-    ///<summary>Archiving Class Unification Interface</summary>
-    public interface ICompress : IDisposable
-    {
-        void SetStream(Stream stream);
-
-        /// <summary>
-        /// The record name is created (the name of a separate file in the archive)
-        /// </summary>
-        /// <param name="title">File name with extension, this name will have the file in the archive</param>
-        void CreateEntry(string title);
-
-        /// <summary>
-        /// Transfer the file itself to the archive
-        /// </summary>
-        /// <param name="readStream">File data</param>
-        Task PutStream(Stream readStream);
-
-        /// <summary>
-        /// Put an entry on the output stream.
-        /// </summary>
-        void PutNextEntry();
-
-        /// <summary>
-        /// Closes the current entry.
-        /// </summary>
-        void CloseEntry();
-
-        /// <summary>
-        /// Resource title (does not affect the work of the class)
-        /// </summary>
-        /// <returns></returns>
-        string Title { get; }
-
-        /// <summary>
-        /// Extension the archive (does not affect the work of the class)
-        /// </summary>
-        /// <returns></returns>
-        string ArchiveExtension { get; }
-    }
->>>>>>> 5edde068
 }