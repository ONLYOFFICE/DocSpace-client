import React from "react";
import find from "lodash/find";
import result from "lodash/result";
import { withTranslation } from "react-i18next";
import { withRouter } from "react-router";
import FilterInput from "@appserver/common/components/FilterInput";
import Loaders from "@appserver/common/components/Loaders";
import { withLayoutSize } from "@appserver/common/utils";
import { isMobileOnly } from "react-device-detect";
import { inject, observer } from "mobx-react";
import withLoader from "../../../../HOCs/withLoader";

const getEmployeeStatus = (filterValues) => {
  const employeeStatus = result(
    find(filterValues, (value) => {
      return value.group === "filter-status";
    }),
    "key"
  );

  return employeeStatus ? +employeeStatus : null;
};

const getActivationStatus = (filterValues) => {
  const activationStatus = result(
    find(filterValues, (value) => {
      return value.group === "filter-email";
    }),
    "key"
  );

  return activationStatus ? +activationStatus : null;
};

const getRole = (filterValues) => {
  const employeeStatus = result(
    find(filterValues, (value) => {
      return value.group === "filter-type";
    }),
    "key"
  );

  return employeeStatus || null;
};

const getGroup = (filterValues) => {
  const groupId = result(
    find(filterValues, (value) => {
      return value.group === "filter-other";
    }),
    "key"
  );

  return groupId || null;
};

const SectionFilterContent = ({
  t,
  isLoaded,
  sectionWidth,
  tReady,
  viewAs,
  setIsLoading,
  fetchPeople,
  filter,
  groups,
  customNames,
  isAdmin,
}) => {
  const onFilter = (data) => {
    const employeeStatus = getEmployeeStatus(data);
    const activationStatus = getActivationStatus(data);
    const role = getRole(data);
    const group = getGroup(data);

    const newFilter = filter.clone();
    newFilter.page = 0;

    newFilter.employeeStatus = employeeStatus;
    newFilter.activationStatus = activationStatus;
    newFilter.role = role;
    newFilter.group = group;

    setIsLoading(true);
    fetchPeople(newFilter).finally(() => setIsLoading(false));
  };

  const onSort = (sortId, sortDirection) => {
    const sortBy = sortId;
    const sortOrder = sortDirection === "desc" ? "descending" : "ascending";

    const newFilter = filter.clone();
    newFilter.page = 0;
    newFilter.sortBy = sortBy;
    newFilter.sortOrder = sortOrder;

    setIsLoading(true);

    fetchPeople(newFilter).finally(() => setIsLoading(false));
  };

  const onSearch = (data = "") => {
    const newFilter = filter.clone();
    newFilter.page = 0;
    newFilter.search = data;

    setIsLoading(true);

    fetchPeople(newFilter).finally(() => setIsLoading(false));
  };

  const getData = async () => {
    const { guestCaption, userCaption, groupCaption } = customNames;

    const options = !isAdmin
      ? []
      : [
          {
            key: "filter-status",
            group: "filter-status",
            label: t("UserStatus"),
            isHeader: true,
          },
          {
            key: "1",
            group: "filter-status",
            label: t("Common:Active"),
          },
          {
            key: "2",
            group: "filter-status",
            label: t("Translations:DisabledEmployeeStatus"),
          },
        ];

    const filterOptions = [
      ...options,
      {
        key: "filter-type",
        group: "filter-type",
        label: t("Common:Type"),
        isHeader: true,
      },
      { key: "admin", group: "filter-type", label: t("Administrator") },
      {
        key: "user",
        group: "filter-type",
        label: userCaption,
      },
      {
        key: "guest",
        group: "filter-type",
        label: guestCaption,
      },
      {
        key: "filter-email",
        group: "filter-email",
        label: t("Common:Email"),
        isHeader: true,
      },
      {
        key: "1",
        group: "filter-email",
        label: t("Common:Active"),
      },
      {
        key: "2",
        group: "filter-email",
        label: t("Translations:PendingTitle"),
      },

      {
        key: "filter-other",
        group: "filter-other",
        label: t("Common:Department"),
        isHeader: true,
      },
      {
        key: "group",
        group: "filter-other",
        label: t("GroupSelector:AddDepartmentsButtonLabel"),
        isSelector: true,
      },
    ];

    return filterOptions;
  };

  const getSortData = () => {
    return [
      {
        key: "firstname",
        label: t("Common:ByFirstNameSorting"),
        default: true,
      },
      { key: "lastname", label: t("Common:ByLastNameSorting"), default: true },
    ];
  };

  const getSelectedInputValue = React.useCallback(() => {
    return filter.search;
  }, [filter.search]);

  const getSelectedSortData = React.useCallback(() => {
    return {
      sortDirection: filter.sortOrder === "ascending" ? "asc" : "desc",
      sortId: filter.sortBy,
    };
  }, [filter.sortOrder, filter.sortBy]);

  const getSelectedFilterData = async () => {
<<<<<<< HEAD
=======
    const { guestCaption, userCaption, groupCaption } = customNames;
>>>>>>> 55505a43
    const filterValues = [];

    if (filter.employeeStatus) {
      filterValues.push({
        key: `${filter.employeeStatus}`,
        label:
          `${filter.employeeStatus}` === "1"
            ? t("Common:Active")
            : t("Translations:DisabledEmployeeStatus"),
        group: "filter-status",
      });
    }

    if (filter.activationStatus) {
      filterValues.push({
        key: `${filter.activationStatus}`,
        label:
          `${filter.activationStatus}` === "1"
            ? t("Common:Active")
            : t("Translations:PendingTitle"),
        group: "filter-email",
      });
    }

    if (filter.role) {
<<<<<<< HEAD
=======
      let label = null;

      switch (filter.role) {
        case "admin":
          label = t("Administrator");
          break;
        case "user":
          label = userCaption;
          break;
        case "guest":
          label = guestCaption;
          break;
        default:
          label = "";
      }

>>>>>>> 55505a43
      filterValues.push({
        key: filter.role,
        label: label,
        group: "filter-type",
      });
    }

    if (filter.group) {
      const group = groups.find((group) => group.id === filter.group);

      if (group) {
        filterValues.push({
          key: filter.group,
          label: group.name,
          group: "filter-other",
        });
      }
    }

    return filterValues;
<<<<<<< HEAD
=======
  };

  const removeSelectedItem = ({ key, group }) => {
    const newFilter = filter.clone();
    newFilter.page = 0;

    if (group === "filter-status") {
      newFilter.employeeStatus = null;
    }

    if (group === "filter-type") {
      newFilter.role = null;
    }

    if (group === "filter-email") {
      newFilter.activationStatus = null;
    }

    if (group === "filter-other") {
      newFilter.group = null;
    }

    setIsLoading(true);
    fetchPeople(newFilter).finally(() => setIsLoading(false));
>>>>>>> 55505a43
  };

  return isLoaded && tReady ? (
    <FilterInput
      t={t}
      onFilter={onFilter}
      getFilterData={getData}
      getSelectedFilterData={getSelectedFilterData}
      onSort={onSort}
      getSortData={getSortData}
      getSelectedSortData={getSelectedSortData}
      onSearch={onSearch}
      getSelectedInputValue={getSelectedInputValue}
<<<<<<< HEAD
=======
      filterHeader={t("Common:Filter")}
>>>>>>> 55505a43
      contextMenuHeader={t("Common:AddFilter")}
      placeholder={t("Common:Search")}
      isMobile={isMobileOnly}
      viewAs={viewAs}
      viewSelectorVisible={false}
      removeSelectedItem={removeSelectedItem}
    />
  ) : (
    <Loaders.Filter />
  );
};

export default withRouter(
  inject(({ auth, peopleStore }) => {
    const {
      loadingStore,
      filterStore,
      usersStore,
      groupsStore,
      viewAs,
    } = peopleStore;
    const { settingsStore, userStore, isLoaded, isAdmin } = auth;
    const { customNames } = settingsStore;
    const { user } = userStore;
    const { groups } = groupsStore;
    const { getUsersList: fetchPeople } = usersStore;
    const { filter } = filterStore;
    const { setIsLoading } = loadingStore;

    return {
      customNames,
      isLoaded,
      isAdmin,
      user,
      groups,
      fetchPeople,
      filter,
      setIsLoading,
      viewAs,
    };
  })(
    observer(
      withLayoutSize(
        withTranslation(["Home", "Common", "Translations", "GroupSelector"])(
          withLoader(SectionFilterContent)(<Loaders.Filter />)
        )
      )
    )
  )
);<|MERGE_RESOLUTION|>--- conflicted
+++ resolved
@@ -209,10 +209,7 @@
   }, [filter.sortOrder, filter.sortBy]);
 
   const getSelectedFilterData = async () => {
-<<<<<<< HEAD
-=======
     const { guestCaption, userCaption, groupCaption } = customNames;
->>>>>>> 55505a43
     const filterValues = [];
 
     if (filter.employeeStatus) {
@@ -238,8 +235,6 @@
     }
 
     if (filter.role) {
-<<<<<<< HEAD
-=======
       let label = null;
 
       switch (filter.role) {
@@ -256,7 +251,6 @@
           label = "";
       }
 
->>>>>>> 55505a43
       filterValues.push({
         key: filter.role,
         label: label,
@@ -277,8 +271,6 @@
     }
 
     return filterValues;
-<<<<<<< HEAD
-=======
   };
 
   const removeSelectedItem = ({ key, group }) => {
@@ -303,7 +295,6 @@
 
     setIsLoading(true);
     fetchPeople(newFilter).finally(() => setIsLoading(false));
->>>>>>> 55505a43
   };
 
   return isLoaded && tReady ? (
@@ -317,10 +308,7 @@
       getSelectedSortData={getSelectedSortData}
       onSearch={onSearch}
       getSelectedInputValue={getSelectedInputValue}
-<<<<<<< HEAD
-=======
       filterHeader={t("Common:Filter")}
->>>>>>> 55505a43
       contextMenuHeader={t("Common:AddFilter")}
       placeholder={t("Common:Search")}
       isMobile={isMobileOnly}
