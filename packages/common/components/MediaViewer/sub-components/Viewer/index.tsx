--- conflicted
+++ resolved
@@ -194,7 +194,7 @@
             containerRef.current
           )
         : (props.isVideo || props.isAudio) &&
-          ReactDOM.createPortal(
+            ReactDOM.createPortal(
             <ViewerPlayer
               isError={isError}
               src={props.fileUrl}
@@ -215,19 +215,12 @@
               onNext={props.onNextClick}
               setPanelVisible={setPanelVisible}
               setIsFullScreen={setIsFullScreen}
-<<<<<<< HEAD
-              setIsError={setIsError}
-              videoRef={videoElementRef}
-              video={targetFile}
-              activeIndex={props.playlistPos}
-=======
               contextModel={props.contextModel}
               onDownloadClick={props.onDownloadClick}
               generateContextMenu={props.generateContextMenu}
               removeToolbarVisibleTimer={removeToolbarVisibleTimer}
               removePanelVisibleTimeout={removePanelVisibleTimeout}
               restartToolbarVisibleTimer={restartToolbarVisibleTimer}
->>>>>>> 82aac8ee
             />,
             containerRef.current
           )}
