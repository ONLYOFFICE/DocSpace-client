--- conflicted
+++ resolved
@@ -3,11 +3,7 @@
   "content": "Backup: {{progress}}%",
   "content_en_sha1_hash": "67556deadd1d0bbd475e81e5accc92229e607451",
   "created_at": "2025-05-26T07:15:40.772Z",
-<<<<<<< HEAD
-  "updated_at": "2025-10-03T10:07:11.990Z",
-=======
   "updated_at": "2025-10-03T13:19:30.810Z",
->>>>>>> 4e3ade75
   "comment": {
     "text": "This translation key displays the progress percentage and corresponding label (\"Backup\", \"Preparing Backup\" or a dynamic progress value) during an automated backup process. It appears in various UI elements, such as buttons and dialogues, to inform users about the status of the backup operation.",
     "is_auto": true,
