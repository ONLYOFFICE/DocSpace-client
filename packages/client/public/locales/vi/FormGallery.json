--- conflicted
+++ resolved
@@ -2,14 +2,7 @@
   "Categories": "Thể loại",
   "EmptyFormGalleryScreenDescription": "Không tìm thấy kết quả nào phù hợp với truy vấn của bạn",
   "ErrorViewDescription": "Xin vui lòng thử lại sau",
-<<<<<<< HEAD
-=======
   "ErrorViewDescriptionNetworkError": "Có vẻ như không có kết nối Internet",
-  "ErrorViewHeader": "Thư viện biểu mẫu tạm thời không khả dụng",
-  "SelectForm": "Chọn Biểu mẫu",
-  "SubmitToGalleryDialogGuideInfo": "Tìm hiểu cách tạo các biểu mẫu hoàn hảo và tăng cơ hội nhận được sự chấp thuận trong <1>guide</1> của chúng tôi.",
-  "SubmitToGalleryDialogMainInfo": "Gửi biểu mẫu của bạn đến bộ sưu tập công cộng để cho phép người khác sử dụng biểu mẫu đó trong công việc của họ. Sau khi biểu mẫu được kiểm duyệt, bạn sẽ được thông báo và thưởng cho khoản đóng góp của mình.",
->>>>>>> 1896187c
   "SuggestChanges": "Đề xuất thay đổi",
   "TemplateInfo": "Thông tin biểu mẫu",
   "ViewAllTemplates": "Xem tất cả các mẫu"
