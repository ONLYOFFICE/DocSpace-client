--- conflicted
+++ resolved
@@ -1,25 +1,13 @@
-<<<<<<< HEAD
-{
-  "NewDocument": "Neues Dokument",
-  "NewFolder": "Neuer Ordner",
-  "NewPresentation": "Neue Präsentation",
-  "NewSpreadsheet": "Neue Tabellenkalkulation",
-  "UploadFiles": "Dateien hochladen",
-  "UploadFolder": "Ordner hochladen",
-  "ButtonAddGoogle": "Google-Konto hinzufügen",
-  "ButtonAddBoxNet": "Box-Konto hinzufügen",
-  "ButtonAddDropBox": "Dropbox-Konto hinzufügen",
-  "ButtonAddNextcloud": "Nextcloud Konto hinzufügen",
-  "ButtonAddSkyDrive": "OneDrive-Konto hinzufügen"
-}
-
-=======
-﻿{
-    "NewDocument": "Neues Dokument",
-    "NewFolder": "Neuer Ordner",
-    "NewPresentation": "Neue Präsentation",
-    "NewSpreadsheet": "Neue Tabellenkalkulation",
-    "UploadFiles": "Dateien hochladen",
-    "UploadFolder": "Ordner hochladen"
-}
->>>>>>> 4d6b9fe8
+﻿{
+  "NewDocument": "Neues Dokument",
+  "NewFolder": "Neuer Ordner",
+  "NewPresentation": "Neue Präsentation",
+  "NewSpreadsheet": "Neue Tabellenkalkulation",
+  "UploadFiles": "Dateien hochladen",
+  "UploadFolder": "Ordner hochladen",
+  "ButtonAddGoogle": "Google-Konto hinzufügen",
+  "ButtonAddBoxNet": "Box-Konto hinzufügen",
+  "ButtonAddDropBox": "Dropbox-Konto hinzufügen",
+  "ButtonAddNextcloud": "Nextcloud Konto hinzufügen",
+  "ButtonAddSkyDrive": "OneDrive-Konto hinzufügen"
+}