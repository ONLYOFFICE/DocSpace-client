--- conflicted
+++ resolved
@@ -2346,13 +2346,6 @@
 }
 
 .light {
-<<<<<<< HEAD
-  --accounts-badges-pending-color: #{$gray};
-}
-
-.dark {
-  --accounts-badges-pending-color: #{$gray-dark};
-=======
   --search-input-default-icon-fill: #{$gray-strong};
   --search-input-filled-icon-fill: #{$gray};
 }
@@ -2360,5 +2353,12 @@
 .dark {
   --search-input-default-icon-fill: #{$gray-dark-strong};
   --search-input-filled-icon-fill: #{$gray-dark};
->>>>>>> ab5da91a
+}
+
+.light {
+  --accounts-badges-pending-color: #{$gray};
+}
+
+.dark {
+  --accounts-badges-pending-color: #{$gray-dark};
 }