--- conflicted
+++ resolved
@@ -1848,7 +1848,6 @@
 }
 
 .light {
-<<<<<<< HEAD
   --settings-description-color: #{$gray-text};
   --settings-arrow-fill: #{$black};
 }
@@ -1856,7 +1855,9 @@
 .dark {
   --settings-description-color: #{$gray-dark};
   --settings-arrow-fill: #{$white};
-=======
+}
+
+.light{
   --icon-cropper-grid-color: #{$gray-strong};
   --icon-cropper-delete-button-bg: #{$gray-light};
   --icon-cropper-delete-button-hover-bg: #{$light-gray-hover};
@@ -1882,7 +1883,6 @@
   --preview-tile-background: #{$black};
   --preview-tile-border: 1px solid #{$gray-dark-strong};
   --preview-tile-icon-border: 1px solid #{$gray-light-mid};
->>>>>>> 3406ac86
 }
 
 :global(.rtl) {
