--- conflicted
+++ resolved
@@ -3,58 +3,6 @@
 import { inject, observer } from "mobx-react";
 import { useLocation } from "react-router-dom";
 
-<<<<<<< HEAD
-import { Submenu } from "@docspace/shared/components/submenu";
-import { SectionSubmenuSkeleton } from "@docspace/shared/skeletons/sections";
-import FilesFilter from "@docspace/shared/api/files/filter";
-import { getObjectByLocation } from "@docspace/shared/utils/common";
-
-const SectionSubmenuContent = ({
-  isPersonalRoom,
-  isRecentTab,
-  setFilter,
-  showBodyLoader,
-  isRoot,
-}) => {
-  const { t } = useTranslation("Files");
-
-  const submenu = [
-    {
-      id: "my",
-      name: t("MyDocuments"),
-    },
-    {
-      id: "recent",
-      name: t("RecentlyAccessible"),
-    },
-  ];
-
-  const onSelect = (e) => {
-    const filter = FilesFilter.getDefault();
-    const url = window.DocSpace.location.pathname;
-
-    if (e.id === "recent") {
-      filter.folder = e.id;
-      filter.searchArea = 3;
-      filter.sortBy = "LastOpened";
-    } else {
-      filter.searchArea = null;
-    }
-
-    setFilter(filter);
-    window.DocSpace.navigate(`${url}?${filter.toUrlParams()}`);
-  };
-
-  const showSubmenu = (isPersonalRoom || isRecentTab) && isRoot;
-  const startSelect =
-    getObjectByLocation(window.DocSpace.location)?.folder === "recent" ? 1 : 0;
-
-  if (showSubmenu && showBodyLoader) return <SectionSubmenuSkeleton />;
-
-  return showSubmenu ? (
-    <Submenu data={submenu} startSelect={startSelect} onSelect={onSelect} />
-  ) : null;
-=======
 const SectionSubmenuContent = ({ isPersonalRoom, isRecentTab }) => {
   const location = useLocation();
   const isAccounts = location.pathname.includes("/accounts");
@@ -62,7 +10,6 @@
   if (isPersonalRoom || isRecentTab) return <MyDocumentsSubmenu />;
   if (isAccounts) return <AccountsSubmenu />;
   return null;
->>>>>>> 8661c352
 };
 
 export default inject(({ treeFoldersStore }) => ({
