// (c) Copyright Ascensio System SIA 2009-2024
//
// This program is a free software product.
// You can redistribute it and/or modify it under the terms
// of the GNU Affero General Public License (AGPL) version 3 as published by the Free Software
// Foundation. In accordance with Section 7(a) of the GNU AGPL its Section 15 shall be amended
// to the effect that Ascensio System SIA expressly excludes the warranty of non-infringement of
// any third-party rights.
//
// This program is distributed WITHOUT ANY WARRANTY, without even the implied warranty
// of MERCHANTABILITY or FITNESS FOR A PARTICULAR  PURPOSE. For details, see
// the GNU AGPL at: http://www.gnu.org/licenses/agpl-3.0.html
//
// You can contact Ascensio System SIA at Lubanas st. 125a-25, Riga, Latvia, EU, LV-1021.
//
// The  interactive user interfaces in modified source and object code versions of the Program must
// display Appropriate Legal Notices, as required under Section 5 of the GNU AGPL version 3.
//
// Pursuant to Section 7(b) of the License you must retain the original Product logo when
// distributing the program. Pursuant to Section 7(e) we decline to grant you any rights under
// trademark law for use of our trademarks.
//
// All the Product's GUI elements, including illustrations and icon sets, as well as technical writing
// content are licensed under the terms of the Creative Commons Attribution-ShareAlike 4.0
// International. See the License terms at http://creativecommons.org/licenses/by-sa/4.0/legalcode

import { observer, inject } from "mobx-react";
import EmptyFilterContainer from "./EmptyFilterContainer";
import RoomNoAccessContainer from "./RoomNoAccessContainer";

import EmptyViewContainer from "./sub-components/EmptyViewContainer/EmptyViewContainer";

const linkStyles = {
  isHovered: true,
  type: "action",
  fontWeight: "600",
  className: "empty-folder_link",
  display: "flex",
};

const EmptyContainer = ({
  isFiltered,
  //isLoading,
  parentId,
  theme,
  type,

  sectionWidth,
  isRoomNotFoundOrMoved,
  isGracePeriod,
  setQuotaWarningDialogVisible,
  isRoot,
  isPublicRoom,
  isEmptyPage,
<<<<<<< HEAD
  roomType,
  parentRoomType,
  folderId,
  isArchiveFolderRoot,
=======
  isWarningRoomsDialog,
>>>>>>> a77fd92d
}) => {
  const isRoom = !!roomType;

  linkStyles.color = theme.filesEmptyContainer.linkColor;

<<<<<<< HEAD
=======
  const onCreate = (e) => {
    const format = e.currentTarget.dataset.format || null;

    const event = new Event(Events.CREATE);

    const isPDF = format === FileExtensions.PDF;

    const payload = {
      extension: format,
      id: -1,
      edit: isPDF,
    };
    event.payload = payload;

    window.dispatchEvent(event);
  };

  const onCreateRoom = (e) => {
    if (isWarningRoomsDialog) {
      setQuotaWarningDialogVisible(true);
      return;
    }

    const event = new Event(Events.ROOM_CREATE);
    window.dispatchEvent(event);
  };

>>>>>>> a77fd92d
  if (isRoomNotFoundOrMoved) {
    return (
      <RoomNoAccessContainer
        linkStyles={linkStyles}
        sectionWidth={sectionWidth}
      />
    );
  }

  const isRootEmptyPage = parentId === 0 || (isPublicRoom && isRoot);

  if (isFiltered) return <EmptyFilterContainer linkStyles={linkStyles} />;

  return (
    <EmptyViewContainer
      type={roomType}
      folderType={type}
      isFolder={!isRoom && !isRootEmptyPage}
      folderId={folderId}
      isRootEmptyPage={isRootEmptyPage}
      parentRoomType={parentRoomType}
      isArchiveFolderRoot={isArchiveFolderRoot}
    />
  );
};

export default inject(
  ({
    settingsStore,
    filesStore,
    dialogsStore,
    currentQuotaStore,
    selectedFolderStore,
    clientLoadingStore,
    currentTariffStatusStore,
    publicRoomStore,
    treeFoldersStore,
  }) => {
    const { isErrorRoomNotAvailable, isFiltered } = filesStore;
    const { isLoading } = clientLoadingStore;

    const { isGracePeriod } = currentTariffStatusStore;

    const { setQuotaWarningDialogVisible } = dialogsStore;
    const { isPublicRoom } = publicRoomStore;

    const isRoomNotFoundOrMoved =
      isFiltered === null && isErrorRoomNotAvailable;

    const { roomType, id: folderId, parentRoomType } = selectedFolderStore;
    const { isArchiveFolderRoot } = treeFoldersStore;

    const isRoot = selectedFolderStore.pathParts?.length === 1;
    const { isWarningRoomsDialog } = currentQuotaStore;

    return {
      theme: settingsStore.theme,
      isFiltered,
      isLoading,

      parentId: selectedFolderStore.parentId,
      isRoomNotFoundOrMoved,
      isGracePeriod,
      setQuotaWarningDialogVisible,
      type: selectedFolderStore.type,
      isRoot,
      isPublicRoom,
<<<<<<< HEAD
      roomType,
      parentRoomType,
      folderId,
      isArchiveFolderRoot,
=======
      isWarningRoomsDialog,
>>>>>>> a77fd92d
    };
  },
)(observer(EmptyContainer));<|MERGE_RESOLUTION|>--- conflicted
+++ resolved
@@ -47,54 +47,18 @@
 
   sectionWidth,
   isRoomNotFoundOrMoved,
-  isGracePeriod,
-  setQuotaWarningDialogVisible,
   isRoot,
   isPublicRoom,
-  isEmptyPage,
-<<<<<<< HEAD
+  // isEmptyPage,
   roomType,
   parentRoomType,
   folderId,
   isArchiveFolderRoot,
-=======
-  isWarningRoomsDialog,
->>>>>>> a77fd92d
 }) => {
   const isRoom = !!roomType;
 
   linkStyles.color = theme.filesEmptyContainer.linkColor;
 
-<<<<<<< HEAD
-=======
-  const onCreate = (e) => {
-    const format = e.currentTarget.dataset.format || null;
-
-    const event = new Event(Events.CREATE);
-
-    const isPDF = format === FileExtensions.PDF;
-
-    const payload = {
-      extension: format,
-      id: -1,
-      edit: isPDF,
-    };
-    event.payload = payload;
-
-    window.dispatchEvent(event);
-  };
-
-  const onCreateRoom = (e) => {
-    if (isWarningRoomsDialog) {
-      setQuotaWarningDialogVisible(true);
-      return;
-    }
-
-    const event = new Event(Events.ROOM_CREATE);
-    window.dispatchEvent(event);
-  };
-
->>>>>>> a77fd92d
   if (isRoomNotFoundOrMoved) {
     return (
       <RoomNoAccessContainer
@@ -136,9 +100,6 @@
     const { isErrorRoomNotAvailable, isFiltered } = filesStore;
     const { isLoading } = clientLoadingStore;
 
-    const { isGracePeriod } = currentTariffStatusStore;
-
-    const { setQuotaWarningDialogVisible } = dialogsStore;
     const { isPublicRoom } = publicRoomStore;
 
     const isRoomNotFoundOrMoved =
@@ -148,7 +109,6 @@
     const { isArchiveFolderRoot } = treeFoldersStore;
 
     const isRoot = selectedFolderStore.pathParts?.length === 1;
-    const { isWarningRoomsDialog } = currentQuotaStore;
 
     return {
       theme: settingsStore.theme,
@@ -157,19 +117,13 @@
 
       parentId: selectedFolderStore.parentId,
       isRoomNotFoundOrMoved,
-      isGracePeriod,
-      setQuotaWarningDialogVisible,
       type: selectedFolderStore.type,
       isRoot,
       isPublicRoom,
-<<<<<<< HEAD
       roomType,
       parentRoomType,
       folderId,
       isArchiveFolderRoot,
-=======
-      isWarningRoomsDialog,
->>>>>>> a77fd92d
     };
   },
 )(observer(EmptyContainer));