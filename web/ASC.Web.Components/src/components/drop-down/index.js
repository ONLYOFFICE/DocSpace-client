import React, { memo } from "react";
import styled, { css } from "styled-components";
import PropTypes from "prop-types";
import CustomScrollbarsVirtualList from "../scrollbar/custom-scrollbars-virtual-list";
import DropDownItem from "../drop-down-item";
import Backdrop from "../backdrop";
import Box from "../box";
import { VariableSizeList } from "react-window";
import onClickOutside from "react-onclickoutside";

const StyledDropdown = styled.div`
  font-family: "Open Sans", sans-serif, Arial;
  font-style: normal;
  font-weight: 600;
  font-size: 13px;
  ${(props) =>
    props.maxHeight &&
    `
      max-height: ${props.maxHeight}px;
      overflow-y: auto;
    `}
  height: fit-content;
  position: absolute;
  ${(props) => props.manualWidth && `width: ${props.manualWidth};`}
  ${(props) =>
    props.directionY === "top" &&
    css`
      bottom: ${(props) => (props.manualY ? props.manualY : "100%")};
    `}
    ${(props) =>
    props.directionY === "bottom" &&
    css`
      top: ${(props) => (props.manualY ? props.manualY : "100%")};
    `}
    ${(props) =>
    props.directionX === "right" &&
    css`
      right: ${(props) => (props.manualX ? props.manualX : "0px")};
    `}
    ${(props) =>
    props.directionX === "left" &&
    css`
      left: ${(props) => (props.manualX ? props.manualX : "0px")};
    `}
<<<<<<< HEAD
    z-index: 150;
  display: ${(props) =>
    props.open ? (props.columnCount ? "block" : "table") : "none"};
=======
    z-index: 200;
  display: ${(props) => (props.open ? "block" : "none")};
>>>>>>> 4a1260e8
  background: #ffffff;
  border-radius: 6px;
  -moz-border-radius: 6px;
  -webkit-border-radius: 6px;
  box-shadow: 0px 5px 20px rgba(0, 0, 0, 0.13);
  -moz-box-shadow: 0px 5px 20px rgba(0, 0, 0, 0.13);
  -webkit-box-shadow: 0px 5px 20px rgba(0, 0, 0, 0.13);
  padding: ${(props) =>
    !props.maxHeight &&
    props.children &&
    props.children.length > 1 &&
    `4px 0px`};
  ${(props) =>
    props.columnCount &&
    `
      -webkit-column-count: ${props.columnCount};
      -moz-column-count: ${props.columnCount};
            column-count: ${props.columnCount};
    `}
`;

// eslint-disable-next-line react/display-name, react/prop-types
const Row = memo(({ data, index, style }) => {
  const option = data[index];
  // eslint-disable-next-line react/prop-types
  const separator = option.props.isSeparator
    ? { width: `calc(100% - 32px)`, height: `1px` }
    : {};
  const newStyle = { ...style, ...separator };

  return (
    <DropDownItem
      // eslint-disable-next-line react/prop-types
      {...option.props}
      style={newStyle}
    />
  );
});

class DropDown extends React.PureComponent {
  constructor(props) {
    super(props);

    this.state = {
      width: this.dropDownRef ? this.dropDownRef.current.offsetWidth : 240,
      directionX: props.directionX,
      directionY: props.directionY,
    };

    this.dropDownRef = React.createRef();
  }

  componentDidMount() {
    if (this.props.open) {
      this.props.enableOnClickOutside();
      this.checkPosition();
    }
  }

  componentWillUnmount() {
    this.props.disableOnClickOutside();
  }

  componentDidUpdate(prevProps) {
    if (this.props.open !== prevProps.open) {
      if (this.props.open) {
        this.props.enableOnClickOutside();
        this.checkPosition();
      } else {
        this.props.disableOnClickOutside();
      }
    }
  }

  handleClickOutside = (e) => {
    this.toggleDropDown(e);
  };

  toggleDropDown = (e) => {
    this.props.clickOutsideAction &&
      this.props.clickOutsideAction(e, !this.props.open);
  };

  checkPosition = () => {
    if (!this.dropDownRef.current) return;

    const rects = this.dropDownRef.current.getBoundingClientRect();
    const container = { width: window.innerWidth, height: window.innerHeight };
    const left = rects.left < 0 && rects.width < container.width;
    const right =
      rects.width &&
      rects.left < 250 &&
      rects.left > rects.width &&
      rects.width < container.width;
    const top = rects.bottom > container.height && rects.top > rects.height;
    const bottom = rects.top < 0;
    const x = left ? "left" : right ? "right" : this.state.directionX;
    const y = bottom ? "bottom" : top ? "top" : this.state.directionY;

    this.setState({
      directionX: x,
      directionY: y,
      width: rects.width,
    });
  };

  getItemHeight = (item) => {
    const isTablet = window.innerWidth < 1024; //TODO: Make some better

    if (item && item.props.isSeparator) return isTablet ? 16 : 12;

    return isTablet ? 36 : 32;
  };
  hideDisabledItems = () => {
    if (React.Children.count(this.props.children) > 0) {
      const { children } = this.props;
      const enabledChildren = React.Children.map(children, (child) => {
        if (child && !child.props.disabled) return child;
      });

      const sizeEnabledChildren = enabledChildren.length;

      const cleanChildren = React.Children.map(
        enabledChildren,
        (child, index) => {
          if (!child.props.isSeparator) return child;
          if (index !== 0 && index !== sizeEnabledChildren - 1) return child;
        }
      );

      return cleanChildren;
    }
  };

  render() {
    const { maxHeight, children, showDisabledItems } = this.props;
    const { directionX, directionY, width } = this.state;
    let cleanChildren;

    const rowHeights = React.Children.map(children, (child) =>
      this.getItemHeight(child)
    );
    const getItemSize = (index) => rowHeights[index];
    const fullHeight = children && rowHeights.reduce((a, b) => a + b, 0);
    const calculatedHeight =
      fullHeight > 0 && fullHeight < maxHeight ? fullHeight : maxHeight;
    const dropDownMaxHeightProp = maxHeight
      ? { height: calculatedHeight + "px" }
      : {};
    //console.log("DropDown render", this.props);

    if (!showDisabledItems) cleanChildren = this.hideDisabledItems();

    return (
      <StyledDropdown
        ref={this.dropDownRef}
        {...this.props}
        directionX={directionX}
        directionY={directionY}
        {...dropDownMaxHeightProp}
      >
        {maxHeight ? (
          <VariableSizeList
            height={calculatedHeight}
            width={width}
            itemSize={getItemSize}
            itemCount={children.length}
            itemData={children}
            outerElementType={CustomScrollbarsVirtualList}
          >
            {Row}
          </VariableSizeList>
        ) : cleanChildren ? (
          cleanChildren
        ) : (
          children
        )}
      </StyledDropdown>
    );
  }
}

DropDown.propTypes = {
  children: PropTypes.any,
  className: PropTypes.string,
  clickOutsideAction: PropTypes.func,
  directionX: PropTypes.oneOf(["left", "right"]), //TODO: make more informative
  directionY: PropTypes.oneOf(["bottom", "top"]),
  disableOnClickOutside: PropTypes.func,
  enableOnClickOutside: PropTypes.func,
  id: PropTypes.string,
  manualWidth: PropTypes.string,
  manualX: PropTypes.string,
  manualY: PropTypes.string,
  maxHeight: PropTypes.number,
  open: PropTypes.bool,
  style: PropTypes.oneOfType([PropTypes.object, PropTypes.array]),
  withBackdrop: PropTypes.bool,
  columnCount: PropTypes.number,
  showDisabledItems: PropTypes.bool,
};

DropDown.defaultProps = {
  directionX: "left",
  directionY: "bottom",
  withBackdrop: false,
  showDisabledItems: false,
};

const EnhancedComponent = onClickOutside(DropDown);

class DropDownContainer extends React.Component {
  toggleDropDown = (e) => {
    this.props.clickOutsideAction({}, !this.props.open);
  };
  render() {
    const { withBackdrop = true, open } = this.props;

    return (
      <>
        {withBackdrop ? (
          <Backdrop visible={open} zIndex={199} onClick={this.toggleDropDown} />
        ) : null}
        <EnhancedComponent disableOnClickOutside={true} {...this.props} />
      </>
    );
  }
}

DropDownContainer.propTypes = {
  open: PropTypes.bool,
  withBackdrop: PropTypes.bool,
};

export default DropDownContainer;<|MERGE_RESOLUTION|>--- conflicted
+++ resolved
@@ -42,14 +42,9 @@
     css`
       left: ${(props) => (props.manualX ? props.manualX : "0px")};
     `}
-<<<<<<< HEAD
-    z-index: 150;
+    z-index: 200;
   display: ${(props) =>
     props.open ? (props.columnCount ? "block" : "table") : "none"};
-=======
-    z-index: 200;
-  display: ${(props) => (props.open ? "block" : "none")};
->>>>>>> 4a1260e8
   background: #ffffff;
   border-radius: 6px;
   -moz-border-radius: 6px;
