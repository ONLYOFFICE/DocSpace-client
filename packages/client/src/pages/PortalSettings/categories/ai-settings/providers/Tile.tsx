--- conflicted
+++ resolved
@@ -85,21 +85,16 @@
 
   return (
     <AiTile icon={icon}>
-<<<<<<< HEAD
-      <AiTile.Header title={item.title}>
+      <AiTile.Header
+        title={item.title}
+        hasError={!isAvailable}
+        getErrorTooltipContent={getErrorTooltipContent}
+      >
         <ContextMenuButton
           directionX="right"
           getData={getContextOptions}
           dropDownClassName={styles.aiContextMenuDropDown}
         />
-=======
-      <AiTile.Header
-        title={item.title}
-        hasError={!isAvailable}
-        getErrorTooltipContent={getErrorTooltipContent}
-      >
-        <ContextMenuButton directionX="right" getData={getContextOptions} />
->>>>>>> 0ed97c8d
       </AiTile.Header>
 
       <AiTile.Body>
