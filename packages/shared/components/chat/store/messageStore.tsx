// (c) Copyright Ascensio System SIA 2009-2025
//
// This program is a free software product.
// You can redistribute it and/or modify it under the terms
// of the GNU Affero General Public License (AGPL) version 3 as published by the Free Software
// Foundation. In accordance with Section 7(a) of the GNU AGPL its Section 15 shall be amended
// to the effect that Ascensio System SIA expressly excludes the warranty of non-infringement of
// any third-party rights.
//
// This program is distributed WITHOUT ANY WARRANTY, without even the implied warranty
// of MERCHANTABILITY or FITNESS FOR A PARTICULAR  PURPOSE. For details, see
// the GNU AGPL at: http://www.gnu.org/licenses/agpl-3.0.html
//
// You can contact Ascensio System SIA at Lubanas st. 125a-25, Riga, Latvia, EU, LV-1021.
//
// The  interactive user interfaces in modified source and object code versions of the Program must
// display Appropriate Legal Notices, as required under Section 5 of the GNU AGPL version 3.
//
// Pursuant to Section 7(b) of the License you must retain the original Product logo when
// distributing the program. Pursuant to Section 7(e) we decline to grant you any rights under
// trademark law for use of our trademarks.
//
// All the Product's GUI elements, including illustrations and icon sets, as well as technical writing
// content are licensed under the terms of the Creative Commons Attribution-ShareAlike 4.0
// International. See the License terms at http://creativecommons.org/licenses/by-sa/4.0/legalcode

import { makeAutoObservable } from "mobx";
import React from "react";
import {
  getChatMessages,
  sendMessageToChat,
  startNewChat,
} from "../../../api/ai";
import { ContentType, EventType, RoleType } from "../../../api/ai/enums";
import type {
  TContent,
  TMessage,
  TToolCallContent,
} from "../../../api/ai/types";
import type { TFile } from "../../../api/files/types";

import { toastr } from "../../toast";

import type { TMessageStoreProps } from "../Chat.types";

export default class MessageStore {
  messages: TMessage[] = [];

  startIndex: number = 0;

  totalMessages: number = 0;

  currentChatId: string = "";

  roomId: number | string = "";

  abortController: AbortController = new AbortController();

  isRequestRunning: boolean = false;

  isStreamRunning: boolean = false;

  isGetMessageRequestRunning: boolean = false;

  knowledgeSearchToolName: string = "";

  webSearchToolName: string = "";

  webCrawlingToolName: string = "";

  constructor() {
    makeAutoObservable(this);
  }

<<<<<<< HEAD
  addMessage = (message: TMessage) => {
    this.messages.push(message);
  };

  replaceLastMessage = (newMessage: TMessage) => {
    const lastIndex = this.messages.length - 1;
    if (lastIndex < 0) return;

    this.messages[lastIndex] = newMessage;
  };

  getLastMessage() {
    return this.messages.at(-1) ?? null;
  }

  setRoomId = (roomId: number | string) => {
    this.roomId = roomId;
  };

  setCurrentChatId = (chatId: string) => {
    this.currentChatId = chatId;
  };

  setMessages = (messages: TMessage[]) => {
    this.messages = messages;
  };

  setKnowledgeSearchToolName = (knowledgeSearchToolName: string) => {
    this.knowledgeSearchToolName = knowledgeSearchToolName;
  };

  setWebSearchToolName = (webSearchToolName: string) => {
    this.webSearchToolName = webSearchToolName;
  };

  setWebCrawlingToolName = (webCrawlingToolName: string) => {
    this.webCrawlingToolName = webCrawlingToolName;
  };

  setStartIndex = (startIndex: number) => {
    this.startIndex = startIndex;
  };

  setTotalMessages = (totalMessages: number) => {
    this.totalMessages = totalMessages;
  };

  setIsGetMessageRequestRunning = (isGetMessageRequestRunning: boolean) => {
    this.isGetMessageRequestRunning = isGetMessageRequestRunning;
  };

  setIsRequestRunning = (isRequestRunning: boolean) => {
    this.isRequestRunning = isRequestRunning;
  };

  setIsStreamRunning = (isStreamRunning: boolean) => {
    this.isStreamRunning = isStreamRunning;
  };

  startNewChat = async () => {
    this.setCurrentChatId("");
    this.setMessages([]);
    this.setStartIndex(0);
    this.setTotalMessages(0);
  };

  fetchMessages = async (chatId: string) => {
    if (this.isGetMessageRequestRunning) return;

    this.setIsGetMessageRequestRunning(true);

    try {
      const { items, total } = await getChatMessages(chatId, 0);
      const reversedItems = items.reverse();

      this.setMessages(reversedItems);
      this.setStartIndex(total > 100 ? 100 : total);
      this.setTotalMessages(total);
      this.setCurrentChatId(chatId);
    } catch (error) {
      console.error(error);
      toastr.error(error as string);
    } finally {
      this.setIsGetMessageRequestRunning(false);
    }
  };

  fetchNextMessages = async () => {
    if (!this.currentChatId) return;

    if (this.isGetMessageRequestRunning) return;

    if (this.totalMessages <= this.startIndex) return;

    this.setIsGetMessageRequestRunning(true);

    try {
      const { items, total } = await getChatMessages(
        this.currentChatId,
        this.startIndex,
      );
      const reversedItems = items.reverse();

      this.setMessages([...reversedItems, ...this.messages]);
      this.setStartIndex(this.startIndex + 100);
      this.setTotalMessages(total);
    } catch (error) {
      console.error(error);
      toastr.error(error as string);
    } finally {
      this.setIsGetMessageRequestRunning(false);
    }
  };

  addMessageId = (id: number) => {
    const lastMessage = this.getLastMessage();
    if (!lastMessage) return;

    this.replaceLastMessage({ ...lastMessage, id });
  };

  addUserMessage = (message: string, files: Partial<TFile>[]) => {
    const filesContent: TContent[] = files.map((f) => {
      return {
        type: ContentType.Files,
        extension: f.fileExst ? f.fileExst : "",
        title: f.title ? f.title : "",
        id: f.id ? Number(f.id) : 0,
      };
    });

    const newMsg: TMessage = {
      role: RoleType.UserMessage,
      createdOn: new Date().toString(),
      contents: [{ type: ContentType.Text, text: message }, ...filesContent],
    };

    const lastMessage = this.getLastMessage();

    if (lastMessage?.role === RoleType.Error) {
      this.replaceLastMessage(newMsg);
    } else {
      this.addMessage(newMsg);
    }

    this.setTotalMessages(this.totalMessages + 1);
    this.setStartIndex(this.startIndex + 1);
  };

  addNewAIMessage = (message: string) => {
    const lastMessage = this.getLastMessage();

    if (lastMessage?.role === RoleType.AssistantMessage) {
      const newMsg: TMessage = {
        ...lastMessage,
        contents: [
          ...lastMessage.contents,
          { type: ContentType.Text, text: message },
        ],
      };

      this.replaceLastMessage(newMsg);
      return;
    } else {
      const newMsg: TMessage = {
        role: RoleType.AssistantMessage,
        createdOn: new Date().toString(),
        contents: [{ type: ContentType.Text, text: message }],
      };

      this.addMessage(newMsg);

      this.setTotalMessages(this.totalMessages + 1);
      this.setStartIndex(this.startIndex + 1);
    }
  };

  continueAIMessage = (message: string) => {
    const lastMessage = this.getLastMessage();
    if (!lastMessage) return;

    const msg: TMessage = {
      ...lastMessage,
      contents: [
        ...lastMessage.contents.slice(0, -1),
        {
          type: ContentType.Text,
          text: message,
        },
      ],
    };

    this.replaceLastMessage(msg);
  };

  handleMetadata = (jsonData: string) => {
    const { chatId } = JSON.parse(jsonData);

    if (chatId) {
      this.setCurrentChatId(chatId);
    }
  };

  handleToolCall = (jsonData: string) => {
    const { name, arguments: args, callId, ...rest } = JSON.parse(jsonData);
    const lastMessage = this.getLastMessage();

    const shouldCreateNewMessage =
      lastMessage?.role !== RoleType.AssistantMessage;

    const content = {
      type: ContentType.Tool,
      name,
      arguments: args,
      callId,
      ...rest,
    };

    if (shouldCreateNewMessage) {
      const newMsg: TMessage = {
        role: RoleType.AssistantMessage,
        createdOn: new Date().toString(),
        contents: [content],
      };

      this.addMessage(newMsg);
      this.setTotalMessages(this.totalMessages + 1);
      this.setStartIndex(this.startIndex + 1);
    } else {
      const newMsg: TMessage = {
        ...lastMessage,
        contents: [...lastMessage.contents, content],
      };

      this.replaceLastMessage(newMsg);
    }
  };

  handleToolResult = (jsonData: string) => {
    const { result, callId } = JSON.parse(jsonData);
    const lastMessage = this.getLastMessage();
    if (!lastMessage) return;

    const lstMsgContents = lastMessage.contents;

    const idx = lstMsgContents?.findIndex(
      (c) => (c as TToolCallContent).callId === callId,
    );

    const content = {
      ...lstMsgContents[idx],
      managed: false,
      result,
    } as TToolCallContent;

    const newMsg: TMessage = {
      ...lastMessage,

      contents: [
        ...lstMsgContents.slice(0, idx),
        content,
        ...lstMsgContents.slice(idx + 1),
      ],
    };

    this.replaceLastMessage(newMsg);
  };

  handleStreamError = (jsonData: string) => {
    this.setIsStreamRunning(true);
    let message = "";
    try {
      message = JSON.parse(jsonData).message;
    } catch {
      message = jsonData;
    }

    const newMsg: TMessage = {
      role: RoleType.Error,
      createdOn: new Date().toString(),
      contents: [{ type: ContentType.Text, text: message }],
    };

    this.addMessage(newMsg);
  };

  startStream = async (stream?: ReadableStream<Uint8Array> | null) => {
    if (!stream) {
      this.setIsRequestRunning(false);
      this.setIsStreamRunning(false);

      return;
    }

    try {
      const textDecoder = new TextDecoder();

      const reader = stream.getReader();

      let prevMsg = "";
      let msg = "";

      let buffer = "";
      let chunkIdx = -1;

      const streamHandler = async () => {
        const { done, value } = await reader.read();

        if (done) {
          this.setIsRequestRunning(false);
          this.setIsStreamRunning(false);

          try {
            reader.cancel();
          } catch (e) {
            console.log(e);
            // Ignore cancel errors
          }
          return;
        }

        const decodedChunk = textDecoder.decode(value);

        buffer += decodedChunk;

        try {
          const jsonData = JSON.parse(decodedChunk);

          if (jsonData.error) {
            this.handleStreamError(JSON.stringify(jsonData.error));

            reader.cancel();

            return;
          }
        } catch {
          // ignore
        }

        try {
          const chunks = buffer.split("\n\n");

          chunks.pop();

          chunks.forEach(async (chunk, idx) => {
            if (!chunk || idx <= chunkIdx) return;

            chunkIdx = idx;

            const [event, data] = chunk.split("\n");

            const jsonData = data?.split("data:")[1]?.trim();

            if (!jsonData) {
              return;
            }

            if (event.includes(EventType.MessageStart)) {
              this.setIsStreamRunning(true);

              this.handleMetadata(jsonData);

              return;
            }

            if (event.includes(EventType.NewToken)) {
              try {
                const { text } = JSON.parse(jsonData);

                msg += text;

                if (msg) {
                  if (prevMsg) {
                    this.continueAIMessage(msg);
                  } else {
                    this.addNewAIMessage(msg);
                  }
                  prevMsg = msg;
                }
              } catch {
                // ignore
              }
            }

            if (event.includes(EventType.ToolCall)) {
              try {
                msg = "";
                prevMsg = "";

                this.handleToolCall(jsonData);
              } catch {
                // ignore
              }

=======
  setRoomId = (roomId: number | string) => {
    this.roomId = roomId;
  };

  setCurrentChatId = (chatId: string) => {
    this.currentChatId = chatId;
  };

  setMessages = (messages: TMessage[]) => {
    this.messages = messages;
  };

  setKnowledgeSearchToolName = (knowledgeSearchToolName: string) => {
    this.knowledgeSearchToolName = knowledgeSearchToolName;
  };

  setWebSearchToolName = (webSearchToolName: string) => {
    this.webSearchToolName = webSearchToolName;
  };

  setWebCrawlingToolName = (webCrawlingToolName: string) => {
    this.webCrawlingToolName = webCrawlingToolName;
  };

  setStartIndex = (startIndex: number) => {
    this.startIndex = startIndex;
  };

  setTotalMessages = (totalMessages: number) => {
    this.totalMessages = totalMessages;
  };

  setIsGetMessageRequestRunning = (isGetMessageRequestRunning: boolean) => {
    this.isGetMessageRequestRunning = isGetMessageRequestRunning;
  };

  setIsRequestRunning = (isRequestRunning: boolean) => {
    this.isRequestRunning = isRequestRunning;
  };

  setIsStreamRunning = (isStreamRunning: boolean) => {
    this.isStreamRunning = isStreamRunning;
  };

  startNewChat = async () => {
    this.setCurrentChatId("");
    this.setMessages([]);
    this.setStartIndex(0);
    this.setTotalMessages(0);
  };

  fetchMessages = async (chatId: string) => {
    if (this.isGetMessageRequestRunning) return;

    this.setIsGetMessageRequestRunning(true);

    try {
      const { items, total } = await getChatMessages(chatId, 0);

      this.setMessages(items);
      this.setStartIndex(total > 100 ? 100 : total);
      this.setTotalMessages(total);
      this.setCurrentChatId(chatId);
    } catch (error) {
      console.error(error);
      toastr.error(error as string);
    } finally {
      this.setIsGetMessageRequestRunning(false);
    }
  };

  fetchNextMessages = async () => {
    if (!this.currentChatId) return;

    if (this.isGetMessageRequestRunning) return;

    if (this.totalMessages <= this.startIndex) return;

    this.setIsGetMessageRequestRunning(true);

    try {
      const { items, total } = await getChatMessages(
        this.currentChatId,
        this.startIndex,
      );

      this.setMessages([...this.messages, ...items]);
      this.setStartIndex(this.startIndex + 100);
      this.setTotalMessages(total);
    } catch (error) {
      console.error(error);
      toastr.error(error as string);
    } finally {
      this.setIsGetMessageRequestRunning(false);
    }
  };

  addMessageId = (id: number) => {
    this.messages[0] = { ...this.messages[0], id };
  };

  addUserMessage = (message: string, files: Partial<TFile>[]) => {
    const filesContent: TContent[] = files.map((f) => {
      return {
        type: ContentType.Files,
        extension: f.fileExst ? f.fileExst : "",
        title: f.title ? f.title : "",
        id: f.id ? Number(f.id) : 0,
      };
    });

    const newMsg: TMessage = {
      role: RoleType.UserMessage,
      createdOn: new Date().toString(),
      contents: [{ type: ContentType.Text, text: message }, ...filesContent],
    };

    if (this.messages[0]?.role === RoleType.Error) {
      this.messages[0] = newMsg;
    } else {
      this.setMessages([newMsg, ...this.messages]);
    }

    this.setTotalMessages(this.totalMessages + 1);
    this.setStartIndex(this.startIndex + 1);
  };

  addNewAIMessage = (message: string) => {
    if (this.messages[0].role === RoleType.AssistantMessage) {
      const newMsg: TMessage = {
        ...this.messages[0],
        contents: [
          ...this.messages[0].contents,
          { type: ContentType.Text, text: message },
        ],
      };

      this.setMessages([newMsg, ...this.messages.slice(1)]);
      return;
    } else {
      const newMsg: TMessage = {
        role: RoleType.AssistantMessage,
        createdOn: new Date().toString(),
        contents: [{ type: ContentType.Text, text: message }],
      };

      this.setMessages([newMsg, ...this.messages]);

      this.setTotalMessages(this.totalMessages + 1);
      this.setStartIndex(this.startIndex + 1);
    }
  };

  continueAIMessage = (message: string) => {
    const msg: TMessage = {
      ...this.messages[0],
      contents: [
        ...this.messages[0].contents.slice(0, -1),
        {
          type: ContentType.Text,
          text: message,
        },
      ],
    };

    this.setMessages([msg, ...this.messages.slice(1)]);
  };

  handleMetadata = (jsonData: string) => {
    const { chatId } = JSON.parse(jsonData);

    if (chatId) {
      this.setCurrentChatId(chatId);
    }
  };

  handleToolCall = (jsonData: string) => {
    const { name, arguments: args, callId, ...rest } = JSON.parse(jsonData);

    const shouldCreateNewMessage =
      this.messages[0].role !== RoleType.AssistantMessage;

    const content = {
      type: ContentType.Tool,
      name,
      arguments: args,
      callId,
      ...rest,
    };

    if (shouldCreateNewMessage) {
      const newMsg: TMessage = {
        role: RoleType.AssistantMessage,
        createdOn: new Date().toString(),
        contents: [content],
      };

      this.setMessages([newMsg, ...this.messages]);
      this.setTotalMessages(this.totalMessages + 1);
      this.setStartIndex(this.startIndex + 1);
    } else {
      const newMsg: TMessage = {
        ...this.messages[0],
        contents: [...this.messages[0].contents, content],
      };

      this.setMessages([newMsg, ...this.messages.slice(1)]);
    }
  };

  handleToolResult = (jsonData: string) => {
    const { result, callId } = JSON.parse(jsonData);

    const lstMsgContents = this.messages[0].contents;

    const idx = lstMsgContents.findIndex(
      (c) => (c as TToolCallContent).callId === callId,
    );

    const content = {
      ...lstMsgContents[idx],
      managed: false,
      result,
    } as TToolCallContent;

    const newMsg: TMessage = {
      ...this.messages[0],

      contents: [
        ...lstMsgContents.slice(0, idx),
        content,
        ...lstMsgContents.slice(idx + 1),
      ],
    };

    this.setMessages([newMsg, ...this.messages.slice(1)]);
  };

  handleStreamError = (jsonData: string) => {
    this.setIsStreamRunning(true);
    let message = "";
    try {
      message = JSON.parse(jsonData).message;
    } catch {
      message = jsonData;
    }

    const newMsg: TMessage = {
      role: RoleType.Error,
      createdOn: new Date().toString(),
      contents: [{ type: ContentType.Text, text: message }],
    };

    this.setMessages([newMsg, ...this.messages]);
  };

  startStream = async (stream?: ReadableStream<Uint8Array> | null) => {
    if (!stream) {
      this.setIsRequestRunning(false);
      this.setIsStreamRunning(false);

      return;
    }

    try {
      const textDecoder = new TextDecoder();

      const reader = stream.getReader();

      let prevMsg = "";
      let msg = "";

      let buffer = "";
      let chunkIdx = -1;

      const streamHandler = async () => {
        const { done, value } = await reader.read();

        if (done) {
          this.setIsRequestRunning(false);
          this.setIsStreamRunning(false);

          try {
            reader.cancel();
          } catch (e) {
            console.log(e);
            // Ignore cancel errors
          }
          return;
        }

        const decodedChunk = textDecoder.decode(value);

        buffer += decodedChunk;

        try {
          const jsonData = JSON.parse(decodedChunk);

          if (jsonData.error) {
            this.handleStreamError(JSON.stringify(jsonData.error));

            reader.cancel();

            return;
          }
        } catch {
          // ignore
        }

        try {
          const chunks = buffer.split("\n\n");

          chunks.pop();

          chunks.forEach(async (chunk, idx) => {
            if (!chunk || idx <= chunkIdx) return;

            chunkIdx = idx;

            const [event, data] = chunk.split("\n");

            const jsonData = data?.split("data:")[1]?.trim();

            if (!jsonData) {
              return;
            }

            if (event.includes(EventType.MessageStart)) {
              this.setIsStreamRunning(true);

              this.handleMetadata(jsonData);

              return;
            }

            if (event.includes(EventType.NewToken)) {
              try {
                const { text } = JSON.parse(jsonData);

                msg += text;

                if (msg) {
                  if (prevMsg) {
                    this.continueAIMessage(msg);
                  } else {
                    this.addNewAIMessage(msg);
                  }
                  prevMsg = msg;
                }
              } catch {
                // ignore
              }
            }

            if (event.includes(EventType.ToolCall)) {
              try {
                msg = "";
                prevMsg = "";

                this.handleToolCall(jsonData);
              } catch {
                // ignore
              }

>>>>>>> e923d029
              return;
            }

            if (event.includes(EventType.ToolResult)) {
              msg = "";
              prevMsg = "";

              try {
                this.handleToolResult(jsonData);
              } catch {
                // ignore
              }

              return;
            }

            if (event.includes(EventType.Error)) {
              this.handleStreamError(jsonData);
            }

            if (event.includes(EventType.MessageStop)) {
              try {
                reader.cancel();
              } catch (e) {
                console.log(e);
              }
            }
          });

          await streamHandler();
        } catch (e) {
          console.log(e);
        } finally {
          this.setIsRequestRunning(false);
          this.setIsStreamRunning(false);
        }
      };

      await streamHandler();
    } catch (e) {
      console.log(e);
      toastr.error(e as string);
    } finally {
      this.setIsRequestRunning(false);
      this.setIsStreamRunning(false);
    }
  };

  startChat = async (message: string, files: Partial<TFile>[]) => {
    try {
      this.addUserMessage(message, files);

      this.setIsRequestRunning(true);

      this.abortController.abort("Start new chat");

      this.abortController = new AbortController();

      const stream = await startNewChat(
        this.roomId,
        message,
        files.map((f) => (f.id ? f.id.toString() : "")),
        this.abortController,
      );

      await this.startStream(stream);
    } catch (e) {
      this.handleStreamError(JSON.stringify(e));
    }
  };

  sendMessage = async (message: string, files: Partial<TFile>[]) => {
    this.addUserMessage(message, files);

    this.setIsRequestRunning(true);

    this.abortController.abort("Start new message");

    this.abortController = new AbortController();

    const stream = await sendMessageToChat(
      this.currentChatId,
      message,
      files.map((f) => (f.id ? f.id.toString() : "")),
      this.abortController,
    );

    await this.startStream(stream);
  };

  stopMessage = () => {
    if (this.isRequestRunning) {
      try {
        this.abortController.abort("Stop message");
      } catch (e) {
        console.log(e);
      }
    }
  };

  findPreviousUserMessage = (fromIndex: number) => {
<<<<<<< HEAD
    for (let i = fromIndex - 1; i >= 0; i--) {
=======
    for (let i = fromIndex + 1; i <= this.messages.length; i++) {
>>>>>>> e923d029
      if (this.messages[i].role === RoleType.UserMessage)
        return this.messages[i];
    }
    return undefined;
  };
}

export const MessageStoreContext = React.createContext<MessageStore>(
  {} as MessageStore,
);

export const MessageStoreContextProvider = ({
  children,
  roomId,
}: TMessageStoreProps) => {
  const store = React.useMemo(() => new MessageStore(), []);

  React.useEffect(() => {
    store.setRoomId(roomId);
  }, [store, roomId]);

  React.useEffect(() => {
    const chatId = new URLSearchParams(window.location.search).get("chat");
    if (chatId) store.fetchMessages(chatId);
  }, [store]);

  return (
    <MessageStoreContext.Provider value={store}>
      {children}
    </MessageStoreContext.Provider>
  );
};

export const useMessageStore = () => {
  return React.useContext(MessageStoreContext);
};<|MERGE_RESOLUTION|>--- conflicted
+++ resolved
@@ -72,22 +72,6 @@
     makeAutoObservable(this);
   }
 
-<<<<<<< HEAD
-  addMessage = (message: TMessage) => {
-    this.messages.push(message);
-  };
-
-  replaceLastMessage = (newMessage: TMessage) => {
-    const lastIndex = this.messages.length - 1;
-    if (lastIndex < 0) return;
-
-    this.messages[lastIndex] = newMessage;
-  };
-
-  getLastMessage() {
-    return this.messages.at(-1) ?? null;
-  }
-
   setRoomId = (roomId: number | string) => {
     this.roomId = roomId;
   };
@@ -146,9 +130,8 @@
 
     try {
       const { items, total } = await getChatMessages(chatId, 0);
-      const reversedItems = items.reverse();
-
-      this.setMessages(reversedItems);
+
+      this.setMessages(items);
       this.setStartIndex(total > 100 ? 100 : total);
       this.setTotalMessages(total);
       this.setCurrentChatId(chatId);
@@ -174,9 +157,8 @@
         this.currentChatId,
         this.startIndex,
       );
-      const reversedItems = items.reverse();
-
-      this.setMessages([...reversedItems, ...this.messages]);
+
+      this.setMessages([...this.messages, ...items]);
       this.setStartIndex(this.startIndex + 100);
       this.setTotalMessages(total);
     } catch (error) {
@@ -188,10 +170,7 @@
   };
 
   addMessageId = (id: number) => {
-    const lastMessage = this.getLastMessage();
-    if (!lastMessage) return;
-
-    this.replaceLastMessage({ ...lastMessage, id });
+    this.messages[0] = { ...this.messages[0], id };
   };
 
   addUserMessage = (message: string, files: Partial<TFile>[]) => {
@@ -210,12 +189,10 @@
       contents: [{ type: ContentType.Text, text: message }, ...filesContent],
     };
 
-    const lastMessage = this.getLastMessage();
-
-    if (lastMessage?.role === RoleType.Error) {
-      this.replaceLastMessage(newMsg);
+    if (this.messages[0]?.role === RoleType.Error) {
+      this.messages[0] = newMsg;
     } else {
-      this.addMessage(newMsg);
+      this.setMessages([newMsg, ...this.messages]);
     }
 
     this.setTotalMessages(this.totalMessages + 1);
@@ -223,18 +200,16 @@
   };
 
   addNewAIMessage = (message: string) => {
-    const lastMessage = this.getLastMessage();
-
-    if (lastMessage?.role === RoleType.AssistantMessage) {
+    if (this.messages[0].role === RoleType.AssistantMessage) {
       const newMsg: TMessage = {
-        ...lastMessage,
+        ...this.messages[0],
         contents: [
-          ...lastMessage.contents,
+          ...this.messages[0].contents,
           { type: ContentType.Text, text: message },
         ],
       };
 
-      this.replaceLastMessage(newMsg);
+      this.setMessages([newMsg, ...this.messages.slice(1)]);
       return;
     } else {
       const newMsg: TMessage = {
@@ -243,7 +218,7 @@
         contents: [{ type: ContentType.Text, text: message }],
       };
 
-      this.addMessage(newMsg);
+      this.setMessages([newMsg, ...this.messages]);
 
       this.setTotalMessages(this.totalMessages + 1);
       this.setStartIndex(this.startIndex + 1);
@@ -251,13 +226,10 @@
   };
 
   continueAIMessage = (message: string) => {
-    const lastMessage = this.getLastMessage();
-    if (!lastMessage) return;
-
     const msg: TMessage = {
-      ...lastMessage,
+      ...this.messages[0],
       contents: [
-        ...lastMessage.contents.slice(0, -1),
+        ...this.messages[0].contents.slice(0, -1),
         {
           type: ContentType.Text,
           text: message,
@@ -265,7 +237,7 @@
       ],
     };
 
-    this.replaceLastMessage(msg);
+    this.setMessages([msg, ...this.messages.slice(1)]);
   };
 
   handleMetadata = (jsonData: string) => {
@@ -278,10 +250,9 @@
 
   handleToolCall = (jsonData: string) => {
     const { name, arguments: args, callId, ...rest } = JSON.parse(jsonData);
-    const lastMessage = this.getLastMessage();
 
     const shouldCreateNewMessage =
-      lastMessage?.role !== RoleType.AssistantMessage;
+      this.messages[0].role !== RoleType.AssistantMessage;
 
     const content = {
       type: ContentType.Tool,
@@ -298,27 +269,25 @@
         contents: [content],
       };
 
-      this.addMessage(newMsg);
+      this.setMessages([newMsg, ...this.messages]);
       this.setTotalMessages(this.totalMessages + 1);
       this.setStartIndex(this.startIndex + 1);
     } else {
       const newMsg: TMessage = {
-        ...lastMessage,
-        contents: [...lastMessage.contents, content],
+        ...this.messages[0],
+        contents: [...this.messages[0].contents, content],
       };
 
-      this.replaceLastMessage(newMsg);
+      this.setMessages([newMsg, ...this.messages.slice(1)]);
     }
   };
 
   handleToolResult = (jsonData: string) => {
     const { result, callId } = JSON.parse(jsonData);
-    const lastMessage = this.getLastMessage();
-    if (!lastMessage) return;
-
-    const lstMsgContents = lastMessage.contents;
-
-    const idx = lstMsgContents?.findIndex(
+
+    const lstMsgContents = this.messages[0].contents;
+
+    const idx = lstMsgContents.findIndex(
       (c) => (c as TToolCallContent).callId === callId,
     );
 
@@ -329,7 +298,7 @@
     } as TToolCallContent;
 
     const newMsg: TMessage = {
-      ...lastMessage,
+      ...this.messages[0],
 
       contents: [
         ...lstMsgContents.slice(0, idx),
@@ -338,7 +307,7 @@
       ],
     };
 
-    this.replaceLastMessage(newMsg);
+    this.setMessages([newMsg, ...this.messages.slice(1)]);
   };
 
   handleStreamError = (jsonData: string) => {
@@ -356,7 +325,7 @@
       contents: [{ type: ContentType.Text, text: message }],
     };
 
-    this.addMessage(newMsg);
+    this.setMessages([newMsg, ...this.messages]);
   };
 
   startStream = async (stream?: ReadableStream<Uint8Array> | null) => {
@@ -467,372 +436,6 @@
                 // ignore
               }
 
-=======
-  setRoomId = (roomId: number | string) => {
-    this.roomId = roomId;
-  };
-
-  setCurrentChatId = (chatId: string) => {
-    this.currentChatId = chatId;
-  };
-
-  setMessages = (messages: TMessage[]) => {
-    this.messages = messages;
-  };
-
-  setKnowledgeSearchToolName = (knowledgeSearchToolName: string) => {
-    this.knowledgeSearchToolName = knowledgeSearchToolName;
-  };
-
-  setWebSearchToolName = (webSearchToolName: string) => {
-    this.webSearchToolName = webSearchToolName;
-  };
-
-  setWebCrawlingToolName = (webCrawlingToolName: string) => {
-    this.webCrawlingToolName = webCrawlingToolName;
-  };
-
-  setStartIndex = (startIndex: number) => {
-    this.startIndex = startIndex;
-  };
-
-  setTotalMessages = (totalMessages: number) => {
-    this.totalMessages = totalMessages;
-  };
-
-  setIsGetMessageRequestRunning = (isGetMessageRequestRunning: boolean) => {
-    this.isGetMessageRequestRunning = isGetMessageRequestRunning;
-  };
-
-  setIsRequestRunning = (isRequestRunning: boolean) => {
-    this.isRequestRunning = isRequestRunning;
-  };
-
-  setIsStreamRunning = (isStreamRunning: boolean) => {
-    this.isStreamRunning = isStreamRunning;
-  };
-
-  startNewChat = async () => {
-    this.setCurrentChatId("");
-    this.setMessages([]);
-    this.setStartIndex(0);
-    this.setTotalMessages(0);
-  };
-
-  fetchMessages = async (chatId: string) => {
-    if (this.isGetMessageRequestRunning) return;
-
-    this.setIsGetMessageRequestRunning(true);
-
-    try {
-      const { items, total } = await getChatMessages(chatId, 0);
-
-      this.setMessages(items);
-      this.setStartIndex(total > 100 ? 100 : total);
-      this.setTotalMessages(total);
-      this.setCurrentChatId(chatId);
-    } catch (error) {
-      console.error(error);
-      toastr.error(error as string);
-    } finally {
-      this.setIsGetMessageRequestRunning(false);
-    }
-  };
-
-  fetchNextMessages = async () => {
-    if (!this.currentChatId) return;
-
-    if (this.isGetMessageRequestRunning) return;
-
-    if (this.totalMessages <= this.startIndex) return;
-
-    this.setIsGetMessageRequestRunning(true);
-
-    try {
-      const { items, total } = await getChatMessages(
-        this.currentChatId,
-        this.startIndex,
-      );
-
-      this.setMessages([...this.messages, ...items]);
-      this.setStartIndex(this.startIndex + 100);
-      this.setTotalMessages(total);
-    } catch (error) {
-      console.error(error);
-      toastr.error(error as string);
-    } finally {
-      this.setIsGetMessageRequestRunning(false);
-    }
-  };
-
-  addMessageId = (id: number) => {
-    this.messages[0] = { ...this.messages[0], id };
-  };
-
-  addUserMessage = (message: string, files: Partial<TFile>[]) => {
-    const filesContent: TContent[] = files.map((f) => {
-      return {
-        type: ContentType.Files,
-        extension: f.fileExst ? f.fileExst : "",
-        title: f.title ? f.title : "",
-        id: f.id ? Number(f.id) : 0,
-      };
-    });
-
-    const newMsg: TMessage = {
-      role: RoleType.UserMessage,
-      createdOn: new Date().toString(),
-      contents: [{ type: ContentType.Text, text: message }, ...filesContent],
-    };
-
-    if (this.messages[0]?.role === RoleType.Error) {
-      this.messages[0] = newMsg;
-    } else {
-      this.setMessages([newMsg, ...this.messages]);
-    }
-
-    this.setTotalMessages(this.totalMessages + 1);
-    this.setStartIndex(this.startIndex + 1);
-  };
-
-  addNewAIMessage = (message: string) => {
-    if (this.messages[0].role === RoleType.AssistantMessage) {
-      const newMsg: TMessage = {
-        ...this.messages[0],
-        contents: [
-          ...this.messages[0].contents,
-          { type: ContentType.Text, text: message },
-        ],
-      };
-
-      this.setMessages([newMsg, ...this.messages.slice(1)]);
-      return;
-    } else {
-      const newMsg: TMessage = {
-        role: RoleType.AssistantMessage,
-        createdOn: new Date().toString(),
-        contents: [{ type: ContentType.Text, text: message }],
-      };
-
-      this.setMessages([newMsg, ...this.messages]);
-
-      this.setTotalMessages(this.totalMessages + 1);
-      this.setStartIndex(this.startIndex + 1);
-    }
-  };
-
-  continueAIMessage = (message: string) => {
-    const msg: TMessage = {
-      ...this.messages[0],
-      contents: [
-        ...this.messages[0].contents.slice(0, -1),
-        {
-          type: ContentType.Text,
-          text: message,
-        },
-      ],
-    };
-
-    this.setMessages([msg, ...this.messages.slice(1)]);
-  };
-
-  handleMetadata = (jsonData: string) => {
-    const { chatId } = JSON.parse(jsonData);
-
-    if (chatId) {
-      this.setCurrentChatId(chatId);
-    }
-  };
-
-  handleToolCall = (jsonData: string) => {
-    const { name, arguments: args, callId, ...rest } = JSON.parse(jsonData);
-
-    const shouldCreateNewMessage =
-      this.messages[0].role !== RoleType.AssistantMessage;
-
-    const content = {
-      type: ContentType.Tool,
-      name,
-      arguments: args,
-      callId,
-      ...rest,
-    };
-
-    if (shouldCreateNewMessage) {
-      const newMsg: TMessage = {
-        role: RoleType.AssistantMessage,
-        createdOn: new Date().toString(),
-        contents: [content],
-      };
-
-      this.setMessages([newMsg, ...this.messages]);
-      this.setTotalMessages(this.totalMessages + 1);
-      this.setStartIndex(this.startIndex + 1);
-    } else {
-      const newMsg: TMessage = {
-        ...this.messages[0],
-        contents: [...this.messages[0].contents, content],
-      };
-
-      this.setMessages([newMsg, ...this.messages.slice(1)]);
-    }
-  };
-
-  handleToolResult = (jsonData: string) => {
-    const { result, callId } = JSON.parse(jsonData);
-
-    const lstMsgContents = this.messages[0].contents;
-
-    const idx = lstMsgContents.findIndex(
-      (c) => (c as TToolCallContent).callId === callId,
-    );
-
-    const content = {
-      ...lstMsgContents[idx],
-      managed: false,
-      result,
-    } as TToolCallContent;
-
-    const newMsg: TMessage = {
-      ...this.messages[0],
-
-      contents: [
-        ...lstMsgContents.slice(0, idx),
-        content,
-        ...lstMsgContents.slice(idx + 1),
-      ],
-    };
-
-    this.setMessages([newMsg, ...this.messages.slice(1)]);
-  };
-
-  handleStreamError = (jsonData: string) => {
-    this.setIsStreamRunning(true);
-    let message = "";
-    try {
-      message = JSON.parse(jsonData).message;
-    } catch {
-      message = jsonData;
-    }
-
-    const newMsg: TMessage = {
-      role: RoleType.Error,
-      createdOn: new Date().toString(),
-      contents: [{ type: ContentType.Text, text: message }],
-    };
-
-    this.setMessages([newMsg, ...this.messages]);
-  };
-
-  startStream = async (stream?: ReadableStream<Uint8Array> | null) => {
-    if (!stream) {
-      this.setIsRequestRunning(false);
-      this.setIsStreamRunning(false);
-
-      return;
-    }
-
-    try {
-      const textDecoder = new TextDecoder();
-
-      const reader = stream.getReader();
-
-      let prevMsg = "";
-      let msg = "";
-
-      let buffer = "";
-      let chunkIdx = -1;
-
-      const streamHandler = async () => {
-        const { done, value } = await reader.read();
-
-        if (done) {
-          this.setIsRequestRunning(false);
-          this.setIsStreamRunning(false);
-
-          try {
-            reader.cancel();
-          } catch (e) {
-            console.log(e);
-            // Ignore cancel errors
-          }
-          return;
-        }
-
-        const decodedChunk = textDecoder.decode(value);
-
-        buffer += decodedChunk;
-
-        try {
-          const jsonData = JSON.parse(decodedChunk);
-
-          if (jsonData.error) {
-            this.handleStreamError(JSON.stringify(jsonData.error));
-
-            reader.cancel();
-
-            return;
-          }
-        } catch {
-          // ignore
-        }
-
-        try {
-          const chunks = buffer.split("\n\n");
-
-          chunks.pop();
-
-          chunks.forEach(async (chunk, idx) => {
-            if (!chunk || idx <= chunkIdx) return;
-
-            chunkIdx = idx;
-
-            const [event, data] = chunk.split("\n");
-
-            const jsonData = data?.split("data:")[1]?.trim();
-
-            if (!jsonData) {
-              return;
-            }
-
-            if (event.includes(EventType.MessageStart)) {
-              this.setIsStreamRunning(true);
-
-              this.handleMetadata(jsonData);
-
-              return;
-            }
-
-            if (event.includes(EventType.NewToken)) {
-              try {
-                const { text } = JSON.parse(jsonData);
-
-                msg += text;
-
-                if (msg) {
-                  if (prevMsg) {
-                    this.continueAIMessage(msg);
-                  } else {
-                    this.addNewAIMessage(msg);
-                  }
-                  prevMsg = msg;
-                }
-              } catch {
-                // ignore
-              }
-            }
-
-            if (event.includes(EventType.ToolCall)) {
-              try {
-                msg = "";
-                prevMsg = "";
-
-                this.handleToolCall(jsonData);
-              } catch {
-                // ignore
-              }
-
->>>>>>> e923d029
               return;
             }
 
@@ -934,11 +537,7 @@
   };
 
   findPreviousUserMessage = (fromIndex: number) => {
-<<<<<<< HEAD
-    for (let i = fromIndex - 1; i >= 0; i--) {
-=======
     for (let i = fromIndex + 1; i <= this.messages.length; i++) {
->>>>>>> e923d029
       if (this.messages[i].role === RoleType.UserMessage)
         return this.messages[i];
     }
