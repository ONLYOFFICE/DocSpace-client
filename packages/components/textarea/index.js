import React, { useRef, useState, useEffect } from "react";
import PropTypes from "prop-types";
import {
  StyledTextarea,
  StyledScrollbar,
  StyledCopyIcon,
  Wrapper,
  Numeration,
} from "./styled-textarea";
import { ColorTheme, ThemeType } from "@docspace/common/components/ColorTheme";
import Toast from "@docspace/components/toast";
import toastr from "@docspace/components/toast/toastr";
import { isJSON, beautifyJSON } from "./utils";

import copy from "copy-to-clipboard";

// eslint-disable-next-line react/prop-types, no-unused-vars

const Textarea = ({
  className,
  id,
  isDisabled,
  isReadOnly,
  hasError,
  heightScale,
  maxLength,
  name,
  onChange,
  placeholder,
  style,
  tabIndex,
  value,
  fontSize,
  heightTextArea,
  color,
  theme,
  autoFocus,
  areaSelect,
  isJSONField,
  copyInfoText,
  enableCopy,
  hasNumeration,
  isFullHeight,
}) => {
  const areaRef = useRef(null);
  const [isError, setIsError] = useState(hasError);
  const [modifiedValue, setModifiedValue] = useState(value);

  const lineHeight = 1.5;
  const padding = 7;
  const numberOfLines = modifiedValue.split("\n").length;
  const textareaHeight = isFullHeight
    ? numberOfLines * fontSize * lineHeight + padding + 4
    : heightTextArea;

  const defaultPaddingLeft = 42;
  const numberOfDigits =
    String(numberOfLines).length - 2 > 0 ? String(numberOfLines).length : 0;
  const paddingLeftProp = hasNumeration
    ? fontSize < 13
      ? `${defaultPaddingLeft + numberOfDigits * 6}px`
      : `${((defaultPaddingLeft + numberOfDigits * 4) * fontSize) / 13}px`
    : "8px";

  const numerationValue = [];

  for (let i = 1; i <= numberOfLines; i++) {
    numerationValue.push(i);
  }

  function onTextareaClick() {
    areaRef.current.select();
  }

  useEffect(() => {
    if (isJSONField) {
      if (modifiedValue && isJSON(modifiedValue)) {
        setModifiedValue(beautifyJSON(modifiedValue));
      } else {
        setIsError(true);
      }
    }
  }, [isJSONField]);

  useEffect(() => {
    if (areaSelect && areaRef.current) {
      areaRef.current.select();
    }
  }, [areaSelect]);

  const WrappedStyledCopyIcon = ({ heightScale, isJSONField, ...props }) => (
    <StyledCopyIcon {...props} />
  );

  return (
    <Wrapper
      className="textarea-wrapper"
      isJSONField={isJSONField}
      onFocus={enableCopy ? onTextareaClick : undefined}
    >
<<<<<<< HEAD
      {enableCopy && (
        <StyledCopyIcon
=======
      {isJSONField && (
        <WrappedStyledCopyIcon
>>>>>>> 2011fc73
          onClick={() => {
            copy(modifiedValue);
            toastr.success(copyInfoText);
          }}
          heightScale={heightScale}
          isJSONField={isJSONField}
        />
      )}
      <ColorTheme
        themeId={ThemeType.Textarea}
        className={className}
        style={style}
        stype="preMediumBlack"
        isDisabled={isDisabled}
        hasError={isError}
        heightScale={heightScale}
        heightTextArea={textareaHeight}
      >
        <Toast />

        {hasNumeration && (
          <Numeration fontSize={fontSize}>
            {numerationValue.join("\n")}
          </Numeration>
        )}

        <StyledTextarea
          id={id}
          paddingLeftProp={paddingLeftProp}
          isJSONField={isJSONField}
          enableCopy={enableCopy}
          placeholder={placeholder}
          onChange={(e) => onChange && onChange(e)}
          maxLength={maxLength}
          name={name}
          tabIndex={tabIndex}
          isDisabled={isDisabled}
          disabled={isDisabled}
          readOnly={isReadOnly}
          value={isJSONField ? modifiedValue : value}
          fontSize={fontSize}
          color={color}
          autoFocus={autoFocus}
          ref={areaRef}
        />
      </ColorTheme>
    </Wrapper>
  );
};

Textarea.propTypes = {
  /** Class name */
  className: PropTypes.string,
  /** Used as HTML `id` property  */
  id: PropTypes.string,
  /** Indicates that the field cannot be used */
  isDisabled: PropTypes.bool,
  /** Indicates that the field is displaying read-only content */
  isReadOnly: PropTypes.bool,
  /** Indicates the input field has an error  */
  hasError: PropTypes.bool,
  /** Indicates the input field has scale */
  heightScale: PropTypes.bool,
  /** Max value length */
  maxLength: PropTypes.number,
  /** Used as HTML `name` property  */
  name: PropTypes.string,
  /** Sets a callback function that allows handling the component's changing events */
  onChange: PropTypes.func,
  /** Placeholder for Textarea  */
  placeholder: PropTypes.string,
  /** Accepts css style */
  style: PropTypes.oneOfType([PropTypes.object, PropTypes.array]),
  /** Used as HTML `tabindex` property */
  tabIndex: PropTypes.number,
  /** Textarea value */
  value: PropTypes.string,
  /** Font-size value */
  fontSize: PropTypes.number,
  /** Text-area height value */
  heightTextArea: PropTypes.number,
  /** Specifies the text color */
  color: PropTypes.string,
  /** Default input property */
  autoFocus: PropTypes.bool,
  /** Allows selecting the textarea */
  areaSelect: PropTypes.bool,
  /** Prettifies Json and adds lines numeration */
  isJSONField: PropTypes.bool,
  /** Indicates the text of toast/informational alarm */
  copyInfoText: PropTypes.string,
  /** Shows copy icon */
  enableCopy: PropTypes.bool,
  /** Inserts numeration */
  hasNumeration: PropTypes.bool,
  /** Calculating height of content depending on number of lines */
  isFullHeight: PropTypes.bool,
};

Textarea.defaultProps = {
  className: "",
  isDisabled: false,
  isReadOnly: false,
  hasError: false,
  heightScale: false,
  placeholder: "",
  tabIndex: -1,
  value: "",
  fontSize: 13,
  isAutoFocussed: false,
  areaSelect: false,
  isJSONField: false,
  copyInfoText: "Content was copied successfully!",
  enableCopy: false,
  hasNumeration: false,
  isFullHeight: false,
};

export default Textarea;<|MERGE_RESOLUTION|>--- conflicted
+++ resolved
@@ -98,13 +98,8 @@
       isJSONField={isJSONField}
       onFocus={enableCopy ? onTextareaClick : undefined}
     >
-<<<<<<< HEAD
-      {enableCopy && (
-        <StyledCopyIcon
-=======
       {isJSONField && (
         <WrappedStyledCopyIcon
->>>>>>> 2011fc73
           onClick={() => {
             copy(modifiedValue);
             toastr.success(copyInfoText);
