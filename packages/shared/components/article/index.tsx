--- conflicted
+++ resolved
@@ -108,15 +108,12 @@
   getActions,
   onProfileClick,
   logoText,
-<<<<<<< HEAD
 
   limitedAccessDevToolsForUsers,
 
-=======
   downloaddesktopUrl,
   officeforandroidUrl,
   officeforiosUrl,
->>>>>>> fc5357f4
   ...rest
 }: ArticleProps) => {
   const [articleHeaderContent, setArticleHeaderContent] =
