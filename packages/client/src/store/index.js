import {
  authStore,
  userStore,
  tfaStore,
  bannerStore,
  currentTariffStatusStore,
  currentQuotaStore,
  paymentQuotasStore,
  settingsStore,
} from "@docspace/shared/store";

import PaymentStore from "./PaymentStore";
import WizardStore from "./WizardStore";
import SettingsSetupStore from "./SettingsSetupStore";
import ConfirmStore from "./ConfirmStore";
import BackupStore from "./BackupStore";
import CommonStore from "./CommonStore";

import ProfileActionsStore from "./ProfileActionsStore";
import SsoFormStore from "./SsoFormStore";

import FilesStore from "./FilesStore";
import SelectedFolderStore from "./SelectedFolderStore";
import TreeFoldersStore from "./TreeFoldersStore";
import thirdPartyStore from "./ThirdPartyStore";
import FilesSettingsStore from "./FilesSettingsStore";
import FilesActionsStore from "./FilesActionsStore";
import MediaViewerDataStore from "./MediaViewerDataStore";
import UploadDataStore from "./UploadDataStore";
import SecondaryProgressDataStore from "./SecondaryProgressDataStore";
import PrimaryProgressDataStore from "./PrimaryProgressDataStore";

import VersionHistoryStore from "./VersionHistoryStore";
import DialogsStore from "./DialogsStore";
import filesSelectorInput from "./FilesSelectorInput";
import ContextOptionsStore from "./ContextOptionsStore";
import HotkeyStore from "./HotkeyStore";

import TagsStore from "./TagsStore";
import PeopleStore from "./PeopleStore";
import OformsStore from "./OformsStore";

import AccessRightsStore from "./AccessRightsStore";
import TableStore from "./TableStore";
import CreateEditRoomStore from "./CreateEditRoomStore";
import PublicRoomStore from "./PublicRoomStore";

import WebhooksStore from "./WebhooksStore";
import ClientLoadingStore from "./ClientLoadingStore";

import PluginStore from "./PluginStore";
import InfoPanelStore from "./InfoPanelStore";

<<<<<<< HEAD
import OAuthStore from "./OAuthStore";

const oauthStore = new OAuthStore(authStore);

const selectedFolderStore = new SelectedFolderStore(authStore.settingsStore);
=======
const selectedFolderStore = new SelectedFolderStore(settingsStore);
>>>>>>> f9da8c09

const pluginStore = new PluginStore(
  settingsStore,
  selectedFolderStore,
  userStore
);

const paymentStore = new PaymentStore(
  userStore,
  currentTariffStatusStore,
  currentQuotaStore,
  paymentQuotasStore
);
const wizardStore = new WizardStore();
const setupStore = new SettingsSetupStore(tfaStore, authStore, settingsStore);
const confirmStore = new ConfirmStore();
const backupStore = new BackupStore();
const commonStore = new CommonStore(settingsStore);

const ssoStore = new SsoFormStore();

const tagsStore = new TagsStore();

const publicRoomStore = new PublicRoomStore();

const infoPanelStore = new InfoPanelStore(userStore);

const treeFoldersStore = new TreeFoldersStore(
  selectedFolderStore,
  settingsStore,
  publicRoomStore
);

const clientLoadingStore = new ClientLoadingStore();

const filesSettingsStore = new FilesSettingsStore(
  thirdPartyStore,
  treeFoldersStore,
  publicRoomStore,
  pluginStore,
  authStore,
  settingsStore
);

const accessRightsStore = new AccessRightsStore(
  authStore,
  selectedFolderStore,
  userStore
);

const filesStore = new FilesStore(
  authStore,
  selectedFolderStore,
  treeFoldersStore,
  filesSettingsStore,
  thirdPartyStore,
  accessRightsStore,
  clientLoadingStore,
  pluginStore,
  publicRoomStore,
  infoPanelStore,
  userStore,
  currentTariffStatusStore,
  settingsStore
);

const mediaViewerDataStore = new MediaViewerDataStore(
  filesStore,
  publicRoomStore
);

const oformsStore = new OformsStore(settingsStore, infoPanelStore, userStore);

const secondaryProgressDataStore = new SecondaryProgressDataStore();
const primaryProgressDataStore = new PrimaryProgressDataStore();
const versionHistoryStore = new VersionHistoryStore(filesStore, settingsStore);

const dialogsStore = new DialogsStore(
  authStore,
  treeFoldersStore,
  filesStore,
  selectedFolderStore,
  versionHistoryStore,
  infoPanelStore
);

const peopleStore = new PeopleStore(
  authStore,
  setupStore,
  accessRightsStore,
  dialogsStore,
  infoPanelStore,
  userStore,
  tfaStore,
  settingsStore
);

const uploadDataStore = new UploadDataStore(
  settingsStore,
  treeFoldersStore,
  selectedFolderStore,
  filesStore,
  secondaryProgressDataStore,
  primaryProgressDataStore,
  dialogsStore,
  filesSettingsStore
);

const filesActionsStore = new FilesActionsStore(
  settingsStore,
  uploadDataStore,
  treeFoldersStore,
  filesStore,
  selectedFolderStore,
  filesSettingsStore,
  dialogsStore,
  mediaViewerDataStore,
  accessRightsStore,
  clientLoadingStore,
  publicRoomStore,
  pluginStore,
  infoPanelStore,
  userStore,
  currentTariffStatusStore
);

const contextOptionsStore = new ContextOptionsStore(
  settingsStore,
  dialogsStore,
  filesActionsStore,
  filesStore,
  mediaViewerDataStore,
  treeFoldersStore,
  uploadDataStore,
  versionHistoryStore,
  filesSettingsStore,
  selectedFolderStore,
  publicRoomStore,
  oformsStore,
  pluginStore,
  infoPanelStore,
  currentTariffStatusStore,
  userStore
);

const hotkeyStore = new HotkeyStore(
  filesStore,
  dialogsStore,
  filesSettingsStore,
  filesActionsStore,
  treeFoldersStore,
  uploadDataStore,
  selectedFolderStore
);

const profileActionsStore = new ProfileActionsStore(
  authStore,
  filesStore,
  peopleStore,
  treeFoldersStore,
  selectedFolderStore,
  pluginStore,
  userStore,
  settingsStore
);

peopleStore.profileActionsStore = profileActionsStore;

const tableStore = new TableStore(
  authStore,
  treeFoldersStore,
  userStore,
  settingsStore
);

infoPanelStore.filesSettingsStore = filesSettingsStore;
infoPanelStore.filesStore = filesStore;
infoPanelStore.peopleStore = peopleStore;
infoPanelStore.selectedFolderStore = selectedFolderStore;
infoPanelStore.treeFoldersStore = treeFoldersStore;
infoPanelStore.publicRoomStore = publicRoomStore;

const createEditRoomStore = new CreateEditRoomStore(
  filesStore,
  filesActionsStore,
  selectedFolderStore,
  tagsStore,
  thirdPartyStore,
  settingsStore,
  infoPanelStore,
  currentQuotaStore,
  clientLoadingStore
);

const webhooksStore = new WebhooksStore(settingsStore);

const store = {
  authStore,
  userStore,
  tfaStore,
  bannerStore,
  currentTariffStatusStore,
  currentQuotaStore,
  paymentQuotasStore,
  settingsStore,

  payments: paymentStore,
  wizard: wizardStore,
  setup: setupStore,
  confirm: confirmStore,
  backup: backupStore,
  common: commonStore,
  infoPanelStore,
  ssoStore,
  profileActionsStore,

  filesStore,

  filesSettingsStore,
  mediaViewerDataStore,
  versionHistoryStore,
  uploadDataStore,
  dialogsStore,
  treeFoldersStore,
  selectedFolderStore,
  filesActionsStore,
  filesSelectorInput,
  contextOptionsStore,
  hotkeyStore,

  oformsStore,
  tableStore,

  tagsStore,

  peopleStore,

  accessRightsStore,
  createEditRoomStore,

  webhooksStore,
  clientLoadingStore,
  publicRoomStore,

  oauthStore,
  pluginStore,
  oauthStore,
};

export default store;<|MERGE_RESOLUTION|>--- conflicted
+++ resolved
@@ -51,15 +51,11 @@
 import PluginStore from "./PluginStore";
 import InfoPanelStore from "./InfoPanelStore";
 
-<<<<<<< HEAD
 import OAuthStore from "./OAuthStore";
 
-const oauthStore = new OAuthStore(authStore);
-
-const selectedFolderStore = new SelectedFolderStore(authStore.settingsStore);
-=======
+const oauthStore = new OAuthStore(userStore);
+
 const selectedFolderStore = new SelectedFolderStore(settingsStore);
->>>>>>> f9da8c09
 
 const pluginStore = new PluginStore(
   settingsStore,
