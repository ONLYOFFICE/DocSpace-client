--- conflicted
+++ resolved
@@ -22,23 +22,23 @@
 //
 // All the Product's GUI elements, including illustrations and icon sets, as well as technical writing
 // content are licensed under the terms of the Creative Commons Attribution-ShareAlike 4.0
-// International. See the License terms at http://creativecommons.org/licenses/by-sa/4.0/legalcode
-
+// International. See the License terms at http://creativecommons.org/licenses/by-sa/4.0/legalcode
+
 namespace ASC.Notify.Engine;
-
+
 [Singletone]
 public class DispatchEngine
 {
     private readonly ILogger _logger;
     private readonly ILogger _messagesLogger;
-    private readonly Context _context;
+    private readonly Context _context;
     private readonly bool _logOnly;
 
     public DispatchEngine(Context context, IConfiguration configuration, ILoggerProvider options)
     {
         _logger = options.CreateLogger("ASC.Notify");
         _messagesLogger = options.CreateLogger("ASC.Notify.Messages");
-        _context = context ?? throw new ArgumentNullException(nameof(context));
+        _context = context ?? throw new ArgumentNullException(nameof(context));
         _logOnly = "log".Equals(configuration["core:notify:postman"], StringComparison.InvariantCultureIgnoreCase);
         _logger.LogOnly(_logOnly);
     }
@@ -72,35 +72,9 @@
         {
             _logger.LogDebugResponceWithException(message.Subject, message.Recipient, senderName, response.Result, response.Exception);
         }
-<<<<<<< HEAD
         else if (response.Result == SendResult.Impossible)
         {
-            _logger.LogErrorResponceWithException( message.Subject, message.Recipient, senderName, response.Result, response.Exception);
-=======
-
-        public SendResponse Dispatch(INoticeMessage message, string senderName)
-        {
-            log.Debug("Dispatch start");
-            var response = new SendResponse(message, senderName, SendResult.OK);
-            if (!logOnly)
-            {
-                var sender = context.NotifyService.GetSender(senderName);
-                if (sender != null)
-                {
-                    log.Debug("Dispatch sender != null");
-                    response = sender.DirectSend(message);
-                    log.Debug("Dispatch DirectSend completed");
-                }
-                else
-                {
-                    response = new SendResponse(message, senderName, SendResult.Impossible);
-                }
-
-                LogResponce(message, response, sender != null ? sender.SenderName : string.Empty);
-            }
-            LogMessage(message, senderName);
-            return response;
->>>>>>> 5edde068
+            _logger.LogErrorResponceWithException(message.Subject, message.Recipient, senderName, response.Result, response.Exception);
         }
         else
         {
