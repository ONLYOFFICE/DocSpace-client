{
  "key_path": "MarkAsFavorite",
  "content": "Mark as favorite",
  "content_en_sha1_hash": "a8e7d773cec432feb41d1356e6bfdd0f356ffc17",
  "created_at": "2025-05-19T21:30:55.804Z",
<<<<<<< HEAD
  "updated_at": "2025-08-29T14:33:38.373Z",
=======
  "updated_at": "2025-09-01T11:05:24.396Z",
>>>>>>> b75318d3
  "comment": {
    "text": "This translation key is used to display the label \"Mark as favorite\" in the UI, likely as a button or option. It should be translated in the context of a user interface where users can mark items as their favorites.",
    "is_auto": true,
    "updated_at": "2025-05-20T09:39:35.222Z"
  },
  "usage": [
    {
      "file_path": "/packages/client/src/store/ContextOptionsStore.js",
<<<<<<< HEAD
      "line_number": 2091,
      "context": "disabled: false,\n },\n {\n id: \"option_mark-as-favorite\",\n key: \"mark-as-favorite\",\n label: t(\"MarkAsFavorite\"),\n icon: FavoritesReactSvgUrl,\n onClick: (e) => this.onClickFavorite(e, [item], t),\n disabled: false,\n \"data-action\": \"mark\",\n action: \"mark\",",
=======
      "line_number": 2134,
      "context": "disabled: false,\n },\n {\n id: \"option_mark-as-favorite\",\n key: \"mark-as-favorite\",\n label: t(\"MarkAsFavorite\"),\n icon: FavoritesReactSvgUrl,\n onClick: (e) => this.onClickFavorite(e, item.id, t),\n disabled: false,\n \"data-action\": \"mark\",\n action: \"mark\",",
>>>>>>> b75318d3
      "module": "/packages/client"
    },
    {
      "file_path": "/packages/client/src/store/ContextOptionsStore.js",
<<<<<<< HEAD
      "line_number": 2091,
      "context": "disabled: false,\n },\n {\n id: \"option_mark-as-favorite\",\n key: \"mark-as-favorite\",\n label: t(\"MarkAsFavorite\"),\n icon: FavoritesReactSvgUrl,\n onClick: (e) => this.onClickFavorite(e, [item], t),\n disabled: false,\n \"data-action\": \"mark\",\n action: \"mark\",",
=======
      "line_number": 2134,
      "context": "disabled: false,\n },\n {\n id: \"option_mark-as-favorite\",\n key: \"mark-as-favorite\",\n label: t(\"MarkAsFavorite\"),\n icon: FavoritesReactSvgUrl,\n onClick: (e) => this.onClickFavorite(e, item.id, t),\n disabled: false,\n \"data-action\": \"mark\",\n action: \"mark\",",
>>>>>>> b75318d3
      "module": "/packages/client"
    }
  ],
  "languages": {
    "en": {
      "ai_translated": false,
      "ai_model": null,
      "ai_spell_check_issues": [],
      "approved_at": null
    },
    "ar-SA": {
      "ai_translated": false,
      "ai_model": null,
      "ai_spell_check_issues": [],
      "approved_at": null
    },
    "az": {
      "ai_translated": false,
      "ai_model": null,
      "ai_spell_check_issues": [
        {
          "type": "incorrect_translation",
          "description": "The translation \"Favorit kimi işarələ\" is not the most natural or accurate translation of \"Mark as favorite.\" It literally translates to \"Mark as favorite-like\".",
          "suggestion": "Sevimli kimi etklə (or) Sevdiyimə əlavə et"
        }
      ],
      "approved_at": null
    },
    "bg": {
      "ai_translated": false,
      "ai_model": null,
      "ai_spell_check_issues": [],
      "approved_at": null
    },
    "cs": {
      "ai_translated": false,
      "ai_model": null,
      "ai_spell_check_issues": [],
      "approved_at": null
    },
    "de": {
      "ai_translated": false,
      "ai_model": null,
      "ai_spell_check_issues": [],
      "approved_at": null
    },
    "el-GR": {
      "ai_translated": false,
      "ai_model": null,
      "ai_spell_check_issues": [],
      "approved_at": null
    },
    "es": {
      "ai_translated": false,
      "ai_model": null,
      "ai_spell_check_issues": [],
      "approved_at": null
    },
    "fi": {
      "ai_translated": false,
      "ai_model": null,
      "ai_spell_check_issues": [],
      "approved_at": null
    },
    "fr": {
      "ai_translated": false,
      "ai_model": null,
      "ai_spell_check_issues": [
        {
          "type": "incorrect_translation",
          "description": "The translation 'Marquer en tant que favori' is technically correct but a more natural and common phrasing would be 'Ajouter aux favoris' or 'Favoris'. 'Marquer en tant que favori' sounds a bit formal and less user-friendly.",
          "suggestion": "Ajouter aux favoris"
        }
      ],
      "approved_at": null
    },
    "hy-AM": {
      "ai_translated": false,
      "ai_model": null,
      "ai_spell_check_issues": [
        {
          "type": "incorrect_translation",
          "description": "While technically correct, \"Նշել որպես ընտրյալ\" is a somewhat literal and less natural translation of \"Mark as favorite.\" A more idiomatic translation would be something like \"Ավելացնելնուշումներին\" (Avelacnel nuwmnerin) or \"Ավելացնելնվերապահեստին\" (Avelacnel nverapahestine).",
          "suggestion": "Consider \"Ավելացնելնուշումներին\" (Avelacnel nuwmnerin) or \"Ավելացնելնվերապահեստին\" (Avelacnel nverapahestine)"
        }
      ],
      "approved_at": null
    },
    "it": {
      "ai_translated": false,
      "ai_model": null,
      "ai_spell_check_issues": [],
      "approved_at": null
    },
    "ja-JP": {
      "ai_translated": false,
      "ai_model": null,
      "ai_spell_check_issues": [
        {
          "type": "incorrect_translation",
          "description": "While \"お気に入りに登録\" is a common way to say 'mark as favorite', it's a bit formal for a UI element. A more natural and concise translation would be better suited.",
          "suggestion": "お気に入りに追加"
        }
      ],
      "approved_at": null
    },
    "ko-KR": {
      "ai_translated": false,
      "ai_model": null,
      "ai_spell_check_issues": [],
      "approved_at": null
    },
    "lo-LA": {
      "ai_translated": false,
      "ai_model": null,
      "ai_spell_check_issues": [
        {
          "type": "incorrect_translation",
          "description": "The Lao translation \"ຫມາຍດາວເອກະສານ\" literally translates to \"mark star document\". While it conveys the general idea, it's not the most natural or idiomatic way to say \"Mark as favorite\" in Lao. A more accurate and fluent translation might be something like \"ເພີ່ມເຕີມເປັນສຸດທິະຍົນ\" or \"ບັນຈຸລາຍການໄວ້ໃນທີ່ພົ້ນເດັ່ນ\".",
          "suggestion": "Consider \"ເພີ່ມເຕີມເປັນສຸດທິະຍົນ\" or \"ບັນຈຸລາຍການໄວ້ໃນທີ່ພົ້ນເດັ່ນ\"."
        }
      ],
      "approved_at": null
    },
    "lv": {
      "ai_translated": false,
      "ai_model": null,
      "ai_spell_check_issues": [],
      "approved_at": null
    },
    "nl": {
      "ai_translated": false,
      "ai_model": null,
      "ai_spell_check_issues": [],
      "approved_at": null
    },
    "pl": {
      "ai_translated": false,
      "ai_model": null,
      "ai_spell_check_issues": [],
      "approved_at": null
    },
    "pt": {
      "ai_translated": false,
      "ai_model": null,
      "ai_spell_check_issues": [],
      "approved_at": null
    },
    "pt-BR": {
      "ai_translated": false,
      "ai_model": null,
      "ai_spell_check_issues": [],
      "approved_at": null
    },
    "ro": {
      "ai_translated": false,
      "ai_model": null,
      "ai_spell_check_issues": [],
      "approved_at": null
    },
    "ru": {
      "ai_translated": false,
      "ai_model": null,
      "ai_spell_check_issues": [
        {
          "type": "incorrect_translation",
          "description": "While 'Добавить в избранное' is a common and generally acceptable translation for 'Mark as favorite', a more direct and potentially more accurate translation would be 'Отметить как избранное'. 'Добавить в избранное' implies adding something *to* a favorites list, whereas 'Mark as favorite' indicates a marking action.",
          "suggestion": "Отметить как избранное"
        }
      ],
      "approved_at": null
    },
    "si": {
      "ai_translated": false,
      "ai_model": null,
      "ai_spell_check_issues": [
        {
          "type": "incorrect_translation",
          "description": "The translation 'ප්‍රියතම ලෙස යොදන්න' while attempting to convey 'Mark as favorite,' doesn't quite capture the intended meaning. 'යොදන්න' implies 'to add' or 'to apply', which isn't the best fit for 'Mark as favorite'.",
          "suggestion": "Consider a translation like 'ප්‍රියතම ලකුණ තැබුවා' (Priyathama lakuna thabuva) which more accurately means 'Marked as favorite' or 'Add to favorites'."
        }
      ],
      "approved_at": null
    },
    "sk": {
      "ai_translated": false,
      "ai_model": null,
      "ai_spell_check_issues": [],
      "approved_at": null
    },
    "sl": {
      "ai_translated": false,
      "ai_model": null,
      "ai_spell_check_issues": [],
      "approved_at": null
    },
    "sr-Cyrl-RS": {
      "ai_translated": false,
      "ai_model": null,
      "ai_spell_check_issues": [
        {
          "type": "incorrect_translation",
          "description": "While \"Означи као омиљено\" is understandable, \"Mark as favorite\" typically translates better as \"Додај у омиљене\" or \"Сачувај у омиљене\" in Serbian (Cyrillic). \"Означи као омиљено\" sounds slightly awkward.",
          "suggestion": "Додај у омиљене"
        }
      ],
      "approved_at": null
    },
    "sr-Latn-RS": {
      "ai_translated": false,
      "ai_model": null,
      "ai_spell_check_issues": [],
      "approved_at": null
    },
    "tr": {
      "ai_translated": false,
      "ai_model": null,
      "ai_spell_check_issues": [],
      "approved_at": null
    },
    "uk-UA": {
      "ai_translated": false,
      "ai_model": null,
      "ai_spell_check_issues": [],
      "approved_at": null
    },
    "vi": {
      "ai_translated": false,
      "ai_model": null,
      "ai_spell_check_issues": [],
      "approved_at": null
    },
    "zh-CN": {
      "ai_translated": false,
      "ai_model": null,
      "ai_spell_check_issues": [],
      "approved_at": null
    }
  }
}<|MERGE_RESOLUTION|>--- conflicted
+++ resolved
@@ -3,11 +3,7 @@
   "content": "Mark as favorite",
   "content_en_sha1_hash": "a8e7d773cec432feb41d1356e6bfdd0f356ffc17",
   "created_at": "2025-05-19T21:30:55.804Z",
-<<<<<<< HEAD
-  "updated_at": "2025-08-29T14:33:38.373Z",
-=======
   "updated_at": "2025-09-01T11:05:24.396Z",
->>>>>>> b75318d3
   "comment": {
     "text": "This translation key is used to display the label \"Mark as favorite\" in the UI, likely as a button or option. It should be translated in the context of a user interface where users can mark items as their favorites.",
     "is_auto": true,
@@ -16,24 +12,14 @@
   "usage": [
     {
       "file_path": "/packages/client/src/store/ContextOptionsStore.js",
-<<<<<<< HEAD
-      "line_number": 2091,
-      "context": "disabled: false,\n },\n {\n id: \"option_mark-as-favorite\",\n key: \"mark-as-favorite\",\n label: t(\"MarkAsFavorite\"),\n icon: FavoritesReactSvgUrl,\n onClick: (e) => this.onClickFavorite(e, [item], t),\n disabled: false,\n \"data-action\": \"mark\",\n action: \"mark\",",
-=======
       "line_number": 2134,
       "context": "disabled: false,\n },\n {\n id: \"option_mark-as-favorite\",\n key: \"mark-as-favorite\",\n label: t(\"MarkAsFavorite\"),\n icon: FavoritesReactSvgUrl,\n onClick: (e) => this.onClickFavorite(e, item.id, t),\n disabled: false,\n \"data-action\": \"mark\",\n action: \"mark\",",
->>>>>>> b75318d3
       "module": "/packages/client"
     },
     {
       "file_path": "/packages/client/src/store/ContextOptionsStore.js",
-<<<<<<< HEAD
-      "line_number": 2091,
-      "context": "disabled: false,\n },\n {\n id: \"option_mark-as-favorite\",\n key: \"mark-as-favorite\",\n label: t(\"MarkAsFavorite\"),\n icon: FavoritesReactSvgUrl,\n onClick: (e) => this.onClickFavorite(e, [item], t),\n disabled: false,\n \"data-action\": \"mark\",\n action: \"mark\",",
-=======
       "line_number": 2134,
       "context": "disabled: false,\n },\n {\n id: \"option_mark-as-favorite\",\n key: \"mark-as-favorite\",\n label: t(\"MarkAsFavorite\"),\n icon: FavoritesReactSvgUrl,\n onClick: (e) => this.onClickFavorite(e, item.id, t),\n disabled: false,\n \"data-action\": \"mark\",\n action: \"mark\",",
->>>>>>> b75318d3
       "module": "/packages/client"
     }
   ],
