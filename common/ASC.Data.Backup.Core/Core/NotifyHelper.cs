--- conflicted
+++ resolved
@@ -193,20 +193,15 @@
         if (!string.IsNullOrEmpty(url))
         {
             args.Add(new TagValue(CommonTags.VirtualRootPath, url));
-<<<<<<< HEAD
             args.Add(new TagValue(CommonTags.ProfileUrl, url + _commonLinkUtility.GetMyStaff()));
-            args.Add(new TagValue(CommonTags.LetterLogo, _tenantLogoManager.GetLogoDarkAsync(false)));
-=======
-            args.Add(new TagValue(CommonTags.ProfileUrl, url + _commonLinkUtility.GetMyStaff()));
-
-            var attachment = _tenantLogoManager.GetMailLogoAsAttacment().Result;
+
+            var attachment = _tenantLogoManager.GetMailLogoAsAttacmentAsync().Result;
 
             if (attachment != null)
             {
                 args.Add(new TagValue(CommonTags.LetterLogo, "cid:" + attachment.ContentId));
                 args.Add(new TagValue(CommonTags.EmbeddedAttachments, new[] { attachment }));
             }
->>>>>>> 0b31d564
         }
 
         return args;
