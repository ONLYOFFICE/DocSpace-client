--- conflicted
+++ resolved
@@ -1,739 +1,364 @@
-<<<<<<< HEAD
-﻿// (c) Copyright Ascensio System SIA 2010-2022
-//
-// This program is a free software product.
-// You can redistribute it and/or modify it under the terms
-// of the GNU Affero General Public License (AGPL) version 3 as published by the Free Software
-// Foundation. In accordance with Section 7(a) of the GNU AGPL its Section 15 shall be amended
-// to the effect that Ascensio System SIA expressly excludes the warranty of non-infringement of
-// any third-party rights.
-//
-// This program is distributed WITHOUT ANY WARRANTY, without even the implied warranty
-// of MERCHANTABILITY or FITNESS FOR A PARTICULAR  PURPOSE. For details, see
-// the GNU AGPL at: http://www.gnu.org/licenses/agpl-3.0.html
-//
-// You can contact Ascensio System SIA at Lubanas st. 125a-25, Riga, Latvia, EU, LV-1021.
-//
-// The  interactive user interfaces in modified source and object code versions of the Program must
-// display Appropriate Legal Notices, as required under Section 5 of the GNU AGPL version 3.
-//
-// Pursuant to Section 7(b) of the License you must retain the original Product logo when
-// distributing the program. Pursuant to Section 7(e) we decline to grant you any rights under
-// trademark law for use of our trademarks.
-//
-// All the Product's GUI elements, including illustrations and icon sets, as well as technical writing
-// content are licensed under the terms of the Creative Commons Attribution-ShareAlike 4.0
-// International. See the License terms at http://creativecommons.org/licenses/by-sa/4.0/legalcode
-
-namespace ASC.Files.ThumbnailBuilder;
-
-[Singletone]
-public class BuilderQueue<T>
-{
-    private readonly ThumbnailSettings _config;
-    private readonly ILog _logger;
-    private readonly IServiceScopeFactory _serviceScopeFactory;
-
-    public BuilderQueue(IServiceScopeFactory serviceScopeFactory, IOptionsMonitor<ILog> log, ThumbnailSettings settings)
-    {
-        _logger = log.Get("ASC.Files.ThumbnailBuilder");
-        _serviceScopeFactory = serviceScopeFactory;
-        _config = settings;
-    }
-
-    public void BuildThumbnails(IEnumerable<FileData<T>> filesWithoutThumbnails)
-    {
-        try
-        {
-            Parallel.ForEach(
-                filesWithoutThumbnails,
-                new ParallelOptions { MaxDegreeOfParallelism = _config.MaxDegreeOfParallelism },
-                (fileData) =>
-                {
-                    using var scope = _serviceScopeFactory.CreateScope();
-                    var commonLinkUtilitySettings = scope.ServiceProvider.GetService<CommonLinkUtilitySettings>();
-                    commonLinkUtilitySettings.ServerUri = fileData.BaseUri;
-
-                    var builder = scope.ServiceProvider.GetService<Builder<T>>();
-                    builder.BuildThumbnail(fileData);
-                }
-            );
-        }
-        catch (Exception exception)
-        {
-            _logger.Error(string.Format("BuildThumbnails: filesWithoutThumbnails.Count: {0}.", filesWithoutThumbnails.Count()), exception);
-        }
-    }
-}
-
-[Scope]
-public class Builder<T>
-{
-    private readonly ThumbnailSettings _config;
-    private readonly ILog _logger;
-    private readonly TenantManager _tenantManager;
-    private readonly IDaoFactory _daoFactory;
-    private readonly DocumentServiceConnector _documentServiceConnector;
-    private readonly DocumentServiceHelper _documentServiceHelper;
-    private readonly Global _global;
-    private readonly PathProvider _pathProvider;
-    private readonly IHttpClientFactory _clientFactory;
-
-    public Builder(
-        ThumbnailSettings settings,
-        TenantManager tenantManager,
-        IDaoFactory daoFactory,
-        DocumentServiceConnector documentServiceConnector,
-        DocumentServiceHelper documentServiceHelper,
-        Global global,
-        PathProvider pathProvider,
-        IOptionsMonitor<ILog> log,
-        IHttpClientFactory clientFactory)
-    {
-        _config = settings;
-        _tenantManager = tenantManager;
-        _daoFactory = daoFactory;
-        _documentServiceConnector = documentServiceConnector;
-        _documentServiceHelper = documentServiceHelper;
-        _global = global;
-        _pathProvider = pathProvider;
-        _logger = log.Get("ASC.Files.ThumbnailBuilder");
-        _clientFactory = clientFactory;
-    }
-
-    internal void BuildThumbnail(FileData<T> fileData)
-    {
-        try
-        {
-            _tenantManager.SetCurrentTenant(fileData.TenantId);
-
-            var fileDao = _daoFactory.GetFileDao<T>();
-            if (fileDao == null)
-            {
-                _logger.ErrorFormat("BuildThumbnail: TenantId: {0}. FileDao could not be null.", fileData.TenantId);
-
-                return;
-            }
-
-            GenerateThumbnail(fileDao, fileData);
-        }
-        catch (Exception exception)
-        {
-            _logger.Error(string.Format("BuildThumbnail: TenantId: {0}.", fileData.TenantId), exception);
-        }
-        finally
-        {
-            FileDataQueue.Queue.TryRemove(fileData.FileId, out _);
-        }
-    }
-
-    private void GenerateThumbnail(IFileDao<T> fileDao, FileData<T> fileData)
-    {
-        File<T> file = null;
-
-        try
-        {
-            file = fileDao.GetFileAsync(fileData.FileId).Result;
-
-            if (file == null)
-            {
-                _logger.ErrorFormat("GenerateThumbnail: FileId: {0}. File not found.", fileData.FileId);
-
-                return;
-            }
-
-            if (file.ThumbnailStatus != Thumbnail.Waiting)
-            {
-                _logger.InfoFormat("GenerateThumbnail: FileId: {0}. Thumbnail already processed.", fileData.FileId);
-
-                return;
-            }
-
-            var ext = FileUtility.GetFileExtension(file.Title);
-
-            if (!_config.FormatsArray.Contains(ext) || file.Encrypted || file.RootFolderType == FolderType.TRASH || file.ContentLength > _config.AvailableFileSize)
-            {
-                file.ThumbnailStatus = Thumbnail.NotRequired;
-                fileDao.SaveThumbnailAsync(file, null).Wait();
-
-                return;
-            }
-
-            if (IsImage(file))
-            {
-                CropImage(fileDao, file);
-            }
-            else
-            {
-                MakeThumbnail(fileDao, file);
-            }
-        }
-        catch (Exception exception)
-        {
-            _logger.Error(string.Format("GenerateThumbnail: FileId: {0}.", fileData.FileId), exception);
-            if (file != null)
-            {
-                file.ThumbnailStatus = Thumbnail.Error;
-                fileDao.SaveThumbnailAsync(file, null).Wait();
-            }
-        }
-    }
-
-    private void MakeThumbnail(IFileDao<T> fileDao, File<T> file)
-    {
-        _logger.DebugFormat("MakeThumbnail: FileId: {0}.", file.ID);
-
-        string thumbnailUrl = null;
-        var attempt = 1;
-
-        do
-        {
-            try
-            {
-                if (GetThumbnailUrl(file, _global.ThumbnailExtension, out thumbnailUrl))
-                {
-                    break;
-                }
-            }
-            catch (Exception exception)
-            {
-                if (exception.InnerException != null)
-                {
-                    var documentServiceException = exception.InnerException as DocumentService.DocumentServiceException;
-                    if (documentServiceException != null)
-                    {
-                        if (documentServiceException.Code == DocumentService.DocumentServiceException.ErrorCode.ConvertPassword)
-                        {
-                            throw new Exception(string.Format("MakeThumbnail: FileId: {0}. Encrypted file.", file.ID));
-                        }
-                        if (documentServiceException.Code == DocumentService.DocumentServiceException.ErrorCode.Convert)
-                        {
-                            throw new Exception(string.Format("MakeThumbnail: FileId: {0}. Could not convert.", file.ID));
-                        }
-                    }
-                }
-            }
-
-            if (attempt >= _config.AttemptsLimit)
-            {
-                throw new Exception(string.Format("MakeThumbnail: FileId: {0}. Attempts limmit exceeded.", file.ID));
-            }
-            else
-            {
-                _logger.DebugFormat("MakeThumbnail: FileId: {0}. Sleep {1} after attempt #{2}. ", file.ID, _config.AttemptWaitInterval, attempt);
-                attempt++;
-            }
-
-            Thread.Sleep(_config.AttemptWaitInterval);
-        }
-        while (string.IsNullOrEmpty(thumbnailUrl));
-
-        SaveThumbnail(fileDao, file, thumbnailUrl);
-    }
-
-    private bool GetThumbnailUrl(File<T> file, string toExtension, out string url)
-    {
-        var fileUri = _pathProvider.GetFileStreamUrl(file);
-        fileUri = _documentServiceConnector.ReplaceCommunityAdress(fileUri);
-
-        var fileExtension = file.ConvertedExtension;
-        var docKey = _documentServiceHelper.GetDocKey(file);
-        var thumbnail = new DocumentService.ThumbnailData
-        {
-            Aspect = 2,
-            First = true,
-            //Height = config.ThumbnaillHeight,
-            //Width = config.ThumbnaillWidth
-        };
-        var spreadsheetLayout = new DocumentService.SpreadsheetLayout
-        {
-            IgnorePrintArea = true,
-            //Orientation = "landscape", // "297mm" x "210mm"
-            FitToHeight = 0,
-            FitToWidth = 1,
-            Headings = false,
-            GridLines = false,
-            Margins = new DocumentService.SpreadsheetLayout.LayoutMargins
-            {
-                Top = "0mm",
-                Right = "0mm",
-                Bottom = "0mm",
-                Left = "0mm"
-            },
-            PageSize = new DocumentService.SpreadsheetLayout.LayoutPageSize
-            {
-                Width = (_config.ThumbnaillWidth * 1.5) + "mm", // 192 * 1.5 = "288mm",
-                Height = (_config.ThumbnaillHeight * 1.5) + "mm" // 128 * 1.5 = "192mm"
-            }
-        };
-
-        (var operationResultProgress, url) = _documentServiceConnector.GetConvertedUriAsync(fileUri, fileExtension, toExtension, docKey, null, thumbnail, spreadsheetLayout, false).Result;
-
-        operationResultProgress = Math.Min(operationResultProgress, 100);
-
-        return operationResultProgress == 100;
-    }
-
-    private void SaveThumbnail(IFileDao<T> fileDao, File<T> file, string thumbnailUrl)
-    {
-        _logger.DebugFormat("SaveThumbnail: FileId: {0}. ThumbnailUrl {1}.", file.ID, thumbnailUrl);
-
-        var request = new HttpRequestMessage();
-        request.RequestUri = new Uri(thumbnailUrl);
-
-        var httpClient = _clientFactory.CreateClient();
-        using var response = httpClient.Send(request);
-        using (var stream = new ResponseStream(response))
-        {
-            Crop(fileDao, file, stream);
-        }
-
-        _logger.DebugFormat("SaveThumbnail: FileId: {0}. Successfully saved.", file.ID);
-    }
-
-    private bool IsImage(File<T> file)
-    {
-        var extension = FileUtility.GetFileExtension(file.Title);
-
-        return FileUtility.ExtsImage.Contains(extension);
-    }
-
-    private void CropImage(IFileDao<T> fileDao, File<T> file)
-    {
-        _logger.DebugFormat("CropImage: FileId: {0}.", file.ID);
-
-        using (var stream = fileDao.GetFileStreamAsync(file).Result)
-        {
-            Crop(fileDao, file, stream);
-        }
-
-        _logger.DebugFormat("CropImage: FileId: {0}. Successfully saved.", file.ID);
-    }
-
-    private void Crop(IFileDao<T> fileDao, File<T> file, Stream stream)
-    {
-        using (var sourceImg = Image.Load(stream))
-        {
-            using (var targetImg = GetImageThumbnail(sourceImg))
-            {
-                using (var targetStream = new MemoryStream())
-                {
-                    targetImg.Save(targetStream, PngFormat.Instance);
-                    fileDao.SaveThumbnailAsync(file, targetStream).Wait();
-                }
-            }
-        }
-
-        GC.Collect();
-    }
-
-    private Image GetImageThumbnail(Image sourceBitmap)
-    {
-        //bad for small or disproportionate images
-        //return sourceBitmap.GetThumbnailImage(config.ThumbnaillWidth, config.ThumbnaillHeight, () => false, IntPtr.Zero);
-
-        var targetSize = new Size(Math.Min(sourceBitmap.Width, _config.ThumbnaillWidth), Math.Min(sourceBitmap.Height, _config.ThumbnaillHeight));
-        var point = new Point(0, 0);
-        var size = targetSize;
-
-        if (sourceBitmap.Width > _config.ThumbnaillWidth && sourceBitmap.Height > _config.ThumbnaillHeight)
-        {
-            if (sourceBitmap.Width > sourceBitmap.Height)
-            {
-                var width = (int)(_config.ThumbnaillWidth * (sourceBitmap.Height / (1.0 * _config.ThumbnaillHeight)));
-                size = new Size(width, sourceBitmap.Height);
-            }
-            else
-            {
-                var height = (int)(_config.ThumbnaillHeight * (sourceBitmap.Width / (1.0 * _config.ThumbnaillWidth)));
-                size = new Size(sourceBitmap.Width, height);
-            }
-        }
-
-        if (sourceBitmap.Width > sourceBitmap.Height)
-        {
-            point.X = (sourceBitmap.Width - size.Width) / 2;
-        }
-
-        var targetThumbnailSettings = new UserPhotoThumbnailSettings(point, size);
-
-        return UserPhotoThumbnailManager.GetImage(sourceBitmap, targetSize, targetThumbnailSettings);
-    }
-=======
-﻿/*
- *
- * (c) Copyright Ascensio System Limited 2010-2021
- * 
- * Licensed under the Apache License, Version 2.0 (the "License");
- * you may not use this file except in compliance with the License.
- * You may obtain a copy of the License at
- * http://www.apache.org/licenses/LICENSE-2.0
- * Unless required by applicable law or agreed to in writing, software
- * distributed under the License is distributed on an "AS IS" BASIS,
- * WITHOUT WARRANTIES OR CONDITIONS OF ANY KIND, either express or implied.
- * See the License for the specific language governing permissions and
- * limitations under the License.
- *
-*/
-
-
-using System;
-using System.Collections.Generic;
-using System.IO;
-using System.Linq;
-using System.Net.Http;
-using System.Threading;
-using System.Threading.Tasks;
-
-using ASC.Common;
-using ASC.Common.Logging;
-using ASC.Core;
-using ASC.Core.Common;
-using ASC.Files.Core;
-using ASC.Web.Core.Files;
-using ASC.Web.Core.Users;
-using ASC.Web.Files.Classes;
-using ASC.Web.Files.Core;
-using ASC.Web.Files.Services.DocumentService;
-
-using Microsoft.Extensions.DependencyInjection;
-using Microsoft.Extensions.Options;
-
-using SixLabors.ImageSharp;
-using SixLabors.ImageSharp.Formats.Png;
-
-namespace ASC.Files.ThumbnailBuilder
-{
-    [Singletone]
-    internal class BuilderQueue<T>
-    {
-        private readonly ThumbnailSettings config;
-        private readonly ILog logger;
-        private IServiceProvider ServiceProvider { get; }
-
-        public BuilderQueue(IServiceProvider serviceProvider, IOptionsMonitor<ILog> log, ThumbnailSettings settings)
-        {
-            logger = log.Get("ASC.Files.ThumbnailBuilder");
-            ServiceProvider = serviceProvider;
-            config = settings;
-        }
-
+﻿// (c) Copyright Ascensio System SIA 2010-2022
+//
+// This program is a free software product.
+// You can redistribute it and/or modify it under the terms
+// of the GNU Affero General Public License (AGPL) version 3 as published by the Free Software
+// Foundation. In accordance with Section 7(a) of the GNU AGPL its Section 15 shall be amended
+// to the effect that Ascensio System SIA expressly excludes the warranty of non-infringement of
+// any third-party rights.
+//
+// This program is distributed WITHOUT ANY WARRANTY, without even the implied warranty
+// of MERCHANTABILITY or FITNESS FOR A PARTICULAR  PURPOSE. For details, see
+// the GNU AGPL at: http://www.gnu.org/licenses/agpl-3.0.html
+//
+// You can contact Ascensio System SIA at Lubanas st. 125a-25, Riga, Latvia, EU, LV-1021.
+//
+// The  interactive user interfaces in modified source and object code versions of the Program must
+// display Appropriate Legal Notices, as required under Section 5 of the GNU AGPL version 3.
+//
+// Pursuant to Section 7(b) of the License you must retain the original Product logo when
+// distributing the program. Pursuant to Section 7(e) we decline to grant you any rights under
+// trademark law for use of our trademarks.
+//
+// All the Product's GUI elements, including illustrations and icon sets, as well as technical writing
+// content are licensed under the terms of the Creative Commons Attribution-ShareAlike 4.0
+// International. See the License terms at http://creativecommons.org/licenses/by-sa/4.0/legalcode
+
+namespace ASC.Files.ThumbnailBuilder;
+
+[Singletone]
+public class BuilderQueue<T>
+{
+    private readonly ThumbnailSettings _config;
+    private readonly ILog _logger;
+    private readonly IServiceScopeFactory _serviceScopeFactory;
+
+    public BuilderQueue(IServiceScopeFactory serviceScopeFactory, IOptionsMonitor<ILog> log, ThumbnailSettings settings)
+    {
+        _logger = log.Get("ASC.Files.ThumbnailBuilder");
+        _serviceScopeFactory = serviceScopeFactory;
+        _config = settings;
+    }
+
         public async Task BuildThumbnails(IEnumerable<FileData<T>> filesWithoutThumbnails)
-        {
-            try
-            {
+    {
+        try
+        {
                 await Parallel.ForEachAsync(
-                    filesWithoutThumbnails,
-                    new ParallelOptions { MaxDegreeOfParallelism = config.MaxDegreeOfParallelism },
+                filesWithoutThumbnails,
+                new ParallelOptions { MaxDegreeOfParallelism = _config.MaxDegreeOfParallelism },
                     async (fileData, token) =>
-                    {
-                        using var scope = ServiceProvider.CreateScope();
-                        var commonLinkUtilitySettings = scope.ServiceProvider.GetService<CommonLinkUtilitySettings>();
-                        commonLinkUtilitySettings.ServerUri = fileData.BaseUri;
-
-                        var builder = scope.ServiceProvider.GetService<Builder<T>>();
+                {
+                    using var scope = _serviceScopeFactory.CreateScope();
+                    var commonLinkUtilitySettings = scope.ServiceProvider.GetService<CommonLinkUtilitySettings>();
+                    commonLinkUtilitySettings.ServerUri = fileData.BaseUri;
+
+                    var builder = scope.ServiceProvider.GetService<Builder<T>>();
                         await builder.BuildThumbnail(fileData);
-                    }
-                );
-            }
-            catch (Exception exception)
-            {
-                logger.Error(string.Format("BuildThumbnails: filesWithoutThumbnails.Count: {0}.", filesWithoutThumbnails.Count()), exception);
-            }
-        }
-    }
-
-    [Scope]
-    internal class Builder<T>
-    {
-        private readonly ThumbnailSettings config;
-        private readonly ILog logger;
-
-        private TenantManager TenantManager { get; }
-        private IDaoFactory DaoFactory { get; }
-        private DocumentServiceConnector DocumentServiceConnector { get; }
-        private DocumentServiceHelper DocumentServiceHelper { get; }
-        private Global Global { get; }
-        private PathProvider PathProvider { get; }
-        private IHttpClientFactory ClientFactory { get; }
-
-        public Builder(
-            ThumbnailSettings settings,
-            TenantManager tenantManager,
-            IDaoFactory daoFactory,
-            DocumentServiceConnector documentServiceConnector,
-            DocumentServiceHelper documentServiceHelper,
-            Global global,
-            PathProvider pathProvider,
-            IOptionsMonitor<ILog> log,
-            IHttpClientFactory clientFactory)
-        {
-            this.config = settings;
-            TenantManager = tenantManager;
-            DaoFactory = daoFactory;
-            DocumentServiceConnector = documentServiceConnector;
-            DocumentServiceHelper = documentServiceHelper;
-            Global = global;
-            PathProvider = pathProvider;
-            logger = log.Get("ASC.Files.ThumbnailBuilder");
-            ClientFactory = clientFactory;
-        }
-
+                }
+            );
+        }
+        catch (Exception exception)
+        {
+            _logger.Error(string.Format("BuildThumbnails: filesWithoutThumbnails.Count: {0}.", filesWithoutThumbnails.Count()), exception);
+        }
+    }
+}
+
+[Scope]
+public class Builder<T>
+{
+    private readonly ThumbnailSettings _config;
+    private readonly ILog _logger;
+    private readonly TenantManager _tenantManager;
+    private readonly IDaoFactory _daoFactory;
+    private readonly DocumentServiceConnector _documentServiceConnector;
+    private readonly DocumentServiceHelper _documentServiceHelper;
+    private readonly Global _global;
+    private readonly PathProvider _pathProvider;
+    private readonly IHttpClientFactory _clientFactory;
+
+    public Builder(
+        ThumbnailSettings settings,
+        TenantManager tenantManager,
+        IDaoFactory daoFactory,
+        DocumentServiceConnector documentServiceConnector,
+        DocumentServiceHelper documentServiceHelper,
+        Global global,
+        PathProvider pathProvider,
+        IOptionsMonitor<ILog> log,
+        IHttpClientFactory clientFactory)
+    {
+        _config = settings;
+        _tenantManager = tenantManager;
+        _daoFactory = daoFactory;
+        _documentServiceConnector = documentServiceConnector;
+        _documentServiceHelper = documentServiceHelper;
+        _global = global;
+        _pathProvider = pathProvider;
+        _logger = log.Get("ASC.Files.ThumbnailBuilder");
+        _clientFactory = clientFactory;
+    }
+
         internal async Task BuildThumbnail(FileData<T> fileData)
-        {
-            try
-            {
-                TenantManager.SetCurrentTenant(fileData.TenantId);
-
-                var fileDao = DaoFactory.GetFileDao<T>();
-                if (fileDao == null)
-                {
-                    logger.ErrorFormat("BuildThumbnail: TenantId: {0}. FileDao could not be null.", fileData.TenantId);
-                    return;
-                }
-
+    {
+        try
+        {
+            _tenantManager.SetCurrentTenant(fileData.TenantId);
+
+            var fileDao = _daoFactory.GetFileDao<T>();
+            if (fileDao == null)
+            {
+                _logger.ErrorFormat("BuildThumbnail: TenantId: {0}. FileDao could not be null.", fileData.TenantId);
+
+                return;
+            }
+
                 await GenerateThumbnail(fileDao, fileData);
-            }
-            catch (Exception exception)
-            {
-                logger.Error(string.Format("BuildThumbnail: TenantId: {0}.", fileData.TenantId), exception);
-            }
-            finally
-            {
-                Launcher.Queue.TryRemove(fileData.FileId, out _);
-            }
-        }
-
+        }
+        catch (Exception exception)
+        {
+            _logger.Error(string.Format("BuildThumbnail: TenantId: {0}.", fileData.TenantId), exception);
+        }
+        finally
+        {
+            FileDataQueue.Queue.TryRemove(fileData.FileId, out _);
+        }
+    }
+
         private async Task GenerateThumbnail(IFileDao<T> fileDao, FileData<T> fileData)
-        {
-            File<T> file = null;
-
-            try
-            {
+    {
+        File<T> file = null;
+
+        try
+        {
                 file = await fileDao.GetFileAsync(fileData.FileId);
-
-                if (file == null)
-                {
-                    logger.ErrorFormat("GenerateThumbnail: FileId: {0}. File not found.", fileData.FileId);
-                    return;
-                }
-
-                if (file.ThumbnailStatus != Thumbnail.Waiting)
-                {
-                    logger.InfoFormat("GenerateThumbnail: FileId: {0}. Thumbnail already processed.", fileData.FileId);
-                    return;
-                }
-
-                var ext = FileUtility.GetFileExtension(file.Title);
-
-                if (!config.FormatsArray.Contains(ext) || file.Encrypted || file.RootFolderType == FolderType.TRASH || file.ContentLength > config.AvailableFileSize)
-                {
-                    file.ThumbnailStatus = Thumbnail.NotRequired;
+
+            if (file == null)
+            {
+                _logger.ErrorFormat("GenerateThumbnail: FileId: {0}. File not found.", fileData.FileId);
+
+                return;
+            }
+
+            if (file.ThumbnailStatus != Thumbnail.Waiting)
+            {
+                _logger.InfoFormat("GenerateThumbnail: FileId: {0}. Thumbnail already processed.", fileData.FileId);
+
+                return;
+            }
+
+            var ext = FileUtility.GetFileExtension(file.Title);
+
+            if (!_config.FormatsArray.Contains(ext) || file.Encrypted || file.RootFolderType == FolderType.TRASH || file.ContentLength > _config.AvailableFileSize)
+            {
+                file.ThumbnailStatus = Thumbnail.NotRequired;
                     await fileDao.SaveThumbnailAsync(file, null);
-                    return;
-                }
-
-                if (IsImage(file))
-                {
+
+                return;
+            }
+
+            if (IsImage(file))
+            {
                     await CropImage(fileDao, file);
-                }
-                else
-                {
+            }
+            else
+            {
                     await MakeThumbnail(fileDao, file);
-                }
-            }
-            catch (Exception exception)
-            {
-                logger.Error(string.Format("GenerateThumbnail: FileId: {0}.", fileData.FileId), exception);
-                if (file != null)
-                {
-                    file.ThumbnailStatus = Thumbnail.Error;
+            }
+        }
+        catch (Exception exception)
+        {
+            _logger.Error(string.Format("GenerateThumbnail: FileId: {0}.", fileData.FileId), exception);
+            if (file != null)
+            {
+                file.ThumbnailStatus = Thumbnail.Error;
                     await fileDao.SaveThumbnailAsync(file, null);
-                }
-            }
-        }
-
+            }
+        }
+    }
+
         private async Task MakeThumbnail(IFileDao<T> fileDao, File<T> file)
-        {
-            logger.DebugFormat("MakeThumbnail: FileId: {0}.", file.ID);
-
-            string thumbnailUrl = null;
-            var attempt = 1;
-
-            do
-            {
-                try
-                {
-                    var (result, url) = await GetThumbnailUrl(file, Global.ThumbnailExtension);
+    {
+        _logger.DebugFormat("MakeThumbnail: FileId: {0}.", file.ID);
+
+        string thumbnailUrl = null;
+        var attempt = 1;
+
+        do
+        {
+            try
+            {
+                    var (result, url) = await GetThumbnailUrl(file, _global.ThumbnailExtension);
                     thumbnailUrl = url;
 
                     if (result)
-                    {
-                        break;
-                    }
-                }
-                catch (Exception exception)
-                {
-                    if (exception.InnerException != null)
-                    {
-                        var documentServiceException = exception.InnerException as DocumentService.DocumentServiceException;
-                        if (documentServiceException != null)
-                        {
-                            if (documentServiceException.Code == DocumentService.DocumentServiceException.ErrorCode.ConvertPassword)
-                            {
-                                throw new Exception(string.Format("MakeThumbnail: FileId: {0}. Encrypted file.", file.ID));
-                            }
-                            if (documentServiceException.Code == DocumentService.DocumentServiceException.ErrorCode.Convert)
-                            {
-                                throw new Exception(string.Format("MakeThumbnail: FileId: {0}. Could not convert.", file.ID));
-                            }
-                        }
-                    }
-                }
-
-                if (attempt >= config.AttemptsLimit)
-                {
-                    throw new Exception(string.Format("MakeThumbnail: FileId: {0}. Attempts limmit exceeded.", file.ID));
-                }
-                else
-                {
-                    logger.DebugFormat("MakeThumbnail: FileId: {0}. Sleep {1} after attempt #{2}. ", file.ID, config.AttemptWaitInterval, attempt);
-                    attempt++;
-                }
-
-                Thread.Sleep(config.AttemptWaitInterval);
-            }
-            while (string.IsNullOrEmpty(thumbnailUrl));
-
+                {
+                    break;
+                }
+            }
+            catch (Exception exception)
+            {
+                if (exception.InnerException != null)
+                {
+                    var documentServiceException = exception.InnerException as DocumentService.DocumentServiceException;
+                    if (documentServiceException != null)
+                    {
+                        if (documentServiceException.Code == DocumentService.DocumentServiceException.ErrorCode.ConvertPassword)
+                        {
+                            throw new Exception(string.Format("MakeThumbnail: FileId: {0}. Encrypted file.", file.ID));
+                        }
+                        if (documentServiceException.Code == DocumentService.DocumentServiceException.ErrorCode.Convert)
+                        {
+                            throw new Exception(string.Format("MakeThumbnail: FileId: {0}. Could not convert.", file.ID));
+                        }
+                    }
+                }
+            }
+
+            if (attempt >= _config.AttemptsLimit)
+            {
+                throw new Exception(string.Format("MakeThumbnail: FileId: {0}. Attempts limmit exceeded.", file.ID));
+            }
+            else
+            {
+                _logger.DebugFormat("MakeThumbnail: FileId: {0}. Sleep {1} after attempt #{2}. ", file.ID, _config.AttemptWaitInterval, attempt);
+                attempt++;
+            }
+
+            Thread.Sleep(_config.AttemptWaitInterval);
+        }
+        while (string.IsNullOrEmpty(thumbnailUrl));
+
             await SaveThumbnail(fileDao, file, thumbnailUrl);
-        }
-
+    }
+
         private async Task<(bool, string)> GetThumbnailUrl(File<T> file, string toExtension)
-        {
-            var fileUri = PathProvider.GetFileStreamUrl(file);
-            fileUri = DocumentServiceConnector.ReplaceCommunityAdress(fileUri);
-
-            var fileExtension = file.ConvertedExtension;
-            var docKey = DocumentServiceHelper.GetDocKey(file);
-            var thumbnail = new DocumentService.ThumbnailData
-            {
-                Aspect = 2,
-                First = true,
-                //Height = config.ThumbnaillHeight,
-                //Width = config.ThumbnaillWidth
-            };
-            var spreadsheetLayout = new DocumentService.SpreadsheetLayout
-            {
-                IgnorePrintArea = true,
-                //Orientation = "landscape", // "297mm" x "210mm"
-                FitToHeight = 0,
-                FitToWidth = 1,
-                Headings = false,
-                GridLines = false,
-                Margins = new DocumentService.SpreadsheetLayout.LayoutMargins
-                {
-                    Top = "0mm",
-                    Right = "0mm",
-                    Bottom = "0mm",
-                    Left = "0mm"
-                },
-                PageSize = new DocumentService.SpreadsheetLayout.LayoutPageSize
-                {
-                    Width = (config.ThumbnaillWidth * 1.5) + "mm", // 192 * 1.5 = "288mm",
-                    Height = (config.ThumbnaillHeight * 1.5) + "mm" // 128 * 1.5 = "192mm"
-                }
-            };
-
-            var (operationResultProgress, url) = await DocumentServiceConnector.GetConvertedUriAsync(fileUri, fileExtension, toExtension, docKey, null, thumbnail, spreadsheetLayout, false);
-
-            operationResultProgress = Math.Min(operationResultProgress, 100);
+    {
+        var fileUri = _pathProvider.GetFileStreamUrl(file);
+        fileUri = _documentServiceConnector.ReplaceCommunityAdress(fileUri);
+
+        var fileExtension = file.ConvertedExtension;
+        var docKey = _documentServiceHelper.GetDocKey(file);
+        var thumbnail = new DocumentService.ThumbnailData
+        {
+            Aspect = 2,
+            First = true,
+            //Height = config.ThumbnaillHeight,
+            //Width = config.ThumbnaillWidth
+        };
+        var spreadsheetLayout = new DocumentService.SpreadsheetLayout
+        {
+            IgnorePrintArea = true,
+            //Orientation = "landscape", // "297mm" x "210mm"
+            FitToHeight = 0,
+            FitToWidth = 1,
+            Headings = false,
+            GridLines = false,
+            Margins = new DocumentService.SpreadsheetLayout.LayoutMargins
+            {
+                Top = "0mm",
+                Right = "0mm",
+                Bottom = "0mm",
+                Left = "0mm"
+            },
+            PageSize = new DocumentService.SpreadsheetLayout.LayoutPageSize
+            {
+                Width = (_config.ThumbnaillWidth * 1.5) + "mm", // 192 * 1.5 = "288mm",
+                Height = (_config.ThumbnaillHeight * 1.5) + "mm" // 128 * 1.5 = "192mm"
+            }
+        };
+
+            var (operationResultProgress, url) = await _documentServiceConnector.GetConvertedUriAsync(fileUri, fileExtension, toExtension, docKey, null, thumbnail, spreadsheetLayout, false);
+
+        operationResultProgress = Math.Min(operationResultProgress, 100);
             return (operationResultProgress == 100, url);
-        }
-
+    }
+
         private async Task SaveThumbnail(IFileDao<T> fileDao, File<T> file, string thumbnailUrl)
-        {
-            logger.DebugFormat("SaveThumbnail: FileId: {0}. ThumbnailUrl {1}.", file.ID, thumbnailUrl);
-
+    {
+        _logger.DebugFormat("SaveThumbnail: FileId: {0}. ThumbnailUrl {1}.", file.ID, thumbnailUrl);
+
             using var request = new HttpRequestMessage();
-            request.RequestUri = new Uri(thumbnailUrl);
-
-            var httpClient = ClientFactory.CreateClient();
-            using var response = httpClient.Send(request);
-            using (var stream = new ResponseStream(response))
-            {
+        request.RequestUri = new Uri(thumbnailUrl);
+
+        var httpClient = _clientFactory.CreateClient();
+        using var response = httpClient.Send(request);
+        using (var stream = new ResponseStream(response))
+        {
                 await Crop(fileDao, file, stream);
-            }
-
-            logger.DebugFormat("SaveThumbnail: FileId: {0}. Successfully saved.", file.ID);
-        }
-
-        private bool IsImage(File<T> file)
-        {
-            var extension = FileUtility.GetFileExtension(file.Title);
-            return FileUtility.ExtsImage.Contains(extension);
-        }
-
+        }
+
+        _logger.DebugFormat("SaveThumbnail: FileId: {0}. Successfully saved.", file.ID);
+    }
+
+    private bool IsImage(File<T> file)
+    {
+        var extension = FileUtility.GetFileExtension(file.Title);
+
+        return FileUtility.ExtsImage.Contains(extension);
+    }
+
         private async Task CropImage(IFileDao<T> fileDao, File<T> file)
-        {
-            logger.DebugFormat("CropImage: FileId: {0}.", file.ID);
-
+    {
+        _logger.DebugFormat("CropImage: FileId: {0}.", file.ID);
+
             using (var stream = await fileDao.GetFileStreamAsync(file))
-            {
+        {
                 await Crop(fileDao, file, stream);
-            }
-
-            logger.DebugFormat("CropImage: FileId: {0}. Successfully saved.", file.ID);
-        }
-
+        }
+
+        _logger.DebugFormat("CropImage: FileId: {0}. Successfully saved.", file.ID);
+    }
+
         private async Task Crop(IFileDao<T> fileDao, File<T> file, Stream stream)
-        {
-            using (var sourceImg = Image.Load(stream))
-            {
-                using (var targetImg = GetImageThumbnail(sourceImg))
-                {
-                    using (var targetStream = new MemoryStream())
-                    {
-                        targetImg.Save(targetStream, PngFormat.Instance);
+    {
+        using (var sourceImg = Image.Load(stream))
+        {
+            using (var targetImg = GetImageThumbnail(sourceImg))
+            {
+                using (var targetStream = new MemoryStream())
+                {
+                    targetImg.Save(targetStream, PngFormat.Instance);
                         //targetImg.Save(targetStream, JpegFormat.Instance);
                         await fileDao.SaveThumbnailAsync(file, targetStream);
-                    }
-                }
-            }
-            GC.Collect();
-        }
-
-        private Image GetImageThumbnail(Image sourceBitmap)
-        {
-            //bad for small or disproportionate images
-            //return sourceBitmap.GetThumbnailImage(config.ThumbnaillWidth, config.ThumbnaillHeight, () => false, IntPtr.Zero);
-
-            var targetSize = new Size(Math.Min(sourceBitmap.Width, config.ThumbnaillWidth), Math.Min(sourceBitmap.Height, config.ThumbnaillHeight));
-            var point = new Point(0, 0);
-            var size = targetSize;
-
-            if (sourceBitmap.Width > config.ThumbnaillWidth && sourceBitmap.Height > config.ThumbnaillHeight)
-            {
-                if (sourceBitmap.Width > sourceBitmap.Height)
-                {
-                    var width = (int)(config.ThumbnaillWidth * (sourceBitmap.Height / (1.0 * config.ThumbnaillHeight)));
-                    size = new Size(width, sourceBitmap.Height);
-                }
-                else
-                {
-                    var height = (int)(config.ThumbnaillHeight * (sourceBitmap.Width / (1.0 * config.ThumbnaillWidth)));
-                    size = new Size(sourceBitmap.Width, height);
-                }
-            }
-
-            if (sourceBitmap.Width > sourceBitmap.Height)
-            {
-                point.X = (sourceBitmap.Width - size.Width) / 2;
-            }
-
-            var targetThumbnailSettings = new UserPhotoThumbnailSettings(point, size);
-
-            return UserPhotoThumbnailManager.GetImage(sourceBitmap, targetSize, targetThumbnailSettings);
-        }
-    }
->>>>>>> 32186f21
+                }
+            }
+        }
+
+        GC.Collect();
+    }
+
+    private Image GetImageThumbnail(Image sourceBitmap)
+    {
+        //bad for small or disproportionate images
+        //return sourceBitmap.GetThumbnailImage(config.ThumbnaillWidth, config.ThumbnaillHeight, () => false, IntPtr.Zero);
+
+        var targetSize = new Size(Math.Min(sourceBitmap.Width, _config.ThumbnaillWidth), Math.Min(sourceBitmap.Height, _config.ThumbnaillHeight));
+        var point = new Point(0, 0);
+        var size = targetSize;
+
+        if (sourceBitmap.Width > _config.ThumbnaillWidth && sourceBitmap.Height > _config.ThumbnaillHeight)
+        {
+            if (sourceBitmap.Width > sourceBitmap.Height)
+            {
+                var width = (int)(_config.ThumbnaillWidth * (sourceBitmap.Height / (1.0 * _config.ThumbnaillHeight)));
+                size = new Size(width, sourceBitmap.Height);
+            }
+            else
+            {
+                var height = (int)(_config.ThumbnaillHeight * (sourceBitmap.Width / (1.0 * _config.ThumbnaillWidth)));
+                size = new Size(sourceBitmap.Width, height);
+            }
+        }
+
+        if (sourceBitmap.Width > sourceBitmap.Height)
+        {
+            point.X = (sourceBitmap.Width - size.Width) / 2;
+        }
+
+        var targetThumbnailSettings = new UserPhotoThumbnailSettings(point, size);
+
+        return UserPhotoThumbnailManager.GetImage(sourceBitmap, targetSize, targetThumbnailSettings);
+    }
 }