--- conflicted
+++ resolved
@@ -3,11 +3,7 @@
   "content": "Name",
   "content_en_sha1_hash": "709a23220f2c3d64d1e1d6d18c4d5280f8d82fca",
   "created_at": "2025-05-19T21:30:46.705Z",
-<<<<<<< HEAD
-  "updated_at": "2025-06-30T12:20:31.267Z",
-=======
   "updated_at": "2025-07-10T11:11:06.837Z",
->>>>>>> 4378f47c
   "comment": {
     "text": "This translation key displays the user's full name, typically their first and last names. It is used in a social authentication welcome dialog to provide user information. Translators should note that the name may be truncated or displayed as an alias if not available.",
     "is_auto": true,
@@ -64,7 +60,7 @@
     },
     {
       "file_path": "/packages/client/src/pages/PortalSettings/categories/data-import/components/SelectUsersTypeStep/AccountsTable/RowView/index.tsx",
-      "line_number": 183,
+      "line_number": 180,
       "context": "</div>\n ) : null}\n {accountsData.length > 0 ? (\n <>\n <StyledRow key=\"Name\">\n <Text className=\"row-header-title\">{t(\"Common:Name\")}</Text>\n </StyledRow>\n \n {accountsData.map((data) => (\n <UsersRow\n key={data.key}",
       "module": "/packages/client"
     },
