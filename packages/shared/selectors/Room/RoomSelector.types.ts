--- conflicted
+++ resolved
@@ -3,10 +3,9 @@
   TSelectorHeader,
   TSelectorItem,
 } from "../../components/selector/Selector.types";
-import { TLogo } from "../../api/rooms/types";
+
 import { RoomsType } from "../../enums";
 
-<<<<<<< HEAD
 export type RoomSelectorProps = TSelectorHeader &
   TSelectorCancelButton & {
     id?: string;
@@ -16,23 +15,9 @@
     isMultiSelect: boolean;
 
     onSubmit: (items: TSelectorItem[]) => void;
-
+    roomType?: RoomsType;
     excludeItems?: number[];
     setIsDataReady?: (value: boolean) => void;
-  };
-=======
-export interface RoomSelectorProps extends SelectorProps {
-  excludeItems?: number[];
-  roomType: RoomsType | 0;
-  setIsDataReady: (value: boolean) => void;
-}
->>>>>>> d3561a35
-
-export type TItem = {
-  id: number;
-  label: string;
-  icon: string;
-  color: string | undefined;
-  logo: TLogo;
-  roomType: RoomsType;
-};+    submitButtonLabel?: string;
+    withSearch?: boolean;
+  };