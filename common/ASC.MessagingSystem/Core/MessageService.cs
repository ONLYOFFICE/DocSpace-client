--- conflicted
+++ resolved
@@ -1,706 +1,391 @@
-<<<<<<< HEAD
-// (c) Copyright Ascensio System SIA 2010-2022
-//
-// This program is a free software product.
-// You can redistribute it and/or modify it under the terms
-// of the GNU Affero General Public License (AGPL) version 3 as published by the Free Software
-// Foundation. In accordance with Section 7(a) of the GNU AGPL its Section 15 shall be amended
-// to the effect that Ascensio System SIA expressly excludes the warranty of non-infringement of
-// any third-party rights.
-//
-// This program is distributed WITHOUT ANY WARRANTY, without even the implied warranty
-// of MERCHANTABILITY or FITNESS FOR A PARTICULAR  PURPOSE. For details, see
-// the GNU AGPL at: http://www.gnu.org/licenses/agpl-3.0.html
-//
-// You can contact Ascensio System SIA at Lubanas st. 125a-25, Riga, Latvia, EU, LV-1021.
-//
-// The  interactive user interfaces in modified source and object code versions of the Program must
-// display Appropriate Legal Notices, as required under Section 5 of the GNU AGPL version 3.
-//
-// Pursuant to Section 7(b) of the License you must retain the original Product logo when
-// distributing the program. Pursuant to Section 7(e) we decline to grant you any rights under
-// trademark law for use of our trademarks.
-//
-// All the Product's GUI elements, including illustrations and icon sets, as well as technical writing
-// content are licensed under the terms of the Creative Commons Attribution-ShareAlike 4.0
-// International. See the License terms at http://creativecommons.org/licenses/by-sa/4.0/legalcode
-
-namespace ASC.MessagingSystem.Core;
-
-[Scope]
-public class MessageService
-{
-    private readonly ILogger<MessageService> _logger;
-    private readonly IMessageSender _sender;
-    private readonly HttpRequest _request;
-    private readonly MessageFactory _messageFactory;
-    private readonly MessagePolicy _messagePolicy;
-
-    public MessageService(
-        IConfiguration configuration,
-        MessageFactory messageFactory,
-        DbMessageSender sender,
-        MessagePolicy messagePolicy,
-        ILogger<MessageService> logger)
-    {
-        if (configuration["messaging:enabled"] != "true")
-        {
-            return;
-        }
-
-        _sender = sender;
-        _messagePolicy = messagePolicy;
-        _messageFactory = messageFactory;
-        _logger = logger;
-    }
-
-    public MessageService(
-        IConfiguration configuration,
-        IHttpContextAccessor httpContextAccessor,
-        MessageFactory messageFactory,
-        DbMessageSender sender,
-        MessagePolicy messagePolicy,
-        ILogger<MessageService> logger)
-        : this(configuration, messageFactory, sender, messagePolicy, logger)
-    {
-        _request = httpContextAccessor?.HttpContext?.Request;
-    }
-
-    #region HttpRequest
-
-    public async Task SendAsync(MessageAction action)
-    {
-        await SendRequestMessageAsync(null, null, action, null);
-    }
-
-    public async Task SendAsync(MessageAction action, string d1)
-    {
-        await SendRequestMessageAsync(null, null, action, null, d1);
-    }
-
-    public async Task SendAsync(MessageAction action, string d1, string d2)
-    {
-        await SendRequestMessageAsync(null, null, action, null, d1, d2);
-    }
-
-    public async Task SendAsync(MessageAction action, string d1, string d2, string d3)
-    {
-        await SendRequestMessageAsync(null, null, action, null, d1, d2, d3);
-    }
-
-    public async Task SendAsync(MessageAction action, string d1, string d2, string d3, string d4)
-    {
-        await SendRequestMessageAsync(null, null, action, null, d1, d2, d3, d4);
-    }
-
-    public async Task SendAsync(MessageAction action, IEnumerable<string> d1, string d2)
-    {
-        await SendRequestMessageAsync(null, null, action, null, string.Join(", ", d1), d2);
-    }
-
-    public async Task SendAsync(MessageAction action, string d1, IEnumerable<string> d2)
-    {
-        await SendRequestMessageAsync(null, null, action, null, d1, string.Join(", ", d2));
-    }
-
-    public async Task SendAsync(MessageAction action, string d1, string d2, IEnumerable<string> d3)
-    {
-        await SendRequestMessageAsync(null, null, action, null, d1, d2, string.Join(", ", d3));
-    }
-
-    public async Task SendAsync(MessageAction action, IEnumerable<string> d1)
-    {
-        await SendRequestMessageAsync(null, null, action, null, string.Join(", ", d1));
-    }
-
-    public async Task SendAsync(string loginName, MessageAction action)
-    {
-        await SendRequestMessageAsync(loginName, null, action, null);
-    }
-
-    public async Task SendAsync(string loginName, MessageAction action, string d1)
-    {
-        await SendRequestMessageAsync(loginName, null, action, null, d1);
-    }
-
-    #endregion
-
-    #region HttpRequest & Target
-
-    public async Task SendAsync(MessageAction action, MessageTarget target)
-    {
-        await SendRequestMessageAsync(null, null, action, target);
-=======
-// (c) Copyright Ascensio System SIA 2010-2022
-//
-// This program is a free software product.
-// You can redistribute it and/or modify it under the terms
-// of the GNU Affero General Public License (AGPL) version 3 as published by the Free Software
-// Foundation. In accordance with Section 7(a) of the GNU AGPL its Section 15 shall be amended
-// to the effect that Ascensio System SIA expressly excludes the warranty of non-infringement of
-// any third-party rights.
-//
-// This program is distributed WITHOUT ANY WARRANTY, without even the implied warranty
-// of MERCHANTABILITY or FITNESS FOR A PARTICULAR  PURPOSE. For details, see
-// the GNU AGPL at: http://www.gnu.org/licenses/agpl-3.0.html
-//
-// You can contact Ascensio System SIA at Lubanas st. 125a-25, Riga, Latvia, EU, LV-1021.
-//
-// The  interactive user interfaces in modified source and object code versions of the Program must
-// display Appropriate Legal Notices, as required under Section 5 of the GNU AGPL version 3.
-//
-// Pursuant to Section 7(b) of the License you must retain the original Product logo when
-// distributing the program. Pursuant to Section 7(e) we decline to grant you any rights under
-// trademark law for use of our trademarks.
-//
-// All the Product's GUI elements, including illustrations and icon sets, as well as technical writing
-// content are licensed under the terms of the Creative Commons Attribution-ShareAlike 4.0
-// International. See the License terms at http://creativecommons.org/licenses/by-sa/4.0/legalcode
-
-namespace ASC.MessagingSystem.Core;
-
-[Scope]
-public class MessageService
-{
-    private readonly ILogger<MessageService> _logger;
-    private readonly IMessageSender _sender;
-    private readonly HttpRequest _request;
-    private readonly MessageFactory _messageFactory;
-    private readonly MessagePolicy _messagePolicy;
-
-    public MessageService(
-        IConfiguration configuration,
-        MessageFactory messageFactory,
-        DbMessageSender sender,
-        MessagePolicy messagePolicy,
-        ILogger<MessageService> logger)
-    {
-        if (configuration["messaging:enabled"] != "true")
-        {
-            return;
-        }
-
-        _sender = sender;
-        _messagePolicy = messagePolicy;
-        _messageFactory = messageFactory;
-        _logger = logger;
-    }
-
-    public MessageService(
-        IConfiguration configuration,
-        IHttpContextAccessor httpContextAccessor,
-        MessageFactory messageFactory,
-        DbMessageSender sender,
-        MessagePolicy messagePolicy,
-        ILogger<MessageService> logger)
-        : this(configuration, messageFactory, sender, messagePolicy, logger)
-    {
-        _request = httpContextAccessor?.HttpContext?.Request;
-    }
-
-    #region HttpRequest
-
-    public void Send(MessageAction action)
-    {
-        SendRequestMessage(null, null, action, null);
-    }
-
-    public void Send(MessageAction action, string d1)
-    {
-        SendRequestMessage(null, null, action, null, d1);
-    }
-
-    public void Send(MessageAction action, string d1, string d2)
-    {
-        SendRequestMessage(null, null, action, null, d1, d2);
-    }
-
-    public void Send(MessageAction action, string d1, string d2, string d3)
-    {
-        SendRequestMessage(null, null, action, null, d1, d2, d3);
-    }
-
-    public void Send(MessageAction action, string d1, string d2, string d3, string d4)
-    {
-        SendRequestMessage(null, null, action, null, d1, d2, d3, d4);
-    }
-
-    public void Send(MessageAction action, IEnumerable<string> d1, string d2)
-    {
-        SendRequestMessage(null, null, action, null, string.Join(", ", d1), d2);
-    }
-
-    public void Send(MessageAction action, string d1, IEnumerable<string> d2)
-    {
-        SendRequestMessage(null, null, action, null, d1, string.Join(", ", d2));
-    }
-
-    public void Send(MessageAction action, string d1, string d2, IEnumerable<string> d3)
-    {
-        SendRequestMessage(null, null, action, null, d1, d2, string.Join(", ", d3));
-    }
-
-    public void Send(MessageAction action, IEnumerable<string> d1)
-    {
-        SendRequestMessage(null, null, action, null, string.Join(", ", d1));
-    }
-
-    public void Send(string loginName, MessageAction action)
-    {
-        SendRequestMessage(loginName, null, action, null);
-    }
-
-    public void Send(string loginName, MessageAction action, string d1)
-    {
-        SendRequestMessage(loginName, null, action, null, d1);
-    }
-
-    #endregion
-
-    #region HttpRequest & Target
-
-    public void Send(MessageAction action, MessageTarget target)
-    {
-        SendRequestMessage(null, null, action, target);
->>>>>>> 0b31d564
-    }
-    public async Task SendAsync(DateTime? dateTime, MessageAction action, MessageTarget target, string d1)
-    {
-        await SendRequestMessageAsync(null, dateTime, action, target, d1);
-    }
-<<<<<<< HEAD
-
-    public async Task SendAsync(MessageAction action, MessageTarget target, string d1)
-    {
-        await SendRequestMessageAsync(null, null, action, target, d1);
-    }
-
-    public async Task SendAsync(MessageAction action, MessageTarget target, string d1, string d2)
-    {
-        await SendRequestMessageAsync(null, null, action, target, d1, d2);
-    }
-
-    public async Task SendAsync(MessageAction action, MessageTarget target, string d1, string d2, string d3)
-    {
-        await SendRequestMessageAsync(null, null, action, target, d1, d2, d3);
-    }
-
-    public async Task SendAsync(MessageAction action, MessageTarget target, string d1, string d2, string d3, string d4)
-    {
-        await SendRequestMessageAsync(null, null, action, target, d1, d2, d3, d4);
-    }
-
-    public async Task SendAsync(MessageAction action, MessageTarget target, IEnumerable<string> d1, string d2)
-    {
-        await SendRequestMessageAsync(null, null, action, target, string.Join(", ", d1), d2);
-    }
-
-    public async Task SendAsync(MessageAction action, MessageTarget target, string d1, IEnumerable<string> d2)
-    {
-        await SendRequestMessageAsync(null, null, action, target, d1, string.Join(", ", d2));
-    }
-
-    public async Task SendAsync(MessageAction action, MessageTarget target, string d1, string d2, IEnumerable<string> d3)
-    {
-        await SendRequestMessageAsync(null, null, action, target, d1, d2, string.Join(", ", d3));
-    }
-
-    public async Task SendAsync(MessageAction action, MessageTarget target, IEnumerable<string> d1)
-    {
-        await SendRequestMessageAsync(null, null, action, target, string.Join(", ", d1));
-    }
-
-    public async Task SendAsync(string loginName, MessageAction action, MessageTarget target)
-    {
-        await SendRequestMessageAsync(loginName, null, action, target);
-    }
-
-    public async Task SendAsync(string loginName, MessageAction action, MessageTarget target, string d1)
-    {
-        await SendRequestMessageAsync(loginName, null, action, target, d1);
-    }
-
-    #endregion
-
-    private async Task SendRequestMessageAsync(string loginName, DateTime? dateTime, MessageAction action, MessageTarget target, params string[] description)
-    {
-        if (_sender == null)
-        {
-            return;
-        }
-
-        if (_request == null)
-        {
-            _logger.DebugEmptyHttpRequest(action);
-
-            return;
-        }
-
-        var message = await _messageFactory.CreateAsync(_request, loginName, dateTime, action, target, description);
-        if (!_messagePolicy.Check(message))
-        {
-            return;
-        }
-
-        await _sender.SendAsync(message);
-    }
-
-    #region HttpHeaders
-
-    public async Task SendAsync(MessageUserData userData, IDictionary<string, StringValues> httpHeaders, MessageAction action)
-    {
-        await SendHeadersMessageAsync(userData, httpHeaders, action, null);
-    }
-
-    public async Task SendAsync(IDictionary<string, StringValues> httpHeaders, MessageAction action)
-    {
-        await SendHeadersMessageAsync(null, httpHeaders, action, null);
-    }
-
-    public async Task SendAsync(IDictionary<string, StringValues> httpHeaders, MessageAction action, string d1)
-    {
-        await SendHeadersMessageAsync(null, httpHeaders, action, null, d1);
-    }
-
-    public async Task SendAsync(IDictionary<string, StringValues> httpHeaders, MessageAction action, IEnumerable<string> d1)
-    {
-        await SendHeadersMessageAsync(null, httpHeaders, action, null, d1?.ToArray());
-    }
-
-    public async Task SendAsync(MessageUserData userData, IDictionary<string, StringValues> httpHeaders, MessageAction action, MessageTarget target)
-    {
-        await SendHeadersMessageAsync(userData, httpHeaders, action, target);
-    }
-
-    #endregion
-
-    #region HttpHeaders & Target
-
-    public async Task SendAsync(IDictionary<string, StringValues> httpHeaders, MessageAction action, MessageTarget target)
-    {
-        await SendHeadersMessageAsync(null, httpHeaders, action, target);
-    }
-
-    public async Task SendAsync(IDictionary<string, StringValues> httpHeaders, MessageAction action, MessageTarget target, string d1)
-    {
-        await SendHeadersMessageAsync(null, httpHeaders, action, target, d1);
-    }
-
-    public async Task SendAsync(IDictionary<string, StringValues> httpHeaders, MessageAction action, MessageTarget target, IEnumerable<string> d1)
-    {
-       await SendHeadersMessageAsync(null, httpHeaders, action, target, d1?.ToArray());
-    }
-
-    #endregion
-
-    private async Task SendHeadersMessageAsync(MessageUserData userData, IDictionary<string, StringValues> httpHeaders, MessageAction action, MessageTarget target, params string[] description)
-    {
-        if (_sender == null)
-        {
-            return;
-        }
-
-        var message = await _messageFactory.CreateAsync(userData, httpHeaders, action, target, description);
-        if (!_messagePolicy.Check(message))
-        {
-            return;
-        }
-
-        await _sender.SendAsync(message);
-    }
-
-    #region Initiator
-
-    public async Task SendAsync(MessageInitiator initiator, MessageAction action, params string[] description)
-    {
-        await SendInitiatorMessageAsync(initiator.ToString(), action, null, description);
-    }
-
-    #endregion
-
-    #region Initiator & Target
-
-    public async Task SendAsync(MessageInitiator initiator, MessageAction action, MessageTarget target, params string[] description)
-    {
-        await SendInitiatorMessageAsync(initiator.ToString(), action, target, description);
-    }
-
-    #endregion
-
-    private async Task SendInitiatorMessageAsync(string initiator, MessageAction action, MessageTarget target, params string[] description)
-    {
-        if (_sender == null)
-        {
-            return;
-        }
-
-        var message = await _messageFactory.CreateAsync(_request, initiator, null, action, target, description);
-        if (!_messagePolicy.Check(message))
-        {
-            return;
-        }
-
-        await _sender.SendAsync(message);
-=======
-
-    public void Send(MessageAction action, MessageTarget target, string d1)
-    {
-        SendRequestMessage(null, null, action, target, d1);
-    }
-
-    public void Send(MessageAction action, MessageTarget target, string d1, Guid userId)
-    {
-        if (TryAddNotificationParam(action, userId, out var parametr))
-        {
-            SendRequestMessage(null, null, action, target, d1, parametr);
-        }
-        else
-        {
-            SendRequestMessage(null, null, action, target, d1);
-        }
-    }
-
-    public void Send(MessageAction action, MessageTarget target, string d1, string d2)
-    {
-        SendRequestMessage(null, null, action, target, d1, d2);
-    }
-
-    public void Send(MessageAction action, MessageTarget target, string d1, string d2, string d3)
-    {
-        SendRequestMessage(null, null, action, target, d1, d2, d3);
-    }
-
-    public void Send(MessageAction action, MessageTarget target, string d1, string d2, string d3, string d4)
-    {
-        SendRequestMessage(null, null, action, target, d1, d2, d3, d4);
-    }
-
-    public void Send(MessageAction action, MessageTarget target, IEnumerable<string> d1, string d2)
-    {
-        SendRequestMessage(null, null, action, target, string.Join(", ", d1), d2);
-    }
-
-    public void Send(MessageAction action, MessageTarget target, string d1, IEnumerable<string> d2)
-    {
-        SendRequestMessage(null, null, action, target, d1, string.Join(", ", d2));
-    }
-
-    public void Send(MessageAction action, MessageTarget target, string d1, string d2, IEnumerable<string> d3)
-    {
-        SendRequestMessage(null, null, action, target, d1, d2, string.Join(", ", d3));
-    }
-
-    public void Send(MessageAction action, MessageTarget target, IEnumerable<string> d1)
-    {
-        SendRequestMessage(null, null, action, target, string.Join(", ", d1));
-    }
-
-    public void Send(MessageAction action, MessageTarget target, IEnumerable<string> d1, List<Guid> userIds, EmployeeType userType)
-    {
-        if (TryAddNotificationParam(action, userIds, out var parametr, userType))
-        {
-            SendRequestMessage(null, null, action, target, string.Join(", ", d1), parametr);
-        }
-        else
-        {
-            SendRequestMessage(null, null, action, target, string.Join(", ", d1));
-        }
-    }
-
-    public void Send(string loginName, MessageAction action, MessageTarget target)
-    {
-        SendRequestMessage(loginName, null, action, target);
-    }
-
-    public void Send(string loginName, MessageAction action, MessageTarget target, string d1)
-    {
-        SendRequestMessage(loginName, null, action, target, d1);
-    }
-
-    #endregion
-
-    private void SendRequestMessage(string loginName, DateTime? dateTime, MessageAction action, MessageTarget target, params string[] description)
-    {
-        if (_sender == null)
-        {
-            return;
-        }
-
-        if (_request == null)
-        {
-            _logger.DebugEmptyHttpRequest(action);
-
-            return;
-        }
-
-        var message = _messageFactory.Create(_request, loginName, dateTime, action, target, description);
-        if (!_messagePolicy.Check(message))
-        {
-            return;
-        }
-
-        _sender.Send(message);
-    }
-
-    #region HttpHeaders
-
-    public void Send(MessageUserData userData, IDictionary<string, StringValues> httpHeaders, MessageAction action)
-    {
-        SendHeadersMessage(userData, httpHeaders, action, null);
-    }
-
-    public void Send(IDictionary<string, StringValues> httpHeaders, MessageAction action)
-    {
-        SendHeadersMessage(null, httpHeaders, action, null);
-    }
-
-    public void Send(IDictionary<string, StringValues> httpHeaders, MessageAction action, string d1)
-    {
-        SendHeadersMessage(null, httpHeaders, action, null, d1);
-    }
-
-    public void Send(IDictionary<string, StringValues> httpHeaders, MessageAction action, IEnumerable<string> d1)
-    {
-        SendHeadersMessage(null, httpHeaders, action, null, d1?.ToArray());
-    }
-
-    public void Send(MessageUserData userData, IDictionary<string, StringValues> httpHeaders, MessageAction action, MessageTarget target)
-    {
-        SendHeadersMessage(userData, httpHeaders, action, target);
-    }
-
-    #endregion
-
-    #region HttpHeaders & Target
-
-    public void Send(IDictionary<string, StringValues> httpHeaders, MessageAction action, MessageTarget target)
-    {
-        SendHeadersMessage(null, httpHeaders, action, target);
-    }
-
-    public void Send(IDictionary<string, StringValues> httpHeaders, MessageAction action, MessageTarget target, string d1)
-    {
-        SendHeadersMessage(null, httpHeaders, action, target, d1);
-    }
-
-    public void Send(IDictionary<string, StringValues> httpHeaders, MessageAction action, MessageTarget target, IEnumerable<string> d1)
-    {
-        SendHeadersMessage(null, httpHeaders, action, target, d1?.ToArray());
-    }
-
-    #endregion
-
-    private void SendHeadersMessage(MessageUserData userData, IDictionary<string, StringValues> httpHeaders, MessageAction action, MessageTarget target, params string[] description)
-    {
-        if (_sender == null)
-        {
-            return;
-        }
-
-        var message = _messageFactory.Create(userData, httpHeaders, action, target, description);
-        if (!_messagePolicy.Check(message))
-        {
-            return;
-        }
-
-        _sender.Send(message);
-    }
-
-    #region Initiator
-
-    public void Send(MessageInitiator initiator, MessageAction action, params string[] description)
-    {
-        SendInitiatorMessage(initiator.ToString(), action, null, description);
-    }
-
-    #endregion
-
-    #region Initiator & Target
-
-    public void Send(MessageInitiator initiator, MessageAction action, MessageTarget target, params string[] description)
-    {
-        SendInitiatorMessage(initiator.ToString(), action, target, description);
-    }
-
-    #endregion
-
-    private void SendInitiatorMessage(string initiator, MessageAction action, MessageTarget target, params string[] description)
-    {
-        if (_sender == null)
-        {
-            return;
-        }
-
-        var message = _messageFactory.Create(_request, initiator, null, action, target, description);
-        if (!_messagePolicy.Check(message))
-        {
-            return;
-        }
-
-        _sender.Send(message);
->>>>>>> 0b31d564
-    }
-    public async Task<int> SendLoginMessage(MessageUserData userData, MessageAction action)
-    {
-        if (_sender == null)
-        {
-            return 0;
-        }
-
-        var message = await _messageFactory.CreateAsync(_request, userData, action);
-        if (!_messagePolicy.Check(message))
-        {
-            return 0;
-        }
-
-<<<<<<< HEAD
-        return await _sender.SendAsync(message);
-    }
-}
-=======
-        return _sender.Send(message);
-    }
-
-    private bool TryAddNotificationParam(MessageAction action, Guid userId, out string parametr)
-    {
-        return TryAddNotificationParam(action, new List<Guid> { userId }, out parametr);
-    }
-
-    private bool TryAddNotificationParam(MessageAction action, List<Guid> userIds, out string parametr, EmployeeType userType = 0)
-    {
-        parametr = "";
-
-        if (action == MessageAction.UsersUpdatedType)
-        {
-            parametr = JsonSerializer.Serialize(new AdditionalNotificationInfo
-            {
-                UserIds = userIds,
-                UserRole = (int)userType
-            });
-        }
-        else if (action == MessageAction.UserCreated || action == MessageAction.UserUpdated)
-        {
-            parametr = JsonSerializer.Serialize(new AdditionalNotificationInfo
-            {
-                UserIds = userIds
-            });
-        }
-        else
-        {
-            return false;
-        }
-
-        return true;
-    }
-}
-
-public class AdditionalNotificationInfo
-{
-    public int RoomId { get; set; }
-    public string RoomTitle { get; set; }
-    public string RoomOldTitle { get; set; }
-    public string RootFolderTitle { get; set; }
-    public int UserRole { get; set; }
-    public List<Guid> UserIds { get; set; }
-}
->>>>>>> 0b31d564
+// (c) Copyright Ascensio System SIA 2010-2022
+//
+// This program is a free software product.
+// You can redistribute it and/or modify it under the terms
+// of the GNU Affero General Public License (AGPL) version 3 as published by the Free Software
+// Foundation. In accordance with Section 7(a) of the GNU AGPL its Section 15 shall be amended
+// to the effect that Ascensio System SIA expressly excludes the warranty of non-infringement of
+// any third-party rights.
+//
+// This program is distributed WITHOUT ANY WARRANTY, without even the implied warranty
+// of MERCHANTABILITY or FITNESS FOR A PARTICULAR  PURPOSE. For details, see
+// the GNU AGPL at: http://www.gnu.org/licenses/agpl-3.0.html
+//
+// You can contact Ascensio System SIA at Lubanas st. 125a-25, Riga, Latvia, EU, LV-1021.
+//
+// The  interactive user interfaces in modified source and object code versions of the Program must
+// display Appropriate Legal Notices, as required under Section 5 of the GNU AGPL version 3.
+//
+// Pursuant to Section 7(b) of the License you must retain the original Product logo when
+// distributing the program. Pursuant to Section 7(e) we decline to grant you any rights under
+// trademark law for use of our trademarks.
+//
+// All the Product's GUI elements, including illustrations and icon sets, as well as technical writing
+// content are licensed under the terms of the Creative Commons Attribution-ShareAlike 4.0
+// International. See the License terms at http://creativecommons.org/licenses/by-sa/4.0/legalcode
+
+namespace ASC.MessagingSystem.Core;
+
+[Scope]
+public class MessageService
+{
+    private readonly ILogger<MessageService> _logger;
+    private readonly IMessageSender _sender;
+    private readonly HttpRequest _request;
+    private readonly MessageFactory _messageFactory;
+    private readonly MessagePolicy _messagePolicy;
+
+    public MessageService(
+        IConfiguration configuration,
+        MessageFactory messageFactory,
+        DbMessageSender sender,
+        MessagePolicy messagePolicy,
+        ILogger<MessageService> logger)
+    {
+        if (configuration["messaging:enabled"] != "true")
+        {
+            return;
+        }
+
+        _sender = sender;
+        _messagePolicy = messagePolicy;
+        _messageFactory = messageFactory;
+        _logger = logger;
+    }
+
+    public MessageService(
+        IConfiguration configuration,
+        IHttpContextAccessor httpContextAccessor,
+        MessageFactory messageFactory,
+        DbMessageSender sender,
+        MessagePolicy messagePolicy,
+        ILogger<MessageService> logger)
+        : this(configuration, messageFactory, sender, messagePolicy, logger)
+    {
+        _request = httpContextAccessor?.HttpContext?.Request;
+    }
+
+    #region HttpRequest
+
+    public async Task SendAsync(MessageAction action)
+    {
+        await SendRequestMessageAsync(null, null, action, null);
+    }
+
+    public async Task SendAsync(MessageAction action, string d1)
+    {
+        await SendRequestMessageAsync(null, null, action, null, d1);
+    }
+
+    public async Task SendAsync(MessageAction action, string d1, string d2)
+    {
+        await SendRequestMessageAsync(null, null, action, null, d1, d2);
+    }
+
+    public async Task SendAsync(MessageAction action, string d1, string d2, string d3)
+    {
+        await SendRequestMessageAsync(null, null, action, null, d1, d2, d3);
+    }
+
+    public async Task SendAsync(MessageAction action, string d1, string d2, string d3, string d4)
+    {
+        await SendRequestMessageAsync(null, null, action, null, d1, d2, d3, d4);
+    }
+
+    public async Task SendAsync(MessageAction action, IEnumerable<string> d1, string d2)
+    {
+        await SendRequestMessageAsync(null, null, action, null, string.Join(", ", d1), d2);
+    }
+
+    public async Task SendAsync(MessageAction action, string d1, IEnumerable<string> d2)
+    {
+        await SendRequestMessageAsync(null, null, action, null, d1, string.Join(", ", d2));
+    }
+
+    public async Task SendAsync(MessageAction action, string d1, string d2, IEnumerable<string> d3)
+    {
+        await SendRequestMessageAsync(null, null, action, null, d1, d2, string.Join(", ", d3));
+    }
+
+    public async Task SendAsync(MessageAction action, IEnumerable<string> d1)
+    {
+        await SendRequestMessageAsync(null, null, action, null, string.Join(", ", d1));
+    }
+
+    public async Task SendAsync(string loginName, MessageAction action)
+    {
+        await SendRequestMessageAsync(loginName, null, action, null);
+    }
+
+    public async Task SendAsync(string loginName, MessageAction action, string d1)
+    {
+        await SendRequestMessageAsync(loginName, null, action, null, d1);
+    }
+
+    #endregion
+
+    #region HttpRequest & Target
+
+    public async Task SendAsync(MessageAction action, MessageTarget target)
+    {
+        await SendRequestMessageAsync(null, null, action, target);
+    }
+    public async Task SendAsync(DateTime? dateTime, MessageAction action, MessageTarget target, string d1)
+    {
+        await SendRequestMessageAsync(null, dateTime, action, target, d1);
+    }
+
+    public async Task SendAsync(MessageAction action, MessageTarget target, string d1)
+    {
+        await SendRequestMessageAsync(null, null, action, target, d1);
+    }
+
+    public async Task SendAsync(MessageAction action, MessageTarget target, string d1, Guid userId)
+    {
+        if (TryAddNotificationParam(action, userId, out var parametr))
+        {
+            await SendRequestMessageAsync(null, null, action, target, d1, parametr);
+        }
+        else
+        {
+            await SendRequestMessageAsync(null, null, action, target, d1);
+        }
+    }
+
+    public async Task SendAsync(MessageAction action, MessageTarget target, string d1, string d2)
+    {
+        await SendRequestMessageAsync(null, null, action, target, d1, d2);
+    }
+
+    public async Task SendAsync(MessageAction action, MessageTarget target, string d1, string d2, string d3)
+    {
+        await SendRequestMessageAsync(null, null, action, target, d1, d2, d3);
+    }
+
+    public async Task SendAsync(MessageAction action, MessageTarget target, string d1, string d2, string d3, string d4)
+    {
+        await SendRequestMessageAsync(null, null, action, target, d1, d2, d3, d4);
+    }
+
+    public async Task SendAsync(MessageAction action, MessageTarget target, IEnumerable<string> d1, string d2)
+    {
+        await SendRequestMessageAsync(null, null, action, target, string.Join(", ", d1), d2);
+    }
+
+    public async Task SendAsync(MessageAction action, MessageTarget target, string d1, IEnumerable<string> d2)
+    {
+        await SendRequestMessageAsync(null, null, action, target, d1, string.Join(", ", d2));
+    }
+
+    public async Task SendAsync(MessageAction action, MessageTarget target, string d1, string d2, IEnumerable<string> d3)
+    {
+        await SendRequestMessageAsync(null, null, action, target, d1, d2, string.Join(", ", d3));
+    }
+
+    public async Task SendAsync(MessageAction action, MessageTarget target, IEnumerable<string> d1)
+    {
+        await SendRequestMessageAsync(null, null, action, target, string.Join(", ", d1));
+    }
+
+    public async Task SendAsync(MessageAction action, MessageTarget target, IEnumerable<string> d1, List<Guid> userIds, EmployeeType userType)
+    {
+        if (TryAddNotificationParam(action, userIds, out var parametr, userType))
+        {
+            await SendRequestMessageAsync(null, null, action, target, string.Join(", ", d1), parametr);
+        }
+        else
+        {
+            await SendRequestMessageAsync(null, null, action, target, string.Join(", ", d1));
+        }
+    }
+
+    public async Task SendAsync(string loginName, MessageAction action, MessageTarget target)
+    {
+        await SendRequestMessageAsync(loginName, null, action, target);
+    }
+
+    public async Task SendAsync(string loginName, MessageAction action, MessageTarget target, string d1)
+    {
+        await SendRequestMessageAsync(loginName, null, action, target, d1);
+    }
+
+    #endregion
+
+    private async Task SendRequestMessageAsync(string loginName, DateTime? dateTime, MessageAction action, MessageTarget target, params string[] description)
+    {
+        if (_sender == null)
+        {
+            return;
+        }
+
+        if (_request == null)
+        {
+            _logger.DebugEmptyHttpRequest(action);
+
+            return;
+        }
+
+        var message = await _messageFactory.CreateAsync(_request, loginName, dateTime, action, target, description);
+        if (!_messagePolicy.Check(message))
+        {
+            return;
+        }
+
+        await _sender.SendAsync(message);
+    }
+
+    #region HttpHeaders
+
+    public async Task SendAsync(MessageUserData userData, IDictionary<string, StringValues> httpHeaders, MessageAction action)
+    {
+        await SendHeadersMessageAsync(userData, httpHeaders, action, null);
+    }
+
+    public async Task SendAsync(IDictionary<string, StringValues> httpHeaders, MessageAction action)
+    {
+        await SendHeadersMessageAsync(null, httpHeaders, action, null);
+    }
+
+    public async Task SendAsync(IDictionary<string, StringValues> httpHeaders, MessageAction action, string d1)
+    {
+        await SendHeadersMessageAsync(null, httpHeaders, action, null, d1);
+    }
+
+    public async Task SendAsync(IDictionary<string, StringValues> httpHeaders, MessageAction action, IEnumerable<string> d1)
+    {
+        await SendHeadersMessageAsync(null, httpHeaders, action, null, d1?.ToArray());
+    }
+
+    public async Task SendAsync(MessageUserData userData, IDictionary<string, StringValues> httpHeaders, MessageAction action, MessageTarget target)
+    {
+        await SendHeadersMessageAsync(userData, httpHeaders, action, target);
+    }
+
+    #endregion
+
+    #region HttpHeaders & Target
+
+    public async Task SendAsync(IDictionary<string, StringValues> httpHeaders, MessageAction action, MessageTarget target)
+    {
+        await SendHeadersMessageAsync(null, httpHeaders, action, target);
+    }
+
+    public async Task SendAsync(IDictionary<string, StringValues> httpHeaders, MessageAction action, MessageTarget target, string d1)
+    {
+        await SendHeadersMessageAsync(null, httpHeaders, action, target, d1);
+    }
+
+    public async Task SendAsync(IDictionary<string, StringValues> httpHeaders, MessageAction action, MessageTarget target, IEnumerable<string> d1)
+    {
+        await SendHeadersMessageAsync(null, httpHeaders, action, target, d1?.ToArray());
+    }
+
+    #endregion
+
+    private async Task SendHeadersMessageAsync(MessageUserData userData, IDictionary<string, StringValues> httpHeaders, MessageAction action, MessageTarget target, params string[] description)
+    {
+        if (_sender == null)
+        {
+            return;
+        }
+
+        var message = await _messageFactory.CreateAsync(userData, httpHeaders, action, target, description);
+        if (!_messagePolicy.Check(message))
+        {
+            return;
+        }
+
+        await _sender.SendAsync(message);
+    }
+
+    #region Initiator
+
+    public async Task SendAsync(MessageInitiator initiator, MessageAction action, params string[] description)
+    {
+        await SendInitiatorMessageAsync(initiator.ToString(), action, null, description);
+    }
+
+    #endregion
+
+    #region Initiator & Target
+
+    public async Task SendAsync(MessageInitiator initiator, MessageAction action, MessageTarget target, params string[] description)
+    {
+        await SendInitiatorMessageAsync(initiator.ToString(), action, target, description);
+    }
+
+    #endregion
+
+    private async Task SendInitiatorMessageAsync(string initiator, MessageAction action, MessageTarget target, params string[] description)
+    {
+        if (_sender == null)
+        {
+            return;
+        }
+
+        var message = await _messageFactory.CreateAsync(_request, initiator, null, action, target, description);
+        if (!_messagePolicy.Check(message))
+        {
+            return;
+        }
+
+        await _sender.SendAsync(message);
+    }
+    public async Task<int> SendLoginMessageAsync(MessageUserData userData, MessageAction action)
+    {
+        if (_sender == null)
+        {
+            return 0;
+        }
+
+        var message = await _messageFactory.CreateAsync(_request, userData, action);
+        if (!_messagePolicy.Check(message))
+        {
+            return 0;
+        }
+
+        return await _sender.SendAsync(message);
+    }
+
+    private bool TryAddNotificationParam(MessageAction action, Guid userId, out string parametr)
+    {
+        return TryAddNotificationParam(action, new List<Guid> { userId }, out parametr);
+    }
+
+    private bool TryAddNotificationParam(MessageAction action, List<Guid> userIds, out string parametr, EmployeeType userType = 0)
+    {
+        parametr = "";
+
+        if (action == MessageAction.UsersUpdatedType)
+        {
+            parametr = JsonSerializer.Serialize(new AdditionalNotificationInfo
+            {
+                UserIds = userIds,
+                UserRole = (int)userType
+            });
+        }
+        else if (action == MessageAction.UserCreated || action == MessageAction.UserUpdated)
+        {
+            parametr = JsonSerializer.Serialize(new AdditionalNotificationInfo
+            {
+                UserIds = userIds
+            });
+        }
+        else
+        {
+            return false;
+        }
+
+        return true;
+    }
+}
+
+public class AdditionalNotificationInfo
+{
+    public int RoomId { get; set; }
+    public string RoomTitle { get; set; }
+    public string RoomOldTitle { get; set; }
+    public string RootFolderTitle { get; set; }
+    public int UserRole { get; set; }
+    public List<Guid> UserIds { get; set; }
+}