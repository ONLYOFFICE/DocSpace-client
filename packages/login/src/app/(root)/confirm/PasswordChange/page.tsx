--- conflicted
+++ resolved
@@ -38,14 +38,10 @@
 };
 
 async function Page(props: PasswordChangeProps) {
-<<<<<<< HEAD
   logger.info("PasswordChange page");
 
-  const searchParams = await props.searchParams;
-=======
   const { searchParams: sp } = props;
   const searchParams = await sp;
->>>>>>> 552ccf3f
   const confirmKey = getStringFromSearchParams(searchParams);
 
   const [settings, passwordSettings] = await Promise.all([
