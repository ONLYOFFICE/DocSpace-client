--- conflicted
+++ resolved
@@ -76,15 +76,9 @@
     this.scrollRef = React.createRef();
   }
 
-<<<<<<< HEAD
-  // shouldComponentUpdate(nextProps) {
-  //   return !isEqual(this.props, nextProps);
-  // }
-=======
   shouldComponentUpdate(nextProps) {
     return !equal(this.props, nextProps);
   }
->>>>>>> 543f5a82
 
   componentDidMount() {
     if (!this.props.autoFocus) return;
