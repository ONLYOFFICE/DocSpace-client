{
  "key_path": "Rename",
  "content": "Rename",
  "content_en_sha1_hash": "d3f4cb898fbe0c7a7ac4f721438c4c26ad1a2513",
  "created_at": "2025-05-19T21:30:47.845Z",
<<<<<<< HEAD
  "updated_at": "2025-08-29T14:33:37.957Z",
=======
  "updated_at": "2025-09-01T11:05:24.112Z",
>>>>>>> b75318d3
  "comment": {
    "text": "The translation key \"Rename\" is used to display the label for renaming options on various UI elements, such as buttons and dialogs. It typically appears in contexts where user interaction with files or media items requires renaming, often alongside an icon representing a pencil or text editing action. This text helps to clearly communicate the purpose of the feature in different parts of the application.",
    "is_auto": true,
    "updated_at": "2025-05-20T09:34:43.987Z"
  },
  "usage": [
    {
      "file_path": "/packages/client/src/components/GlobalEvents/RenameEvent.js",
      "line_number": 151,
      "context": "return (\n <Dialog\n t={t}\n visible={eventDialogVisible}\n title={t(\"Common:Rename\")}\n startValue={startValue}\n onSave={onUpdate}\n onCancel={onCancel}\n onClose={onCancel}\n />",
      "module": "/packages/client"
    },
    {
      "file_path": "/packages/client/src/store/ContextOptionsStore.js",
<<<<<<< HEAD
      "line_number": 2150,
=======
      "line_number": 2189,
>>>>>>> b75318d3
      "context": "},\n indexOptions,\n {\n id: \"option_rename\",\n key: \"rename\",\n label: t(\"Common:Rename\"),\n icon: RenameReactSvgUrl,\n onClick: () => this.onClickRename(item),\n disabled: false,\n },\n {",
      "module": "/packages/client"
    },
    {
      "file_path": "/packages/shared/components/media-viewer/MediaViewer.helpers.tsx",
      "line_number": 122,
      "context": "disabled: !item.security.Download,\n },\n {\n id: \"option_rename\",\n key: \"rename\",\n label: t(\"Common:Rename\"),\n icon: RenameReactSvgUrl,\n onClick: () => funcs.onClickRename?.(item),\n disabled: !item.security.Rename,\n },\n {",
      "module": "/packages/shared"
    },
    {
      "file_path": "/packages/shared/components/media-viewer/MediaViewer.helpers.tsx",
      "line_number": 122,
      "context": "disabled: !item.security.Download,\n },\n {\n id: \"option_rename\",\n key: \"rename\",\n label: t(\"Common:Rename\"),\n icon: RenameReactSvgUrl,\n onClick: () => funcs.onClickRename?.(item),\n disabled: !item.security.Rename,\n },\n {",
      "module": "/packages/shared"
    },
    {
      "file_path": "/packages/shared/components/media-viewer/MediaViewer.helpers.tsx",
      "line_number": 122,
      "context": "disabled: !item.security.Download,\n },\n {\n id: \"option_rename\",\n key: \"rename\",\n label: t(\"Common:Rename\"),\n icon: RenameReactSvgUrl,\n onClick: () => funcs.onClickRename?.(item),\n disabled: !item.security.Rename,\n },\n {",
      "module": "/packages/shared"
    }
  ],
  "languages": {
    "en": {
      "ai_translated": false,
      "ai_model": null,
      "ai_spell_check_issues": [],
      "approved_at": null
    },
    "ar-SA": {
      "ai_translated": false,
      "ai_model": null,
      "ai_spell_check_issues": [],
      "approved_at": null
    },
    "az": {
      "ai_translated": false,
      "ai_model": null,
      "ai_spell_check_issues": [
        {
          "type": "incorrect_translation",
          "description": "While \"Adını dəyiş\" literally translates to \"Change its name,\" it doesn't fully capture the nuance of \"Rename.\" \"Rename\" implies giving something a new name, which \"Adını dəyiş\" doesn't necessarily convey.",
          "suggestion": "Consider \"Yeni ad vermək\" (To give a new name) or \"Başqa ad qoşmaq\" (To add another name) for a more accurate translation, depending on the context."
        }
      ],
      "approved_at": null
    },
    "bg": {
      "ai_translated": false,
      "ai_model": null,
      "ai_spell_check_issues": [],
      "approved_at": null
    },
    "cs": {
      "ai_translated": false,
      "ai_model": null,
      "ai_spell_check_issues": [],
      "approved_at": null
    },
    "de": {
      "ai_translated": false,
      "ai_model": null,
      "ai_spell_check_issues": [],
      "approved_at": null
    },
    "el-GR": {
      "ai_translated": false,
      "ai_model": null,
      "ai_spell_check_issues": [],
      "approved_at": null
    },
    "es": {
      "ai_translated": false,
      "ai_model": null,
      "ai_spell_check_issues": [],
      "approved_at": null
    },
    "fi": {
      "ai_translated": false,
      "ai_model": null,
      "ai_spell_check_issues": [],
      "approved_at": null
    },
    "fr": {
      "ai_translated": false,
      "ai_model": null,
      "ai_spell_check_issues": [],
      "approved_at": null
    },
    "hy-AM": {
      "ai_translated": false,
      "ai_model": null,
      "ai_spell_check_issues": [],
      "approved_at": null
    },
    "it": {
      "ai_translated": false,
      "ai_model": null,
      "ai_spell_check_issues": [],
      "approved_at": null
    },
    "ja-JP": {
      "ai_translated": false,
      "ai_model": null,
      "ai_spell_check_issues": [
        {
          "type": "incorrect_translation",
          "description": "While \"名前の変更\" is a literal translation of 'Rename', it's not the most natural or commonly used term in Japanese for this context. It's quite formal.",
          "suggestion": "Consider alternatives like \"変更する\" (henkou suru - to change) or a more specific term depending on what is being renamed (e.g., \"ファイル名を変更する\" for renaming a file)."
        }
      ],
      "approved_at": null
    },
    "ko-KR": {
      "ai_translated": false,
      "ai_model": null,
      "ai_spell_check_issues": [],
      "approved_at": null
    },
    "lo-LA": {
      "ai_translated": false,
      "ai_model": null,
      "ai_spell_check_issues": [],
      "approved_at": null
    },
    "lv": {
      "ai_translated": false,
      "ai_model": null,
      "ai_spell_check_issues": [],
      "approved_at": null
    },
    "nl": {
      "ai_translated": false,
      "ai_model": null,
      "ai_spell_check_issues": [],
      "approved_at": null
    },
    "pl": {
      "ai_translated": false,
      "ai_model": null,
      "ai_spell_check_issues": [],
      "approved_at": null
    },
    "pt": {
      "ai_translated": false,
      "ai_model": null,
      "ai_spell_check_issues": [],
      "approved_at": null
    },
    "pt-BR": {
      "ai_translated": false,
      "ai_model": null,
      "ai_spell_check_issues": [],
      "approved_at": null
    },
    "ro": {
      "ai_translated": false,
      "ai_model": null,
      "ai_spell_check_issues": [],
      "approved_at": null
    },
    "ru": {
      "ai_translated": false,
      "ai_model": null,
      "ai_spell_check_issues": [],
      "approved_at": null
    },
    "si": {
      "ai_translated": false,
      "ai_model": null,
      "ai_spell_check_issues": [
        {
          "type": "incorrect_translation",
          "description": "The Sinhala translation \"නම් කරන්න\" is a literal translation of 'to name' and doesn't quite capture the meaning of 'Rename' which implies changing an existing name. It's a bit too formal and doesn't convey the action of replacing a name.",
          "suggestion": "පැරණ නම වෙනස් කරන්න (Parana nama venas karanna) - meaning 'change the old name' or වෙනත් නම දාන්න (Venatha nama danna) - meaning 'put another name'."
        }
      ],
      "approved_at": null
    },
    "sk": {
      "ai_translated": false,
      "ai_model": null,
      "ai_spell_check_issues": [],
      "approved_at": null
    },
    "sl": {
      "ai_translated": false,
      "ai_model": null,
      "ai_spell_check_issues": [],
      "approved_at": null
    },
    "sr-Cyrl-RS": {
      "ai_translated": false,
      "ai_model": null,
      "ai_spell_check_issues": [],
      "approved_at": null
    },
    "sr-Latn-RS": {
      "ai_translated": false,
      "ai_model": null,
      "ai_spell_check_issues": [],
      "approved_at": null
    },
    "tr": {
      "ai_translated": false,
      "ai_model": null,
      "ai_spell_check_issues": [],
      "approved_at": null
    },
    "uk-UA": {
      "ai_translated": false,
      "ai_model": null,
      "ai_spell_check_issues": [],
      "approved_at": null
    },
    "vi": {
      "ai_translated": false,
      "ai_model": null,
      "ai_spell_check_issues": [],
      "approved_at": null
    },
    "zh-CN": {
      "ai_translated": false,
      "ai_model": null,
      "ai_spell_check_issues": [],
      "approved_at": null
    }
  }
}<|MERGE_RESOLUTION|>--- conflicted
+++ resolved
@@ -3,11 +3,7 @@
   "content": "Rename",
   "content_en_sha1_hash": "d3f4cb898fbe0c7a7ac4f721438c4c26ad1a2513",
   "created_at": "2025-05-19T21:30:47.845Z",
-<<<<<<< HEAD
-  "updated_at": "2025-08-29T14:33:37.957Z",
-=======
   "updated_at": "2025-09-01T11:05:24.112Z",
->>>>>>> b75318d3
   "comment": {
     "text": "The translation key \"Rename\" is used to display the label for renaming options on various UI elements, such as buttons and dialogs. It typically appears in contexts where user interaction with files or media items requires renaming, often alongside an icon representing a pencil or text editing action. This text helps to clearly communicate the purpose of the feature in different parts of the application.",
     "is_auto": true,
@@ -22,11 +18,7 @@
     },
     {
       "file_path": "/packages/client/src/store/ContextOptionsStore.js",
-<<<<<<< HEAD
-      "line_number": 2150,
-=======
       "line_number": 2189,
->>>>>>> b75318d3
       "context": "},\n indexOptions,\n {\n id: \"option_rename\",\n key: \"rename\",\n label: t(\"Common:Rename\"),\n icon: RenameReactSvgUrl,\n onClick: () => this.onClickRename(item),\n disabled: false,\n },\n {",
       "module": "/packages/client"
     },
