{
  "Categories": "Kategorie",
  "EmptyFormGalleryScreenDescription": "Nebyly nalezeny žádné výsledky odpovídající vašemu dotazu",
  "ErrorViewDescription": "Zkuste to prosím později",
<<<<<<< HEAD
=======
  "ErrorViewDescriptionNetworkError": "Zdá se, že není k dispozici připojení k internetu.",
  "ErrorViewHeader": "Galerie formulářů je dočasně nedostupná",
  "SelectForm": "Vybrat formulář",
  "SubmitToGalleryDialogGuideInfo": "V našem <1>průvodci</1> se dozvíte, jak vytvořit dokonalé formuláře a zvýšit šanci na schválení.",
  "SubmitToGalleryDialogMainInfo": "Majitelem této místnosti jste vy. Než místnost opustíte, musíte roli vlastníka převést na jiného uživatele.",
>>>>>>> 1896187c
  "SuggestChanges": "Navrhnout změny",
  "TemplateInfo": "Informace o šabloně",
  "ViewAllTemplates": "Zobrazit všechny šablony"
}<|MERGE_RESOLUTION|>--- conflicted
+++ resolved
@@ -2,14 +2,7 @@
   "Categories": "Kategorie",
   "EmptyFormGalleryScreenDescription": "Nebyly nalezeny žádné výsledky odpovídající vašemu dotazu",
   "ErrorViewDescription": "Zkuste to prosím později",
-<<<<<<< HEAD
-=======
   "ErrorViewDescriptionNetworkError": "Zdá se, že není k dispozici připojení k internetu.",
-  "ErrorViewHeader": "Galerie formulářů je dočasně nedostupná",
-  "SelectForm": "Vybrat formulář",
-  "SubmitToGalleryDialogGuideInfo": "V našem <1>průvodci</1> se dozvíte, jak vytvořit dokonalé formuláře a zvýšit šanci na schválení.",
-  "SubmitToGalleryDialogMainInfo": "Majitelem této místnosti jste vy. Než místnost opustíte, musíte roli vlastníka převést na jiného uživatele.",
->>>>>>> 1896187c
   "SuggestChanges": "Navrhnout změny",
   "TemplateInfo": "Informace o šabloně",
   "ViewAllTemplates": "Zobrazit všechny šablony"
