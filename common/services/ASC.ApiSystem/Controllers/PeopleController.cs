--- conflicted
+++ resolved
@@ -117,11 +117,7 @@
 
     private async Task<string> GetUserProfileLinkAsync(UserInfo user)
     {
-<<<<<<< HEAD
-        var tenantDomain = GetTenantDomain(user.TenantId);
-=======
-        var tenantDomain = await GetTenantDomainAsync(user.Tenant);
->>>>>>> 6d89a03a
+        var tenantDomain = await GetTenantDomainAsync(user.TenantId);
         return string.Format("{0}{1}{2}/{3}",
                              _httpContextAccessor.HttpContext.Request.Scheme,
                              Uri.SchemeDelimiter,
