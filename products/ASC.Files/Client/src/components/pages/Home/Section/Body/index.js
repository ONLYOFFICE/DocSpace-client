import React from "react";
import { withRouter } from "react-router";
import { connect } from "react-redux";
import { withTranslation } from "react-i18next";
import isEqual from "lodash/isEqual";
import {
  Row,
  toastr,
  Icons,
  RowContainer,
  Loader
} from "asc-web-components";
import EmptyFolderContainer from "./EmptyFolderContainer";
import FilesRowContent from "./FilesRowContent";
import { api } from 'asc-web-common';
import { fetchFiles, updateFile } from '../../../../../store/files/actions';
import { getFilterByLocation } from "../../../../../helpers/converters";
import config from "../../../../../../package.json";

const { FilesFilter } = api;

//import i18n from '../../i18n';

class SectionBodyContent extends React.PureComponent {

  constructor(props) {
    super(props);

    this.state = {
      renamingId: -1,
      isEdit: false
    };
  }

  componentDidMount() {
    const { fetchFiles } = this.props;

    //TODO: use right algorithm, fix fetching in src/index.html

    var re = new RegExp(`${config.homepage}((/?)$|/filter)`, "gm");
    const match = window.location.pathname.match(re);

    if (match && match.length > 0) {
      const newFilter = getFilterByLocation(window.location);
      if (newFilter) {
        return fetchFiles(newFilter)
          .catch(error => toastr.error(error));
      } else {
        const filter = FilesFilter.getDefault();

        fetchFiles(filter)
          .catch(error => toastr.error(error));
      }
    }
  }

  onClickRename = (itemId) => {
    this.setState({
      renamingId: itemId,
      isEdit: true
    });
  };

  onEditComplete = () => {
    this.setState({
      renamingId: -1,
      isEdit: false
    });
  }

  getFilesContextOptions = (item, viewer) => {
    return [
      {
        key: "sharing-settings",
        label: "Sharing settings",
        onClick: () => { },
        disabled: true
      },
      {
        key: "link-for-portal-users",
        label: "Link for portal users",
        onClick: () => { },
        disabled: true
      },
      {
        key: "sep",
        isSeparator: true
      },
      {
        key: "download",
        label: "Download",
        onClick: () => { },
        disabled: true
      },
      {
        key: "rename",
        label: "Rename",
        onClick: this.onClickRename.bind(this, item.id),
        disabled: false
      },
      {
        key: "delete",
        label: "Delete",
        onClick: () => { },
        disabled: true
      },
    ]
  };

  needForUpdate = (currentProps, nextProps) => {
    if (currentProps.checked !== nextProps.checked) {
      return true;
    }
    if (currentProps.editing !== nextProps.editing) {
      return true;
    }
    if (!isEqual(currentProps.data, nextProps.data)) {
      return true;
    }
    return false;
  };

  render() {
<<<<<<< HEAD
    const { files, folders, viewer, user, parentId } = this.props;
=======
    const { files, folders, viewer } = this.props;
    const { renamingId, isEdit } = this.state;

>>>>>>> 9545e012
    const items = [...folders, ...files];

    return items.length > 0 ? (
      <RowContainer useReactWindow={false}>
        {items.map(item => {
          const contextOptions = this.getFilesContextOptions(item, viewer).filter(o => o);
          const contextOptionsProps = !contextOptions.length
            ? {}
            : { contextOptions };
          const checked = false; //isUserSelected(selection, user.id);
          const checkedProps = /* isAdmin(viewer) */ true ? { checked } : {};;
          const element = isEdit && item.id === renamingId
            ? <Loader type='oval' color="black" size='24px' label="Editing..." />
            : item.fileExst
              ? <Icons.ActionsDocumentsIcon size='big' isfill={true} color="#A3A9AE" />
              : <Icons.CatalogFolderIcon size='big' isfill={true} color="#A3A9AE" />;

          return (
            <Row
              key={item.id}
              data={item}
              element={element}
              onSelect={() => { }}
              editing={renamingId}
              {...checkedProps}
              {...contextOptionsProps}
              needForUpdate={this.needForUpdate}
            >
              <FilesRowContent item={item} viewer={viewer} editingId={renamingId} onEditComplete={this.onEditComplete} />
            </Row>
          );
        })}
      </RowContainer>
    ) : parentId !== 0 ? (
        <EmptyFolderContainer parentId={parentId} />
      ) : <a>RootFolderContainer</a>;
  }
}

SectionBodyContent.defaultProps = {
  files: null
};

const mapStateToProps = state => {
  return {
    selection: state.files.selection,
    selected: state.files.selected,
    files: state.files.files,
    folders: state.files.folders,
    viewer: state.auth.user,
    settings: state.auth.settings,
    filter: state.files.filter,
    parentId: state.files.selectedFolder.parentId
  };
};

export default connect(
  mapStateToProps,
  { fetchFiles, updateFile }
)(withRouter(withTranslation()(SectionBodyContent)));<|MERGE_RESOLUTION|>--- conflicted
+++ resolved
@@ -121,13 +121,9 @@
   };
 
   render() {
-<<<<<<< HEAD
-    const { files, folders, viewer, user, parentId } = this.props;
-=======
-    const { files, folders, viewer } = this.props;
+    const { files, folders, viewer, parentId } = this.props;
     const { renamingId, isEdit } = this.state;
 
->>>>>>> 9545e012
     const items = [...folders, ...files];
 
     return items.length > 0 ? (
