import { request } from "../client";

export function getSettings() {
  return request({
    method: "get",
    url: "/settings.json",
  });
}

export function getPortalCultures() {
  return request({
    method: "get",
    url: "/settings/cultures.json",
  });
}

export function getPortalPasswordSettings(confirmKey = null) {
  const options = {
    method: "get",
    url: "/settings/security/password",
  };

  if (confirmKey) options.headers = { confirm: confirmKey };

  return request(options);
}

export function getPortalTimezones(confirmKey = null) {
  const options = {
    method: "get",
    url: "/settings/timezones.json",
  };

  if (confirmKey) options.headers = { confirm: confirmKey };

  return request(options);
}

export function setLanguageAndTime(lng, timeZoneID) {
  return request({
    method: "put",
    url: "/settings/timeandlanguage.json",
    data: { lng, timeZoneID },
  });
}

export function setGreetingSettings(title) {
  return request({
    method: "post",
    url: `/settings/greetingsettings.json`,
    data: { title },
  });
}

export function restoreGreetingSettings() {
  return request({
    method: "post",
    url: `/settings/greetingsettings/restore.json`,
  });
}

export function getLogoText() {
  return request({
    method: "get",
    url: `/settings/whitelabel/logotext.json`,
  });
}
export function getLogoSizes() {
  return request({
    method: "get",
    url: `/settings/whitelabel/sizes.json`,
  });
}

export function getLogoUrls() {
  return request({
    method: "get",
    url: `/settings/whitelabel/logos.json`,
  });
}

export function getCustomSchemaList() {
  return request({
    method: "get",
    url: `settings/customschemas`,
  });
}

export function setCurrentSchema(id) {
  return request({
    method: "post",
    url: "settings/customschemas",
    data: { id },
  });
}
export function setCustomSchema(
  userCaption,
  usersCaption,
  groupCaption,
  groupsCaption,
  userPostCaption,
  regDateCaption,
  groupHeadCaption,
  guestCaption,
  guestsCaption
) {
  const data = {
    userCaption,
    usersCaption,
    groupCaption,
    groupsCaption,
    userPostCaption,
    regDateCaption,
    groupHeadCaption,
    guestCaption,
    guestsCaption,
  };
  return request({
    method: "put",
    url: `settings/customschemas`,
    data,
  });
}

export function getCurrentCustomSchema(id) {
  return request({
    method: "get",
    url: `settings/customschemas/${id}.json`,
  });
}

export function sendRecoverRequest(email, message) {
  const data = { email, message };
  return request({
    method: "post",
    url: `/settings/sendadmmail`,
    data,
  });
}

export function sendRegisterRequest(email) {
  const data = { email };
  return request({
    method: "post",
    url: `/settings/sendjoininvite`,
    data,
  });
}

export function sendOwnerChange(ownerId) {
  const data = { ownerId };
  return request({
    method: "post",
    url: `/settings/owner.json`,
    data,
  });
}

export function getMachineName(confirmKey = null) {
  const options = {
    method: "get",
    url: "/settings/machine.json",
  };

  if (confirmKey) options.headers = { confirm: confirmKey };

  return request(options);
}

export function setPortalOwner(
  email,
  hash,
  lng,
  timeZone,
  confirmKey = null,
  analytics
) {
  const options = {
    method: "put",
    url: "/settings/wizard/complete.json",
    data: {
      email: email,
      PasswordHash: hash,
      lng: lng,
      timeZone: timeZone,
      analytics: analytics,
    },
  };

  if (confirmKey) {
    options.headers = { confirm: confirmKey };
  }
  return request(options);
}

export function getIsLicenseRequired() {
  return request({
    method: "get",
    url: "/settings/license/required.json",
  });
}

export function setLicense(confirmKey = null, data) {
  const options = {
    method: "post",
    url: `/settings/license`,
    data,
  };

  if (confirmKey) {
    options.headers = { confirm: confirmKey };
  }

  return request(options);
}

export function getPaymentSettings() {
  return request({
    method: "get",
    url: `/settings/payment.json`,
  });
}
export function acceptLicense() {
  return request({
    method: "post",
    url: `/settings/license/accept.json`,
  });
}
export function getConsumersList() {
  return request({
    method: "get",
    url: `/settings/authservice`,
  });
}

export function getAuthProviders() {
  return request({
    method: "get",
    url: `/people/thirdparty/providers`,
  });
}

export function updateConsumerProps(newProps) {
  const options = {
    method: "post",
    url: `/settings/authservice`,
    data: newProps,
  };

  return request(options);
}

export function getTfaSettings() {
  return request({
    method: "get",
    url: `/settings/tfaapp`,
  });
}

export function setTfaSettings(type) {
  return request({
    method: "put",
    url: "/settings/tfaapp",
    data: { type: type },
  });
}

export function getTfaBackupCodes() {
  return request({
    method: "get",
    url: "/settings/tfaappcodes",
  });
}

export function getTfaNewBackupCodes() {
  return request({
    method: "put",
    url: "/settings/tfaappnewcodes",
  });
}

export function getTfaConfirmLink() {
  return request({
    method: "get",
    url: "/settings/tfaapp/confirm",
  });
}

export function unlinkTfaApp() {
  return request({
    method: "put",
    url: "/settings/tfaappnewapp",
  });
}

export function getTfaSecretKeyAndQR(confirmKey = null) {
  const options = {
    method: "get",
    url: "/settings/tfaapp/setup",
  };

  if (confirmKey) options.headers = { confirm: confirmKey };

  return request(options);
}

export function validateTfaCode(code) {
  const data = {
    code,
  };

  return request({
    method: "post",
    url: "/settings/tfaapp/validate",
    data,
  });
}

export function getCommonThirdPartyList() {
  const options = {
    method: "get",
    url: "/files/thirdparty/common",
  };
  return request(options);
}

export function getBuildVersion() {
  const options = {
    method: "get",
    url: "/settings/version/build.json",
  };
  return request(options);
}

<<<<<<< HEAD
export function getCapabilities() {
  const options = {
    method: "get",
    url: "/capabilities",
=======
export function getTipsSubscription() {
  const options = {
    method: "get",
    url: "/settings/tips/subscription.json",
  };
  return request(options);
}

export function toggleTipsSubscription() {
  const options = {
    method: "put",
    url: "/settings/tips/change/subscription",
>>>>>>> b12ec986
  };
  return request(options);
}<|MERGE_RESOLUTION|>--- conflicted
+++ resolved
@@ -332,12 +332,14 @@
   return request(options);
 }
 
-<<<<<<< HEAD
 export function getCapabilities() {
   const options = {
     method: "get",
     url: "/capabilities",
-=======
+  };
+  return request(options);
+}
+
 export function getTipsSubscription() {
   const options = {
     method: "get",
@@ -350,7 +352,6 @@
   const options = {
     method: "put",
     url: "/settings/tips/change/subscription",
->>>>>>> b12ec986
   };
   return request(options);
 }