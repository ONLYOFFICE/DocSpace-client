--- conflicted
+++ resolved
@@ -121,16 +121,13 @@
     primaryOperationsAlert,
     needErrorChecking,
     withTabs,
-<<<<<<< HEAD
-    asideInfoPanel,
-=======
     onDragOverEmpty,
     onDragLeaveEmpty,
     dragging,
     clearDropPreviewLocation,
     dropTargetPreview,
     startDropPreview,
->>>>>>> 05cc12b2
+    asideInfoPanel,
   } = props;
 
   const [sectionSize, setSectionSize] = React.useState<{
