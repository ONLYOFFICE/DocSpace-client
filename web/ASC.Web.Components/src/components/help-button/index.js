import React from "react";
import PropTypes from "prop-types";
import IconButton from "../icon-button";
import Tooltip from "../tooltip";
import { handleAnyClick } from "../../utils/event";
import uniqueId from "lodash/uniqueId";
import Aside from "../layout/sub-components/aside";
import { desktop } from "../../utils/device";
import Backdrop from "../backdrop";
import Text from "../text";
import Header from "../header";
import throttle from "lodash/throttle";
import styled from "styled-components";

const Content = styled.div`
  position: relative;
  width: 100%;
  background-color: #fff;
  padding: 0 16px 16px;
`;

const HeaderContent = styled.div`
  display: flex;
  align-items: center;
  border-bottom: 1px solid #dee2e6;
`;

const Body = styled.div`
  position: relative;
  padding: 16px 0;
`;

const HeaderText = styled(Header)`
  max-width: 500px;
  overflow: hidden;
  text-overflow: ellipsis;
  white-space: nowrap;
`;
class HelpButton extends React.Component {
  constructor(props) {
    super(props);

    this.state = { isOpen: false, displayType: this.getTypeByWidth() };
    this.ref = React.createRef();
    this.refTooltip = React.createRef();
<<<<<<< HEAD
    this.id = `tooltip_${uniqueId()}`;
=======
    this.id = this.props.id || uniqueId();
>>>>>>> 5e509fb6

    this.throttledResize = throttle(this.resize, 300);
  }

  afterShow = () => {
    this.refTooltip.current.updatePosition();
    //console.log(`afterShow ${this.props.tooltipId} isOpen=${this.state.isOpen}`, this.ref, e);
    this.setState({ isOpen: true }, () => {
      handleAnyClick(true, this.handleClick);
    });
  };

  afterHide = () => {
    //console.log(`afterHide ${this.props.tooltipId} isOpen=${this.state.isOpen}`, this.ref, e);
    if (this.state.isOpen) {
      this.setState({ isOpen: false }, () => {
        handleAnyClick(false, this.handleClick);
      });
    }
  };

  handleClick = e => {
    //console.log(`handleClick ${this.props.tooltipId} isOpen=${this.state.isOpen}`, this.ref, e);

    if (!this.ref.current.contains(e.target)) {
      //console.log(`hideTooltip() tooltipId=${this.props.tooltipId}`, this.refTooltip.current);
      this.refTooltip.current.hideTooltip();
    }
  };

  onClose = () => {
    this.setState({ isOpen: false });
  };

  componentDidMount() {
    window.addEventListener("resize", this.throttledResize);
  }

  componentWillUnmount() {
    handleAnyClick(false, this.handleClick);
    window.removeEventListener("resize", this.throttledResize);
  }

  componentDidUpdate(prevProps) {
    if (this.props.displayType !== prevProps.displayType) {
      this.setState({ displayType: this.getTypeByWidth() });
    }
    if (this.state.isOpen && this.state.displayType === "aside") {
      window.addEventListener("popstate", this.popstate, false);
    }
  }

  popstate = () => {
    window.removeEventListener("popstate", this.popstate, false);
    this.onClose();
    window.history.go(1);
  };

  resize = () => {
    if (this.props.displayType !== "auto") return;
    const type = this.getTypeByWidth();
    if (type === this.state.displayType) return;
    this.setState({ displayType: type });
  };

  getTypeByWidth = () => {
    if (this.props.displayType !== "auto") return this.props.displayType;
    return window.innerWidth < desktop.match(/\d+/)[0] ? "aside" : "dropdown";
  };

  onClick = () => {
    this.setState({isOpen: !this.state.isOpen});
  };

  render() {
    const { isOpen, displayType } = this.state;
    const {
      tooltipContent,
      place,
      offsetRight,
      offsetLeft,
      zIndex,
<<<<<<< HEAD
      helpButtonHeaderContent, 
      iconName, 
      color, 
      getContent, 
      className, 
      dataTip
=======
      helpButtonHeaderContent,
      className,
      style
>>>>>>> 5e509fb6
    } = this.props;

    return (
      <div ref={this.ref} style={style}>
        <IconButton
          id={this.id}
          className={className}
          isClickable={true}
          iconName={iconName}
          size={13}
          color={color}
          data-for={this.id}
          dataTip={dataTip}
          onClick={this.onClick}
        />
<<<<<<< HEAD
        {displayType === "dropdown" ? 
        getContent ? 
        <Tooltip
          id={this.id}
          reference={this.refTooltip}
          effect="solid"
          place={place}
          offsetRight={offsetRight}
          offsetLeft={offsetLeft}
          afterShow={this.afterShow}
          afterHide={this.afterHide}
          getContent={getContent}
        />
        :
        <Tooltip
          id={this.id}
          reference={this.refTooltip}
          effect="solid"
          place={place}
          offsetRight={offsetRight}
          offsetLeft={offsetLeft}
          afterShow={this.afterShow}
          afterHide={this.afterHide}
          getContent={getContent}
        >
          {tooltipContent}
        </Tooltip>
        : (
          <>
            <Backdrop onClick={this.onClose} visible={isOpen} zIndex={zIndex} />
            <Aside visible={isOpen} scale={false} zIndex={zIndex}>
              <Content>
                {helpButtonHeaderContent && (
                  <Header>
                    <HeaderText>
                      <Text.Body isBold={true} fontSize={21}>
                        {helpButtonHeaderContent}
                      </Text.Body>
                    </HeaderText>
                  </Header>
                )}
                <Body>{tooltipContent}</Body>
              </Content>
            </Aside>
          </>
        )}
=======
        {displayType === "dropdown" ? (
          <Tooltip
            id={this.id}
            reference={this.refTooltip}
            effect="solid"
            place={place}
            offsetRight={offsetRight}
            offsetLeft={offsetLeft}
            afterShow={this.afterShow}
            afterHide={this.afterHide}
          >
            {tooltipContent}
          </Tooltip>
        ) : (
            <>
              <Backdrop onClick={this.onClose} visible={isOpen} zIndex={zIndex} />
              <Aside visible={isOpen} scale={false} zIndex={zIndex}>
                <Content>
                  {helpButtonHeaderContent && (
                    <HeaderContent>
                      <HeaderText type='content'>
                        <Text isBold={true} fontSize={21}>
                          {helpButtonHeaderContent}
                        </Text>
                      </HeaderText>
                    </HeaderContent>
                  )}
                  <Body>{tooltipContent}</Body>
                </Content>
              </Aside>
            </>
          )}
>>>>>>> 5e509fb6
      </div>
    );
  }
}

HelpButton.propTypes = {
  children: PropTypes.oneOfType([
    PropTypes.arrayOf(PropTypes.node),
    PropTypes.node
  ]),
  tooltipContent: PropTypes.oneOfType([PropTypes.string, PropTypes.object]),
  offsetRight: PropTypes.number,
  tooltipMaxWidth: PropTypes.number,
  tooltipId: PropTypes.string,
  place: PropTypes.string,
  offsetLeft: PropTypes.number,
  zIndex: PropTypes.number,
  displayType: PropTypes.oneOf(["dropdown", "aside", "auto"]),
  helpButtonHeaderContent: PropTypes.string,
<<<<<<< HEAD
  iconName: PropTypes.string,
  color: PropTypes.string,
  className: PropTypes.string,
  dataTip: PropTypes.string,
  getContent: PropTypes.func
=======
  className: PropTypes.string,
  id: PropTypes.string,
  style: PropTypes.oneOfType([PropTypes.object, PropTypes.array])
>>>>>>> 5e509fb6
};

HelpButton.defaultProps = {
  place: "top",
  offsetRight: 120,
  offsetLeft: 0,
  zIndex: 310,
  displayType: "auto",
<<<<<<< HEAD
  iconName: "QuestionIcon"
}
=======
  className: "icon-button"
};
>>>>>>> 5e509fb6

export default HelpButton;<|MERGE_RESOLUTION|>--- conflicted
+++ resolved
@@ -43,11 +43,7 @@
     this.state = { isOpen: false, displayType: this.getTypeByWidth() };
     this.ref = React.createRef();
     this.refTooltip = React.createRef();
-<<<<<<< HEAD
-    this.id = `tooltip_${uniqueId()}`;
-=======
     this.id = this.props.id || uniqueId();
->>>>>>> 5e509fb6
 
     this.throttledResize = throttle(this.resize, 300);
   }
@@ -130,18 +126,13 @@
       offsetRight,
       offsetLeft,
       zIndex,
-<<<<<<< HEAD
       helpButtonHeaderContent, 
       iconName, 
       color, 
       getContent, 
       className, 
-      dataTip
-=======
-      helpButtonHeaderContent,
-      className,
+      dataTip,
       style
->>>>>>> 5e509fb6
     } = this.props;
 
     return (
@@ -157,7 +148,6 @@
           dataTip={dataTip}
           onClick={this.onClick}
         />
-<<<<<<< HEAD
         {displayType === "dropdown" ? 
         getContent ? 
         <Tooltip
@@ -191,53 +181,19 @@
             <Aside visible={isOpen} scale={false} zIndex={zIndex}>
               <Content>
                 {helpButtonHeaderContent && (
-                  <Header>
-                    <HeaderText>
-                      <Text.Body isBold={true} fontSize={21}>
+                    <HeaderContent>
+                      <HeaderText type='content'>
+                        <Text isBold={true} fontSize={21}>
                         {helpButtonHeaderContent}
-                      </Text.Body>
+                        </Text>
                     </HeaderText>
-                  </Header>
+                    </HeaderContent>
                 )}
                 <Body>{tooltipContent}</Body>
               </Content>
             </Aside>
           </>
         )}
-=======
-        {displayType === "dropdown" ? (
-          <Tooltip
-            id={this.id}
-            reference={this.refTooltip}
-            effect="solid"
-            place={place}
-            offsetRight={offsetRight}
-            offsetLeft={offsetLeft}
-            afterShow={this.afterShow}
-            afterHide={this.afterHide}
-          >
-            {tooltipContent}
-          </Tooltip>
-        ) : (
-            <>
-              <Backdrop onClick={this.onClose} visible={isOpen} zIndex={zIndex} />
-              <Aside visible={isOpen} scale={false} zIndex={zIndex}>
-                <Content>
-                  {helpButtonHeaderContent && (
-                    <HeaderContent>
-                      <HeaderText type='content'>
-                        <Text isBold={true} fontSize={21}>
-                          {helpButtonHeaderContent}
-                        </Text>
-                      </HeaderText>
-                    </HeaderContent>
-                  )}
-                  <Body>{tooltipContent}</Body>
-                </Content>
-              </Aside>
-            </>
-          )}
->>>>>>> 5e509fb6
       </div>
     );
   }
@@ -257,17 +213,13 @@
   zIndex: PropTypes.number,
   displayType: PropTypes.oneOf(["dropdown", "aside", "auto"]),
   helpButtonHeaderContent: PropTypes.string,
-<<<<<<< HEAD
   iconName: PropTypes.string,
   color: PropTypes.string,
-  className: PropTypes.string,
   dataTip: PropTypes.string,
-  getContent: PropTypes.func
-=======
+  getContent: PropTypes.func,
   className: PropTypes.string,
   id: PropTypes.string,
   style: PropTypes.oneOfType([PropTypes.object, PropTypes.array])
->>>>>>> 5e509fb6
 };
 
 HelpButton.defaultProps = {
@@ -276,12 +228,8 @@
   offsetLeft: 0,
   zIndex: 310,
   displayType: "auto",
-<<<<<<< HEAD
+  className: "icon-button",
   iconName: "QuestionIcon"
-}
-=======
-  className: "icon-button"
 };
->>>>>>> 5e509fb6
 
 export default HelpButton;