import React from 'react'
import styled from 'styled-components'
import PropTypes from 'prop-types'
import isEqual from "lodash/isEqual";

import { tablet } from '../../utils/device';
import InputBlock from '../input-block'
import { Icons } from '../icons'
import Link from '../link'
import Text from '../text'
import Tooltip from "../tooltip";

// eslint-disable-next-line no-unused-vars
const SimpleInput = ({ onValidateInput, onCopyToClipboard, ...props }) => <div {...props}></div>;

SimpleInput.propTypes = {
  onValidateInput: PropTypes.func,
  onCopyToClipboard: PropTypes.func
}

const StyledInput = styled(SimpleInput)`
  display: flex;
  align-items: center;
  line-height: 32px;
  flex-direction: row;
  flex-wrap: wrap;

  @media ${tablet} {
    flex-wrap: wrap;
  } 

  .append {
    padding-right: 8px;
  }
`;

const PasswordProgress = styled.div`
  ${props => props.inputWidth ? `width: ${props.inputWidth};` : `flex: auto;`}

  .input-relative {
    position: relative;

    svg {
      overflow: hidden;
      vertical-align: middle;
    }
  }

  *,
  *::before,
  *::after {
    box-sizing: border-box;
  }
`;

const NewPasswordButton = styled.div`
  margin: 0 16px;
  -webkit-tap-highlight-color: rgba(0,0,0,0);

  svg {
    overflow: hidden;
    vertical-align: middle;
    margin-bottom: 4px;
  }

  :hover {
    cursor: pointer;
  }
`;

const CopyLink = styled.div`
  margin-top: -6px;

  @media ${tablet} {
    width: 100%;
    margin-left: 0px;
    margin-top: -1px;
  }
`;

const TooltipStyle = styled.div`
  .__react_component_tooltip {
    
  }
`;
const Progress = styled.div`
  border: 1.5px solid ${props => (!props.isDisabled && props.progressColor) ? props.progressColor : 'transparent'};
  border-radius: 2px;
  margin-top: -1px;
  width: ${props => props.progressWidth ? props.progressWidth + '%' : '0%'};
`;

const StyledTooltipContainer = styled(Text)`
  //margin: 8px 16px 16px 16px;
`;

const StyledTooltipItem = styled(Text)`
  margin-left: 8px;
  height: 24px;
  color: ${props => props.valid ? '#44bb00' : '#B40404'};
`;

class PasswordInput extends React.Component {

  constructor(props) {
    super(props);

    const { inputValue, inputType, clipActionResource, emailInputName } = props;

    this.ref = React.createRef();
    this.refTooltip = React.createRef();

    this.state = {
      type: inputType,
      progressColor: 'transparent',
      progressWidth: 0,
      inputValue: inputValue,
      copyLabel: clipActionResource,
      disableCopyAction: emailInputName ? false : true,
      displayTooltip: false,
      validLength: false,
      validDigits: false,
      validCapital: false,
      validSpecial: false
    }
  }

  onBlur = () => {
    this.refTooltip.current.hideTooltip();
  }

  changeInputType = () => {
      this.refTooltip.current.hideTooltip();
      const newType = this.state.type === 'text' ? 'password' : 'text';

      this.setState({
        type: newType
      });
  }

  testStrength = value => {
    const { generatorSpecial, passwordSettings } = this.props;
    const specSymbols = new RegExp('[' + generatorSpecial + ']');

    let capital;
    let digits;
    let special;

    passwordSettings.upperCase
      ? capital = /[A-Z]/.test(value)
      : capital = true;

    passwordSettings.digits
      ? digits = /\d/.test(value)
      : digits = true;

    passwordSettings.specSymbols
      ? special = specSymbols.test(value)
      : special = true;

    return {
      digits: digits,
      capital: capital,
      special: special,
      length: value.trim().length >= passwordSettings.minLength
    };
  }

  checkPassword = (value) => {
    const greenColor = '#44bb00';
    const redColor = '#B40404';
    const passwordValidation = this.testStrength(value);
    const progressScore = passwordValidation.digits
      && passwordValidation.capital
      && passwordValidation.special
      && passwordValidation.length;
    const progressWidth = value.trim().length * 100 / this.props.passwordSettings.minLength;
    const progressColor = progressScore
      ? greenColor
      : (value.length === 0)
        ? 'transparent'
        : redColor;

    this.props.onValidateInput && this.props.onValidateInput(progressScore);

    this.setState({
      progressColor: progressColor,
      progressWidth: progressWidth > 100 ? 100 : progressWidth,
      inputValue: value,
      validLength: passwordValidation.length,
      validDigits: passwordValidation.digits,
      validCapital: passwordValidation.capital,
      validSpecial: passwordValidation.special
    });
  }

  onChangeAction = (e) => {
    this.props.onChange && this.props.onChange(e);

    if (this.props.simpleView) {
      this.setState(
        {
          inputValue: e.target.value
        }
      );
      return;
    }

    this.checkPassword(e.target.value);
  }

  onGeneratePassword = (e) => {
    if (this.props.isDisabled)
      return e.preventDefault();

    const newPassword = this.getNewPassword();

    if (this.state.type !== 'text') {
      this.setState({
        type: 'text'
      });
    }

    this.checkPassword(newPassword);
    this.props.onChange && this.props.onChange({ target: { value: newPassword } });
  }

  getNewPassword = () => {
    const { passwordSettings, generatorSpecial } = this.props;

    const length = passwordSettings.minLength;
    const string = 'abcdefghijklmnopqrstuvwxyz';
    const numeric = '0123456789';
    const special = generatorSpecial;

    let password = '';
    let character = '';

    while (password.length < length) {
      const a = Math.ceil(string.length * Math.random() * Math.random());
      const b = Math.ceil(numeric.length * Math.random() * Math.random());
      const c = Math.ceil(special.length * Math.random() * Math.random());

      let hold = string.charAt(a);

      if (passwordSettings.upperCase) {
        hold = (password.length % 2 == 0)
          ? (hold.toUpperCase())
          : (hold);
      }

      character += hold;

      if (passwordSettings.digits) {
        character += numeric.charAt(b);
      }

      if (passwordSettings.specSymbols) {
        character += special.charAt(c);
      }

      password = character;
    }

    password = password
      .split('')
      .sort(() => 0.5 - Math.random())
      .join('');

    return password.substr(0, length);
  }

  copyToClipboard = emailInputName => {
    const { clipEmailResource, clipPasswordResource, clipActionResource, clipCopiedResource, isDisabled, onCopyToClipboard } = this.props;
    const { disableCopyAction, inputValue } = this.state;

    if (isDisabled || disableCopyAction)
      return event.preventDefault();

    this.setState({
      disableCopyAction: true,
      copyLabel: clipCopiedResource
    })

    const textField = document.createElement('textarea');
    const emailValue = document.getElementsByName(emailInputName)[0].value;
    const formattedText = clipEmailResource + emailValue + ' | ' + clipPasswordResource + inputValue;

    textField.innerText = formattedText;
    document.body.appendChild(textField);
    textField.select();
    document.execCommand('copy');
    textField.remove();

    onCopyToClipboard && onCopyToClipboard(formattedText);

    setTimeout(() => {
      this.setState({
        disableCopyAction: false,
        copyLabel: clipActionResource
      })
    }, 2000);
  }

  shouldComponentUpdate(nextProps, nextState) {
    return !isEqual(this.props, nextProps) || !isEqual(this.state, nextState);
  }

  render() {
    //console.log('PasswordInput render()');
    const {
      inputName,
      isDisabled,
      scale,
      size,
      tooltipPasswordTitle,
      tooltipPasswordLength,
      tooltipPasswordDigits,
      tooltipPasswordCapital,
      tooltipPasswordSpecial,
      emailInputName,
      inputWidth,
      passwordSettings,
      hasError,
      hasWarning,
      placeholder,
      tabIndex,
      maxLength,
      onValidateInput,
      id,
      autoComplete,
      className,
      tooltipOffsetLeft,
      style,
      simpleView
    } = this.props;
    const {
      type,
      progressColor,
      progressWidth,
      inputValue,
      copyLabel,
      validLength,
      validDigits,
      validCapital,
      validSpecial,
      disableCopyAction
    } = this.state;

    const iconsColor = isDisabled ? '#D0D5DA' : '#A3A9AE';
    const iconName = type === 'password' ? 'EyeOffIcon' : 'EyeIcon';

    const tooltipContent = (
      <StyledTooltipContainer forwardedAs='div' title={tooltipPasswordTitle}>
        {tooltipPasswordTitle}
        <StyledTooltipItem forwardedAs='div' title={tooltipPasswordLength} valid={validLength} >
          {tooltipPasswordLength}
        </StyledTooltipItem>
        {passwordSettings.digits &&
          <StyledTooltipItem forwardedAs='div' title={tooltipPasswordDigits} valid={validDigits} >
            {tooltipPasswordDigits}
          </StyledTooltipItem>
        }
        {passwordSettings.upperCase &&
          <StyledTooltipItem forwardedAs='div' title={tooltipPasswordCapital} valid={validCapital} >
            {tooltipPasswordCapital}
          </StyledTooltipItem>
        }
        {passwordSettings.specSymbols &&
          <StyledTooltipItem forwardedAs='div' title={tooltipPasswordSpecial} valid={validSpecial} >
            {tooltipPasswordSpecial}
          </StyledTooltipItem>
        }
      </StyledTooltipContainer>
    );

    const inputGroup = <>
      <InputBlock
        className="input-relative"
        id={id}
        name={inputName}
        hasError={hasError}
        isDisabled={isDisabled}
        iconName={iconName}
        value={inputValue}
        onIconClick={this.changeInputType}
        onChange={this.onChangeAction}
        scale={scale}
        size={size}
        type={type}
        iconColor={`${iconsColor} !important`}
        iconSize={16}
        hoverColor={"#A3A9AE"}
        isIconFill={true}
        onBlur={this.onBlur}
        hasWarning={hasWarning}
        placeholder={placeholder}
        tabIndex={tabIndex}
        maxLength={maxLength}
        autoComplete={autoComplete}
      >
      </InputBlock>
      <TooltipStyle>
        <Tooltip
          id="tooltipContent"
          effect="solid"
          place="top"
          offsetLeft={tooltipOffsetLeft}
          reference={this.refTooltip}
        >
          {tooltipContent}
        </Tooltip>
      </TooltipStyle>
      <Progress progressColor={progressColor} progressWidth={progressWidth} isDisabled={isDisabled} />
    </>

    return (
      <StyledInput onValidateInput={onValidateInput} className={className} style={style}>
        {simpleView
          ? inputGroup
          : <><PasswordProgress
            inputWidth={inputWidth}
            data-for="tooltipContent"
            data-tip=""
            data-event="click"
            ref={this.ref}
          >
<<<<<<< HEAD
          </InputBlock>
          <TooltipStyle>
            <Tooltip
              id="tooltipContent"
              effect="solid"
              place="top"
              offsetLeft={tooltipOffsetLeft}
              reference={this.refTooltip}
            >
              {tooltipContent}
            </Tooltip>
          </TooltipStyle>
          <Progress progressColor={progressColor} progressWidth={progressWidth} isDisabled={isDisabled} />
        </PasswordProgress>
        { this.props.NewPasswordButtonVisible && <NewPasswordButton>
          <Icons.RefreshIcon
            size="medium"
            color={iconsColor}
            isfill={true}
            onClick={this.onGeneratePassword}
          />
        </NewPasswordButton>}
        <CopyLink>
          <Link
            type="action"
            isHovered={true}
            fontSize='13px'
            color={iconsColor}
            isSemitransparent={disableCopyAction}
            onClick={this.copyToClipboard.bind(this, emailInputName)}
          >
            {copyLabel}
          </Link>
        </CopyLink>
=======
            {inputGroup}
          </PasswordProgress>
            <NewPasswordButton>
              <Icons.RefreshIcon
                size="medium"
                color={iconsColor}
                isfill={true}
                onClick={this.onGeneratePassword}
              />
            </NewPasswordButton>
            <CopyLink>
              <Link
                type="action"
                isHovered={true}
                fontSize='13px'
                color={iconsColor}
                isSemitransparent={disableCopyAction}
                onClick={this.copyToClipboard.bind(this, emailInputName)}
              >
                {copyLabel}
              </Link>
            </CopyLink>
          </>
        }
>>>>>>> 636e5068
      </StyledInput>
    );
  }
}

PasswordInput.propTypes = {
  id: PropTypes.string,
  autoComplete: PropTypes.string,
  inputType: PropTypes.oneOf(['text', 'password']),
  inputName: PropTypes.string,
  emailInputName: PropTypes.string.isRequired,
  inputValue: PropTypes.string,
  onChange: PropTypes.func,
  inputWidth: PropTypes.string,
  hasError: PropTypes.bool,
  hasWarning: PropTypes.bool,
  placeholder: PropTypes.string,
  tabIndex: PropTypes.number,
  maxLength: PropTypes.number,
  className: PropTypes.string,
  style: PropTypes.oneOfType([PropTypes.object, PropTypes.array]),

  isDisabled: PropTypes.bool,
  size: PropTypes.oneOf(['base', 'middle', 'big', 'huge']),
  scale: PropTypes.bool,

  clipActionResource: PropTypes.string,
  clipEmailResource: PropTypes.string,
  clipPasswordResource: PropTypes.string,
  clipCopiedResource: PropTypes.string,

  tooltipPasswordTitle: PropTypes.string,
  tooltipPasswordLength: PropTypes.string,
  tooltipPasswordDigits: PropTypes.string,
  tooltipPasswordCapital: PropTypes.string,
  tooltipPasswordSpecial: PropTypes.string,

  generatorSpecial: PropTypes.string,
  NewPasswordButtonVisible: PropTypes.bool,
  passwordSettings: PropTypes.object.isRequired,

  onValidateInput: PropTypes.func,
  onCopyToClipboard: PropTypes.func,

  tooltipOffsetLeft: PropTypes.number,

  simpleView: PropTypes.bool
}

PasswordInput.defaultProps = {
  inputType: 'password',
  inputName: 'passwordInput',
  autoComplete: 'new-password',

  isDisabled: false,
  size: 'base',
  scale: true,

  clipEmailResource: 'E-mail ',
  clipPasswordResource: 'Password ',
  clipCopiedResource: 'Copied',

  generatorSpecial: '!@#$%^&*',
  NewPasswordButtonVisible: true,
  className: '',
  tooltipOffsetLeft: 110,

  simpleView: false
}

export default PasswordInput;<|MERGE_RESOLUTION|>--- conflicted
+++ resolved
@@ -425,42 +425,6 @@
             data-event="click"
             ref={this.ref}
           >
-<<<<<<< HEAD
-          </InputBlock>
-          <TooltipStyle>
-            <Tooltip
-              id="tooltipContent"
-              effect="solid"
-              place="top"
-              offsetLeft={tooltipOffsetLeft}
-              reference={this.refTooltip}
-            >
-              {tooltipContent}
-            </Tooltip>
-          </TooltipStyle>
-          <Progress progressColor={progressColor} progressWidth={progressWidth} isDisabled={isDisabled} />
-        </PasswordProgress>
-        { this.props.NewPasswordButtonVisible && <NewPasswordButton>
-          <Icons.RefreshIcon
-            size="medium"
-            color={iconsColor}
-            isfill={true}
-            onClick={this.onGeneratePassword}
-          />
-        </NewPasswordButton>}
-        <CopyLink>
-          <Link
-            type="action"
-            isHovered={true}
-            fontSize='13px'
-            color={iconsColor}
-            isSemitransparent={disableCopyAction}
-            onClick={this.copyToClipboard.bind(this, emailInputName)}
-          >
-            {copyLabel}
-          </Link>
-        </CopyLink>
-=======
             {inputGroup}
           </PasswordProgress>
             <NewPasswordButton>
@@ -485,7 +449,6 @@
             </CopyLink>
           </>
         }
->>>>>>> 636e5068
       </StyledInput>
     );
   }
@@ -524,7 +487,6 @@
   tooltipPasswordSpecial: PropTypes.string,
 
   generatorSpecial: PropTypes.string,
-  NewPasswordButtonVisible: PropTypes.bool,
   passwordSettings: PropTypes.object.isRequired,
 
   onValidateInput: PropTypes.func,
@@ -549,7 +511,6 @@
   clipCopiedResource: 'Copied',
 
   generatorSpecial: '!@#$%^&*',
-  NewPasswordButtonVisible: true,
   className: '',
   tooltipOffsetLeft: 110,
 
