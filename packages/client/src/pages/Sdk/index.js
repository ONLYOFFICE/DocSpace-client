--- conflicted
+++ resolved
@@ -242,7 +242,9 @@
           acceptButtonLabel={frameConfig?.acceptButtonLabel}
           cancelButtonLabel={frameConfig?.cancelButtonLabel}
           currentFolderId={frameConfig?.id}
-          descriptionText={formatsDescription[frameConfig?.filterParam || "DOCX"]}
+          descriptionText={
+            formatsDescription[frameConfig?.filterParam || "DOCX"]
+          }
         />
       );
       break;
@@ -287,10 +289,5 @@
       fetchExternalLinks,
       getFilePrimaryLink,
     };
-<<<<<<< HEAD
   },
-)(observer(Sdk));
-=======
-  }
-)(withTranslation(["JavascriptSdk", "Common"])(observer(Sdk)));
->>>>>>> d3561a35
+)(withTranslation(["JavascriptSdk", "Common"])(observer(Sdk)));