import React, { useEffect } from "react";
import { Router, Switch, Route, Redirect } from "react-router-dom";
import { inject, observer } from "mobx-react";
import NavMenu from "./components/NavMenu";
import Main from "./components/Main";
import PrivateRoute from "@appserver/common/components/PrivateRoute";
import PublicRoute from "@appserver/common/components/PublicRoute";
import ErrorBoundary from "@appserver/common/components/ErrorBoundary";
import Layout from "./components/Layout";
import ScrollToTop from "./components/Layout/ScrollToTop";
import history from "@appserver/common/history";
import toastr from "studio/toastr";
import { combineUrl, updateTempContent } from "@appserver/common/utils";
import { Provider as MobxProvider } from "mobx-react";
import ThemeProvider from "@appserver/components/theme-provider";

import store from "studio/store";
import config from "../package.json";
import { I18nextProvider, useTranslation } from "react-i18next";
import i18n from "./i18n";
import AppLoader from "@appserver/common/components/AppLoader";
import System from "./components/System";
import { AppServerConfig } from "@appserver/common/constants";
import Snackbar from "@appserver/components/snackbar";
import moment from "moment";

const { proxyURL } = AppServerConfig;
const homepage = config.homepage;

const PROXY_HOMEPAGE_URL = combineUrl(proxyURL, homepage);
const HOME_URLS = [
  combineUrl(PROXY_HOMEPAGE_URL),
  combineUrl(PROXY_HOMEPAGE_URL, "/"),
  combineUrl(PROXY_HOMEPAGE_URL, "/error=:error"),
];
const WIZARD_URL = combineUrl(PROXY_HOMEPAGE_URL, "/wizard");
const ABOUT_URL = combineUrl(PROXY_HOMEPAGE_URL, "/about");
const LOGIN_URLS = [
  combineUrl(PROXY_HOMEPAGE_URL, "/login"),
  combineUrl(PROXY_HOMEPAGE_URL, "/login/confirmed-email=:confirmedEmail"),
];
const CONFIRM_URL = combineUrl(PROXY_HOMEPAGE_URL, "/confirm");
const COMING_SOON_URLS = [combineUrl(PROXY_HOMEPAGE_URL, "/coming-soon")];
const PAYMENTS_URL = combineUrl(PROXY_HOMEPAGE_URL, "/payments");
const SETTINGS_URL = combineUrl(PROXY_HOMEPAGE_URL, "/settings");
const ERROR_401_URL = combineUrl(PROXY_HOMEPAGE_URL, "/error401");
const PROFILE_MY_URL = combineUrl(PROXY_HOMEPAGE_URL, "/my");
<<<<<<< HEAD
const ENTER_CODE_URL = combineUrl(PROXY_HOMEPAGE_URL, "/code");
const INVALID_URL = combineUrl(PROXY_HOMEPAGE_URL, "/login/error=:error");
=======
const PREPARATION_PORTAL = combineUrl(
  PROXY_HOMEPAGE_URL,
  "/preparation-portal"
);
>>>>>>> e61a4543

const Payments = React.lazy(() => import("./components/pages/Payments"));
const Error404 = React.lazy(() => import("studio/Error404"));
const Error401 = React.lazy(() => import("studio/Error401"));
const Home = React.lazy(() => import("./components/pages/Home"));

const About = React.lazy(() => import("./components/pages/About"));
const Wizard = React.lazy(() => import("./components/pages/Wizard"));
const Settings = React.lazy(() => import("./components/pages/Settings"));
const ComingSoon = React.lazy(() => import("./components/pages/ComingSoon"));
const Confirm = React.lazy(() => import("./components/pages/Confirm"));
const MyProfile = React.lazy(() => import("people/MyProfile"));
<<<<<<< HEAD
const EnterCode = React.lazy(() => import("login/codeLogin"));
const InvalidError = React.lazy(() =>
  import("./components/pages/Errors/Invalid")
=======
const PreparationPortal = React.lazy(() =>
  import("./components/pages/PreparationPortal")
>>>>>>> e61a4543
);

const SettingsRoute = (props) => (
  <React.Suspense fallback={<AppLoader />}>
    <ErrorBoundary>
      <Settings {...props} />
    </ErrorBoundary>
  </React.Suspense>
);
const PaymentsRoute = (props) => (
  <React.Suspense fallback={<AppLoader />}>
    <ErrorBoundary>
      <Payments {...props} />
    </ErrorBoundary>
  </React.Suspense>
);

const Error404Route = (props) => (
  <React.Suspense fallback={<AppLoader />}>
    <ErrorBoundary>
      <Error404 {...props} />
    </ErrorBoundary>
  </React.Suspense>
);

const Error401Route = (props) => (
  <React.Suspense fallback={<AppLoader />}>
    <ErrorBoundary>
      <Error401 {...props} />
    </ErrorBoundary>
  </React.Suspense>
);
const HomeRoute = (props) => (
  <React.Suspense fallback={<AppLoader />}>
    <ErrorBoundary>
      <Home {...props} />
    </ErrorBoundary>
  </React.Suspense>
);

const ConfirmRoute = (props) => (
  <React.Suspense fallback={<AppLoader />}>
    <ErrorBoundary>
      <Confirm {...props} />
    </ErrorBoundary>
  </React.Suspense>
);

const PreparationPortalRoute = (props) => (
  <React.Suspense fallback={<AppLoader />}>
    <ErrorBoundary>
      <PreparationPortal {...props} />
    </ErrorBoundary>
  </React.Suspense>
);

const AboutRoute = (props) => (
  <React.Suspense fallback={<AppLoader />}>
    <ErrorBoundary>
      <About {...props} />
    </ErrorBoundary>
  </React.Suspense>
);

const WizardRoute = (props) => (
  <React.Suspense fallback={<AppLoader />}>
    <ErrorBoundary>
      <Wizard {...props} />
    </ErrorBoundary>
  </React.Suspense>
);

const ComingSoonRoute = (props) => (
  <React.Suspense fallback={<AppLoader />}>
    <ErrorBoundary>
      <ComingSoon {...props} />
    </ErrorBoundary>
  </React.Suspense>
);

const MyProfileRoute = (props) => (
  <React.Suspense fallback={<AppLoader />}>
    <ErrorBoundary>
      <MyProfile {...props} />
    </ErrorBoundary>
  </React.Suspense>
);

const EnterCodeRoute = (props) => (
  <React.Suspense fallback={<AppLoader />}>
    <ErrorBoundary>
      <EnterCode {...props} />
    </ErrorBoundary>
  </React.Suspense>
);

const InvalidRoute = (props) => (
  <React.Suspense fallback={<AppLoader />}>
    <ErrorBoundary>
      <InvalidError {...props} />
    </ErrorBoundary>
  </React.Suspense>
);

const RedirectToHome = () => <Redirect to={PROXY_HOMEPAGE_URL} />;

const checkTheme = () => {
  const theme = localStorage.getItem("theme");

  if (theme) return theme;

  if (
    window.matchMedia &&
    window.matchMedia("(prefers-color-scheme: dark)").matches
  ) {
    return "Dark";
  }

  return "Base";
};

const Shell = ({ items = [], page = "home", ...rest }) => {
  const {
    isLoaded,
    loadBaseInfo,
    modules,
    isDesktop,
    language,
    FirebaseHelper,
    personal,
<<<<<<< HEAD
    setTheme,
    roomsMode,
=======
    socketHelper,
    setPreparationPortalDialogVisible,
>>>>>>> e61a4543
  } = rest;

  useEffect(() => {
    try {
      if (!window.AppServer) {
        window.AppServer = {};
      }

      //TEMP object, will be removed!!!
      window.AppServer.studio = {
        HOME_URLS,
        WIZARD_URL,
        ABOUT_URL,
        LOGIN_URLS,
        CONFIRM_URL,
        COMING_SOON_URLS,
        PAYMENTS_URL,
        SETTINGS_URL,
        ERROR_401_URL,
      };

      loadBaseInfo();
    } catch (err) {
      toastr.error(err);
    }
  }, []);

  useEffect(() => {
    socketHelper.emit({
      command: "subscribe",
      data: "backup-restore",
    });
    socketHelper.on("restore-backup", () => {
      setPreparationPortalDialogVisible(true);
    });
  }, [socketHelper]);

  const { t } = useTranslation("Common");

  let snackTimer = null;
  let fbInterval = null;
  let lastCampaignStr = null;
  const LS_CAMPAIGN_DATE = "maintenance_to_date";
  const DATE_FORMAT = "YYYY-MM-DD";
  const SNACKBAR_TIMEOUT = 10000;

  const setSnackBarTimer = (campaign) => {
    snackTimer = setTimeout(() => showSnackBar(campaign), SNACKBAR_TIMEOUT);
  };

  const clearSnackBarTimer = () => {
    if (!snackTimer) return;

    clearTimeout(snackTimer);
    snackTimer = null;
  };

  const showSnackBar = (campaign) => {
    clearSnackBarTimer();

    const { fromDate, toDate, desktop } = campaign;

    console.log(
      `FB: 'bar/maintenance' desktop=${desktop} fromDate=${fromDate} toDate=${toDate}`
    );

    if (!campaign || !fromDate || !toDate) {
      console.log("Skip snackBar by empty campaign params");
      return;
    }

    const to = moment(toDate).local();

    const watchedCampaignDateStr = localStorage.getItem(LS_CAMPAIGN_DATE);
    const campaignDateStr = to.format(DATE_FORMAT);
    if (campaignDateStr == watchedCampaignDateStr) {
      console.log("Skip snackBar by already watched");
      return;
    }

    const from = moment(fromDate).local();
    const now = moment();

    if (now.isBefore(from)) {
      setSnackBarTimer(campaign);

      Snackbar.close();
      console.log(`Show snackBar has been delayed for 1 minute`, now);
      return;
    }

    if (now.isAfter(to)) {
      console.log("Skip snackBar by current date", now);
      Snackbar.close();
      return;
    }

    if (isDesktop && !desktop) {
      console.log("Skip snackBar by desktop", desktop);
      Snackbar.close();
      return;
    }

    setSnackBarTimer(campaign);

    if (!document.getElementById("main-bar")) return;

    const campaignStr = JSON.stringify(campaign);
    let skipRender = lastCampaignStr === campaignStr;

    skipRender =
      skipRender && document.getElementById("main-bar").hasChildNodes();

    if (skipRender) return;

    lastCampaignStr = campaignStr;

    const targetDate = to.locale(language).format("LL");

    const barConfig = {
      parentElementId: "main-bar",
      text: `${t("BarMaintenanceDescription", {
        targetDate: targetDate,
        productName: "ONLYOFFICE Personal",
      })} ${t("BarMaintenanceDisclaimer")}`,
      onAction: () => {
        Snackbar.close();
        localStorage.setItem(LS_CAMPAIGN_DATE, to.format(DATE_FORMAT));
      },
      opacity: 1,
      style: {
        marginTop: "10px",
      },
    };

    Snackbar.show(barConfig);
  };

  const fetchMaintenance = () => {
    try {
      if (!FirebaseHelper.isEnabled) return;

      FirebaseHelper.checkMaintenance()
        .then((campaign) => {
          console.log("checkMaintenance", campaign);
          if (!campaign) {
            clearSnackBarTimer();
            Snackbar.close();
            return;
          }

          showSnackBar(campaign);
        })
        .catch((err) => {
          console.error(err);
        });
    } catch (e) {
      console.log(e);
    }
  };

  const fetchBanners = () => {
    if (!FirebaseHelper.isEnabled) return;

    FirebaseHelper.checkCampaigns()
      .then((campaigns) => {
        localStorage.setItem("campaigns", campaigns);
      })
      .catch((err) => {
        console.error(err);
      });
  };

  useEffect(() => {
    if (!isLoaded) return;

    updateTempContent();

    if (!FirebaseHelper.isEnabled) {
      localStorage.setItem("campaigns", "");
      return;
    }

    fetchMaintenance();
    fetchBanners();
    fbInterval = setInterval(fetchMaintenance, 60000);
    const bannerInterval = setInterval(fetchBanners, 60000 * 720); // get every 12 hours

    return () => {
      if (fbInterval) {
        clearInterval(fbInterval);
      }
      clearInterval(bannerInterval);
      clearSnackBarTimer();
    };
  }, [isLoaded]);

  useEffect(() => {
    console.log("Current page ", page);
  }, [page]);

  useEffect(() => {
    setTheme(checkTheme());
  }, []);

  const pathname = window.location.pathname.toLowerCase();
  const isEditor = pathname.indexOf("doceditor") !== -1;

  if (!window.AppServer.studio) {
    window.AppServer.studio = {};
  }

  window.AppServer.studio.modules = {};

  const dynamicRoutes = modules.map((m) => {
    const appURL = m.link;
    const remoteEntryURL = combineUrl(
      window.location.origin,
      appURL,
      `remoteEntry.js`
    );

    const system = {
      url: remoteEntryURL,
      scope: m.appName,
      module: "./app",
    };

    window.AppServer.studio.modules[m.appName] = {
      appURL,
      remoteEntryURL,
    };

    return (
      <PrivateRoute
        key={m.id}
        path={
          m.appName === "files"
            ? [
                "/Products/Files",
                "/Products/Files/",
                "/Products/Files/?desktop=true",
                appURL,
              ]
            : appURL
        }
        component={System}
        system={system}
      />
    );
  });

  const loginRoutes = [];

  if (isLoaded && !personal) {
    let module;
    if (roomsMode) {
      module = "./roomsLogin";
    } else {
      module = "./login";
    }

    const loginSystem = {
      url: combineUrl(AppServerConfig.proxyURL, "/login/remoteEntry.js"),
      scope: "login",
      module: module,
    };
    loginRoutes.push(
      <PublicRoute
        key={loginSystem.scope}
        exact
        path={LOGIN_URLS}
        component={System}
        system={loginSystem}
      />
    );
  }

  const roomsRoutes = [];

  if (roomsMode) {
    roomsRoutes.push(
      <Route path={ENTER_CODE_URL} component={EnterCodeRoute} />
    );
  }

  return (
    <Layout>
      <Router history={history}>
        <>
          {isEditor ? <></> : <NavMenu />}
          <ScrollToTop />
          <Main isDesktop={isDesktop}>
            <Switch>
              <PrivateRoute exact path={HOME_URLS} component={HomeRoute} />
              <PublicRoute exact path={WIZARD_URL} component={WizardRoute} />
              <PrivateRoute path={ABOUT_URL} component={AboutRoute} />
              {loginRoutes}
              {roomsRoutes}
              <Route path={CONFIRM_URL} component={ConfirmRoute} />
              <Route path={INVALID_URL} component={InvalidRoute} />
              <PrivateRoute
                path={COMING_SOON_URLS}
                component={ComingSoonRoute}
              />
              <PrivateRoute path={PAYMENTS_URL} component={PaymentsRoute} />
              <PrivateRoute
                restricted
                path={SETTINGS_URL}
                component={SettingsRoute}
              />
              <PrivateRoute
                exact
                allowForMe
                path={PROFILE_MY_URL}
                component={MyProfileRoute}
              />
              <PrivateRoute
                path={PREPARATION_PORTAL}
                component={PreparationPortalRoute}
              />
              {dynamicRoutes}
              <PrivateRoute path={ERROR_401_URL} component={Error401Route} />
              <PrivateRoute
                component={!personal ? Error404Route : RedirectToHome}
              />
            </Switch>
          </Main>
        </>
      </Router>
    </Layout>
  );
};

const ShellWrapper = inject(({ auth, backup }) => {
  const { init, isLoaded, settingsStore, setProductVersion, language } = auth;
  const {
    personal,
    roomsMode,
    isDesktopClient,
    firebaseHelper,
    setModuleInfo,
<<<<<<< HEAD
    setTheme,
=======
    socketHelper,
>>>>>>> e61a4543
  } = settingsStore;
  const { setPreparationPortalDialogVisible } = backup;
  return {
    loadBaseInfo: async () => {
      await init();

      setModuleInfo(config.homepage, "home");
      setProductVersion(config.version);

      if (isDesktopClient) {
        document.body.classList.add("desktop");
      }
    },
    language,
    isLoaded,
    modules: auth.moduleStore.modules,
    isDesktop: isDesktopClient,
    FirebaseHelper: firebaseHelper,
    personal,
<<<<<<< HEAD
    setTheme,
    roomsMode,
=======
    socketHelper,
    setPreparationPortalDialogVisible,
>>>>>>> e61a4543
  };
})(observer(Shell));

const ThemeProviderWrapper = inject(({ auth }) => {
  const { settingsStore } = auth;
  return { theme: settingsStore.theme };
})(observer(ThemeProvider));

export default () => (
  <MobxProvider {...store}>
    <I18nextProvider i18n={i18n}>
      <ThemeProviderWrapper>
        <ShellWrapper />
      </ThemeProviderWrapper>
    </I18nextProvider>
  </MobxProvider>
);<|MERGE_RESOLUTION|>--- conflicted
+++ resolved
@@ -45,15 +45,12 @@
 const SETTINGS_URL = combineUrl(PROXY_HOMEPAGE_URL, "/settings");
 const ERROR_401_URL = combineUrl(PROXY_HOMEPAGE_URL, "/error401");
 const PROFILE_MY_URL = combineUrl(PROXY_HOMEPAGE_URL, "/my");
-<<<<<<< HEAD
 const ENTER_CODE_URL = combineUrl(PROXY_HOMEPAGE_URL, "/code");
 const INVALID_URL = combineUrl(PROXY_HOMEPAGE_URL, "/login/error=:error");
-=======
 const PREPARATION_PORTAL = combineUrl(
   PROXY_HOMEPAGE_URL,
   "/preparation-portal"
 );
->>>>>>> e61a4543
 
 const Payments = React.lazy(() => import("./components/pages/Payments"));
 const Error404 = React.lazy(() => import("studio/Error404"));
@@ -66,14 +63,12 @@
 const ComingSoon = React.lazy(() => import("./components/pages/ComingSoon"));
 const Confirm = React.lazy(() => import("./components/pages/Confirm"));
 const MyProfile = React.lazy(() => import("people/MyProfile"));
-<<<<<<< HEAD
 const EnterCode = React.lazy(() => import("login/codeLogin"));
 const InvalidError = React.lazy(() =>
   import("./components/pages/Errors/Invalid")
-=======
+);
 const PreparationPortal = React.lazy(() =>
   import("./components/pages/PreparationPortal")
->>>>>>> e61a4543
 );
 
 const SettingsRoute = (props) => (
@@ -204,13 +199,10 @@
     language,
     FirebaseHelper,
     personal,
-<<<<<<< HEAD
+    socketHelper,
+    setPreparationPortalDialogVisible,
     setTheme,
     roomsMode,
-=======
-    socketHelper,
-    setPreparationPortalDialogVisible,
->>>>>>> e61a4543
   } = rest;
 
   useEffect(() => {
@@ -553,11 +545,8 @@
     isDesktopClient,
     firebaseHelper,
     setModuleInfo,
-<<<<<<< HEAD
+    socketHelper,
     setTheme,
-=======
-    socketHelper,
->>>>>>> e61a4543
   } = settingsStore;
   const { setPreparationPortalDialogVisible } = backup;
   return {
@@ -577,13 +566,10 @@
     isDesktop: isDesktopClient,
     FirebaseHelper: firebaseHelper,
     personal,
-<<<<<<< HEAD
+    socketHelper,
+    setPreparationPortalDialogVisible,
     setTheme,
     roomsMode,
-=======
-    socketHelper,
-    setPreparationPortalDialogVisible,
->>>>>>> e61a4543
   };
 })(observer(Shell));
 
