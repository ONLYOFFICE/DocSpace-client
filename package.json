--- conflicted
+++ resolved
@@ -37,24 +37,16 @@
     "test:e2e:docker:clear": "pnpm --filter @docspace/login test:e2e:docker:clear"
   },
   "devDependencies": {
-<<<<<<< HEAD
+    "@types/node": "catalog:",
     "@types/react-text-mask": "catalog:",
     "he": "catalog:",
     "madge": "catalog:",
     "nx": "catalog:",
     "react": "catalog:",
     "shx": "catalog:",
-    "terser": "catalog:"
-=======
-    "@types/node": "22.9.3",
-    "@types/react-text-mask": "5.4.14",
-    "he": "1.2.0",
-    "madge": "6.1.0",
-    "shx": "0.3.4",
-    "terser": "5.34.1",
-    "ts-node": "10.9.2",
-    "typescript": "5.7.2"
->>>>>>> d5c6c76a
+    "terser": "catalog:",
+    "ts-node": "catalog:",
+    "typescript": "catalog:"
   },
   "packageManager": "pnpm@9.15.3",
   "resolutions": {
