{
  "key_path": "SkipTitle",
  "content": "Skip",
  "content_en_sha1_hash": "3da474537ac378c616d6b301acc1674bc348cecd",
  "created_at": "2025-05-19T21:30:48.925Z",
<<<<<<< HEAD
  "updated_at": "2025-05-26T07:57:32.247Z",
=======
  "updated_at": "2025-05-28T09:30:02.221Z",
>>>>>>> 398dda3c
  "comment": {
    "text": "The translation key \"SkipTitle\" is used to display a label for a \"Skip\" button in various dialogues and forms. It prompts the user to skip or cancel an action, allowing them to move on without making changes.",
    "is_auto": true,
    "updated_at": "2025-05-20T08:39:24.670Z"
  },
  "usage": [
    {
      "file_path": "/packages/client/src/components/dialogs/ConflictResolveDialog/index.tsx",
      "line_number": 336,
      "context": "selectActionText={t(\"Common:ConflictResolveSelectAction\")}\n overwriteTitle={overwriteTitle}\n overwriteDescription={overwriteDescription}\n duplicateTitle={duplicateTitle}\n duplicateDescription={duplicateDescription}\n skipTitle={t(\"Common:SkipTitle\")}\n skipDescription={skipDescription}\n />\n );\n };",
      "module": "/packages/client"
    },
    {
      "file_path": "/packages/client/src/components/dialogs/FormFillingTipsDialog/index.tsx",
      "line_number": 150,
      "context": "</ModalDialog.Body>\n <ModalDialog.Footer>\n <Button\n id=\"form-filling_tips_skip\"\n key=\"SkipTitle\"\n label={t(\"Common:SkipTitle\")}\n size={ButtonSize.small}\n onClick={onClose}\n scale\n />\n <Button",
      "module": "/packages/client"
    },
    {
      "file_path": "/packages/doceditor/src/components/ConflictResolveDialog/ConflictResolveDialog.tsx",
      "line_number": 65,
      "context": "selectActionText={t(\"ConflictResolveSelectAction\")}\n overwriteTitle={t(\"OverwriteTitle\")}\n overwriteDescription={t(\"OverwriteDescription\")}\n duplicateTitle={t(\"Common:CreateFileCopy\")}\n duplicateDescription={t(\"CreateDescription\")}\n skipTitle={t(\"SkipTitle\")}\n skipDescription={t(\"SkipDescription\")}\n headerLabel={t(\"ActionRequired\")}\n />\n );\n }",
      "module": "/packages/doceditor"
    }
  ],
  "languages": {
    "en": {
      "ai_translated": false,
      "ai_model": null,
      "ai_spell_check_issues": [],
      "approved_at": null
    },
    "ar-SA": {
      "ai_translated": false,
      "ai_model": null,
      "ai_spell_check_issues": [],
      "approved_at": null
    },
    "az": {
      "ai_translated": false,
      "ai_model": null,
      "ai_spell_check_issues": [],
      "approved_at": null
    },
    "bg": {
      "ai_translated": false,
      "ai_model": null,
      "ai_spell_check_issues": [],
      "approved_at": null
    },
    "cs": {
      "ai_translated": false,
      "ai_model": null,
      "ai_spell_check_issues": [],
      "approved_at": null
    },
    "de": {
      "ai_translated": false,
      "ai_model": null,
      "ai_spell_check_issues": [],
      "approved_at": null
    },
    "el-GR": {
      "ai_translated": false,
      "ai_model": null,
      "ai_spell_check_issues": [
        {
          "type": "incorrect_translation",
          "description": "The Greek translation 'Παράλειψη' (Paraleipsi) translates to 'omission' or 'neglect', which isn't the intended meaning of 'Skip'. 'Skip' implies a deliberate action to bypass something. A better translation would convey that sense of action.",
          "suggestion": "Consider alternatives like 'Άλλοιωση' (Alliōsi - alteration/modification), 'Παράβλεψη' (Paravlepsi - overlooking), or 'Διέλευση' (Dielevsi - passage/going through) depending on the specific context."
        }
      ],
      "approved_at": null
    },
    "es": {
      "ai_translated": false,
      "ai_model": null,
      "ai_spell_check_issues": [],
      "approved_at": null
    },
    "fi": {
      "ai_translated": false,
      "ai_model": null,
      "ai_spell_check_issues": [],
      "approved_at": null
    },
    "fr": {
      "ai_translated": false,
      "ai_model": null,
      "ai_spell_check_issues": [],
      "approved_at": null
    },
    "hy-AM": {
      "ai_translated": false,
      "ai_model": null,
      "ai_spell_check_issues": [
        {
          "type": "incorrect_translation",
          "description": "The Armenian translation \"Բաց թողնել\" (Bac toghel) literally translates to \"to let go\" or \"to release.\" While it can be used in some contexts to mean 'skip,' it's not the most accurate or idiomatic translation of 'Skip' in the context of a button or function to bypass content.",
          "suggestion": "Consider \"Արտցոլքել\" (Artcolkel) or \"Դրացել\" (Dracel) as more direct translations for 'Skip' in a user interface context, or a more contextualized translation depending on the intended function."
        }
      ],
      "approved_at": null
    },
    "it": {
      "ai_translated": false,
      "ai_model": null,
      "ai_spell_check_issues": [],
      "approved_at": null
    },
    "ja-JP": {
      "ai_translated": false,
      "ai_model": null,
      "ai_spell_check_issues": [],
      "approved_at": null
    },
    "ko-KR": {
      "ai_translated": false,
      "ai_model": null,
      "ai_spell_check_issues": [],
      "approved_at": null
    },
    "lo-LA": {
      "ai_translated": false,
      "ai_model": null,
      "ai_spell_check_issues": [],
      "approved_at": null
    },
    "lv": {
      "ai_translated": false,
      "ai_model": null,
      "ai_spell_check_issues": [],
      "approved_at": null
    },
    "nl": {
      "ai_translated": false,
      "ai_model": null,
      "ai_spell_check_issues": [],
      "approved_at": null
    },
    "pl": {
      "ai_translated": false,
      "ai_model": null,
      "ai_spell_check_issues": [],
      "approved_at": null
    },
    "pt": {
      "ai_translated": false,
      "ai_model": null,
      "ai_spell_check_issues": [],
      "approved_at": null
    },
    "pt-BR": {
      "ai_translated": false,
      "ai_model": null,
      "ai_spell_check_issues": [],
      "approved_at": null
    },
    "ro": {
      "ai_translated": false,
      "ai_model": null,
      "ai_spell_check_issues": [
        {
          "type": "incorrect_translation",
          "description": "'Treci mai departe' is a literal translation of 'Move on' or 'Go ahead'. While understandable, 'Skip' implies a more direct action of bypassing something, which isn't fully captured by 'Treci mai departe'. A more accurate translation would consider the context where 'Skip' is used.",
          "suggestion": "Consider alternatives like 'Ignora', 'Omită', or 'Sari peste', depending on the specific use case."
        }
      ],
      "approved_at": null
    },
    "ru": {
      "ai_translated": false,
      "ai_model": null,
      "ai_spell_check_issues": [],
      "approved_at": null
    },
    "si": {
      "ai_translated": false,
      "ai_model": null,
      "ai_spell_check_issues": [
        {
          "type": "incorrect_translation",
          "description": "While 'මඟහරින්න' (magaharinn) can mean 'skip' or 'avoid', it's more accurately 'avoid' or 'bypass'.  'Skip' often implies moving past something intentionally. A more accurate translation for 'Skip' in the context of a button or function would be something like 'ලක්‍ෂණය නැවරන්න' (lakshanya naweranna) which means 'ignore' or 'move past'.",
          "suggestion": "Consider 'ලක්‍ෂණය නැවරන්න' (lakshanya naweranna) or another term more directly conveying the action of 'skipping' something."
        }
      ],
      "approved_at": null
    },
    "sk": {
      "ai_translated": false,
      "ai_model": null,
      "ai_spell_check_issues": [],
      "approved_at": null
    },
    "sl": {
      "ai_translated": false,
      "ai_model": null,
      "ai_spell_check_issues": [],
      "approved_at": null
    },
    "sr-Cyrl-RS": {
      "ai_translated": false,
      "ai_model": null,
      "ai_spell_check_issues": [],
      "approved_at": null
    },
    "sr-Latn-RS": {
      "ai_translated": false,
      "ai_model": null,
      "ai_spell_check_issues": [],
      "approved_at": null
    },
    "tr": {
      "ai_translated": false,
      "ai_model": null,
      "ai_spell_check_issues": [
        {
          "type": "incorrect_translation",
          "description": "While 'Atla' can mean 'skip', it's more literally 'jump over'. 'Skip' in this context (likely a button to skip content) often implies 'pass' or 'continue to the next part'. A better translation might be 'Devam Et' or 'Geç'.",
          "suggestion": "Devam Et"
        }
      ],
      "approved_at": null
    },
    "uk-UA": {
      "ai_translated": false,
      "ai_model": null,
      "ai_spell_check_issues": [],
      "approved_at": null
    },
    "vi": {
      "ai_translated": false,
      "ai_model": null,
      "ai_spell_check_issues": [],
      "approved_at": null
    },
    "zh-CN": {
      "ai_translated": false,
      "ai_model": null,
      "ai_spell_check_issues": [],
      "approved_at": null
    }
  }
}<|MERGE_RESOLUTION|>--- conflicted
+++ resolved
@@ -3,11 +3,7 @@
   "content": "Skip",
   "content_en_sha1_hash": "3da474537ac378c616d6b301acc1674bc348cecd",
   "created_at": "2025-05-19T21:30:48.925Z",
-<<<<<<< HEAD
-  "updated_at": "2025-05-26T07:57:32.247Z",
-=======
   "updated_at": "2025-05-28T09:30:02.221Z",
->>>>>>> 398dda3c
   "comment": {
     "text": "The translation key \"SkipTitle\" is used to display a label for a \"Skip\" button in various dialogues and forms. It prompts the user to skip or cancel an action, allowing them to move on without making changes.",
     "is_auto": true,
@@ -76,8 +72,8 @@
       "ai_spell_check_issues": [
         {
           "type": "incorrect_translation",
-          "description": "The Greek translation 'Παράλειψη' (Paraleipsi) translates to 'omission' or 'neglect', which isn't the intended meaning of 'Skip'. 'Skip' implies a deliberate action to bypass something. A better translation would convey that sense of action.",
-          "suggestion": "Consider alternatives like 'Άλλοιωση' (Alliōsi - alteration/modification), 'Παράβλεψη' (Paravlepsi - overlooking), or 'Διέλευση' (Dielevsi - passage/going through) depending on the specific context."
+          "description": "The Greek translation \"Παράλειψη\" is a more formal and less common word for 'Skip'. A more natural and common translation would be 'Άλμα' or 'Παράβλεψη'.",
+          "suggestion": "Άλμα or Παράβλεψη"
         }
       ],
       "approved_at": null
@@ -106,8 +102,8 @@
       "ai_spell_check_issues": [
         {
           "type": "incorrect_translation",
-          "description": "The Armenian translation \"Բաց թողնել\" (Bac toghel) literally translates to \"to let go\" or \"to release.\" While it can be used in some contexts to mean 'skip,' it's not the most accurate or idiomatic translation of 'Skip' in the context of a button or function to bypass content.",
-          "suggestion": "Consider \"Արտցոլքել\" (Artcolkel) or \"Դրացել\" (Dracel) as more direct translations for 'Skip' in a user interface context, or a more contextualized translation depending on the intended function."
+          "description": "The Armenian translation \"Բաց թողնել\" (Bac toghnel) translates to 'to skip' or 'to miss out'. While functionally similar to 'Skip', it's a more verbose and less direct translation. A more concise and potentially more appropriate translation, depending on the context, would be something like \"կրկնվել\" (krknvel) meaning 'repeat' or simply \"կրկնել\" (krknel) if the user is meant to skip to the next iteration.",
+          "suggestion": "Consider \"կրկնել\" (krknel) or \"կրկնվել\" (krknvel) for a more concise and potentially more appropriate translation."
         }
       ],
       "approved_at": null
@@ -172,8 +168,8 @@
       "ai_spell_check_issues": [
         {
           "type": "incorrect_translation",
-          "description": "'Treci mai departe' is a literal translation of 'Move on' or 'Go ahead'. While understandable, 'Skip' implies a more direct action of bypassing something, which isn't fully captured by 'Treci mai departe'. A more accurate translation would consider the context where 'Skip' is used.",
-          "suggestion": "Consider alternatives like 'Ignora', 'Omită', or 'Sari peste', depending on the specific use case."
+          "description": "'Treci mai departe' is a literal translation of 'Move on' or 'Proceed', not 'Skip'. 'Skip' in this context likely implies a function to bypass something.",
+          "suggestion": "Consider translations like 'Ignora', 'Sari peste', or 'Omită', depending on the specific functionality being described."
         }
       ],
       "approved_at": null
@@ -190,8 +186,8 @@
       "ai_spell_check_issues": [
         {
           "type": "incorrect_translation",
-          "description": "While 'මඟහරින්න' (magaharinn) can mean 'skip' or 'avoid', it's more accurately 'avoid' or 'bypass'.  'Skip' often implies moving past something intentionally. A more accurate translation for 'Skip' in the context of a button or function would be something like 'ලක්‍ෂණය නැවරන්න' (lakshanya naweranna) which means 'ignore' or 'move past'.",
-          "suggestion": "Consider 'ලක්‍ෂණය නැවරන්න' (lakshanya naweranna) or another term more directly conveying the action of 'skipping' something."
+          "description": "The Sinhala translation \"මඟහරින්න\" (magaharinna) is a command meaning \"avoid\" or \"let it pass\". While it can be used in a context of skipping, it's not the most direct or common translation of \"Skip\". A more accurate translation would be \"තියවන්න\" (thiyavanna) or a more colloquial option like \"වැඩිලාන්න\" (wadilanna).",
+          "suggestion": "Consider \"තියවන්න\" (thiyavanna) or \"වැඩිලාන්න\" (wadilanna) for a more accurate translation of \"Skip\"."
         }
       ],
       "approved_at": null
@@ -223,13 +219,7 @@
     "tr": {
       "ai_translated": false,
       "ai_model": null,
-      "ai_spell_check_issues": [
-        {
-          "type": "incorrect_translation",
-          "description": "While 'Atla' can mean 'skip', it's more literally 'jump over'. 'Skip' in this context (likely a button to skip content) often implies 'pass' or 'continue to the next part'. A better translation might be 'Devam Et' or 'Geç'.",
-          "suggestion": "Devam Et"
-        }
-      ],
+      "ai_spell_check_issues": [],
       "approved_at": null
     },
     "uk-UA": {
