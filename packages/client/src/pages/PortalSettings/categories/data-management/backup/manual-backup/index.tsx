// (c) Copyright Ascensio System SIA 2009-2024
//
// This program is a free software product.
// You can redistribute it and/or modify it under the terms
// of the GNU Affero General Public License (AGPL) version 3 as published by the Free Software
// Foundation. In accordance with Section 7(a) of the GNU AGPL its Section 15 shall be amended
// to the effect that Ascensio System SIA expressly excludes the warranty of non-infringement of
// any third-party rights.
//
// This program is distributed WITHOUT ANY WARRANTY, without even the implied warranty
// of MERCHANTABILITY or FITNESS FOR A PARTICULAR  PURPOSE. For details, see
// the GNU AGPL at: http://www.gnu.org/licenses/agpl-3.0.html
//
// You can contact Ascensio System SIA at Lubanas st. 125a-25, Riga, Latvia, EU, LV-1021.
//
// The  interactive user interfaces in modified source and object code versions of the Program must
// display Appropriate Legal Notices, as required under Section 5 of the GNU AGPL version 3.
//
// Pursuant to Section 7(b) of the License you must retain the original Product logo when
// distributing the program. Pursuant to Section 7(e) we decline to grant you any rights under
// trademark law for use of our trademarks.
//
// All the Product's GUI elements, including illustrations and icon sets, as well as technical writing
// content are licensed under the terms of the Creative Commons Attribution-ShareAlike 4.0
// International. See the License terms at http://creativecommons.org/licenses/by-sa/4.0/legalcode
import React, { useEffect, useLayoutEffect, useState } from "react";
import { inject, observer } from "mobx-react";
import { useTranslation } from "react-i18next";

import { isManagement } from "@docspace/shared/utils/common";
import ManualBackup from "@docspace/shared/pages/backup/manual-backup";
import type { ThirdPartyAccountType } from "@docspace/shared/types";
import { getBackupsCount } from "@docspace/shared/api/backup";

import { setDocumentTitle } from "SRC_DIR/helpers/utils";

import type {
  ExternalManualBackupProps,
  InjectedManualBackupProps,
  ManualBackupWrapperProps,
} from "./ManualBackup.types";

const ManualBackupWrapper = ({
  isNotPaidPeriod,
  getProgress,
  setStorageRegions,
  setThirdPartyStorage,
  resetDownloadingProgress,
  setConnectedThirdPartyAccount,
  setBackupsCount,
  setIsInited,
  fetchPayerInfo,
  setDownloadingProgress,
  isBackupPaid,
  maxFreeBackups,
  setServiceQuota,
  ...props
}: ManualBackupWrapperProps) => {
  const [isEmptyContentBeforeLoader, setIsEmptyContentBeforeLoader] =
    useState(true);

  const { t } = useTranslation(["Settings", "Common"]);

  useLayoutEffect(() => {
    setDocumentTitle(t("Common:DataBackup"));
  }, [setDocumentTitle, t]);

  useEffect(() => {
    if (isNotPaidPeriod) return setIsEmptyContentBeforeLoader(false);
<<<<<<< HEAD
=======

    timerId.current = window.setTimeout(() => {
      setIsInitialLoading(true);
    }, 200);

    (async () => {
      try {
        getProgress(t);

        const baseRequests = [
          getSettingsThirdParty(),
          getBackupStorage(),
          getStorageRegions(),
        ];

        const optionalRequests = [];

        if (isBackupPaid) {
          if (maxFreeBackups > 0) {
            baseRequests.push(getBackupsCount());
          }

          optionalRequests.push(setServiceQuota());
          optionalRequests.push(fetchPayerInfo());
        }

        const [account, backupStorage, storageRegionsS3, backupsCount] =
          await Promise.all([...baseRequests, ...optionalRequests]);

        setConnectedThirdPartyAccount(account ?? null);
        setThirdPartyStorage(backupStorage);
        setStorageRegions(storageRegionsS3);

        if (isBackupPaid) {
          if (typeof backupsCount === "number") setBackupsCount(backupsCount);
        }
        setIsInited(true);
      } catch (error) {
        toastr.error(error as Error);
      } finally {
        if (timerId.current) {
          window.clearTimeout(timerId.current);
          timerId.current = null;
        }

        setIsInitialLoading(false);
        setIsEmptyContentBeforeLoader(false);
      }
    })();
>>>>>>> d48fb2e9
  }, []);

  useEffect(() => {
    return () => {
      resetDownloadingProgress();
      setIsInited(false);
    };
  }, []);

  const updateDownloadingProgress = async (progress: number) => {
    if (progress === 100 && isBackupPaid) {
      const backupsCount = await getBackupsCount();
      setBackupsCount(backupsCount);
    }

    setDownloadingProgress(progress);
  };

  return (
    <ManualBackup
      isNotPaidPeriod={isNotPaidPeriod}
<<<<<<< HEAD
      rootFoldersTitles={rootFoldersTitles}
=======
      isInitialLoading={isInitialLoading}
>>>>>>> d48fb2e9
      isEmptyContentBeforeLoader={isEmptyContentBeforeLoader}
      setConnectedThirdPartyAccount={setConnectedThirdPartyAccount}
      setDownloadingProgress={updateDownloadingProgress}
      {...props}
    />
  );
};

export default inject<
  TStore,
  ExternalManualBackupProps,
  InjectedManualBackupProps
>(
  ({
    backup,
    filesSelectorInput,
    settingsStore,
    dialogsStore,
    currentTariffStatusStore,
    thirdPartyStore,
    filesSettingsStore,
    currentQuotaStore,
    paymentStore,
  }) => {
    const {
      accounts,
      isValidForm,
      formSettings,
      temporaryLink,
      storageRegions,
      errorInformation,
      thirdPartyStorage,
      defaultFormSettings,
      downloadingProgress,
      errorsFieldsBeforeSafe,
      isBackupProgressVisible,
      selectedThirdPartyAccount,
      isTheSameThirdPartyAccount,
      connectedThirdPartyAccount,

      backupProgressError,
      setIsBackupProgressVisible,
      setBackupProgressError,

      isFormReady,
      getProgress,
      setTemporaryLink,
      getStorageParams,
      clearLocalStorage,
      setStorageRegions,
      saveToLocalStorage,
      setThirdPartyStorage,

      resetDownloadingProgress,
      setCompletedFormFields,
      addValueInFormSettings,
      setDownloadingProgress,
      deleteValueFormSetting,
      setRequiredFormSettings,
      setIsThirdStorageChanged,
      setThirdPartyAccountsInfo,
      setSelectedThirdPartyAccount,
      setConnectedThirdPartyAccount,
      setBackupsCount,
      setIsInited,

      backupPageEnable,
    } = backup;

    const { isPayer, setServiceQuota, backupServicePrice } = paymentStore;
    const {
      newPath,
      basePath,
      isErrorPath,
      toDefault,
      setBasePath,
      setNewPath,
    } = filesSelectorInput;

    const { dataBackupUrl, currentDeviceType, currentColorScheme, portals } =
      settingsStore;

    const {
      removeItem: storeItem,
      connectDialogVisible,
      deleteThirdPartyDialogVisible,
      setConnectDialogVisible,
      setDeleteThirdPartyDialogVisible,
    } = dialogsStore;

    const { isNotPaidPeriod, fetchPayerInfo, walletCustomerEmail } =
      currentTariffStatusStore;

    const {
      providers,
      deleteThirdParty,
      setThirdPartyProviders,
      openConnectWindow,
    } = thirdPartyStore;
    const { isBackupPaid, maxFreeBackups, isThirdPartyAvailable } =
      currentQuotaStore;

    const { getIcon, filesSettings } = filesSettingsStore;

    const pageIsDisabled = isManagement()
      ? portals?.length === 1 || !backupPageEnable
      : !backupPageEnable;

    // TODO: fix may be an empty object!!!
    const removeItem = (selectedThirdPartyAccount ??
      storeItem ??
      {}) as ThirdPartyAccountType;

    const settingsFileSelector = { getIcon, filesSettings };

    const defaultRegion =
      defaultFormSettings && "region" in defaultFormSettings
        ? (defaultFormSettings.region as string)
        : "";

    const colorScheme = currentColorScheme ?? undefined;

    return {
      // backup
      accounts,
      isValidForm,
      formSettings,
      temporaryLink,
      storageRegions,
      thirdPartyStorage,
      defaultRegion,
      errorInformation,
      downloadingProgress,
      errorsFieldsBeforeSafe,
      isBackupProgressVisible,
      selectedThirdPartyAccount,
      isTheSameThirdPartyAccount,
      connectedThirdPartyAccount,

      removeItem,
      backupProgressError,
      setIsBackupProgressVisible,
      setBackupProgressError,

      isFormReady,
      getProgress,
      setTemporaryLink,
      getStorageParams,
      clearLocalStorage,
      setStorageRegions,
      saveToLocalStorage,

      setThirdPartyStorage,
      resetDownloadingProgress,
      setCompletedFormFields,
      addValueInFormSettings,
      setDownloadingProgress,
      deleteValueFormSetting,
      setRequiredFormSettings,
      setIsThirdStorageChanged,
      setThirdPartyAccountsInfo,
      setSelectedThirdPartyAccount,
      setConnectedThirdPartyAccount,

      // filesSelectorInput
      newPath,
      basePath,
      isErrorPath,
      toDefault,
      setBasePath,
      setNewPath,

      // settingsStore
      dataBackupUrl: dataBackupUrl ?? "",
      pageIsDisabled,
      currentDeviceType,
      currentColorScheme: colorScheme,

      // dialogsStore
      connectDialogVisible,
      deleteThirdPartyDialogVisible,
      setConnectDialogVisible,
      setDeleteThirdPartyDialogVisible,

      // currentTariffStatusStore
      isNotPaidPeriod,

      // currentQuotaStore
      isBackupPaid,

      // thirdPartyStore
      providers,
      deleteThirdParty,
      setThirdPartyProviders,
      openConnectWindow,
      // filesSettingsStore
      settingsFileSelector,

      setBackupsCount,

      setIsInited,
      fetchPayerInfo,

      maxFreeBackups,

      isPayer,
      walletCustomerEmail,
      isThirdPartyAvailable,
      setServiceQuota,
      backupServicePrice,
    };
  },
)(observer(ManualBackupWrapper as React.FC<ExternalManualBackupProps>));<|MERGE_RESOLUTION|>--- conflicted
+++ resolved
@@ -67,58 +67,6 @@
 
   useEffect(() => {
     if (isNotPaidPeriod) return setIsEmptyContentBeforeLoader(false);
-<<<<<<< HEAD
-=======
-
-    timerId.current = window.setTimeout(() => {
-      setIsInitialLoading(true);
-    }, 200);
-
-    (async () => {
-      try {
-        getProgress(t);
-
-        const baseRequests = [
-          getSettingsThirdParty(),
-          getBackupStorage(),
-          getStorageRegions(),
-        ];
-
-        const optionalRequests = [];
-
-        if (isBackupPaid) {
-          if (maxFreeBackups > 0) {
-            baseRequests.push(getBackupsCount());
-          }
-
-          optionalRequests.push(setServiceQuota());
-          optionalRequests.push(fetchPayerInfo());
-        }
-
-        const [account, backupStorage, storageRegionsS3, backupsCount] =
-          await Promise.all([...baseRequests, ...optionalRequests]);
-
-        setConnectedThirdPartyAccount(account ?? null);
-        setThirdPartyStorage(backupStorage);
-        setStorageRegions(storageRegionsS3);
-
-        if (isBackupPaid) {
-          if (typeof backupsCount === "number") setBackupsCount(backupsCount);
-        }
-        setIsInited(true);
-      } catch (error) {
-        toastr.error(error as Error);
-      } finally {
-        if (timerId.current) {
-          window.clearTimeout(timerId.current);
-          timerId.current = null;
-        }
-
-        setIsInitialLoading(false);
-        setIsEmptyContentBeforeLoader(false);
-      }
-    })();
->>>>>>> d48fb2e9
   }, []);
 
   useEffect(() => {
@@ -140,11 +88,8 @@
   return (
     <ManualBackup
       isNotPaidPeriod={isNotPaidPeriod}
-<<<<<<< HEAD
-      rootFoldersTitles={rootFoldersTitles}
-=======
-      isInitialLoading={isInitialLoading}
->>>>>>> d48fb2e9
+      // isInitialLoading={isInitialLoading}
+      //  rootFoldersTitles={rootFoldersTitles}
       isEmptyContentBeforeLoader={isEmptyContentBeforeLoader}
       setConnectedThirdPartyAccount={setConnectedThirdPartyAccount}
       setDownloadingProgress={updateDownloadingProgress}
