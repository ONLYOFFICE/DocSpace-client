import PropTypes from "prop-types";
import React from "react";
import equal from "fast-deep-equal/react";

import ComboButton from "./sub-components/combo-button";
import DropDown from "../drop-down";
import DropDownItem from "../drop-down-item";
import StyledComboBox from "./styled-combobox";

class ComboBox extends React.Component {
  constructor(props) {
    super(props);

    this.ref = React.createRef();

    this.state = {
      isOpen: props.opened,
      selectedOption: props.selectedOption,
    };
  }

  shouldComponentUpdate(nextProps, nextState) {
    const needUpdate =
      !equal(this.props, nextProps) || !equal(this.state, nextState);

    return needUpdate;
  }

  stopAction = (e) => e.preventDefault();

  setIsOpen = (isOpen) => this.setState({ isOpen: isOpen });

  handleClickOutside = (e) => {
    if (this.ref.current.contains(e.target)) return;

    this.setState({ isOpen: !this.state.isOpen }, () => {
      this.props.toggleAction && this.props.toggleAction(e, this.state.isOpen);
    });
  };

  comboBoxClick = (e) => {
    const {
      disableIconClick,
      disableItemClick,
      isDisabled,
      toggleAction,
      isLoading,
    } = this.props;

    if (
      isDisabled ||
      disableItemClick ||
      isLoading ||
      (disableIconClick && e && e.target.closest(".optionalBlock"))
    )
      return;

    this.setState({ isOpen: !this.state.isOpen }, () => {
      toggleAction && toggleAction(e, this.state.isOpen);
    });
  };

  optionClick = (option) => {
    this.setState({
      isOpen: !this.state.isOpen,
      selectedOption: option,
    });

    this.props.onSelect && this.props.onSelect(option);
  };

  componentDidUpdate(prevProps) {
    if (this.props.opened !== prevProps.opened) {
      this.setIsOpen(this.props.opened);
    }

    if (this.props.selectedOption !== prevProps.selectedOption) {
      this.setState({ selectedOption: this.props.selectedOption });
    }
  }

  render() {
    //console.log("ComboBox render");
    const {
      dropDownMaxHeight,
      directionX,
      directionY,
      scaled,
      size,
      options,
      advancedOptions,
      isDisabled,
      children,
      noBorder,
      scaledOptions,
      displayType,
      toggleAction,
      textOverflow,
      showDisabledItems,
      comboIcon,
      manualY,
      manualX,
      isDefaultMode,
      manualWidth,
      displaySelectedOption,
      fixedDirection,
      withBlur,
      fillIcon,
      isExternalLink,
      isPersonal,
      offsetLeft,
      modernView,
      withBackdrop,
      isAside,
      withBackground,
      advancedOptionsCount,
<<<<<<< HEAD
      isLoading,
=======
      isMobileView,
>>>>>>> 90b148ab
    } = this.props;

    const { tabIndex, ...props } = this.props;

    const { isOpen, selectedOption } = this.state;

    const dropDownMaxHeightProp = dropDownMaxHeight
      ? { maxHeight: dropDownMaxHeight }
      : {};

    const dropDownManualWidthProp =
      scaledOptions && !isDefaultMode
        ? { manualWidth: "100%" }
        : scaledOptions && this.ref.current
        ? { manualWidth: this.ref.current.clientWidth + "px" }
        : { manualWidth: manualWidth };

    const optionsLength = options.length
      ? options.length
      : displayType !== "toggle"
      ? 0
      : 1;

    const withAdvancedOptions = !!advancedOptions?.props.children;

    let optionsCount = optionsLength;

    if (withAdvancedOptions) {
      const advancedOptionsWithoutSeparator = advancedOptions.props.children.filter(
        (option) => option.key !== "s1"
      );

      const advancedOptionsWithoutSeparatorLength =
        advancedOptionsWithoutSeparator.length;

      optionsCount = advancedOptionsCount
        ? advancedOptionsCount
        : advancedOptionsWithoutSeparatorLength
        ? advancedOptionsWithoutSeparatorLength
        : 6;
    }

    const disableMobileView = optionsCount < 5;

    return (
      <StyledComboBox
        ref={this.ref}
        isDisabled={isDisabled}
        scaled={scaled}
        size={size}
        data={selectedOption}
        onClick={this.comboBoxClick}
        toggleAction={toggleAction}
        isOpen={isOpen}
        disableMobileView={disableMobileView}
        {...props}
      >
        <ComboButton
          noBorder={noBorder}
          isDisabled={isDisabled}
          selectedOption={selectedOption}
          withOptions={optionsLength > 0}
          optionsLength={optionsLength}
          withAdvancedOptions={withAdvancedOptions}
          innerContainer={children}
          innerContainerClassName="optionalBlock"
          isOpen={isOpen}
          size={size}
          scaled={scaled}
          comboIcon={comboIcon}
          modernView={modernView}
          fillIcon={fillIcon}
          tabIndex={tabIndex}
          isLoading={isLoading}
        />
        {displayType !== "toggle" && (
          <DropDown
            id={this.props.dropDownId}
            className="dropdown-container not-selectable"
            directionX={directionX}
            directionY={directionY}
            manualY={manualY}
            manualX={manualX}
            open={isOpen}
            forwardedRef={this.ref}
            clickOutsideAction={this.handleClickOutside}
            style={advancedOptions && { padding: "6px 0px" }}
            {...dropDownMaxHeightProp}
            {...dropDownManualWidthProp}
            showDisabledItems={showDisabledItems}
            isDefaultMode={isDefaultMode}
            fixedDirection={fixedDirection}
            withBlur={withBlur}
            isExternalLink={isExternalLink}
            isPersonal={isPersonal}
            offsetLeft={offsetLeft}
            withBackdrop={withBackdrop}
            isAside={isAside}
            withBackground={withBackground}
            isMobileView={isMobileView && !disableMobileView}
          >
            {advancedOptions
              ? advancedOptions
              : options.map((option) => {
                  const disabled =
                    option.disabled ||
                    (!displaySelectedOption &&
                      option.label === selectedOption.label);

                  return (
                    <DropDownItem
                      {...option}
                      textOverflow={textOverflow}
                      key={option.key}
                      disabled={disabled}
                      onClick={this.optionClick.bind(this, option)}
                      fillIcon={fillIcon}
                      isModern={noBorder}
                    />
                  );
                })}
          </DropDown>
        )}
      </StyledComboBox>
    );
  }
}

ComboBox.propTypes = {
  /** If you need display options not basic options */
  advancedOptions: PropTypes.element,
  /** Children elements */
  children: PropTypes.any,
  /** Accepts class */
  className: PropTypes.string,
  /** X direction selection */
  directionX: PropTypes.oneOf(["left", "right"]),
  /** Y direction selection */
  directionY: PropTypes.oneOf(["bottom", "top", "both"]),
  /** Component Display Type */
  displayType: PropTypes.oneOf(["default", "toggle"]),
  /** Height of Dropdown */
  dropDownMaxHeight: PropTypes.number,
  /** Display disabled items or not when displayType !== toggle */
  showDisabledItems: PropTypes.bool,
  /** Accepts id */
  id: PropTypes.string,
  /** Accepts id for dropdown container */
  dropDownId: PropTypes.string,
  /** Indicates that component will have backdrop */
  withBackdrop: PropTypes.bool,
  /** Indicates that component is disabled */
  isDisabled: PropTypes.bool,
  /** Indicates that component is displayed without borders */
  noBorder: PropTypes.bool,
  /** Will be triggered whenever an ComboBox is selected option */
  onSelect: PropTypes.func,
  /** Tells when a component is open */
  opened: PropTypes.bool,
  /** Combo box options */
  options: PropTypes.array.isRequired,
  /** Indicates that component is scaled by parent */
  scaled: PropTypes.bool,
  /** Indicates that component`s options is scaled by ComboButton */
  scaledOptions: PropTypes.bool,
  /** Selected option */
  selectedOption: PropTypes.object.isRequired,
  /** Select component width, one of default */
  size: PropTypes.oneOf(["base", "middle", "big", "huge", "content"]),
  /** Accepts css style */
  style: PropTypes.oneOfType([PropTypes.object, PropTypes.array]),
  /** The event will be raised when using `displayType: toggle` when clicking on a component */
  toggleAction: PropTypes.func,
  /** Accepts css text-overflow */
  textOverflow: PropTypes.bool,
  /** Disables clicking on the icon */
  disableIconClick: PropTypes.bool,
  /** Defines the operation mode of the component, by default with the portal */
  isDefaultMode: PropTypes.bool,
  /** Y offset */
  offsetDropDownY: PropTypes.string,
  comboIcon: PropTypes.string,
  manualY: PropTypes.string,
  manualX: PropTypes.string,
  /** Dropdown manual width */
  manualWidth: PropTypes.string,
  displaySelectedOption: PropTypes.bool,
  fixedDirection: PropTypes.bool,
  /** Disable clicking on the item */
  disableItemClick: PropTypes.bool,
  /** Indicates that component will fill selected item icon */
  fillIcon: PropTypes.bool,
  isExternalLink: PropTypes.bool,
  isPersonal: PropTypes.bool,
  offsetLeft: PropTypes.number,
  /** Tell when combo-box should displaying at modern view */
  modernView: PropTypes.bool,
  /** Count of advanced options  */
  advancedOptionsCount: PropTypes.number,
  /** Accepts css tab-index style */
  tabIndex: PropTypes.number,
  /** Tells when a component is loading */
  isLoading: PropTypes.bool,
};

ComboBox.defaultProps = {
  displayType: "default",
  isDisabled: false,
  noBorder: false,
  scaled: true,
  scaledOptions: false,
  size: "base",
  disableIconClick: true,
  showDisabledItems: false,
  manualY: "102%",
  isDefaultMode: true,
  manualWidth: "200px",
  displaySelectedOption: false,
  fixedDirection: false,
  disableItemClick: false,
  isExternalLink: false,
  modernView: false,
  tabIndex: -1,
  isLoading: false,
};

export default ComboBox;<|MERGE_RESOLUTION|>--- conflicted
+++ resolved
@@ -114,11 +114,8 @@
       isAside,
       withBackground,
       advancedOptionsCount,
-<<<<<<< HEAD
+      isMobileView,
       isLoading,
-=======
-      isMobileView,
->>>>>>> 90b148ab
     } = this.props;
 
     const { tabIndex, ...props } = this.props;
