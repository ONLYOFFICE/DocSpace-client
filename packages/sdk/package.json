--- conflicted
+++ resolved
@@ -12,15 +12,9 @@
     "lint:fix": "eslint ./src --fix",
     "tsc": "tsc",
     "clean": "shx rm -rf .next",
-<<<<<<< HEAD
-    "deploy": "node ./scripts/deploy.js",
-    "test:build": "node ./scripts/buildTranslations.js && NODE_ENV=production E2E_TEST=true next build",
-    "test:start": "NODE_ENV=production E2E_TEST=true node server.js",
-=======
     "deploy": "shx --silent mkdir -p ../../../publish/web/sdk && shx cp -r .next/standalone/* ../../../publish/web/sdk && shx --silent mkdir -p ../../../publish/web/sdk/packages/sdk/.next/static && shx cp -r .next/static/* ../../../publish/web/sdk/packages/sdk/.next/static && shx cp -f server.prod.js ../../../publish/web/sdk/server.js",
-    "test:build": "cross-env E2E_TEST=true next build",
-    "test:start": "cross-env PORT=5112 NODE_ENV=production E2E_TEST=true node server.js",
->>>>>>> f03c97db
+    "test:build": "cross-env NODE_ENV=production E2E_TEST=true next build",
+    "test:start": "cross-env NODE_ENV=production E2E_TEST=true node server.js",
     "test:e2e:docker:build": "docker-compose build",
     "test:e2e:docker:start": "docker-compose run --rm tests-local npx playwright test",
     "test:e2e:docker:clear": "docker rmi tests",
