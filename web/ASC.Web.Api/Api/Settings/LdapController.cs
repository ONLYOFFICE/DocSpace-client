﻿// (c) Copyright Ascensio System SIA 2010-2022
//
// This program is a free software product.
// You can redistribute it and/or modify it under the terms
// of the GNU Affero General Public License (AGPL) version 3 as published by the Free Software
// Foundation. In accordance with Section 7(a) of the GNU AGPL its Section 15 shall be amended
// to the effect that Ascensio System SIA expressly excludes the warranty of non-infringement of
// any third-party rights.
//
// This program is distributed WITHOUT ANY WARRANTY, without even the implied warranty
// of MERCHANTABILITY or FITNESS FOR A PARTICULAR  PURPOSE. For details, see
// the GNU AGPL at: http://www.gnu.org/licenses/agpl-3.0.html
//
// You can contact Ascensio System SIA at Lubanas st. 125a-25, Riga, Latvia, EU, LV-1021.
//
// The  interactive user interfaces in modified source and object code versions of the Program must
// display Appropriate Legal Notices, as required under Section 5 of the GNU AGPL version 3.
//
// Pursuant to Section 7(b) of the License you must retain the original Product logo when
// distributing the program. Pursuant to Section 7(e) we decline to grant you any rights under
// trademark law for use of our trademarks.
//
// All the Product's GUI elements, including illustrations and icon sets, as well as technical writing
// content are licensed under the terms of the Creative Commons Attribution-ShareAlike 4.0
// International. See the License terms at http://creativecommons.org/licenses/by-sa/4.0/legalcode

namespace ASC.Web.Api.Controllers.Settings;

public class LdapController : BaseSettingsController
{
    private Tenant Tenant { get { return ApiContext.Tenant; } }

    private readonly SettingsManager _settingsManager;
    private readonly TenantManager _tenantManager;
    private readonly LdapNotifyService _ldapNotifyHelper;
    private readonly LdapSaveSyncOperation _ldapSaveSyncOperation;
    private readonly AuthContext _authContext;
    private readonly PermissionContext _permissionContext;
    private readonly CoreBaseSettings _coreBaseSettings;
    private readonly IMapper _mapper;

    public LdapController(
        ApiContext apiContext,
        WebItemManager webItemManager,
        IMemoryCache memoryCache,
        SettingsManager settingsManager,
        TenantManager tenantManager,
        LdapNotifyService ldapNotifyHelper,
        LdapSaveSyncOperation ldapSaveSyncOperation,
        AuthContext authContext,
        PermissionContext permissionContext,
        CoreBaseSettings coreBaseSettings,
        IHttpContextAccessor httpContextAccessor,
        IMapper mapper) : base(apiContext, memoryCache, webItemManager, httpContextAccessor)
    {
        _settingsManager = settingsManager;
        _tenantManager = tenantManager;
        _ldapNotifyHelper = ldapNotifyHelper;
        _ldapSaveSyncOperation = ldapSaveSyncOperation;
        _authContext = authContext;
        _permissionContext = permissionContext;
        _coreBaseSettings = coreBaseSettings;
        _mapper = mapper;
    }

    /// <summary>
    /// Returns the current portal LDAP settings.
    /// </summary>
    /// <short>
    /// Get the LDAP settings
    /// </short>
    /// <category>LDAP</category>
    /// <returns type="ASC.Web.Api.ApiModels.ResponseDto.LdapSettingsDto, ASC.Web.Api">LDAP settings</returns>
    /// <path>api/2.0/settings/ldap</path>
    /// <httpMethod>GET</httpMethod>
    [HttpGet("ldap")]
    public async Task<LdapSettingsDto> GetLdapSettingsAsync()
    {
        await CheckLdapPermissionsAsync();

        var settings = await _settingsManager.LoadAsync<LdapSettings>();

        settings = settings.Clone() as LdapSettings; // clone LdapSettings object for clear password (potencial AscCache.Memory issue)

        if (settings == null)
        {
            settings = new LdapSettings().GetDefault();
            return _mapper.Map<LdapSettings, LdapSettingsDto>(settings);
        }

        settings.Password = null;
        settings.PasswordBytes = null;

        if (settings.IsDefault)
            return _mapper.Map<LdapSettings, LdapSettingsDto>(settings);

        var defaultSettings = settings.GetDefault();

        if (settings.Equals(defaultSettings))
            settings.IsDefault = true;

        return _mapper.Map<LdapSettings, LdapSettingsDto>(settings);
    }

    /// <summary>
    /// Returns the LDAP autosynchronous cron expression for the current portal if it exists.
    /// </summary>
    /// <short>
    /// Get the LDAP cron expression
    /// </short>
    /// <category>LDAP</category>
    /// <returns type="ASC.Web.Api.ApiModels.ResponseDto.LdapCronSettingsDto, ASC.Web.Api">LDAP cron settings</returns>
    /// <path>api/2.0/settings/ldap/cron</path>
    /// <httpMethod>GET</httpMethod>
    [HttpGet("ldap/cron")]
    public async Task<LdapCronSettingsDto> GetLdapCronSettingsAsync()
    {
        await CheckLdapPermissionsAsync();

        var settings = await _settingsManager.LoadAsync<LdapCronSettings>();

        if (settings == null)
            settings = new LdapCronSettings().GetDefault();

        if (string.IsNullOrEmpty(settings.Cron))
            return null;

        return _mapper.Map<LdapCronSettings, LdapCronSettingsDto>(settings);
    }

    /// <summary>
    /// Sets the LDAP autosynchronous cron expression to the current portal.
    /// </summary>
    /// <short>
    /// Set the LDAP cron expression
    /// </short>
    /// <category>LDAP</category>
    /// <path>api/2.0/settings/ldap/cron</path>
    /// <param type="ASC.Web.Api.ApiModels.RequestsDto.LdapCronRequestDto, ASC.Web.Api" name="inDto">LDAP cron request parameters</param>
    /// <httpMethod>POST</httpMethod>
    /// <returns></returns>
    [HttpPost("ldap/cron")]
<<<<<<< HEAD
    public async Task SetLdapCronSettingsAsync(LdapCronRequestDto ldapCronRequest)
=======
    public void SetLdapCronSettingsFromBody(LdapCronRequestDto inDto)
    {
        SetLdapCronSettings(inDto);
    }

    private void SetLdapCronSettings(LdapCronRequestDto ldapCronRequest)
>>>>>>> df20e9e6
    {
        await CheckLdapPermissionsAsync();

        var cron = ldapCronRequest.Cron;

        if (!string.IsNullOrEmpty(cron))
        {
            new CronExpression(cron); // validate

            if (!(await _settingsManager.LoadAsync<LdapSettings>()).EnableLdapAuthentication)
            {
                throw new Exception(Resource.LdapSettingsErrorCantSaveLdapSettings);
            }
        }

        var settings = await _settingsManager.LoadAsync<LdapCronSettings>();

        if (settings == null)
            settings = new LdapCronSettings();

        settings.Cron = cron;
        await _settingsManager.SaveAsync(settings);

        var t = await _tenantManager.GetCurrentTenantAsync();
        if (!string.IsNullOrEmpty(cron))
        {
            _ldapNotifyHelper.UnregisterAutoSync(t);
            _ldapNotifyHelper.RegisterAutoSync(t, cron);
        }
        else
        {
            _ldapNotifyHelper.UnregisterAutoSync(t);
        }
    }

    /// <summary>
    /// Synchronizes the portal data with the new information from the LDAP server.
    /// </summary>
    /// <short>
    /// Synchronize with LDAP server
    /// </short>
    /// <category>LDAP</category>
    /// <path>api/2.0/settings/ldap/sync</path>
    /// <httpMethod>GET</httpMethod>
    /// <returns type="ASC.Web.Api.ApiModels.ResponseDto.LdapStatusDto, ASC.Web.Api">LDAP operation status</returns>
    [HttpGet("ldap/sync")]
    public async Task<LdapStatusDto> SyncLdapAsync()
    {
        await CheckLdapPermissionsAsync();

        var ldapSettings = await _settingsManager.LoadAsync<LdapSettings>();

        var userId = _authContext.CurrentAccount.ID.ToString();

        var result = await _ldapSaveSyncOperation.SyncLdapAsync(ldapSettings, Tenant, userId);

        return _mapper.Map<LdapOperationStatus, LdapStatusDto>(result);
    }

    /// <summary>
    /// Starts the process of collecting preliminary changes on the portal during the synchronization process according to the selected LDAP settings.
    /// </summary>
    /// <short>
    /// Test the LDAP synchronization
    /// </short>
    /// <category>LDAP</category>
    /// <path>api/2.0/settings/ldap/sync/test</path>
    /// <httpMethod>GET</httpMethod>
    /// <returns type="ASC.Web.Api.ApiModels.ResponseDto.LdapStatusDto, ASC.Web.Api">LDAP operation status</returns>
    [HttpGet("ldap/sync/test")]
    public async Task<LdapStatusDto> TestLdapSync()
    {
        await CheckLdapPermissionsAsync();

        var ldapSettings = await _settingsManager.LoadAsync<LdapSettings>();

        var result = await _ldapSaveSyncOperation.TestLdapSyncAsync(ldapSettings, Tenant);

        return _mapper.Map<LdapOperationStatus, LdapStatusDto>(result);
    }

    /// <summary>
    /// Saves the LDAP settings specified in the request and starts importing/synchronizing users and groups by LDAP.
    /// </summary>
    /// <short>
    /// Save the LDAP settings
    /// </short>
    /// <category>LDAP</category>
    /// <param type="ASC.Web.Api.ApiModels.RequestsDto.LdapRequestsDto, ASC.Web.Api" name="inDto">LDAP settings</param>
    /// <returns type="ASC.Web.Api.ApiModels.ResponseDto.LdapStatusDto, ASC.Web.Api">LDAP operation status</returns>
    /// <path>api/2.0/settings/ldap</path>
    /// <httpMethod>POST</httpMethod>
    [HttpPost("ldap")]
<<<<<<< HEAD
    public async Task<LdapStatusDto> SaveLdapSettingsAsync(LdapRequestsDto ldapRequestsDto)
=======
    public LdapStatusDto SaveLdapSettings(LdapRequestsDto inDto)
>>>>>>> df20e9e6
    {
        var ldapSettings = _mapper.Map<LdapRequestsDto, LdapSettings>(inDto);

        await CheckLdapPermissionsAsync();

        if (!ldapSettings.EnableLdapAuthentication)
        {
            await SetLdapCronSettingsAsync(null);
        }

        var userId = _authContext.CurrentAccount.ID.ToString();

        var result = await _ldapSaveSyncOperation.SaveLdapSettingsAsync(ldapSettings, Tenant, userId);

        return _mapper.Map<LdapOperationStatus, LdapStatusDto>(result);
    }

    /// <summary>
    /// Starts the process of saving LDAP settings and collecting preliminary changes on the portal according to them.
    /// </summary>
    /// <short>
    /// Test the LDAP saving process
    /// </short>
    /// <category>LDAP</category>
    /// <param type="ASC.ActiveDirectory.Base.Settings.LdapSettings, ASC.ActiveDirectory.Base.Settings" name="inDto">LDAP settings</param>
    /// <path>api/2.0/settings/ldap/save/test</path>
    /// <httpMethod>POST</httpMethod>
    /// <returns type="ASC.Web.Api.ApiModels.ResponseDto.LdapStatusDto, ASC.Web.Api">LDAP operation status</returns>
    [HttpPost("ldap/save/test")]
<<<<<<< HEAD
    public async Task<LdapStatusDto> TestLdapSaveAsync(LdapSettings ldapSettings)
=======
    public LdapStatusDto TestLdapSave(LdapSettings inDto)
>>>>>>> df20e9e6
    {
        await CheckLdapPermissionsAsync();

        var userId = _authContext.CurrentAccount.ID.ToString();

<<<<<<< HEAD
        var result = await _ldapSaveSyncOperation.TestLdapSaveAsync(ldapSettings, Tenant, userId);
=======
        var result = _ldapSaveSyncOperation.TestLdapSave(inDto, Tenant, userId);
>>>>>>> df20e9e6

        return _mapper.Map<LdapOperationStatus, LdapStatusDto>(result);
    }

    /// <summary>
    /// Returns the LDAP synchronization process status.
    /// </summary>
    /// <short>
    /// Get the LDAP synchronization process status
    /// </short>
    /// <category>LDAP</category>
    /// <returns type="ASC.Web.Api.ApiModels.ResponseDto.LdapStatusDto, ASC.Web.Api">LDAP operation status</returns>
    /// <path>api/2.0/settings/ldap/status</path>
    /// <httpMethod>GET</httpMethod>
    [HttpGet("ldap/status")]
    public async Task<LdapStatusDto> GetLdapOperationStatusAsync()
    {
        await CheckLdapPermissionsAsync();

        var result = _ldapSaveSyncOperation.ToLdapOperationStatus(Tenant.Id);

        return _mapper.Map<LdapOperationStatus, LdapStatusDto>(result);
    }

    /// <summary>
    /// Returns the LDAP default settings.
    /// </summary>
    /// <short>
    /// Get the LDAP default settings
    /// </short>
    /// <category>LDAP</category>
    /// <returns type="ASC.Web.Api.ApiModels.ResponseDto.LdapSettingsDto, ASC.Web.Api">LDAP default settings: enable LDAP authentication or not, start TLS or not, enable SSL or not, send welcome email or not, server name, user name, port number, user filter, login attribute, LDAP settings mapping, access rights, user is a group member or not, group name, user attribute, group filter, group attribute, group name attribute, authentication is enabled or not, login, password, accept certificate or not</returns>
    /// <path>api/2.0/settings/ldap/default</path>
    /// <httpMethod>GET</httpMethod>
    [HttpGet("ldap/default")]
    public async Task<LdapSettingsDto> GetDefaultLdapSettingsAsync()
    {
        await CheckLdapPermissionsAsync();

        var settings = new LdapSettings().GetDefault();

        return _mapper.Map<LdapSettings, LdapSettingsDto>(settings);
    }

    private async Task CheckLdapPermissionsAsync()
    {
        await _permissionContext.DemandPermissionsAsync(SecutiryConstants.EditPortalSettings);

        if (!_coreBaseSettings.Standalone
            && (!SetupInfo.IsVisibleSettings(ManagementType.LdapSettings.ToString())
                || !(await _tenantManager.GetCurrentTenantQuotaAsync()).Ldap))
        {
            throw new BillingException(Resource.ErrorNotAllowedOption, "Ldap");
        }
    }
}<|MERGE_RESOLUTION|>--- conflicted
+++ resolved
@@ -140,20 +140,11 @@
     /// <httpMethod>POST</httpMethod>
     /// <returns></returns>
     [HttpPost("ldap/cron")]
-<<<<<<< HEAD
-    public async Task SetLdapCronSettingsAsync(LdapCronRequestDto ldapCronRequest)
-=======
-    public void SetLdapCronSettingsFromBody(LdapCronRequestDto inDto)
-    {
-        SetLdapCronSettings(inDto);
-    }
-
-    private void SetLdapCronSettings(LdapCronRequestDto ldapCronRequest)
->>>>>>> df20e9e6
-    {
-        await CheckLdapPermissionsAsync();
-
-        var cron = ldapCronRequest.Cron;
+    public async Task SetLdapCronSettingsAsync(LdapCronRequestDto inDto)
+    {
+        await CheckLdapPermissionsAsync();
+
+        var cron = inDto.Cron;
 
         if (!string.IsNullOrEmpty(cron))
         {
@@ -243,11 +234,7 @@
     /// <path>api/2.0/settings/ldap</path>
     /// <httpMethod>POST</httpMethod>
     [HttpPost("ldap")]
-<<<<<<< HEAD
-    public async Task<LdapStatusDto> SaveLdapSettingsAsync(LdapRequestsDto ldapRequestsDto)
-=======
-    public LdapStatusDto SaveLdapSettings(LdapRequestsDto inDto)
->>>>>>> df20e9e6
+    public async Task<LdapStatusDto> SaveLdapSettingsAsync(LdapRequestsDto inDto)
     {
         var ldapSettings = _mapper.Map<LdapRequestsDto, LdapSettings>(inDto);
 
@@ -277,21 +264,13 @@
     /// <httpMethod>POST</httpMethod>
     /// <returns type="ASC.Web.Api.ApiModels.ResponseDto.LdapStatusDto, ASC.Web.Api">LDAP operation status</returns>
     [HttpPost("ldap/save/test")]
-<<<<<<< HEAD
-    public async Task<LdapStatusDto> TestLdapSaveAsync(LdapSettings ldapSettings)
-=======
-    public LdapStatusDto TestLdapSave(LdapSettings inDto)
->>>>>>> df20e9e6
+    public async Task<LdapStatusDto> TestLdapSaveAsync(LdapSettings inDto)
     {
         await CheckLdapPermissionsAsync();
 
         var userId = _authContext.CurrentAccount.ID.ToString();
 
-<<<<<<< HEAD
-        var result = await _ldapSaveSyncOperation.TestLdapSaveAsync(ldapSettings, Tenant, userId);
-=======
-        var result = _ldapSaveSyncOperation.TestLdapSave(inDto, Tenant, userId);
->>>>>>> df20e9e6
+        var result = await _ldapSaveSyncOperation.TestLdapSaveAsync(inDto, Tenant, userId);
 
         return _mapper.Map<LdapOperationStatus, LdapStatusDto>(result);
     }
