import React from "react";
import { withRouter } from "react-router";
import { connect } from "react-redux";
import { ReactSVG } from 'react-svg'
import { withTranslation } from "react-i18next";
import isEqual from "lodash/isEqual";
import copy from "copy-to-clipboard";
import styled from "styled-components";
import queryString from 'query-string';
import {
  IconButton,
  Row,
  RowContainer,
  toastr,
  Link
} from "asc-web-components";
import EmptyFolderContainer from "./EmptyFolderContainer";
import FilesRowContent from "./FilesRowContent";
import FilesTileContent from "./FilesTileContent";
import TileContainer from './TileContainer';
import Tile from './Tile';

import { api, constants, MediaViewer, DragAndDrop } from 'asc-web-common';
import {
  deleteFile,
  deleteFolder,
  deselectFile,
  fetchFiles,
  selectFile,
  setAction,
  setTreeFolders,
  moveToFolder,
  copyToFolder,
  getProgress,
  setDragging,
  setDragItem,
  setMediaViewerData,
  setProgressBarData,
  clearProgressData
} from '../../../../../store/files/actions';
import { isFileSelected, getFileIcon, getFolderIcon, getFolderType, loopTreeFolders, isImage, isSound, isVideo } from '../../../../../store/files/selectors';
import store from "../../../../../store/store";
import { SharingPanel } from "../../../../panels";
//import { getFilterByLocation } from "../../../../../helpers/converters";
//import config from "../../../../../../package.json";

const { FilesFilter } = api;
const { FileAction } = constants;

const linkStyles = { isHovered: true, type: "action", fontSize: "14px", className: "empty-folder_link", display: "flex" };
const backgroundDragColor = "#EFEFB2";
const backgroundDragEnterColor = "#F8F7BF";

const extsMediaPreviewed = [".aac", ".flac", ".m4a", ".mp3", ".oga", ".ogg", ".wav", ".f4v", ".m4v", ".mov", ".mp4", ".ogv", ".webm", ".avi", ".mpg", ".mpeg", ".wmv"];
const extsImagePreviewed = [".bmp", ".gif", ".jpeg", ".jpg", ".png", ".ico", ".tif", ".tiff", ".webp"];

const CustomTooltip = styled.div`
  position: fixed;
  display: none;
  padding: 8px;
  z-index: 150;
  background: #FFF;
  border-radius: 6px;
  -moz-border-radius: 6px;
  -webkit-border-radius: 6px;
  box-shadow: 0px 5px 20px rgba(0, 0, 0, 0.13);
  -moz-box-shadow: 0px 5px 20px rgba(0, 0, 0, 0.13);
  -webkit-box-shadow: 0px 5px 20px rgba(0, 0, 0, 0.13);
`;

const SimpleFilesRow = styled(Row)`
${(props) =>
    !props.contextOptions &&
    `
    & > div:last-child {
        width: 0px;
      }
  `}
`;

class SectionBodyContent extends React.Component {
  constructor(props) {
    super(props);

    this.state = {
      editingId: null,
      showSharingPanel: false,
      currentItem: null
    };

    this.tooltipRef = React.createRef();
    this.currentDroppable = null;
  }

  componentDidMount() {
    //const { fetchFiles } = this.props;

    //TODO: use right algorithm, fix fetching in src/index.html

    // var re = new RegExp(`${config.homepage}((/?)$|/filter)`, "gm");
    // const match = window.location.pathname.match(re);

    // if (match && match.length > 0) {
    //   const newFilter = getFilterByLocation(window.location);
    //   if (newFilter) {
    //     return fetchFiles(newFilter)
    //       .catch(error => toastr.error(error));
    //   } else {
    //     const filter = FilesFilter.getDefault();

    //     fetchFiles(filter)
    //       .catch(error => toastr.error(error));
    //   }
    // }
    let previewId = queryString.parse(this.props.location.search).preview;

    if (previewId) {
      this.onMediaFileClick(+previewId);
    }

    window.addEventListener("mouseup", this.onMouseUp);

    document.addEventListener("dragover", this.onDragOver);
    document.addEventListener("dragleave", this.onDragLeaveDoc);
  }

  componentWillUnmount() {
    window.removeEventListener("mouseup", this.onMouseUp);

    document.removeEventListener("dragover", this.onDragOver);
    document.removeEventListener("dragleave", this.onDragLeaveDoc);
  }

  /* componentDidUpdate(prevProps, prevState) {
    Object.entries(this.props).forEach(([key, val]) =>
      prevProps[key] !== val && console.log(`Prop '${key}' changed`)
    );
    if (this.state) {
      Object.entries(this.state).forEach(([key, val]) =>
        prevState[key] !== val && console.log(`State '${key}' changed`)
      );
    }
  } */

  shouldComponentUpdate(nextProps, nextState) {
    if (this.state.showSharingPanel !== nextState.showSharingPanel) {
      return true;
    }

    if (this.props.dragItem !== nextProps.dragItem) {
      return false;
    }

    if (!isEqual(this.props, nextProps) || !isEqual(this.state.mediaViewerVisible, nextState.mediaViewerVisible)) {
      return true;
    }

    return false;
  }

  onClickRename = (item) => {
    const { id, fileExst } = item;

    this.setState({ editingId: id }, () => {
      this.props.setAction(
        {
          type: FileAction.Rename,
          extension: fileExst,
          id
        }
      );
    });
  };

  onEditComplete = (e) => {
    const { folderId, fileAction, filter, folders, files, treeFolders, setTreeFolders, onLoading } = this.props;
    const items = [...folders, ...files];
    const itemId = e && e.currentTarget.dataset.itemid;
    const item = items.filter(o => o.id === itemId);

    if (fileAction.type === FileAction.Create || fileAction.type === FileAction.Rename) {
      onLoading(true);
      fetchFiles(folderId, filter, store.dispatch).then(data => {
        const newItem = item.id === -1 ? null : item;
        if (!item.fileExst) {
          const path = data.selectedFolder.pathParts;
          const newTreeFolders = treeFolders;
          const folders = data.selectedFolder.folders;
          loopTreeFolders(path, newTreeFolders, folders, null, newItem);
          setTreeFolders(newTreeFolders);
        }
      }).finally(() => onLoading(false))
    }

    this.setState({ editingId: null }, () => {
      this.props.setAction({
        type: null
      });
    })
  }

  onClickDelete = (item) => {
    item.fileExst
      ? this.onDeleteFile(item.id, item.folderId)
      : this.onDeleteFolder(item.id, item.parentId);
  }

  onDeleteFile = (fileId, currentFolderId) => {
    const { deleteFile, t, setProgressBarData } = this.props;
    setProgressBarData({ visible: true, percent: 0, label: t("DeleteOperation")});
    deleteFile(fileId)
      .then(res => {
        const id = res[0] && res[0].id ? res[0].id : null;
        this.loopDeleteProgress(id, currentFolderId, false);
      })
      .catch(err => {
        toastr.error(err);
        clearProgressData(store.dispatch);
      })
  }

  loopDeleteProgress = (id, folderId, isFolder) => {
    const { filter, treeFolders, setTreeFolders, currentFolderType, getProgress, t, setProgressBarData } = this.props;
    getProgress().then(res => {
      const deleteProgress = res.find(x => x.id === id);
      if (deleteProgress && deleteProgress.progress !== 100) {
        setProgressBarData({ visible: true, percent: deleteProgress.progress, label: t("DeleteOperation") });
        setTimeout(() => this.loopDeleteProgress(id, folderId, isFolder), 1000);
      } else {
        setProgressBarData({ visible: true, percent: 100, label: t("DeleteOperation") });
        fetchFiles(folderId, filter, store.dispatch).then(data => {
          if (currentFolderType !== "Trash" && isFolder) {
            const path = data.selectedFolder.pathParts.slice(0);
            const newTreeFolders = treeFolders;
            const folders = data.selectedFolder.folders;
            const foldersCount = data.selectedFolder.foldersCount;
            loopTreeFolders(path, newTreeFolders, folders, foldersCount);
            setTreeFolders(newTreeFolders);
          }
          isFolder
            ? toastr.success(`Folder moved to recycle bin`)
            : toastr.success(`File moved to recycle bin`);
        }).catch(err => {
          toastr.error(err);
          clearProgressData(store.dispatch);
        })
        .finally(() => setTimeout(() => clearProgressData(store.dispatch), 5000));
      }
    })
  }

  onDeleteFolder = (folderId, currentFolderId) => {
    const { deleteFolder, t, setProgressBarData } = this.props;
    const progressLabel = t("DeleteOperation");
    setProgressBarData({ visible: true, percent: 0, label: progressLabel });
    deleteFolder(folderId, currentFolderId)
      .then(res => {
        const id = res[0] && res[0].id ? res[0].id : null;
        this.loopDeleteProgress(id, currentFolderId, true);
      })
      .catch(err => {
        toastr.error(err);
        clearProgressData(store.dispatch);
      })
  }

  onClickShare = item => {
    let currentItem = item;
    if (this.state.showSharingPanel) {
      currentItem = null;
    }
    this.setState({
      currentItem,
      showSharingPanel: !this.state.showSharingPanel,
    });
  }

  onClickLinkForPortal = item => {
    const { settings } = this.props;
    const isFile = !!item.fileExst;
    const { t } = this.props;

    copy(isFile
      ?
      this.isMediaOrImage(item.fileExst)
        ? `${window.location.origin + settings.homepage}/filter?folder=${item.folderId}&preview=${item.id}`
        : item.webUrl
      :
      `${window.location.origin + settings.homepage}/filter?folder=${item.id}`);

    toastr.success(t("LinkCopySuccess"));
  }

  onClickDownload = item => {
    return window.open(item.viewUrl, "_blank");
  }

  onClickLinkEdit = e => {
    const id = e.currentTarget.dataset.id;
    return window.open(`./doceditor?fileId=${id}`, "_blank");
  }

  showVersionHistory = (e) => {
    const { settings, history } = this.props;
    const fileId = e.currentTarget.dataset.id;

    history.push(`${settings.homepage}/${fileId}/history`);
  }

  finalizeVersion = (e) => {
    const { selectedFolderId, filter, onLoading } = this.props;

    const fileId = e.currentTarget.dataset.id;
    //const version = (e.currentTarget.dataset.version)++;


    onLoading(true);

    api.files.finalizeVersion(fileId, 0, false)
      .then((data) => { 
        //console.log("api.files.finalizeVersion", data);
        return fetchFiles(selectedFolderId, filter, store.dispatch)
            .catch(err =>
          toastr.error(err)
        );
      })
      .finally(() => onLoading(false));
  }

  getFilesContextOptions = (item, viewer) => {
    const { t } = this.props;

    const isFile = !!item.fileExst;
    const isSharable = item.access !== 1 && item.access !== 0;
    const isMediaOrImage = this.isMediaOrImage(item.fileExst);

    if (item.id <= 0) return [];

    const versionHistoryMenu = isFile
      ? [
        {
          key: "show-version-history",
          label: t("ShowVersionHistory"),
          onClick: this.showVersionHistory,
          disabled: false,
          "data-id": item.id
        },
        {
          key: "finalize-version",
          label: t("FinalizeVersion"),
          onClick: this.finalizeVersion,
          disabled: false,
            "data-id": item.id,
            "data-version": item.version
        },
        {
          key: "sep2",
          isSeparator: true
        }
      ]
      : [];

    const menu = [
      {
        key: "sharing-settings",
        label: t("SharingSettings"),
        onClick: this.onClickShare.bind(this, item),
        disabled: isSharable
      },
      isFile
        ? {
          key: "send-by-email",
          label: t("SendByEmail"),
          disabled: true
        }
        : null,
      {
        key: "link-for-portal-users",
        label: t("LinkForPortalUsers"),
        onClick: this.onClickLinkForPortal.bind(this, item),
        disabled: false
      },
      {
        key: "sep",
        isSeparator: true
      },
      ...versionHistoryMenu,
      (isFile && !isMediaOrImage)
        ? {
          key: "edit",
          label: t("Edit"),
          onClick: this.onClickLinkEdit,
          disabled: false,
          'data-id': item.id
        }
        : null,
      (isFile && !isMediaOrImage)
        ? {
          key: "preview",
          label: t("Preview"),
          onClick: this.onClickLinkEdit,
          disabled: true,
          'data-id': item.id
        }
        : null,
      (isFile && isMediaOrImage)
        ? {
          key: "view",
          label: t("View"),
          onClick: this.onMediaFileClick.bind(this, item.id),
          disabled: false
        }
        : null,
      isFile
        ? {
          key: "download",
          label: t("Download"),
          onClick: this.onClickDownload.bind(this, item),
          disabled: false
        }
        : null,
      {
        key: "rename",
        label: t("Rename"),
        onClick: this.onClickRename.bind(this, item),
        disabled: false
      },
      {
        key: "delete",
        label: t("Delete"),
        onClick: this.onClickDelete.bind(this, item),
        disabled: false
      },
    ];

    return menu;
  };

  needForUpdate = (currentProps, nextProps) => {
    if (currentProps.checked !== nextProps.checked) {
      return true;
    }
    if (currentProps.editing !== nextProps.editing) {
      return true;
    }
    if (!isEqual(currentProps.data, nextProps.data)) {
      return true;
    }
    if(currentProps.viewAs !== nextProps.viewAs){
      return true;
    }
    return false;
  };

  onContentRowSelect = (checked, file) => {
    if (!file) return;

    if (checked) {
      this.props.selectFile(file);
    } else {
      this.props.deselectFile(file);
    }
  };

  svgLoader = () => <div style={{ width: '24px' }}></div>;

  getItemIcon = (item, isEdit) => {
    const { fileAction } = this.props;
    
    const actionExtension = fileAction.extension && `.${fileAction.extension}`;
    const extension = isEdit ? actionExtension : item.fileExst;
    const icon = extension
      ? getFileIcon(extension, 24)
      : getFolderIcon(item.providerKey, 24);

    return <ReactSVG
      beforeInjection={svg => {
        svg.setAttribute('style', 'margin-top: 4px');
        isEdit && svg.setAttribute('style', 'margin: 4px 0 0 24px');
      }}
      src={icon}
      loading={this.svgLoader}
    />;
  };

  onCreate = (e) => {
    const format = e.currentTarget.dataset.format || null;
    this.props.setAction({
      type: FileAction.Create,
      extension: format,
      id: -1,
    });
  };

  onResetFilter = () => {
    const { selectedFolderId, onLoading } = this.props;
    onLoading(true);
    const newFilter = FilesFilter.getDefault();
    fetchFiles(selectedFolderId, newFilter, store.dispatch).catch(err =>
      toastr.error(err)
    ).finally(() => onLoading(false));
  }

  onGoToMyDocuments = () => {
    const { filter, myDocumentsId, onLoading } = this.props;
    const newFilter = filter.clone();
    onLoading(true);
    fetchFiles(myDocumentsId, newFilter, store.dispatch).finally(() =>
      onLoading(false)
    );
  };

  onBackToParentFolder = () => {
    const { filter, parentId, onLoading } = this.props;
    const newFilter = filter.clone();
    onLoading(true);
    fetchFiles(parentId, newFilter, store.dispatch).finally(() =>
      onLoading(false)
    );
  };

  renderEmptyRootFolderContainer = () => {
    const { currentFolderType, title, t } = this.props;
    const subheadingText = t("SubheadingEmptyText");
    const myDescription = t("MyEmptyContainerDescription");
    const shareDescription = t("SharedEmptyContainerDescription");
    const commonDescription = t("CommonEmptyContainerDescription");
    const trashDescription = t("TrashEmptyContainerDescription");

    const commonButtons = (
      <>
        <div className="empty-folder_container-links">
          <Link
            className="empty-folder_container_plus-image"
            color="#83888d"
            fontSize="26px"
            fontWeight="800"
            noHover
            data-format="docx"
            onClick={this.onCreate}
          >
            +
          </Link>
          <Link data-format="docx" onClick={this.onCreate} {...linkStyles}>
            {t("Document")},
          </Link>
          <Link data-format="xlsx" onClick={this.onCreate} {...linkStyles}>
            {t("Spreadsheet")},
          </Link>
          <Link data-format="pptx" onClick={this.onCreate} {...linkStyles}>
            {t("Presentation")}
          </Link>
        </div>
        <div className="empty-folder_container-links">
          <Link
            className="empty-folder_container_plus-image"
            color="#83888d"
            fontSize="26px"
            fontWeight="800"
            onClick={this.onCreate}
            noHover
          >
            +
          </Link>
          <Link {...linkStyles} onClick={this.onCreate}>
            {t("Folder")}
          </Link>
        </div>
      </>
    );

    const trashButtons = (
      <div className="empty-folder_container-links">
        <img
          className="empty-folder_container_up-image"
          src="images/empty_screen_people.svg"
          alt=""
          onClick={this.onGoToMyDocuments}
        />
        <Link onClick={this.onGoToMyDocuments} {...linkStyles}>
          {t("GoToMyButton")}
        </Link>
      </div>
    );

    switch (currentFolderType) {
      case "My":
        return (
          <EmptyFolderContainer
            headerText={title}
            subheadingText={subheadingText}
            descriptionText={myDescription}
            imageSrc="images/empty_screen.png"
            buttons={commonButtons}
          />
        );
      case "Share":
        return (
          <EmptyFolderContainer
            headerText={title}
            subheadingText={subheadingText}
            descriptionText={shareDescription}
            imageSrc="images/empty_screen_forme.png"
          />
        );
      case "Common":
        return (
          <EmptyFolderContainer
            headerText={title}
            subheadingText={subheadingText}
            descriptionText={commonDescription}
            imageSrc="images/empty_screen_corporate.png"
            buttons={commonButtons}
          />
        );
      case "Trash":
        return (
          <EmptyFolderContainer
            headerText={title}
            subheadingText={subheadingText}
            descriptionText={trashDescription}
            imageSrc="images/empty_screen_trash.png"
            buttons={trashButtons}
          />
        );
      default:
        return;
    }
  };

  renderEmptyFolderContainer = () => {
    const { t } = this.props;
    const buttons = (
      <>
        <div className="empty-folder_container-links">
          <Link
            className="empty-folder_container_plus-image"
            color="#83888d"
            fontSize="26px"
            fontWeight="800"
            noHover
            data-format="docx"
            onClick={this.onCreate}
          >
            +
          </Link>
          <Link data-format="docx" onClick={this.onCreate} {...linkStyles}>
            {t("Document")},
          </Link>
          <Link data-format="xlsx" onClick={this.onCreate} {...linkStyles}>
            {t("Spreadsheet")},
          </Link>
          <Link data-format="pptx" onClick={this.onCreate} {...linkStyles}>
            {t("Presentation")}
          </Link>
        </div>
        <div className="empty-folder_container-links">
          <Link
            className="empty-folder_container_plus-image"
            color="#83888d"
            fontSize="26px"
            fontWeight="800"
            onClick={this.onCreate}
            noHover
          >
            +
          </Link>
          <Link {...linkStyles} onClick={this.onCreate}>
            {t("Folder")}
          </Link>
        </div>
        <div className="empty-folder_container-links">
          <img
            className="empty-folder_container_up-image"
            src="images/up.svg"
            onClick={this.onBackToParentFolder}
            alt=""
          />
          <Link onClick={this.onBackToParentFolder} {...linkStyles}>
            {t("BackToParentFolderButton")}
          </Link>
        </div>
      </>
    );

    return (
      <EmptyFolderContainer
        headerText={t("EmptyFolderHeader")}
        imageSrc="images/empty_screen.png"
        buttons={buttons}
      />
    );
  };

  renderEmptyFilterContainer = () => {
    const { t } = this.props;
    const subheadingText = t("EmptyFilterSubheadingText");
    const descriptionText = t("EmptyFilterDescriptionText");

    const buttons = (
      <div className="empty-folder_container-links">
        <IconButton
          className="empty-folder_container-icon"
          size="12"
          onClick={this.onResetFilter}
          iconName="CrossIcon"
          isFill
          color="A3A9AE"
        />
        <Link onClick={this.onResetFilter} {...linkStyles}>
          {this.props.t("ClearButton")}
        </Link>
      </div>
    );

    return (
      <EmptyFolderContainer
        headerText={t("Filter")}
        subheadingText={subheadingText}
        descriptionText={descriptionText}
        imageSrc="images/empty_screen_filter.png"
        buttons={buttons}
      />
    )
  }

  onViewSelectorClick = () => {
    this.props.setViewAs("tile")
  }

  onMediaViewerClose = () => {
    const item = { visible: false, id: null };
    this.props.setMediaViewerData(item);
  }
  onMediaFileClick = (id) => {
    const item = { visible: true, id };
    this.props.setMediaViewerData(item);
  }

  onDownloadMediaFile = (id) => {
    if (this.props.files.length > 0) {
      let viewUrlFile = this.props.files.find(file => file.id === id).viewUrl;
      return window.open(viewUrlFile, "_blank");
    }
  }

  onDeleteMediaFile = (id) => {
    if (this.props.files.length > 0) {
      let file = this.props.files.find(file => file.id === id);
      if (file)
        this.onDeleteFile(file.id, file.folderId)
    }
  }

  onDragEnter = (item, e) => {
    const isCurrentItem = this.props.selection.find(x => x.id === item.id && x.fileExst === item.fileExst);
    if (!item.fileExst && (!isCurrentItem || e.dataTransfer.items.length)) {
      e.currentTarget.style.background = backgroundDragColor;
    }
  }

  onDragLeave = (item, e) => {
    const { selection, dragging, setDragging } = this.props;
    const isCurrentItem = selection.find(x => x.id === item.id && x.fileExst === item.fileExst);
    if (!e.dataTransfer.items.length) {
      e.currentTarget.style.background = "none";
    } else if (!item.fileExst && !isCurrentItem) {
      e.currentTarget.style.background = backgroundDragEnterColor;
    }
    if (dragging && !e.relatedTarget) { setDragging(false); }
  }

  onDrop = (item, e) => {
    if (e.dataTransfer.items.length > 0 && !item.fileExst) {
      const { setDragging, onDropZoneUpload } = this.props;
      e.currentTarget.style.background = backgroundDragEnterColor;
      setDragging(false);
      onDropZoneUpload(e, item.id);
    }
  }

  onDragOver = e => {
    e.preventDefault();
    const { dragging, setDragging } = this.props;
    if (e.dataTransfer.items.length > 0 && !dragging) {
      setDragging(true);
    }
  }

  onDragLeaveDoc = e => {
    e.preventDefault();
    const { dragging, setDragging } = this.props;
    if (dragging && !e.relatedTarget) {
      setDragging(false);
    }
  }

  onMouseDown = e => {
    const mouseButton = e.which ? e.which !== 1 : e.button ? e.button !== 0 : false;
    const label = e.target.getAttribute('label');
    if (mouseButton || e.target.tagName !== "DIV" || label) { return; }
    document.addEventListener("mousemove", this.onMouseMove);
    this.setTooltipPosition(e);
    const { selection, setDragging } = this.props;

    const elem = e.target.closest('.draggable');
    if (!elem) {
      return;
    }
    const value = elem.getAttribute('value');
    if (!value) {
      return;
    }
    const splitValue = value.split("_");
    let item = null;
    if (splitValue[0] === "folder") {
      item = selection.find(x => x.id === Number(splitValue[1]) && !x.fileExst);
    } else {
      item = selection.find(x => x.id === Number(splitValue[1]) && x.fileExst);
    }
    if (item) {
      setDragging(true);
    }
  }

  onMouseUp = e => {
    const { selection, dragging, setDragging, dragItem, setDragItem } = this.props;
    const mouseButton = e.which ? e.which !== 1 : e.button ? e.button !== 0 : false;
    if (mouseButton || !this.tooltipRef.current || !dragging) { return; }
    document.removeEventListener("mousemove", this.onMouseMove);
    this.tooltipRef.current.style.display = "none";

    const elem = e.target.closest('.dropable');
    if (elem && selection.length && dragging) {
      const value = elem.getAttribute('value');
      if (!value) {
        setDragging(false);
        return;
      }
      const splitValue = value.split("_");
      let item = null;
      if (splitValue[0] === "folder") {
        item = selection.find(x => x.id === Number(splitValue[1]) && !x.fileExst);
      } else {
        return;
      }
      if (item) {
        setDragging(false);
        return;
      } else {
        setDragging(false);
        this.onMoveTo(Number(splitValue[1]));
        return;
      }
    } else {
      setDragging(false);
      if (dragItem) {
        this.onMoveTo(dragItem);
        setDragItem(null);
        return;
      }
      return;
    }
  }

  onMouseMove = e => {
    if (this.props.dragging) {
      const tooltip = this.tooltipRef.current;
      tooltip.style.display = "block";
      this.setTooltipPosition(e);

      const wrapperElement = document.elementFromPoint(e.clientX, e.clientY);
      if (!wrapperElement) { return; }
      const droppable = wrapperElement.closest('.dropable');

      if (this.currentDroppable !== droppable) {
        if (this.currentDroppable) {
          this.currentDroppable.style.background = backgroundDragEnterColor;
        }
        this.currentDroppable = droppable;

        if (this.currentDroppable) {
          droppable.style.background = backgroundDragColor;
          this.currentDroppable = droppable;
        }
      }
    }
  }

  setTooltipPosition = e => {
    const tooltip = this.tooltipRef.current;
    if (tooltip) {
      const margin = 8;
      tooltip.style.left = e.pageX + margin + "px";
      tooltip.style.top = e.pageY + margin + "px";
    }
  };

  isMediaOrImage = (fileExst) => {
    if (extsMediaPreviewed.includes(fileExst) || extsImagePreviewed.includes(fileExst)) {
      return true
    }

    return false
  }

  onMoveTo = (destFolderId) => {
    const { selection, t, isShare, isCommon, isAdmin, setProgressBarData } = this.props;
    const folderIds = [];
    const fileIds = [];
    const conflictResolveType = 0; //Skip = 0, Overwrite = 1, Duplicate = 2
    const deleteAfter = true;

    setProgressBarData({ visible: true, percent: 0, label: t("MoveToOperation")});
    for (let item of selection) {
      if (item.fileExst) {
        fileIds.push(item.id)
      } else {
        folderIds.push(item.id)
      }
    }

    if (isAdmin) {
      if (isShare) {
        this.copyTo(destFolderId, folderIds, fileIds, conflictResolveType, deleteAfter);
      } else {
        this.moveTo(destFolderId, folderIds, fileIds, conflictResolveType, deleteAfter);
      }
    } else {
      if (isShare || isCommon) {
        this.copyTo(destFolderId, folderIds, fileIds, conflictResolveType, deleteAfter);
      } else {
        this.moveTo(destFolderId, folderIds, fileIds, conflictResolveType, deleteAfter);
      }
    }
  }

  copyTo = (destFolderId, folderIds, fileIds, conflictResolveType, deleteAfter) => {
    const { copyToFolder, loopFilesOperations } = this.props;

    copyToFolder(destFolderId, folderIds, fileIds, conflictResolveType, deleteAfter)
      .then(res => {
        const id = res[0] && res[0].id ? res[0].id : null;
        loopFilesOperations(id, destFolderId, true);
      })
      .catch(err => {
        toastr.error(err);
        clearProgressData(store.dispatch);
      })
  }

  moveTo = (destFolderId, folderIds, fileIds, conflictResolveType, deleteAfter) => {
    const { moveToFolder, loopFilesOperations } = this.props;

    moveToFolder(destFolderId, folderIds, fileIds, conflictResolveType, deleteAfter)
      .then(res => {
        const id = res[0] && res[0].id ? res[0].id : null;
        loopFilesOperations(id, destFolderId, false);
      })
      .catch(err => {
        toastr.error(err);
        clearProgressData(store.dispatch);
      })
  }

  getTooltipLabel = () => {
    const { t, selection, isAdmin, isShare, isCommon } = this.props;
    const elementTitle = selection.length && selection[0].title;
    const elementCount = selection.length;
    if (selection.length) {
      if (selection.length > 1) {
        if (isAdmin) {
          if (isShare) {
            return t("TooltipElementsCopyMessage", { element: elementCount });
          } else {
            return t("TooltipElementsMoveMessage", { element: elementCount });
          }
        } else {
          if (isShare || isCommon) {
            return t("TooltipElementsCopyMessage", { element: elementCount });
          } else {
            return t("TooltipElementsMoveMessage", { element: elementCount });
          }
        }
      } else {
        if (isAdmin) {
          if (isShare) {
            return t("TooltipElementCopyMessage", { element: elementTitle });
          } else {
            return t("TooltipElementMoveMessage", { element: elementTitle });
          }
        } else {
          if (isShare || isCommon) {
            return t("TooltipElementCopyMessage", { element: elementTitle });
          } else {
            return t("TooltipElementMoveMessage", { element: elementTitle });
          }
        }
      }
    }
  }

  render() {
    const {
      files,
      folders,
      viewer,
      parentId,
      folderId,
      settings,
      selection,
      fileAction,
      onLoading,
      isLoading,
      currentFolderCount,
      currentFolderType,
      dragging,
      mediaViewerVisible,
      currentMediaFileId,
<<<<<<< HEAD

      startFilesOperations,
      finishFilesOperations,
      setProgressValue,
      viewAs
=======
      filter
>>>>>>> a0fddf44
    } = this.props;

    const { editingId, showSharingPanel, currentItem } = this.state;

    let items = [...folders, ...files];

    const tooltipLabel = this.getTooltipLabel();

    if (fileAction && fileAction.type === FileAction.Create) {
      items.unshift({
        id: -1,
        title: "",
        parentId: folderId,
        fileExst: fileAction.extension,
      });
    }


    var playlist = [];
    let id = 0;
    files.forEach(function (file, i, files) {
      if (isImage(file.fileExst) || isSound(file.fileExst) || isVideo(file.fileExst)) {
        playlist.push(
          {
            id: id,
            fileId: file.id,
            src: file.viewUrl,
            title: file.title
          }
        );
        id++;
      }
    });

    return !fileAction.id && currentFolderCount === 0 ? (
      parentId === 0 ? (
        this.renderEmptyRootFolderContainer()
      ) : (
          this.renderEmptyFolderContainer()
        )
    ) : !fileAction.id && items.length === 0 ? (
      this.renderEmptyFilterContainer()
    ) : (
          <>
            <CustomTooltip ref={this.tooltipRef}>{tooltipLabel}</CustomTooltip>

              {viewAs === "tile" 
                ? 
                  <TileContainer className="tileContainer" draggable useReactWindow={false}>
                  {items.map((item) => {
                    const isEdit =
                    !!fileAction.type &&
                    editingId === item.id &&
                    item.fileExst === fileAction.extension;
                  const contextOptions = this.getFilesContextOptions(
                    item,
                    viewer
                  ).filter((o) => o);
                  const contextOptionsProps =
                    !contextOptions.length || isEdit ? {} : { contextOptions };
                  const checked = isFileSelected(selection, item.id, item.parentId);
                  const checkedProps = (isEdit || item.id <= 0) ? {} : { checked };
                  const element = this.getItemIcon(item, (isEdit || item.id <= 0));

                  const selectedItem = selection.find(x => x.id === item.id && x.fileExst === item.fileExst);
                  const isFolder = selectedItem ? false : item.fileExst ? false : true;
                  const draggable = selectedItem && currentFolderType !== "Trash";
                  let value = item.fileExst ? `file_${item.id}` : `folder_${item.id}`;
                  value += draggable ? "_draggable" : "";
                  const classNameProp = isFolder && item.access < 2 ? { className: " dropable" } : {};

                    return (
                      <DragAndDrop
                        {...classNameProp}
                        onDrop={this.onDrop.bind(this, item)}
                        onDragEnter={this.onDragEnter.bind(this, item)}
                        onDragLeave={this.onDragLeave.bind(this, item)}
                        onMouseDown={this.onMouseDown}
                        dragging={dragging && isFolder && item.access < 2}
                        key={`dnd-key_${item.id}`}
                        {...contextOptionsProps}
                        value={value}
                        isFolder={!item.fileExst}
                      >
                        <Tile
                          key={item.id}
                          item={item}
                          isFolder={!item.fileExst}
                          element={element}
                          onSelect={this.onContentRowSelect}
                          editing={editingId}
                          viewAs={viewAs}
                          {...checkedProps}
                          {...contextOptionsProps}
                          needForUpdate={this.needForUpdate}
                        >
                          <FilesTileContent
                            item={item}
                            viewer={viewer}
                            culture={settings.culture}
                            onEditComplete={this.onEditComplete}
                            onLoading={onLoading}
                            onMediaFileClick={this.onMediaFileClick}
                            isLoading={isLoading}
                          />
                        </Tile>
                      </DragAndDrop>
                    );
                  })}       
                </TileContainer>
              : 
                <RowContainer draggable useReactWindow={false}>
                  {items.map((item) => {
                    const isEdit =
                      !!fileAction.type &&
                      editingId === item.id &&
                      item.fileExst === fileAction.extension;
                    const contextOptions = this.getFilesContextOptions(
                      item,
                      viewer
                    ).filter((o) => o);
                    const contextOptionsProps =
                      !contextOptions.length || isEdit ? {} : { contextOptions };
                    const checked = isFileSelected(selection, item.id, item.parentId);
                    const checkedProps = (isEdit || item.id <= 0) ? {} : { checked };
                    const element = this.getItemIcon(item, (isEdit || item.id <= 0));

                    const selectedItem = selection.find(x => x.id === item.id && x.fileExst === item.fileExst);
                    const isFolder = selectedItem ? false : item.fileExst ? false : true;
                    const draggable = selectedItem && currentFolderType !== "Trash";
                    let value = item.fileExst ? `file_${item.id}` : `folder_${item.id}`;
                    value += draggable ? "_draggable" : "";
                    const classNameProp = isFolder && item.access < 2 ? { className: " dropable" } : {};

                    return (
                      <DragAndDrop
                        {...classNameProp}
                        onDrop={this.onDrop.bind(this, item)}
                        onDragEnter={this.onDragEnter.bind(this, item)}
                        onDragLeave={this.onDragLeave.bind(this, item)}
                        onMouseDown={this.onMouseDown}
                        dragging={dragging && isFolder && item.access < 2}
                        key={`dnd-key_${item.id}`}
                        {...contextOptionsProps}
                        value={value}
                      >
                        <SimpleFilesRow
                          key={item.id}
                          data={item}
                          element={element}
                          onSelect={this.onContentRowSelect}
                          editing={editingId}
                          {...checkedProps}
                          {...contextOptionsProps}
                          needForUpdate={this.needForUpdate}
                        >
                          <FilesRowContent
                            item={item}
                            viewer={viewer}
                            culture={settings.culture}
                            onEditComplete={this.onEditComplete}
                            onLoading={onLoading}
                            onMediaFileClick={this.onMediaFileClick}
                            isLoading={isLoading}
                          />
                        </SimpleFilesRow>
                      </DragAndDrop>
                    );
                  })}
                </RowContainer>
              }
            {playlist.length > 0 && mediaViewerVisible &&
              <MediaViewer
                currentFileId={currentMediaFileId}
                allowConvert={true} //TODO
                canDelete={(fileId) => { return true }} //TODO 
                canDownload={(fileId) => { return true }} //TODO 
                visible={mediaViewerVisible}
                playlist={playlist}
                onDelete={this.onDeleteMediaFile}
                onDownload={this.onDownloadMediaFile}
                onClose={this.onMediaViewerClose}
                onEmptyPlaylistError={this.onMediaViewerClose}
                extsMediaPreviewed={extsMediaPreviewed}  //TODO
                extsImagePreviewed={extsImagePreviewed} //TODO
              />
            }
            {showSharingPanel && (
              <SharingPanel
                onLoading={onLoading}
                selectedItems={currentItem}
                onClose={this.onClickShare}
                visible={showSharingPanel}
              />
            )}
          </>
        );
  }
}

SectionBodyContent.defaultProps = {
  files: null
};

const mapStateToProps = state => {
  const { selectedFolder, treeFolders, selection, dragItem, mediaViewerData, dragging } = state.files;
  const { id, title, foldersCount, filesCount, pathParts } = selectedFolder;
  const currentFolderType = getFolderType(id, treeFolders);

  const myFolderIndex = 0;
  const shareFolderIndex = 1;
  const commonFolderIndex = 2;
  const currentFolderCount = filesCount + foldersCount;
  const myDocumentsId = treeFolders[myFolderIndex].id;
  const shareFolderId = treeFolders[shareFolderIndex].id;
  const commonFolderId = treeFolders[commonFolderIndex].id;

  return {
    fileAction: state.files.fileAction,
    files: state.files.files,
    filter: state.files.filter,
    folderId: state.files.selectedFolder.id,
    folders: state.files.folders,
    parentId: state.files.selectedFolder.parentId,
    selected: state.files.selected,
    selection,
    settings: state.auth.settings,
    viewer: state.auth.user,
    viewAs: state.files.viewAs,
    treeFolders,
    currentFolderType,
    title,
    myDocumentsId,
    currentFolderCount,
    selectedFolderId: id,
    dragItem,
    isShare: pathParts[0] === shareFolderId,
    isCommon: pathParts[0] === commonFolderId,
    isAdmin: state.auth.user.isAdmin,
    mediaViewerVisible: mediaViewerData.visible,
    currentMediaFileId: mediaViewerData.id,
    dragging
  };
};

export default connect(
  mapStateToProps,
  {
    deleteFile,
    deleteFolder,
    deselectFile,
    fetchFiles,
    //fetchRootFolders,
    selectFile,
    setAction,
    setTreeFolders,
    moveToFolder,
    copyToFolder,
    getProgress,
    setDragging,
    setDragItem,
    setMediaViewerData,
    setProgressBarData
  }
)(withRouter(withTranslation()(SectionBodyContent)));<|MERGE_RESOLUTION|>--- conflicted
+++ resolved
@@ -1017,15 +1017,7 @@
       dragging,
       mediaViewerVisible,
       currentMediaFileId,
-<<<<<<< HEAD
-
-      startFilesOperations,
-      finishFilesOperations,
-      setProgressValue,
       viewAs
-=======
-      filter
->>>>>>> a0fddf44
     } = this.props;
 
     const { editingId, showSharingPanel, currentItem } = this.state;
