// (c) Copyright Ascensio System SIA 2009-2024
//
// This program is a free software product.
// You can redistribute it and/or modify it under the terms
// of the GNU Affero General Public License (AGPL) version 3 as published by the Free Software
// Foundation. In accordance with Section 7(a) of the GNU AGPL its Section 15 shall be amended
// to the effect that Ascensio System SIA expressly excludes the warranty of non-infringement of
// any third-party rights.
//
// This program is distributed WITHOUT ANY WARRANTY, without even the implied warranty
// of MERCHANTABILITY or FITNESS FOR A PARTICULAR  PURPOSE. For details, see
// the GNU AGPL at: http://www.gnu.org/licenses/agpl-3.0.html
//
// You can contact Ascensio System SIA at Lubanas st. 125a-25, Riga, Latvia, EU, LV-1021.
//
// The  interactive user interfaces in modified source and object code versions of the Program must
// display Appropriate Legal Notices, as required under Section 5 of the GNU AGPL version 3.
//
// Pursuant to Section 7(b) of the License you must retain the original Product logo when
// distributing the program. Pursuant to Section 7(e) we decline to grant you any rights under
// trademark law for use of our trademarks.
//
// All the Product's GUI elements, including illustrations and icon sets, as well as technical writing
// content are licensed under the terms of the Creative Commons Attribution-ShareAlike 4.0
// International. See the License terms at http://creativecommons.org/licenses/by-sa/4.0/legalcode

import { inject, observer } from "mobx-react";
import { withTranslation } from "react-i18next";
import styled, { css } from "styled-components";
import { getRoomTypeTitleTranslation } from "@docspace/shared/components/room-type/RoomType.utils";

import { Link } from "@docspace/shared/components/link";

import { DeviceType } from "@docspace/shared/enums";
import { tablet } from "@docspace/shared/utils";
import TileContent from "./sub-components/TileContent";
import withContent from "../../../../../HOCs/withContent";
import withBadges from "../../../../../HOCs/withBadges";

const SimpleFilesTileContent = styled(TileContent)`
  .row-main-container {
    height: auto;
    max-width: 100%;
    display: flex;
    align-items: flex-end;
  }

  .main-icons {
    align-self: flex-end;
  }

  .badge {
    margin-inline-end: 8px;
    cursor: pointer;
    height: 16px;
    width: 16px;
  }

  .new-items {
    position: absolute;
    inset-inline-end: 29px;
    top: 19px;
  }

  .badges {
    display: flex;
    align-items: center;
  }

  .share-icon {
    margin-top: -4px;
    padding-inline-end: 8px;
  }

  .favorite,
  .can-convert,
  .edit {
    svg:not(:root) {
      width: 14px;
      height: 14px;
    }
  }

  .item-file-name {
    max-height: 100%;
    line-height: 20px;

    overflow: hidden;
    text-overflow: ellipsis;
    -webkit-line-clamp: 2;
    display: -webkit-box;
    -webkit-box-orient: vertical;
    text-align: start;
  }

  .item-file-exst {
    color: ${(props) => props.theme.filesSection.tableView.fileExstColor};
  }

  ${({ isRooms }) =>
    isRooms &&
    css`
      .item-file-name {
        font-size: 16px;
      }
    `}

  @media ${tablet} {
    display: inline-flex;
    height: auto;

    & > div {
      margin-top: 0;
    }
  }
`;

const FilesTileContent = ({
  t,
  item,
  titleWithoutExt,
  linkStyles,
  theme,
  isRooms,
  currentDeviceType,
  displayFileExtension,
}) => {
<<<<<<< HEAD
  const { fileExst, title, viewAccessibility, isTemplate } = item;

  const isMedia = viewAccessibility?.ImageView || viewAccessibility?.MediaView;
=======
  const { fileExst, title } = item;
>>>>>>> 434ad0d3

  const roomType = getRoomTypeTitleTranslation(item.roomType, t);

  return (
<<<<<<< HEAD
    <>
      <SimpleFilesTileContent
        sideColor={theme.filesSection.tilesView.sideColor}
        isFile={fileExst}
        isRooms={isRooms}
        className="tile-content"
      >
        <Link
          className="item-file-name"
          containerWidth="100%"
          type="page"
          title={title}
          fontWeight="600"
          fontSize={currentDeviceType === DeviceType.desktop ? "13px" : "14px"}
          target="_blank"
          {...linkStyles}
          color={theme.filesSection.tilesView.color}
          isTextOverflow
          dir="auto"
          view="tile"
        >
          {titleWithoutExt}
          {displayFileExtension && (
            <span className="item-file-exst">{fileExst}</span>
          )}
        </Link>
        {isTemplate && (
          <Text
            className="item-file-sub-name"
            color={theme.filesSection.tilesView.subTextColor}
            fontSize="13px"
            fontWeight={400}
            truncate
          >
            {roomType}
          </Text>
        )}
      </SimpleFilesTileContent>
    </>
=======
    <SimpleFilesTileContent
      sideColor={theme.filesSection.tilesView.sideColor}
      isFile={fileExst}
      isRooms={isRooms}
    >
      <Link
        className="item-file-name"
        containerWidth="100%"
        type="page"
        title={title}
        fontWeight="600"
        fontSize={currentDeviceType === DeviceType.desktop ? "13px" : "14px"}
        target="_blank"
        {...linkStyles}
        color={theme.filesSection.tilesView.color}
        isTextOverflow
        dir="auto"
        view="tile"
      >
        {titleWithoutExt}
        {displayFileExtension && (
          <span className="item-file-exst">{fileExst}</span>
        )}
      </Link>
    </SimpleFilesTileContent>
>>>>>>> 434ad0d3
  );
};

export default inject(({ settingsStore, treeFoldersStore }) => {
  const { isRoomsFolder, isArchiveFolder, isTemplatesFolder } =
    treeFoldersStore;

  const isRooms = isRoomsFolder || isArchiveFolder;

  return {
    theme: settingsStore.theme,
    currentDeviceType: settingsStore.currentDeviceType,
    isRooms,
    isTemplate: isTemplatesFolder,
  };
})(
  observer(
    withTranslation(["Files", "Translations", "Notifications"])(
      withContent(withBadges(FilesTileContent)),
    ),
  ),
);<|MERGE_RESOLUTION|>--- conflicted
+++ resolved
@@ -30,6 +30,7 @@
 import { getRoomTypeTitleTranslation } from "@docspace/shared/components/room-type/RoomType.utils";
 
 import { Link } from "@docspace/shared/components/link";
+import { Text } from "@docspace/shared/components/text";
 
 import { DeviceType } from "@docspace/shared/enums";
 import { tablet } from "@docspace/shared/utils";
@@ -125,58 +126,11 @@
   currentDeviceType,
   displayFileExtension,
 }) => {
-<<<<<<< HEAD
-  const { fileExst, title, viewAccessibility, isTemplate } = item;
-
-  const isMedia = viewAccessibility?.ImageView || viewAccessibility?.MediaView;
-=======
-  const { fileExst, title } = item;
->>>>>>> 434ad0d3
+  const { fileExst, title, isTemplate } = item;
 
   const roomType = getRoomTypeTitleTranslation(item.roomType, t);
 
   return (
-<<<<<<< HEAD
-    <>
-      <SimpleFilesTileContent
-        sideColor={theme.filesSection.tilesView.sideColor}
-        isFile={fileExst}
-        isRooms={isRooms}
-        className="tile-content"
-      >
-        <Link
-          className="item-file-name"
-          containerWidth="100%"
-          type="page"
-          title={title}
-          fontWeight="600"
-          fontSize={currentDeviceType === DeviceType.desktop ? "13px" : "14px"}
-          target="_blank"
-          {...linkStyles}
-          color={theme.filesSection.tilesView.color}
-          isTextOverflow
-          dir="auto"
-          view="tile"
-        >
-          {titleWithoutExt}
-          {displayFileExtension && (
-            <span className="item-file-exst">{fileExst}</span>
-          )}
-        </Link>
-        {isTemplate && (
-          <Text
-            className="item-file-sub-name"
-            color={theme.filesSection.tilesView.subTextColor}
-            fontSize="13px"
-            fontWeight={400}
-            truncate
-          >
-            {roomType}
-          </Text>
-        )}
-      </SimpleFilesTileContent>
-    </>
-=======
     <SimpleFilesTileContent
       sideColor={theme.filesSection.tilesView.sideColor}
       isFile={fileExst}
@@ -201,8 +155,18 @@
           <span className="item-file-exst">{fileExst}</span>
         )}
       </Link>
+      {isTemplate && (
+        <Text
+          className="item-file-sub-name"
+          color={theme.filesSection.tilesView.subTextColor}
+          fontSize="13px"
+          fontWeight={400}
+          truncate
+        >
+          {roomType}
+        </Text>
+      )}
     </SimpleFilesTileContent>
->>>>>>> 434ad0d3
   );
 };
 
