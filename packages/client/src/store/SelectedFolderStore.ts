--- conflicted
+++ resolved
@@ -193,11 +193,8 @@
       type: this.type,
       isRootFolder: this.isRootFolder,
       parentRoomType: this.parentRoomType,
-<<<<<<< HEAD
+      lifetime: this.lifetime,
       indexing: this.indexing,
-=======
-      lifetime: this.lifetime,
->>>>>>> 8f2f8def
     };
   };
 
@@ -243,11 +240,8 @@
     this.type = null;
     this.inRoom = false;
     this.parentRoomType = null;
-<<<<<<< HEAD
+    this.lifetime = null;
     this.indexing = false;
-=======
-    this.lifetime = null;
->>>>>>> 8f2f8def
   };
 
   setParentId = (parentId: number) => {
