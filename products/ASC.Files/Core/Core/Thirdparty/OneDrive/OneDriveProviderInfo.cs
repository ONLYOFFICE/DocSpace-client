--- conflicted
+++ resolved
@@ -1,223 +1,40 @@
-// (c) Copyright Ascensio System SIA 2010-2022
-//
-// This program is a free software product.
-// You can redistribute it and/or modify it under the terms
-// of the GNU Affero General Public License (AGPL) version 3 as published by the Free Software
-// Foundation. In accordance with Section 7(a) of the GNU AGPL its Section 15 shall be amended
-// to the effect that Ascensio System SIA expressly excludes the warranty of non-infringement of
-// any third-party rights.
-//
-// This program is distributed WITHOUT ANY WARRANTY, without even the implied warranty
-// of MERCHANTABILITY or FITNESS FOR A PARTICULAR  PURPOSE. For details, see
-// the GNU AGPL at: http://www.gnu.org/licenses/agpl-3.0.html
-//
-// You can contact Ascensio System SIA at Lubanas st. 125a-25, Riga, Latvia, EU, LV-1021.
-//
-// The  interactive user interfaces in modified source and object code versions of the Program must
-// display Appropriate Legal Notices, as required under Section 5 of the GNU AGPL version 3.
-//
-// Pursuant to Section 7(b) of the License you must retain the original Product logo when
-// distributing the program. Pursuant to Section 7(e) we decline to grant you any rights under
-// trademark law for use of our trademarks.
-//
-// All the Product's GUI elements, including illustrations and icon sets, as well as technical writing
-// content are licensed under the terms of the Creative Commons Attribution-ShareAlike 4.0
-// International. See the License terms at http://creativecommons.org/licenses/by-sa/4.0/legalcode
-
-namespace ASC.Files.Thirdparty.OneDrive;
-
-[Transient]
-[DebuggerDisplay("{CustomerTitle}")]
-<<<<<<< HEAD
-internal class OneDriveProviderInfo : IProviderInfo
-{
-    private readonly OneDriveProviderInfoHelper _oneDriveProviderInfoHelper;
-    private readonly OneDriveStorageDisposableWrapper _wrapper;
-
-    public OneDriveProviderInfo(
-        OneDriveStorageDisposableWrapper wrapper,
-        OneDriveProviderInfoHelper oneDriveProviderInfoHelper)
-    {
-        _wrapper = wrapper;
-        _oneDriveProviderInfoHelper = oneDriveProviderInfoHelper;
-    }
-
-    public DateTime CreateOn { get; set; }
-    public string CustomerTitle { get; set; }
-    public string FolderId { get; set; }
-    public FolderType FolderType { get; set; }
-    public bool HasLogo { get; set; }
-    public int ID { get; set; }
-    public Guid Owner { get; set; }
-    public bool Private { get; set; }
-    public string ProviderKey { get; set; }
-    public string RootFolderId => "onedrive-" + ID;
-    public FolderType RootFolderType { get; set; }
-    public OAuth20Token Token { get; set; }
-    internal bool StorageOpened => _wrapper.TryGetStorage(ID, out var storage) && storage.IsOpened;
-
-    internal Task<OneDriveStorage> StorageAsync
-    {
-        get
-        {
-            if (!_wrapper.TryGetStorage(ID, out var storage) || !storage.IsOpened)
-            {
-                return _wrapper.CreateStorageAsync(Token, ID);
-            }
-
-            return Task.FromResult(storage);
-        }
-    }
-
-    public async Task<bool> CheckAccessAsync()
-    {
-        try
-        {
-            var storage = await StorageAsync;
-
-            return await storage.CheckAccessAsync();
-        }
-        catch (AggregateException)
-        {
-            return false;
-        }
-    }
-
-    public void Dispose()
-    {
-        if (StorageOpened)
-        {
-            StorageAsync.Result.Close();
-        }
-    }
-
-    public Task InvalidateStorageAsync()
-    {
-        if (_wrapper != null)
-        {
-            _wrapper.Dispose();
-        }
-
-        return CacheResetAsync();
-    }
-
-    public void UpdateTitle(string newtitle)
-    {
-        CustomerTitle = newtitle;
-    }
-
-    internal async Task CacheResetAsync(string onedriveId = null)
-    {
-        await _oneDriveProviderInfoHelper.CacheResetAsync(ID, onedriveId);
-    }
-
-    internal async Task<Item> GetOneDriveItemAsync(string itemId)
-    {
-        var storage = await StorageAsync;
-
-        return await _oneDriveProviderInfoHelper.GetOneDriveItemAsync(storage, ID, itemId);
-    }
-
-    internal async Task<List<Item>> GetOneDriveItemsAsync(string onedriveFolderId)
-    {
-        var storage = await StorageAsync;
-
-        return await _oneDriveProviderInfoHelper.GetOneDriveItemsAsync(storage, ID, onedriveFolderId);
-    }
-
-    internal async Task<Stream> GetThumbnailAsync(string onedriveId, int width, int height)
-    {
-        var storage = await StorageAsync;
-        return await _oneDriveProviderInfoHelper.GetThumbnailAsync(storage, onedriveId, width, height);
-    }
-}
-
-[Scope(Additional = typeof(OneDriveProviderInfoExtention))]
-internal class OneDriveStorageDisposableWrapper : IDisposable
-=======
-internal class OneDriveProviderInfo : AbstractProviderInfo<Item, Item, Item, OneDriveLoginProvider>
->>>>>>> 0b31d564
-{
-    public override Selector Selector { get; } = Selectors.OneDrive;
-    public override ProviderFilter ProviderFilter { get; } = ProviderFilter.OneDrive;
-
-    public OneDriveProviderInfo(DisposableWrapper wrapper, ProviderInfoHelper providerInfoHelper) : base(wrapper, providerInfoHelper)
-    {
-<<<<<<< HEAD
-        ConsumerFactory = consumerFactory;
-        ServiceProvider = serviceProvider;
-        _oAuth20TokenHelper = oAuth20TokenHelper;
-    }
-
-    public async Task<OneDriveStorage> CreateStorageAsync(OAuth20Token token, int id)
-    {
-        if (TryGetStorage(id, out var storage) && storage.IsOpened)
-        {
-            return storage;
-        }
-
-        return await InternalCreateStorageAsync(token, id);
-    }
-
-    public bool TryGetStorage(int id, out OneDriveStorage storage)
-    {
-        return _storages.TryGetValue(id, out storage);
-    }
-
-    public void Dispose()
-    {
-        foreach (var (key, storage) in _storages)
-        {
-            if (storage.IsOpened)
-            {
-                storage.Close();
-                _storages.Remove(key, out _);
-            }
-        }
-    }
-
-    private async Task CheckTokenAsync(OAuth20Token token, int id)
-    {
-        if (token == null)
-        {
-            throw new UnauthorizedAccessException("Cannot create GoogleDrive session with given token");
-        }
-
-        await InternalCheckTokenAsync(token, id);
-    }
-
-    private async Task InternalCheckTokenAsync(OAuth20Token token, int id)
-    {
-        if (token.IsExpired)
-        {
-            token = _oAuth20TokenHelper.RefreshToken<OneDriveLoginProvider>(ConsumerFactory, token);
-
-            var dbDao = ServiceProvider.GetService<ProviderAccountDao>();
-            var authData = new AuthData(token: token.ToJson());
-            await dbDao.UpdateProviderInfoAsync(id, authData);
-        }
-    }
-
-    private async Task<OneDriveStorage> InternalCreateStorageAsync(OAuth20Token token, int id)
-    {
-        var oneDriveStorage = ServiceProvider.GetRequiredService<OneDriveStorage>();
-
-        await CheckTokenAsync(token, id);
-
-        oneDriveStorage.Open(token);
-
-        _storages.TryAdd(id, oneDriveStorage);
-
-        return oneDriveStorage;
-    }
-}
-public static class OneDriveProviderInfoExtention
-{
-    public static void Register(DIHelper dIHelper)
-    {
-        dIHelper.TryAdd<OneDriveStorage>();
-=======
-
->>>>>>> 0b31d564
-    }
-}+// (c) Copyright Ascensio System SIA 2010-2022
+//
+// This program is a free software product.
+// You can redistribute it and/or modify it under the terms
+// of the GNU Affero General Public License (AGPL) version 3 as published by the Free Software
+// Foundation. In accordance with Section 7(a) of the GNU AGPL its Section 15 shall be amended
+// to the effect that Ascensio System SIA expressly excludes the warranty of non-infringement of
+// any third-party rights.
+//
+// This program is distributed WITHOUT ANY WARRANTY, without even the implied warranty
+// of MERCHANTABILITY or FITNESS FOR A PARTICULAR  PURPOSE. For details, see
+// the GNU AGPL at: http://www.gnu.org/licenses/agpl-3.0.html
+//
+// You can contact Ascensio System SIA at Lubanas st. 125a-25, Riga, Latvia, EU, LV-1021.
+//
+// The  interactive user interfaces in modified source and object code versions of the Program must
+// display Appropriate Legal Notices, as required under Section 5 of the GNU AGPL version 3.
+//
+// Pursuant to Section 7(b) of the License you must retain the original Product logo when
+// distributing the program. Pursuant to Section 7(e) we decline to grant you any rights under
+// trademark law for use of our trademarks.
+//
+// All the Product's GUI elements, including illustrations and icon sets, as well as technical writing
+// content are licensed under the terms of the Creative Commons Attribution-ShareAlike 4.0
+// International. See the License terms at http://creativecommons.org/licenses/by-sa/4.0/legalcode
+
+namespace ASC.Files.Thirdparty.OneDrive;
+
+[Transient]
+[DebuggerDisplay("{CustomerTitle}")]
+internal class OneDriveProviderInfo : AbstractProviderInfo<Item, Item, Item, OneDriveLoginProvider>
+{
+    public override Selector Selector { get; } = Selectors.OneDrive;
+    public override ProviderFilter ProviderFilter { get; } = ProviderFilter.OneDrive;
+
+    public OneDriveProviderInfo(DisposableWrapper wrapper, ProviderInfoHelper providerInfoHelper) : base(wrapper, providerInfoHelper)
+    {
+
+    }
+}