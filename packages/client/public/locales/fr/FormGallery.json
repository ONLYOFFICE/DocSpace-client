{
  "Categories": "Catégories",
  "EmptyFormGalleryScreenDescription": "Aucun résultat correspondant à votre requête n'a pu être trouvé",
  "ErrorViewDescription": "Veuillez réessayer plus tard",
<<<<<<< HEAD
=======
  "ErrorViewDescriptionNetworkError": "La connexion Internet semble être interrompue",
  "ErrorViewHeader": "La galerie de formulaires est temporairement indisponible",
  "SelectForm": "Sélectionner un formulaire",
  "SubmitToGalleryDialogGuideInfo": "Apprenez à créer des formulaires parfaits et augmentez vos chances d'obtenir une approbation dans notre <1>guide</1>.",
  "SubmitToGalleryDialogMainInfo": "Soumettez votre formulaire à la galerie publique pour permettre à d'autres personnes de l'utiliser dans leur travail. Une fois le formulaire modéré, vous serez informé et récompensé pour votre contribution.",
>>>>>>> 1896187c
  "SuggestChanges": "Proposer des modifications",
  "TemplateInfo": "Informations sur le modèle",
  "ViewAllTemplates": "Afficher tous les formulaires"
}<|MERGE_RESOLUTION|>--- conflicted
+++ resolved
@@ -2,14 +2,7 @@
   "Categories": "Catégories",
   "EmptyFormGalleryScreenDescription": "Aucun résultat correspondant à votre requête n'a pu être trouvé",
   "ErrorViewDescription": "Veuillez réessayer plus tard",
-<<<<<<< HEAD
-=======
   "ErrorViewDescriptionNetworkError": "La connexion Internet semble être interrompue",
-  "ErrorViewHeader": "La galerie de formulaires est temporairement indisponible",
-  "SelectForm": "Sélectionner un formulaire",
-  "SubmitToGalleryDialogGuideInfo": "Apprenez à créer des formulaires parfaits et augmentez vos chances d'obtenir une approbation dans notre <1>guide</1>.",
-  "SubmitToGalleryDialogMainInfo": "Soumettez votre formulaire à la galerie publique pour permettre à d'autres personnes de l'utiliser dans leur travail. Une fois le formulaire modéré, vous serez informé et récompensé pour votre contribution.",
->>>>>>> 1896187c
   "SuggestChanges": "Proposer des modifications",
   "TemplateInfo": "Informations sur le modèle",
   "ViewAllTemplates": "Afficher tous les formulaires"
