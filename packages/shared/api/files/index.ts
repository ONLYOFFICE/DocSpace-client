--- conflicted
+++ resolved
@@ -64,11 +64,8 @@
   TTirdParties,
   TUploadOperation,
   TConnectingStorages,
-<<<<<<< HEAD
   SettingsThirdPartyType,
-=======
   TIndexItems,
->>>>>>> 26892718
 } from "./types";
 
 export async function openEdit(
