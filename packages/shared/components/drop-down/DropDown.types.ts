--- conflicted
+++ resolved
@@ -84,11 +84,8 @@
   forceCloseClickOutside?: boolean;
   withoutBackground?: boolean;
   zIndex?: number;
-<<<<<<< HEAD
+  topSpace?: number;
   onCloseDropdown: () => void;
-=======
-  topSpace?: number;
->>>>>>> 7693563c
 }
 
 export interface VirtualListProps {
