﻿// (c) Copyright Ascensio System SIA 2010-2022
//
// This program is a free software product.
// You can redistribute it and/or modify it under the terms
// of the GNU Affero General Public License (AGPL) version 3 as published by the Free Software
// Foundation. In accordance with Section 7(a) of the GNU AGPL its Section 15 shall be amended
// to the effect that Ascensio System SIA expressly excludes the warranty of non-infringement of
// any third-party rights.
//
// This program is distributed WITHOUT ANY WARRANTY, without even the implied warranty
// of MERCHANTABILITY or FITNESS FOR A PARTICULAR  PURPOSE. For details, see
// the GNU AGPL at: http://www.gnu.org/licenses/agpl-3.0.html
//
// You can contact Ascensio System SIA at Lubanas st. 125a-25, Riga, Latvia, EU, LV-1021.
//
// The  interactive user interfaces in modified source and object code versions of the Program must
// display Appropriate Legal Notices, as required under Section 5 of the GNU AGPL version 3.
//
// Pursuant to Section 7(b) of the License you must retain the original Product logo when
// distributing the program. Pursuant to Section 7(e) we decline to grant you any rights under
// trademark law for use of our trademarks.
//
// All the Product's GUI elements, including illustrations and icon sets, as well as technical writing
// content are licensed under the terms of the Creative Commons Attribution-ShareAlike 4.0
// International. See the License terms at http://creativecommons.org/licenses/by-sa/4.0/legalcode

<<<<<<< HEAD
=======
using Module = ASC.Api.Core.Module;
using SecurityContext = ASC.Core.SecurityContext;

>>>>>>> 09a02a24
namespace ASC.People.Api;

public class UserController : PeopleControllerBase
{
    private Tenant Tenant => _apiContext.Tenant;

    private readonly ICache _cache;
    private readonly TenantManager _tenantManager;
    private readonly CookiesManager _cookiesManager;
    private readonly CoreBaseSettings _coreBaseSettings;
    private readonly CustomNamingPeople _customNamingPeople;
    private readonly EmployeeDtoHelper _employeeDtoHelper;
    private readonly EmployeeFullDtoHelper _employeeFullDtoHelper;
    private readonly ILogger<UserController> _logger;
    private readonly PasswordHasher _passwordHasher;
    private readonly QueueWorkerReassign _queueWorkerReassign;
    private readonly QueueWorkerRemove _queueWorkerRemove;
    private readonly Recaptcha _recaptcha;
    private readonly TenantUtil _tenantUtil;
    private readonly UserFormatter _userFormatter;
    private readonly UserManagerWrapper _userManagerWrapper;
    private readonly WebItemManager _webItemManager;
    private readonly WebItemSecurity _webItemSecurity;
    private readonly WebItemSecurityCache _webItemSecurityCache;
    private readonly DisplayUserSettingsHelper _displayUserSettingsHelper;
    private readonly MessageTarget _messageTarget;
    private readonly SecurityContext _securityContext;
    private readonly StudioNotifyService _studioNotifyService;
    private readonly MessageService _messageService;
    private readonly AuthContext _authContext;
    private readonly SetupInfo _setupInfo;
    private readonly SettingsManager _settingsManager;
    private readonly RoomLinkService _roomLinkService;
    private readonly FileSecurity _fileSecurity;
<<<<<<< HEAD
    private readonly IDaoFactory _daoFactory;
    private readonly EmailValidationKeyProvider _validationKeyProvider;
    private readonly CountManagerChecker _countManagerChecker;
    private readonly CountUserChecker _countUserChecker;
    private readonly UsersInRoomChecker _usersInRoomChecker;
    private readonly UsersInRoomStatistic _usersInRoomStatistic;
=======
>>>>>>> 09a02a24

    public UserController(
        ICache cache,
        TenantManager tenantManager,
        CookiesManager cookiesManager,
        CoreBaseSettings coreBaseSettings,
        CustomNamingPeople customNamingPeople,
        EmployeeDtoHelper employeeDtoHelper,
        EmployeeFullDtoHelper employeeFullDtoHelper,
        ILogger<UserController> logger,
        PasswordHasher passwordHasher,
        QueueWorkerReassign queueWorkerReassign,
        QueueWorkerRemove queueWorkerRemove,
        Recaptcha recaptcha,
        TenantUtil tenantUtil,
        UserFormatter userFormatter,
        UserManagerWrapper userManagerWrapper,
        WebItemManager webItemManager,
        WebItemSecurity webItemSecurity,
        WebItemSecurityCache webItemSecurityCache,
        DisplayUserSettingsHelper displayUserSettingsHelper,
        MessageTarget messageTarget,
        SecurityContext securityContext,
        StudioNotifyService studioNotifyService,
        MessageService messageService,
        AuthContext authContext,
        SetupInfo setupInfo,
        UserManager userManager,
        PermissionContext permissionContext,
        ApiContext apiContext,
        UserPhotoManager userPhotoManager,
        IHttpClientFactory httpClientFactory,
        IHttpContextAccessor httpContextAccessor,
        SettingsManager settingsManager,
<<<<<<< HEAD
        FileSecurity fileSecurity,
        IDaoFactory daoFactory,
        EmailValidationKeyProvider validationKeyProvider,
        CountManagerChecker countManagerChecker,
        CountUserChecker activeUsersChecker,
        UsersInRoomChecker usersInRoomChecker,
        UsersInRoomStatistic usersInRoomStatistic)
=======
        RoomLinkService roomLinkService,
        FileSecurity fileSecurity)
>>>>>>> 09a02a24
        : base(userManager, permissionContext, apiContext, userPhotoManager, httpClientFactory, httpContextAccessor)
    {
        _cache = cache;
        _tenantManager = tenantManager;
        _cookiesManager = cookiesManager;
        _coreBaseSettings = coreBaseSettings;
        _customNamingPeople = customNamingPeople;
        _employeeDtoHelper = employeeDtoHelper;
        _employeeFullDtoHelper = employeeFullDtoHelper;
        _logger = logger;
        _passwordHasher = passwordHasher;
        _queueWorkerReassign = queueWorkerReassign;
        _queueWorkerRemove = queueWorkerRemove;
        _recaptcha = recaptcha;
        _tenantUtil = tenantUtil;
        _userFormatter = userFormatter;
        _userManagerWrapper = userManagerWrapper;
        _webItemManager = webItemManager;
        _webItemSecurity = webItemSecurity;
        _webItemSecurityCache = webItemSecurityCache;
        _displayUserSettingsHelper = displayUserSettingsHelper;
        _messageTarget = messageTarget;
        _securityContext = securityContext;
        _studioNotifyService = studioNotifyService;
        _messageService = messageService;
        _authContext = authContext;
        _setupInfo = setupInfo;
        _settingsManager = settingsManager;
        _roomLinkService = roomLinkService;
        _fileSecurity = fileSecurity;
<<<<<<< HEAD
        _daoFactory = daoFactory;
        _validationKeyProvider = validationKeyProvider;
        _countManagerChecker = countManagerChecker;
        _countUserChecker = activeUsersChecker;
        _usersInRoomChecker = usersInRoomChecker;
        _usersInRoomStatistic = usersInRoomStatistic;
=======
>>>>>>> 09a02a24
    }

    [HttpPost("active")]
    public async Task<EmployeeFullDto> AddMemberAsActivated(MemberRequestDto inDto)
    {
        _permissionContext.DemandPermissions(Constants.Action_AddRemoveUser);

        var user = new UserInfo();

        inDto.PasswordHash = (inDto.PasswordHash ?? "").Trim();
        if (string.IsNullOrEmpty(inDto.PasswordHash))
        {
            inDto.Password = (inDto.Password ?? "").Trim();

            if (string.IsNullOrEmpty(inDto.Password))
            {
                inDto.Password = UserManagerWrapper.GeneratePassword();
            }
            else
            {
                _userManagerWrapper.CheckPasswordPolicy(inDto.Password);
            }

            inDto.PasswordHash = _passwordHasher.GetClientPassword(inDto.Password);
        }

        //Validate email
        var address = new MailAddress(inDto.Email);
        user.Email = address.Address;
        //Set common fields
        user.FirstName = inDto.Firstname;
        user.LastName = inDto.Lastname;
        user.Title = inDto.Title;
        user.Location = inDto.Location;
        user.Notes = inDto.Comment;
        user.Sex = "male".Equals(inDto.Sex, StringComparison.OrdinalIgnoreCase)
                       ? true
                       : ("female".Equals(inDto.Sex, StringComparison.OrdinalIgnoreCase) ? (bool?)false : null);

        user.BirthDate = inDto.Birthday != null ? _tenantUtil.DateTimeFromUtc(inDto.Birthday) : null;
        user.WorkFromDate = inDto.Worksfrom != null ? _tenantUtil.DateTimeFromUtc(inDto.Worksfrom) : DateTime.UtcNow.Date;

        UpdateContacts(inDto.Contacts, user);

        _cache.Insert("REWRITE_URL" + _tenantManager.GetCurrentTenant().Id, HttpContext.Request.GetUrlRewriter().ToString(), TimeSpan.FromMinutes(5));
        user = _userManagerWrapper.AddUser(user, inDto.PasswordHash, false, false, inDto.IsVisitor, false, true, true);

        user.ActivationStatus = EmployeeActivationStatus.Activated;

        UpdateDepartments(inDto.Department, user);

        if (inDto.Files != _userPhotoManager.GetDefaultPhotoAbsoluteWebPath())
        {
            await UpdatePhotoUrl(inDto.Files, user);
        }

        return await _employeeFullDtoHelper.GetFull(user);
    }

    [HttpPost]
    [Authorize(AuthenticationSchemes = "confirm", Roles = "LinkInvite,Everyone")]
    public async Task<EmployeeFullDto> AddMember(MemberRequestDto inDto)
    {
        _apiContext.AuthByClaim();

        _permissionContext.DemandPermissions(Constants.Action_AddRemoveUser);

        var options = inDto.FromInviteLink ? await _roomLinkService.GetOptionsAsync(inDto.Key, inDto.Email) : null;

<<<<<<< HEAD
        if (inDto.FromInviteLink && !string.IsNullOrEmpty(inDto.RoomId))
        {
            var employeeType = inDto.IsVisitor ? EmployeeType.Visitor : EmployeeType.User;
            var resultWithEmail = _validationKeyProvider.ValidateEmailKey(inDto.Email + ConfirmType.LinkInvite + ((int)employeeType + inDto.RoomAccess + inDto.RoomId), inDto.Key,
                _validationKeyProvider.ValidEmailKeyInterval);
            var resultWithoutEmail = _validationKeyProvider.ValidateEmailKey(string.Empty + ConfirmType.LinkInvite + ((int)employeeType + inDto.RoomAccess + inDto.RoomId), inDto.Key,
                _validationKeyProvider.ValidEmailKeyInterval);

            if (resultWithEmail != EmailValidationKeyProvider.ValidationResult.Ok && resultWithoutEmail != EmailValidationKeyProvider.ValidationResult.Ok)
            {
                throw new SecurityException("Invalid data");
            }

            if (success)
            {
                var folderDao = _daoFactory.GetFolderDao<int>();
                var folder = await folderDao.GetFolderAsync(id);

                if (folder == null)
                {
                    throw new ItemNotFoundException("Virtual room not found");
                }
            }
            else
            {
                var folderDao = _daoFactory.GetFolderDao<string>();
                var folder = await folderDao.GetFolderAsync(inDto.RoomId);

                if (folder == null)
                {
                    throw new ItemNotFoundException("Virtual room not found");
                }
            }
=======
        if (options != null && !options.IsCorrect)
        {
            throw new SecurityException(FilesCommonResource.ErrorMessage_InvintationLink);
        }

        var user = new UserInfo();

        var byEmail = options != null && options.Type == LinkType.InvintationByEmail;

        if (byEmail)
        {
            user = _userManager.GetUserByEmail(inDto.Email);

            if (user == Constants.LostUser || user.ActivationStatus != EmployeeActivationStatus.Pending)
            {
                throw new SecurityException(FilesCommonResource.ErrorMessage_InvintationLink);
            }
>>>>>>> 09a02a24
        }

        inDto.PasswordHash = (inDto.PasswordHash ?? "").Trim();
        if (string.IsNullOrEmpty(inDto.PasswordHash))
        {
            inDto.Password = (inDto.Password ?? "").Trim();

            if (string.IsNullOrEmpty(inDto.Password))
            {
                inDto.Password = UserManagerWrapper.GeneratePassword();
            }
            else
            {
                _userManagerWrapper.CheckPasswordPolicy(inDto.Password);
            }
            inDto.PasswordHash = _passwordHasher.GetClientPassword(inDto.Password);
        }

        //Validate email
        var address = new MailAddress(inDto.Email);
        user.Email = address.Address;
        //Set common fields
        user.CultureName = inDto.CultureName;
        user.FirstName = inDto.Firstname;
        user.LastName = inDto.Lastname;
        user.Title = inDto.Title;
        user.Location = inDto.Location;
        user.Notes = inDto.Comment;
        user.Sex = "male".Equals(inDto.Sex, StringComparison.OrdinalIgnoreCase)
                       ? true
                       : ("female".Equals(inDto.Sex, StringComparison.OrdinalIgnoreCase) ? (bool?)false : null);

        user.BirthDate = inDto.Birthday != null && inDto.Birthday != DateTime.MinValue ? _tenantUtil.DateTimeFromUtc(inDto.Birthday) : null;
        user.WorkFromDate = inDto.Worksfrom != null && inDto.Worksfrom != DateTime.MinValue ? _tenantUtil.DateTimeFromUtc(inDto.Worksfrom) : DateTime.UtcNow.Date;

        UpdateContacts(inDto.Contacts, user);
        _cache.Insert("REWRITE_URL" + _tenantManager.GetCurrentTenant().Id, HttpContext.Request.GetUrlRewriter().ToString(), TimeSpan.FromMinutes(5));
        user = _userManagerWrapper.AddUser(user, inDto.PasswordHash, inDto.FromInviteLink, true, inDto.IsVisitor, inDto.FromInviteLink, true, true, byEmail);

        UpdateDepartments(inDto.Department, user);

        if (inDto.Files != _userPhotoManager.GetDefaultPhotoAbsoluteWebPath())
        {
            await UpdatePhotoUrl(inDto.Files, user);
        }

        if (options != null && options.Type == LinkType.InvintationToRoom)
        {
            var success = int.TryParse(options.RoomId, out var id);

            if (success)
            {
<<<<<<< HEAD
                _usersInRoomChecker.CheckAdd(await _usersInRoomStatistic.GetValue(id) + 1);
                await _fileSecurity.ShareAsync(id, FileEntryType.Folder, user.Id, (Files.Core.Security.FileShare)inDto.RoomAccess);
            }
            else
            {
                _usersInRoomChecker.CheckAdd(await _usersInRoomStatistic.GetValue(inDto.RoomId) + 1);
                await _fileSecurity.ShareAsync(inDto.RoomId, FileEntryType.Folder, user.Id, (Files.Core.Security.FileShare)inDto.RoomAccess);
=======
                await _fileSecurity.ShareAsync(id, Files.Core.FileEntryType.Folder, user.Id, options.Share);
            }
            else
            {
                await _fileSecurity.ShareAsync(options.RoomId, Files.Core.FileEntryType.Folder, user.Id, options.Share);
>>>>>>> 09a02a24
            }
        }

        var messageAction = inDto.IsVisitor ? MessageAction.GuestCreated : MessageAction.UserCreated;
        _messageService.Send(messageAction, _messageTarget.Create(user.Id), user.DisplayUserName(false, _displayUserSettingsHelper));

        return await _employeeFullDtoHelper.GetFull(user);
    }

    [HttpPut("{userid}/password")]
    [Authorize(AuthenticationSchemes = "confirm", Roles = "PasswordChange,EmailChange,Activation,EmailActivation,Everyone")]
    public async Task<EmployeeFullDto> ChangeUserPassword(Guid userid, MemberRequestDto inDto)
    {
        _apiContext.AuthByClaim();
        _permissionContext.DemandPermissions(new UserSecurityProvider(userid), Constants.Action_EditUser);

        var user = _userManager.GetUsers(userid);

        if (!_userManager.UserExists(user))
        {
            return null;
        }

        if (_userManager.IsSystemUser(user.Id))
        {
            throw new SecurityException();
        }

        if (!string.IsNullOrEmpty(inDto.Email))
        {
            var address = new MailAddress(inDto.Email);
            if (!string.Equals(address.Address, user.Email, StringComparison.OrdinalIgnoreCase))
            {
                user.Email = address.Address.ToLowerInvariant();
                user.ActivationStatus = EmployeeActivationStatus.Activated;
                _userManager.SaveUserInfo(user, syncCardDav: true);
            }
        }

        inDto.PasswordHash = (inDto.PasswordHash ?? "").Trim();

        if (string.IsNullOrEmpty(inDto.PasswordHash))
        {
            inDto.Password = (inDto.Password ?? "").Trim();

            if (!string.IsNullOrEmpty(inDto.Password))
            {
                inDto.PasswordHash = _passwordHasher.GetClientPassword(inDto.Password);
            }
        }

        if (!string.IsNullOrEmpty(inDto.PasswordHash))
        {
            _securityContext.SetUserPasswordHash(userid, inDto.PasswordHash);
            _messageService.Send(MessageAction.UserUpdatedPassword);

            await _cookiesManager.ResetUserCookie(userid);
            _messageService.Send(MessageAction.CookieSettingsUpdated);
        }

        return await _employeeFullDtoHelper.GetFull(GetUserInfo(userid.ToString()));
    }

    [HttpDelete("{userid}")]
    public async Task<EmployeeFullDto> DeleteMember(string userid)
    {
        _permissionContext.DemandPermissions(Constants.Action_AddRemoveUser);

        var user = GetUserInfo(userid);

        if (_userManager.IsSystemUser(user.Id) || user.IsLDAP())
        {
            throw new SecurityException();
        }

        if (user.Status != EmployeeStatus.Terminated)
        {
            throw new Exception("The user is not suspended");
        }

        CheckReassignProccess(new[] { user.Id });

        var userName = user.DisplayUserName(false, _displayUserSettingsHelper);
        _userPhotoManager.RemovePhoto(user.Id);
        _userManager.DeleteUser(user.Id);
        _queueWorkerRemove.Start(Tenant.Id, user, _securityContext.CurrentAccount.ID, false);

        _messageService.Send(MessageAction.UserDeleted, _messageTarget.Create(user.Id), userName);

        return await _employeeFullDtoHelper.GetFull(user);
    }

    [HttpDelete("@self")]
    [Authorize(AuthenticationSchemes = "confirm", Roles = "ProfileRemove")]
    public async Task<EmployeeFullDto> DeleteProfile()
    {
        _apiContext.AuthByClaim();

        if (_userManager.IsSystemUser(_securityContext.CurrentAccount.ID))
        {
            throw new SecurityException();
        }

        var user = GetUserInfo(_securityContext.CurrentAccount.ID.ToString());

        if (!_userManager.UserExists(user))
        {
            throw new Exception(Resource.ErrorUserNotFound);
        }

        if (user.IsLDAP())
        {
            throw new SecurityException();
        }

        _securityContext.AuthenticateMeWithoutCookie(Core.Configuration.Constants.CoreSystem);
        user.Status = EmployeeStatus.Terminated;

        _userManager.SaveUserInfo(user);
        var userName = user.DisplayUserName(false, _displayUserSettingsHelper);
        _messageService.Send(MessageAction.UsersUpdatedStatus, _messageTarget.Create(user.Id), userName);

        await _cookiesManager.ResetUserCookie(user.Id);
        _messageService.Send(MessageAction.CookieSettingsUpdated);

        if (_coreBaseSettings.Personal)
        {
            _userPhotoManager.RemovePhoto(user.Id);
            _userManager.DeleteUser(user.Id);
            _messageService.Send(MessageAction.UserDeleted, _messageTarget.Create(user.Id), userName);
        }
        else
        {
            //StudioNotifyService.Instance.SendMsgProfileHasDeletedItself(user);
            //StudioNotifyService.SendMsgProfileDeletion(Tenant.TenantId, user);
        }

        return await _employeeFullDtoHelper.GetFull(user);
    }

    [HttpGet("status/{status}/search")]
    public async IAsyncEnumerable<EmployeeFullDto> GetAdvanced(EmployeeStatus status, [FromQuery] string query)
    {
        if (_coreBaseSettings.Personal)
        {
            throw new MethodAccessException("Method not available");
        }

        var list = _userManager.GetUsers(status).AsEnumerable();

        if ("group".Equals(_apiContext.FilterBy, StringComparison.OrdinalIgnoreCase) && !string.IsNullOrEmpty(_apiContext.FilterValue))
        {
            var groupId = new Guid(_apiContext.FilterValue);
            //Filter by group
            list = list.Where(x => _userManager.IsUserInGroup(x.Id, groupId));
            _apiContext.SetDataFiltered();
        }

        list = list.Where(x => x.FirstName != null && x.FirstName.IndexOf(query, StringComparison.OrdinalIgnoreCase) > -1 || (x.LastName != null && x.LastName.IndexOf(query, StringComparison.OrdinalIgnoreCase) != -1) ||
                                (x.UserName != null && x.UserName.IndexOf(query, StringComparison.OrdinalIgnoreCase) != -1) || (x.Email != null && x.Email.IndexOf(query, StringComparison.OrdinalIgnoreCase) != -1) || (x.ContactsList != null && x.ContactsList.Any(y => y.IndexOf(query, StringComparison.OrdinalIgnoreCase) != -1)));

        foreach (var item in list)
        {
            yield return await _employeeFullDtoHelper.GetFull(item);
        }
    }

    [HttpGet]
    public IAsyncEnumerable<EmployeeFullDto> GetAll()
    {
        return GetByStatus(EmployeeStatus.Active);
    }

    [HttpGet("email")]
    public async Task<EmployeeFullDto> GetByEmail([FromQuery] string email)
    {
        if (_coreBaseSettings.Personal && !_userManager.GetUsers(_securityContext.CurrentAccount.ID).IsOwner(Tenant))
        {
            throw new MethodAccessException("Method not available");
        }

        var user = _userManager.GetUserByEmail(email);
        if (user.Id == Constants.LostUser.Id)
        {
            throw new ItemNotFoundException("User not found");
        }

        return await _employeeFullDtoHelper.GetFull(user);
    }

    [AllowNotPayment]
    [Authorize(AuthenticationSchemes = "confirm", Roles = "LinkInvite,Everyone")]
    [HttpGet("{username}", Order = 1)]
    public async Task<EmployeeFullDto> GetById(string username)
    {
        if (_coreBaseSettings.Personal)
        {
            throw new MethodAccessException("Method not available");
        }

        var isInvite = _httpContextAccessor.HttpContext.User.Claims
               .Any(role => role.Type == ClaimTypes.Role && ConfirmTypeExtensions.TryParse(role.Value, out var confirmType) && confirmType == ConfirmType.LinkInvite);

        _apiContext.AuthByClaim();

        var user = _userManager.GetUserByUserName(username);
        if (user.Id == Constants.LostUser.Id)
        {
            if (Guid.TryParse(username, out var userId))
            {
                user = _userManager.GetUsers(userId);
            }
            else
            {
                _logger.ErrorCouldNotGetUserByName(_securityContext.CurrentAccount.ID, username);
            }
        }

        if (user.Id == Constants.LostUser.Id)
        {
            throw new ItemNotFoundException("User not found");
        }

        if (isInvite)
        {
            return _employeeFullDtoHelper.GetSimple(user);
        }

        return await _employeeFullDtoHelper.GetFull(user);
    }

    [HttpGet("status/{status}")]
    public IAsyncEnumerable<EmployeeFullDto> GetByStatus(EmployeeStatus status)
    {
        if (_coreBaseSettings.Personal)
        {
            throw new Exception("Method not available");
        }

        Guid? groupId = null;
        if ("group".Equals(_apiContext.FilterBy, StringComparison.OrdinalIgnoreCase) && !string.IsNullOrEmpty(_apiContext.FilterValue))
        {
            groupId = new Guid(_apiContext.FilterValue);
            _apiContext.SetDataFiltered();
        }

        return GetFullByFilter(status, groupId, null, null, null);
    }

    [HttpGet("filter")]
    public async IAsyncEnumerable<EmployeeFullDto> GetFullByFilter(EmployeeStatus? employeeStatus, Guid? groupId, EmployeeActivationStatus? activationStatus, EmployeeType? employeeType, bool? isAdministrator)
    {
        var users = GetByFilter(employeeStatus, groupId, activationStatus, employeeType, isAdministrator);

        foreach (var user in users)
        {
            yield return await _employeeFullDtoHelper.GetFull(user);
        }
    }

    [HttpGet("info")]
    public Module GetModule()
    {
        var product = new PeopleProduct();
        product.Init();

        return new Module(product);
    }

    [HttpGet("search")]
    public IAsyncEnumerable<EmployeeDto> GetPeopleSearch([FromQuery] string query)
    {
        return GetSearch(query);
    }

    [HttpGet("@search/{query}")]
    public async IAsyncEnumerable<EmployeeFullDto> GetSearch(string query)
    {
        if (_coreBaseSettings.Personal)
        {
            throw new MethodAccessException("Method not available");
        }

        var groupId = Guid.Empty;
        if ("group".Equals(_apiContext.FilterBy, StringComparison.OrdinalIgnoreCase) && !string.IsNullOrEmpty(_apiContext.FilterValue))
        {
            groupId = new Guid(_apiContext.FilterValue);
        }

        var users = _userManager.Search(query, EmployeeStatus.Active, groupId);

        foreach (var user in users)
        {
            yield return await _employeeFullDtoHelper.GetFull(user);
        }
    }

    [HttpGet("simple/filter")]
    public async IAsyncEnumerable<EmployeeDto> GetSimpleByFilter(EmployeeStatus? employeeStatus, Guid? groupId, EmployeeActivationStatus? activationStatus, EmployeeType? employeeType, bool? isAdministrator)
    {
        var users = GetByFilter(employeeStatus, groupId, activationStatus, employeeType, isAdministrator);

        foreach (var user in users)
        {
            yield return await _employeeDtoHelper.Get(user);
        }
    }

    [AllowAnonymous]
    [HttpPost("register")]
    public Task<string> RegisterUserOnPersonalAsync(RegisterPersonalUserRequestDto inDto)
    {
        if (!_coreBaseSettings.Personal)
        {
            throw new MethodAccessException("Method is only available on personal.onlyoffice.com");
        }

        return InternalRegisterUserOnPersonalAsync(inDto);
    }

    [HttpPut("delete", Order = -1)]
    public async IAsyncEnumerable<EmployeeFullDto> RemoveUsers(UpdateMembersRequestDto inDto)
    {
        _permissionContext.DemandPermissions(Constants.Action_AddRemoveUser);

        CheckReassignProccess(inDto.UserIds);

        var users = inDto.UserIds.Select(userId => _userManager.GetUsers(userId))
            .Where(u => !_userManager.IsSystemUser(u.Id) && !u.IsLDAP())
            .ToList();

        var userNames = users.Select(x => x.DisplayUserName(false, _displayUserSettingsHelper)).ToList();

        foreach (var user in users)
        {
            if (user.Status != EmployeeStatus.Terminated)
            {
                continue;
            }

            _userPhotoManager.RemovePhoto(user.Id);
            _userManager.DeleteUser(user.Id);
            _queueWorkerRemove.Start(Tenant.Id, user, _securityContext.CurrentAccount.ID, false);
        }

        _messageService.Send(MessageAction.UsersDeleted, _messageTarget.Create(users.Select(x => x.Id)), userNames);

        foreach (var user in users)
        {
            yield return await _employeeFullDtoHelper.GetFull(user);
        }
    }

    [HttpPut("invite")]
    public async IAsyncEnumerable<EmployeeFullDto> ResendUserInvites(UpdateMembersRequestDto inDto)
    {
        var users = inDto.UserIds
             .Where(userId => !_userManager.IsSystemUser(userId))
             .Select(userId => _userManager.GetUsers(userId))
             .ToList();

        foreach (var user in users)
        {
            if (user.IsActive)
            {
                continue;
            }

            var viewer = _userManager.GetUsers(_securityContext.CurrentAccount.ID);

            if (viewer == null)
            {
                throw new Exception(Resource.ErrorAccessDenied);
            }

            if (_userManager.IsAdmin(viewer) || viewer.Id == user.Id)
            {
                if (user.ActivationStatus == EmployeeActivationStatus.Activated)
                {
                    user.ActivationStatus = EmployeeActivationStatus.NotActivated;
                }
                if (user.ActivationStatus == (EmployeeActivationStatus.AutoGenerated | EmployeeActivationStatus.Activated))
                {
                    user.ActivationStatus = EmployeeActivationStatus.AutoGenerated;
                }

                _userManager.SaveUserInfo(user, syncCardDav: true);
            }

            if (user.ActivationStatus == EmployeeActivationStatus.Pending)
            {
                if (_userManager.IsVisitor(user))
                {
                    _studioNotifyService.GuestInfoActivation(user);
                }
                else
                {
                    _studioNotifyService.UserInfoActivation(user);
                }
            }
            else
            {
                _studioNotifyService.SendEmailActivationInstructions(user, user.Email);
            }
        }

        _messageService.Send(MessageAction.UsersSentActivationInstructions, _messageTarget.Create(users.Select(x => x.Id)), users.Select(x => x.DisplayUserName(false, _displayUserSettingsHelper)));

        foreach (var user in users)
        {
            yield return await _employeeFullDtoHelper.GetFull(user);
        }
    }

    [HttpGet("theme")]
    public DarkThemeSettings GetTheme()
    {
        return _settingsManager.LoadForCurrentUser<DarkThemeSettings>();
    }

    [HttpPut("theme")]
    public DarkThemeSettings ChangeTheme(DarkThemeSettingsRequestDto model)
    {
        var darkThemeSettings = new DarkThemeSettings
        {
            Theme = model.Theme
        };

        _settingsManager.SaveForCurrentUser(darkThemeSettings);

        return darkThemeSettings;
    }

    [AllowNotPayment]
    [HttpGet("@self")]
    public async Task<EmployeeFullDto> Self()
    {
        var user = _userManager.GetUser(_securityContext.CurrentAccount.ID, EmployeeFullDtoHelper.GetExpression(_apiContext));

        var result = await _employeeFullDtoHelper.GetFull(user);

        result.Theme = _settingsManager.LoadForCurrentUser<DarkThemeSettings>().Theme;

        return result;
    }

    [AllowNotPayment]
    [HttpPost("email")]
    public object SendEmailChangeInstructions(UpdateMemberRequestDto inDto)
    {
        Guid.TryParse(inDto.UserId, out var userid);

        if (userid == Guid.Empty)
        {
            throw new ArgumentNullException("userid");
        }

        var email = (inDto.Email ?? "").Trim();

        if (string.IsNullOrEmpty(email))
        {
            throw new Exception(Resource.ErrorEmailEmpty);
        }

        if (!email.TestEmailRegex())
        {
            throw new Exception(Resource.ErrorNotCorrectEmail);
        }

        var viewer = _userManager.GetUsers(_securityContext.CurrentAccount.ID);
        var user = _userManager.GetUsers(userid);

        if (user == null)
        {
            throw new Exception(Resource.ErrorUserNotFound);
        }

        if (viewer == null || (user.IsOwner(Tenant) && viewer.Id != user.Id))
        {
            throw new Exception(Resource.ErrorAccessDenied);
        }

        var existentUser = _userManager.GetUserByEmail(email);

        if (existentUser.Id != Constants.LostUser.Id)
        {
            throw new Exception(_customNamingPeople.Substitute<Resource>("ErrorEmailAlreadyExists"));
        }

        if (!_userManager.IsAdmin(viewer))
        {
            _studioNotifyService.SendEmailChangeInstructions(user, email);
        }
        else
        {
            if (email == user.Email)
            {
                throw new Exception(Resource.ErrorEmailsAreTheSame);
            }

            user.Email = email;
            user.ActivationStatus = EmployeeActivationStatus.NotActivated;
            _userManager.SaveUserInfo(user, syncCardDav: true);
            _studioNotifyService.SendEmailActivationInstructions(user, email);
        }

        _messageService.Send(MessageAction.UserSentEmailChangeInstructions, user.DisplayUserName(false, _displayUserSettingsHelper));

        return string.Format(Resource.MessageEmailChangeInstuctionsSentOnEmail, email);
    }

    [AllowNotPayment]
    [AllowAnonymous]
    [HttpPost("password")]
    public object SendUserPassword(MemberRequestDto inDto)
    {
        var error = _userManagerWrapper.SendUserPassword(inDto.Email);
        if (!string.IsNullOrEmpty(error))
        {
            _logger.ErrorPasswordRecovery(inDto.Email, error);
        }

        return string.Format(Resource.MessageYourPasswordSendedToEmail, inDto.Email);
    }

    [HttpPut("activationstatus/{activationstatus}")]
    [Authorize(AuthenticationSchemes = "confirm", Roles = "Activation,Everyone")]
    public async IAsyncEnumerable<EmployeeFullDto> UpdateEmployeeActivationStatus(EmployeeActivationStatus activationstatus, UpdateMembersRequestDto inDto)
    {
        _apiContext.AuthByClaim();

        foreach (var id in inDto.UserIds.Where(userId => !_userManager.IsSystemUser(userId)))
        {
            _permissionContext.DemandPermissions(new UserSecurityProvider(id), Constants.Action_EditUser);
            var u = _userManager.GetUsers(id);
            if (u.Id == Constants.LostUser.Id || u.IsLDAP())
            {
                continue;
            }

            u.ActivationStatus = activationstatus;
            _userManager.SaveUserInfo(u);
            yield return await _employeeFullDtoHelper.GetFull(u);
        }
    }

    [HttpPut("{userid}/culture")]
    public async Task<EmployeeFullDto> UpdateMemberCulture(string userid, UpdateMemberRequestDto inDto)
    {
        var user = GetUserInfo(userid);

        if (_userManager.IsSystemUser(user.Id))
        {
            throw new SecurityException();
        }

        _permissionContext.DemandPermissions(new UserSecurityProvider(user.Id), Constants.Action_EditUser);

        var curLng = user.CultureName;

        if (_setupInfo.EnabledCultures.Find(c => string.Equals(c.Name, inDto.CultureName, StringComparison.InvariantCultureIgnoreCase)) != null)
        {
            if (curLng != inDto.CultureName)
            {
                user.CultureName = inDto.CultureName;

                try
                {
                    _userManager.SaveUserInfo(user);
                }
                catch
                {
                    user.CultureName = curLng;
                    throw;
                }

                _messageService.Send(MessageAction.UserUpdatedLanguage, _messageTarget.Create(user.Id), user.DisplayUserName(false, _displayUserSettingsHelper));

            }
        }

        return await _employeeFullDtoHelper.GetFull(user);
    }

    [HttpPut("{userid}", Order = 1)]
    public async Task<EmployeeFullDto> UpdateMember(string userid, UpdateMemberRequestDto inDto)
    {
        var user = GetUserInfo(userid);

        if (_userManager.IsSystemUser(user.Id))
        {
            throw new SecurityException();
        }

        _permissionContext.DemandPermissions(new UserSecurityProvider(user.Id), Constants.Action_EditUser);
        var self = _securityContext.CurrentAccount.ID.Equals(user.Id);
        var resetDate = new DateTime(1900, 01, 01);

        //Update it

        var isLdap = user.IsLDAP();
        var isSso = user.IsSSO();
        var isAdmin = _webItemSecurity.IsProductAdministrator(WebItemManager.PeopleProductID, _securityContext.CurrentAccount.ID);

        if (!isLdap && !isSso)
        {
            //Set common fields

            user.FirstName = inDto.Firstname ?? user.FirstName;
            user.LastName = inDto.Lastname ?? user.LastName;
            user.Location = inDto.Location ?? user.Location;

            if (isAdmin)
            {
                user.Title = inDto.Title ?? user.Title;
            }
        }

        if (!_userFormatter.IsValidUserName(user.FirstName, user.LastName))
        {
            throw new Exception(Resource.ErrorIncorrectUserName);
        }

        user.Notes = inDto.Comment ?? user.Notes;
        user.Sex = ("male".Equals(inDto.Sex, StringComparison.OrdinalIgnoreCase)
            ? true
            : ("female".Equals(inDto.Sex, StringComparison.OrdinalIgnoreCase) ? (bool?)false : null)) ?? user.Sex;

        user.BirthDate = inDto.Birthday != null ? _tenantUtil.DateTimeFromUtc(inDto.Birthday) : user.BirthDate;

        if (user.BirthDate == resetDate)
        {
            user.BirthDate = null;
        }

        user.WorkFromDate = inDto.Worksfrom != null ? _tenantUtil.DateTimeFromUtc(inDto.Worksfrom) : user.WorkFromDate;

        if (user.WorkFromDate == resetDate)
        {
            user.WorkFromDate = null;
        }

        //Update contacts
        UpdateContacts(inDto.Contacts, user);
        UpdateDepartments(inDto.Department, user);

        if (inDto.Files != await _userPhotoManager.GetPhotoAbsoluteWebPath(user.Id))
        {
            await UpdatePhotoUrl(inDto.Files, user);
        }
        if (inDto.Disable.HasValue)
        {
            user.Status = inDto.Disable.Value ? EmployeeStatus.Terminated : EmployeeStatus.Active;
            user.TerminatedDate = inDto.Disable.Value ? DateTime.UtcNow : null;
        }
        if (self && !isAdmin)
        {
            _studioNotifyService.SendMsgToAdminAboutProfileUpdated();
        }

        // change user type
        var canBeGuestFlag = !user.IsOwner(Tenant) && !_userManager.IsAdmin(user) && user.GetListAdminModules(_webItemSecurity, _webItemManager).Count == 0 && !user.IsMe(_authContext);

        if (inDto.IsVisitor && !_userManager.IsVisitor(user) && canBeGuestFlag)
        {
            await _countUserChecker.CheckUsed();
            _userManager.AddUserIntoGroup(user.Id, Constants.GroupUser.ID);
            _webItemSecurityCache.ClearCache(Tenant.Id);
        }

        if (!self && !inDto.IsVisitor && _userManager.IsVisitor(user))
        {
            await _countManagerChecker.CheckUsed();
            _userManager.RemoveUserFromGroup(user.Id, Constants.GroupUser.ID);
            _webItemSecurityCache.ClearCache(Tenant.Id);
        }

        _userManager.SaveUserInfo(user, inDto.IsVisitor, true);
        _messageService.Send(MessageAction.UserUpdated, _messageTarget.Create(user.Id), user.DisplayUserName(false, _displayUserSettingsHelper));

        if (inDto.Disable.HasValue && inDto.Disable.Value)
        {
            await _cookiesManager.ResetUserCookie(user.Id);
            _messageService.Send(MessageAction.CookieSettingsUpdated);
        }

        return await _employeeFullDtoHelper.GetFull(user);
    }

    [HttpPut("status/{status}")]
    public async IAsyncEnumerable<EmployeeFullDto> UpdateUserStatus(EmployeeStatus status, UpdateMembersRequestDto inDto)
    {
        _permissionContext.DemandPermissions(Constants.Action_EditUser);

        var users = inDto.UserIds.Select(userId => _userManager.GetUsers(userId))
            .Where(u => !_userManager.IsSystemUser(u.Id) && !u.IsLDAP())
            .ToList();

        foreach (var user in users)
        {
            if (user.IsOwner(Tenant) || user.IsMe(_authContext))
            {
                continue;
            }

            switch (status)
            {
                case EmployeeStatus.Active:
                    if (user.Status == EmployeeStatus.Terminated)
                    {
                        if (!_userManager.IsVisitor(user))
                        {
                            await _countManagerChecker.CheckUsed();
                        }
                        else
                        {
                            await _countUserChecker.CheckUsed();
                        }

                        user.Status = EmployeeStatus.Active;
                        _userManager.SaveUserInfo(user, syncCardDav: true);
                    }
                    break;
                case EmployeeStatus.Terminated:
                    user.Status = EmployeeStatus.Terminated;
                    _userManager.SaveUserInfo(user, syncCardDav: true);

                    await _cookiesManager.ResetUserCookie(user.Id);
                    _messageService.Send(MessageAction.CookieSettingsUpdated);
                    break;
            }
        }

        _messageService.Send(MessageAction.UsersUpdatedStatus, _messageTarget.Create(users.Select(x => x.Id)), users.Select(x => x.DisplayUserName(false, _displayUserSettingsHelper)));

        foreach (var user in users)
        {
            yield return await _employeeFullDtoHelper.GetFull(user);
        }
    }

    [HttpPut("type/{type}")]
    public async IAsyncEnumerable<EmployeeFullDto> UpdateUserType(EmployeeType type, UpdateMembersRequestDto inDto)
    {
        var users = inDto.UserIds
            .Where(userId => !_userManager.IsSystemUser(userId))
            .Select(userId => _userManager.GetUsers(userId))
            .ToList();

        foreach (var user in users)
        {
            if (user.IsOwner(Tenant) || _userManager.IsAdmin(user)
                || user.IsMe(_authContext) || user.GetListAdminModules(_webItemSecurity, _webItemManager).Count > 0)
            {
                continue;
            }

            switch (type)
            {
                case EmployeeType.User:
                    await _countManagerChecker.CheckUsed();
                    _userManager.RemoveUserFromGroup(user.Id, Constants.GroupUser.ID);
                    _webItemSecurityCache.ClearCache(Tenant.Id);
                    break;
                case EmployeeType.Visitor:
                    await _countUserChecker.CheckUsed();
                    _userManager.AddUserIntoGroup(user.Id, Constants.GroupUser.ID);
                    _webItemSecurityCache.ClearCache(Tenant.Id);
                    break;
            }
        }

        _messageService.Send(MessageAction.UsersUpdatedType, _messageTarget.Create(users.Select(x => x.Id)), users.Select(x => x.DisplayUserName(false, _displayUserSettingsHelper)));

        foreach (var user in users)
        {
            yield return await _employeeFullDtoHelper.GetFull(user);
        }
    }

    private void UpdateDepartments(IEnumerable<Guid> department, UserInfo user)
    {
        if (!_permissionContext.CheckPermissions(Constants.Action_EditGroups))
        {
            return;
        }

        if (department == null)
        {
            return;
        }

        var groups = _userManager.GetUserGroups(user.Id);
        var managerGroups = new List<Guid>();
        foreach (var groupInfo in groups)
        {
            _userManager.RemoveUserFromGroup(user.Id, groupInfo.ID);
            var managerId = _userManager.GetDepartmentManager(groupInfo.ID);
            if (managerId == user.Id)
            {
                managerGroups.Add(groupInfo.ID);
                _userManager.SetDepartmentManager(groupInfo.ID, Guid.Empty);
            }
        }
        foreach (var guid in department)
        {
            var userDepartment = _userManager.GetGroupInfo(guid);
            if (userDepartment != Constants.LostGroupInfo)
            {
                _userManager.AddUserIntoGroup(user.Id, guid);
                if (managerGroups.Contains(guid))
                {
                    _userManager.SetDepartmentManager(guid, user.Id);
                }
            }
        }
    }

    private void CheckReassignProccess(IEnumerable<Guid> userIds)
    {
        foreach (var userId in userIds)
        {
            var reassignStatus = _queueWorkerReassign.GetProgressItemStatus(Tenant.Id, userId);
            if (reassignStatus == null || reassignStatus.IsCompleted)
            {
                continue;
            }

            var userName = _userManager.GetUsers(userId).DisplayUserName(_displayUserSettingsHelper);

            throw new Exception(string.Format(Resource.ReassignDataRemoveUserError, userName));
        }
    }

    private async Task<string> InternalRegisterUserOnPersonalAsync(RegisterPersonalUserRequestDto inDto)
    {
        try
        {
            if (_coreBaseSettings.CustomMode)
            {
                inDto.Lang = "ru-RU";
            }

            var cultureInfo = _setupInfo.GetPersonalCulture(inDto.Lang).Value;

            if (cultureInfo != null)
            {
                Thread.CurrentThread.CurrentUICulture = cultureInfo;
            }

            inDto.Email.ThrowIfNull(new ArgumentException(Resource.ErrorEmailEmpty, "email"));

            if (!inDto.Email.TestEmailRegex())
            {
                throw new ArgumentException(Resource.ErrorNotCorrectEmail, "email");
            }

            if (!SetupInfo.IsSecretEmail(inDto.Email)
                && !string.IsNullOrEmpty(_setupInfo.RecaptchaPublicKey) && !string.IsNullOrEmpty(_setupInfo.RecaptchaPrivateKey))
            {
                var ip = Request.Headers["X-Forwarded-For"].ToString() ?? Request.GetUserHostAddress();

                if (string.IsNullOrEmpty(inDto.RecaptchaResponse)
                    || !await _recaptcha.ValidateRecaptchaAsync(inDto.RecaptchaResponse, ip))
                {
                    throw new RecaptchaException(Resource.RecaptchaInvalid);
                }
            }

            var newUserInfo = _userManager.GetUserByEmail(inDto.Email);

            if (_userManager.UserExists(newUserInfo.Id))
            {
                if (!SetupInfo.IsSecretEmail(inDto.Email) || _securityContext.IsAuthenticated)
                {
                    _studioNotifyService.SendAlreadyExist(inDto.Email);
                    return string.Empty;
                }

                try
                {
                    _securityContext.AuthenticateMe(Core.Configuration.Constants.CoreSystem);
                    _userManager.DeleteUser(newUserInfo.Id);
                }
                finally
                {
                    _securityContext.Logout();
                }
            }
            if (!inDto.Spam)
            {
                try
                {
                    //TODO
                    //const string _databaseID = "com";
                    //using (var db = DbManager.FromHttpContext(_databaseID))
                    //{
                    //    db.ExecuteNonQuery(new SqlInsert("template_unsubscribe", false)
                    //                           .InColumnValue("email", email.ToLowerInvariant())
                    //                           .InColumnValue("reason", "personal")
                    //        );
                    //    Log.Debug(String.Format("Write to template_unsubscribe {0}", email.ToLowerInvariant()));
                    //}
                }
                catch (Exception ex)
                {
                    _logger.DebugWriteToTemplateUnsubscribe(inDto.Email.ToLowerInvariant(), ex);
                }
            }

            _studioNotifyService.SendInvitePersonal(inDto.Email);
        }
        catch (Exception ex)
        {
            return ex.Message;
        }

        return string.Empty;
    }

    private IQueryable<UserInfo> GetByFilter(EmployeeStatus? employeeStatus, Guid? groupId, EmployeeActivationStatus? activationStatus, EmployeeType? employeeType, bool? isAdministrator)
    {
        if (_coreBaseSettings.Personal)
        {
            throw new MethodAccessException("Method not available");
        }

        var isAdmin = _userManager.IsAdmin(_securityContext.CurrentAccount.ID) ||
                      _webItemSecurity.IsProductAdministrator(WebItemManager.PeopleProductID, _securityContext.CurrentAccount.ID);

        var includeGroups = new List<List<Guid>>();
        if (groupId.HasValue)
        {
            includeGroups.Add(new List<Guid> { groupId.Value });
        }

        var excludeGroups = new List<Guid>();

        if (employeeType != null)
        {
            switch (employeeType)
            {
                case EmployeeType.User:
                    excludeGroups.Add(Constants.GroupUser.ID);
                    break;
                case EmployeeType.Visitor:
                    includeGroups.Add(new List<Guid> { Constants.GroupUser.ID });
                    break;
            }
        }

        if (isAdministrator.HasValue && isAdministrator.Value)
        {
            var adminGroups = new List<Guid>
            {
                    Constants.GroupAdmin.ID
            };
            var products = _webItemManager.GetItemsAll().Where(i => i is IProduct || i.ID == WebItemManager.MailProductID);
            adminGroups.AddRange(products.Select(r => r.ID));

            includeGroups.Add(adminGroups);
        }

        var users = _userManager.GetUsers(isAdmin, employeeStatus, includeGroups, excludeGroups, activationStatus, _apiContext.FilterValue, _apiContext.SortBy, !_apiContext.SortDescending, _apiContext.Count, _apiContext.StartIndex, out var total, out var count);

        _apiContext.SetTotalCount(total).SetCount(count);

        return users;
    }

    ///// <summary>
    ///// Adds a new portal user from import with the first and last name, email address
    ///// </summary>
    ///// <short>
    ///// Add new import user
    ///// </short>
    ///// <param name="userList">The list of users to add</param>
    ///// <param name="importUsersAsCollaborators" optional="true">Add users as guests (bool type: false|true)</param>
    ///// <returns>Newly created users</returns>
    //[HttpPost("import/save")]
    //public void SaveUsers(string userList, bool importUsersAsCollaborators)
    //{
    //    lock (progressQueue.SynchRoot)
    //    {
    //        var task = progressQueue.GetItems().OfType<ImportUsersTask>().FirstOrDefault(t => (int)t.Id == TenantProvider.CurrentTenantID);
    //var tenant = CoreContext.TenantManager.GetCurrentTenant();
    //Cache.Insert("REWRITE_URL" + tenant.TenantId, HttpContext.Current.Request.GetUrlRewriter().ToString(), TimeSpan.FromMinutes(5));
    //        if (task != null && task.IsCompleted)
    //        {
    //            progressQueue.Remove(task);
    //            task = null;
    //        }
    //        if (task == null)
    //        {
    //            progressQueue.Add(new ImportUsersTask(userList, importUsersAsCollaborators, GetHttpHeaders(HttpContext.Current.Request))
    //            {
    //                Id = TenantProvider.CurrentTenantID,
    //                UserId = SecurityContext.CurrentAccount.ID,
    //                Percentage = 0
    //            });
    //        }
    //    }
    //}

    //[HttpGet("import/status")]
    //public object GetStatus()
    //{
    //    lock (progressQueue.SynchRoot)
    //    {
    //        var task = progressQueue.GetItems().OfType<ImportUsersTask>().FirstOrDefault(t => (int)t.Id == TenantProvider.CurrentTenantID);
    //        if (task == null) return null;

    //        return new
    //        {
    //            Completed = task.IsCompleted,
    //            Percents = (int)task.Percentage,
    //            UserCounter = task.GetUserCounter,
    //            Status = (int)task.Status,
    //            Error = (string)task.Error,
    //            task.Data
    //        };
    //    }
    //}
}<|MERGE_RESOLUTION|>--- conflicted
+++ resolved
@@ -22,21 +22,15 @@
 //
 // All the Product's GUI elements, including illustrations and icon sets, as well as technical writing
 // content are licensed under the terms of the Creative Commons Attribution-ShareAlike 4.0
-// International. See the License terms at http://creativecommons.org/licenses/by-sa/4.0/legalcode
-
-<<<<<<< HEAD
-=======
-using Module = ASC.Api.Core.Module;
-using SecurityContext = ASC.Core.SecurityContext;
-
->>>>>>> 09a02a24
+// International. See the License terms at http://creativecommons.org/licenses/by-sa/4.0/legalcode
+
 namespace ASC.People.Api;
 
 public class UserController : PeopleControllerBase
 {
     private Tenant Tenant => _apiContext.Tenant;
 
-    private readonly ICache _cache;
+    private readonly ICache _cache;
     private readonly TenantManager _tenantManager;
     private readonly CookiesManager _cookiesManager;
     private readonly CoreBaseSettings _coreBaseSettings;
@@ -60,22 +54,17 @@
     private readonly StudioNotifyService _studioNotifyService;
     private readonly MessageService _messageService;
     private readonly AuthContext _authContext;
-    private readonly SetupInfo _setupInfo;
-    private readonly SettingsManager _settingsManager;
-    private readonly RoomLinkService _roomLinkService;
-    private readonly FileSecurity _fileSecurity;
-<<<<<<< HEAD
-    private readonly IDaoFactory _daoFactory;
-    private readonly EmailValidationKeyProvider _validationKeyProvider;
-    private readonly CountManagerChecker _countManagerChecker;
-    private readonly CountUserChecker _countUserChecker;
-    private readonly UsersInRoomChecker _usersInRoomChecker;
-    private readonly UsersInRoomStatistic _usersInRoomStatistic;
-=======
->>>>>>> 09a02a24
-
+    private readonly SetupInfo _setupInfo;
+    private readonly SettingsManager _settingsManager;
+    private readonly RoomLinkService _roomLinkService;
+    private readonly FileSecurity _fileSecurity;
+    private readonly CountManagerChecker _countManagerChecker;
+    private readonly CountUserChecker _countUserChecker;
+    private readonly UsersInRoomChecker _usersInRoomChecker;
+    private readonly UsersInRoomStatistic _usersInRoomStatistic;
+
     public UserController(
-        ICache cache,
+        ICache cache,
         TenantManager tenantManager,
         CookiesManager cookiesManager,
         CoreBaseSettings coreBaseSettings,
@@ -104,10 +93,10 @@
         PermissionContext permissionContext,
         ApiContext apiContext,
         UserPhotoManager userPhotoManager,
-        IHttpClientFactory httpClientFactory,
-        IHttpContextAccessor httpContextAccessor,
-        SettingsManager settingsManager,
-<<<<<<< HEAD
+        IHttpClientFactory httpClientFactory,
+        IHttpContextAccessor httpContextAccessor,
+        SettingsManager settingsManager,
+        RoomLinkService roomLinkService,
         FileSecurity fileSecurity,
         IDaoFactory daoFactory,
         EmailValidationKeyProvider validationKeyProvider,
@@ -115,13 +104,9 @@
         CountUserChecker activeUsersChecker,
         UsersInRoomChecker usersInRoomChecker,
         UsersInRoomStatistic usersInRoomStatistic)
-=======
-        RoomLinkService roomLinkService,
-        FileSecurity fileSecurity)
->>>>>>> 09a02a24
         : base(userManager, permissionContext, apiContext, userPhotoManager, httpClientFactory, httpContextAccessor)
     {
-        _cache = cache;
+        _cache = cache;
         _tenantManager = tenantManager;
         _cookiesManager = cookiesManager;
         _coreBaseSettings = coreBaseSettings;
@@ -145,19 +130,14 @@
         _studioNotifyService = studioNotifyService;
         _messageService = messageService;
         _authContext = authContext;
-        _setupInfo = setupInfo;
-        _settingsManager = settingsManager;
-        _roomLinkService = roomLinkService;
-        _fileSecurity = fileSecurity;
-<<<<<<< HEAD
-        _daoFactory = daoFactory;
-        _validationKeyProvider = validationKeyProvider;
-        _countManagerChecker = countManagerChecker;
-        _countUserChecker = activeUsersChecker;
-        _usersInRoomChecker = usersInRoomChecker;
-        _usersInRoomStatistic = usersInRoomStatistic;
-=======
->>>>>>> 09a02a24
+        _setupInfo = setupInfo;
+        _settingsManager = settingsManager;
+        _roomLinkService = roomLinkService;
+        _fileSecurity = fileSecurity;
+        _countManagerChecker = countManagerChecker;
+        _countUserChecker = activeUsersChecker;
+        _usersInRoomChecker = usersInRoomChecker;
+        _usersInRoomStatistic = usersInRoomStatistic;
     }
 
     [HttpPost("active")]
@@ -174,7 +154,7 @@
 
             if (string.IsNullOrEmpty(inDto.Password))
             {
-                inDto.Password = UserManagerWrapper.GeneratePassword();
+                inDto.Password = UserManagerWrapper.GeneratePassword();
             }
             else
             {
@@ -209,9 +189,9 @@
 
         UpdateDepartments(inDto.Department, user);
 
-        if (inDto.Files != _userPhotoManager.GetDefaultPhotoAbsoluteWebPath())
-        {
-            await UpdatePhotoUrl(inDto.Files, user);
+        if (inDto.Files != _userPhotoManager.GetDefaultPhotoAbsoluteWebPath())
+        {
+            await UpdatePhotoUrl(inDto.Files, user);
         }
 
         return await _employeeFullDtoHelper.GetFull(user);
@@ -225,62 +205,26 @@
 
         _permissionContext.DemandPermissions(Constants.Action_AddRemoveUser);
 
-        var options = inDto.FromInviteLink ? await _roomLinkService.GetOptionsAsync(inDto.Key, inDto.Email) : null;
-
-<<<<<<< HEAD
-        if (inDto.FromInviteLink && !string.IsNullOrEmpty(inDto.RoomId))
-        {
-            var employeeType = inDto.IsVisitor ? EmployeeType.Visitor : EmployeeType.User;
-            var resultWithEmail = _validationKeyProvider.ValidateEmailKey(inDto.Email + ConfirmType.LinkInvite + ((int)employeeType + inDto.RoomAccess + inDto.RoomId), inDto.Key,
-                _validationKeyProvider.ValidEmailKeyInterval);
-            var resultWithoutEmail = _validationKeyProvider.ValidateEmailKey(string.Empty + ConfirmType.LinkInvite + ((int)employeeType + inDto.RoomAccess + inDto.RoomId), inDto.Key,
-                _validationKeyProvider.ValidEmailKeyInterval);
-
-            if (resultWithEmail != EmailValidationKeyProvider.ValidationResult.Ok && resultWithoutEmail != EmailValidationKeyProvider.ValidationResult.Ok)
-            {
-                throw new SecurityException("Invalid data");
-            }
-
-            if (success)
-            {
-                var folderDao = _daoFactory.GetFolderDao<int>();
-                var folder = await folderDao.GetFolderAsync(id);
-
-                if (folder == null)
-                {
-                    throw new ItemNotFoundException("Virtual room not found");
+        var options = inDto.FromInviteLink ? await _roomLinkService.GetOptionsAsync(inDto.Key, inDto.Email) : null;
+
+        if (options != null && !options.IsCorrect)
+        {
+            throw new SecurityException(FilesCommonResource.ErrorMessage_InvintationLink);
+            }
+
+        var user = new UserInfo();
+
+        var byEmail = options != null && options.Type == LinkType.InvintationByEmail;
+
+        if (byEmail)
+                {
+            user = _userManager.GetUserByEmail(inDto.Email);
+
+            if (user == Constants.LostUser || user.ActivationStatus != EmployeeActivationStatus.Pending)
+                {
+                throw new SecurityException(FilesCommonResource.ErrorMessage_InvintationLink);
                 }
             }
-            else
-            {
-                var folderDao = _daoFactory.GetFolderDao<string>();
-                var folder = await folderDao.GetFolderAsync(inDto.RoomId);
-
-                if (folder == null)
-                {
-                    throw new ItemNotFoundException("Virtual room not found");
-                }
-            }
-=======
-        if (options != null && !options.IsCorrect)
-        {
-            throw new SecurityException(FilesCommonResource.ErrorMessage_InvintationLink);
-        }
-
-        var user = new UserInfo();
-
-        var byEmail = options != null && options.Type == LinkType.InvintationByEmail;
-
-        if (byEmail)
-        {
-            user = _userManager.GetUserByEmail(inDto.Email);
-
-            if (user == Constants.LostUser || user.ActivationStatus != EmployeeActivationStatus.Pending)
-            {
-                throw new SecurityException(FilesCommonResource.ErrorMessage_InvintationLink);
-            }
->>>>>>> 09a02a24
-        }
 
         inDto.PasswordHash = (inDto.PasswordHash ?? "").Trim();
         if (string.IsNullOrEmpty(inDto.PasswordHash))
@@ -289,7 +233,7 @@
 
             if (string.IsNullOrEmpty(inDto.Password))
             {
-                inDto.Password = UserManagerWrapper.GeneratePassword();
+                inDto.Password = UserManagerWrapper.GeneratePassword();
             }
             else
             {
@@ -300,8 +244,8 @@
 
         //Validate email
         var address = new MailAddress(inDto.Email);
-        user.Email = address.Address;
-        //Set common fields
+        user.Email = address.Address;
+        //Set common fields
         user.CultureName = inDto.CultureName;
         user.FirstName = inDto.Firstname;
         user.LastName = inDto.Lastname;
@@ -321,37 +265,31 @@
 
         UpdateDepartments(inDto.Department, user);
 
-        if (inDto.Files != _userPhotoManager.GetDefaultPhotoAbsoluteWebPath())
-        {
-            await UpdatePhotoUrl(inDto.Files, user);
-        }
-
-        if (options != null && options.Type == LinkType.InvintationToRoom)
-        {
-            var success = int.TryParse(options.RoomId, out var id);
-
-            if (success)
-            {
-<<<<<<< HEAD
-                _usersInRoomChecker.CheckAdd(await _usersInRoomStatistic.GetValue(id) + 1);
-                await _fileSecurity.ShareAsync(id, FileEntryType.Folder, user.Id, (Files.Core.Security.FileShare)inDto.RoomAccess);
-            }
-            else
-            {
-                _usersInRoomChecker.CheckAdd(await _usersInRoomStatistic.GetValue(inDto.RoomId) + 1);
-                await _fileSecurity.ShareAsync(inDto.RoomId, FileEntryType.Folder, user.Id, (Files.Core.Security.FileShare)inDto.RoomAccess);
-=======
+        if (inDto.Files != _userPhotoManager.GetDefaultPhotoAbsoluteWebPath())
+        {
+            await UpdatePhotoUrl(inDto.Files, user);
+        }
+
+        if (options != null && options.Type == LinkType.InvintationToRoom)
+        {
+            var success = int.TryParse(options.RoomId, out var id);
+
+            if (success)
+            {
+                    .GetAwaiter().GetResult();
+                _usersInRoomChecker.CheckAdd(await _usersInRoomStatistic.GetValue(id) + 1);
                 await _fileSecurity.ShareAsync(id, Files.Core.FileEntryType.Folder, user.Id, options.Share);
-            }
-            else
-            {
+            }
+            else
+            {
+                    .GetAwaiter().GetResult();
+                _usersInRoomChecker.CheckAdd(await _usersInRoomStatistic.GetValue(inDto.RoomId) + 1);
                 await _fileSecurity.ShareAsync(options.RoomId, Files.Core.FileEntryType.Folder, user.Id, options.Share);
->>>>>>> 09a02a24
-            }
-        }
-
-        var messageAction = inDto.IsVisitor ? MessageAction.GuestCreated : MessageAction.UserCreated;
-        _messageService.Send(messageAction, _messageTarget.Create(user.Id), user.DisplayUserName(false, _displayUserSettingsHelper));
+            }
+        }
+
+            var messageAction = inDto.IsVisitor ? MessageAction.GuestCreated : MessageAction.UserCreated;
+            _messageService.Send(messageAction, _messageTarget.Create(user.Id), user.DisplayUserName(false, _displayUserSettingsHelper));
 
         return await _employeeFullDtoHelper.GetFull(user);
     }
@@ -367,12 +305,12 @@
 
         if (!_userManager.UserExists(user))
         {
-            return null;
-        }
-
-        if (_userManager.IsSystemUser(user.Id))
-        {
-            throw new SecurityException();
+            return null;
+        }
+
+        if (_userManager.IsSystemUser(user.Id))
+        {
+            throw new SecurityException();
         }
 
         if (!string.IsNullOrEmpty(inDto.Email))
@@ -507,10 +445,10 @@
 
         list = list.Where(x => x.FirstName != null && x.FirstName.IndexOf(query, StringComparison.OrdinalIgnoreCase) > -1 || (x.LastName != null && x.LastName.IndexOf(query, StringComparison.OrdinalIgnoreCase) != -1) ||
                                 (x.UserName != null && x.UserName.IndexOf(query, StringComparison.OrdinalIgnoreCase) != -1) || (x.Email != null && x.Email.IndexOf(query, StringComparison.OrdinalIgnoreCase) != -1) || (x.ContactsList != null && x.ContactsList.Any(y => y.IndexOf(query, StringComparison.OrdinalIgnoreCase) != -1)));
-
-        foreach (var item in list)
-        {
-            yield return await _employeeFullDtoHelper.GetFull(item);
+
+        foreach (var item in list)
+        {
+            yield return await _employeeFullDtoHelper.GetFull(item);
         }
     }
 
@@ -535,8 +473,8 @@
         }
 
         return await _employeeFullDtoHelper.GetFull(user);
-    }
-
+    }
+
     [AllowNotPayment]
     [Authorize(AuthenticationSchemes = "confirm", Roles = "LinkInvite,Everyone")]
     [HttpGet("{username}", Order = 1)]
@@ -544,18 +482,18 @@
     {
         if (_coreBaseSettings.Personal)
         {
-            throw new MethodAccessException("Method not available");
-        }
-
-        var isInvite = _httpContextAccessor.HttpContext.User.Claims
-               .Any(role => role.Type == ClaimTypes.Role && ConfirmTypeExtensions.TryParse(role.Value, out var confirmType) && confirmType == ConfirmType.LinkInvite);
-
-        _apiContext.AuthByClaim();
+            throw new MethodAccessException("Method not available");
+        }
+
+        var isInvite = _httpContextAccessor.HttpContext.User.Claims
+               .Any(role => role.Type == ClaimTypes.Role && ConfirmTypeExtensions.TryParse(role.Value, out var confirmType) && confirmType == ConfirmType.LinkInvite);
+
+        _apiContext.AuthByClaim();
 
         var user = _userManager.GetUserByUserName(username);
         if (user.Id == Constants.LostUser.Id)
         {
-            if (Guid.TryParse(username, out var userId))
+            if (Guid.TryParse(username, out var userId))
             {
                 user = _userManager.GetUsers(userId);
             }
@@ -568,12 +506,12 @@
         if (user.Id == Constants.LostUser.Id)
         {
             throw new ItemNotFoundException("User not found");
-        }
-
-        if (isInvite)
-        {
-            return _employeeFullDtoHelper.GetSimple(user);
-        }
+        }
+
+        if (isInvite)
+        {
+            return _employeeFullDtoHelper.GetSimple(user);
+        }
 
         return await _employeeFullDtoHelper.GetFull(user);
     }
@@ -599,11 +537,11 @@
     [HttpGet("filter")]
     public async IAsyncEnumerable<EmployeeFullDto> GetFullByFilter(EmployeeStatus? employeeStatus, Guid? groupId, EmployeeActivationStatus? activationStatus, EmployeeType? employeeType, bool? isAdministrator)
     {
-        var users = GetByFilter(employeeStatus, groupId, activationStatus, employeeType, isAdministrator);
-
-        foreach (var user in users)
-        {
-            yield return await _employeeFullDtoHelper.GetFull(user);
+        var users = GetByFilter(employeeStatus, groupId, activationStatus, employeeType, isAdministrator);
+
+        foreach (var user in users)
+        {
+            yield return await _employeeFullDtoHelper.GetFull(user);
         }
     }
 
@@ -628,19 +566,19 @@
         if (_coreBaseSettings.Personal)
         {
             throw new MethodAccessException("Method not available");
-        }
-
-        var groupId = Guid.Empty;
-        if ("group".Equals(_apiContext.FilterBy, StringComparison.OrdinalIgnoreCase) && !string.IsNullOrEmpty(_apiContext.FilterValue))
-        {
-            groupId = new Guid(_apiContext.FilterValue);
-        }
-
-        var users = _userManager.Search(query, EmployeeStatus.Active, groupId);
-
-        foreach (var user in users)
-        {
-            yield return await _employeeFullDtoHelper.GetFull(user);
+        }
+
+        var groupId = Guid.Empty;
+        if ("group".Equals(_apiContext.FilterBy, StringComparison.OrdinalIgnoreCase) && !string.IsNullOrEmpty(_apiContext.FilterValue))
+        {
+            groupId = new Guid(_apiContext.FilterValue);
+        }
+
+        var users = _userManager.Search(query, EmployeeStatus.Active, groupId);
+
+        foreach (var user in users)
+        {
+            yield return await _employeeFullDtoHelper.GetFull(user);
         }
     }
 
@@ -648,10 +586,10 @@
     public async IAsyncEnumerable<EmployeeDto> GetSimpleByFilter(EmployeeStatus? employeeStatus, Guid? groupId, EmployeeActivationStatus? activationStatus, EmployeeType? employeeType, bool? isAdministrator)
     {
         var users = GetByFilter(employeeStatus, groupId, activationStatus, employeeType, isAdministrator);
-
-        foreach (var user in users)
-        {
-            yield return await _employeeDtoHelper.Get(user);
+
+        foreach (var user in users)
+        {
+            yield return await _employeeDtoHelper.Get(user);
         }
     }
 
@@ -682,7 +620,7 @@
 
         foreach (var user in users)
         {
-            if (user.Status != EmployeeStatus.Terminated)
+            if (user.Status != EmployeeStatus.Terminated)
             {
                 continue;
             }
@@ -692,79 +630,79 @@
             _queueWorkerRemove.Start(Tenant.Id, user, _securityContext.CurrentAccount.ID, false);
         }
 
-        _messageService.Send(MessageAction.UsersDeleted, _messageTarget.Create(users.Select(x => x.Id)), userNames);
-
-        foreach (var user in users)
-        {
-            yield return await _employeeFullDtoHelper.GetFull(user);
-        }
+        _messageService.Send(MessageAction.UsersDeleted, _messageTarget.Create(users.Select(x => x.Id)), userNames);
+
+        foreach (var user in users)
+        {
+            yield return await _employeeFullDtoHelper.GetFull(user);
+        }
     }
 
     [HttpPut("invite")]
-    public async IAsyncEnumerable<EmployeeFullDto> ResendUserInvites(UpdateMembersRequestDto inDto)
-    {
-        var users = inDto.UserIds
-             .Where(userId => !_userManager.IsSystemUser(userId))
-             .Select(userId => _userManager.GetUsers(userId))
+    public async IAsyncEnumerable<EmployeeFullDto> ResendUserInvites(UpdateMembersRequestDto inDto)
+    {
+        var users = inDto.UserIds
+             .Where(userId => !_userManager.IsSystemUser(userId))
+             .Select(userId => _userManager.GetUsers(userId))
              .ToList();
 
-        foreach (var user in users)
-        {
-            if (user.IsActive)
-            {
-                continue;
+        foreach (var user in users)
+        {
+            if (user.IsActive)
+            {
+                continue;
             }
 
             var viewer = _userManager.GetUsers(_securityContext.CurrentAccount.ID);
 
             if (viewer == null)
             {
-                throw new Exception(Resource.ErrorAccessDenied);
-            }
-
-            if (_userManager.IsAdmin(viewer) || viewer.Id == user.Id)
+                throw new Exception(Resource.ErrorAccessDenied);
+            }
+
+            if (_userManager.IsAdmin(viewer) || viewer.Id == user.Id)
             {
                 if (user.ActivationStatus == EmployeeActivationStatus.Activated)
                 {
                     user.ActivationStatus = EmployeeActivationStatus.NotActivated;
                 }
-                if (user.ActivationStatus == (EmployeeActivationStatus.AutoGenerated | EmployeeActivationStatus.Activated))
+                if (user.ActivationStatus == (EmployeeActivationStatus.AutoGenerated | EmployeeActivationStatus.Activated))
                 {
                     user.ActivationStatus = EmployeeActivationStatus.AutoGenerated;
                 }
 
-                _userManager.SaveUserInfo(user, syncCardDav: true);
-            }
-
-            if (user.ActivationStatus == EmployeeActivationStatus.Pending)
-            {
-                if (_userManager.IsVisitor(user))
-                {
-                    _studioNotifyService.GuestInfoActivation(user);
-                }
-                else
-                {
-                    _studioNotifyService.UserInfoActivation(user);
-                }
-            }
-            else
-            {
-                _studioNotifyService.SendEmailActivationInstructions(user, user.Email);
-            }
-        }
-
-        _messageService.Send(MessageAction.UsersSentActivationInstructions, _messageTarget.Create(users.Select(x => x.Id)), users.Select(x => x.DisplayUserName(false, _displayUserSettingsHelper)));
-
-        foreach (var user in users)
-        {
-            yield return await _employeeFullDtoHelper.GetFull(user);
-        }
-    }
-
-    [HttpGet("theme")]
-    public DarkThemeSettings GetTheme()
-    {
-        return _settingsManager.LoadForCurrentUser<DarkThemeSettings>();
+                _userManager.SaveUserInfo(user, syncCardDav: true);
+            }
+
+            if (user.ActivationStatus == EmployeeActivationStatus.Pending)
+            {
+                if (_userManager.IsVisitor(user))
+                {
+                    _studioNotifyService.GuestInfoActivation(user);
+                }
+                else
+                {
+                    _studioNotifyService.UserInfoActivation(user);
+                }
+            }
+            else
+            {
+                _studioNotifyService.SendEmailActivationInstructions(user, user.Email);
+            }
+        }
+
+        _messageService.Send(MessageAction.UsersSentActivationInstructions, _messageTarget.Create(users.Select(x => x.Id)), users.Select(x => x.DisplayUserName(false, _displayUserSettingsHelper)));
+
+        foreach (var user in users)
+        {
+            yield return await _employeeFullDtoHelper.GetFull(user);
+        }
+    }
+
+    [HttpGet("theme")]
+    public DarkThemeSettings GetTheme()
+    {
+        return _settingsManager.LoadForCurrentUser<DarkThemeSettings>();
     }
 
     [HttpPut("theme")]
@@ -778,19 +716,19 @@
         _settingsManager.SaveForCurrentUser(darkThemeSettings);
 
         return darkThemeSettings;
-    }
+    }
 
     [AllowNotPayment]
     [HttpGet("@self")]
-    public async Task<EmployeeFullDto> Self()
+    public async Task<EmployeeFullDto> Self()
     {
         var user = _userManager.GetUser(_securityContext.CurrentAccount.ID, EmployeeFullDtoHelper.GetExpression(_apiContext));
 
-        var result = await _employeeFullDtoHelper.GetFull(user);
-
-        result.Theme = _settingsManager.LoadForCurrentUser<DarkThemeSettings>().Theme;
-
-        return result;
+        var result = await _employeeFullDtoHelper.GetFull(user);
+
+        result.Theme = _settingsManager.LoadForCurrentUser<DarkThemeSettings>().Theme;
+
+        return result;
     }
 
     [AllowNotPayment]
@@ -865,7 +803,7 @@
     {
         var error = _userManagerWrapper.SendUserPassword(inDto.Email);
         if (!string.IsNullOrEmpty(error))
-        {
+        {
             _logger.ErrorPasswordRecovery(inDto.Email, error);
         }
 
@@ -888,7 +826,7 @@
             }
 
             u.ActivationStatus = activationstatus;
-            _userManager.SaveUserInfo(u);
+            _userManager.SaveUserInfo(u);
             yield return await _employeeFullDtoHelper.GetFull(u);
         }
     }
@@ -1011,14 +949,14 @@
         var canBeGuestFlag = !user.IsOwner(Tenant) && !_userManager.IsAdmin(user) && user.GetListAdminModules(_webItemSecurity, _webItemManager).Count == 0 && !user.IsMe(_authContext);
 
         if (inDto.IsVisitor && !_userManager.IsVisitor(user) && canBeGuestFlag)
-        {
+        {
             await _countUserChecker.CheckUsed();
             _userManager.AddUserIntoGroup(user.Id, Constants.GroupUser.ID);
             _webItemSecurityCache.ClearCache(Tenant.Id);
         }
 
         if (!self && !inDto.IsVisitor && _userManager.IsVisitor(user))
-        {
+        {
             await _countManagerChecker.CheckUsed();
             _userManager.RemoveUserFromGroup(user.Id, Constants.GroupUser.ID);
             _webItemSecurityCache.ClearCache(Tenant.Id);
@@ -1034,8 +972,8 @@
         }
 
         return await _employeeFullDtoHelper.GetFull(user);
-    }
-
+    }
+
     [HttpPut("status/{status}")]
     public async IAsyncEnumerable<EmployeeFullDto> UpdateUserStatus(EmployeeStatus status, UpdateMembersRequestDto inDto)
     {
@@ -1056,14 +994,14 @@
             {
                 case EmployeeStatus.Active:
                     if (user.Status == EmployeeStatus.Terminated)
-                    {
-                        if (!_userManager.IsVisitor(user))
-                        {
-                            await _countManagerChecker.CheckUsed();
-                        }
-                        else
-                        {
-                            await _countUserChecker.CheckUsed();
+                    {
+                        if (!_userManager.IsVisitor(user))
+                        {
+                            await _countManagerChecker.CheckUsed();
+                        }
+                        else
+                        {
+                            await _countUserChecker.CheckUsed();
                         }
 
                         user.Status = EmployeeStatus.Active;
@@ -1080,11 +1018,11 @@
             }
         }
 
-        _messageService.Send(MessageAction.UsersUpdatedStatus, _messageTarget.Create(users.Select(x => x.Id)), users.Select(x => x.DisplayUserName(false, _displayUserSettingsHelper)));
-
-        foreach (var user in users)
-        {
-            yield return await _employeeFullDtoHelper.GetFull(user);
+        _messageService.Send(MessageAction.UsersUpdatedStatus, _messageTarget.Create(users.Select(x => x.Id)), users.Select(x => x.DisplayUserName(false, _displayUserSettingsHelper)));
+
+        foreach (var user in users)
+        {
+            yield return await _employeeFullDtoHelper.GetFull(user);
         }
     }
 
@@ -1106,24 +1044,24 @@
 
             switch (type)
             {
-                case EmployeeType.User:
-                    await _countManagerChecker.CheckUsed();
-                    _userManager.RemoveUserFromGroup(user.Id, Constants.GroupUser.ID);
+                case EmployeeType.User:
+                    await _countManagerChecker.CheckUsed();
+                    _userManager.RemoveUserFromGroup(user.Id, Constants.GroupUser.ID);
                     _webItemSecurityCache.ClearCache(Tenant.Id);
                     break;
-                case EmployeeType.Visitor:
-                    await _countUserChecker.CheckUsed();
-                    _userManager.AddUserIntoGroup(user.Id, Constants.GroupUser.ID);
+                case EmployeeType.Visitor:
+                    await _countUserChecker.CheckUsed();
+                    _userManager.AddUserIntoGroup(user.Id, Constants.GroupUser.ID);
                     _webItemSecurityCache.ClearCache(Tenant.Id);
                     break;
             }
         }
 
-        _messageService.Send(MessageAction.UsersUpdatedType, _messageTarget.Create(users.Select(x => x.Id)), users.Select(x => x.DisplayUserName(false, _displayUserSettingsHelper)));
-
-        foreach (var user in users)
-        {
-            yield return await _employeeFullDtoHelper.GetFull(user);
+        _messageService.Send(MessageAction.UsersUpdatedType, _messageTarget.Create(users.Select(x => x.Id)), users.Select(x => x.DisplayUserName(false, _displayUserSettingsHelper)));
+
+        foreach (var user in users)
+        {
+            yield return await _employeeFullDtoHelper.GetFull(user);
         }
     }
 
@@ -1332,7 +1270,7 @@
     //    lock (progressQueue.SynchRoot)
     //    {
     //        var task = progressQueue.GetItems().OfType<ImportUsersTask>().FirstOrDefault(t => (int)t.Id == TenantProvider.CurrentTenantID);
-    //var tenant = CoreContext.TenantManager.GetCurrentTenant();
+    //var tenant = CoreContext.TenantManager.GetCurrentTenant();
     //Cache.Insert("REWRITE_URL" + tenant.TenantId, HttpContext.Current.Request.GetUrlRewriter().ToString(), TimeSpan.FromMinutes(5));
     //        if (task != null && task.IsCompleted)
     //        {
