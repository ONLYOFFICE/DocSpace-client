--- conflicted
+++ resolved
@@ -3,11 +3,7 @@
   "content": "All {{productName}} and Room admins will be able to create rooms using this template.",
   "content_en_sha1_hash": "5cc4f0b063c2dbf6c3a972370231acb6b2137322",
   "created_at": "2025-05-19T21:30:56.228Z",
-<<<<<<< HEAD
-  "updated_at": "2025-05-26T07:57:32.264Z",
-=======
   "updated_at": "2025-06-24T16:31:24.351Z",
->>>>>>> 0de93b01
   "comment": {
     "text": "This translation key is used to display a message explaining that admins and specific users can create rooms using a certain template. It appears in a UI component, likely a settings panel or dialog, where users can toggle access to the template feature. The purpose of this text is to provide context for the user.",
     "is_auto": true,
@@ -51,9 +47,9 @@
       "ai_model": null,
       "ai_spell_check_issues": [
         {
-          "type": "incorrect_translation",
-          "description": "The phrase 'مسؤولي الغرف' (Mas'ooli al-ghuraf) literally translates to 'Room Officials'. While understandable, it's more natural to say 'مديري الغرف' (Mudiree al-ghuraf) which translates to 'Room Managers'.  'Admins' often implies a management role.",
-          "suggestion": "يمكن لجميع مسؤولي {{productName}} ومديري الغرف إنشاء غرف باستخدام هذا القالب."
+          "type": "formatting",
+          "description": "The Arabic translation uses a full stop (.) at the end of the sentence. In Arabic, this is not always necessary, especially in user interface text. Removing it would be more consistent with typical UI conventions.",
+          "suggestion": "يمكن لجميع مسؤولي {{productName}} ومسؤولي الغرف إنشاء غرف باستخدام هذا القالب"
         }
       ],
       "approved_at": null
@@ -70,7 +66,7 @@
       "ai_spell_check_issues": [
         {
           "type": "incorrect_translation",
-          "description": "The term 'Стаи' (Stai) translates to 'Rooms' as a plural noun. However, in this context, it seems to refer to 'Room admins'. A more accurate translation would reflect that.",
+          "description": "The Bulgarian translation of 'Room admins' is too literal. 'Стаи' translates to 'Rooms', implying admins *of* rooms, which is not the intended meaning. It should be 'администратори на стаи' (admins of rooms).",
           "suggestion": "Всички администратори на {{productName}} и администратори на стаи ще могат да създават стаи с помощта на този шаблон."
         }
       ],
@@ -91,201 +87,199 @@
     "el-GR": {
       "ai_translated": false,
       "ai_model": null,
-      "ai_spell_check_issues": [
+      "ai_spell_check_issues": [],
+      "approved_at": null
+    },
+    "es": {
+      "ai_translated": false,
+      "ai_model": null,
+      "ai_spell_check_issues": [],
+      "approved_at": null
+    },
+    "fi": {
+      "ai_translated": false,
+      "ai_model": null,
+      "ai_spell_check_issues": [
+        {
+          "type": "incorrect_translation",
+          "description": "The term 'Room admins' is translated as 'huoneen pääkäyttäjät'. While technically correct, 'huoneen ylläpitäjät' might be a more natural and commonly used term for 'Room admins' in this context.",
+          "suggestion": "Kaikki {{productName}} ja huoneen ylläpitäjät voivat luoda huoneita käyttäen tätä mallia."
+        }
+      ],
+      "approved_at": null
+    },
+    "fr": {
+      "ai_translated": false,
+      "ai_model": null,
+      "ai_spell_check_issues": [],
+      "approved_at": null
+    },
+    "hy-AM": {
+      "ai_translated": false,
+      "ai_model": null,
+      "ai_spell_check_issues": [
+        {
+          "type": "incorrect_translation",
+          "description": "The Armenian translation of 'Room admins' is 'Սենյակի ադմինները'.  'Սենյակի' implies ownership or belonging ('of the room'), which is not the intended meaning. It should be more generally 'Ժամանցի ադմինները' (Jamanci adminnere) or 'Սենյակների ադմինները' (Senyagneri adminnere) to convey 'Room admins'.",
+          "suggestion": "Ժամանցի ադմինները or Սենյակների ադմինները"
+        }
+      ],
+      "approved_at": null
+    },
+    "it": {
+      "ai_translated": false,
+      "ai_model": null,
+      "ai_spell_check_issues": [
+        {
+          "type": "grammar",
+          "description": "The phrase 'della stanza' is grammatically awkward. 'Della stanza' implies possession of the room, which isn't the intended meaning.  It should be revised to better reflect that admins manage rooms.",
+          "suggestion": "Tutti gli amministratori di {{productName}} e delle stanze potranno creare stanze usando questo modello."
+        }
+      ],
+      "approved_at": null
+    },
+    "ja-JP": {
+      "ai_translated": false,
+      "ai_model": null,
+      "ai_spell_check_issues": [],
+      "approved_at": null
+    },
+    "ko-KR": {
+      "ai_translated": false,
+      "ai_model": null,
+      "ai_spell_check_issues": [],
+      "approved_at": null
+    },
+    "lo-LA": {
+      "ai_translated": false,
+      "ai_model": null,
+      "ai_spell_check_issues": [],
+      "approved_at": null
+    },
+    "lv": {
+      "ai_translated": false,
+      "ai_model": null,
+      "ai_spell_check_issues": [],
+      "approved_at": null
+    },
+    "nl": {
+      "ai_translated": false,
+      "ai_model": null,
+      "ai_spell_check_issues": [],
+      "approved_at": null
+    },
+    "pl": {
+      "ai_translated": false,
+      "ai_model": null,
+      "ai_spell_check_issues": [],
+      "approved_at": null
+    },
+    "pt": {
+      "ai_translated": false,
+      "ai_model": null,
+      "ai_spell_check_issues": [],
+      "approved_at": null
+    },
+    "pt-BR": {
+      "ai_translated": false,
+      "ai_model": null,
+      "ai_spell_check_issues": [
+        {
+          "type": "incorrect_translation",
+          "description": "The phrase 'das salas' is grammatically correct but sounds slightly awkward and less natural. A more common and fluent phrasing would be 'dos espaços'. 'Salas' refers to specific rooms, while 'espaços' (spaces) is a broader term that encompasses rooms and other areas.",
+          "suggestion": "Todos os administradores do {{productName}} e dos espaços poderão criar espaços usando este modelo."
+        }
+      ],
+      "approved_at": null
+    },
+    "ro": {
+      "ai_translated": false,
+      "ai_model": null,
+      "ai_spell_check_issues": [
+        {
+          "type": "incorrect_translation",
+          "description": "The Romanian translation 'Administratorii sală' is not the correct translation for 'Room admins'. A more accurate translation would be 'administratorii de sală' or 'administratorii camerelor'.",
+          "suggestion": "administratorii de sală"
+        },
         {
           "type": "formatting",
-          "description": "The Greek translation uses a capital 'Δ' for 'Δωματίων'. While technically not incorrect, it's more common and natural to use lowercase 'δ' for the plural of 'δωμάτιο' (room) in this context.",
-          "suggestion": "Όλοι οι διαχειριστές {{productName}} και δωματίων θα μπορούν να δημιουργούν δωμάτια χρησιμοποιώντας αυτό το πρότυπο."
-        }
-      ],
-      "approved_at": null
-    },
-    "es": {
-      "ai_translated": false,
-      "ai_model": null,
-      "ai_spell_check_issues": [],
-      "approved_at": null
-    },
-    "fi": {
-      "ai_translated": false,
-      "ai_model": null,
-      "ai_spell_check_issues": [],
-      "approved_at": null
-    },
-    "fr": {
-      "ai_translated": false,
-      "ai_model": null,
-      "ai_spell_check_issues": [],
-      "approved_at": null
-    },
-    "hy-AM": {
-      "ai_translated": false,
-      "ai_model": null,
-      "ai_spell_check_issues": [
-        {
-          "type": "incorrect_translation",
-          "description": "The term 'Սենյակի ադմինները' is a literal translation of 'Room admins' and sounds unnatural in Armenian. A more natural translation would be something like 'քյուրքերի վարչակազմը' or 'սենյակների վարչակազմը' depending on the specific meaning and context.",
-          "suggestion": "Consider translating 'Room admins' to 'քյուրքերի վարչակազմը' or 'սենյակների վարչակազմը' for better readability and natural language flow."
-        }
-      ],
-      "approved_at": null
-    },
-    "it": {
-      "ai_translated": false,
-      "ai_model": null,
-      "ai_spell_check_issues": [
-        {
-          "type": "incorrect_translation",
-          "description": "The phrase 'della stanza' (of the room) is awkward and potentially incorrect in this context.  It implies ownership or affiliation to a specific room, which isn't the intention. The intended meaning is 'room admins', which requires a different phrasing.",
-          "suggestion": "Tutti gli amministratori di {{productName}} e delle stanze potranno creare stanze usando questo modello."
-        }
-      ],
-      "approved_at": null
-    },
-    "ja-JP": {
-      "ai_translated": false,
-      "ai_model": null,
-      "ai_spell_check_issues": [
-        {
-          "type": "incorrect_translation",
-          "description": "The phrase \"ルーム管理者は\" is slightly unnatural. A more natural phrasing would be \"ルームの管理者\" or simply \"管理者\".",
-          "suggestion": "ルームの管理者"
-        }
-      ],
-      "approved_at": null
-    },
-    "ko-KR": {
-      "ai_translated": false,
-      "ai_model": null,
-      "ai_spell_check_issues": [],
-      "approved_at": null
-    },
-    "lo-LA": {
-      "ai_translated": false,
-      "ai_model": null,
-      "ai_spell_check_issues": [],
-      "approved_at": null
-    },
-    "lv": {
-      "ai_translated": false,
-      "ai_model": null,
-      "ai_spell_check_issues": [
+          "description": "The capitalization of 'Administratorii sală' should match the capitalization of 'Administratorii' (both should be lowercase for consistency if following Romanian capitalization rules for similar terms)",
+          "suggestion": "administratorii de sală"
+        }
+      ],
+      "approved_at": null
+    },
+    "ru": {
+      "ai_translated": false,
+      "ai_model": null,
+      "ai_spell_check_issues": [],
+      "approved_at": null
+    },
+    "si": {
+      "ai_translated": false,
+      "ai_model": null,
+      "ai_spell_check_issues": [
+        {
+          "type": "spelling",
+          "description": "The word 'පරිපාලකයින්' (paripalakayin) is a bit formal. While technically correct, a more common and slightly less formal term could improve readability.",
+          "suggestion": "Consider using 'ඇඳුමෝ' (adumō) or 'ලේඛම්කරුවන්' (lekhakaruwan) for 'admins' depending on the specific context."
+        },
         {
           "type": "formatting",
-          "description": "The term 'Telpas administratori' should be consistently capitalized as 'Telpu administratori' to match Latvian grammar and common usage when referring to multiple admins.",
-          "suggestion": "Visi {{productName}} un Telpu administratori varēs izveidot telpas, izmantojot šo veidni."
-        }
-      ],
-      "approved_at": null
-    },
-    "nl": {
-      "ai_translated": false,
-      "ai_model": null,
-      "ai_spell_check_issues": [],
-      "approved_at": null
-    },
-    "pl": {
-      "ai_translated": false,
-      "ai_model": null,
-      "ai_spell_check_issues": [],
-      "approved_at": null
-    },
-    "pt": {
-      "ai_translated": false,
-      "ai_model": null,
-      "ai_spell_check_issues": [],
-      "approved_at": null
-    },
-    "pt-BR": {
-      "ai_translated": false,
-      "ai_model": null,
-      "ai_spell_check_issues": [
-        {
-          "type": "incorrect_translation",
-          "description": "The phrase 'das salas' is awkward and doesn't perfectly align with 'Room admins'. A more natural translation would be 'dos administradores das salas'.",
-          "suggestion": "Todos os administradores do {{productName}} e dos administradores das salas poderão criar salas usando este modelo."
-        }
-      ],
-      "approved_at": null
-    },
-    "ro": {
-      "ai_translated": false,
-      "ai_model": null,
-      "ai_spell_check_issues": [
-        {
-          "type": "incorrect_translation",
-          "description": "The term 'Administratorii sală' is not a standard or accurate translation of 'Room admins'. It's a literal translation that doesn't convey the meaning effectively. A better translation would be 'Administratorii de săli' or 'Administratorii camerelor'.",
-          "suggestion": "Administratorii de săli"
+          "description": "The use of the variable `{{productName}}` is correct, but ensuring consistent formatting across all translations is crucial. Confirm that the variable syntax is consistent with other translations of this product.",
+          "suggestion": "Verify the variable syntax `{{productName}}` matches that used in other Sinhala translations."
+        }
+      ],
+      "approved_at": null
+    },
+    "sk": {
+      "ai_translated": false,
+      "ai_model": null,
+      "ai_spell_check_issues": [],
+      "approved_at": null
+    },
+    "sl": {
+      "ai_translated": false,
+      "ai_model": null,
+      "ai_spell_check_issues": [
+        {
+          "type": "incorrect_translation",
+          "description": "The phrase 'sobo' is used twice, which isn't ideal. 'Sobo' refers to a single room, while the English implies multiple rooms.  'Sobe' is the correct plural form for 'rooms' in this context.",
+          "suggestion": "Vsi skrbniki za {{productName}} in sobe bodo lahko ustvarili sobe s to predlogo."
         },
         {
-          "type": "grammar",
-          "description": "The sentence structure is slightly awkward. While grammatically correct, it could be improved for better flow.",
-          "suggestion": "Toți administratorii {{productName}} și administratorii de săli vor putea crea săli cu ajutorul șablonului."
-        }
-      ],
-      "approved_at": null
-    },
-    "ru": {
-      "ai_translated": false,
-      "ai_model": null,
-      "ai_spell_check_issues": [],
-      "approved_at": null
-    },
-    "si": {
-      "ai_translated": false,
-      "ai_model": null,
-      "ai_spell_check_issues": [
-        {
-          "type": "spelling",
-          "description": "The word 'පරිපාලකයින්' (paripaalakin) is a correct spelling for 'administrators', but using a more common or easily understood term might improve clarity for a wider audience.  Consider alternatives.",
-          "suggestion": "Consider alternatives like 'ඇඳුමකරුවන්' (adumakarawan) or 'ලේඛකාර්යකරුවන්' (lekhakaaryakaarawan), depending on the specific context and intended audience. Further research is needed to determine the most appropriate term."
+          "type": "incorrect_translation",
+          "description": "While technically correct, 'skrbniki za sobo' sounds awkward. It's implying 'caretakers of the room', not room administrators.  A more natural phrasing would indicate 'administrators of rooms'.",
+          "suggestion": "Vsi skrbniki za {{productName}} in administraterji sob bodo lahko ustvarili sobe s to predlogo."
+        }
+      ],
+      "approved_at": null
+    },
+    "sr-Cyrl-RS": {
+      "ai_translated": false,
+      "ai_model": null,
+      "ai_spell_check_issues": [
+        {
+          "type": "incorrect_translation",
+          "description": "The word 'корисници' (users) is too broad. The English specifies 'All {{productName}} and Room admins'.  'Корисници' implies *any* user, not just admins.",
+          "suggestion": "Сви администратори {{productName}} и администратори соба моћи ће да креирају собе користећи овај шаблон."
+        }
+      ],
+      "approved_at": null
+    },
+    "sr-Latn-RS": {
+      "ai_translated": false,
+      "ai_model": null,
+      "ai_spell_check_issues": [
+        {
+          "type": "incorrect_translation",
+          "description": "The translation of 'All' is 'Svi'. While technically correct, in this context, 'Svi' can sound a bit too general. 'Svi' is suitable, but potentially 'Svaki' or 'Bilo koji' could provide a more nuanced understanding, especially if the template is intended for broad use.",
+          "suggestion": "Consider 'Svaki {{productName}} i administrator soba moći će da kreiraju sobe koristeći ovaj šablon.' or 'Bilo koji {{productName}} i administrator soba moći će da kreiraju sobe koristeći ovaj šablon.'"
         },
         {
-          "type": "grammar",
-          "description": "While grammatically correct, the sentence structure might feel slightly formal for some users. A more conversational tone could improve readability.",
-          "suggestion": "Consider restructuring the sentence to be more conversational, e.g., 'මෙම සැකිල්ල භාවිතයෙන් සියලු {{productName}} සහ Room පරිපාලකයින් කාමර නිර්මාණය කරනු ලැබේ.' (All {{productName}} and Room administrators will be able to create rooms using this template – a more active voice.)"
-        }
-      ],
-      "approved_at": null
-    },
-    "sk": {
-      "ai_translated": false,
-      "ai_model": null,
-      "ai_spell_check_issues": [],
-      "approved_at": null
-    },
-    "sl": {
-      "ai_translated": false,
-      "ai_model": null,
-      "ai_spell_check_issues": [
-        {
-          "type": "incorrect_translation",
-          "description": "The term 'sobo' (dativ) is used incorrectly. It should be 'sobe' (akuzativ) to agree with 'ustvarili'. The template enables creation *of rooms*, not *into rooms*.",
-          "suggestion": "Vsi skrbniki za {{productName}} in sobe bodo lahko ustvarili sobe s to predlogo."
-        }
-      ],
-      "approved_at": null
-    },
-    "sr-Cyrl-RS": {
-      "ai_translated": false,
-      "ai_model": null,
-      "ai_spell_check_issues": [
-        {
-          "type": "incorrect_translation",
-          "description": "The Serbian translation uses \"корисници\" (users) instead of \"администратори\" (administrators) for the first group. The English specifies 'admins' for both groups. The first instance should also be 'administrators'.",
-          "suggestion": "Сви {{productName}} администратори и администратори соба моћи ће да креирају собе користећи овај шаблон."
-        }
-      ],
-      "approved_at": null
-    },
-    "sr-Latn-RS": {
-      "ai_translated": false,
-      "ai_model": null,
-      "ai_spell_check_issues": [
-        {
-          "type": "incorrect_translation",
-          "description": "The Serbian translation uses 'korisnici' which translates to 'users'. The English states 'admins'. While 'admins' could be considered users with elevated privileges, the direct translation of 'admins' would be more accurate. The nuance may be lost in translation.",
-          "suggestion": "Svi administratori {{productName}} i administratori soba moći će da kreiraju sobe koristeći ovaj šablon."
+          "type": "formatting",
+          "description": "The phrase 'administrators of rooms' can be slightly improved for better flow in Serbian.",
+          "suggestion": "Replace 'administrators of rooms' with 'administrators of room' ('administratori soba' is better than 'administratori soba')"
         }
       ],
       "approved_at": null
@@ -308,8 +302,8 @@
       "ai_spell_check_issues": [
         {
           "type": "incorrect_translation",
-          "description": "The phrase \"quản trị viên Phòng\" is a literal translation of \"Room admins\" and sounds unnatural in Vietnamese. A more natural phrasing would be something like \"người quản lý phòng\" or \"quản trị viên của phòng\".",
-          "suggestion": "Tất cả quản trị viên {{productName}} và người quản lý phòng sẽ có thể tạo phòng bằng cách sử dụng mẫu này."
+          "description": "The phrase 'quản trị viên Phòng' is awkward and doesn't accurately reflect 'Room admins'. A more natural translation would be 'quản trị viên phòng'.",
+          "suggestion": "Tất cả quản trị viên {{productName}} và quản trị viên phòng sẽ có thể tạo phòng bằng cách sử dụng mẫu này."
         }
       ],
       "approved_at": null
