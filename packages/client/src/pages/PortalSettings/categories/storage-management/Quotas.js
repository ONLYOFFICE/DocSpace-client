// (c) Copyright Ascensio System SIA 2009-2024
//
// This program is a free software product.
// You can redistribute it and/or modify it under the terms
// of the GNU Affero General Public License (AGPL) version 3 as published by the Free Software
// Foundation. In accordance with Section 7(a) of the GNU AGPL its Section 15 shall be amended
// to the effect that Ascensio System SIA expressly excludes the warranty of non-infringement of
// any third-party rights.
//
// This program is distributed WITHOUT ANY WARRANTY, without even the implied warranty
// of MERCHANTABILITY or FITNESS FOR A PARTICULAR  PURPOSE. For details, see
// the GNU AGPL at: http://www.gnu.org/licenses/agpl-3.0.html
//
// You can contact Ascensio System SIA at Lubanas st. 125a-25, Riga, Latvia, EU, LV-1021.
//
// The  interactive user interfaces in modified source and object code versions of the Program must
// display Appropriate Legal Notices, as required under Section 5 of the GNU AGPL version 3.
//
// Pursuant to Section 7(b) of the License you must retain the original Product logo when
// distributing the program. Pursuant to Section 7(e) we decline to grant you any rights under
// trademark law for use of our trademarks.
//
// All the Product's GUI elements, including illustrations and icon sets, as well as technical writing
// content are licensed under the terms of the Creative Commons Attribution-ShareAlike 4.0
// International. See the License terms at http://creativecommons.org/licenses/by-sa/4.0/legalcode

import { useTranslation } from "react-i18next";
import { inject, observer } from "mobx-react";
import { Trans } from "react-i18next";
import { useTheme } from "styled-components";

import { isMobile } from "@docspace/shared/utils";
import { Text } from "@docspace/shared/components/text";
import { Badge } from "@docspace/shared/components/badge";
import { ColorTheme, ThemeId } from "@docspace/shared/components/color-theme";
import { globalColors } from "@docspace/shared/themes";

import { StyledBaseQuotaComponent, StyledMainTitle } from "./StyledComponent";
import QuotaPerRoomComponent from "./sub-components/QuotaPerRoom";
import QuotaPerUserComponent from "./sub-components/QuotaPerUser";
import MobileQuotasComponent from "./sub-components/MobileQuotas";

const helpLink =
  "https://helpcenter.onlyoffice.com/administration/docspace-settings.aspx#StorageManagement_block";

const QuotaPerItemsComponent = ({ isStatisticsAvailable }) => {
  if (isMobile())
    return <MobileQuotasComponent isDisabled={!isStatisticsAvailable} />;

  return (
    <>
      <QuotaPerRoomComponent isDisabled={!isStatisticsAvailable} />
      <QuotaPerUserComponent />
    </>
  );
};
const QuotasComponent = (props) => {
  const { t } = useTranslation("Settings");
  const theme = useTheme();

  const { isStatisticsAvailable } = props;

  return (
    <StyledBaseQuotaComponent>
      <div className="title-container">
        <StyledMainTitle fontSize="16px" fontWeight={700}>
          {t("Quotas")}
        </StyledMainTitle>

        {!isStatisticsAvailable && (
          <Badge
<<<<<<< HEAD
            backgroundColor={globalColors.favoritesStatus}
=======
            backgroundColor={theme.isBase ? "#EDC409" : "#A38A1A"}
>>>>>>> 116702d2
            label={t("Common:Paid")}
            className="paid-badge"
            isPaidBadge
          />
        )}
      </div>
      <Text className="quotas_description">
        <Trans t={t} i18nKey="QuotasDescription" ns="Settings">
          Here, you can set storage quota for users and rooms.
          <ColorTheme
            themeId={ThemeId.Link}
            tag="a"
            isHovered={false}
            target="_blank"
            href={helpLink}
          >
            Help Center
          </ColorTheme>
        </Trans>
      </Text>

      <QuotaPerItemsComponent isStatisticsAvailable={isStatisticsAvailable} />
    </StyledBaseQuotaComponent>
  );
};

export default inject(({ currentQuotaStore }) => {
  const { isStatisticsAvailable } = currentQuotaStore;

  return {
    isStatisticsAvailable,
  };
})(observer(QuotasComponent));<|MERGE_RESOLUTION|>--- conflicted
+++ resolved
@@ -69,11 +69,7 @@
 
         {!isStatisticsAvailable && (
           <Badge
-<<<<<<< HEAD
             backgroundColor={globalColors.favoritesStatus}
-=======
-            backgroundColor={theme.isBase ? "#EDC409" : "#A38A1A"}
->>>>>>> 116702d2
             label={t("Common:Paid")}
             className="paid-badge"
             isPaidBadge
