--- conflicted
+++ resolved
@@ -76,7 +76,39 @@
   return Promise.resolve();
 };
 
-<<<<<<< HEAD
+export const SaveAs = (title, url, folderId, openNewTab) => {
+  const options = {
+    action: "create",
+    fileuri: url,
+    title: title,
+    folderid: folderId,
+    response: openNewTab ? null : "message",
+  };
+  const params = toUrlParams(options, true);
+  !openNewTab
+    ? request({
+        baseURL: combineUrl(AppServerConfig.proxyURL, config.homepage),
+        method: "get",
+        url: `/httphandlers/filehandler.ashx?${params}`,
+      })
+        .then((data) => console.log("data", data))
+        .catch((e) => console.error("error", e))
+    : window.open(
+        combineUrl(
+          AppServerConfig.proxyURL,
+          config.homepage,
+          `/httphandlers/filehandler.ashx?${params}`
+        ),
+        "_blank"
+      );
+};
+
+export const canConvert = (fileExst) => {
+  const { canConvert } = docserviceStore;
+
+  return canConvert(fileExst);
+};
+
 export const connectedCloudsTitleTranslation = (key, t) => {
   switch (key) {
     case "Box":
@@ -146,37 +178,4 @@
     default:
       return key;
   }
-=======
-export const SaveAs = (title, url, folderId, openNewTab) => {
-  const options = {
-    action: "create",
-    fileuri: url,
-    title: title,
-    folderid: folderId,
-    response: openNewTab ? null : "message",
-  };
-  const params = toUrlParams(options, true);
-  !openNewTab
-    ? request({
-        baseURL: combineUrl(AppServerConfig.proxyURL, config.homepage),
-        method: "get",
-        url: `/httphandlers/filehandler.ashx?${params}`,
-      })
-        .then((data) => console.log("data", data))
-        .catch((e) => console.error("error", e))
-    : window.open(
-        combineUrl(
-          AppServerConfig.proxyURL,
-          config.homepage,
-          `/httphandlers/filehandler.ashx?${params}`
-        ),
-        "_blank"
-      );
-};
-
-export const canConvert = (fileExst) => {
-  const { canConvert } = docserviceStore;
-
-  return canConvert(fileExst);
->>>>>>> e20f2dbf
 };