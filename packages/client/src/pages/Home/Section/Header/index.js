--- conflicted
+++ resolved
@@ -1164,14 +1164,7 @@
     const isRoom = !!roomType;
     const isPublicRoomType = roomType === RoomsType.PublicRoom;
     const isCustomRoomType = roomType === RoomsType.CustomRoom;
-<<<<<<< HEAD
     const isFormRoomType = roomType === RoomsType.FormRoom;
-=======
-
-    const isFormRoomType =
-      roomType === RoomsType.FormRoom ||
-      (parentRoomType === FolderType.FormRoom && isFolder);
->>>>>>> 015956d9
 
     const {
       onClickEditRoom,
@@ -1233,17 +1226,10 @@
 
     const showNavigationButton = isLoading
       ? false
-<<<<<<< HEAD
-      : !isPublicRoom &&
-        !isArchive &&
-        canCopyPublicLink &&
-        (isPublicRoomType || isCustomRoomType || isFormRoomType) &&
-        primaryLink;
-=======
       : (!isPublicRoom &&
           !isArchive &&
           canCopyPublicLink &&
-          (isPublicRoomType || isCustomRoomType) &&
+          (isPublicRoomType || isCustomRoomType || isFormRoomType) &&
           shared) ||
         (sharedItem && sharedItem.canCopyPublicLink);
 
@@ -1251,7 +1237,6 @@
       navigationPath.length > 1
         ? navigationPath[navigationPath.length - 2]
         : selectedFolder;
->>>>>>> 015956d9
 
     return {
       isGracePeriod,
