{
  "key_path": "BadgeInProgressTitle",
  "content": "Your completion is recorded, keep follow up of form.",
  "content_en_sha1_hash": "746e00295cb7d1b12dcf1d38f3f1f442025f74ce",
  "created_at": "2025-05-19T21:30:43.207Z",
<<<<<<< HEAD
  "updated_at": "2025-06-08T12:02:32.932Z",
=======
  "updated_at": "2025-07-10T11:11:07.166Z",
>>>>>>> 4378f47c
  "comment": {
    "text": "This translation key is used for the \"In Progress\" status badge in a file filling form. It appears on the form's status indicator and displays when the form is currently being processed. The translated text will be shown to users indicating that their completion has been recorded and they should follow up with the form.",
    "is_auto": true,
    "updated_at": "2025-05-20T09:37:16.161Z"
  },
  "usage": [
    {
      "file_path": "/packages/shared/utils/index.ts",
      "line_number": 291,
      "context": "case FileFillingFormStatus.Draft:\n return t(\"Common:BadgeDraftTitle\");\n case FileFillingFormStatus.YourTurn:\n return t(\"Common:BadgeYourTurnTitle\");\n case FileFillingFormStatus.InProgress:\n return t(\"Common:BadgeInProgressTitle\");\n case FileFillingFormStatus.Stopped:\n return t(\"Common:BadgeStoppedTitle\");\n case FileFillingFormStatus.Completed:\n return t(\"Common:BadgeCompletedTitle\");\n default:",
      "module": "/packages/shared"
    }
  ],
  "languages": {
    "en": {
      "ai_translated": false,
      "ai_model": null,
      "ai_spell_check_issues": [],
      "approved_at": null
    },
    "ar-SA": {
      "ai_translated": false,
      "ai_model": null,
      "ai_spell_check_issues": [
        {
          "type": "incorrect_translation",
          "description": "The English phrase 'keep follow up of form' is not accurately translated. 'Keep follow up' is awkward and 'form' is generic. A more natural translation would convey the idea of checking the form's status or progress.",
          "suggestion": "تم تسجيل إكمالكم، يُرجى التحقق من حالة النموذج."
        }
      ],
      "approved_at": null
    },
    "az": {
      "ai_translated": false,
      "ai_model": null,
      "ai_spell_check_issues": [
        {
          "type": "incorrect_translation",
          "description": "The English phrase 'keep follow up of form' is not accurately translated. 'Keep follow up' is awkward phrasing. It should be something like 'dəvamin ol' or 'yenidən baxın' depending on the intended meaning.",
          "suggestion": "Tamamlamağınız qeydə alınır, formaya yenidən baxın."
        },
        {
          "type": "formatting",
          "description": "While grammatically correct, the translation sounds a little abrupt. Consider adding a more polite connective.",
          "suggestion": "Tamamlamağınız qeydə alınır, lakin formanı izləməyi unutmayın."
        }
      ],
      "approved_at": null
    },
    "bg": {
      "ai_translated": false,
      "ai_model": null,
      "ai_spell_check_issues": [
        {
          "type": "incorrect_translation",
          "description": "The English phrase 'Your completion is recorded' is not perfectly captured by 'Завършването ви се записва'. A more accurate translation might be 'Вашето завършване е записано' or 'Резултатите Ви са записани'. The current translation implies a continuous action, whereas 'recorded' suggests a one-time action.",
          "suggestion": "Вашето завършване е записано"
        },
        {
          "type": "incorrect_translation",
          "description": "'keep follow up of form' is an awkward phrasing. 'keep follow up' isn't idiomatic English. A more natural translation would be 'продължете да следите формуляра'. While the provided translation isn't *wrong*, it's not the most natural way to convey the intended meaning.",
          "suggestion": "продължете да следите формуляра"
        }
      ],
      "approved_at": null
    },
    "cs": {
      "ai_translated": false,
      "ai_model": null,
      "ai_spell_check_issues": [
        {
          "type": "incorrect_translation",
          "description": "The English phrase \"Your completion is recorded, keep follow up of form\" is somewhat awkward and doesn't quite convey the intended meaning naturally. A more natural English equivalent would be something like \"Your progress is saved, please continue following the form.\" The Czech translation, while grammatically correct, doesn't capture the nuance of encouragement implied in the original English. \"Sledujte formulář\" is literal but doesn't have the same feeling of guidance.",
          "suggestion": "Consider revising the English to 'Your progress is saved, please continue following the form.' and then re-translate to Czech. Alternatively, a more idiomatic Czech translation might be 'Vaše vyplnění je uloženo, pokračujte s formulářem.'"
        }
      ],
      "approved_at": null
    },
    "de": {
      "ai_translated": false,
      "ai_model": null,
      "ai_spell_check_issues": [
        {
          "type": "incorrect_translation",
          "description": "The translation 'Das Ausfüllen des Formulars wird aufgezeichnet. Behalten Sie den Überblick über das Formular.' doesn't accurately convey the meaning of 'Your completion is recorded, keep follow up of form.'  'Ausfüllen' implies 'filling out,' while 'completion' is a more general state. 'Behalten Sie den Überblick über das Formular' is a bit clunky and doesn't capture the 'follow up' aspect.",
          "suggestion": "Eine präzisere Übersetzung wäre: 'Ihre Fertigstellung wird aufgezeichnet. Bitte behalten Sie den Fortschritt im Auge.' or 'Ihre Fertigstellung wird erfasst. Bitte verfolgen Sie den Status des Formulars weiter.'"
        },
        {
          "type": "grammar",
          "description": "While grammatically correct, 'Behalten Sie den Überblick über das Formular' sounds slightly formal and could be simplified for better user experience.",
          "suggestion": "Consider a more conversational phrasing like 'Bitte behalten Sie den Fortschritt im Auge.'"
        }
      ],
      "approved_at": null
    },
    "el-GR": {
      "ai_translated": false,
      "ai_model": null,
      "ai_spell_check_issues": [
        {
          "type": "incorrect_translation",
          "description": "The English phrase \"keep follow up of form\" is not accurately translated. \"Follow up of form\" is awkward English. A more natural translation would convey the meaning of monitoring or checking on the form’s progress.",
          "suggestion": "Η συμπλήρωσή σας καταγράφεται, παρακολουθήστε την εξέλιξη της φόρμας."
        },
        {
          "type": "incorrect_translation",
          "description": "The English phrase \"Your completion is recorded\" could be better translated to imply the progress or status of the submission.",
          "suggestion": "Η υποβολή σας έχει καταγραφεί, παρακολουθήστε την εξέλιξη της φόρμας."
        }
      ],
      "approved_at": null
    },
    "es": {
      "ai_translated": false,
      "ai_model": null,
      "ai_spell_check_issues": [
        {
          "type": "incorrect_translation",
          "description": "The English phrase 'Your completion is recorded' is more accurately conveyed as 'Your progress is recorded' or 'Your submission has been recorded'. 'Finalización' implies a finished product, while the English suggests ongoing progress.",
          "suggestion": "Su progreso ha sido registrado"
        },
        {
          "type": "incorrect_translation",
          "description": "The English phrase 'keep follow up of form' is awkward. A more natural Spanish equivalent would be 'haga el seguimiento del formulario' or 'revise el formulario'.",
          "suggestion": "haga el seguimiento del formulario"
        }
      ],
      "approved_at": null
    },
    "fi": {
      "ai_translated": false,
      "ai_model": null,
      "ai_spell_check_issues": [
        {
          "type": "incorrect_translation",
          "description": "The translation 'Suorituksesi tallennetaan, seuraa lomaketta' doesn't fully capture the meaning of 'Your completion is recorded, keep follow up of form.' The English phrasing suggests a continuation of the process or a need to track progress. 'Seuraa lomaketta' (follow the form) is too literal and doesn't convey the idea of ongoing follow-up.",
          "suggestion": "Suorituksesi on tallennettu, pidä kirjaa lomakkeesta."
        }
      ],
      "approved_at": null
    },
    "fr": {
      "ai_translated": false,
      "ai_model": null,
      "ai_spell_check_issues": [
        {
          "type": "incorrect_translation",
          "description": "The English phrase 'Your completion is recorded' is better translated as 'Votre accomplissement est enregistré' or 'Votre progression est enregistrée' in French, rather than 'Votre participation est enregistrée'. 'Participation' implies involvement, not necessarily completion.",
          "suggestion": "Votre accomplissement est enregistré, continuez à suivre le formulaire."
        },
        {
          "type": "incorrect_translation",
          "description": "The English phrase 'keep follow up of form' is not idiomatic in French. A better translation would be 'suivre l'état d'avancement du formulaire' or simply 'suivre le formulaire'.",
          "suggestion": "continuez à suivre le formulaire."
        }
      ],
      "approved_at": null
    },
    "hy-AM": {
      "ai_translated": false,
      "ai_model": null,
      "ai_spell_check_issues": [
        {
          "type": "incorrect_translation",
          "description": "The translation 'Ձեր լրացրած ձևը պահպանված է։ Շարունակեք հետևել' doesn't fully convey the original meaning 'Your completion is recorded, keep follow up of form.'. It translates 'form' as 'ձև', which is correct, but the phrase 'keep follow up of form' is not naturally expressed. It sounds a bit literal.",
          "suggestion": "Ձեր լրացրած ձևը պահպանվել է։ Հետևեք ձևին։ (Your completed form has been saved. Follow the form.) Alternatively: Ձեր լրացրած ձևը պահպանվել է։ Ապահովեք ձևի հետագծում։ (Your completed form has been saved. Ensure form follow-up.)"
        }
      ],
      "approved_at": null
    },
    "it": {
      "ai_translated": false,
      "ai_model": null,
      "ai_spell_check_issues": [
        {
          "type": "incorrect_translation",
          "description": "The translation 'Il tuo completamento è stato registrato, tieni traccia del modulo' is a literal translation, but doesn't quite capture the nuance of 'Your completion is recorded, keep follow up of form.' A more natural Italian phrasing would be 'La tua compilazione è stata registrata, tieni traccia del modulo' or 'Abbiamo registrato la tua compilazione, tieni traccia del modulo.' 'Compilazione' is a better fit for 'completion' in this context.",
          "suggestion": "La tua compilazione è stata registrata, tieni traccia del modulo."
        }
      ],
      "approved_at": null
    },
    "ja-JP": {
      "ai_translated": false,
      "ai_model": null,
      "ai_spell_check_issues": [
        {
          "type": "incorrect_translation",
          "description": "The English phrase \"keep follow up of form\" is awkward and not idiomatic. A more natural translation would be something like \"continue to check the form\" or \"please continue to monitor the form.\"",
          "suggestion": "提出が記録されました。フォームの進捗状況をご確認ください。"
        },
        {
          "type": "formatting",
          "description": "While not strictly incorrect, using a more polite phrasing for a user notification is preferable. The current phrasing can feel slightly abrupt.",
          "suggestion": "提出が記録されました。フォームのフォローアップにつきましては、引き続きご確認ください。"
        }
      ],
      "approved_at": null
    },
    "ko-KR": {
      "ai_translated": false,
      "ai_model": null,
      "ai_spell_check_issues": [
        {
          "type": "incorrect_translation",
          "description": "The English phrase 'keep follow up of form' is awkward. A more natural translation would be 'continue to follow up on the form' or 'continue to track the form'. The current translation, while understandable, isn't idiomatic.",
          "suggestion": "완료가 기록되었습니다. 양식의 진행 상황을 계속 확인하세요."
        }
      ],
      "approved_at": null
    },
    "lo-LA": {
      "ai_translated": false,
      "ai_model": null,
      "ai_spell_check_issues": [
        {
          "type": "incorrect_translation",
          "description": "The English phrase \"Your completion is recorded\" is not accurately reflected in the Lao translation. A more accurate translation would emphasize that the progress is being tracked or saved.",
          "suggestion": "ການບັນທຶກຄວາມຄືບໜ້າຂອງທ່ານ"
        },
        {
          "type": "incorrect_translation",
          "description": "The phrase \"keep follow up of form\" is not idiomatic Lao. It's too literal a translation of the English.",
          "suggestion": "ກະລຸນາຕິດຕາມແບບຟອມ"
        }
      ],
      "approved_at": null
    },
    "lv": {
      "ai_translated": false,
      "ai_model": null,
      "ai_spell_check_issues": [
        {
          "type": "incorrect_translation",
          "description": "The English phrase \"Your completion is recorded, keep follow up of form\" is not accurately translated. The original implies that the system is tracking the user's progress. \"Aizpildīšana no jūsu puses ir reģistrēta, sekojiet līdzi veidlapas aizpildīšanas statusam\" literally translates to 'Your filling is registered, follow the status of the form filling.' This isn't as natural or informative as the original.",
          "suggestion": "Considering the intent of the original English, a better translation might be something like: 'Jūsu pildījums ir reģistrēts, lūdzu, sekojiet statusam.' or 'Jūsu darbība ir reģistrēta, lūdzu, sekojiet statusam.'"
        }
      ],
      "approved_at": null
    },
    "nl": {
      "ai_translated": false,
      "ai_model": null,
      "ai_spell_check_issues": [
        {
          "type": "incorrect_translation",
          "description": "The English phrase 'keep follow up of form' is not accurately translated. 'Keep follow up of form' implies an active tracking or monitoring.  The Dutch 'houd het formulier in de gaten' is closer to 'keep an eye on the form' which conveys a similar meaning, but could be more precisely translated to convey the sense of 'tracking' or 'monitoring'.",
          "suggestion": "Het door u ingevulde formulier wordt geregistreerd, volg de voortgang van het formulier."
        }
      ],
      "approved_at": null
    },
    "pl": {
      "ai_translated": false,
      "ai_model": null,
      "ai_spell_check_issues": [
        {
          "type": "incorrect_translation",
          "description": "The translation 'Ukończenie przez Ciebie wypełniania jest rejestrowane, monitoruj formularz' is not a natural or accurate rendering of 'Your completion is recorded, keep follow up of form.'.  The phrase 'Ukończenie przez Ciebie wypełniania' is overly literal and awkward.",
          "suggestion": "A more natural translation would be something like 'Rejestrujemy Twoje postępy, śledź formularz' or 'Twój postęp jest rejestrowany, śledź formularz.'"
        },
        {
          "type": "grammar",
          "description": "The use of 'Ukończenie przez Ciebie wypełniania' is grammatically complex and potentially confusing to a Polish speaker.",
          "suggestion": "Simplify the sentence structure.  Consider alternatives like 'Rejestrujemy Twoje postępy...' or 'Twój postęp jest rejestrowany...'"
        }
      ],
      "approved_at": null
    },
    "pt": {
      "ai_translated": false,
      "ai_model": null,
      "ai_spell_check_issues": [
        {
          "type": "incorrect_translation",
          "description": "The English phrase \"Your completion is recorded, keep follow up of form\" is a bit awkward. A more natural translation would convey the idea that the user's progress is being tracked and they should continue to monitor the form.",
          "suggestion": "A sua conclusão foi registada, continue a acompanhar o formulário."
        },
        {
          "type": "grammar",
          "description": "While 'registada' is grammatically correct, 'registado' (masculine) might be more appropriate depending on the context of 'formulário'. It is advisable to match the gender of the verbs and nouns.",
          "suggestion": "A sua conclusão foi registado, continue a acompanhar o formulário."
        }
      ],
      "approved_at": null
    },
    "pt-BR": {
      "ai_translated": false,
      "ai_model": null,
      "ai_spell_check_issues": [],
      "approved_at": null
    },
    "ro": {
      "ai_translated": false,
      "ai_model": null,
      "ai_spell_check_issues": [
        {
          "type": "incorrect_translation",
          "description": "The translation 'Ceea ce ați completat s-a salvat, urmăriți starea de completare a formularului' is not a direct or natural translation of 'Your completion is recorded, keep follow up of form.'  'Urmăriți starea de completare a formularului' is overly literal and complex. It doesn't convey the simple instruction to 'keep following up'.",
          "suggestion": "Consider a more natural and concise translation like: 'Completarea ta a fost înregistrată, te rugăm să verifici stadiul formularului' or 'Completarea ta a fost salvată, verifică stadiul formularului.'"
        },
        {
          "type": "grammar",
          "description": "While grammatically correct, 'starea de completare a formularului' is a bit clunky. It's a more complex phrasing than necessary.",
          "suggestion": "Simplify to 'stadiul formularului' or 'statusul formularului' (using the English loanword is acceptable and common in Romanian for technical terms)."
        }
      ],
      "approved_at": null
    },
    "ru": {
      "ai_translated": false,
      "ai_model": null,
      "ai_spell_check_issues": [
        {
          "type": "incorrect_translation",
          "description": "The English phrase 'Your completion is recorded' is not accurately conveyed by 'Ваше заполнение сохранено'. 'Заполнение' implies filling out, not the completion itself. A more accurate translation would emphasize completion or submission.",
          "suggestion": "Ваш ответ сохранен"
        },
        {
          "type": "incorrect_translation",
          "description": "The phrase 'keep follow up of form' is awkwardly translated as 'продолжить отслеживание формы'. A more natural and precise translation would emphasize monitoring or checking the form's status.",
          "suggestion": "Продолжайте проверять статус формы"
        }
      ],
      "approved_at": null
    },
    "si": {
      "ai_translated": false,
      "ai_model": null,
      "ai_spell_check_issues": [],
      "approved_at": null
    },
    "sk": {
      "ai_translated": false,
      "ai_model": null,
      "ai_spell_check_issues": [
        {
          "type": "incorrect_translation",
          "description": "The English content 'Your completion is recorded, keep follow up of form.' implies that the system is tracking the user's progress and they should continue to monitor it. The Slovak translation 'Vaše vyplnenie formulára bolo zaznamenané. Sledujte formulár ďalej.' literally translates to 'Your form filling has been recorded. Follow the form further.' which doesn't convey the same sense of progress tracking and ongoing monitoring. A better translation would emphasize the system's tracking and the user's need to keep an eye on it.",
          "suggestion": "Vaše vyplnenie bolo zaznamenané. Sledujte stav formulára."
        }
      ],
      "approved_at": null
    },
    "sl": {
      "ai_translated": false,
      "ai_model": null,
      "ai_spell_check_issues": [
        {
          "type": "incorrect_translation",
          "description": "The translation 'Vaša izpolnitev je zabeležena, še naprej spremljajte obrazec.' is not an accurate reflection of the English 'Your completion is recorded, keep follow up of form.'.  'Izpolnitev' implies filling out, not completion. 'Spremljajte' is a bit formal. The phrase 'keep follow up of' is awkward in English.",
          "suggestion": "Vaš napredek je zabeležen, nadaljujte z izpolnjevanjem obrazca."
        },
        {
          "type": "grammar",
          "description": "While grammatically correct, the use of 'še naprej' feels slightly unnatural in this context.  'Nadaljujte' flows better.",
          "suggestion": "Use 'nadaljujte' instead of 'še naprej'."
        }
      ],
      "approved_at": null
    },
    "sr-Cyrl-RS": {
      "ai_translated": false,
      "ai_model": null,
      "ai_spell_check_issues": [
        {
          "type": "incorrect_translation",
          "description": "The English phrase \"Your completion is recorded, keep follow up of form.\" implies that the user's progress is being tracked and they should continue monitoring the form. The Serbian translation \"Ваше попуњавање је забележено, пратите образац.\" literally translates to 'Your filling is recorded, follow the form.' It doesn't convey the sense of ongoing progress or the need for continued monitoring.  'Popunjavanje' is more about the act of filling, rather than the state of completion.",
          "suggestion": "Ваше попуњавање је забележено, наставите да пратите образац."
        },
        {
          "type": "spelling",
          "description": "While 'образац' is technically correct, 'образац' could be improved in a more natural-sounding sentence.",
          "suggestion": "Наставите са праћењем обрасца."
        }
      ],
      "approved_at": null
    },
    "sr-Latn-RS": {
      "ai_translated": false,
      "ai_model": null,
      "ai_spell_check_issues": [
        {
          "type": "incorrect_translation",
          "description": "The English phrase \"Your completion is recorded\" is not accurately translated by \"Vaše popunjavanje je zabeleženo.\"  \"Completion\" implies finishing something, whereas \"popunjavanje\" can mean filling out or completing. While not strictly wrong, it's not the best equivalent.",
          "suggestion": "Vaš unos je zabeležen, pratite obrazac."
        },
        {
          "type": "formatting",
          "description": "While grammatically correct, the Serbian sentence sounds slightly awkward due to the direct translation. A more natural flow would be better.",
          "suggestion": "Vaš unos je zabeležen. Pratite obrazac."
        }
      ],
      "approved_at": null
    },
    "tr": {
      "ai_translated": false,
      "ai_model": null,
      "ai_spell_check_issues": [
        {
          "type": "incorrect_translation",
          "description": "The English content 'Your completion is recorded, keep follow up of form' is not perfectly captured by 'Formun tamamlanması kaydedildi, formun takibini yapmaya devam edin.'. A more accurate translation would emphasize the user's responsibility for ongoing monitoring, as the original suggests. The current translation emphasizes the recording of completion, but not the continued follow-up.",
          "suggestion": "Formun tamamlanması kaydedildi, lütfen formun takibini yapmaya devam edin."
        },
        {
          "type": "formatting",
          "description": "The Turkish translation uses repetition of 'formun'. While grammatically correct, it can be slightly clunky.  Improving flow might enhance user experience.",
          "suggestion": "Formun tamamlanması kaydedildi, lütfen formun takibini yapmaya devam edin."
        }
      ],
      "approved_at": null
    },
    "uk-UA": {
      "ai_translated": false,
      "ai_model": null,
      "ai_spell_check_issues": [
        {
          "type": "incorrect_translation",
          "description": "The English phrase 'keep follow up of form' is awkwardly translated. 'Keep follow up' doesn't directly translate to a natural Ukrainian expression.",
          "suggestion": "Ваші відповіді записані, перевіряйте подальші оновлення у формі."
        },
        {
          "type": "formatting",
          "description": "The use of 'у формі' feels slightly less natural than alternatives. While not incorrect, other options might read better.",
          "suggestion": "Ваші відповіді записані, перевіряйте подальші оновлення форми."
        }
      ],
      "approved_at": null
    },
    "vi": {
      "ai_translated": false,
      "ai_model": null,
      "ai_spell_check_issues": [
        {
          "type": "incorrect_translation",
          "description": "The English phrase 'keep follow up of form' is awkwardly translated. 'Follow up of' isn't idiomatic Vietnamese. A more natural translation would be 'theo dõi' or 'kiểm tra' (check).",
          "suggestion": "Việc hoàn thành của bạn đã được ghi lại, hãy tiếp tục theo dõi/kiểm tra biểu mẫu."
        }
      ],
      "approved_at": null
    },
    "zh-CN": {
      "ai_translated": false,
      "ai_model": null,
      "ai_spell_check_issues": [
        {
          "type": "incorrect_translation",
          "description": "The English phrase 'keep follow up of form' is not accurately translated. 'Follow up' should be '跟进' (gēn jìn) but 'of form' isn't explicitly represented. A more natural translation would incorporate the object being followed up on.",
          "suggestion": "您的完成情况已被记录，请持续跟进表单进度。"
        }
      ],
      "approved_at": null
    }
  }
}<|MERGE_RESOLUTION|>--- conflicted
+++ resolved
@@ -3,11 +3,7 @@
   "content": "Your completion is recorded, keep follow up of form.",
   "content_en_sha1_hash": "746e00295cb7d1b12dcf1d38f3f1f442025f74ce",
   "created_at": "2025-05-19T21:30:43.207Z",
-<<<<<<< HEAD
-  "updated_at": "2025-06-08T12:02:32.932Z",
-=======
   "updated_at": "2025-07-10T11:11:07.166Z",
->>>>>>> 4378f47c
   "comment": {
     "text": "This translation key is used for the \"In Progress\" status badge in a file filling form. It appears on the form's status indicator and displays when the form is currently being processed. The translated text will be shown to users indicating that their completion has been recorded and they should follow up with the form.",
     "is_auto": true,
