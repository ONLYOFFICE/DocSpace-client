--- conflicted
+++ resolved
@@ -33,11 +33,8 @@
 import AccessRightsStore from "./AccessRightsStore";
 import TableStore from "./TableStore";
 import CreateEditRoomStore from "./CreateEditRoomStore";
-<<<<<<< HEAD
 import DashboardStore from "./DashboardStore";
-=======
 import PublicRoomStore from "./PublicRoomStore";
->>>>>>> 0c94da69
 
 import WebhooksStore from "./WebhooksStore";
 import ClientLoadingStore from "./ClientLoadingStore";
@@ -86,11 +83,8 @@
   thirdPartyStore,
   accessRightsStore,
   clientLoadingStore,
-<<<<<<< HEAD
-  dashboardStore
-=======
-  publicRoomStore
->>>>>>> 0c94da69
+  dashboardStore,
+  publicRoomStore
 );
 
 const mediaViewerDataStore = new MediaViewerDataStore(
