--- conflicted
+++ resolved
@@ -1003,14 +1003,6 @@
   });
 }
 
-<<<<<<< HEAD
-export function getRolesInRoom(fileId) {
-  const options = {
-    method: "get",
-    url: `files/file/${fileId}/roles`,
-  };
-  return request(options);
-=======
 export function getRolesUsersForFillingForm(fileId) {
   const options = {
     method: "get",
@@ -1026,5 +1018,4 @@
     url: `/files/file/${fileId}/roles`,
     data: idUsersRoles,
   });
->>>>>>> 246a24f6
 }