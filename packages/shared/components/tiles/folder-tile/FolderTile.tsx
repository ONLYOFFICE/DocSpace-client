// (c) Copyright Ascensio System SIA 2009-2025
//
// This program is a free software product.
// You can redistribute it and/or modify it under the terms
// of the GNU Affero General Public License (AGPL) version 3 as published by the Free Software
// Foundation. In accordance with Section 7(a) of the GNU AGPL its Section 15 shall be amended
// to the effect that Ascensio System SIA expressly excludes the warranty of non-infringement of
// any third-party rights.
//
// This program is distributed WITHOUT ANY WARRANTY, without even the implied warranty
// of MERCHANTABILITY or FITNESS FOR A PARTICULAR  PURPOSE. For details, see
// the GNU AGPL at: http://www.gnu.org/licenses/agpl-3.0.html
//
// You can contact Ascensio System SIA at Lubanas st. 125a-25, Riga, Latvia, EU, LV-1021.
//
// The  interactive user interfaces in modified source and object code versions of the Program must
// display Appropriate Legal Notices, as required under Section 5 of the GNU AGPL version 3.
//
// Pursuant to Section 7(b) of the License you must retain the original Product logo when
// distributing the program. Pursuant to Section 7(e) we decline to grant you any rights under
// trademark law for use of our trademarks.
//
// All the Product's GUI elements, including illustrations and icon sets, as well as technical writing
// content are licensed under the terms of the Creative Commons Attribution-ShareAlike 4.0
// International. See the License terms at http://creativecommons.org/licenses/by-sa/4.0/legalcode

import React, { useRef } from "react";
import { useTranslation } from "react-i18next";
import classNames from "classnames";
import { isMobile } from "react-device-detect";
<<<<<<< HEAD
import { ReactSVG } from "react-svg";
import { Checkbox } from "@docspace/shared/components/checkbox";
import {
  ContextMenuButton,
  ContextMenuButtonDisplayType,
} from "@docspace/shared/components/context-menu-button";
import {
  ContextMenu,
  ContextMenuRefType,
} from "@docspace/shared/components/context-menu";
import { Link, LinkType } from "@docspace/shared/components/link";
=======
import { Checkbox } from "../../checkbox";
import {
  ContextMenuButton,
  ContextMenuButtonDisplayType,
} from "../../context-menu-button";
import { ContextMenu, ContextMenuRefType } from "../../context-menu";
>>>>>>> f03c97db
import { FolderChildProps, FolderTileProps } from "./FolderTile.types";
import { hasOwnProperty } from "../../../utils/object";
import { useInterfaceDirection } from "../../../hooks/useInterfaceDirection";
import { HeaderType } from "../../context-menu/ContextMenu.types";
import { Loader, LoaderTypes } from "../../loader";

import styles from "./FolderTile.module.scss";

const svgLoader = () => <div style={{ width: "96px" }} />;

export const FolderTile = ({
  item,
  checked,
  inProgress,
  onSelect,
  indeterminate,
  getContextModel,
  setSelection,
  withCtrlSelect,
  withShiftSelect,
  children,
  element,
  badges,
  contextOptions,
  tileContextClick,
  hideContextMenu,
  showHotkeyBorder,
  isDragging,
  isActive,
  isEdit,
  forwardRef,
  isBigFolder,
  temporaryIcon,
}: FolderTileProps) => {
  const childrenArray = React.Children.toArray(children);
  const [FolderTileContent] = childrenArray;

  const { t } = useTranslation(["Translations"]);

  const cmRef = useRef<ContextMenuRefType>(null);

  const { isRTL } = useInterfaceDirection();
  const contextMenuDirection = isRTL ? "left" : "right";

  const renderContext =
    hasOwnProperty(item, "contextOptions") &&
    contextOptions &&
    contextOptions?.length > 0;

  const firstChild = childrenArray[0] as React.ReactElement<FolderChildProps>;
  const contextMenuHeader: HeaderType | undefined =
    React.isValidElement(firstChild) && firstChild.props?.item
      ? {
          title: firstChild.props.item.title || "",
          icon: firstChild.props.item.icon,
          original: firstChild.props.item.logo?.original || "",
          large: firstChild.props.item.logo?.large || "",
          medium: firstChild.props.item.logo?.medium || "",
          small: firstChild.props.item.logo?.small || "",
          color: firstChild.props.item.logo?.color,
          cover: firstChild.props.item.logo?.cover
            ? typeof firstChild.props.item.logo.cover === "string"
              ? {
                  data: firstChild.props.item.logo.cover,
                  id: "",
                }
              : firstChild.props.item.logo.cover
            : undefined,
        }
      : undefined;

  const changeCheckbox = (e: React.ChangeEvent<HTMLInputElement>) => {
    onSelect?.(e.target.checked, item);
  };

  const onFolderIconClick = () => {
    if (!isMobile) return;
    if (onSelect) {
      onSelect(true, item);
    }
  };

  const getOptions = () => {
    if (tileContextClick) {
      tileContextClick();
    }
    return contextOptions;
  };

  const onFolderClick = (e: React.MouseEvent) => {
    if (e.ctrlKey || e.metaKey) {
      if (withCtrlSelect) {
        withCtrlSelect(item);
      }
      e.preventDefault();
      return;
    }

    if (e.shiftKey) {
      if (withShiftSelect) {
        withShiftSelect(item);
      }
      e.preventDefault();
      return;
    }

    if (
      e.detail === 1 &&
      !(e.target as HTMLElement).closest(".badges") &&
      !(e.target as HTMLElement).closest(".item-file-name") &&
      !(e.target as HTMLElement).closest(`.${styles.checkbox}`)
    ) {
      if (
        (e.target as HTMLElement).nodeName !== "IMG" &&
        (e.target as HTMLElement).nodeName !== "INPUT" &&
        (e.target as HTMLElement).nodeName !== "rect" &&
        (e.target as HTMLElement).nodeName !== "path" &&
        (e.target as HTMLElement).nodeName !== "svg"
      ) {
        if (setSelection) {
          setSelection([]);
        }
      }

      if (onSelect) {
        onSelect(!checked, item);
      }
    }
  };

  const onContextMenu = (e: React.MouseEvent) => {
    e.stopPropagation();

    if (tileContextClick) {
      tileContextClick(e.button === 2);
    }

    if (!cmRef.current?.menuRef.current && forwardRef?.current) {
      forwardRef.current.click();
    }

    if (getContextModel && cmRef.current) {
      cmRef.current.show(e);
    }
  };

  const folderTileClassNames = classNames(styles.folderTile, {
    [styles.checked]: checked,
    [styles.showHotkeyBorder]: showHotkeyBorder,
    [styles.isDragging]: isDragging,
    [styles.isActive]: isActive,
    [styles.isEdit]: isEdit,
    [styles.isBig]: isBigFolder,
  });

  const iconContainerClassNames = classNames(styles.iconContainer, {
    [styles.isDragging]: isDragging,
    [styles.inProgress]: inProgress,
    [styles.checked]: checked,
  });

  const iconClassNames = classNames(styles.icon, {
    [styles.checked]: checked,
  });

  const checkboxClassNames = classNames(styles.checkbox, {
    [styles.checked]: checked,
  });

  const fileTileTopClassNames = classNames(styles.fileTileTop);

  const fileTileBottomClassNames = classNames(styles.fileTileBottom, {
    [styles.isBig]: isBigFolder,
    [styles.checked]: checked,
  });

  const iconFolder = (
    <Link type={LinkType.page}>
      <ReactSVG
        className={styles.temporaryIcon}
        src={temporaryIcon ?? ""}
        loading={svgLoader}
        data-testid="file-thumbnail"
      />
    </Link>
  );

  return (
    <div
      className={folderTileClassNames}
      onClick={onFolderClick}
      ref={forwardRef}
      onContextMenu={onContextMenu}
    >
      {isBigFolder ? (
        <>
          <div className={fileTileTopClassNames}>{iconFolder}</div>
          <div className={classNames(styles.icons, styles.isBadges)}>
            {badges}
          </div>
        </>
      ) : null}

      <div className={fileTileBottomClassNames}>
        {element && !isEdit ? (
          !inProgress ? (
            <div className={iconContainerClassNames}>
              <div className={iconClassNames} onClick={onFolderIconClick}>
                {element}
              </div>
              <Checkbox
                isChecked={checked}
                onChange={changeCheckbox}
                className={checkboxClassNames}
                isIndeterminate={indeterminate}
              />
            </div>
          ) : (
            <Loader
              className={styles.loader}
              color=""
              size="20px"
              type={LoaderTypes.track}
            />
          )
        ) : null}

        <div className={styles.content}>
          {FolderTileContent}
          {isBigFolder ? null : badges}
        </div>

        <div className={styles.optionButton}>
          {renderContext ? (
            <ContextMenuButton
              isFill
              className={classNames(styles.expandButton, "expandButton")}
              directionX={contextMenuDirection}
              getData={getOptions}
              displayType={ContextMenuButtonDisplayType.toggle}
              onClick={(e) => {
                e.stopPropagation();
                onContextMenu(e);
              }}
              title={t("Translations:TitleShowActions")}
            />
          ) : (
            <div className="expandButton" />
          )}
          <ContextMenu
            model={contextOptions}
            onHide={hideContextMenu}
            getContextModel={getContextModel}
            ref={cmRef}
            header={contextMenuHeader}
            withBackdrop
          />
        </div>
      </div>
    </div>
  );
};

export default FolderTile;<|MERGE_RESOLUTION|>--- conflicted
+++ resolved
@@ -28,26 +28,14 @@
 import { useTranslation } from "react-i18next";
 import classNames from "classnames";
 import { isMobile } from "react-device-detect";
-<<<<<<< HEAD
 import { ReactSVG } from "react-svg";
-import { Checkbox } from "@docspace/shared/components/checkbox";
-import {
-  ContextMenuButton,
-  ContextMenuButtonDisplayType,
-} from "@docspace/shared/components/context-menu-button";
-import {
-  ContextMenu,
-  ContextMenuRefType,
-} from "@docspace/shared/components/context-menu";
-import { Link, LinkType } from "@docspace/shared/components/link";
-=======
 import { Checkbox } from "../../checkbox";
 import {
   ContextMenuButton,
   ContextMenuButtonDisplayType,
 } from "../../context-menu-button";
 import { ContextMenu, ContextMenuRefType } from "../../context-menu";
->>>>>>> f03c97db
+import { Link, LinkType } from "../../link";
 import { FolderChildProps, FolderTileProps } from "./FolderTile.types";
 import { hasOwnProperty } from "../../../utils/object";
 import { useInterfaceDirection } from "../../../hooks/useInterfaceDirection";
