--- conflicted
+++ resolved
@@ -292,9 +292,6 @@
 } as const;
 
 export const SHARED_MEMBERS_COUNT = 100;
-<<<<<<< HEAD
-
-export const TEMPLATE_GALLERY_FORMATS = [".docx", ".xlsx", ".pptx", ".pdf"];
-=======
 export const SHARED_WITH_ME_PATH = "shared-with-me";
->>>>>>> 5efc45f9
+
+export const TEMPLATE_GALLERY_FORMATS = [".docx", ".xlsx", ".pptx", ".pdf"];