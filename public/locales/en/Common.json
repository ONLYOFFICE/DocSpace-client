--- conflicted
+++ resolved
@@ -108,11 +108,8 @@
   "Days": "days",
   "DefaultQuota": "Default quota",
   "Delete": "Delete",
-<<<<<<< HEAD
   "DisableUserButton": "Disable",
-=======
   "DenyAccess": "Deny access",
->>>>>>> ee84c163
   "Description": "Description",
   "DeveloperTools": "Developer Tools",
   "Disabled": "Disabled",
@@ -370,12 +367,8 @@
   "SendButton": "Send",
   "Sending": "Sending...",
   "SendRequest": "Send request",
-<<<<<<< HEAD
-=======
-  "Sessions": "Sessions",
   "SetDiskSpaceQuota": "Set storage quota to define the maximum disk space for this DocSpace.",
   "SetQuotaStorageLimit": "Set quota to define storage limit.",
->>>>>>> ee84c163
   "Settings": "Settings",
   "SettingsGeneral": "General",
   "SettingsPersonal": "Personal",
