import React, { useEffect } from "react";
import { connect } from "react-redux";
import PropTypes from "prop-types";
<<<<<<< HEAD
import { Loader } from "@appserver/components";
import { PageLayout, utils, store, toastr, Loaders } from "@appserver/common";
=======
import { PageLayout, utils, store, toastr, Loaders } from "asc-web-common";
>>>>>>> b0e8b9c6
import {
  ArticleHeaderContent,
  ArticleMainButtonContent,
  ArticleBodyContent,
} from "../../Article";
import { SectionHeaderContent, SectionBodyContent } from "./Section";
import { fetchProfile, resetProfile } from "../../../store/profile/actions";
import { I18nextProvider, withTranslation } from "react-i18next";
import { createI18N } from "../../../helpers/i18n";
import { setDocumentTitle } from "../../../helpers/utils";
import { withRouter } from "react-router";

const i18n = createI18N({
  page: "Profile",
  localesPath: "pages/Profile",
});
const { changeLanguage } = utils;
const { isAdmin, isVisitor, getLanguage, getIsLoaded } = store.auth.selectors;

class PureProfile extends React.Component {
  componentDidMount() {
    const { match, fetchProfile, profile, location, t } = this.props;
    const { userId } = match.params;

    setDocumentTitle(t("Profile"));
    this.documentElement = document.getElementsByClassName("hidingHeader");
    const queryString = ((location && location.search) || "").slice(1);
    const queryParams = queryString.split("&");
    const arrayOfQueryParams = queryParams.map((queryParam) =>
      queryParam.split("=")
    );
    const linkParams = Object.fromEntries(arrayOfQueryParams);

    if (linkParams.email_change && linkParams.email_change === "success") {
      toastr.success(t("ChangeEmailSuccess"));
    }
    if (!profile) {
      fetchProfile(userId);
    }

    if (!profile && this.documentElement) {
      for (var i = 0; i < this.documentElement.length; i++) {
        this.documentElement[i].style.transition = "none";
      }
    }
  }

  componentDidUpdate(prevProps) {
    const { match, fetchProfile, profile } = this.props;
    const { userId } = match.params;
    const prevUserId = prevProps.match.params.userId;

    if (userId !== undefined && userId !== prevUserId) {
      fetchProfile(userId);
    }

    if (profile && this.documentElement) {
      for (var i = 0; i < this.documentElement.length; i++) {
        this.documentElement[i].style.transition = "";
      }
    }
  }

  componentWillUnmount() {
    this.props.resetProfile();
  }

  render() {
    //console.log("Profile render");

    const { profile, isVisitor, isAdmin, isLoaded } = this.props;

    return (
      <PageLayout withBodyAutoFocus={true} isLoaded={isLoaded}>
        {!isVisitor && (
          <PageLayout.ArticleHeader>
            <ArticleHeaderContent />
          </PageLayout.ArticleHeader>
        )}
        {!isVisitor && isAdmin && (
          <PageLayout.ArticleMainButton>
            <ArticleMainButtonContent />
          </PageLayout.ArticleMainButton>
        )}
        {!isVisitor && (
          <PageLayout.ArticleBody>
            <ArticleBodyContent />
          </PageLayout.ArticleBody>
        )}

        <PageLayout.SectionHeader>
          {profile ? <SectionHeaderContent /> : <Loaders.SectionHeader />}
        </PageLayout.SectionHeader>

        <PageLayout.SectionBody>
          {profile ? <SectionBodyContent /> : <Loaders.ProfileView />}
        </PageLayout.SectionBody>
      </PageLayout>
    );
  }
}

const ProfileContainer = withTranslation()(withRouter(PureProfile));

const Profile = ({ language, ...rest }) => {
  useEffect(() => {
    changeLanguage(i18n, language);
  }, [language]);

  return (
    <I18nextProvider i18n={i18n}>
      <ProfileContainer {...rest} />
    </I18nextProvider>
  );
};

Profile.propTypes = {
  fetchProfile: PropTypes.func.isRequired,
  history: PropTypes.object.isRequired,
  isLoaded: PropTypes.bool,
  match: PropTypes.object.isRequired,
  profile: PropTypes.object,
  isAdmin: PropTypes.bool,
  language: PropTypes.string,
};

function mapStateToProps(state) {
  const { targetUser } = state.profile;
  return {
    profile: targetUser,
    isLoaded: getIsLoaded(state),
    isVisitor: isVisitor(state),
    isAdmin: isAdmin(state),
    language: getLanguage(state),
  };
}

export default connect(mapStateToProps, {
  fetchProfile,
  resetProfile,
})(Profile);<|MERGE_RESOLUTION|>--- conflicted
+++ resolved
@@ -1,12 +1,7 @@
 import React, { useEffect } from "react";
 import { connect } from "react-redux";
 import PropTypes from "prop-types";
-<<<<<<< HEAD
-import { Loader } from "@appserver/components";
 import { PageLayout, utils, store, toastr, Loaders } from "@appserver/common";
-=======
-import { PageLayout, utils, store, toastr, Loaders } from "asc-web-common";
->>>>>>> b0e8b9c6
 import {
   ArticleHeaderContent,
   ArticleMainButtonContent,
@@ -50,7 +45,7 @@
     if (!profile && this.documentElement) {
       for (var i = 0; i < this.documentElement.length; i++) {
         this.documentElement[i].style.transition = "none";
-      }
+  }
     }
   }
 
@@ -66,7 +61,7 @@
     if (profile && this.documentElement) {
       for (var i = 0; i < this.documentElement.length; i++) {
         this.documentElement[i].style.transition = "";
-      }
+  }
     }
   }
 
