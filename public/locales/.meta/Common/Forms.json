--- conflicted
+++ resolved
@@ -3,11 +3,7 @@
   "content": "Forms",
   "content_en_sha1_hash": "4bec9575721b2739ed1e7c56eb6c8471084fcbcf",
   "created_at": "2025-05-19T21:30:45.530Z",
-<<<<<<< HEAD
-  "updated_at": "2025-05-26T07:57:32.939Z",
-=======
   "updated_at": "2025-05-28T09:30:02.965Z",
->>>>>>> 398dda3c
   "comment": {
     "text": "This translation key is used to display the title of a PDF form or document, appearing in a download dialog for files containing PDF forms. The title can be singular (\"Form\") or plural (\"Forms\"), depending on whether the file contains one or multiple forms.",
     "is_auto": true,
@@ -166,8 +162,8 @@
       "ai_spell_check_issues": [
         {
           "type": "incorrect_translation",
-          "description": "The Sinhala translation \"ආකෘතිපත්‍ර\" while technically meaning 'forms', doesn't convey the exact nuance of 'Forms' in a UI/application context. It leans more towards a formal, document-like meaning.",
-          "suggestion": "Consider using \"ගොඩනົວ\" (godanau) which translates to 'sections' or 'panels' which is often used for forms in a digital context, or \"ແບບຟෝම්\" (baepfoom), which is a direct transliteration and increasingly common."
+          "description": "While \"ආකෘතිපත්‍ර\" (ākṛtipaṭra) is a possible translation for 'Forms', it's quite formal and might not be the most natural or common usage in all contexts. A more common and generally acceptable translation might be \"ගොඩනැගිලි\" (godanagiili) or simply \"ආකෘති\" (ākṛti). The best choice depends on the context.",
+          "suggestion": "Consider \"ගොඩනැගිලි\" (godanagiili) or \"ආකෘති\" (ākṛti) as alternatives, depending on the specific context."
         }
       ],
       "approved_at": null
@@ -196,7 +192,7 @@
       "ai_spell_check_issues": [
         {
           "type": "incorrect_translation",
-          "description": "The Serbian (Latin) translation 'Obrasci' is not the most accurate or common translation for 'Forms' in this context. While 'Obrasci' can refer to forms, a more standard translation would be 'Forme'.",
+          "description": "The Serbian (Latin) translation \"Obrasci\" while potentially understandable, is not the most common or accurate translation of \"Forms\". A more common and accurate translation would be \"Forme\".",
           "suggestion": "Forme"
         }
       ],
