<<<<<<< HEAD
import { makeAutoObservable } from 'mobx';
import api from '../api';
import { ARTICLE_PINNED_KEY, LANGUAGE } from '../constants';
import { combineUrl } from '../utils';
import FirebaseHelper from '../utils/firebase';
import { AppServerConfig } from '../constants';
import { version } from '../package.json';
=======
import { makeAutoObservable } from "mobx";
import api from "../api";
import { ARTICLE_PINNED_KEY, LANGUAGE } from "../constants";
import { combineUrl } from "../utils";
import FirebaseHelper from "../utils/firebase";
import { AppServerConfig } from "../constants";
import { version } from "../package.json";

import { Dark, Base } from "@appserver/components/themes";

>>>>>>> 21cd73a6
const { proxyURL } = AppServerConfig;

const themes = {
  Dark: Dark,
  Base: Base,
};

class SettingsStore {
  isLoading = false;
  isLoaded = false;

  currentProductId = '';
  culture = 'en-US';
  cultures = [];
  theme = !!localStorage.getItem("theme")
    ? themes[localStorage.getItem("theme")]
    : Base;
  trustedDomains = [];
  trustedDomainsType = 0;
  trustedDomains = [];
  timezone = 'UTC';
  timezones = [];
  utcOffset = '00:00:00';
  utcHoursOffset = 0;
  defaultPage = '/';
  homepage = '';
  datePattern = 'M/d/yyyy';
  datePatternJQ = '00/00/0000';
  dateTimePattern = 'dddd, MMMM d, yyyy h:mm:ss tt';
  datepicker = {
    datePattern: 'mm/dd/yy',
    dateTimePattern: 'DD, mm dd, yy h:mm:ss tt',
    timePattern: 'h:mm tt',
  };
  organizationName = 'ONLYOFFICE';
  greetingSettings = 'Web Office Applications';
  enableAdmMess = false;
  enabledJoin = false;
  urlLicense = 'https://gnu.org/licenses/gpl-3.0.html';
  urlSupport = 'https://helpdesk.onlyoffice.com/';
  logoUrl = combineUrl(proxyURL, '/static/images/nav.logo.opened.react.svg');
  customNames = {
    id: 'Common',
    userCaption: 'User',
    usersCaption: 'Users',
    groupCaption: 'Group',
    groupsCaption: 'Groups',
    userPostCaption: 'Title',
    regDateCaption: 'Registration Date',
    groupHeadCaption: 'Head',
    guestCaption: 'Guest',
    guestsCaption: 'Guests',
  };
  isDesktopClient = window['AscDesktopEditor'] !== undefined;
  //isDesktopEncryption: desktopEncryption;
  isEncryptionSupport = false;
  encryptionKeys = null;

  personal = false;

  isHeaderVisible = false;
  isTabletView = false;
  isArticlePinned = localStorage.getItem(ARTICLE_PINNED_KEY) === 'true' || false;
  isArticleVisible = false;
  isBackdropVisible = false;
  isArticleVisibleOnUnpin = false;

  showText = true;
  userShowText = false;
  showCatalog = true;

  hashSettings = null;
  title = '';
  ownerId = null;
  nameSchemaId = null;
  owner = {};
  wizardToken = null;
  passwordSettings = null;
  hasShortenService = false;

  customSchemaList = [];
  firebase = {
    apiKey: '',
    authDomain: '',
    projectId: '',
    storageBucket: '',
    messagingSenderId: '',
    appId: '',
    measurementId: '',
  };
  version = '';
  buildVersionInfo = {
    appServer: version,
    documentServer: '6.4.1',
  };
  debugInfo = false;

  userFormValidation = /^[\p{L}\p{M}'\-]+$/gu;
  folderFormValidation = new RegExp('[*+:"<>?|\\\\/]', 'gim');

  constructor() {
    makeAutoObservable(this);
  }

  get urlAuthKeys() {
    const splitted = this.culture.split('-');
    const lang = splitted.length > 0 ? splitted[0] : 'en';
    return `https://helpcenter.onlyoffice.com/${lang}/installation/groups-authorization-keys.aspx`;
  }

  get wizardCompleted() {
    return this.isLoaded && !this.wizardToken;
  }

  get helpUrlCommonSettings() {
    const substring = this.culture.substring(0, this.culture.indexOf('-'));
    const lang = substring.length > 0 ? substring : 'en';

    return `https://helpcenter.onlyoffice.com/${lang}/administration/configuration.aspx#CustomizingPortal_block`;
  }

  setIsArticleVisible = (visible) => {
    this.isArticleVisible = this.isArticlePinned ? true : visible;
  };

  setIsBackdropVisible = (visible) => {
    this.isBackdropVisible = visible;
  };

  hideArticle = () => {
    this.setIsArticleVisible(false);
    this.setIsBackdropVisible(false);
  };

  setValue = (key, value) => {
    this[key] = value;
  };

  setDefaultPage = (defaultPage) => {
    this.defaultPage = defaultPage;
  };

  getSettings = async () => {
    const newSettings = await api.settings.getSettings();

    if (window['AscDesktopEditor'] !== undefined || this.personal) {
      const dp = combineUrl(proxyURL, '/products/files/');
      this.setDefaultPage(dp);
    }

    Object.keys(newSettings).map((key) => {
      if (key in this) {
        this.setValue(
          key,
          key === 'defaultPage' ? combineUrl(proxyURL, newSettings[key]) : newSettings[key],
        );
        if (key === 'culture') {
          const language = localStorage.getItem(LANGUAGE);
          if (!language || language == 'undefined') {
            localStorage.setItem(LANGUAGE, newSettings[key]);
          }
        }
        if (key === 'personal') {
          window.AppServer = {
            ...window.AppServer,
            personal: newSettings[key],
          };
        }
      } else if (key === 'passwordHash') {
        this.setValue('hashSettings', newSettings[key]);
      }
    });

    return newSettings;
  };

  getCurrentCustomSchema = async (id) => {
    this.customNames = await api.settings.getCurrentCustomSchema(id);
  };

  getCustomSchemaList = async () => {
    this.customSchemaList = await api.settings.getCustomSchemaList();
  };

  getPortalSettings = async () => {
    const origSettings = await this.getSettings();

    if (origSettings.nameSchemaId) {
      this.getCurrentCustomSchema(origSettings.nameSchemaId);
    }
  };

  init = async () => {
    this.setIsLoading(true);

    await Promise.all([this.getPortalSettings(), this.getBuildVersionInfo()]);

    this.setIsLoading(false);
    this.setIsLoaded(true);
  };

  setIsLoading = (isLoading) => {
    this.isLoading = isLoading;
  };

  setIsLoaded = (isLoaded) => {
    this.isLoaded = isLoaded;
  };

  getPortalCultures = async () => {
    this.cultures = await api.settings.getPortalCultures();
  };

  setIsEncryptionSupport = (isEncryptionSupport) => {
    this.isEncryptionSupport = isEncryptionSupport;
  };

  getIsEncryptionSupport = async () => {
    const isEncryptionSupport = await api.files.getIsEncryptionSupport();
    this.setIsEncryptionSupport(isEncryptionSupport);
  };

  updateEncryptionKeys = (encryptionKeys) => {
    this.encryptionKeys = encryptionKeys ?? {};
  };

  setEncryptionKeys = async (keys) => {
    await api.files.setEncryptionKeys(keys);
    this.updateEncryptionKeys(keys);
  };

  getEncryptionKeys = async () => {
    const encryptionKeys = await api.files.getEncryptionKeys();
    this.updateEncryptionKeys(encryptionKeys);
  };

  getOAuthToken = (tokenGetterWin) => {
    return new Promise((resolve, reject) => {
      localStorage.removeItem('code');
      let interval = null;
      interval = setInterval(() => {
        try {
          const code = localStorage.getItem('code');

          if (code) {
            localStorage.removeItem('code');
            clearInterval(interval);
            resolve(code);
          } else if (tokenGetterWin && tokenGetterWin.closed) {
            clearInterval(interval);
            reject();
          }
        } catch {
          return;
        }
      }, 500);
    });
  };

  getLoginLink = (token, code) => {
    return combineUrl(proxyURL, `/login.ashx?p=${token}&code=${code}`);
  };

  setModuleInfo = (homepage, productId) => {
    if (this.homepage === homepage || this.currentProductId === productId) return;

    console.log(`setModuleInfo('${homepage}', '${productId}')`);

    this.homepage = homepage;
    this.setCurrentProductId(productId);

    const baseElm = document.getElementsByTagName('base');
    if (baseElm && baseElm.length === 1) {
      const baseUrl = homepage
        ? homepage[homepage.length - 1] === '/'
          ? homepage
          : `${homepage}/`
        : '/';

      console.log('SET base URL', baseUrl);

      baseElm[0].setAttribute('href', baseUrl);
    }
  };

  setCurrentProductId = (currentProductId) => {
    this.currentProductId = currentProductId;
  };

  getPortalOwner = async () => {
    const owner = await api.people.getUserById(this.ownerId);
    this.owner = owner;
    return owner;
  };

  setWizardComplete = () => {
    this.wizardToken = null;
  };

  setPasswordSettings = (passwordSettings) => {
    this.passwordSettings = passwordSettings;
  };

  getPortalPasswordSettings = async (confirmKey = null) => {
    const settings = await api.settings.getPortalPasswordSettings(confirmKey);
    this.setPasswordSettings(settings);
  };

  setTimezones = (timezones) => {
    this.timezones = timezones;
  };

  getPortalTimezones = async (token = undefined) => {
    const timezones = await api.settings.getPortalTimezones(token);
    this.setTimezones(timezones);
  };

  setHeaderVisible = (isHeaderVisible) => {
    this.isHeaderVisible = isHeaderVisible;
  };

  setIsTabletView = (isTabletView) => {
    this.isTabletView = isTabletView;
  };

  setArticlePinned = (isPinned) => {
    isPinned
      ? localStorage.setItem(ARTICLE_PINNED_KEY, isPinned)
      : localStorage.removeItem(ARTICLE_PINNED_KEY);
    this.isArticlePinned = isPinned;
  };

  setArticleVisibleOnUnpin = (visible) => {
    this.isArticleVisibleOnUnpin = visible;
  };

  setShowText = (showText) => {
    this.showText = showText;
  };

  setUserShowText = (userShowText) => {
    this.userShowText = userShowText;
  };

  toggleShowText = () => {
    this.showText = !this.showText;
    this.userShowText = !this.userShowText;
  };

  get firebaseHelper() {
    window.firebaseHelper = new FirebaseHelper(this.firebase);
    return window.firebaseHelper;
  }

  getBuildVersionInfo = async () => {
    const versionInfo = await api.settings.getBuildVersion();
    this.setBuildVersionInfo(versionInfo);
  };

  setBuildVersionInfo = (versionInfo) => {
    this.buildVersionInfo = {
      ...this.buildVersionInfo,
      appServer: version,
      ...versionInfo,
    };

    if (!this.buildVersionInfo.documentServer) this.buildVersionInfo.documentServer = '6.4.1';
  };

  changeTheme = () => {
    const currentTheme =
      JSON.stringify(this.theme) === JSON.stringify(Base) ? Dark : Base;
    localStorage.setItem(
      "theme",
      JSON.stringify(this.theme) === JSON.stringify(Base) ? "Dark" : "Base"
    );
    this.theme = currentTheme;
  };

  setTheme = (theme) => {
    this.theme = themes[theme];
    localStorage.setItem("theme", theme);
  };
}

export default SettingsStore;<|MERGE_RESOLUTION|>--- conflicted
+++ resolved
@@ -1,12 +1,3 @@
-<<<<<<< HEAD
-import { makeAutoObservable } from 'mobx';
-import api from '../api';
-import { ARTICLE_PINNED_KEY, LANGUAGE } from '../constants';
-import { combineUrl } from '../utils';
-import FirebaseHelper from '../utils/firebase';
-import { AppServerConfig } from '../constants';
-import { version } from '../package.json';
-=======
 import { makeAutoObservable } from "mobx";
 import api from "../api";
 import { ARTICLE_PINNED_KEY, LANGUAGE } from "../constants";
@@ -17,7 +8,6 @@
 
 import { Dark, Base } from "@appserver/components/themes";
 
->>>>>>> 21cd73a6
 const { proxyURL } = AppServerConfig;
 
 const themes = {
@@ -29,8 +19,8 @@
   isLoading = false;
   isLoaded = false;
 
-  currentProductId = '';
-  culture = 'en-US';
+  currentProductId = "";
+  culture = "en-US";
   cultures = [];
   theme = !!localStorage.getItem("theme")
     ? themes[localStorage.getItem("theme")]
@@ -38,40 +28,40 @@
   trustedDomains = [];
   trustedDomainsType = 0;
   trustedDomains = [];
-  timezone = 'UTC';
+  timezone = "UTC";
   timezones = [];
-  utcOffset = '00:00:00';
+  utcOffset = "00:00:00";
   utcHoursOffset = 0;
-  defaultPage = '/';
-  homepage = '';
-  datePattern = 'M/d/yyyy';
-  datePatternJQ = '00/00/0000';
-  dateTimePattern = 'dddd, MMMM d, yyyy h:mm:ss tt';
+  defaultPage = "/";
+  homepage = "";
+  datePattern = "M/d/yyyy";
+  datePatternJQ = "00/00/0000";
+  dateTimePattern = "dddd, MMMM d, yyyy h:mm:ss tt";
   datepicker = {
-    datePattern: 'mm/dd/yy',
-    dateTimePattern: 'DD, mm dd, yy h:mm:ss tt',
-    timePattern: 'h:mm tt',
-  };
-  organizationName = 'ONLYOFFICE';
-  greetingSettings = 'Web Office Applications';
+    datePattern: "mm/dd/yy",
+    dateTimePattern: "DD, mm dd, yy h:mm:ss tt",
+    timePattern: "h:mm tt",
+  };
+  organizationName = "ONLYOFFICE";
+  greetingSettings = "Web Office Applications";
   enableAdmMess = false;
   enabledJoin = false;
-  urlLicense = 'https://gnu.org/licenses/gpl-3.0.html';
-  urlSupport = 'https://helpdesk.onlyoffice.com/';
-  logoUrl = combineUrl(proxyURL, '/static/images/nav.logo.opened.react.svg');
+  urlLicense = "https://gnu.org/licenses/gpl-3.0.html";
+  urlSupport = "https://helpdesk.onlyoffice.com/";
+  logoUrl = combineUrl(proxyURL, "/static/images/nav.logo.opened.react.svg");
   customNames = {
-    id: 'Common',
-    userCaption: 'User',
-    usersCaption: 'Users',
-    groupCaption: 'Group',
-    groupsCaption: 'Groups',
-    userPostCaption: 'Title',
-    regDateCaption: 'Registration Date',
-    groupHeadCaption: 'Head',
-    guestCaption: 'Guest',
-    guestsCaption: 'Guests',
-  };
-  isDesktopClient = window['AscDesktopEditor'] !== undefined;
+    id: "Common",
+    userCaption: "User",
+    usersCaption: "Users",
+    groupCaption: "Group",
+    groupsCaption: "Groups",
+    userPostCaption: "Title",
+    regDateCaption: "Registration Date",
+    groupHeadCaption: "Head",
+    guestCaption: "Guest",
+    guestsCaption: "Guests",
+  };
+  isDesktopClient = window["AscDesktopEditor"] !== undefined;
   //isDesktopEncryption: desktopEncryption;
   isEncryptionSupport = false;
   encryptionKeys = null;
@@ -80,7 +70,8 @@
 
   isHeaderVisible = false;
   isTabletView = false;
-  isArticlePinned = localStorage.getItem(ARTICLE_PINNED_KEY) === 'true' || false;
+  isArticlePinned =
+    localStorage.getItem(ARTICLE_PINNED_KEY) === "true" || false;
   isArticleVisible = false;
   isBackdropVisible = false;
   isArticleVisibleOnUnpin = false;
@@ -90,7 +81,7 @@
   showCatalog = true;
 
   hashSettings = null;
-  title = '';
+  title = "";
   ownerId = null;
   nameSchemaId = null;
   owner = {};
@@ -100,31 +91,31 @@
 
   customSchemaList = [];
   firebase = {
-    apiKey: '',
-    authDomain: '',
-    projectId: '',
-    storageBucket: '',
-    messagingSenderId: '',
-    appId: '',
-    measurementId: '',
-  };
-  version = '';
+    apiKey: "",
+    authDomain: "",
+    projectId: "",
+    storageBucket: "",
+    messagingSenderId: "",
+    appId: "",
+    measurementId: "",
+  };
+  version = "";
   buildVersionInfo = {
     appServer: version,
-    documentServer: '6.4.1',
+    documentServer: "6.4.1",
   };
   debugInfo = false;
 
   userFormValidation = /^[\p{L}\p{M}'\-]+$/gu;
-  folderFormValidation = new RegExp('[*+:"<>?|\\\\/]', 'gim');
+  folderFormValidation = new RegExp('[*+:"<>?|\\\\/]', "gim");
 
   constructor() {
     makeAutoObservable(this);
   }
 
   get urlAuthKeys() {
-    const splitted = this.culture.split('-');
-    const lang = splitted.length > 0 ? splitted[0] : 'en';
+    const splitted = this.culture.split("-");
+    const lang = splitted.length > 0 ? splitted[0] : "en";
     return `https://helpcenter.onlyoffice.com/${lang}/installation/groups-authorization-keys.aspx`;
   }
 
@@ -133,8 +124,8 @@
   }
 
   get helpUrlCommonSettings() {
-    const substring = this.culture.substring(0, this.culture.indexOf('-'));
-    const lang = substring.length > 0 ? substring : 'en';
+    const substring = this.culture.substring(0, this.culture.indexOf("-"));
+    const lang = substring.length > 0 ? substring : "en";
 
     return `https://helpcenter.onlyoffice.com/${lang}/administration/configuration.aspx#CustomizingPortal_block`;
   }
@@ -163,8 +154,8 @@
   getSettings = async () => {
     const newSettings = await api.settings.getSettings();
 
-    if (window['AscDesktopEditor'] !== undefined || this.personal) {
-      const dp = combineUrl(proxyURL, '/products/files/');
+    if (window["AscDesktopEditor"] !== undefined || this.personal) {
+      const dp = combineUrl(proxyURL, "/products/files/");
       this.setDefaultPage(dp);
     }
 
@@ -172,22 +163,24 @@
       if (key in this) {
         this.setValue(
           key,
-          key === 'defaultPage' ? combineUrl(proxyURL, newSettings[key]) : newSettings[key],
+          key === "defaultPage"
+            ? combineUrl(proxyURL, newSettings[key])
+            : newSettings[key]
         );
-        if (key === 'culture') {
+        if (key === "culture") {
           const language = localStorage.getItem(LANGUAGE);
-          if (!language || language == 'undefined') {
+          if (!language || language == "undefined") {
             localStorage.setItem(LANGUAGE, newSettings[key]);
           }
         }
-        if (key === 'personal') {
+        if (key === "personal") {
           window.AppServer = {
             ...window.AppServer,
             personal: newSettings[key],
           };
         }
-      } else if (key === 'passwordHash') {
-        this.setValue('hashSettings', newSettings[key]);
+      } else if (key === "passwordHash") {
+        this.setValue("hashSettings", newSettings[key]);
       }
     });
 
@@ -256,14 +249,14 @@
 
   getOAuthToken = (tokenGetterWin) => {
     return new Promise((resolve, reject) => {
-      localStorage.removeItem('code');
+      localStorage.removeItem("code");
       let interval = null;
       interval = setInterval(() => {
         try {
-          const code = localStorage.getItem('code');
+          const code = localStorage.getItem("code");
 
           if (code) {
-            localStorage.removeItem('code');
+            localStorage.removeItem("code");
             clearInterval(interval);
             resolve(code);
           } else if (tokenGetterWin && tokenGetterWin.closed) {
@@ -282,24 +275,25 @@
   };
 
   setModuleInfo = (homepage, productId) => {
-    if (this.homepage === homepage || this.currentProductId === productId) return;
+    if (this.homepage === homepage || this.currentProductId === productId)
+      return;
 
     console.log(`setModuleInfo('${homepage}', '${productId}')`);
 
     this.homepage = homepage;
     this.setCurrentProductId(productId);
 
-    const baseElm = document.getElementsByTagName('base');
+    const baseElm = document.getElementsByTagName("base");
     if (baseElm && baseElm.length === 1) {
       const baseUrl = homepage
-        ? homepage[homepage.length - 1] === '/'
+        ? homepage[homepage.length - 1] === "/"
           ? homepage
           : `${homepage}/`
-        : '/';
-
-      console.log('SET base URL', baseUrl);
-
-      baseElm[0].setAttribute('href', baseUrl);
+        : "/";
+
+      console.log("SET base URL", baseUrl);
+
+      baseElm[0].setAttribute("href", baseUrl);
     }
   };
 
@@ -384,7 +378,8 @@
       ...versionInfo,
     };
 
-    if (!this.buildVersionInfo.documentServer) this.buildVersionInfo.documentServer = '6.4.1';
+    if (!this.buildVersionInfo.documentServer)
+      this.buildVersionInfo.documentServer = "6.4.1";
   };
 
   changeTheme = () => {
