--- conflicted
+++ resolved
@@ -769,12 +769,9 @@
   OrigCatalogPrivateRoomIcon,
   "CatalogPrivateRoomIcon"
 );
-<<<<<<< HEAD
 
 export const MoveToIcon = createStyledIcon(OrigMoveToIcon, "MoveToIcon");
-=======
 export const IntegrationIcon = createStyledIcon(
   OrigIntegrationIcon,
   "IntegrationIcon"
-);
->>>>>>> 4458bca0
+);