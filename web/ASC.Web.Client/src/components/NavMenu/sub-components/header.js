import React, { useState, useEffect } from "react";
import { inject, observer } from "mobx-react";
import PropTypes from "prop-types";
import styled, { css } from "styled-components";
import { Link as LinkWithoutRedirect } from "react-router-dom";
import { isMobileOnly, isMobile } from "react-device-detect";
import NavItem from "./nav-item";
import Headline from "@appserver/common/components/Headline";
import Nav from "./nav";
import NavLogoItem from "./nav-logo-item";
import Link from "@appserver/components/link";
import history from "@appserver/common/history";
import { useTranslation } from "react-i18next";
import HeaderNavigationIcon from "./header-navigation-icon";
import Box from "@appserver/components/box";
import Text from "@appserver/components/text";
import {
  desktop,
  isDesktop,
  tablet,
  mobile,
} from "@appserver/components/utils/device";
import i18n from "../i18n";
import { combineUrl } from "@appserver/common/utils";
import { AppServerConfig } from "@appserver/common/constants";
import NoUserSelect from "@appserver/components/utils/commonStyles";
import {
  getLink,
  checkIfModuleOld,
  onItemClick,
} from "@appserver/studio/src/helpers/utils";
import StyledExternalLinkIcon from "@appserver/studio/src/components/StyledExternalLinkIcon";
import { Base } from "@appserver/components/themes";

const { proxyURL } = AppServerConfig;

const Header = styled.header`
  display: flex;
  align-items: center;

  background-color: ${(props) => props.theme.header.backgroundColor};

  width: 100vw;
  height: 48px;

  .header-logo-wrapper {
    height: 24px;
    height: 26px;

<<<<<<< HEAD
    display: flex;
    align-items: center;
=======
    ${NoUserSelect}
    ${(props) =>
      props.module &&
      !props.isPersonal &&
      css`
        @media ${tablet} {
          display: none;
        }
      `}
      ${(props) =>
      props.isPreparationPortal && "pointer-events: none; touch-action: none"}
  }

  .header-module-title {
    display: block;
    font-size: 21px;
    line-height: 0;
    margin-top: -5px;
    cursor: pointer;
>>>>>>> e61a4543

    -webkit-tap-highlight-color: rgba(0, 0, 0, 0);

    ${NoUserSelect}
  }

  .header-logo-icon {
<<<<<<< HEAD
=======
    width: ${(props) => (props.isPersonal ? "220px" : "146px")};
    ${(props) =>
      (props.isPersonal || props.isPreparationPortal) && `margin-left: 20px;`}
>>>>>>> e61a4543
    height: 24px;
    position: relative;
    padding-right: 20px;
    padding-left: ${(props) =>
      !props.needNavMenu || props.isPersonal || props.isDesktopView
        ? "20px"
        : "4px"};
    cursor: pointer;

    @media ${tablet} {
      padding-left: 16px;
    }
  }
  .mobile-short-logo {
    width: 146px;
  }

  .header-items-wrapper {
    display: flex;
    margin-left: 82px;
  }
`;

Header.defaultProps = { theme: Base };

const StyledLink = styled.div`
  display: inline;
  .nav-menu-header_link {
    color: ${(props) => props.theme.header.linkColor};
    font-size: 13px;
  }

  a {
    text-decoration: none;
  }
  :hover {
    color: ${(props) => props.theme.header.linkColor};
    -webkit-text-decoration: underline;
    text-decoration: underline;
  }
`;

StyledLink.defaultProps = { theme: Base };

const versionBadgeProps = {
  fontWeight: "600",
  fontSize: "13px",
};

const StyledNavigationIconsWrapper = styled.div`
  height: 20px;
  position: absolute;
  left: ${isMobile ? "254px" : "275px"};
  display: ${isMobileOnly ? "none" : "flex"};
  justify-content: flex-start;
  align-items: center;

  @media ${tablet} {
    left: 254px;
  }

  @media ${mobile} {
    display: none;
  }
`;

const HeaderComponent = ({
  currentProductName,
  totalNotifications,
  onClick,
  onNavMouseEnter,
  onNavMouseLeave,
  defaultPage,
  mainModules,
  isNavOpened,
  currentProductId,
  toggleAside,
  isLoaded,
  version,
  isAuthenticated,
  isAdmin,
  backdropClick,
  isPersonal,
<<<<<<< HEAD
  theme,
=======
  isPreparationPortal,
>>>>>>> e61a4543
  ...props
}) => {
  const { t } = useTranslation("Common");

  const isNavAvailable = mainModules.length > 0;

  const onLogoClick = () => {
    history.push(defaultPage);
    backdropClick();
  };

  const onBadgeClick = React.useCallback((e) => {
    if (!e) return;
    const id = e.currentTarget.dataset.id;
    const item = mainModules.find((m) => m.id === id);
    toggleAside();

    if (item) item.onBadgeClick(e);
  }, []);

  const handleItemClick = React.useCallback((e) => {
    onItemClick(e);
    backdropClick();
  }, []);

  const numberOfModules = mainModules.filter((item) => !item.separator).length;
  const needNavMenu = currentProductId !== "home";
  const mainModulesWithoutSettings = mainModules.filter(
    (module) => module.id !== "settings"
  );

  const navItems = mainModulesWithoutSettings.map(
    ({ id, separator, iconUrl, notifications, link, title, dashed }) => {
      const itemLink = getLink(link);
      const shouldRenderIcon = checkIfModuleOld(link);
      return (
        <NavItem
          separator={!!separator}
          key={id}
          data-id={id}
          data-link={itemLink}
          opened={isNavOpened}
          active={id == currentProductId}
          iconUrl={iconUrl}
          badgeNumber={notifications}
          onClick={handleItemClick}
          onBadgeClick={onBadgeClick}
          url={itemLink}
          dashed={dashed}
        >
          {title}
          {shouldRenderIcon && <StyledExternalLinkIcon color={linkColor} />}
        </NavItem>
      );
    }
  );

  const [isDesktopView, setIsDesktopView] = useState(isDesktop());

  const onResize = () => {
    const isDesktopView = isDesktop();
    if (isDesktopView === isDesktopView) setIsDesktopView(isDesktopView);
  };

  useEffect(() => {
    window.addEventListener("resize", onResize);
    return () => window.removeEventListener("resize", onResize);
  });

  return (
    <>
      <Header
        module={currentProductName}
        isLoaded={isLoaded}
        isPersonal={isPersonal}
        isPreparationPortal={isPreparationPortal}
        isAuthenticated={isAuthenticated}
        className="navMenuHeader hidingHeader"
        needNavMenu={needNavMenu}
        isDesktopView={isDesktopView}
      >
<<<<<<< HEAD
=======
        {!isPersonal && needNavMenu && !isDesktopView && !isPreparationPortal && (
          <NavItem
            badgeNumber={totalNotifications}
            onClick={onClick}
            noHover={true}
          />
        )}

>>>>>>> e61a4543
        <LinkWithoutRedirect className="header-logo-wrapper" to={defaultPage}>
          {!isPersonal ? (
            <img alt="logo" src={props.logoUrl} className="header-logo-icon" />
          ) : (
            <img
              alt="logo"
              className="header-logo-icon"
              src={combineUrl(
                AppServerConfig.proxyURL,
                "/static/images/personal.logo.react.svg"
              )}
            />
          )}
        </LinkWithoutRedirect>

        {isNavAvailable && isDesktopView && !isPersonal && (
          <StyledNavigationIconsWrapper>
            {mainModules.map((item) => {
              return (
                <React.Fragment key={item.id}>
                  {item.iconUrl &&
                    !item.separator &&
                    item.id !== "settings" && (
                      <HeaderNavigationIcon
                        key={item.id}
                        id={item.id}
                        data-id={item.id}
                        data-link={item.link}
                        active={item.id == currentProductId}
                        iconUrl={item.iconUrl}
                        badgeNumber={item.notifications}
                        onItemClick={onItemClick}
                        onBadgeClick={onBadgeClick}
                        url={item.link}
                      />
                    )}
                </React.Fragment>
              );
            })}
          </StyledNavigationIconsWrapper>
        )}
      </Header>

      {isNavAvailable && !isDesktopView && (
        <Nav
          opened={isNavOpened}
          onMouseEnter={onNavMouseEnter}
          onMouseLeave={onNavMouseLeave}
          numberOfModules={numberOfModules}
        >
          <NavLogoItem opened={isNavOpened} onClick={onLogoClick} />
          <NavItem
            separator={true}
            key={"nav-products-separator"}
            data-id={"nav-products-separator"}
          />
          {navItems}
          <Box className="version-box">
            <Link
              as="a"
              href={`https://github.com/ONLYOFFICE/AppServer/releases`}
              target="_blank"
              {...versionBadgeProps}
            >
              {t("Common:Version")} {version}
            </Link>
            <Text as="span" {...versionBadgeProps}>
              {" "}
              -{" "}
            </Text>
            <StyledLink>
              <LinkWithoutRedirect
                to={combineUrl(proxyURL, "/about")}
                className="nav-menu-header_link"
              >
                {t("Common:About")}
              </LinkWithoutRedirect>
            </StyledLink>
          </Box>
        </Nav>
      )}
    </>
  );
};

HeaderComponent.displayName = "Header";

HeaderComponent.propTypes = {
  totalNotifications: PropTypes.number,
  onClick: PropTypes.func,
  currentProductName: PropTypes.string,
  defaultPage: PropTypes.string,
  mainModules: PropTypes.array,
  currentProductId: PropTypes.string,
  isNavOpened: PropTypes.bool,
  onNavMouseEnter: PropTypes.func,
  onNavMouseLeave: PropTypes.func,
  toggleAside: PropTypes.func,
  logoUrl: PropTypes.string,
  isLoaded: PropTypes.bool,
  version: PropTypes.string,
  isAuthenticated: PropTypes.bool,
  isAdmin: PropTypes.bool,
  needNavMenu: PropTypes.bool,
};

export default inject(({ auth }) => {
  const {
    settingsStore,
    moduleStore,
    isLoaded,
    isAuthenticated,
    isAdmin,
    product,
    availableModules,
    version,
  } = auth;
  const {
    logoUrl,
    defaultPage,
    currentProductId,
    personal: isPersonal,
    theme,
  } = settingsStore;
  const { totalNotifications } = moduleStore;

  //TODO: restore when chat will complete -> const mainModules = availableModules.filter((m) => !m.isolateMode);

  return {
    theme,
    isPersonal,
    isAdmin,
    defaultPage,
    logoUrl,
    mainModules: availableModules,
    totalNotifications,
    isLoaded,
    version,
    isAuthenticated,
    currentProductId,
    currentProductName: (product && product.title) || "",
  };
})(observer(HeaderComponent));<|MERGE_RESOLUTION|>--- conflicted
+++ resolved
@@ -47,43 +47,17 @@
     height: 24px;
     height: 26px;
 
-<<<<<<< HEAD
     display: flex;
     align-items: center;
-=======
+
+    -webkit-tap-highlight-color: rgba(0, 0, 0, 0);
+
     ${NoUserSelect}
-    ${(props) =>
-      props.module &&
-      !props.isPersonal &&
-      css`
-        @media ${tablet} {
-          display: none;
-        }
-      `}
-      ${(props) =>
-      props.isPreparationPortal && "pointer-events: none; touch-action: none"}
-  }
-
-  .header-module-title {
-    display: block;
-    font-size: 21px;
-    line-height: 0;
-    margin-top: -5px;
-    cursor: pointer;
->>>>>>> e61a4543
-
-    -webkit-tap-highlight-color: rgba(0, 0, 0, 0);
-
-    ${NoUserSelect}
   }
 
   .header-logo-icon {
-<<<<<<< HEAD
-=======
-    width: ${(props) => (props.isPersonal ? "220px" : "146px")};
     ${(props) =>
       (props.isPersonal || props.isPreparationPortal) && `margin-left: 20px;`}
->>>>>>> e61a4543
     height: 24px;
     position: relative;
     padding-right: 20px;
@@ -167,11 +141,8 @@
   isAdmin,
   backdropClick,
   isPersonal,
-<<<<<<< HEAD
+  isPreparationPortal,
   theme,
-=======
-  isPreparationPortal,
->>>>>>> e61a4543
   ...props
 }) => {
   const { t } = useTranslation("Common");
@@ -253,17 +224,6 @@
         needNavMenu={needNavMenu}
         isDesktopView={isDesktopView}
       >
-<<<<<<< HEAD
-=======
-        {!isPersonal && needNavMenu && !isDesktopView && !isPreparationPortal && (
-          <NavItem
-            badgeNumber={totalNotifications}
-            onClick={onClick}
-            noHover={true}
-          />
-        )}
-
->>>>>>> e61a4543
         <LinkWithoutRedirect className="header-logo-wrapper" to={defaultPage}>
           {!isPersonal ? (
             <img alt="logo" src={props.logoUrl} className="header-logo-icon" />
