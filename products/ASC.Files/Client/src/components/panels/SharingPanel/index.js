import React from "react";
import Backdrop from "@appserver/components/backdrop";
import Heading from "@appserver/components/heading";
import Aside from "@appserver/components/aside";
import IconButton from "@appserver/components/icon-button";
import Checkbox from "@appserver/components/checkbox";
import Button from "@appserver/components/button";
import DropDown from "@appserver/components/drop-down";
import DropDownItem from "@appserver/components/drop-down-item";
import Textarea from "@appserver/components/textarea";
import Loader from "@appserver/components/loader";
import Text from "@appserver/components/text";
import { withTranslation, Trans } from "react-i18next";
import toastr from "studio/toastr";
import { ShareAccessRights } from "@appserver/common/constants";
import {
  StyledAsidePanel,
  StyledContent,
  StyledFooter,
  StyledHeaderContent,
  StyledSharingBody,
  StyledModalRowContainer,
} from "../StyledPanels";
import { AddUsersPanel, AddGroupsPanel, EmbeddingPanel } from "../index";
import SharingRow from "./SharingRow";
import { inject, observer } from "mobx-react";
import config from "../../../../package.json";
import i18n from "./i18n";
import { I18nextProvider } from "react-i18next";
import { isMobile, isMobileOnly } from "react-device-detect";
import Loaders from "@appserver/common/components/Loaders";
import withLoader from "../../../HOCs/withLoader";
import ModalDialogContainer from "../../dialogs/ModalDialogContainer";
import ModalDialog from "@appserver/components/modal-dialog";
import EmbeddingBody from "../EmbeddingPanel/EmbeddingBody";

const SharingBodyStyle = { height: `calc(100vh - 156px)` };

class SharingPanelComponent extends React.Component {
  constructor(props) {
    super(props);
    this.state = {
      showActionPanel: false,
      isNotifyUsers: false,
      shareDataItems: [],
      baseShareData: [],
      message: "",
      showAddUsersPanel: false,
      showEmbeddingPanel: false,
      showAddGroupsPanel: false,
      showChangeOwnerPanel: false,
      shareLink: "",
      isLoadedShareData: false,
      showPanel: false,
      accessOptions: [],
      filesOwnerId: null,
      showEmbeddingContent: false,
      isUpdated: false,
      isLoading: false,
    };

    this.ref = React.createRef();
    this.scrollRef = React.createRef();
  }

  onPlusClick = () =>
    this.setState({ showActionPanel: !this.state.showActionPanel });

  onCloseActionPanel = (e) => {
    if (this.ref.current.contains(e.target)) return;
    this.setState({ showActionPanel: !this.state.showActionPanel });
  };

  onToggleLink = (item) => {
    const { shareDataItems, isUpdated } = this.state;
    const { DenyAccess, ReadOnly } = ShareAccessRights;

    const rights = item.access !== DenyAccess ? DenyAccess : ReadOnly;
    const newDataItems = JSON.parse(JSON.stringify(shareDataItems));

    newDataItems[0].access = rights;
    this.setState({
      shareDataItems: newDataItems,
      showEmbeddingContent: false,
      isUpdated: !isUpdated,
    });
  };

  updateRowData = (newRowData) => {
    const { getFileInfo, getFolderInfo, isFolderActions, id } = this.props;

    if (isFolderActions) {
      return getFolderInfo(id);
    }

    for (let item of newRowData) {
      !item.fileExst ? getFolderInfo(item.id) : getFileInfo(item.id);
    }
  };

  onSaveClick = () => {
<<<<<<< HEAD
    const {
      baseShareData,
      isNotifyUsers,
      message,
      shareDataItems,
      filesOwnerId,
    } = this.state;
    const {
      selection,
      setIsLoading,
      isPrivacy,
      replaceFileStream,
      t,
      uploadPanelVisible,
      updateUploadedItem,
      uploadSelection,
      isDesktop,
      setEncryptionAccess,
      setShareFiles,
      setIsFolderActions,
      onSuccess,
      isFolderActions,
    } = this.props;
=======
    const { baseShareData, shareDataItems, filesOwnerId } = this.state;
    const { selection } = this.props;
>>>>>>> 366db9d8

    let folderIds = [];
    let fileIds = [];
    const share = [];

    let externalAccess = null;

    for (let item of shareDataItems) {
      const baseItem = baseShareData.find(
        (x) => x.sharedTo.id === item.sharedTo.id
      );

      if (
        (baseItem &&
          baseItem.access !== item.access &&
          !item.sharedTo.shareLink) ||
        (!item.isOwner && !baseItem)
      ) {
        share.push({ shareTo: item.sharedTo.id, access: item.access });
      }

      if (item.sharedTo.shareLink && item.access !== baseItem.access) {
        externalAccess = item.access;
      }
    }

    for (let item of baseShareData) {
      const baseItem = shareDataItems.find(
        (x) => x.sharedTo.id === item.sharedTo.id
      );
      if (!baseItem) {
        share.push({
          shareTo: item.sharedTo.id,
          access: ShareAccessRights.None,
        });
      }
    }

    for (let item of selection) {
      if (item.fileExst) {
        fileIds.push(item.id);
      } else {
        folderIds.push(item.id);
      }
    }

    if (isFolderActions) {
      folderIds = [];
      fileIds = [];

      folderIds.push(selection[0]);
    }

    const owner = shareDataItems.find((x) => x.isOwner);
    const ownerId =
      filesOwnerId !== owner.sharedTo.id ? owner.sharedTo.id : null;

    this.setShareInfo(folderIds, fileIds, share, externalAccess, ownerId);
  };

  setShareInfo = (folderIds, fileIds, share, externalAccess, ownerId) => {
    const { isNotifyUsers, message } = this.state;

    const {
      selection,
      isPrivacy,
      replaceFileStream,
      t,
      uploadPanelVisible,
      updateUploadedItem,
      uploadSelection,
      isDesktop,
      setEncryptionAccess,
      setShareFiles,
      onSuccess,
    } = this.props;

    this.onClose();

    setShareFiles(
      folderIds,
      fileIds,
      share,
      isNotifyUsers,
      message,
      externalAccess,
      ownerId
    )
      .then((res) => {
        if (!ownerId) {
          this.updateRowData(selection);
        }
        if (isPrivacy && isDesktop) {
          if (share.length === 0) return Promise.resolve();
          selection.forEach((item) => {
            return setEncryptionAccess(item).then((encryptedFile) => {
              if (!encryptedFile) return Promise.resolve();

              toastr.info(t("Translations:EncryptedFileSaving"));

              const title = item.title;

              return replaceFileStream(item.id, encryptedFile, true, true).then(
                () =>
                  toastr.success(
                    <Trans
                      t={t}
                      i18nKey="EncryptedFileSharing"
                      ns="SharingPanel"
                    >
                      File {{ title }} successfully shared
                    </Trans>
                  )
              );
            });
          });
        }

        if (uploadPanelVisible && uploadSelection) {
          return updateUploadedItem(selection[0].id);
        }
        return Promise.resolve();
      })
      .then(() => onSuccess && onSuccess())
<<<<<<< HEAD
      .catch((err) => toastr.error(err))
      .finally(() => {
        setIsFolderActions(false);
        setIsLoading(false);
      });
=======
      .catch((err) => toastr.error(err));
>>>>>>> 366db9d8
  };

  onNotifyUsersChange = () =>
    this.setState({
      isNotifyUsers: !this.state.isNotifyUsers,
    });

  onShowUsersPanel = () =>
    this.setState({
      showAddUsersPanel: !this.state.showAddUsersPanel,
      showActionPanel: false,
    });

  onChangeItemAccess = (e) => {
    const id = e.currentTarget.dataset.id;
    const access = e.currentTarget.dataset.access;
    const shareDataItems = this.state.shareDataItems;
    const elem = shareDataItems.find((x) => x.sharedTo.id === id && !x.isOwner);

    if (elem.access !== +access) {
      elem.access = +access;
      this.setState({ shareDataItems, isUpdated: true });
    }
  };

  onRemoveUserItemClick = (e) => {
    const id = e.currentTarget.dataset.for;
    const shareDataItems = this.state.shareDataItems.slice(0);

    const index = shareDataItems.findIndex((x) => x.sharedTo.id === id);
    if (index !== -1) {
      shareDataItems.splice(index, 1);
      this.setState({ shareDataItems });
    }
  };

  getData = () => {
    const { selection, id, access } = this.props;

    let folderId = [];
    let fileId = [];

    for (let item of selection) {
      if (item.access === 1 || item.access === 0) {
        if (item.fileExst) {
          fileId.push(item.id);
        } else {
          folderId.push(item.id);
        }
      }
    }

    if (this.props.isFolderActions) {
      folderId = [];
      fileId = [];

      folderId = access === 1 || access === 0 ? [id] : [];
    }

    return [folderId, fileId];
  };

  getShareData = () => {
    const returnValue = this.getData();
    const folderId = returnValue[0];
    const fileId = returnValue[1];

    if (folderId.length !== 0 || fileId.length !== 0) {
      this.setState(
        {
          isLoading: true,
        },
        function () {
          this.getShareUsers(folderId, fileId);
        }
      );
    }
  };

  getShareUsers = (folderId, fileId) => {
    const {
      getAccessOption,
      getExternalAccessOption,
      selection,
      getShareUsers,
    } = this.props;

<<<<<<< HEAD
    const returnValue = this.getData();
    const folderId = returnValue[0];
    const fileId = returnValue[1];
    if (folderId.length !== 0 || fileId.length !== 0) {
      !isMobile && setIsLoading(true);
      getShareUsers(folderId, fileId)
        .then((shareDataItems) => {
          const baseShareData = JSON.parse(JSON.stringify(shareDataItems));
          const accessOptions = getAccessOption(selection);

          const externalAccessOptions = getExternalAccessOption(selection);
          const filesOwner = shareDataItems.find((x) => x.isOwner);
          const filesOwnerId = filesOwner ? filesOwner.sharedTo.id : null;

          this.setState({
            baseShareData,
            shareDataItems,
            accessOptions,
            externalAccessOptions,
            //showPanel: true,
            filesOwnerId,
          });
        })
=======
    getShareUsers(folderId, fileId)
      .then((shareDataItems) => {
        const baseShareData = JSON.parse(JSON.stringify(shareDataItems));
        const accessOptions = getAccessOption(selection);

        const externalAccessOptions = getExternalAccessOption(selection);
        const filesOwner = shareDataItems.find((x) => x.isOwner);
        const filesOwnerId = filesOwner ? filesOwner.sharedTo.id : null;

        this.setState({
          baseShareData,
          shareDataItems,
          accessOptions,
          externalAccessOptions,
          //showPanel: true,
          filesOwnerId,
        });
      })
>>>>>>> 366db9d8

      .catch((err) => {
        toastr.error(err);
        this.onClose();
      })
      .finally(() =>
        this.setState({
          isLoading: false,
        })
      );
  };

  getInternalLink = () => {
    const { homepage, selection } = this.props;

    const item = selection[0];
    const isFile = !!item.fileExst;

    if (selection.length !== 1) return null;

    return isFile
      ? item.canOpenPlayer
        ? `${window.location.href}&preview=${item.id}`
        : item.webUrl
      : `${window.location.origin + homepage}/filter?folder=${item.id}`;
  };

  onShowEmbeddingPanel = (link) =>
    this.setState({
      showEmbeddingPanel: !this.state.showEmbeddingPanel,
      shareLink: link,
    });

  onShowEmbeddingContainer = (link) =>
    this.setState({
      showEmbeddingContent: !this.state.showEmbeddingContent,
      shareLink: link,
    });

  onShowGroupsPanel = () =>
    this.setState({
      showAddGroupsPanel: !this.state.showAddGroupsPanel,
      showActionPanel: false,
    });

  onShowChangeOwnerPanel = () =>
    this.setState({
      showChangeOwnerPanel: !this.state.showChangeOwnerPanel,
      showActionPanel: false,
    });

  onChangeMessage = (e) => this.setState({ message: e.target.value });

  setShareDataItems = (shareDataItems) => this.setState({ shareDataItems });

  onClose = () => {
    const {
      onCancel,
      setSharingPanelVisible,
      selectUploadedFile,
      setIsFolderActions,
      setSelection,
      setBufferSelection,
    } = this.props;

    setSharingPanelVisible(false);
    setSelection([]);

    selectUploadedFile([]);
    setBufferSelection(null);
    onCancel && onCancel();
  };

  componentDidMount() {
    this.getShareData();

    document.addEventListener("keyup", this.onKeyPress);
  }

  componentWillUnmount() {
    document.removeEventListener("keyup", this.onKeyPress);
  }

  onKeyPress = (event) => {
    const {
      showAddUsersPanel,
      showEmbeddingPanel,
      showAddGroupsPanel,
      showChangeOwnerPanel,
    } = this.state;
    if (
      showAddUsersPanel ||
      showEmbeddingPanel ||
      showAddGroupsPanel ||
      showChangeOwnerPanel
    )
      return;
    if (event.key === "Esc" || event.key === "Escape") {
      this.onClose();
    }
  };

  componentDidUpdate(prevProps, prevState) {
    if (
      this.state.showPanel !== prevState.showPanel &&
      this.state.showPanel === false
    ) {
      this.onClose();
    }

    if (this.state.message === prevState.message && this.scrollRef.current) {
      this.scrollRef.current.view.focus();
    }
  }

  render() {
    //console.log("Sharing panel render");
    const {
      t,
      tReady,
      isPersonal,
      isMyId,
      selection,
      groupsCaption,
      canShareOwnerChange,
      uploadPanelVisible,
      documentTitle,
      sharingPanelVisible,
      isPrivacy,
    } = this.props;
    const {
      showActionPanel,
      isNotifyUsers,
      shareDataItems,
      message,
      showAddUsersPanel,
      showAddGroupsPanel,
      showEmbeddingPanel,
      showChangeOwnerPanel,
      shareLink,
      //showPanel,
      accessOptions,
      externalAccessOptions,
      showEmbeddingContent,
      isUpdated,
      isLoading,
    } = this.state;

    const visible = sharingPanelVisible;
    const zIndex = 310;
    const onPlusClickProp = !isLoading ? { onClick: this.onPlusClick } : {};

    const isEncrypted =
      isPrivacy || (selection.length && selection[0].encrypted);

    const internalLink =
      selection.length === 1 && !isEncrypted && this.getInternalLink();

    return isPersonal && !isMobileOnly ? (
      <ModalDialog
        isLoading={!tReady}
        visible={visible}
        displayType="modal"
        onClose={this.onClose}
      >
        <ModalDialog.Header>{t("SharingSettingsTitle")}</ModalDialog.Header>
        <ModalDialog.Body>
          <StyledModalRowContainer>
            {!isLoading ? (
              shareDataItems.map((item, index) => (
                <SharingRow
                  t={t}
                  isPersonal={isPersonal}
                  index={index}
                  key={`${item.sharedTo.id}_${index}`}
                  selection={selection}
                  item={item}
                  isMyId={isMyId}
                  accessOptions={accessOptions}
                  externalAccessOptions={externalAccessOptions}
                  canShareOwnerChange={canShareOwnerChange}
                  onChangeItemAccess={this.onChangeItemAccess}
                  internalLink={internalLink}
                  onRemoveUserClick={this.onRemoveUserItemClick}
                  onShowEmbeddingPanel={this.onShowEmbeddingContainer}
                  onToggleLink={this.onToggleLink}
                  onShowChangeOwnerPanel={this.onShowChangeOwnerPanel}
                  isLoading={isLoading}
                  documentTitle={documentTitle}
                />
              ))
            ) : (
              <Loaders.Rectangle
                height="47px"
                animate={0}
                foregroundColor="#f8f9f9"
                backgroundColor="#f8f9f9"
                backgroundOpacity={1}
                foregroundOpacity={1}
              />
            )}
            {showEmbeddingContent && (
              <EmbeddingBody embeddingLink={shareLink} />
            )}
          </StyledModalRowContainer>
        </ModalDialog.Body>
        <ModalDialog.Footer>
          <Button
            className="sharing_panel-button"
            label={t("Common:SaveButton")}
            size="big"
            primary
            onClick={this.onSaveClick}
            isDisabled={isLoading || !isUpdated}
          />
        </ModalDialog.Footer>
      </ModalDialog>
    ) : (
      <StyledAsidePanel visible={visible}>
        <Backdrop
          onClick={this.onClose}
          visible={visible}
          zIndex={zIndex}
          isAside={true}
        />
        <Aside className="header_aside-panel" visible={visible}>
          <StyledContent isDisabled={isLoading}>
            <StyledHeaderContent>
              {uploadPanelVisible && (
                <IconButton
                  size="16"
                  iconName="/static/images/arrow.path.react.svg"
                  onClick={this.onClose}
                  color="A3A9AE"
                />
              )}
              <Heading className="sharing_panel-header" size="medium" truncate>
                {t("SharingSettingsTitle")}
              </Heading>
              {!isPersonal && (
                <div className="sharing_panel-icons-container">
                  <div
                    ref={this.ref}
                    className="sharing_panel-drop-down-wrapper"
                  >
                    <IconButton
                      size="17"
                      iconName="/static/images/actions.header.touch.react.svg"
                      className="sharing_panel-plus-icon"
                      {...onPlusClickProp}
                      color="A3A9AE"
                      isDisabled={isLoading}
                    />

                    <DropDown
                      directionX="right"
                      className="sharing_panel-drop-down"
                      open={showActionPanel}
                      manualY="30px"
                      clickOutsideAction={this.onCloseActionPanel}
                    >
                      <DropDownItem
                        label={t("LinkText")}
                        onClick={this.onShowUsersPanel}
                      />
                      {!isEncrypted && (
                        <DropDownItem
                          label={t("AddGroupsForSharingButton")}
                          onClick={this.onShowGroupsPanel}
                        />
                      )}
                    </DropDown>
                  </div>

                  {/*<IconButton
                  size="16"
                  iconName="images/key.react.svg"
                  onClick={this.onKeyClick}
                />*/}
                </div>
              )}
            </StyledHeaderContent>
            <StyledSharingBody
              ref={this.scrollRef}
              stype="mediumBlack"
              style={SharingBodyStyle}
            >
              {!isLoading ? (
                shareDataItems.map((item, index) => (
                  <SharingRow
                    t={t}
                    isPersonal={isPersonal}
                    index={index}
                    key={`${item.sharedTo.id}_${index}`}
                    selection={selection}
                    item={item}
                    isMyId={isMyId}
                    accessOptions={accessOptions}
                    externalAccessOptions={externalAccessOptions}
                    canShareOwnerChange={canShareOwnerChange}
                    onChangeItemAccess={this.onChangeItemAccess}
                    internalLink={internalLink}
                    onRemoveUserClick={this.onRemoveUserItemClick}
                    onShowEmbeddingPanel={this.onShowEmbeddingPanel}
                    onToggleLink={this.onToggleLink}
                    onShowChangeOwnerPanel={this.onShowChangeOwnerPanel}
                    isLoading={isLoading}
                    documentTitle={documentTitle}
                  />
                ))
              ) : (
                <div key="loader" className="panel-loader-wrapper">
                  <Loader type="oval" size="16px" className="panel-loader" />
                  <Text as="span">{`${t("Common:LoadingProcessing")} ${t(
                    "Common:LoadingDescription"
                  )}`}</Text>
                </div>
              )}
              {isNotifyUsers && (
                <div className="sharing_panel-text-area">
                  <Textarea
                    placeholder={t("AddShareMessage")}
                    onChange={this.onChangeMessage}
                    value={message}
                    isDisabled={isLoading}
                  />
                </div>
              )}
            </StyledSharingBody>
            <StyledFooter>
              {!isPersonal && (
                <Checkbox
                  isChecked={isNotifyUsers}
                  label={t("Notify users")}
                  onChange={this.onNotifyUsersChange}
                  className="sharing_panel-checkbox"
                  isDisabled={isLoading}
                />
              )}
              <Button
                className="sharing_panel-button"
                label={t("Common:SaveButton")}
                size={isMobile ? "big" : "medium"}
                minwidth="100px"
                primary
                onClick={this.onSaveClick}
                isDisabled={isLoading}
              />
            </StyledFooter>
          </StyledContent>
        </Aside>

        {showAddUsersPanel && (
          <AddUsersPanel
            onSharingPanelClose={this.onClose}
            onClose={this.onShowUsersPanel}
            visible={showAddUsersPanel}
            shareDataItems={shareDataItems}
            setShareDataItems={this.setShareDataItems}
            groupsCaption={groupsCaption}
            accessOptions={accessOptions}
            isMultiSelect
            isEncrypted={isEncrypted}
          />
        )}

        {showAddGroupsPanel && (
          <AddGroupsPanel
            onSharingPanelClose={this.onClose}
            onClose={this.onShowGroupsPanel}
            visible={showAddGroupsPanel}
            shareDataItems={shareDataItems}
            setShareDataItems={this.setShareDataItems}
            accessOptions={accessOptions}
            isMultiSelect
          />
        )}

        {showChangeOwnerPanel && (
          <AddUsersPanel
            onSharingPanelClose={this.onClose}
            onClose={this.onShowChangeOwnerPanel}
            visible={showChangeOwnerPanel}
            shareDataItems={shareDataItems}
            setShareDataItems={this.setShareDataItems}
          />
        )}

        {showEmbeddingPanel && (
          <EmbeddingPanel
            visible={showEmbeddingPanel}
            onSharingPanelClose={this.onClose}
            onClose={this.onShowEmbeddingPanel}
            embeddingLink={shareLink}
          />
        )}
      </StyledAsidePanel>
    );
  }
}

const SharingPanel = inject(
  (
    {
      auth,
      filesStore,
      uploadDataStore,
      dialogsStore,
      treeFoldersStore,
      selectedFolderStore,
    },
    { uploadPanelVisible }
  ) => {
    const { replaceFileStream, setEncryptionAccess } = auth;
    const { personal, customNames, isDesktopClient } = auth.settingsStore;

    const { id, access } = selectedFolderStore;

    const {
      selection,
      bufferSelection,
      canShareOwnerChange,
      getAccessOption,
      getExternalAccessOption,
      setFile,
      setFolder,
      getShareUsers,
      setShareFiles,
<<<<<<< HEAD
      setIsLoading,
      setSelection,
=======
>>>>>>> 366db9d8
      getFileInfo,
      getFolderInfo,
      setBufferSelection,
    } = filesStore;
    const { isPrivacyFolder } = treeFoldersStore;
    const {
      setSharingPanelVisible,
      sharingPanelVisible,
      setIsFolderActions,
      isFolderActions,
    } = dialogsStore;
    const {
      selectedUploadFile,
      selectUploadedFile,
      updateUploadedItem,
    } = uploadDataStore;

    return {
      isPersonal: personal,
      isMyId: auth.userStore.user && auth.userStore.user.id,
      groupsCaption: customNames.groupsCaption,
      isDesktop: isDesktopClient,
      homepage: config.homepage,
      selection: uploadPanelVisible
        ? selectedUploadFile
        : selection.length
        ? selection
        : [bufferSelection],
      isPrivacy: isPrivacyFolder,
      isFolderActions,
      selectedUploadFile,
      canShareOwnerChange,

      setSharingPanelVisible,
      setIsFolderActions,
      setSelection,
      sharingPanelVisible,
      selectUploadedFile,
      updateUploadedItem,
      replaceFileStream,
      setEncryptionAccess,
      getAccessOption,
      getExternalAccessOption,
      setFile,
      setFolder,
      getShareUsers,
      setShareFiles,
      getFileInfo,
      getFolderInfo,
      id,
      setBufferSelection,
      access,
    };
  }
)(
  observer(
    withTranslation(["SharingPanel", "Common", "Translations"])(
      withLoader(SharingPanelComponent)(<Loaders.DialogAsideLoader isPanel />)
    )
  )
);

class Panel extends React.Component {
  static convertSharingUsers = (shareDataItems) => {
    const t = i18n.getFixedT(null, ["SharingPanel", "Common"]);
    const {
      FullAccess,
      DenyAccess,
      ReadOnly,
      Review,
      Comment,
      FormFilling,
      CustomFilter,
    } = ShareAccessRights;

    let sharingSettings = [];

    for (let i = 1; i < shareDataItems.length; i++) {
      let resultAccess =
        shareDataItems[i].access === FullAccess
          ? t("Common:FullAccess")
          : shareDataItems[i].access === ReadOnly
          ? t("ReadOnly")
          : shareDataItems[i].access === DenyAccess
          ? t("DenyAccess")
          : shareDataItems[i].access === Review
          ? t("Common:Review")
          : shareDataItems[i].access === Comment
          ? t("Comment")
          : shareDataItems[i].access === FormFilling
          ? t("FormFilling")
          : shareDataItems[i].access === CustomFilter
          ? t("CustomFilter")
          : "";

      let obj = {
        user:
          shareDataItems[i].sharedTo.displayName ||
          shareDataItems[i].sharedTo.name,
        permissions: resultAccess,
      };
      sharingSettings.push(obj);
    }
    return sharingSettings;
  };

  render() {
    return (
      <I18nextProvider i18n={i18n}>
        <SharingPanel {...this.props} />
      </I18nextProvider>
    );
  }
}

export default Panel;<|MERGE_RESOLUTION|>--- conflicted
+++ resolved
@@ -99,7 +99,8 @@
   };
 
   onSaveClick = () => {
-<<<<<<< HEAD
+
+
     const {
       baseShareData,
       isNotifyUsers,
@@ -123,10 +124,6 @@
       onSuccess,
       isFolderActions,
     } = this.props;
-=======
-    const { baseShareData, shareDataItems, filesOwnerId } = this.state;
-    const { selection } = this.props;
->>>>>>> 366db9d8
 
     let folderIds = [];
     let fileIds = [];
@@ -251,15 +248,11 @@
         return Promise.resolve();
       })
       .then(() => onSuccess && onSuccess())
-<<<<<<< HEAD
       .catch((err) => toastr.error(err))
       .finally(() => {
         setIsFolderActions(false);
         setIsLoading(false);
       });
-=======
-      .catch((err) => toastr.error(err));
->>>>>>> 366db9d8
   };
 
   onNotifyUsersChange = () =>
@@ -347,12 +340,6 @@
       getShareUsers,
     } = this.props;
 
-<<<<<<< HEAD
-    const returnValue = this.getData();
-    const folderId = returnValue[0];
-    const fileId = returnValue[1];
-    if (folderId.length !== 0 || fileId.length !== 0) {
-      !isMobile && setIsLoading(true);
       getShareUsers(folderId, fileId)
         .then((shareDataItems) => {
           const baseShareData = JSON.parse(JSON.stringify(shareDataItems));
@@ -371,31 +358,11 @@
             filesOwnerId,
           });
         })
-=======
-    getShareUsers(folderId, fileId)
-      .then((shareDataItems) => {
-        const baseShareData = JSON.parse(JSON.stringify(shareDataItems));
-        const accessOptions = getAccessOption(selection);
-
-        const externalAccessOptions = getExternalAccessOption(selection);
-        const filesOwner = shareDataItems.find((x) => x.isOwner);
-        const filesOwnerId = filesOwner ? filesOwner.sharedTo.id : null;
-
-        this.setState({
-          baseShareData,
-          shareDataItems,
-          accessOptions,
-          externalAccessOptions,
-          //showPanel: true,
-          filesOwnerId,
-        });
-      })
->>>>>>> 366db9d8
-
-      .catch((err) => {
-        toastr.error(err);
-        this.onClose();
-      })
+
+        .catch((err) => {
+          toastr.error(err);
+          this.onClose();
+        })
       .finally(() =>
         this.setState({
           isLoading: false,
@@ -819,11 +786,7 @@
       setFolder,
       getShareUsers,
       setShareFiles,
-<<<<<<< HEAD
-      setIsLoading,
       setSelection,
-=======
->>>>>>> 366db9d8
       getFileInfo,
       getFolderInfo,
       setBufferSelection,
