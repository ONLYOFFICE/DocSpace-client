// (c) Copyright Ascensio System SIA 2009-2025
//
// This program is a free software product.
// You can redistribute it and/or modify it under the terms
// of the GNU Affero General Public License (AGPL) version 3 as published by the Free Software
// Foundation. In accordance with Section 7(a) of the GNU AGPL its Section 15 shall be amended
// to the effect that Ascensio System SIA expressly excludes the warranty of non-infringement of
// any third-party rights.
//
// This program is distributed WITHOUT ANY WARRANTY, without even the implied warranty
// of MERCHANTABILITY or FITNESS FOR A PARTICULAR  PURPOSE. For details, see
// the GNU AGPL at: http://www.gnu.org/licenses/agpl-3.0.html
//
// You can contact Ascensio System SIA at Lubanas st. 125a-25, Riga, Latvia, EU, LV-1021.
//
// The  interactive user interfaces in modified source and object code versions of the Program must
// display Appropriate Legal Notices, as required under Section 5 of the GNU AGPL version 3.
//
// Pursuant to Section 7(b) of the License you must retain the original Product logo when
// distributing the program. Pursuant to Section 7(e) we decline to grant you any rights under
// trademark law for use of our trademarks.
//
// All the Product's GUI elements, including illustrations and icon sets, as well as technical writing
// content are licensed under the terms of the Creative Commons Attribution-ShareAlike 4.0
// International. See the License terms at http://creativecommons.org/licenses/by-sa/4.0/legalcode

import ActionsUploadReactSvgUrl from "PUBLIC_DIR/images/actions.upload.react.svg?url";
import FormReactSvgUrl from "PUBLIC_DIR/images/access.form.react.svg?url";
import FormBlankReactSvgUrl from "PUBLIC_DIR/images/form.blank.react.svg?url";
import FormFileReactSvgUrl from "PUBLIC_DIR/images/form.file.react.svg?url";
import FormGalleryReactSvgUrl from "PUBLIC_DIR/images/form.gallery.react.svg?url";
import ActionsDocumentsReactSvgUrl from "PUBLIC_DIR/images/actions.documents.react.svg?url";
import SpreadsheetReactSvgUrl from "PUBLIC_DIR/images/spreadsheet.react.svg?url";
import ActionsPresentationReactSvgUrl from "PUBLIC_DIR/images/actions.presentation.react.svg?url";
import CatalogFolderReactSvgUrl from "PUBLIC_DIR/images/icons/16/catalog.folder.react.svg?url";
import MoveReactSvgUrl from "PUBLIC_DIR/images/icons/16/move.react.svg?url";

// import PersonAdminReactSvgUrl from "PUBLIC_DIR/images/person.admin.react.svg?url";
// import PersonManagerReactSvgUrl from "PUBLIC_DIR/images/person.manager.react.svg?url";
// import PersonReactSvgUrl from "PUBLIC_DIR/images/person.react.svg?url";
// import PersonDefaultReactSvgUrl from "PUBLIC_DIR/images/person.default.react.svg?url";
// import GroupReactSvgUrl from "PUBLIC_DIR/images/group.react.svg?url";
// import PersonUserReactSvgUrl from "PUBLIC_DIR/images/person.user.react.svg?url";
// import InviteAgainReactSvgUrl from "PUBLIC_DIR/images/invite.again.react.svg?url";
import PluginMoreReactSvgUrl from "PUBLIC_DIR/images/plugin.more.react.svg?url";
import React, { useEffect } from "react";

import { inject, observer } from "mobx-react";

import { MainButton } from "@docspace/shared/components/main-button";
import { toastr } from "@docspace/shared/components/toast";
import { Button } from "@docspace/shared/components/button";

import { withTranslation } from "react-i18next";
import { useNavigate, useLocation } from "react-router";
import {
  Events,
  DeviceType,
  RoomsType,
  FilesSelectorFilterTypes,
  FolderType,
  FilterType,
} from "@docspace/shared/enums";

import styled, { css } from "styled-components";

import { ArticleButtonLoader } from "@docspace/shared/skeletons/article";
import { isMobile, isTablet } from "react-device-detect";
import { globalColors } from "@docspace/shared/themes";
import getFilesFromEvent from "@docspace/shared/utils/get-files-from-event";
import { CHAT_SUPPORTED_FORMATS } from "@docspace/shared/components/chat/constants";

import MobileView from "./MobileView";
import { encryptionUploadDialog } from "../../../helpers/desktop";

const StyledButton = styled(Button)`
  && {
    font-weight: 700 !important;
    font-size: 16px !important;
    padding: 0;
    opacity: ${(props) => (props.isDisabled ? 0.6 : 1)};
    background-color: ${({ $currentColorScheme }) =>
      $currentColorScheme.main?.accent} !important;
    background: ${({ $currentColorScheme }) =>
      $currentColorScheme.main?.accent};
    border-color: ${({ $currentColorScheme }) =>
      $currentColorScheme.main?.accent};

    ${(props) =>
      !props.isDisabled &&
      css`
        :hover {
          background-color: ${({ $currentColorScheme }) =>
            $currentColorScheme.main?.accent};
          opacity: 0.85;
          background: ${({ $currentColorScheme }) =>
            $currentColorScheme.main?.accent};
          border-color: ${({ $currentColorScheme }) =>
            $currentColorScheme.main?.accent};
        }

        :active {
          background-color: ${({ $currentColorScheme }) =>
            $currentColorScheme.main?.accent};
          background: ${({ $currentColorScheme }) =>
            $currentColorScheme.main?.accent};
          border-color: ${({ $currentColorScheme }) =>
            $currentColorScheme.main?.accent} !important;
          opacity: 1;
          filter: brightness(90%);
          cursor: pointer;
        }
      `}

    .button-content {
      color: ${({ $currentColorScheme }) => $currentColorScheme.text?.accent};
      position: relative;
      display: flex;
      justify-content: space-between;
      vertical-align: middle;
      box-sizing: border-box;
      padding-block: 5px;
      padding-inline: 12px 14px;
      line-height: 22px;
      border-radius: 3px;

      user-select: none;
      -webkit-tap-highlight-color: ${globalColors.tapHighlight};
    }
  }
`;

const ArticleMainButtonContent = (props) => {
  const {
    t,
    isMobileArticle,

    isPrivacy,
    encryptedFile,
    encrypted,
    startUpload,
    setAction,
    setSelectFileDialogVisible,
    setMainButtonVisible,
    selectFileDialogVisible,
    selectFileFormRoomDialogVisible,
    setSelectFileFormRoomDialogVisible,
    showArticleLoader,
    isFavoritesFolder,
    isRecentFolder,
    isRecycleBinFolder,

    currentFolderId,
    currentRoomType,
    isRoomsFolder,
    isArchiveFolder,

    setOformFromFolderId,
    oformsFilter,

    enablePlugins,
    mainButtonItemsList,

    currentColorScheme,

    isOwner,
    isAdmin,
    isRoomAdmin,

    mainButtonMobileVisible,
    versionHistoryPanelVisible,
    moveToPanelVisible,
    restorePanelVisible,
    copyPanelVisible,

    security,
    setQuotaWarningDialogVisible,
    currentDeviceType,

    isFrame,
    disableActionButton,

    parentRoomType,
    isFolder,
    createFoldersTree,
    isWarningRoomsDialog,
    getContactsModel,
    contactsCanCreate,
    setRefMap,
    defaultOformLocale,

    isChatTab,
    isResultTab,
    isKnowledgeTab,
    isAIRoom,
  } = props;

  const navigate = useNavigate();
  const location = useLocation();

  const isAccountsPage = location.pathname.includes("/accounts");
  const isSettingsPage = location.pathname.includes("settings");

  const inputFilesElement = React.useRef(null);
  const inputPDFFilesElement = React.useRef(null);
  const inputFolderElement = React.useRef(null);

  const [actions, setActions] = React.useState([]);
  const [uploadActions, setUploadActions] = React.useState([]);
  const [model, setModel] = React.useState([]);
  const [isDropdownMainButton, setIsDropdownMainButton] = React.useState(true);

  const onCreate = React.useCallback(
    (e) => {
      const format = e.action || null;

      const event = new Event(Events.CREATE);

      const isPDF = format === "pdf";

      if (isPDF && isMobile) {
        toastr.info(t("Common:MobileEditPdfNotAvailableInfo"));
        return;
      }

      const payload = {
        extension: format,
        id: -1,
        edit: isPDF,
      };
      event.payload = payload;

      window.dispatchEvent(event);
    },
    [setAction],
  );

  const onCreateRoom = React.useCallback(() => {
    if (isWarningRoomsDialog) {
      setQuotaWarningDialogVisible(true);
      return;
    }

    const event = new Event(Events.ROOM_CREATE);
    window.dispatchEvent(event);
  }, [isWarningRoomsDialog]);

  const onShowSelectFileDialog = React.useCallback(() => {
    if (isMobile) {
      toastr.info(t("Common:MobileEditPdfNotAvailableInfo"));
      return;
    }
    setSelectFileDialogVisible(true);
  }, [setSelectFileDialogVisible]);

  const onShowFormRoomSelectFileDialog = React.useCallback(
<<<<<<< HEAD
    (filter = FilesSelectorFilterTypes.DOCX, openRoot = false) => {
      setSelectFileFormRoomDialogVisible(true, filter, openRoot);
=======
    (filter = FilesSelectorFilterTypes.DOCX) => {
      setSelectFileFormRoomDialogVisible(true, filter, true);
>>>>>>> e7b7ab63
    },
    [setSelectFileFormRoomDialogVisible],
  );

  const onFileChange = React.useCallback(
    async (e) => {
      const files = await getFilesFromEvent(e);

      createFoldersTree(t, files)
        .then((f) => {
          if (f.length > 0) startUpload(f, null, t);
        })
        .catch((err) => {
          toastr.error(err, null, 0, true);
        });
    },
    [startUpload, t],
  );

  const onUploadFileClick = React.useCallback(() => {
    if (isPrivacy) {
      encryptionUploadDialog((f, isEncrypted) => {
        f.encrypted = isEncrypted;
        startUpload([f], null, t); // TODO: createFoldersTree
      });
    } else {
      inputFilesElement.current.click();
    }
  }, [
    isPrivacy,
    encrypted,
    encryptedFile,
    encryptionUploadDialog,
    startUpload,
  ]);

  const onUploadFolderClick = React.useCallback(() => {
    inputFolderElement.current.click();
  }, []);

  const onUploadPDFFilesClick = React.useCallback(() => {
    inputPDFFilesElement.current?.click();
  }, []);

  const onInputClick = React.useCallback((e) => (e.target.value = null), []);

  const onShowGallery = () => {
    if (isMobile) {
      toastr.info(t("Common:MobileEditPdfNotAvailableInfo"));
      return;
    }

    const initOformFilter = oformsFilter || oformsFilter.getDefault();
    if (!initOformFilter.locale) initOformFilter.locale = defaultOformLocale;

    setOformFromFolderId(currentFolderId);

    navigate(
      `/form-gallery/${currentFolderId}/filter?${initOformFilter.toUrlParams()}`,
    );
  };

  React.useEffect(() => {
    const isFolderHiddenDropdown =
      isArchiveFolder ||
      isFavoritesFolder ||
      isRecentFolder ||
      isRecycleBinFolder ||
      isSettingsPage;

    if (isFolderHiddenDropdown) {
      setIsDropdownMainButton(false);
    } else {
      setIsDropdownMainButton(true);
    }
  }, [
    isArchiveFolder,
    isFavoritesFolder,
    isRecentFolder,
    isRecycleBinFolder,
    isSettingsPage,
  ]);

  const createActionsForFormRoom = React.useCallback(
    (actionList) => {
      const {
        formGallery,
        // uploadActions,
        // createNewFolder,
        // showSelectorFormRoomDocx,
        // createNewDocumentDocx,
        // createTemplateBlankDocxf,
        // createNewPresentationPptx,
        // createNewSpreadsheetXlsx,
      } = actionList;

      const createNewFolder = {
        id: "actions_new-folder",
        className: "main-button_drop-down",
        icon: CatalogFolderReactSvgUrl,
        label: t("Files:CreateNewFolder"),
        onClick: onCreate,
        key: "new-folder",
      };

      const showSelectorFormRoomDocx = {
        id: "actions_form-room_template_from-file",
        className: "main-button_drop-down_sub",
        icon: FormGalleryReactSvgUrl,
        label: t("Common:ChooseFromTemplates"),
        onClick: formGallery.onClick,
        disabled: isPrivacy,
        key: "form-file",
      };

      // const templatePDFForm = {
      //   id: "actions_template-PDF-form",
      //   className: "main-button_drop-down",
      //   icon: FormReactSvgUrl,
      //   label: t("Common:CreatePDFForm"),
      //   key: "new-form",
      //   items: [createTemplateBlankDocxf, showSelectorFormRoomDocx],
      // };

      const uploadFromDocSpace = {
        id: "actions_upload-from-docspace",
        className: "main-button_drop-down",
        icon: ActionsUploadReactSvgUrl,
        label: t("Common:FromPortal", { productName: t("Common:ProductName") }),
        key: "actions_upload-from-docspace",
        disabled: false,
        onClick: () => onShowFormRoomSelectFileDialog(FilterType.PDFForm),
      };

      const uploadFormDevice = {
        id: "actions_upload-from-device",
        className: "main-button_drop-down",
        icon: ActionsUploadReactSvgUrl,
        label: t("Common:FromDevice"),
        key: "actions_upload-from-device",
        onClick: onUploadPDFFilesClick,
        disabled: false,
      };

      const uploadPDFFrom = {
        id: "actions_upload-ready-Pdf-from",
        className: "main-button_drop-down_sub",
        icon: ActionsUploadReactSvgUrl,
        label: t("Common:UploadPDFForm"),
        key: "actions_upload-ready-Pdf-from",
        items: [uploadFromDocSpace, uploadFormDevice],
      };

      // const moreActions = {
      //   id: "actions_more-form",
      //   className: "main-button_drop-down",
      //   icon: PluginMoreReactSvgUrl,
      //   label: t("Common:More"),
      //   disabled: false,
      //   key: "more-form",
      //   items: [
      //     createNewFolder,
      //     {
      //       isSeparator: true,
      //       key: "actions_more-form__separator-1",
      //     },
      //     createNewDocumentDocx,
      //     createNewPresentationPptx,
      //     createNewSpreadsheetXlsx,
      //     {
      //       isSeparator: true,
      //       key: "actions_more-form__separator-2",
      //     },
      //     ...uploadActions,
      //   ],
      // };

      // const mobileMoreActions = {
      //   ...moreActions,
      //   items: moreActions.items.filter((item) => !item.isSeparator),
      // };

      const mobileMoreActions = null;
      const formRoomActions = [
        // templatePDFForm,
        // formGallery,
        uploadPDFFrom,
        showSelectorFormRoomDocx,
        {
          isSeparator: true,
          key: "separator",
        },
        createNewFolder,
        // {
        //   isSeparator: true,
        //   key: "separator-1",
        // },
        // moreActions,
      ];

      const mobileFormRoomActions = [
        // templatePDFForm,
        // formGallery,
        uploadPDFFrom,
        showSelectorFormRoomDocx,
        createNewFolder,
      ];

      return {
        formRoomActions,
        mobileFormRoomActions,
        mobileMoreActions,
      };
    },
    [onShowFormRoomSelectFileDialog, onUploadPDFFilesClick],
  );

  React.useEffect(() => {
    if (isRoomsFolder || isSettingsPage) return;

    if (isAccountsPage) {
      const contactsModel = getContactsModel(t);

      setModel(contactsModel);
      setActions(contactsModel);

      return;
    }

    const newUploadActions = [
      {
        id: "actions_upload-files",
        className: "main-button_drop-down",
        icon: ActionsUploadReactSvgUrl,
        label: t("UploadFiles"),
        onClick: onUploadFileClick,
        key: "upload-files",
      },
    ];

    if (isAIRoom && isKnowledgeTab) {
      newUploadActions[0].label = t("EmptyView:UploadDeviceOptionTitle");
      const uploadFromDocspace = {
        id: "actions_upload-files-product",
        className: "main-button_drop-down",
        icon: MoveReactSvgUrl,
        label: t("EmptyView:UploadFromPortalTitle", {
          productName: t("Common:ProductName"),
        }),
        onClick: () =>
          onShowFormRoomSelectFileDialog(CHAT_SUPPORTED_FORMATS, true),
        key: "upload-files-product",
      };

      setActions([]);
      setUploadActions([uploadFromDocspace, ...newUploadActions]);
      setModel([uploadFromDocspace, ...newUploadActions]);

      return;
    }

    const pluginItems = [];

    if (mainButtonItemsList && enablePlugins && !isAccountsPage) {
      mainButtonItemsList.forEach((option) => {
        pluginItems.push({
          key: option.key,
          ...option.value,
        });
      });
    }

    const createTemplateBlankDocxf = {
      id: "actions_template_blank",
      className: "main-button_drop-down_sub",
      icon: FormBlankReactSvgUrl,
      label: t("Translations:SubNewForm"),
      onClick: onCreate,
      action: "pdf",
      key: "pdf",
    };

    const showSelectorDocx = {
      id: "actions_template_from-file",
      className: "main-button_drop-down_sub",
      icon: FormFileReactSvgUrl,
      label: t("Translations:SubNewFormFile"),
      onClick: onShowSelectFileDialog,
      disabled: isPrivacy,
      key: "form-file",
    };

    const formGallery = {
      id: "actions_template_oforms-gallery",
      className: "main-button_drop-down_sub",
      icon: FormGalleryReactSvgUrl,
      label: t("Common:OFORMsGallery"),
      onClick: onShowGallery,
      disabled: isPrivacy,
      key: "form-gallery",
    };

    const createNewDocumentDocx = {
      id: "actions_new-document",
      className: "main-button_drop-down",
      icon: ActionsDocumentsReactSvgUrl,
      label: t("Common:Document"),
      onClick: onCreate,
      action: "docx",
      key: "docx",
    };

    const createNewSpreadsheetXlsx = {
      id: "actions_new-spreadsheet",
      className: "main-button_drop-down",
      icon: SpreadsheetReactSvgUrl,
      label: t("Common:Spreadsheet"),
      onClick: onCreate,
      action: "xlsx",
      key: "xlsx",
    };

    const createNewFolder = {
      id: "actions_new-folder",
      className: "main-button_drop-down",
      icon: CatalogFolderReactSvgUrl,
      label: t("Common:Folder"),
      onClick: onCreate,
      key: "new-folder",
    };

    const createNewPresentationPptx = {
      id: "actions_new-presentation",
      className: "main-button_drop-down",
      icon: ActionsPresentationReactSvgUrl,
      label: t("Common:Presentation"),
      onClick: onCreate,
      action: "pptx",
      key: "pptx",
    };

    if (!(isMobile || isTablet)) {
      newUploadActions.push({
        id: "actions_upload-folders",
        className: "main-button_drop-down",
        icon: ActionsUploadReactSvgUrl,
        label: t("UploadFolder"),
        disabled: isPrivacy,
        onClick: onUploadFolderClick,
        key: "upload-folder",
      });
    }

    if (
      currentRoomType === RoomsType.FormRoom ||
      (parentRoomType === FolderType.FormRoom && isFolder)
    ) {
      const { formRoomActions, mobileFormRoomActions, mobileMoreActions } =
        createActionsForFormRoom({
          formGallery,
          newUploadActions,
          // createNewFolder,
          // showSelectorFormRoomDocx,
          // createNewDocumentDocx,
          // createTemplateBlankDocxf,
          // createNewPresentationPptx,
          // createNewSpreadsheetXlsx,
        });

      // for mobile
      setUploadActions(mobileMoreActions);
      setActions(mobileFormRoomActions);
      // for PC
      setModel(formRoomActions);

      return;
    }

    const formActions = [
      {
        id: "actions_template",
        className: "main-button_drop-down",
        icon: FormReactSvgUrl,
        label: t("Translations:NewForm"),
        key: "new-form",
        items: [createTemplateBlankDocxf, showSelectorDocx, formGallery],
      },
    ];

    const newActions = [
      createNewDocumentDocx,
      createNewSpreadsheetXlsx,
      createNewPresentationPptx,
      ...formActions,
      createNewFolder,
    ];

    if (pluginItems.length > 0) {
      // menuModel.push({
      //   id: "actions_more-plugins",
      //   className: "main-button_drop-down",
      //   icon: PluginMoreReactSvgUrl,
      //   label: t("Common:More"),
      //   disabled: false,
      //   key: "more-plugins",
      //   items: pluginItems,
      // });

      newActions.push({
        id: "actions_more-plugins",
        className: "main-button_drop-down",
        icon: PluginMoreReactSvgUrl,
        label: t("Common:More"),
        disabled: false,
        key: "more-plugins",
        items: pluginItems,
      });
    }

    const menuModel = [...newActions];

    menuModel.push({
      isSeparator: true,
      key: "separator",
    });

    menuModel.push(...newUploadActions);
    setUploadActions(newUploadActions);

    setModel(menuModel);
    setActions(newActions);
  }, [
    t,
    isPrivacy,
    currentFolderId,
    isAccountsPage,
    isSettingsPage,
    enablePlugins,
    mainButtonItemsList,
    currentRoomType,
    isRoomsFolder,
    isOwner,
    isAdmin,
    isRoomAdmin,

    parentRoomType,
    isFolder,

    onCreate,
    onCreateRoom,
    getContactsModel,
    onShowSelectFileDialog,
    onShowFormRoomSelectFileDialog,
    onUploadFileClick,
    onUploadFolderClick,
    createActionsForFormRoom,
    isMobileArticle,

    isAIRoom,
    isKnowledgeTab,
  ]);

  const isProfile = location.pathname.includes("/profile");

  const getMainButtonVisible = () => {
    let visibilityValue = true;

    if (currentDeviceType === DeviceType.mobile) {
      visibilityValue = !(
        moveToPanelVisible ||
        restorePanelVisible ||
        copyPanelVisible ||
        selectFileDialogVisible ||
        selectFileFormRoomDialogVisible ||
        versionHistoryPanelVisible
      );
    }

    if (isProfile || (isAccountsPage && !contactsCanCreate)) {
      visibilityValue = false;
    }

    if (!isAccountsPage) visibilityValue = security?.Create;

    if (!isMobileArticle) visibilityValue = false;

    if (isChatTab || isResultTab) visibilityValue = false;
    return visibilityValue;
  };

  const mainButtonVisible = getMainButtonVisible();

  useEffect(() => {
    setMainButtonVisible(mainButtonVisible);
  }, [mainButtonVisible]);

  const mainButtonText =
    isRoomAdmin && isAccountsPage ? t("Common:Invite") : t("Common:Actions");

  let isDisabled = false;

  if (isSettingsPage) {
    isDisabled = isSettingsPage;
  } else if (isAccountsPage) {
    isDisabled = (isFrame && disableActionButton) || !contactsCanCreate;
  } else if ((isChatTab || isResultTab) && isAIRoom) {
    isDisabled = true;
  } else {
    isDisabled = (isFrame && disableActionButton) || !security?.Create;
  }

  if (showArticleLoader)
    return isMobileArticle ? null : <ArticleButtonLoader height="32px" />;

  return (
    <>
      {isMobileArticle ? (
        <MobileView
          t={t}
          titleProp={t("Upload")}
          actionOptions={actions}
          buttonOptions={!isAccountsPage ? uploadActions : null}
          withoutButton={
            isRoomsFolder || isAccountsPage || isChatTab || isResultTab
          }
          withMenu={!isRoomsFolder}
          mainButtonMobileVisible={
            mainButtonMobileVisible ? mainButtonVisible : null
          }
          onMainButtonClick={onCreateRoom}
        />
      ) : isRoomsFolder ? (
        <StyledButton
          className="create-room-button"
          id="rooms-shared_create-room-button"
          label={t("Common:NewRoom")}
          onClick={onCreateRoom}
          $currentColorScheme={currentColorScheme}
          isDisabled={isDisabled}
          size="small"
          primary
          scale
          title={t("Common:NewRoom")}
        />
      ) : (
        <MainButton
          id={
            isAccountsPage
              ? "accounts_invite-main-button"
              : "actions-main-button"
          }
          isDisabled={isDisabled}
          isDropdown={isDropdownMainButton}
          text={mainButtonText}
          model={model}
          title={mainButtonText}
          setRefMap={setRefMap}
        />
      )}

      <input
        id="customFileInput"
        className="custom-file-input custom-file-input-article"
        multiple
        type="file"
        onChange={onFileChange}
        onClick={onInputClick}
        ref={inputFilesElement}
        style={{ display: "none" }}
      />
      <input
        id="customPDFInput"
        className="custom-file-input"
        multiple
        type="file"
        accept=".pdf"
        onChange={onFileChange}
        onClick={onInputClick}
        ref={inputPDFFilesElement}
        style={{ display: "none" }}
      />
      <input
        id="customFolderInput"
        className="custom-file-input"
        webkitdirectory=""
        mozdirectory="" // eslint-disable-line react/no-unknown-property
        type="file"
        onChange={onFileChange}
        onClick={onInputClick}
        ref={inputFolderElement}
        style={{ display: "none" }}
      />
    </>
  );
};

export default inject(
  ({
    settingsStore,
    filesStore,
    dialogsStore,
    uploadDataStore,
    treeFoldersStore,
    selectedFolderStore,
    clientLoadingStore,
    oformsStore,
    pluginStore,
    versionHistoryStore,
    userStore,
    filesActionsStore,
    currentQuotaStore,
    peopleStore,
    guidanceStore,
    aiRoomStore,
  }) => {
    const { isChatTab, isResultTab, isKnowledgeTab } = aiRoomStore;
    const { showArticleLoader } = clientLoadingStore;
    const { setRefMap } = guidanceStore;
    const {
      isPrivacyFolder,
      isFavoritesFolder,
      isRecentFolder,
      isRecycleBinFolder,
      isRoomsFolder,
      isArchiveFolder,
      selectedTreeNode,
    } = treeFoldersStore;
    const { startUpload } = uploadDataStore;
    const {
      setSelectFileDialogVisible,
      setInvitePanelOptions,
      setQuotaWarningDialogVisible,
      copyPanelVisible,
      moveToPanelVisible,
      restorePanelVisible,
      selectFileDialogVisible,
      selectFileFormRoomDialogVisible,
      setSelectFileFormRoomDialogVisible,
    } = dialogsStore;

    const { enablePlugins, currentColorScheme, currentDeviceType } =
      settingsStore;
    const { isVisible: versionHistoryPanelVisible } = versionHistoryStore;

    const { security } = selectedFolderStore;

    const { mainButtonMobileVisible, setMainButtonVisible } = filesStore;

    const currentFolderId = selectedFolderStore.id;
    const currentRoomType = selectedFolderStore.roomType;
    const { parentRoomType } = selectedFolderStore;
    const { isFolder } = selectedFolderStore;

    const { isAdmin, isOwner, isRoomAdmin, isCollaborator } = userStore.user;

    const { showWarningDialog, isWarningRoomsDialog } = currentQuotaStore;

    const { setOformFromFolderId, oformsFilter, defaultOformLocale } =
      oformsStore;
    const { mainButtonItemsList } = pluginStore;

    const { frameConfig, isFrame } = settingsStore;

    const { createFoldersTree } = filesActionsStore;

    return {
      setQuotaWarningDialogVisible,
      showText: settingsStore.showText,
      isMobileArticle: settingsStore.isMobileArticle,

      showArticleLoader,
      isPrivacy: isPrivacyFolder,
      isFavoritesFolder,
      isRecentFolder,
      isRecycleBinFolder,

      isRoomsFolder,
      isArchiveFolder,
      selectedTreeNode,

      startUpload,

      setSelectFileDialogVisible,
      selectFileDialogVisible,
      setInvitePanelOptions,
      setMainButtonVisible,

      currentFolderId,
      currentRoomType,

      setOformFromFolderId,
      oformsFilter,

      enablePlugins,
      mainButtonItemsList,

      currentColorScheme,

      isAdmin,
      isOwner,
      isRoomAdmin,
      isCollaborator,

      mainButtonMobileVisible,
      moveToPanelVisible,
      restorePanelVisible,
      copyPanelVisible,
      versionHistoryPanelVisible,
      security,
      currentDeviceType,

      isFrame,
      disableActionButton: frameConfig?.disableActionButton,

      parentRoomType,
      isFolder,
      selectFileFormRoomDialogVisible,
      setSelectFileFormRoomDialogVisible,
      createFoldersTree,

      showWarningDialog,
      isWarningRoomsDialog,

      getContactsModel: peopleStore.contextOptionsStore.getContactsModel,
      contactsCanCreate: peopleStore.contextOptionsStore.contactsCanCreate,
      setRefMap,
      defaultOformLocale,

      isChatTab,
      isResultTab,
      isKnowledgeTab,
      isAIRoom: selectedFolderStore.isAIRoom,
    };
  },
)(
  withTranslation([
    "Article",
    "UploadPanel",
    "Common",
    "Files",
    "People",
    "PeopleTranslations",
    "EmptyView",
  ])(observer(ArticleMainButtonContent)),
);<|MERGE_RESOLUTION|>--- conflicted
+++ resolved
@@ -254,13 +254,8 @@
   }, [setSelectFileDialogVisible]);
 
   const onShowFormRoomSelectFileDialog = React.useCallback(
-<<<<<<< HEAD
-    (filter = FilesSelectorFilterTypes.DOCX, openRoot = false) => {
-      setSelectFileFormRoomDialogVisible(true, filter, openRoot);
-=======
     (filter = FilesSelectorFilterTypes.DOCX) => {
       setSelectFileFormRoomDialogVisible(true, filter, true);
->>>>>>> e7b7ab63
     },
     [setSelectFileFormRoomDialogVisible],
   );
