import { useRef, useEffect } from "react";
import { withTranslation } from "react-i18next";
import { inject, observer } from "mobx-react";
import styled from "styled-components";
import { ContextMenu } from "@docspace/shared/components/context-menu";
import { ContextMenuButton } from "@docspace/shared/components/context-menu-button";

const generalKeys = ["select", "show-info"];
const roomKeys = ["separator0", "room-info"];
const currentRoomKeys = ["pin-room", "unpin-room"];
const currentFolderKeys = ["open", "separator0", "separator1"];

const StyledItemContextOptions = styled.div`
  height: 16px;
  margin: ${({ theme }) =>
    theme.interfaceDirection === "rtl" ? "0 auto 0 0" : "0 0 0 auto"};
`;

const RoomsContextBtn = ({
  t,
  selection,
  itemTitleRef,

  getItemContextOptionsKeys,
  getItemContextOptionsActions,

  onSelectItem,
}) => {
  const contextMenuRef = useRef();

  if (!selection) return null;

  const onContextMenu = (e) => {
<<<<<<< HEAD
    if (!contextMenuRef?.current?.menuRef.current)
=======
    onSelectItem();

    if (!contextMenuRef?.current.menuRef.current)
>>>>>>> 680b62c9
      itemTitleRef?.current.click(e);
    contextMenuRef?.current?.show(e);
  };

  const getData = () => {
    let item = { ...selection };
    if (!selection.contextOptions) {
      const contextOptions = getItemContextOptionsKeys(selection, true);
      item = { ...item, contextOptions };
    }

    const options = getItemContextOptionsActions(item, t, true);

    const removeOptionByKey = (key) => {
      const idx = options.findIndex((o) => o.key === key);
      if (idx !== -1) options.splice(idx, 1);
    };

    generalKeys.forEach((key) => removeOptionByKey(key));
    if (selection.isRoom) roomKeys.forEach((key) => removeOptionByKey(key));
    if (selection.isSelectedFolder && selection.isRoom)
      currentRoomKeys.forEach((key) => removeOptionByKey(key));
    if (selection.isSelectedFolder && !selection.isRoom)
      currentFolderKeys.forEach((key) => removeOptionByKey(key));

    options.forEach((item, index) => {
      const isSeparator = item.key.includes("separator");
      const isFirst = index === options.length - 1;
      const isLast = index === 0;
      const nextItem = isLast ? null : options[index + 1];
      const nextIsSeparator = nextItem && nextItem.key.includes("separator");
      if (
        (isFirst && isSeparator) ||
        (isLast && isSeparator) ||
        (isSeparator && nextIsSeparator)
      )
        options.splice(index, 1);
    });

    return options;
  };

  // useEffect(() => {
  //   contextMenuRef?.current.hide();
  // }, [selection]);

  return (
    <StyledItemContextOptions>
      <ContextMenuButton
        id="info-options"
        className="expandButton"
        title={
          selection.isFolder
            ? t("Translations:TitleShowFolderActions")
            : t("Translations:TitleShowActions")
        }
        onClick={onContextMenu}
        getData={getData}
        directionX="right"
        displayType="toggle"
      />
      <ContextMenu
        ref={contextMenuRef}
        getContextModel={getData}
        withBackdrop={true}
        baseZIndex={310}
      />
    </StyledItemContextOptions>
  );
};

export default inject(({ filesStore, contextOptionsStore }) => ({
  getItemContextOptionsKeys: filesStore.getFilesContextOptions,
  getItemContextOptionsActions: contextOptionsStore.getFilesContextOptions,
}))(
  withTranslation([
    "Files",
    "Common",
    "Translations",
    "InfoPanel",
    "SharingPanel",
  ])(observer(RoomsContextBtn))
);<|MERGE_RESOLUTION|>--- conflicted
+++ resolved
@@ -31,13 +31,9 @@
   if (!selection) return null;
 
   const onContextMenu = (e) => {
-<<<<<<< HEAD
-    if (!contextMenuRef?.current?.menuRef.current)
-=======
     onSelectItem();
 
     if (!contextMenuRef?.current.menuRef.current)
->>>>>>> 680b62c9
       itemTitleRef?.current.click(e);
     contextMenuRef?.current?.show(e);
   };
