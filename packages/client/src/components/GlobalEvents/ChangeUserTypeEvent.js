--- conflicted
+++ resolved
@@ -24,21 +24,13 @@
 // content are licensed under the terms of the Creative Commons Attribution-ShareAlike 4.0
 // International. See the License terms at http://creativecommons.org/licenses/by-sa/4.0/legalcode
 
-import React, { useState, useEffect } from "react";
+import { useEffect } from "react";
 import { inject, observer } from "mobx-react";
 import { useTranslation } from "react-i18next";
 import { useNavigate } from "react-router-dom";
 
 import { ChangeUserTypeDialog } from "../dialogs";
 import { toastr } from "@docspace/shared/components/toast";
-<<<<<<< HEAD
-import { Link } from "@docspace/shared/components/link";
-import { Text } from "@docspace/shared/components/text";
-import { combineUrl } from "@docspace/shared/utils/combineUrl";
-import { globalColors } from "@docspace/shared/themes";
-=======
-import PaidQuotaLimitError from "../PaidQuotaLimitError";
->>>>>>> 8c433f71
 
 const ChangeUserTypeEvent = ({
   setVisible,
@@ -95,28 +87,7 @@
         successCallback && successCallback(users);
       })
       .catch((err) => {
-<<<<<<< HEAD
-        toastr.error(
-          <>
-            <Text>{t("Common:QuotaPaidUserLimitError")}</Text>
-            {!isRoomAdmin && (
-              <Link
-                color={globalColors.link}
-                isHovered={true}
-                onClick={onClickPayments}
-              >
-                {t("Common:PaymentsTitle")}
-              </Link>
-            )}
-          </>,
-          false,
-          0,
-          true,
-          true,
-        );
-=======
         toastr.error(<PaidQuotaLimitError />, false, 0, true, true);
->>>>>>> 8c433f71
 
         abortCallback && abortCallback();
       })
