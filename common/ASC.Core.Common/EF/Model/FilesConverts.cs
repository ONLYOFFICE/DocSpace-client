--- conflicted
+++ resolved
@@ -1,218 +1,213 @@
-﻿using System.ComponentModel.DataAnnotations;
-using System.ComponentModel.DataAnnotations.Schema;
-
-using Microsoft.EntityFrameworkCore;
-
-namespace ASC.Core.Common.EF.Model
-{
-    [Table("files_converts")]
-    public class FilesConverts
-    {
-        [Key]
-        public string Input { get; set; }
-        public string Output { get; set; }
-    }
-
-    public static class FilesConvertsExtension
-    {
-        public static ModelBuilderWrapper AddFilesConverts(this ModelBuilderWrapper modelBuilder)
-        {
-<<<<<<< HEAD
-            modelBuilder.Entity<FilesConverts>()
-                .HasKey(c => new { c.Input, c.Output });
-=======
-            modelBuilder
-                .Add(MySqlAddFilesConverts, Provider.MySql)
-                .Add(PgSqlAddFilesConverts, Provider.Postgre)
-                .HasData(
-               new FilesConverts { Input = ".csv", Ouput = ".ods" },
-               new FilesConverts { Input = ".csv", Ouput = ".pdf" },
-               new FilesConverts { Input = ".csv", Ouput = ".xlsx" },
-               new FilesConverts { Input = ".doc", Ouput = ".docx" },
-               new FilesConverts { Input = ".doc", Ouput = ".odt" },
-               new FilesConverts { Input = ".doc", Ouput = ".pdf" },
-               new FilesConverts { Input = ".doc", Ouput = ".rtf" },
-               new FilesConverts { Input = ".doc", Ouput = ".txt" },
-               new FilesConverts { Input = ".docm", Ouput = ".docx" },
-               new FilesConverts { Input = ".docm", Ouput = ".odt" },
-               new FilesConverts { Input = ".docm", Ouput = ".pdf" },
-               new FilesConverts { Input = ".docm", Ouput = ".rtf" },
-               new FilesConverts { Input = ".docm", Ouput = ".txt" },
-               new FilesConverts { Input = ".doct", Ouput = ".docx" },
-               new FilesConverts { Input = ".docx", Ouput = ".odt" },
-               new FilesConverts { Input = ".docx", Ouput = ".pdf" },
-               new FilesConverts { Input = ".docx", Ouput = ".rtf" },
-               new FilesConverts { Input = ".docx", Ouput = ".txt" },
-               new FilesConverts { Input = ".dot", Ouput = ".docx" },
-               new FilesConverts { Input = ".dot", Ouput = ".odt" },
-               new FilesConverts { Input = ".dot", Ouput = ".pdf" },
-               new FilesConverts { Input = ".dot", Ouput = ".rtf" },
-               new FilesConverts { Input = ".dot", Ouput = ".txt" },
-               new FilesConverts { Input = ".dotm", Ouput = ".docx" },
-               new FilesConverts { Input = ".dotm", Ouput = ".odt" },
-               new FilesConverts { Input = ".dotm", Ouput = ".pdf" },
-               new FilesConverts { Input = ".dotm", Ouput = ".rtf" },
-               new FilesConverts { Input = ".dotm", Ouput = ".txt" },
-               new FilesConverts { Input = ".dotx", Ouput = ".docx" },
-               new FilesConverts { Input = ".dotx", Ouput = ".odt" },
-               new FilesConverts { Input = ".dotx", Ouput = ".pdf" },
-               new FilesConverts { Input = ".dotx", Ouput = ".rtf" },
-               new FilesConverts { Input = ".dotx", Ouput = ".txt" },
-               new FilesConverts { Input = ".epub", Ouput = ".docx" },
-               new FilesConverts { Input = ".epub", Ouput = ".odt" },
-               new FilesConverts { Input = ".epub", Ouput = ".pdf" },
-               new FilesConverts { Input = ".epub", Ouput = ".rtf" },
-               new FilesConverts { Input = ".epub", Ouput = ".txt" },
-               new FilesConverts { Input = ".fodp", Ouput = ".odp" },
-               new FilesConverts { Input = ".fodp", Ouput = ".pdf" },
-               new FilesConverts { Input = ".fodp", Ouput = ".pptx" },
-               new FilesConverts { Input = ".fods", Ouput = ".csv" },
-               new FilesConverts { Input = ".fods", Ouput = ".ods" },
-               new FilesConverts { Input = ".fods", Ouput = ".pdf" },
-               new FilesConverts { Input = ".fods", Ouput = ".xlsx" },
-               new FilesConverts { Input = ".fodt", Ouput = ".docx" },
-               new FilesConverts { Input = ".fodt", Ouput = ".odt" },
-               new FilesConverts { Input = ".fodt", Ouput = ".pdf" },
-               new FilesConverts { Input = ".fodt", Ouput = ".rtf" },
-               new FilesConverts { Input = ".fodt", Ouput = ".txt" },
-               new FilesConverts { Input = ".html", Ouput = ".docx" },
-               new FilesConverts { Input = ".html", Ouput = ".odt" },
-               new FilesConverts { Input = ".html", Ouput = ".pdf" },
-               new FilesConverts { Input = ".html", Ouput = ".rtf" },
-               new FilesConverts { Input = ".html", Ouput = ".txt" },
-               new FilesConverts { Input = ".mht", Ouput = ".docx" },
-               new FilesConverts { Input = ".mht", Ouput = ".odt" },
-               new FilesConverts { Input = ".mht", Ouput = ".pdf" },
-               new FilesConverts { Input = ".mht", Ouput = ".rtf" },
-               new FilesConverts { Input = ".mht", Ouput = ".txt" },
-               new FilesConverts { Input = ".odp", Ouput = ".pdf" },
-               new FilesConverts { Input = ".odp", Ouput = ".pptx" },
-               new FilesConverts { Input = ".otp", Ouput = ".odp" },
-               new FilesConverts { Input = ".otp", Ouput = ".pdf" },
-               new FilesConverts { Input = ".otp", Ouput = ".pptx" },
-               new FilesConverts { Input = ".ods", Ouput = ".csv" },
-               new FilesConverts { Input = ".ods", Ouput = ".pdf" },
-               new FilesConverts { Input = ".ods", Ouput = ".xlsx" },
-               new FilesConverts { Input = ".ots", Ouput = ".csv" },
-               new FilesConverts { Input = ".ots", Ouput = ".ods" },
-               new FilesConverts { Input = ".ots", Ouput = ".pdf" },
-               new FilesConverts { Input = ".ots", Ouput = ".xlsx" },
-               new FilesConverts { Input = ".odt", Ouput = ".docx" },
-               new FilesConverts { Input = ".odt", Ouput = ".pdf" },
-               new FilesConverts { Input = ".odt", Ouput = ".rtf" },
-               new FilesConverts { Input = ".odt", Ouput = ".txt" },
-               new FilesConverts { Input = ".ott", Ouput = ".docx" },
-               new FilesConverts { Input = ".ott", Ouput = ".odt" },
-               new FilesConverts { Input = ".ott", Ouput = ".pdf" },
-               new FilesConverts { Input = ".ott", Ouput = ".rtf" },
-               new FilesConverts { Input = ".ott", Ouput = ".txt" },
-               new FilesConverts { Input = ".pot", Ouput = ".odp" },
-               new FilesConverts { Input = ".pot", Ouput = ".pdf" },
-               new FilesConverts { Input = ".pot", Ouput = ".pptx" },
-               new FilesConverts { Input = ".potm", Ouput = ".odp" },
-               new FilesConverts { Input = ".potm", Ouput = ".pdf" },
-               new FilesConverts { Input = ".potm", Ouput = ".pptx" },
-               new FilesConverts { Input = ".potx", Ouput = ".odp" },
-               new FilesConverts { Input = ".potx", Ouput = ".pdf" },
-               new FilesConverts { Input = ".potx", Ouput = ".pptx" },
-               new FilesConverts { Input = ".pps", Ouput = ".odp" },
-               new FilesConverts { Input = ".pps", Ouput = ".pdf" },
-               new FilesConverts { Input = ".pps", Ouput = ".pptx" },
-               new FilesConverts { Input = ".ppsm", Ouput = ".odp" },
-               new FilesConverts { Input = ".ppsm", Ouput = ".pdf" },
-               new FilesConverts { Input = ".ppsm", Ouput = ".pptx" },
-               new FilesConverts { Input = ".ppsx", Ouput = ".odp" },
-               new FilesConverts { Input = ".ppsx", Ouput = ".pdf" },
-               new FilesConverts { Input = ".ppsx", Ouput = ".pptx" },
-               new FilesConverts { Input = ".ppt", Ouput = ".odp" },
-               new FilesConverts { Input = ".ppt", Ouput = ".pdf" },
-               new FilesConverts { Input = ".ppt", Ouput = ".pptx" },
-               new FilesConverts { Input = ".pptm", Ouput = ".odp" },
-               new FilesConverts { Input = ".pptm", Ouput = ".pdf" },
-               new FilesConverts { Input = ".pptm", Ouput = ".pptx" },
-               new FilesConverts { Input = ".pptt", Ouput = ".odp" },
-               new FilesConverts { Input = ".pptt", Ouput = ".pdf" },
-               new FilesConverts { Input = ".pptt", Ouput = ".pptx" },
-               new FilesConverts { Input = ".pptx", Ouput = ".odp" },
-               new FilesConverts { Input = ".pptx", Ouput = ".pdf" },
-               new FilesConverts { Input = ".rtf", Ouput = ".odp" },
-               new FilesConverts { Input = ".rtf", Ouput = ".pdf" },
-               new FilesConverts { Input = ".rtf", Ouput = ".docx" },
-               new FilesConverts { Input = ".rtf", Ouput = ".txt" },
-               new FilesConverts { Input = ".txt", Ouput = ".pdf" },
-               new FilesConverts { Input = ".txt", Ouput = ".docx" },
-               new FilesConverts { Input = ".txt", Ouput = ".odp" },
-               new FilesConverts { Input = ".txt", Ouput = ".rtx" },
-               new FilesConverts { Input = ".xls", Ouput = ".csv" },
-               new FilesConverts { Input = ".xls", Ouput = ".ods" },
-               new FilesConverts { Input = ".xls", Ouput = ".pdf" },
-               new FilesConverts { Input = ".xls", Ouput = ".xlsx" },
-               new FilesConverts { Input = ".xlsm", Ouput = ".csv" },
-               new FilesConverts { Input = ".xlsm", Ouput = ".pdf" },
-               new FilesConverts { Input = ".xlsm", Ouput = ".ods" },
-               new FilesConverts { Input = ".xlsm", Ouput = ".xlsx" },
-               new FilesConverts { Input = ".xlst", Ouput = ".pdf" },
-               new FilesConverts { Input = ".xlst", Ouput = ".xlsx" },
-               new FilesConverts { Input = ".xlst", Ouput = ".csv" },
-               new FilesConverts { Input = ".xlst", Ouput = ".ods" },
-               new FilesConverts { Input = ".xlt", Ouput = ".csv" },
-               new FilesConverts { Input = ".xlt", Ouput = ".ods" },
-               new FilesConverts { Input = ".xlt", Ouput = ".pdf" },
-               new FilesConverts { Input = ".xlt", Ouput = ".xlsx" },
-               new FilesConverts { Input = ".xltm", Ouput = ".csv" },
-               new FilesConverts { Input = ".xltm", Ouput = ".ods" },
-               new FilesConverts { Input = ".xltm", Ouput = ".pdf" },
-               new FilesConverts { Input = ".xltm", Ouput = ".xlsx" },
-               new FilesConverts { Input = ".xltx", Ouput = ".pdf" },
-               new FilesConverts { Input = ".xltx", Ouput = ".csv" },
-               new FilesConverts { Input = ".xltx", Ouput = ".ods" },
-               new FilesConverts { Input = ".xltx", Ouput = ".xlsx" },
-               new FilesConverts { Input = ".xps", Ouput = ".pdf" }
-               );
->>>>>>> 43a085eb
-
-            return modelBuilder;
-        }
-
-        public static void MySqlAddFilesConverts(this ModelBuilder modelBuilder)
-        {
-            modelBuilder.Entity<FilesConverts>(entity =>
-            {
-                entity.HasKey(e => new { e.Input, e.Ouput })
-                    .HasName("PRIMARY");
-
-                entity.ToTable("files_converts");
-
-                entity.Property(e => e.Input)
-                    .HasColumnName("input")
-                    .HasColumnType("varchar(50)")
-                    .HasCharSet("utf8")
-                    .HasCollation("utf8_general_ci");
-
-                entity.Property(e => e.Ouput)
-                    .HasColumnName("output")
-                    .HasColumnType("varchar(50)")
-                    .HasCharSet("utf8")
-                    .HasCollation("utf8_general_ci");
-            });
-        }
-        public static void PgSqlAddFilesConverts(this ModelBuilder modelBuilder)
-        {
-            modelBuilder.Entity<FilesConverts>(entity =>
-            {
-                entity.HasKey(e => new { e.Input, e.Ouput })
-                    .HasName("files_converts_pkey");
-
-                entity.ToTable("files_converts", "onlyoffice");
-
-                entity.Property(e => e.Input)
-                    .HasColumnName("input")
-                    .HasMaxLength(50);
-
-                entity.Property(e => e.Ouput)
-                    .HasColumnName("output")
-                    .HasMaxLength(50);
-            });
-        }
-    }
-}
+﻿using System.ComponentModel.DataAnnotations;
+using System.ComponentModel.DataAnnotations.Schema;
+
+using Microsoft.EntityFrameworkCore;
+
+namespace ASC.Core.Common.EF.Model
+{
+    [Table("files_converts")]
+    public class FilesConverts
+    {
+        [Key]
+        public string Input { get; set; }
+        public string Output { get; set; }
+    }
+
+    public static class FilesConvertsExtension
+    {
+        public static ModelBuilderWrapper AddFilesConverts(this ModelBuilderWrapper modelBuilder)
+        {
+            modelBuilder
+                .Add(MySqlAddFilesConverts, Provider.MySql)
+                .Add(PgSqlAddFilesConverts, Provider.Postgre)
+                .HasData(
+               new FilesConverts { Input = ".csv", Output = ".ods" },
+               new FilesConverts { Input = ".csv", Output = ".pdf" },
+               new FilesConverts { Input = ".csv", Output = ".xlsx" },
+               new FilesConverts { Input = ".doc", Output = ".docx" },
+               new FilesConverts { Input = ".doc", Output = ".odt" },
+               new FilesConverts { Input = ".doc", Output = ".pdf" },
+               new FilesConverts { Input = ".doc", Output = ".rtf" },
+               new FilesConverts { Input = ".doc", Output = ".txt" },
+               new FilesConverts { Input = ".docm", Output = ".docx" },
+               new FilesConverts { Input = ".docm", Output = ".odt" },
+               new FilesConverts { Input = ".docm", Output = ".pdf" },
+               new FilesConverts { Input = ".docm", Output = ".rtf" },
+               new FilesConverts { Input = ".docm", Output = ".txt" },
+               new FilesConverts { Input = ".doct", Output = ".docx" },
+               new FilesConverts { Input = ".docx", Output = ".odt" },
+               new FilesConverts { Input = ".docx", Output = ".pdf" },
+               new FilesConverts { Input = ".docx", Output = ".rtf" },
+               new FilesConverts { Input = ".docx", Output = ".txt" },
+               new FilesConverts { Input = ".dot", Output = ".docx" },
+               new FilesConverts { Input = ".dot", Output = ".odt" },
+               new FilesConverts { Input = ".dot", Output = ".pdf" },
+               new FilesConverts { Input = ".dot", Output = ".rtf" },
+               new FilesConverts { Input = ".dot", Output = ".txt" },
+               new FilesConverts { Input = ".dotm", Output = ".docx" },
+               new FilesConverts { Input = ".dotm", Output = ".odt" },
+               new FilesConverts { Input = ".dotm", Output = ".pdf" },
+               new FilesConverts { Input = ".dotm", Output = ".rtf" },
+               new FilesConverts { Input = ".dotm", Output = ".txt" },
+               new FilesConverts { Input = ".dotx", Output = ".docx" },
+               new FilesConverts { Input = ".dotx", Output = ".odt" },
+               new FilesConverts { Input = ".dotx", Output = ".pdf" },
+               new FilesConverts { Input = ".dotx", Output = ".rtf" },
+               new FilesConverts { Input = ".dotx", Output = ".txt" },
+               new FilesConverts { Input = ".epub", Output = ".docx" },
+               new FilesConverts { Input = ".epub", Output = ".odt" },
+               new FilesConverts { Input = ".epub", Output = ".pdf" },
+               new FilesConverts { Input = ".epub", Output = ".rtf" },
+               new FilesConverts { Input = ".epub", Output = ".txt" },
+               new FilesConverts { Input = ".fodp", Output = ".odp" },
+               new FilesConverts { Input = ".fodp", Output = ".pdf" },
+               new FilesConverts { Input = ".fodp", Output = ".pptx" },
+               new FilesConverts { Input = ".fods", Output = ".csv" },
+               new FilesConverts { Input = ".fods", Output = ".ods" },
+               new FilesConverts { Input = ".fods", Output = ".pdf" },
+               new FilesConverts { Input = ".fods", Output = ".xlsx" },
+               new FilesConverts { Input = ".fodt", Output = ".docx" },
+               new FilesConverts { Input = ".fodt", Output = ".odt" },
+               new FilesConverts { Input = ".fodt", Output = ".pdf" },
+               new FilesConverts { Input = ".fodt", Output = ".rtf" },
+               new FilesConverts { Input = ".fodt", Output = ".txt" },
+               new FilesConverts { Input = ".html", Output = ".docx" },
+               new FilesConverts { Input = ".html", Output = ".odt" },
+               new FilesConverts { Input = ".html", Output = ".pdf" },
+               new FilesConverts { Input = ".html", Output = ".rtf" },
+               new FilesConverts { Input = ".html", Output = ".txt" },
+               new FilesConverts { Input = ".mht", Output = ".docx" },
+               new FilesConverts { Input = ".mht", Output = ".odt" },
+               new FilesConverts { Input = ".mht", Output = ".pdf" },
+               new FilesConverts { Input = ".mht", Output = ".rtf" },
+               new FilesConverts { Input = ".mht", Output = ".txt" },
+               new FilesConverts { Input = ".odp", Output = ".pdf" },
+               new FilesConverts { Input = ".odp", Output = ".pptx" },
+               new FilesConverts { Input = ".otp", Output = ".odp" },
+               new FilesConverts { Input = ".otp", Output = ".pdf" },
+               new FilesConverts { Input = ".otp", Output = ".pptx" },
+               new FilesConverts { Input = ".ods", Output = ".csv" },
+               new FilesConverts { Input = ".ods", Output = ".pdf" },
+               new FilesConverts { Input = ".ods", Output = ".xlsx" },
+               new FilesConverts { Input = ".ots", Output = ".csv" },
+               new FilesConverts { Input = ".ots", Output = ".ods" },
+               new FilesConverts { Input = ".ots", Output = ".pdf" },
+               new FilesConverts { Input = ".ots", Output = ".xlsx" },
+               new FilesConverts { Input = ".odt", Output = ".docx" },
+               new FilesConverts { Input = ".odt", Output = ".pdf" },
+               new FilesConverts { Input = ".odt", Output = ".rtf" },
+               new FilesConverts { Input = ".odt", Output = ".txt" },
+               new FilesConverts { Input = ".ott", Output = ".docx" },
+               new FilesConverts { Input = ".ott", Output = ".odt" },
+               new FilesConverts { Input = ".ott", Output = ".pdf" },
+               new FilesConverts { Input = ".ott", Output = ".rtf" },
+               new FilesConverts { Input = ".ott", Output = ".txt" },
+               new FilesConverts { Input = ".pot", Output = ".odp" },
+               new FilesConverts { Input = ".pot", Output = ".pdf" },
+               new FilesConverts { Input = ".pot", Output = ".pptx" },
+               new FilesConverts { Input = ".potm", Output = ".odp" },
+               new FilesConverts { Input = ".potm", Output = ".pdf" },
+               new FilesConverts { Input = ".potm", Output = ".pptx" },
+               new FilesConverts { Input = ".potx", Output = ".odp" },
+               new FilesConverts { Input = ".potx", Output = ".pdf" },
+               new FilesConverts { Input = ".potx", Output = ".pptx" },
+               new FilesConverts { Input = ".pps", Output = ".odp" },
+               new FilesConverts { Input = ".pps", Output = ".pdf" },
+               new FilesConverts { Input = ".pps", Output = ".pptx" },
+               new FilesConverts { Input = ".ppsm", Output = ".odp" },
+               new FilesConverts { Input = ".ppsm", Output = ".pdf" },
+               new FilesConverts { Input = ".ppsm", Output = ".pptx" },
+               new FilesConverts { Input = ".ppsx", Output = ".odp" },
+               new FilesConverts { Input = ".ppsx", Output = ".pdf" },
+               new FilesConverts { Input = ".ppsx", Output = ".pptx" },
+               new FilesConverts { Input = ".ppt", Output = ".odp" },
+               new FilesConverts { Input = ".ppt", Output = ".pdf" },
+               new FilesConverts { Input = ".ppt", Output = ".pptx" },
+               new FilesConverts { Input = ".pptm", Output = ".odp" },
+               new FilesConverts { Input = ".pptm", Output = ".pdf" },
+               new FilesConverts { Input = ".pptm", Output = ".pptx" },
+               new FilesConverts { Input = ".pptt", Output = ".odp" },
+               new FilesConverts { Input = ".pptt", Output = ".pdf" },
+               new FilesConverts { Input = ".pptt", Output = ".pptx" },
+               new FilesConverts { Input = ".pptx", Output = ".odp" },
+               new FilesConverts { Input = ".pptx", Output = ".pdf" },
+               new FilesConverts { Input = ".rtf", Output = ".odp" },
+               new FilesConverts { Input = ".rtf", Output = ".pdf" },
+               new FilesConverts { Input = ".rtf", Output = ".docx" },
+               new FilesConverts { Input = ".rtf", Output = ".txt" },
+               new FilesConverts { Input = ".txt", Output = ".pdf" },
+               new FilesConverts { Input = ".txt", Output = ".docx" },
+               new FilesConverts { Input = ".txt", Output = ".odp" },
+               new FilesConverts { Input = ".txt", Output = ".rtx" },
+               new FilesConverts { Input = ".xls", Output = ".csv" },
+               new FilesConverts { Input = ".xls", Output = ".ods" },
+               new FilesConverts { Input = ".xls", Output = ".pdf" },
+               new FilesConverts { Input = ".xls", Output = ".xlsx" },
+               new FilesConverts { Input = ".xlsm", Output = ".csv" },
+               new FilesConverts { Input = ".xlsm", Output = ".pdf" },
+               new FilesConverts { Input = ".xlsm", Output = ".ods" },
+               new FilesConverts { Input = ".xlsm", Output = ".xlsx" },
+               new FilesConverts { Input = ".xlst", Output = ".pdf" },
+               new FilesConverts { Input = ".xlst", Output = ".xlsx" },
+               new FilesConverts { Input = ".xlst", Output = ".csv" },
+               new FilesConverts { Input = ".xlst", Output = ".ods" },
+               new FilesConverts { Input = ".xlt", Output = ".csv" },
+               new FilesConverts { Input = ".xlt", Output = ".ods" },
+               new FilesConverts { Input = ".xlt", Output = ".pdf" },
+               new FilesConverts { Input = ".xlt", Output = ".xlsx" },
+               new FilesConverts { Input = ".xltm", Output = ".csv" },
+               new FilesConverts { Input = ".xltm", Output = ".ods" },
+               new FilesConverts { Input = ".xltm", Output = ".pdf" },
+               new FilesConverts { Input = ".xltm", Output = ".xlsx" },
+               new FilesConverts { Input = ".xltx", Output = ".pdf" },
+               new FilesConverts { Input = ".xltx", Output = ".csv" },
+               new FilesConverts { Input = ".xltx", Output = ".ods" },
+               new FilesConverts { Input = ".xltx", Output = ".xlsx" },
+               new FilesConverts { Input = ".xps", Output = ".pdf" }
+               );
+
+            return modelBuilder;
+        }
+
+        public static void MySqlAddFilesConverts(this ModelBuilder modelBuilder)
+        {
+            modelBuilder.Entity<FilesConverts>(entity =>
+            {
+                entity.HasKey(e => new { e.Input, e.Output })
+                    .HasName("PRIMARY");
+
+                entity.ToTable("files_converts");
+
+                entity.Property(e => e.Input)
+                    .HasColumnName("input")
+                    .HasColumnType("varchar(50)")
+                    .HasCharSet("utf8")
+                    .HasCollation("utf8_general_ci");
+
+                entity.Property(e => e.Output)
+                    .HasColumnName("output")
+                    .HasColumnType("varchar(50)")
+                    .HasCharSet("utf8")
+                    .HasCollation("utf8_general_ci");
+            });
+        }
+        public static void PgSqlAddFilesConverts(this ModelBuilder modelBuilder)
+        {
+            modelBuilder.Entity<FilesConverts>(entity =>
+            {
+                entity.HasKey(e => new { e.Input, e.Output })
+                    .HasName("files_converts_pkey");
+
+                entity.ToTable("files_converts", "onlyoffice");
+
+                entity.Property(e => e.Input)
+                    .HasColumnName("input")
+                    .HasMaxLength(50);
+
+                entity.Property(e => e.Output)
+                    .HasColumnName("output")
+                    .HasMaxLength(50);
+            });
+        }
+    }
+}