--- conflicted
+++ resolved
@@ -3,11 +3,7 @@
   "content": "Copy shared link",
   "content_en_sha1_hash": "b175bcf3a07a90b8902c84d2fc6a79bcb9f7f620",
   "created_at": "2025-05-19T21:30:43.810Z",
-<<<<<<< HEAD
-  "updated_at": "2025-08-29T14:33:38.130Z",
-=======
   "updated_at": "2025-09-01T11:05:24.217Z",
->>>>>>> b75318d3
   "comment": {
     "text": "The translation key \"CopySharedLink\" is used to display a button that allows users to copy a shared link in public rooms, typically found on a settings or options page within the application. The label and icon displayed will be localized for each language. It appears as a button with an icon and a tooltip that provides the label when hovered over.",
     "is_auto": true,
@@ -22,41 +18,25 @@
     },
     {
       "file_path": "/packages/client/src/store/ContextOptionsStore.js",
-<<<<<<< HEAD
-      "line_number": 1370,
-=======
       "line_number": 1439,
->>>>>>> b75318d3
       "context": "if (this.publicRoomStore.isPublicRoom) {\n return [\n {\n key: \"public-room_share\",\n label: t(\"Common:CopySharedLink\"),\n icon: TabletLinkReactSvgUrl,\n onClick: () => {\n copy(window.location.href);\n toastr.success(t(\"Common:LinkCopySuccess\"));\n },",
       "module": "/packages/client"
     },
     {
       "file_path": "/packages/client/src/store/ContextOptionsStore.js",
-<<<<<<< HEAD
-      "line_number": 1370,
-=======
       "line_number": 1439,
->>>>>>> b75318d3
       "context": "if (this.publicRoomStore.isPublicRoom) {\n return [\n {\n key: \"public-room_share\",\n label: t(\"Common:CopySharedLink\"),\n icon: TabletLinkReactSvgUrl,\n onClick: () => {\n copy(window.location.href);\n toastr.success(t(\"Common:LinkCopySuccess\"));\n },",
       "module": "/packages/client"
     },
     {
       "file_path": "/packages/client/src/store/ContextOptionsStore.js",
-<<<<<<< HEAD
-      "line_number": 1370,
-=======
       "line_number": 1439,
->>>>>>> b75318d3
       "context": "if (this.publicRoomStore.isPublicRoom) {\n return [\n {\n key: \"public-room_share\",\n label: t(\"Common:CopySharedLink\"),\n icon: TabletLinkReactSvgUrl,\n onClick: () => {\n copy(window.location.href);\n toastr.success(t(\"Common:LinkCopySuccess\"));\n },",
       "module": "/packages/client"
     },
     {
       "file_path": "/packages/client/src/store/ContextOptionsStore.js",
-<<<<<<< HEAD
-      "line_number": 1370,
-=======
       "line_number": 1439,
->>>>>>> b75318d3
       "context": "if (this.publicRoomStore.isPublicRoom) {\n return [\n {\n key: \"public-room_share\",\n label: t(\"Common:CopySharedLink\"),\n icon: TabletLinkReactSvgUrl,\n onClick: () => {\n copy(window.location.href);\n toastr.success(t(\"Common:LinkCopySuccess\"));\n },",
       "module": "/packages/client"
     },
@@ -74,13 +54,13 @@
     },
     {
       "file_path": "/packages/shared/components/quick-buttons/index.tsx",
-      "line_number": 189,
+      "line_number": 185,
       "context": "className=\"badge copy-link icons-group\"\n size={sizeQuickButton}\n onClick={onCopyPrimaryLink}\n isDisabled={isDisabled}\n hoverColor=\"accent\"\n title={t(\"Common:CopySharedLink\")}\n />\n ) : null}\n {isAvailableShareFile ? (\n <IconButton\n iconName={LinkReactSvgUrl}",
       "module": "/packages/shared"
     },
     {
       "file_path": "/packages/shared/components/quick-buttons/index.tsx",
-      "line_number": 189,
+      "line_number": 185,
       "context": "className=\"badge copy-link icons-group\"\n size={sizeQuickButton}\n onClick={onCopyPrimaryLink}\n isDisabled={isDisabled}\n hoverColor=\"accent\"\n title={t(\"Common:CopySharedLink\")}\n />\n ) : null}\n {isAvailableShareFile ? (\n <IconButton\n iconName={LinkReactSvgUrl}",
       "module": "/packages/shared"
     },
