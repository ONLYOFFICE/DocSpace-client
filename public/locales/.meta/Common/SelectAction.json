--- conflicted
+++ resolved
@@ -3,11 +3,7 @@
   "content": "Select",
   "content_en_sha1_hash": "8598222918d3c6e513d63060cf55e2971ded729a",
   "created_at": "2025-05-19T21:30:48.355Z",
-<<<<<<< HEAD
-  "updated_at": "2025-06-18T17:11:42.307Z",
-=======
   "updated_at": "2025-06-26T19:00:18.125Z",
->>>>>>> 0de93b01
   "comment": {
     "text": "This translation key is used to display a label for selecting an action, such as choosing a file or folder, in various UI elements. It appears in a placeholder position within a dialog and on a component that handles file selection. Translators should provide a descriptive text that indicates the user's ability to make a choice.",
     "is_auto": true,
@@ -27,6 +23,12 @@
       "module": "/packages/client"
     },
     {
+      "file_path": "/packages/client/src/components/FilesSelectorInput/index.js",
+      "line_number": 162,
+      "context": "isLoading={isLoading}\n isDisabled={isDisabled || isLoading}\n hasError={isError || isErrorPath}\n scale\n isDocumentIcon={isDocumentIcon}\n placeholder={t(\"SelectAction\")}\n />\n \n <Portal element={<div>{selectorComponent}</div>} />\n </StyledBodyWrapper>\n );",
+      "module": "/packages/client"
+    },
+    {
       "file_path": "/packages/client/src/components/RoomsSelectorInput/index.js",
       "line_number": 125,
       "context": "isLoading={isLoading}\n isDisabled={isDisabled || isLoading}\n hasError={isError}\n scale\n isDocumentIcon={isDocumentIcon}\n placeholder={t(\"SelectAction\")}\n />\n \n <Backdrop\n visible={isPanelVisible}\n isAside",
@@ -88,7 +90,7 @@
     },
     {
       "file_path": "/packages/client/src/store/ContextOptionsStore.js",
-      "line_number": 1718,
+      "line_number": 1715,
       "context": "const optionsModel = [\n {\n id: \"option_select\",\n key: \"select\",\n label: t(\"Common:SelectAction\"),\n icon: CheckBoxReactSvgUrl,\n onClick: () => this.onSelect(item),\n disabled: false,\n },\n withOpen && {",
       "module": "/packages/client"
     },
@@ -105,24 +107,6 @@
       "module": "/packages/doceditor"
     },
     {
-      "file_path": "/packages/shared/components/files-selector-input/FilesSelector.helpers.ts",
-      "line_number": 37,
-      "context": "filterParam?: string,\n isSelectFolder?: boolean,\n ) => {\n if (isSelectFolder) return t(\"Common:SelectFolder\");\n if (isSelect) {\n return filterParam ? t(\"Common:SelectFile\") : t(\"Common:SelectAction\");\n }\n \n if (filterParam === FilesSelectorFilterTypes.DOCX)\n return t(\"Common:CreateMasterFormFromFile\");\n if (filterParam) return t(\"Common:SelectFile\");",
-      "module": "/packages/shared"
-    },
-    {
-      "file_path": "/packages/shared/components/files-selector-input/FilesSelector.helpers.ts",
-      "line_number": 37,
-      "context": "filterParam?: string,\n isSelectFolder?: boolean,\n ) => {\n if (isSelectFolder) return t(\"Common:SelectFolder\");\n if (isSelect) {\n return filterParam ? t(\"Common:SelectFile\") : t(\"Common:SelectAction\");\n }\n \n if (filterParam === FilesSelectorFilterTypes.DOCX)\n return t(\"Common:CreateMasterFormFromFile\");\n if (filterParam) return t(\"Common:SelectFile\");",
-      "module": "/packages/shared"
-    },
-    {
-      "file_path": "/packages/shared/components/files-selector-input/FilesSelectorInput.tsx",
-      "line_number": 254,
-      "context": "isLoading={isLoading}\n path={newPath || basePath}\n isDisabled={isDisabled || isLoading}\n hasError={isError || isErrorPath}\n isDocumentIcon={isDocumentIcon}\n placeholder={t(\"Common:SelectAction\")}\n />\n <Portal element={<div>{selectorComponent}</div>} />\n </StyledBodyWrapper>\n );\n };",
-      "module": "/packages/shared"
-    },
-    {
       "file_path": "/packages/shared/dialogs/start-filling/StartFillingPanel.tsx",
       "line_number": 276,
       "context": "withCancelButton\n alwaysShowFooter\n onSubmit={onSelectUser}\n onCancel={closeUsersPanel}\n onClose={closeUsersPanel}\n submitButtonLabel={t(\"Common:SelectAction\")}\n cancelButtonLabel={t(\"Common:CancelButton\")}\n disableDisabledUsers={false}\n disableSubmitButton={false}\n checkIfUserInvited={checkIfUserInvited}\n injectedElement={",
@@ -148,7 +132,7 @@
     },
     {
       "file_path": "/packages/shared/selectors/Room/index.tsx",
-      "line_number": 234,
+      "line_number": 257,
       "context": "{...cancelButtonSelectorProps}\n {...searchSelectorProps}\n withPadding={withPadding}\n onSelect={onSelect}\n items={items}\n submitButtonLabel={submitButtonLabel || t(\"Common:SelectAction\")}\n onSubmit={onSubmit}\n isMultiSelect={isMultiSelect}\n emptyScreenImage={EmptyScreenCorporateSvgUrl}\n emptyScreenHeader={emptyScreenHeader ?? t(\"Common:EmptyRoomsHeader\")}\n emptyScreenDescription={",
       "module": "/packages/shared"
     }
