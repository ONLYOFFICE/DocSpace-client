{
  "key_path": "Today",
  "content": "Today",
  "content_en_sha1_hash": "24345a14377fd821d3932f4e82f6431640955b0b",
  "created_at": "2025-05-19T21:30:49.316Z",
<<<<<<< HEAD
  "updated_at": "2025-05-26T07:57:32.195Z",
=======
  "updated_at": "2025-06-03T20:59:41.825Z",
>>>>>>> 398dda3c
  "comment": {
    "text": "The translation key \"Today\" represents a generic term used to indicate the current day, often displayed on a date or in a calendar UI component. It is typically used when the exact date is unknown or not relevant, providing a concise and neutral label for the user interface.",
    "is_auto": true,
    "updated_at": "2025-05-20T08:37:31.461Z"
  },
  "usage": [
    {
      "file_path": "/packages/client/src/components/NewFilesBadge/sub-components/NewFilesPanelItemDate.tsx",
      "line_number": 49,
      "context": "const getTitle = () => {\n const now = new Date();\n const enteredDate = new Date(date);\n \n if (now.setHours(0, 0, 0, 0) === enteredDate.setHours(0, 0, 0, 0)) {\n return t(\"Today\");\n }\n \n now.setDate(now.getDate() - 1);\n \n if (now.getDate() === enteredDate.getDate()) {",
      "module": "/packages/client"
    },
    {
      "file_path": "/packages/client/src/pages/Home/InfoPanel/Body/helpers/HistoryHelper.js",
      "line_number": 43,
      "context": "const now = moment();\n const weekAgo = moment().subtract(1, \"week\");\n const halfYearAgo = moment().subtract(6, \"month\");\n \n if (given.isAfter(weekAgo)) {\n if (now.weekday() === given.weekday()) return t(\"Common:Today\");\n if (now.weekday() - 1 === given.weekday()) return t(\"Common:Yesterday\");\n \n const weekday = moment.weekdays(given.weekday());\n return weekday.charAt(0).toUpperCase() + weekday.slice(1);\n }",
      "module": "/packages/client"
    }
  ],
  "languages": {
    "en": {
      "ai_translated": false,
      "ai_model": null,
      "ai_spell_check_issues": [],
      "approved_at": null
    },
    "ar-SA": {
      "ai_translated": false,
      "ai_model": null,
      "ai_spell_check_issues": [],
      "approved_at": null
    },
    "az": {
      "ai_translated": false,
      "ai_model": null,
      "ai_spell_check_issues": [],
      "approved_at": null
    },
    "bg": {
      "ai_translated": false,
      "ai_model": null,
      "ai_spell_check_issues": [],
      "approved_at": null
    },
    "cs": {
      "ai_translated": false,
      "ai_model": null,
      "ai_spell_check_issues": [],
      "approved_at": null
    },
    "de": {
      "ai_translated": false,
      "ai_model": null,
      "ai_spell_check_issues": [],
      "approved_at": null
    },
    "el-GR": {
      "ai_translated": false,
      "ai_model": null,
      "ai_spell_check_issues": [],
      "approved_at": null
    },
    "es": {
      "ai_translated": false,
      "ai_model": null,
      "ai_spell_check_issues": [],
      "approved_at": null
    },
    "fi": {
      "ai_translated": false,
      "ai_model": null,
      "ai_spell_check_issues": [],
      "approved_at": null
    },
    "fr": {
      "ai_translated": false,
      "ai_model": null,
      "ai_spell_check_issues": [],
      "approved_at": null
    },
    "hy-AM": {
      "ai_translated": false,
      "ai_model": null,
      "ai_spell_check_issues": [],
      "approved_at": null
    },
    "it": {
      "ai_translated": false,
      "ai_model": null,
      "ai_spell_check_issues": [],
      "approved_at": null
    },
    "ja-JP": {
      "ai_translated": false,
      "ai_model": null,
      "ai_spell_check_issues": [],
      "approved_at": null
    },
    "ko-KR": {
      "ai_translated": false,
      "ai_model": null,
      "ai_spell_check_issues": [],
      "approved_at": null
    },
    "lo-LA": {
      "ai_translated": false,
      "ai_model": null,
      "ai_spell_check_issues": [],
      "approved_at": null
    },
    "lv": {
      "ai_translated": false,
      "ai_model": null,
      "ai_spell_check_issues": [],
      "approved_at": null
    },
    "nl": {
      "ai_translated": false,
      "ai_model": null,
      "ai_spell_check_issues": [],
      "approved_at": null
    },
    "pl": {
      "ai_translated": false,
      "ai_model": null,
      "ai_spell_check_issues": [],
      "approved_at": null
    },
    "pt": {
      "ai_translated": false,
      "ai_model": null,
      "ai_spell_check_issues": [],
      "approved_at": null
    },
    "pt-BR": {
      "ai_translated": false,
      "ai_model": null,
      "ai_spell_check_issues": [],
      "approved_at": null
    },
    "ro": {
      "ai_translated": false,
      "ai_model": null,
      "ai_spell_check_issues": [],
      "approved_at": null
    },
    "ru": {
      "ai_translated": false,
      "ai_model": null,
      "ai_spell_check_issues": [],
      "approved_at": null
    },
    "si": {
      "ai_translated": false,
      "ai_model": null,
      "ai_spell_check_issues": [],
      "approved_at": null
    },
    "sk": {
      "ai_translated": false,
      "ai_model": null,
      "ai_spell_check_issues": [],
      "approved_at": null
    },
    "sl": {
      "ai_translated": false,
      "ai_model": null,
      "ai_spell_check_issues": [],
      "approved_at": null
    },
    "sr-Cyrl-RS": {
      "ai_translated": false,
      "ai_model": null,
      "ai_spell_check_issues": [],
      "approved_at": null
    },
    "sr-Latn-RS": {
      "ai_translated": false,
      "ai_model": null,
      "ai_spell_check_issues": [],
      "approved_at": null
    },
    "tr": {
      "ai_translated": false,
      "ai_model": null,
      "ai_spell_check_issues": [],
      "approved_at": null
    },
    "uk-UA": {
      "ai_translated": false,
      "ai_model": null,
      "ai_spell_check_issues": [],
      "approved_at": null
    },
    "vi": {
      "ai_translated": false,
      "ai_model": null,
      "ai_spell_check_issues": [],
      "approved_at": null
    },
    "zh-CN": {
      "ai_translated": false,
      "ai_model": null,
      "ai_spell_check_issues": [],
      "approved_at": null
    }
  }
}<|MERGE_RESOLUTION|>--- conflicted
+++ resolved
@@ -3,11 +3,7 @@
   "content": "Today",
   "content_en_sha1_hash": "24345a14377fd821d3932f4e82f6431640955b0b",
   "created_at": "2025-05-19T21:30:49.316Z",
-<<<<<<< HEAD
-  "updated_at": "2025-05-26T07:57:32.195Z",
-=======
   "updated_at": "2025-06-03T20:59:41.825Z",
->>>>>>> 398dda3c
   "comment": {
     "text": "The translation key \"Today\" represents a generic term used to indicate the current day, often displayed on a date or in a calendar UI component. It is typically used when the exact date is unknown or not relevant, providing a concise and neutral label for the user interface.",
     "is_auto": true,
