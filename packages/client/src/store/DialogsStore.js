--- conflicted
+++ resolved
@@ -125,15 +125,12 @@
   shareFolderDialogVisible = false;
   userSessionsPanelVisible = false;
   cancelUploadDialogVisible = false;
-<<<<<<< HEAD
-=======
   passwordEntryDialogDate = {
     visible: false,
     item: null,
     isDownload: false,
   };
 
->>>>>>> aba6cc22
   selectFileFormRoomFilterParam = FilesSelectorFilterTypes.DOCX;
   selectFileFormRoomOpenRoot = false;
   fillPDFDialogData = {
