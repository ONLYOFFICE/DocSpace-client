--- conflicted
+++ resolved
@@ -108,12 +108,9 @@
       isPersonal,
       offsetLeft,
       modernView,
-<<<<<<< HEAD
       withBackdrop,
-=======
 
       advancedOptionsCount,
->>>>>>> b12f7a56
     } = this.props;
     const { isOpen, selectedOption } = this.state;
 
