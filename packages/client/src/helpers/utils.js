// (c) Copyright Ascensio System SIA 2009-2024
//
// This program is a free software product.
// You can redistribute it and/or modify it under the terms
// of the GNU Affero General Public License (AGPL) version 3 as published by the Free Software
// Foundation. In accordance with Section 7(a) of the GNU AGPL its Section 15 shall be amended
// to the effect that Ascensio System SIA expressly excludes the warranty of non-infringement of
// any third-party rights.
//
// This program is distributed WITHOUT ANY WARRANTY, without even the implied warranty
// of MERCHANTABILITY or FITNESS FOR A PARTICULAR  PURPOSE. For details, see
// the GNU AGPL at: http://www.gnu.org/licenses/agpl-3.0.html
//
// You can contact Ascensio System SIA at Lubanas st. 125a-25, Riga, Latvia, EU, LV-1021.
//
// The  interactive user interfaces in modified source and object code versions of the Program must
// display Appropriate Legal Notices, as required under Section 5 of the GNU AGPL version 3.
//
// Pursuant to Section 7(b) of the License you must retain the original Product logo when
// distributing the program. Pursuant to Section 7(e) we decline to grant you any rights under
// trademark law for use of our trademarks.
//
// All the Product's GUI elements, including illustrations and icon sets, as well as technical writing
// content are licensed under the terms of the Creative Commons Attribution-ShareAlike 4.0
// International. See the License terms at http://creativecommons.org/licenses/by-sa/4.0/legalcode

import { authStore } from "@docspace/shared/store";
import { toCommunityHostname } from "@docspace/shared/utils/common";
<<<<<<< HEAD
=======
import { FolderType } from "@docspace/shared/enums";
import { CategoryType } from "./constants";
>>>>>>> 01208999

// import router from "SRC_DIR/router";
import i18n from "../i18n";

export const setDocumentTitle = (subTitle = "") => {
  const { isAuthenticated, product: currentModule } = authStore;
  const organizationName = i18n.t("Common:OrganizationName");

  let title;
  if (subTitle) {
    if (isAuthenticated && currentModule) {
      title = `${subTitle} - ${currentModule.title}`;
    } else {
      title = `${subTitle} - ${organizationName}`;
    }
  } else if (currentModule && organizationName) {
    title = `${currentModule.title} - ${organizationName}`;
  } else {
    title = organizationName;
  }

  document.title = title;
};

export const checkIfModuleOld = (link) => {
  if (
    !link ||
    link.includes("files") ||
    link.includes("people") ||
    link.includes("settings")
  ) {
    return false;
  }
  return true;
};

export const getLink = (link) => {
  if (!link) return;

  if (!checkIfModuleOld(link)) {
    return link;
  }

  if (link.includes("mail") || link.includes("calendar")) {
    link = link.replace("products", "addons");
  } else {
    link = link.replace("products", "Products");
    link = link.replace("crm", "CRM");
    link = link.replace("projects", "Projects");
  }

  const { protocol, hostname } = window.location;

  const communityHostname = toCommunityHostname(hostname);

  return `${protocol}//${communityHostname}${link}?desktop_view=true`;
};

export const onItemClick = (e) => {
  if (!e) return;
  e.preventDefault();

  const link = e.currentTarget.dataset.link;

  if (checkIfModuleOld(link)) {
    return window.open(link, "_blank");
  }

  // router.navigate(link);
};

export const removeEmojiCharacters = (value) => {
  const regexpEmoji = /(\p{Extended_Pictographic}|\p{Emoji_Presentation})/gu;
  const replaceEmojiCharacters = value.replaceAll(regexpEmoji, "");

  return replaceEmojiCharacters.replace(/\u200D/g, "");
};<|MERGE_RESOLUTION|>--- conflicted
+++ resolved
@@ -26,11 +26,6 @@
 
 import { authStore } from "@docspace/shared/store";
 import { toCommunityHostname } from "@docspace/shared/utils/common";
-<<<<<<< HEAD
-=======
-import { FolderType } from "@docspace/shared/enums";
-import { CategoryType } from "./constants";
->>>>>>> 01208999
 
 // import router from "SRC_DIR/router";
 import i18n from "../i18n";
