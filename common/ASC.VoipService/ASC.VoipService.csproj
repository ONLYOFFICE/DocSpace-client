﻿<Project Sdk="Microsoft.NET.Sdk">

  <PropertyGroup>
    <TargetFramework>netstandard2.1</TargetFramework>
    <ApplicationIcon />
    <OutputType>Library</OutputType>
    <StartupObject />
  </PropertyGroup>

  <PropertyGroup Condition="'$(Configuration)|$(Platform)'=='Release|AnyCPU'">
    <DebugType>none</DebugType>
    <DebugSymbols>false</DebugSymbols>
  </PropertyGroup>

  <ItemGroup>
    <Compile Remove="VoxImplant\**" />
    <EmbeddedResource Remove="VoxImplant\**" />
    <None Remove="VoxImplant\**" />
  </ItemGroup>

  <ItemGroup>
<<<<<<< HEAD
    <PackageReference Include="Grpc.Tools" Version="2.23.0">
=======
    <PackageReference Include="Grpc.Tools" Version="2.24.0-pre1">
>>>>>>> 152c5d96
      <PrivateAssets>all</PrivateAssets>
      <IncludeAssets>runtime; build; native; contentfiles; analyzers; buildtransitive</IncludeAssets>
    </PackageReference>
    <PackageReference Include="Twilio" Version="5.6.0" />
  </ItemGroup>

  <ItemGroup>
    <ProjectReference Include="..\ASC.Common\ASC.Common.csproj" />
    <ProjectReference Include="..\ASC.Core.Common\ASC.Core.Common.csproj" />
  </ItemGroup>

  <ItemGroup>
    <Folder Include="Properties\" />
  </ItemGroup>

  <ItemGroup>
    <Protobuf Include="protos\CachedVoipItem.proto" />
  </ItemGroup>
</Project>
<|MERGE_RESOLUTION|>--- conflicted
+++ resolved
@@ -1,45 +1,41 @@
-﻿<Project Sdk="Microsoft.NET.Sdk">
-
-  <PropertyGroup>
-    <TargetFramework>netstandard2.1</TargetFramework>
-    <ApplicationIcon />
-    <OutputType>Library</OutputType>
-    <StartupObject />
-  </PropertyGroup>
-
-  <PropertyGroup Condition="'$(Configuration)|$(Platform)'=='Release|AnyCPU'">
-    <DebugType>none</DebugType>
-    <DebugSymbols>false</DebugSymbols>
-  </PropertyGroup>
-
-  <ItemGroup>
-    <Compile Remove="VoxImplant\**" />
-    <EmbeddedResource Remove="VoxImplant\**" />
-    <None Remove="VoxImplant\**" />
-  </ItemGroup>
-
-  <ItemGroup>
-<<<<<<< HEAD
-    <PackageReference Include="Grpc.Tools" Version="2.23.0">
-=======
-    <PackageReference Include="Grpc.Tools" Version="2.24.0-pre1">
->>>>>>> 152c5d96
-      <PrivateAssets>all</PrivateAssets>
-      <IncludeAssets>runtime; build; native; contentfiles; analyzers; buildtransitive</IncludeAssets>
-    </PackageReference>
-    <PackageReference Include="Twilio" Version="5.6.0" />
-  </ItemGroup>
-
-  <ItemGroup>
-    <ProjectReference Include="..\ASC.Common\ASC.Common.csproj" />
-    <ProjectReference Include="..\ASC.Core.Common\ASC.Core.Common.csproj" />
-  </ItemGroup>
-
-  <ItemGroup>
-    <Folder Include="Properties\" />
-  </ItemGroup>
-
-  <ItemGroup>
-    <Protobuf Include="protos\CachedVoipItem.proto" />
-  </ItemGroup>
-</Project>
+﻿<Project Sdk="Microsoft.NET.Sdk">
+
+  <PropertyGroup>
+    <TargetFramework>netstandard2.1</TargetFramework>
+    <ApplicationIcon />
+    <OutputType>Library</OutputType>
+    <StartupObject />
+  </PropertyGroup>
+
+  <PropertyGroup Condition="'$(Configuration)|$(Platform)'=='Release|AnyCPU'">
+    <DebugType>none</DebugType>
+    <DebugSymbols>false</DebugSymbols>
+  </PropertyGroup>
+
+  <ItemGroup>
+    <Compile Remove="VoxImplant\**" />
+    <EmbeddedResource Remove="VoxImplant\**" />
+    <None Remove="VoxImplant\**" />
+  </ItemGroup>
+
+  <ItemGroup>
+    <PackageReference Include="Grpc.Tools" Version="2.24.0-pre1">
+      <PrivateAssets>all</PrivateAssets>
+      <IncludeAssets>runtime; build; native; contentfiles; analyzers; buildtransitive</IncludeAssets>
+    </PackageReference>
+    <PackageReference Include="Twilio" Version="5.6.0" />
+  </ItemGroup>
+
+  <ItemGroup>
+    <ProjectReference Include="..\ASC.Common\ASC.Common.csproj" />
+    <ProjectReference Include="..\ASC.Core.Common\ASC.Core.Common.csproj" />
+  </ItemGroup>
+
+  <ItemGroup>
+    <Folder Include="Properties\" />
+  </ItemGroup>
+
+  <ItemGroup>
+    <Protobuf Include="protos\CachedVoipItem.proto" />
+  </ItemGroup>
+</Project>