// (c) Copyright Ascensio System SIA 2009-2024
//
// This program is a free software product.
// You can redistribute it and/or modify it under the terms
// of the GNU Affero General Public License (AGPL) version 3 as published by the Free Software
// Foundation. In accordance with Section 7(a) of the GNU AGPL its Section 15 shall be amended
// to the effect that Ascensio System SIA expressly excludes the warranty of non-infringement of
// any third-party rights.
//
// This program is distributed WITHOUT ANY WARRANTY, without even the implied warranty
// of MERCHANTABILITY or FITNESS FOR A PARTICULAR  PURPOSE. For details, see
// the GNU AGPL at: http://www.gnu.org/licenses/agpl-3.0.html
//
// You can contact Ascensio System SIA at Lubanas st. 125a-25, Riga, Latvia, EU, LV-1021.
//
// The  interactive user interfaces in modified source and object code versions of the Program must
// display Appropriate Legal Notices, as required under Section 5 of the GNU AGPL version 3.
//
// Pursuant to Section 7(b) of the License you must retain the original Product logo when
// distributing the program. Pursuant to Section 7(e) we decline to grant you any rights under
// trademark law for use of our trademarks.
//
// All the Product's GUI elements, including illustrations and icon sets, as well as technical writing
// content are licensed under the terms of the Creative Commons Attribution-ShareAlike 4.0
// International. See the License terms at http://creativecommons.org/licenses/by-sa/4.0/legalcode

import styled, { css } from "styled-components";

import { tablet, mobile } from "@docspace/shared/utils";
import Headline from "@docspace/shared/components/headline/Headline";

const StyledHeadline = styled(Headline)`
  font-weight: 700;
  font-size: 18px;
  line-height: 24px;
  margin-inline-start: 18px;

  @media ${tablet} {
    font-size: 21px;
    line-height: 28px;
  }
`;

const StyledContainer = styled.div`
  width: 100%;
  height: 32px;
  display: flex;

  align-items: center;

  .public-room-header_separator {
<<<<<<< HEAD
    ${(props) =>
      props.theme.interfaceDirection === "rtl"
        ? css`
            margin: 0 15px 0 16px;
            border-right: ${(props) => props.theme.publicRoom.border};
          `
        : css`
            margin: 0 16px 0 15px;
            border-left: ${(props) => props.theme.publicRoom.border};
          `}
=======
    margin-block: 0;
    margin-inline: 15px 16px;
    border-inline-start: 1px solid #dfe2e3;
>>>>>>> c89d0a63
    height: 21px;
  }

  @media ${tablet} {
    width: 100%;
    padding: 16px 0 0px;
  }

  @media ${mobile} {
    width: 100%;
    padding: 12px 0 0;
  }
`;

export { StyledHeadline, StyledContainer };<|MERGE_RESOLUTION|>--- conflicted
+++ resolved
@@ -49,22 +49,9 @@
   align-items: center;
 
   .public-room-header_separator {
-<<<<<<< HEAD
-    ${(props) =>
-      props.theme.interfaceDirection === "rtl"
-        ? css`
-            margin: 0 15px 0 16px;
-            border-right: ${(props) => props.theme.publicRoom.border};
-          `
-        : css`
-            margin: 0 16px 0 15px;
-            border-left: ${(props) => props.theme.publicRoom.border};
-          `}
-=======
     margin-block: 0;
     margin-inline: 15px 16px;
-    border-inline-start: 1px solid #dfe2e3;
->>>>>>> c89d0a63
+    border-inline-start: ${(props) => props.theme.publicRoom.border};
     height: 21px;
   }
 
