--- conflicted
+++ resolved
@@ -1,291 +1,286 @@
-/*
- *
- * (c) Copyright Ascensio System Limited 2010-2018
- *
- * This program is freeware. You can redistribute it and/or modify it under the terms of the GNU 
- * General Public License (GPL) version 3 as published by the Free Software Foundation (https://www.gnu.org/copyleft/gpl.html). 
- * In accordance with Section 7(a) of the GNU GPL its Section 15 shall be amended to the effect that 
- * Ascensio System SIA expressly excludes the warranty of non-infringement of any third-party rights.
- *
- * THIS PROGRAM IS DISTRIBUTED WITHOUT ANY WARRANTY; WITHOUT EVEN THE IMPLIED WARRANTY OF MERCHANTABILITY OR
- * FITNESS FOR A PARTICULAR PURPOSE. For more details, see GNU GPL at https://www.gnu.org/copyleft/gpl.html
- *
- * You can contact Ascensio System SIA by email at sales@onlyoffice.com
- *
- * The interactive user interfaces in modified source and object code versions of ONLYOFFICE must display 
- * Appropriate Legal Notices, as required under Section 5 of the GNU GPL version 3.
- *
- * Pursuant to Section 7 § 3(b) of the GNU GPL you must retain the original ONLYOFFICE logo which contains 
- * relevant author attributions when distributing the software. If the display of the logo in its graphic 
- * form is not reasonably feasible for technical reasons, you must include the words "Powered by ONLYOFFICE" 
- * in every copy of the program you distribute. 
- * Pursuant to Section 7 § 3(e) we decline to grant you any rights under trademark law for use of our trademarks.
- *
-*/
-
-
-using System;
-using System.Collections.Generic;
-using System.Linq;
-
-using ASC.Common;
-using ASC.Common.Web;
-using ASC.Core;
-using ASC.Core.Billing;
-using ASC.Core.Common.Settings;
-using ASC.Core.Tenants;
-using ASC.Core.Users;
-using ASC.Web.Core.PublicResources;
-using ASC.Web.Core.Utility.Settings;
-using ASC.Web.Studio.Core;
-using ASC.Web.Studio.UserControls.Management;
-using ASC.Web.Studio.UserControls.Statistics;
-
-namespace ASC.Web.Studio.Utility
-{
-    public class TenantExtra
-    {
-        private UserManager UserManager { get; }
-        private TenantStatisticsProvider TenantStatisticsProvider { get; }
-        private AuthContext AuthContext { get; }
-        private TenantManager TenantManager { get; }
-        private PaymentManager PaymentManager { get; }
-        private CoreBaseSettings CoreBaseSettings { get; }
-        private LicenseReader LicenseReader { get; }
-        private SetupInfo SetupInfo { get; }
-        private SettingsManager SettingsManager { get; }
-
-        public TenantExtra(
-            UserManager userManager,
-            TenantStatisticsProvider tenantStatisticsProvider,
-            AuthContext authContext,
-            TenantManager tenantManager,
-            PaymentManager paymentManager,
-            CoreBaseSettings coreBaseSettings,
-            LicenseReader licenseReader,
-            SetupInfo setupInfo,
-            SettingsManager settingsManager)
-        {
-            UserManager = userManager;
-            TenantStatisticsProvider = tenantStatisticsProvider;
-            AuthContext = authContext;
-            TenantManager = tenantManager;
-            PaymentManager = paymentManager;
-            CoreBaseSettings = coreBaseSettings;
-            LicenseReader = licenseReader;
-            SetupInfo = setupInfo;
-            SettingsManager = settingsManager;
-        }
-
-        public bool EnableTarrifSettings
-        {
-            get
-            {
-                return
-                    SetupInfo.IsVisibleSettings<TariffSettings>()
-                    && !SettingsManager.Load<TenantAccessSettings>().Anyone
-                    && (!CoreBaseSettings.Standalone || !string.IsNullOrEmpty(LicenseReader.LicensePath));
-            }
-        }
-
-        public bool Saas
-        {
-            get { return !CoreBaseSettings.Standalone; }
-        }
-
-        public bool Enterprise
-        {
-            get { return CoreBaseSettings.Standalone && !string.IsNullOrEmpty(LicenseReader.LicensePath); }
-        }
-
-        public bool Opensource
-        {
-            get { return CoreBaseSettings.Standalone && string.IsNullOrEmpty(LicenseReader.LicensePath); }
-        }
-
-        public bool EnterprisePaid
-        {
-            get { return Enterprise && GetCurrentTariff().State < TariffState.NotPaid; }
-        }
-
-        public bool EnableControlPanel
-        {
-            get
-            {
-                return CoreBaseSettings.Standalone &&
-                    !string.IsNullOrEmpty(SetupInfo.ControlPanelUrl) &&
-                    GetTenantQuota().ControlPanel &&
-                    GetCurrentTariff().State < TariffState.NotPaid &&
-                    UserManager.GetUsers(AuthContext.CurrentAccount.ID).IsAdmin(UserManager);
-            }
-        }
-
-        public bool EnableDocbuilder
-        {
-            get { return !Opensource; }
-        }
-        public string GetAppsPageLink()
-        {
-            return VirtualPathUtility.ToAbsolute("~/AppInstall.aspx");
-        }
-
-        public string GetTariffPageLink()
-        {
-            return VirtualPathUtility.ToAbsolute("~/Tariffs.aspx");
-        }
-
-        public Tariff GetCurrentTariff()
-        {
-            return PaymentManager.GetTariff(TenantManager.GetCurrentTenant().TenantId);
-        }
-
-        public TenantQuota GetTenantQuota()
-        {
-            return GetTenantQuota(TenantManager.GetCurrentTenant().TenantId);
-        }
-
-        public TenantQuota GetTenantQuota(int tenant)
-        {
-            return TenantManager.GetTenantQuota(tenant);
-        }
-
-        public IEnumerable<TenantQuota> GetTenantQuotas()
-        {
-            return TenantManager.GetTenantQuotas();
-        }
-
-        private TenantQuota GetPrevQuota(TenantQuota curQuota)
-        {
-            TenantQuota prev = null;
-            foreach (var quota in GetTenantQuotas().OrderBy(r => r.ActiveUsers).Where(r => r.Year == curQuota.Year && r.Year3 == curQuota.Year3))
-            {
-                if (quota.Id == curQuota.Id)
-                    return prev;
-
-                prev = quota;
-            }
-            return null;
-        }
-
-        public int GetPrevUsersCount(TenantQuota quota)
-        {
-            var prevQuota = GetPrevQuota(quota);
-            if (prevQuota == null || prevQuota.Trial)
-                return 1;
-            return prevQuota.ActiveUsers + 1;
-        }
-
-        public int GetRightQuotaId()
-        {
-            var q = GetRightQuota();
-            return q != null ? q.Id : 0;
-        }
-
-        public TenantQuota GetRightQuota()
-        {
-            var usedSpace = TenantStatisticsProvider.GetUsedSize();
-            var needUsersCount = TenantStatisticsProvider.GetUsersCount();
-            var quotas = GetTenantQuotas();
-
-            return quotas.OrderBy(q => q.ActiveUsers)
-                         .ThenBy(q => q.Year)
-                         .FirstOrDefault(q =>
-                                         q.ActiveUsers > needUsersCount
-                                         && q.MaxTotalSize > usedSpace
-                                         && !q.Free
-                                         && !q.Trial);
-        }
-
-        public int GetRemainingCountUsers()
-        {
-            return GetTenantQuota().ActiveUsers - TenantStatisticsProvider.GetUsersCount();
-        }
-
-        public bool UpdatedWithoutLicense
-        {
-            get
-            {
-                DateTime licenseDay;
-                return CoreBaseSettings.Standalone
-                       && (licenseDay = GetCurrentTariff().LicenseDate.Date) < DateTime.Today
-                       && licenseDay < LicenseReader.VersionReleaseDate;
-            }
-        }
-
-        public void DemandControlPanelPermission()
-        {
-            if (!CoreBaseSettings.Standalone || SettingsManager.Load<TenantControlPanelSettings>().LimitedAccess)
-            {
-                throw new System.Security.SecurityException(Resource.ErrorAccessDenied);
-            }
-        }
-
-        public bool IsNotPaid()
-        {
-            Tariff tariff;
-            return EnableTarrifSettings
-                   && ((tariff = GetCurrentTariff()).State >= TariffState.NotPaid
-                       || Enterprise && !EnterprisePaid && tariff.LicenseDate == DateTime.MaxValue);
-        }
-
-        /// <summary>
-        /// Max possible file size for not chunked upload. Less or equal than 100 mb.
-        /// </summary>
-        public long MaxUploadSize
-        {
-            get { return Math.Min(SetupInfo.AvailableFileSize, MaxChunkedUploadSize); }
-        }
-
-        /// <summary>
-        /// Max possible file size for chunked upload.
-        /// </summary>
-        public long MaxChunkedUploadSize
-        {
-            get
-            {
-                var diskQuota = GetTenantQuota();
-                if (diskQuota != null)
-                {
-                    var usedSize = TenantStatisticsProvider.GetUsedSize();
-                    var freeSize = Math.Max(diskQuota.MaxTotalSize - usedSize, 0);
-                    return Math.Min(freeSize, diskQuota.MaxFileSize);
-                }
-                return SetupInfo.ChunkUploadSize;
-            }
-        }
-<<<<<<< HEAD
-=======
-
-        public void DemandControlPanelPermission()
-        {
-            if (!CoreBaseSettings.Standalone || SettingsManager.Load<TenantControlPanelSettings>().LimitedAccess)
-            {
-                throw new System.Security.SecurityException();
-            }
-        }
->>>>>>> 6f5cc4a4
-    }
-
-    public static class TenantExtraExtension
-    {
-        public static DIHelper AddTenantExtraService(this DIHelper services)
-        {
-            if (services.TryAddScoped<TenantExtra>())
-            {
-
-                return services
-                    .AddUserManagerService()
-                    .AddAuthContextService()
-                    .AddTenantManagerService()
-                    .AddCoreBaseSettingsService()
-                    .AddSetupInfo()
-                    .AddPaymentManagerService()
-                    .AddLicenseReaderService()
-                    .AddTenantStatisticsProviderService()
-                    .AddSettingsManagerService();
-            }
-
-            return services;
-        }
-    }
+/*
+ *
+ * (c) Copyright Ascensio System Limited 2010-2018
+ *
+ * This program is freeware. You can redistribute it and/or modify it under the terms of the GNU 
+ * General Public License (GPL) version 3 as published by the Free Software Foundation (https://www.gnu.org/copyleft/gpl.html). 
+ * In accordance with Section 7(a) of the GNU GPL its Section 15 shall be amended to the effect that 
+ * Ascensio System SIA expressly excludes the warranty of non-infringement of any third-party rights.
+ *
+ * THIS PROGRAM IS DISTRIBUTED WITHOUT ANY WARRANTY; WITHOUT EVEN THE IMPLIED WARRANTY OF MERCHANTABILITY OR
+ * FITNESS FOR A PARTICULAR PURPOSE. For more details, see GNU GPL at https://www.gnu.org/copyleft/gpl.html
+ *
+ * You can contact Ascensio System SIA by email at sales@onlyoffice.com
+ *
+ * The interactive user interfaces in modified source and object code versions of ONLYOFFICE must display 
+ * Appropriate Legal Notices, as required under Section 5 of the GNU GPL version 3.
+ *
+ * Pursuant to Section 7 § 3(b) of the GNU GPL you must retain the original ONLYOFFICE logo which contains 
+ * relevant author attributions when distributing the software. If the display of the logo in its graphic 
+ * form is not reasonably feasible for technical reasons, you must include the words "Powered by ONLYOFFICE" 
+ * in every copy of the program you distribute. 
+ * Pursuant to Section 7 § 3(e) we decline to grant you any rights under trademark law for use of our trademarks.
+ *
+*/
+
+
+using System;
+using System.Collections.Generic;
+using System.Linq;
+
+using ASC.Common;
+using ASC.Common.Web;
+using ASC.Core;
+using ASC.Core.Billing;
+using ASC.Core.Common.Settings;
+using ASC.Core.Tenants;
+using ASC.Core.Users;
+using ASC.Web.Core.PublicResources;
+using ASC.Web.Core.Utility.Settings;
+using ASC.Web.Studio.Core;
+using ASC.Web.Studio.UserControls.Management;
+using ASC.Web.Studio.UserControls.Statistics;
+
+namespace ASC.Web.Studio.Utility
+{
+    public class TenantExtra
+    {
+        private UserManager UserManager { get; }
+        private TenantStatisticsProvider TenantStatisticsProvider { get; }
+        private AuthContext AuthContext { get; }
+        private TenantManager TenantManager { get; }
+        private PaymentManager PaymentManager { get; }
+        private CoreBaseSettings CoreBaseSettings { get; }
+        private LicenseReader LicenseReader { get; }
+        private SetupInfo SetupInfo { get; }
+        private SettingsManager SettingsManager { get; }
+
+        public TenantExtra(
+            UserManager userManager,
+            TenantStatisticsProvider tenantStatisticsProvider,
+            AuthContext authContext,
+            TenantManager tenantManager,
+            PaymentManager paymentManager,
+            CoreBaseSettings coreBaseSettings,
+            LicenseReader licenseReader,
+            SetupInfo setupInfo,
+            SettingsManager settingsManager)
+        {
+            UserManager = userManager;
+            TenantStatisticsProvider = tenantStatisticsProvider;
+            AuthContext = authContext;
+            TenantManager = tenantManager;
+            PaymentManager = paymentManager;
+            CoreBaseSettings = coreBaseSettings;
+            LicenseReader = licenseReader;
+            SetupInfo = setupInfo;
+            SettingsManager = settingsManager;
+        }
+
+        public bool EnableTarrifSettings
+        {
+            get
+            {
+                return
+                    SetupInfo.IsVisibleSettings<TariffSettings>()
+                    && !SettingsManager.Load<TenantAccessSettings>().Anyone
+                    && (!CoreBaseSettings.Standalone || !string.IsNullOrEmpty(LicenseReader.LicensePath));
+            }
+        }
+
+        public bool Saas
+        {
+            get { return !CoreBaseSettings.Standalone; }
+        }
+
+        public bool Enterprise
+        {
+            get { return CoreBaseSettings.Standalone && !string.IsNullOrEmpty(LicenseReader.LicensePath); }
+        }
+
+        public bool Opensource
+        {
+            get { return CoreBaseSettings.Standalone && string.IsNullOrEmpty(LicenseReader.LicensePath); }
+        }
+
+        public bool EnterprisePaid
+        {
+            get { return Enterprise && GetCurrentTariff().State < TariffState.NotPaid; }
+        }
+
+        public bool EnableControlPanel
+        {
+            get
+            {
+                return CoreBaseSettings.Standalone &&
+                    !string.IsNullOrEmpty(SetupInfo.ControlPanelUrl) &&
+                    GetTenantQuota().ControlPanel &&
+                    GetCurrentTariff().State < TariffState.NotPaid &&
+                    UserManager.GetUsers(AuthContext.CurrentAccount.ID).IsAdmin(UserManager);
+            }
+        }
+
+        public bool EnableDocbuilder
+        {
+            get { return !Opensource; }
+        }
+        public string GetAppsPageLink()
+        {
+            return VirtualPathUtility.ToAbsolute("~/AppInstall.aspx");
+        }
+
+        public string GetTariffPageLink()
+        {
+            return VirtualPathUtility.ToAbsolute("~/Tariffs.aspx");
+        }
+
+        public Tariff GetCurrentTariff()
+        {
+            return PaymentManager.GetTariff(TenantManager.GetCurrentTenant().TenantId);
+        }
+
+        public TenantQuota GetTenantQuota()
+        {
+            return GetTenantQuota(TenantManager.GetCurrentTenant().TenantId);
+        }
+
+        public TenantQuota GetTenantQuota(int tenant)
+        {
+            return TenantManager.GetTenantQuota(tenant);
+        }
+
+        public IEnumerable<TenantQuota> GetTenantQuotas()
+        {
+            return TenantManager.GetTenantQuotas();
+        }
+
+        private TenantQuota GetPrevQuota(TenantQuota curQuota)
+        {
+            TenantQuota prev = null;
+            foreach (var quota in GetTenantQuotas().OrderBy(r => r.ActiveUsers).Where(r => r.Year == curQuota.Year && r.Year3 == curQuota.Year3))
+            {
+                if (quota.Id == curQuota.Id)
+                    return prev;
+
+                prev = quota;
+            }
+            return null;
+        }
+
+        public int GetPrevUsersCount(TenantQuota quota)
+        {
+            var prevQuota = GetPrevQuota(quota);
+            if (prevQuota == null || prevQuota.Trial)
+                return 1;
+            return prevQuota.ActiveUsers + 1;
+        }
+
+        public int GetRightQuotaId()
+        {
+            var q = GetRightQuota();
+            return q != null ? q.Id : 0;
+        }
+
+        public TenantQuota GetRightQuota()
+        {
+            var usedSpace = TenantStatisticsProvider.GetUsedSize();
+            var needUsersCount = TenantStatisticsProvider.GetUsersCount();
+            var quotas = GetTenantQuotas();
+
+            return quotas.OrderBy(q => q.ActiveUsers)
+                         .ThenBy(q => q.Year)
+                         .FirstOrDefault(q =>
+                                         q.ActiveUsers > needUsersCount
+                                         && q.MaxTotalSize > usedSpace
+                                         && !q.Free
+                                         && !q.Trial);
+        }
+
+        public int GetRemainingCountUsers()
+        {
+            return GetTenantQuota().ActiveUsers - TenantStatisticsProvider.GetUsersCount();
+        }
+
+        public bool UpdatedWithoutLicense
+        {
+            get
+            {
+                DateTime licenseDay;
+                return CoreBaseSettings.Standalone
+                       && (licenseDay = GetCurrentTariff().LicenseDate.Date) < DateTime.Today
+                       && licenseDay < LicenseReader.VersionReleaseDate;
+            }
+        }
+
+        public void DemandControlPanelPermission()
+        {
+            if (!CoreBaseSettings.Standalone || SettingsManager.Load<TenantControlPanelSettings>().LimitedAccess)
+            {
+                throw new System.Security.SecurityException(Resource.ErrorAccessDenied);
+            }
+        }
+
+        public bool IsNotPaid()
+        {
+            Tariff tariff;
+            return EnableTarrifSettings
+                   && ((tariff = GetCurrentTariff()).State >= TariffState.NotPaid
+                       || Enterprise && !EnterprisePaid && tariff.LicenseDate == DateTime.MaxValue);
+        }
+
+        /// <summary>
+        /// Max possible file size for not chunked upload. Less or equal than 100 mb.
+        /// </summary>
+        public long MaxUploadSize
+        {
+            get { return Math.Min(SetupInfo.AvailableFileSize, MaxChunkedUploadSize); }
+        }
+
+        /// <summary>
+        /// Max possible file size for chunked upload.
+        /// </summary>
+        public long MaxChunkedUploadSize
+        {
+            get
+            {
+                var diskQuota = GetTenantQuota();
+                if (diskQuota != null)
+                {
+                    var usedSize = TenantStatisticsProvider.GetUsedSize();
+                    var freeSize = Math.Max(diskQuota.MaxTotalSize - usedSize, 0);
+                    return Math.Min(freeSize, diskQuota.MaxFileSize);
+                }
+                return SetupInfo.ChunkUploadSize;
+            }
+        }
+
+        public void DemandControlPanelPermission()
+        {
+            if (!CoreBaseSettings.Standalone || SettingsManager.Load<TenantControlPanelSettings>().LimitedAccess)
+            {
+                throw new System.Security.SecurityException();
+    }
+
+    public static class TenantExtraExtension
+    {
+        public static DIHelper AddTenantExtraService(this DIHelper services)
+        {
+            if (services.TryAddScoped<TenantExtra>())
+            {
+
+                return services
+                    .AddUserManagerService()
+                    .AddAuthContextService()
+                    .AddTenantManagerService()
+                    .AddCoreBaseSettingsService()
+                    .AddSetupInfo()
+                    .AddPaymentManagerService()
+                    .AddLicenseReaderService()
+                    .AddTenantStatisticsProviderService()
+                    .AddSettingsManagerService();
+            }
+
+            return services;
+        }
+    }
 }