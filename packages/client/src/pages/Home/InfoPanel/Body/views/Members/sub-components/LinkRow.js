import React, { useState } from "react";
import { observer, inject } from "mobx-react";
import { withTranslation } from "react-i18next";
import copy from "copy-to-clipboard";
import { Avatar } from "@docspace/shared/components/avatar";
import { Link } from "@docspace/shared/components/link";
import { Text } from "@docspace/shared/components/text";
import { IconButton } from "@docspace/shared/components/icon-button";
import { ContextMenuButton } from "@docspace/shared/components/context-menu-button";
import { toastr } from "@docspace/shared/components/toast";
import CopyReactSvgUrl from "PUBLIC_DIR/images/copy.react.svg?url";
import UniverseReactSvgUrl from "PUBLIC_DIR/images/universe.react.svg?url";
import SettingsReactSvgUrl from "PUBLIC_DIR/images/catalog.settings.react.svg?url";
import ShareReactSvgUrl from "PUBLIC_DIR/images/share.react.svg?url";
import CodeReactSvgUrl from "PUBLIC_DIR/images/code.react.svg?url";
import CopyToReactSvgUrl from "PUBLIC_DIR/images/copyTo.react.svg?url";
import OutlineReactSvgUrl from "PUBLIC_DIR/images/outline-true.react.svg?url";
import LockedReactSvgUrl from "PUBLIC_DIR/images/locked.react.svg?url";
import LoadedReactSvgUrl from "PUBLIC_DIR/images/loaded.react.svg?url";
import TrashReactSvgUrl from "PUBLIC_DIR/images/trash.react.svg?url";
import ClockReactSvg from "PUBLIC_DIR/images/clock.react.svg";
import moment from "moment-timezone";
import { RoomsType } from "@docspace/shared/enums";

import { StyledLinkRow } from "./StyledPublicRoom";

const LinkRow = (props) => {
  const {
    t,
    link,
    roomId,
    setLinkParams,
    setExternalLink,
    editExternalLink,
    setEditLinkPanelIsVisible,
    setDeleteLinkDialogVisible,
    setEmbeddingPanelIsVisible,
    isArchiveFolder,
    theme,
    setIsScrollLocked,
    isPublicRoomType,
    ...rest
  } = props;

  const [isLoading, setIsLoading] = useState(false);

  const {
    title,
    shareLink,
    password,
    disabled,
    expirationDate,
    isExpired,
    primary,
  } = link.sharedTo;

  const isLocked = !!password;
  const expiryDate = !!expirationDate;
  const date = moment(expirationDate).tz(window.timezone).format("LLL");

  const tooltipContent = isExpired
    ? t("Translations:LinkHasExpiredAndHasBeenDisabled")
    : t("Translations:PublicRoomLinkValidTime", { date });

  const onEditLink = () => {
    setEditLinkPanelIsVisible(true);
    setLinkParams({ isEdit: true, link });
    onCloseContextMenu();
  };

  const onDisableLink = () => {
    if (isExpired) {
      setEditLinkPanelIsVisible(true);
      setLinkParams({ isEdit: true, link });
      return;
    }

    setIsLoading(true);

    const newLink = JSON.parse(JSON.stringify(link));
    newLink.sharedTo.disabled = !newLink.sharedTo.disabled;

    editExternalLink(roomId, newLink)
      .then((link) => {
        setExternalLink(link);

        disabled
          ? toastr.success(t("Files:LinkEnabledSuccessfully"))
          : toastr.success(t("Files:LinkDisabledSuccessfully"));
      })
      .catch((err) => toastr.error(err?.message))
      .finally(() => setIsLoading(false));
  };

  const onCopyPassword = () => {
    copy(password);
    toastr.success(t("Files:PasswordSuccessfullyCopied"));
  };

  const onEmbeddingClick = () => {
    setLinkParams({ link, roomId });
    setEmbeddingPanelIsVisible(true);
    onCloseContextMenu();
  };

  const onDeleteLink = () => {
    setLinkParams({ link });
    setDeleteLinkDialogVisible(true);
    onCloseContextMenu();
  };

  const onCopyExternalLink = () => {
    copy(shareLink);
    toastr.success(t("Files:LinkSuccessfullyCopied"));
    onCloseContextMenu();
  };

  const onOpenContextMenu = () => {
    setIsScrollLocked(true);
  };

  const onCloseContextMenu = () => {
    setIsScrollLocked(false);
  };

  const getData = () => {
    return [
      {
        key: "edit-link-key",
        label: t("Files:EditLink"),
        icon: SettingsReactSvgUrl,
        onClick: onEditLink,
      },
      // {
      //   key: "edit-link-separator",
      //   isSeparator: true,
      // },
      // {
      //   key: "share-key",
      //   label: t("Files:Share"),
      //   icon: ShareReactSvgUrl,
      //   // onClick: () => args.onClickLabel("label2"),
      // },
      // !isExpired && {
      //   key: "embedding-settings-key",
      //   label: t("Files:EmbeddingSettings"),
      //   icon: CodeReactSvgUrl,
      //   onClick: onEmbeddingClick,
      // },

      !disabled && {
        key: "copy-link-settings-key",
        label: primary ? t("Files:CopyGeneralLink") : t("Files:CopyLink"),
        icon: CopyToReactSvgUrl,
        onClick: onCopyExternalLink,
      },

      // disabled
      //   ? {
      //       key: "enable-link-key",
      //       label: t("Files:EnableLink"),
      //       icon: LoadedReactSvgUrl,
      //       onClick: onDisableLink,
      //     }
      //   : {
      //       key: "disable-link-key",
      //       label: t("Files:DisableLink"),
      //       icon: OutlineReactSvgUrl,
      //       onClick: onDisableLink,
      //     },

      {
        key: "delete-link-separator",
        isSeparator: true,
      },
      {
        key: "delete-link-key",
        label:
          primary && isPublicRoomType
            ? t("Files:RevokeLink")
            : t("Common:Delete"),
        icon:
          primary && isPublicRoomType ? OutlineReactSvgUrl : TrashReactSvgUrl,
        onClick: onDeleteLink,
      },
    ];
  };

  const textColor = disabled ? theme.text.disableColor : theme.text.color;

  return (
    <StyledLinkRow {...rest} isExpired={isExpired} isPrimary={primary}>
      <Avatar
        size="min"
        source={UniverseReactSvgUrl}
        roleIcon={expiryDate ? <ClockReactSvg /> : null}
        withTooltip={expiryDate}
        tooltipContent={tooltipContent}
      />
      {isArchiveFolder ? (
        <Text fontSize="14px" fontWeight={600} className="external-row-link">
          {title}
        </Text>
      ) : (
        <Link
          isHovered
          type="action"
          fontSize="14px"
          fontWeight={600}
          onClick={onEditLink}
          isDisabled={disabled}
          color={textColor}
          className="external-row-link"
        >
          {title}
        </Link>
      )}

      {disabled && <Text color={textColor}>{t("Settings:Disabled")}</Text>}

      <div className="external-row-icons">
        {!disabled && !isArchiveFolder && (
          <>
            {isLocked && (
              <IconButton
                className="locked-icon"
                size={16}
                iconName={LockedReactSvgUrl}
                onClick={onCopyPassword}
                title={t("Files:CopyLinkPassword")}
              />
            )}
            <IconButton
              className="copy-icon"
              size={16}
              iconName={CopyReactSvgUrl}
              onClick={onCopyExternalLink}
              title={primary ? t("Files:CopyGeneralLink") : t("Files:CopyLink")}
            />
          </>
        )}

        {!isArchiveFolder && (
          <ContextMenuButton
            getData={getData}
            isDisabled={isLoading}
            title={t("Files:ShowLinkActions")}
            directionY="both"
            onClick={onOpenContextMenu}
            onClose={onCloseContextMenu}
          />
        )}
      </div>
    </StyledLinkRow>
  );
};

export default inject(
<<<<<<< HEAD
  ({
    settingsStore,
    dialogsStore,
    publicRoomStore,
    treeFoldersStore,
    infoPanelStore,
  }) => {
    const { selectionParentRoom } = infoPanelStore;
    const { theme } = settingsStore;
=======
  ({ auth, dialogsStore, publicRoomStore, treeFoldersStore }) => {
    const { infoPanelSelection } = auth.infoPanelStore;
    const { theme } = auth.settingsStore;
>>>>>>> cace139e

    const {
      setEditLinkPanelIsVisible,
      setDeleteLinkDialogVisible,
      setEmbeddingPanelIsVisible,
      setLinkParams,
    } = dialogsStore;
    const { editExternalLink, setExternalLink } = publicRoomStore;
    const { isArchiveFolderRoot } = treeFoldersStore;

    return {
      setLinkParams,
      editExternalLink,
      roomId: infoPanelSelection.id,
      setExternalLink,
      setEditLinkPanelIsVisible,
      setDeleteLinkDialogVisible,
      setEmbeddingPanelIsVisible,
      isArchiveFolder: isArchiveFolderRoot,
      theme,
      isPublicRoomType: infoPanelSelection.roomType === RoomsType.PublicRoom,
    };
  }
)(
  withTranslation(["SharingPanel", "Files", "Settings", "Translations"])(
    observer(LinkRow)
  )
);<|MERGE_RESOLUTION|>--- conflicted
+++ resolved
@@ -256,7 +256,6 @@
 };
 
 export default inject(
-<<<<<<< HEAD
   ({
     settingsStore,
     dialogsStore,
@@ -264,13 +263,8 @@
     treeFoldersStore,
     infoPanelStore,
   }) => {
-    const { selectionParentRoom } = infoPanelStore;
+    const { infoPanelSelection } = infoPanelStore;
     const { theme } = settingsStore;
-=======
-  ({ auth, dialogsStore, publicRoomStore, treeFoldersStore }) => {
-    const { infoPanelSelection } = auth.infoPanelStore;
-    const { theme } = auth.settingsStore;
->>>>>>> cace139e
 
     const {
       setEditLinkPanelIsVisible,
