--- conflicted
+++ resolved
@@ -702,24 +702,20 @@
     console.log("start upload", state.files.uploadData);
     let newFiles = state.files.uploadData.files;
     let filesSize = 0;
-    let uploadStatus = null;
+    const convertFiles = [];
+    let convertFilesSize = 0;
 
     for (let index of Object.keys(uploadFiles)) {
       const item = uploadFiles[index];
       if (item.size !== 0) {
         const parts = item.name.split(".");
         const ext = parts.length > 1 ? "." + parts.pop() : "";
-        const needConvert = canConvert(ext)(state);
-        newFiles.push({
-          file: item,
-          toFolderId: folderId,
-          action: needConvert ? "convert" : "upload",
-          error: null,
-        });
-        filesSize += item.size;
-
-        if (needConvert) {
-          uploadStatus = "pending";
+        if (canConvert(ext)(state)) {
+          convertFiles.push({ file: item, toFolderId: folderId });
+          convertFilesSize += item.size;
+        } else {
+          newFiles.push({ file: item, toFolderId: folderId });
+          filesSize += item.size;
         }
       } else {
         dispatch(
@@ -733,13 +729,16 @@
       }
     }
 
-    //const showConvertDialog = uploadStatus === "pending";
+    const uploadStatus = convertFiles.length ? "pending" : null;
+    const showConvertDialog = !!convertFiles.length;
     const percent = state.files.uploadData.percent;
     const uploadedFiles = state.files.uploadData.uploadedFiles;
     console.log("newFiles: ", newFiles);
     const newUploadData = {
       files: newFiles,
       filesSize,
+      convertFiles,
+      convertFilesSize,
       uploadStatus,
       uploadedFiles,
       percent,
@@ -747,103 +746,80 @@
     };
     dispatch(setUploadData(newUploadData));
 
-    // if (showConvertDialog) {
-    //   dispatch(setConvertDialogVisible(showConvertDialog));
-    // }
+    if (showConvertDialog) {
+      dispatch(setConvertDialogVisible(showConvertDialog));
+    }
     if (state.files.uploadData.uploaded)
-      startUploadFiles(t, dispatch, getState);
+      startUploadFiles(
+        t,
+        newFiles.length,
+        convertFiles.length,
+        dispatch,
+        getState
+      );
   };
 };
 
-const startUploadFiles = async (t, dispatch, getState) => {
-  let state = getState();
-<<<<<<< HEAD
-  const percent = state.files.uploadData.percent;
-  const filesLength = state.files.uploadData.files.length;
-
-  if (filesLength === 0) return;
-=======
-
-  const { files, percent } = state.files.uploadData;
-
-  if (files.length === 0) return;
->>>>>>> 2e0762b2
-
-  const progressData = {
-    visible: true,
-    percent,
-    label: t("UploadingLabel", {
+const startUploadFiles = (
+  t,
+  filesLength,
+  convertFilesLength,
+  dispatch,
+  getState
+) => {
+  if (filesLength > 0 || convertFilesLength > 0) {
+    const state = getState();
+    const percent = state.files.uploadData.percent;
+
+    const progressData = {
+      visible: true,
+      percent,
+      label: "",
+      icon: "upload",
+      alert: false,
+    };
+    progressData.label = t("UploadingLabel", {
       file: 0,
-      totalFiles: files.length,
-    }),
-    icon: "upload",
-    alert: false,
-  };
-
-  dispatch(setPrimaryProgressBarData(progressData));
-
-<<<<<<< HEAD
-  await startSessionFunc(0, t, dispatch, getState);
-=======
-  let index = 0;
-  let len = files.length;
-
-  while (index < len) {
-    await startSessionFunc(index, t, dispatch, getState);
-    index++;
-
-    state = getState();
-    len = state.files.uploadData.files.length;
+      totalFiles: filesLength + convertFilesLength,
+    });
+    dispatch(setPrimaryProgressBarData(progressData));
+    startSessionFunc(0, t, dispatch, getState);
   }
->>>>>>> 2e0762b2
-
-  //TODO: startConvertFunc
-
-  // All files has been uploaded and converted
-
-  finishUploadFiles(getState, dispatch);
 };
-
-const finishUploadFiles = (getState, dispatch) => {
-  const state = getState();
-  const { files } = state.files.uploadData;
-
-  const totalErrorsCount = sumBy(files, (f) => (f.error ? 1 : 0));
-
-  if (totalErrorsCount > 0) return;
-};
-
 const chunkSize = 1024 * 1023; //~0.999mb
 
 const throttleRefreshFiles = throttle((toFolderId, dispatch, getState) => {
-  return refreshFiles(toFolderId, dispatch, getState).catch((err) => {
-    console.log("RefreshFiles failed", err);
-    return Promise.resolve();
-  });
-}, 1000);
+  refreshFiles(toFolderId, dispatch, getState);
+}, 10000);
 
 const startSessionFunc = (indexOfFile, t, dispatch, getState) => {
   const state = getState();
   const { uploadData } = state.files;
-  const { uploaded, files } = uploadData;
-
+  const { uploaded, files, convertFiles } = uploadData;
+
+  const currentFiles = uploaded ? convertFiles : files;
   console.log("START UPLOAD SESSION FUNC", uploadData);
-
   if (!uploaded && files.length === 0) {
     uploadData.uploaded = true;
     dispatch(setUploadData(uploadData));
     return;
   }
-
-  const item = files[indexOfFile];
-
-  if (!item) {
-    console.error("Empty files");
-    return Promise.resolve();
+  let item = files[indexOfFile] || { file: null, toFolderId: null };
+  let { file, toFolderId } = item;
+
+  //let isLatestFile = indexOfFile === files.length - 1;
+
+  if (uploaded) {
+    if (convertFiles.length) {
+      let item = convertFiles[indexOfFile] || { file: null, toFolderId: null };
+      file = item.file;
+      toFolderId = item.toFolderId;
+      //isLatestFile = indexOfFile === convertFiles.length - 1;
+    } else {
+      //Test return empty convert files
+      return;
+    }
   }
-
-  const { file, toFolderId /*, action*/ } = item;
-
   const fileName = file.name;
   const fileSize = file.size;
   const relativePath = file.path
@@ -852,15 +828,15 @@
     ? file.webkitRelativePath.slice(0, -file.name.length)
     : "";
 
-  return api.files
+  let location;
+  const requestsDataArray = [];
+  const chunks = Math.ceil(file.size / chunkSize, chunkSize);
+  let chunk = 0;
+
+  api.files
     .startUploadSession(toFolderId, fileName, fileSize, relativePath)
     .then((res) => {
-      const location = res.data.location;
-
-      const requestsDataArray = [];
-      const chunks = Math.ceil(file.size / chunkSize, chunkSize);
-      let chunk = 0;
-
+      location = res.data.location;
       while (chunk < chunks) {
         const offset = chunk * chunkSize;
         const formData = new FormData();
@@ -868,263 +844,19 @@
         requestsDataArray.push(formData);
         chunk++;
       }
-
-      return { location, requestsDataArray, fileSize };
     })
-    .then(({ location, requestsDataArray, fileSize }) =>
-      uploadFileChunks(
+    .then(() => {
+      throttleRefreshFiles(toFolderId, dispatch, getState);
+      //TODO: rewrite to async function
+      sendChunk(
+        currentFiles,
         location,
         requestsDataArray,
-        fileSize,
         indexOfFile,
+        t,
         dispatch,
-        t,
         getState
-      ).then(() => {
-        if (indexOfFile + 1 !== files.length) {
-          startSessionFunc(indexOfFile + 1, t, dispatch, getState);
-        } else {
-          const uploadData = {
-            files: [],
-            filesSize: 0,
-            uploadStatus: null,
-            uploadedFiles: 0,
-            percent: 0,
-            uploaded: true,
-          };
-
-          setTimeout(() => {
-            dispatch(clearPrimaryProgressData());
-            dispatch(setUploadData(uploadData));
-          }, TIMEOUT);
-        }
-      })
-    )
-    .catch((err) => {
-      console.error(err);
-
-      const state = getState();
-      const { uploadData } = state.files;
-
-      uploadData.files[indexOfFile].error = err;
-
-      dispatch(setUploadData(uploadData));
-
-      const newPercent = getNewPercent(fileSize, indexOfFile, getState);
-
-      dispatch(
-        setPrimaryProgressBarData({
-          icon: "upload",
-          label: "Error", //TODO: Add translation
-          percent: newPercent,
-          visible: true,
-          alert: true,
-        })
       );
-
-      return Promise.resolve();
-    });
-};
-
-// const sendChunk = (
-//   files,
-//   location,
-//   requestsDataArray,
-//   indexOfFile,
-//   t,
-//   dispatch,
-//   getState
-// ) => {
-//   const state = getState();
-//   const { uploadData } = state.files;
-//   const { uploaded, percent, uploadedFiles } = uploadData;
-
-//   let newPercent = percent;
-//   const file =
-//     uploadData.files[indexOfFile] || uploadData.convertFiles[indexOfFile];
-//   const toFolderId = file.toFolderId;
-
-//   return;
-
-//   //sendRequestFunc(0);
-// };
-
-const uploadFileChunks = async (
-  location,
-  requestsDataArray,
-  fileSize,
-  indexOfFile,
-  dispatch,
-  t,
-  getState
-) => {
-  const length = requestsDataArray.length;
-  for (let index = 0; index < length; index++) {
-    const res = await api.files.uploadFile(location, requestsDataArray[index]);
-    //console.log(`Uploaded chunk ${index}/${length}`, res);
-
-    const uploadedSize =
-      res && res.data && res.data.data && res.data.data.uploaded
-        ? fileSize
-        : index * chunkSize;
-
-    const newPercent = getNewPercent(uploadedSize, indexOfFile, getState);
-
-    const newState = getState();
-    const { uploadedFiles, files } = newState.files.uploadData;
-
-    dispatch(
-      setPrimaryProgressBarData({
-        icon: "upload",
-        label: t("UploadingLabel", {
-          file: uploadedFiles,
-          totalFiles: files.length,
-        }),
-        percent: newPercent,
-        visible: true,
-      })
-    );
-  }
-
-  // All chuncks are uploaded
-
-  const newState = getState();
-
-  const { files } = newState.files.uploadData;
-  const currentFile = files[indexOfFile];
-
-  if (!currentFile) return Promise.resolve();
-
-  const { toFolderId } = currentFile;
-
-  return throttleRefreshFiles(toFolderId, dispatch, getState);
-};
-
-const getNewPercent = (uploadedSize, indexOfFile, getState) => {
-  const newState = getState();
-  const { files } = newState.files.uploadData;
-
-  const newTotalSize = sumBy(files, (f) => f.file.size);
-  const totalUploadedFiles = files.filter((_, i) => i < indexOfFile);
-  const totalUploadedSize = sumBy(totalUploadedFiles, (f) => f.file.size);
-  const newPercent = ((uploadedSize + totalUploadedSize) / newTotalSize) * 100;
-
-  // console.log(
-  //   `newPercent=${newPercent} (newTotalSize=${newTotalSize} totalUploadedSize=${totalUploadedSize} indexOfFile=${indexOfFile})`
-  // );
-
-  return newPercent;
-};
-
-/*const sendRequestFunc = (index) => {
-  api.files
-    .uploadFile(location, requestsDataArray[index])
-    .then((res) => {
-      //percent problem? use getState()
-      const newState = getState();
-      const newFilesLength = newState.files.uploadData.files.length;
-      const newTotalSize = sumBy(
-        newState.files.uploadData.files,
-        (f) => f.file.size
-      );
-      //console.log("newTotalSize ", newTotalSize);
-      let isLatestFile = indexOfFile === newFilesLength - 1;
-      const fileId = res.data.data.id;
-      const totalUploadedFiles = newState.files.uploadData.files.filter(
-        (_, i) => i < indexOfFile
-      );
-
-      //console.log("indexOfFile ", indexOfFile);
-      //console.log("totalUploadedFiles ", totalUploadedFiles);
-      const totalUploadedSize = sumBy(totalUploadedFiles, (f) => f.file.size);
-      //console.log("totalUploadedSize ", totalUploadedSize);
-
-      if (index < requestsDataArray.length) {
-        //newPercent = (index / requestsDataArray.length) * 100;
-        newPercent =
-          ((index * chunkSize + totalUploadedSize) / newTotalSize) * 100;
-      }
-
-      //if (res.data.data && res.data.data.uploaded) {
-      //  newPercent = (currentFile.size / newTotalSize) * 100;
-      //}
-      //console.log("newPercent", newPercent);
-
-      if (index + 1 !== requestsDataArray.length) {
-        dispatch(
-          setPrimaryProgressBarData({
-            icon: "upload",
-            label: t("UploadingLabel", {
-              file: uploadedFiles,
-              totalFiles: files.length,
-            }),
-            percent: newPercent,
-            visible: true,
-            alert: false,
-          })
-        );
-        sendRequestFunc(index + 1);
-      } else if (uploaded) {
-        api.files.convertFile(fileId).then((convertRes) => {
-          if (convertRes && convertRes[0] && convertRes[0].progress !== 100) {
-            uploadData.percent = newPercent;
-            getConvertProgress(
-              fileId,
-              t,
-              uploadData,
-              isLatestFile,
-              indexOfFile,
-              dispatch,
-              getState
-            );
-          }
-        });
-      } else if (isLatestFile) {
-        if (uploaded) {
-          updateFiles(toFolderId, dispatch, getState);
-        } else {
-          const uploadStatus = getState().files.uploadData.uploadStatus;
-          if (uploadStatus === "convert") {
-            const newUploadData = {
-              ...getState().files.uploadData,
-              ...{
-                uploadedFiles: uploadedFiles + 1,
-                percent: newPercent,
-                uploaded: true,
-              },
-            };
-            updateConvertProgress(newUploadData, t, dispatch);
-            startSessionFunc(0, t, dispatch, getState);
-          } else if (uploadStatus === "pending") {
-            const stateUploadData = getState().files.uploadData;
-            const newUploadData = {
-              ...stateUploadData,
-              ...{
-                uploadStatus: null,
-                uploadedFiles: uploadedFiles + 1,
-                percent: newPercent,
-                uploaded: true,
-              },
-            };
-            updateConvertProgress(newUploadData, t, dispatch);
-          } else {
-            const newUploadData = {
-              ...getState().files.uploadData,
-              ...{ uploadedFiles: uploadedFiles + 1, percent: newPercent },
-            };
-            updateConvertProgress(newUploadData, t, dispatch);
-            updateFiles(toFolderId, dispatch, getState);
-          }
-        }
-      } else {
-        const newUploadData = {
-          ...getState().files.uploadData,
-          ...{ uploadedFiles: uploadedFiles + 1, percent: newPercent },
-        };
-        updateConvertProgress(newUploadData, t, dispatch);
-        console.log("Start session func ", newUploadData, indexOfFile + 1);
-        startSessionFunc(indexOfFile + 1, t, dispatch, getState);
-      }
     })
     .catch((err) => {
       dispatch(
@@ -1136,7 +868,153 @@
       //toastr.error(err);
       setTimeout(() => dispatch(clearPrimaryProgressData()), TIMEOUT);
     });
-};*/
+};
+
+const sendChunk = (
+  files,
+  location,
+  requestsDataArray,
+  indexOfFile,
+  t,
+  dispatch,
+  getState
+) => {
+  const state = getState();
+  const { uploadData } = state.files;
+  const {
+    uploaded,
+    percent,
+    uploadedFiles,
+    filesSize,
+    convertFilesSize,
+  } = uploadData;
+  //const totalSize = convertFilesSize + filesSize;
+  let newPercent = percent;
+  const toFolderId = uploadData.files[indexOfFile].toFolderId;
+  const sendRequestFunc = (index) => {
+    api.files
+      .uploadFile(location, requestsDataArray[index])
+      .then((res) => {
+        //percent problem? use getState()
+        const newState = getState();
+        const newFilesLength = newState.files.uploadData.files.length;
+        const newTotalSize = sumBy(
+          newState.files.uploadData.files,
+          (f) => f.file.size
+        );
+        //console.log("newTotalSize ", newTotalSize);
+        let isLatestFile = indexOfFile === newFilesLength - 1;
+        const fileId = res.data.data.id;
+        const totalUploadedFiles = newState.files.uploadData.files.filter(
+          (_, i) => i < indexOfFile
+        );
+
+        //console.log("indexOfFile ", indexOfFile);
+        //console.log("totalUploadedFiles ", totalUploadedFiles);
+        const totalUploadedSize = sumBy(totalUploadedFiles, (f) => f.file.size);
+        //console.log("totalUploadedSize ", totalUploadedSize);
+
+        if (index < requestsDataArray.length) {
+          //newPercent = (index / requestsDataArray.length) * 100;
+          newPercent =
+            ((index * chunkSize + totalUploadedSize) / newTotalSize) * 100;
+        }
+
+        /*if (res.data.data && res.data.data.uploaded) {
+          newPercent = (currentFile.size / newTotalSize) * 100;
+        }*/
+        //console.log("newPercent", newPercent);
+
+        if (index + 1 !== requestsDataArray.length) {
+          dispatch(
+            setPrimaryProgressBarData({
+              icon: "upload",
+              label: t("UploadingLabel", {
+                file: uploadedFiles,
+                totalFiles: files.length,
+              }),
+              percent: newPercent,
+              visible: true,
+              alert: false,
+            })
+          );
+          sendRequestFunc(index + 1);
+        } else if (uploaded) {
+          api.files.convertFile(fileId).then((convertRes) => {
+            if (convertRes && convertRes[0] && convertRes[0].progress !== 100) {
+              uploadData.percent = newPercent;
+              getConvertProgress(
+                fileId,
+                t,
+                uploadData,
+                isLatestFile,
+                indexOfFile,
+                dispatch,
+                getState
+              );
+            }
+          });
+        } else if (isLatestFile) {
+          if (uploaded) {
+            updateFiles(toFolderId, dispatch, getState);
+          } else {
+            const uploadStatus = getState().files.uploadData.uploadStatus;
+            if (uploadStatus === "convert") {
+              const newUploadData = {
+                ...getState().files.uploadData,
+                ...{
+                  uploadedFiles: uploadedFiles + 1,
+                  percent: newPercent,
+                  uploaded: true,
+                },
+              };
+              updateConvertProgress(newUploadData, t, dispatch);
+              startSessionFunc(0, t, dispatch, getState);
+            } else if (uploadStatus === "pending") {
+              const stateUploadData = getState().files.uploadData;
+              const newUploadData = {
+                ...stateUploadData,
+                ...{
+                  uploadStatus: null,
+                  uploadedFiles: uploadedFiles + 1,
+                  percent: newPercent,
+                  uploaded: true,
+                },
+              };
+              updateConvertProgress(newUploadData, t, dispatch);
+            } else {
+              const newUploadData = {
+                ...getState().files.uploadData,
+                ...{ uploadedFiles: uploadedFiles + 1, percent: newPercent },
+              };
+              updateConvertProgress(newUploadData, t, dispatch);
+              updateFiles(toFolderId, dispatch, getState);
+            }
+          }
+        } else {
+          const newUploadData = {
+            ...getState().files.uploadData,
+            ...{ uploadedFiles: uploadedFiles + 1, percent: newPercent },
+          };
+          updateConvertProgress(newUploadData, t, dispatch);
+          console.log("Start session func ", newUploadData, indexOfFile + 1);
+          startSessionFunc(indexOfFile + 1, t, dispatch, getState);
+        }
+      })
+      .catch((err) => {
+        dispatch(
+          setPrimaryProgressBarData({
+            visible: true,
+            alert: true,
+          })
+        );
+        //toastr.error(err);
+        setTimeout(() => dispatch(clearPrimaryProgressData()), TIMEOUT);
+      });
+  };
+
+  sendRequestFunc(0);
+};
 
 const updateFiles = (folderId, dispatch, getState) => {
   //console.log("folderId ", folderId);
