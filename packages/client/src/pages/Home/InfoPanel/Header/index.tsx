--- conflicted
+++ resolved
@@ -56,12 +56,6 @@
   infoPanelItemsList: PluginStore["infoPanelItemsList"];
 
   enablePlugins: SettingsStore["enablePlugins"];
-<<<<<<< HEAD
-
-  selectedId: SelectedFolderStore["id"];
-  selectedRoomType: SelectedFolderStore["roomType"];
-=======
->>>>>>> c9d8a633
 };
 
 const InfoPanelHeaderContent = ({
@@ -75,11 +69,6 @@
   getIsTrash,
   infoPanelItemsList,
   enablePlugins,
-<<<<<<< HEAD
-  selectedId,
-  selectedRoomType,
-=======
->>>>>>> c9d8a633
 }: InfoPanelHeaderContentProps) => {
   const { t } = useTranslation(["Common", "InfoPanel"]);
 
