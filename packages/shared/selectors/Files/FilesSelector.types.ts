// (c) Copyright Ascensio System SIA 2009-2025
//
// This program is a free software product.
// You can redistribute it and/or modify it under the terms
// of the GNU Affero General Public License (AGPL) version 3 as published by the Free Software
// Foundation. In accordance with Section 7(a) of the GNU AGPL its Section 15 shall be amended
// to the effect that Ascensio System SIA expressly excludes the warranty of non-infringement of
// any third-party rights.
//
// This program is distributed WITHOUT ANY WARRANTY, without even the implied warranty
// of MERCHANTABILITY or FITNESS FOR A PARTICULAR  PURPOSE. For details, see
// the GNU AGPL at: http://www.gnu.org/licenses/agpl-3.0.html
//
// You can contact Ascensio System SIA at Lubanas st. 125a-25, Riga, Latvia, EU, LV-1021.
//
// The  interactive user interfaces in modified source and object code versions of the Program must
// display Appropriate Legal Notices, as required under Section 5 of the GNU AGPL version 3.
//
// Pursuant to Section 7(b) of the License you must retain the original Product logo when
// distributing the program. Pursuant to Section 7(e) we decline to grant you any rights under
// trademark law for use of our trademarks.
//
// All the Product's GUI elements, including illustrations and icon sets, as well as technical writing
// content are licensed under the terms of the Creative Commons Attribution-ShareAlike 4.0
// International. See the License terms at http://creativecommons.org/licenses/by-sa/4.0/legalcode

import type { TSelectorItem } from "../../components/selector";
import { WithFlag, Nullable } from "../../types";
import type {
  TBreadCrumb,
  TInfoBar,
  TSelectorHeader,
} from "../../components/selector/Selector.types";
import {
  TFile,
  TFileSecurity,
  TFilesSettings,
  TFolder,
  TFolderSecurity,
} from "../../api/files/types";
import {
  ApplyFilterOption,
  DeviceType,
  FolderType,
  RoomsType,
  FileType,
  RoomSearchArea,
} from "../../enums";
import { TRoom, TRoomSecurity } from "../../api/rooms/types";
import { TGetIcon } from "../utils/types";

export type TCreateDefineRoom = {
  label: string;
  type: RoomsType;
};

export type FormPropsType = {
  message: string;
  isRoomFormAccessible: boolean;
};

export interface UseRootHelperProps {
  setBreadCrumbs: React.Dispatch<React.SetStateAction<TBreadCrumb[]>>;
  setTotal: React.Dispatch<React.SetStateAction<number>>;
  setItems: React.Dispatch<React.SetStateAction<TSelectorItem[]>>;

  setHasNextPage: React.Dispatch<React.SetStateAction<boolean>>;

  setIsInit: (value: boolean) => void;
  treeFolders?: TFolder[];
  isUserOnly?: boolean;
}

export type UseSocketHelperProps = {
  setItems: React.Dispatch<React.SetStateAction<TSelectorItem[]>>;
  setBreadCrumbs?: React.Dispatch<React.SetStateAction<TBreadCrumb[]>>;
  setTotal: React.Dispatch<React.SetStateAction<number>>;
  disabledItems: (string | number)[];
  filterParam?: string;
  withCreate?: boolean;
};

export type UseRoomsHelperProps = TUseInputItemHelper & {
  searchValue?: string;
  searchArea?: string;
  disableThirdParty?: boolean;
  isRoomsOnly: boolean;
  roomType?: RoomsType | RoomsType[];
  excludeItems?: (number | string | undefined)[];
  isInit: boolean;
  createDefineRoomLabel?: string;
  createDefineRoomType?: RoomsType;
  onSetBaseFolderPath?: (
    value: number | string | undefined | TBreadCrumb[],
  ) => void;
  getRootData?: () => Promise<void>;
  subscribe: (id: number) => void;
  withInit?: boolean;
  setIsInit: (value: boolean) => void;
  setBreadCrumbs?: React.Dispatch<React.SetStateAction<TBreadCrumb[]>>;
  setHasNextPage: (value: boolean) => void;
  setTotal: (value: number) => void;
  setIsRoot?: (value: boolean) => void;
  setSelectedItemType?: React.Dispatch<
    React.SetStateAction<"rooms" | "files" | undefined>
  >;
  setSelectedItemSecurity?: React.Dispatch<
    React.SetStateAction<
      TRoomSecurity | TFileSecurity | TFolderSecurity | undefined
    >
  >;
<<<<<<< HEAD
=======
  subscribe: (id: number) => void;
  withInit?: boolean;
  searchArea?: RoomSearchArea;
>>>>>>> 0de93b01
};

export type UseFilesHelpersProps = {
  roomsFolderId?: number;
  setBreadCrumbs: React.Dispatch<React.SetStateAction<TBreadCrumb[]>>;
  setIsSelectedParentFolder: (value: boolean) => void;
  setHasNextPage: (value: boolean) => void;
  setTotal: (value: number) => void;
  setItems: React.Dispatch<React.SetStateAction<TSelectorItem[]>>;
  selectedItemId: string | number | undefined;
  setIsRoot: (value: boolean) => void;
  setIsInit: (value: boolean) => void;
  searchValue?: string;
  disabledItems: (string | number)[];
  includedItems?: (string | number)[];
  setSelectedItemSecurity: (value: TFileSecurity | TFolderSecurity) => void;
  isThirdParty: boolean;
  setSelectedTreeNode: (treeNode: TFolder) => void;
  filterParam?: string | number;
  getRootData?: () => Promise<void>;
  onSetBaseFolderPath?: (
    value: number | string | undefined | TBreadCrumb[],
  ) => void;
  isRoomsOnly: boolean;
  isUserOnly?: boolean;
  rootThirdPartyId?: string;
  getRoomList?: (
    startIndex: number,
    search?: string | null,
    isInit?: boolean,
    isErrorPath?: boolean,
  ) => Promise<void>;

  getFilesArchiveError: (name: string) => string;
  isInit: boolean;
  withCreate: boolean;
  shareKey?: string;
  setSelectedItemId: (value: number | string) => void;
  setSelectedItemType: (value?: "rooms" | "files") => void;

  withInit?: boolean;

  applyFilterOption?: ApplyFilterOption;
};

export type TUseInputItemHelper = {
  withCreate?: boolean;
  selectedItemId?: string | number | undefined;
  setItems?: React.Dispatch<React.SetStateAction<TSelectorItem[]>>;
};

export type TSelectedFileInfo = {
  id: number | string;
  title: string;
  path?: string[] | undefined;
  fileExst?: string | undefined;
  fileType?: FileType | undefined;
  inPublic?: boolean | undefined;
} | null;

export type TFilesSelectorInit = WithFlag<
  "withInit",
  {
    withInit: true;
    initTotal: number;
    initHasNextPage: boolean;
    initItems: TRoom[] | (TFolder | TFile)[];
    initBreadCrumbs: TBreadCrumb[];
    initSelectedItemType: "rooms" | "files";
    initSelectedItemId: string | number;
    initSearchValue?: Nullable<string>;
  }
>;

export type FilesSelectorProps = TInfoBar &
  TSelectorHeader &
  TFilesSelectorInit &
  (
    | {
        getIcon: TGetIcon;
        filesSettings?: TFilesSettings;
      }
    | { getIcon?: never; filesSettings: TFilesSettings }
  ) & {
    disabledItems: (string | number)[];
    includedItems?: (string | number)[];
    filterParam?: string | number;
    withoutBackButton: boolean;
    withBreadCrumbs: boolean;
    withSearch: boolean;
    cancelButtonLabel: string;
    shareKey?: string;

    treeFolders?: TFolder[];
    onSetBaseFolderPath?: (
      value: number | string | undefined | TBreadCrumb[],
    ) => void;
    isUserOnly?: boolean;
    openRoot?: boolean;
    roomType?: RoomsType | RoomsType[];
    isRoomsOnly: boolean;
    isThirdParty: boolean;
    rootThirdPartyId?: string;
    roomsFolderId?: number;
    currentFolderId: number | string;
    parentId?: number | string;
    rootFolderType: FolderType;
    folderIsShared?: boolean;
    onCancel: () => void;
    onSubmit: (
      selectedItemId: string | number | undefined,
      folderTitle: string,
      isPublic: boolean,
      breadCrumbs: TBreadCrumb[],
      fileName: string,
      isChecked: boolean,
      selectedTreeNode: TFolder,
      selectedFileInfo: TSelectedFileInfo,
    ) => void | Promise<void>;
    getIsDisabled: (
      isFirstLoad: boolean,
      isSelectedParentFolder: boolean,
      selectedItemId: string | number | undefined,
      selectedItemType: "rooms" | "files" | undefined,
      isRoot: boolean,
      selectedItemSecurity:
        | TFileSecurity
        | TFolderSecurity
        | TRoomSecurity
        | undefined,
      selectedFileInfo: TSelectedFileInfo,
      isDisabledFolder?: boolean,
    ) => boolean;
    setIsDataReady?: (value: boolean) => void;
    submitButtonLabel: string;
    withCancelButton: boolean;
    withFooterInput: boolean;
    withFooterCheckbox: boolean;
    footerInputHeader: string;
    currentFooterInputValue: string;
    footerCheckboxLabel: string;
    descriptionText: string;
    submitButtonId?: string;
    cancelButtonId?: string;
    embedded?: boolean;
    isPanelVisible: boolean;
    currentDeviceType: DeviceType;
    getFilesArchiveError: (name: string) => string;

    withCreate: boolean;
    createDefineRoomLabel?: string;
    createDefineRoomType?: RoomsType;
    formProps?: FormPropsType;
    withPadding?: boolean;
    checkCreating?: boolean;

    applyFilterOption?: ApplyFilterOption;

    isMultiSelect?: boolean;
    onSelectItem?: (item: TSelectorItem) => void;
  };<|MERGE_RESOLUTION|>--- conflicted
+++ resolved
@@ -82,7 +82,6 @@
 
 export type UseRoomsHelperProps = TUseInputItemHelper & {
   searchValue?: string;
-  searchArea?: string;
   disableThirdParty?: boolean;
   isRoomsOnly: boolean;
   roomType?: RoomsType | RoomsType[];
@@ -109,12 +108,7 @@
       TRoomSecurity | TFileSecurity | TFolderSecurity | undefined
     >
   >;
-<<<<<<< HEAD
-=======
-  subscribe: (id: number) => void;
-  withInit?: boolean;
   searchArea?: RoomSearchArea;
->>>>>>> 0de93b01
 };
 
 export type UseFilesHelpersProps = {
