{
  "key_path": "RequiredField",
  "content": "Required field",
  "content_en_sha1_hash": "04148d61b0b7212b69dd8b267c98c74a3ae36942",
  "created_at": "2025-05-19T21:30:47.872Z",
<<<<<<< HEAD
  "updated_at": "2025-06-30T12:20:31.171Z",
=======
  "updated_at": "2025-07-10T11:11:06.793Z",
>>>>>>> 4378f47c
  "comment": {
    "text": "This translation key is used to display a message indicating that a field is required when editing a connection. It appears in a vertical text input field within a connect dialog and is used as an error message if the input value is empty.",
    "is_auto": true,
    "updated_at": "2025-05-20T09:34:43.183Z"
  },
  "usage": [
    {
      "file_path": "/packages/client/src/components/dialogs/ChangeNameDialog/index.js",
      "line_number": 146,
      "context": "onChange: handleNameChange,\n placeholder: t(\"Common:FirstName\"),\n hasError: !isNameValid,\n errorMessage:\n firstName.trim().length === 0\n ? t(\"Common:RequiredField\")\n : t(\"Common:IncorrectFirstName\"),\n className: \"first-name\",\n },\n {\n id: \"lastName\",",
      "module": "/packages/client"
    },
    {
      "file_path": "/packages/client/src/components/dialogs/ChangeNameDialog/index.js",
      "line_number": 146,
      "context": "onChange: handleNameChange,\n placeholder: t(\"Common:FirstName\"),\n hasError: !isNameValid,\n errorMessage:\n firstName.trim().length === 0\n ? t(\"Common:RequiredField\")\n : t(\"Common:IncorrectFirstName\"),\n className: \"first-name\",\n },\n {\n id: \"lastName\",",
      "module": "/packages/client"
    },
    {
      "file_path": "/packages/client/src/components/dialogs/CreateEditRoomDialog/sub-components/SetRoomParams.js",
      "line_number": 459,
      "context": "onFocus={() => setForceHideRoomTypeDropdown(true)}\n onBlur={() => setForceHideRoomTypeDropdown(false)}\n errorMessage={\n isWrongTitle\n ? t(\"Common:ContainsSpecCharacter\")\n : t(\"Common:RequiredField\")\n }\n onKeyUp={onKeyUp}\n isAutoFocussed\n />\n </div>",
      "module": "/packages/client"
    },
    {
      "file_path": "/packages/client/src/components/dialogs/PasswordEntryDialog/PasswordEntryDialog.component.tsx",
      "line_number": 82,
      "context": "const handleSubmit = async () => {\n if (!item.requestToken) return;\n \n if (password.trim().length === 0) {\n return setErrorMessage(t(\"Common:RequiredField\"));\n }\n \n setIsLoading(true);\n try {\n abortControllerRef.current?.abort();",
      "module": "/packages/client"
    },
    {
      "file_path": "/packages/client/src/components/dialogs/SalesDepartmentRequestDialog/index.js",
      "line_number": 176,
      "context": "className=\"name_field\"\n key=\"name\"\n isVertical\n hasError={!isValidName}\n labelVisible={false}\n errorMessage={t(\"Common:RequiredField\")}\n >\n <TextInput\n id=\"your-name\"\n hasError={!isValidName}\n name=\"name\"",
      "module": "/packages/client"
    },
    {
      "file_path": "/packages/client/src/components/dialogs/SalesDepartmentRequestDialog/index.js",
      "line_number": 176,
      "context": "className=\"name_field\"\n key=\"name\"\n isVertical\n hasError={!isValidName}\n labelVisible={false}\n errorMessage={t(\"Common:RequiredField\")}\n >\n <TextInput\n id=\"your-name\"\n hasError={!isValidName}\n name=\"name\"",
      "module": "/packages/client"
    },
    {
      "file_path": "/packages/client/src/components/panels/EditLinkPanel/PasswordAccessBlock.js",
      "line_number": 87,
      "context": "const onValidatePassword = (isValidate) => {\n setIsPasswordValid(isValidate);\n };\n \n const errorMessage = !passwordValue\n ? t(\"Common:RequiredField\")\n : t(\"Common:IncorrectPassword\");\n \n const hasError = isPasswordErrorShow && !isPasswordValid;\n \n const tooltipData = {",
      "module": "/packages/client"
    },
    {
      "file_path": "/packages/doceditor/src/components/file-password/index.tsx",
      "line_number": 78,
      "context": "};\n \n const onSubmit = async () => {\n if (!password.trim()) {\n setPasswordValid(false);\n setErrorMessage(t(\"Common:RequiredField\"));\n } else {\n setErrorMessage(\"\");\n }\n \n if (!passwordValid || !password.trim()) {",
      "module": "/packages/doceditor"
    },
    {
      "file_path": "/packages/login/src/app/(root)/confirm/Activation/page.client.tsx",
      "line_number": 204,
      "context": "<FieldContainer\n className=\"form-field\"\n isVertical\n labelVisible={false}\n hasError={!nameValid}\n errorMessage={t(\"Common:RequiredField\")}\n >\n <TextInput\n id=\"name\"\n name=\"name\"\n value={name}",
      "module": "/packages/login"
    },
    {
      "file_path": "/packages/login/src/app/(root)/confirm/Activation/page.client.tsx",
      "line_number": 204,
      "context": "<FieldContainer\n className=\"form-field\"\n isVertical\n labelVisible={false}\n hasError={!nameValid}\n errorMessage={t(\"Common:RequiredField\")}\n >\n <TextInput\n id=\"name\"\n name=\"name\"\n value={name}",
      "module": "/packages/login"
    },
    {
      "file_path": "/packages/login/src/app/(root)/confirm/[Invite]/_sub-components/EmailInputForm.tsx",
      "line_number": 83,
      "context": "labelVisible={false}\n hasError={isEmailErrorShow ? !emailValid : undefined}\n errorMessage={\n emailErrorText\n ? t(`Common:${emailErrorText}`)\n : t(\"Common:RequiredField\")\n }\n >\n <EmailInput\n id=\"login\"\n name=\"login\"",
      "module": "/packages/login"
    },
    {
      "file_path": "/packages/login/src/app/(root)/confirm/[Invite]/_sub-components/RegistrationForm.tsx",
      "line_number": 177,
      "context": "labelVisible={false}\n hasError={!fnameValid}\n errorMessage={\n errorText ||\n (fname.trim().length === 0\n ? t(\"Common:RequiredField\")\n : t(\"Common:IncorrectFirstName\"))\n }\n >\n <TextInput\n id=\"first-name\"",
      "module": "/packages/login"
    },
    {
      "file_path": "/packages/login/src/app/(root)/confirm/[Invite]/_sub-components/RegistrationForm.tsx",
      "line_number": 177,
      "context": "labelVisible={false}\n hasError={!fnameValid}\n errorMessage={\n errorText ||\n (fname.trim().length === 0\n ? t(\"Common:RequiredField\")\n : t(\"Common:IncorrectFirstName\"))\n }\n >\n <TextInput\n id=\"first-name\"",
      "module": "/packages/login"
    },
    {
      "file_path": "/packages/login/src/app/(root)/confirm/[Invite]/_sub-components/RegistrationForm.tsx",
      "line_number": 177,
      "context": "labelVisible={false}\n hasError={!fnameValid}\n errorMessage={\n errorText ||\n (fname.trim().length === 0\n ? t(\"Common:RequiredField\")\n : t(\"Common:IncorrectFirstName\"))\n }\n >\n <TextInput\n id=\"first-name\"",
      "module": "/packages/login"
    },
    {
      "file_path": "/packages/login/src/components/LoginForm/index.tsx",
      "line_number": 530,
      "context": "setIsCaptchaError(false);\n };\n \n const errorMessage = () => {\n if (!password.trim()) {\n return t(\"Common:RequiredField\");\n }\n if (emailFromInvitation) {\n return errorText || t(\"Common:RequiredField\");\n }\n };",
      "module": "/packages/login"
    },
    {
      "file_path": "/packages/login/src/components/LoginForm/index.tsx",
      "line_number": 530,
      "context": "setIsCaptchaError(false);\n };\n \n const errorMessage = () => {\n if (!password.trim()) {\n return t(\"Common:RequiredField\");\n }\n if (emailFromInvitation) {\n return errorText || t(\"Common:RequiredField\");\n }\n };",
      "module": "/packages/login"
    },
    {
      "file_path": "/packages/login/src/components/LoginForm/sub-components/EmailContainer.tsx",
      "line_number": 128,
      "context": "<FieldContainer\n isVertical\n labelVisible={false}\n hasError={isEmailErrorShow}\n errorMessage={\n errorText ? t(`Common:${errorText}`) : t(\"Common:RequiredField\")\n } // TODO: Add wrong login server error\n >\n {isLdapLogin ? (\n <TextInput\n id=\"login_username\"",
      "module": "/packages/login"
    },
    {
      "file_path": "/packages/login/src/components/LoginForm/sub-components/ForgotPasswordModalDialog.tsx",
      "line_number": 142,
      "context": "key=\"e-mail\"\n isVertical\n hasError={isShowError ? emailError : undefined}\n labelVisible={false}\n errorMessage={\n errorText ? t(`Common:${errorText}`) : t(\"Common:RequiredField\")\n }\n >\n <EmailInput\n hasError={isShowError ? emailError : undefined}\n placeholder={t(\"Common:RegistrationEmail\")}",
      "module": "/packages/login"
    },
    {
      "file_path": "/packages/login/src/components/Register/sub-components/RegisterModalDialog.tsx",
      "line_number": 113,
      "context": "key=\"e-mail\"\n isVertical\n hasError={isShowError ? emailErr : undefined}\n labelVisible={false}\n errorMessage={\n errorText ? t(`Common:${errorText}`) : t(\"Common:RequiredField\")\n }\n >\n <EmailInput\n hasError={isShowError ? emailErr : undefined}\n placeholder={t(\"Common:RegistrationEmail\")}",
      "module": "/packages/login"
    },
    {
      "file_path": "/packages/shared/dialogs/connect/ConnectDialog.tsx",
      "line_number": 317,
      "context": "labelVisible\n isRequired\n labelText={t(\"Common:ConnectionUrl\")}\n isVertical\n hasError={!isUrlValid}\n errorMessage={t(\"Common:RequiredField\")}\n >\n <TextInput\n id=\"connection-url-input\"\n isAutoFocussed\n hasError={!isUrlValid}",
      "module": "/packages/shared"
    },
    {
      "file_path": "/packages/shared/dialogs/connect/ConnectDialog.tsx",
      "line_number": 317,
      "context": "labelVisible\n isRequired\n labelText={t(\"Common:ConnectionUrl\")}\n isVertical\n hasError={!isUrlValid}\n errorMessage={t(\"Common:RequiredField\")}\n >\n <TextInput\n id=\"connection-url-input\"\n isAutoFocussed\n hasError={!isUrlValid}",
      "module": "/packages/shared"
    },
    {
      "file_path": "/packages/shared/dialogs/connect/ConnectDialog.tsx",
      "line_number": 317,
      "context": "labelVisible\n isRequired\n labelText={t(\"Common:ConnectionUrl\")}\n isVertical\n hasError={!isUrlValid}\n errorMessage={t(\"Common:RequiredField\")}\n >\n <TextInput\n id=\"connection-url-input\"\n isAutoFocussed\n hasError={!isUrlValid}",
      "module": "/packages/shared"
    },
    {
      "file_path": "/packages/shared/dialogs/connect/ConnectDialog.tsx",
      "line_number": 317,
      "context": "labelVisible\n isRequired\n labelText={t(\"Common:ConnectionUrl\")}\n isVertical\n hasError={!isUrlValid}\n errorMessage={t(\"Common:RequiredField\")}\n >\n <TextInput\n id=\"connection-url-input\"\n isAutoFocussed\n hasError={!isUrlValid}",
      "module": "/packages/shared"
    },
    {
      "file_path": "/packages/shared/dialogs/recover-access-modal-dialog/RecoverAccessModalDialog.tsx",
      "line_number": 150,
      "context": "labelVisible={false}\n hasError={isShowError ? emailErr : undefined}\n errorMessage={\n emailErrorMessage\n ? t(`Common:${emailErrorMessage}`)\n : t(\"Common:RequiredField\")\n }\n testId=\"recover-access-modal-email-container\"\n >\n <EmailInput\n scale",
      "module": "/packages/shared"
    },
    {
      "file_path": "/packages/shared/dialogs/recover-access-modal-dialog/RecoverAccessModalDialog.tsx",
      "line_number": 150,
      "context": "labelVisible={false}\n hasError={isShowError ? emailErr : undefined}\n errorMessage={\n emailErrorMessage\n ? t(`Common:${emailErrorMessage}`)\n : t(\"Common:RequiredField\")\n }\n testId=\"recover-access-modal-email-container\"\n >\n <EmailInput\n scale",
      "module": "/packages/shared"
    },
    {
      "file_path": "/packages/shared/pages/PublicRoom/PublicRoomPasswordForm/index.tsx",
      "line_number": 88,
      "context": "};\n \n const onSubmitAction = async () => {\n if (!password.trim()) {\n setPasswordValid(false);\n setErrorMessage(t(\"Common:RequiredField\"));\n }\n \n if (!passwordValid || !password.trim()) {\n setIsLoading(false);\n return;",
      "module": "/packages/shared"
    }
  ],
  "languages": {
    "en": {
      "ai_translated": false,
      "ai_model": null,
      "ai_spell_check_issues": [],
      "approved_at": null
    },
    "ar-SA": {
      "ai_translated": false,
      "ai_model": null,
      "ai_spell_check_issues": [],
      "approved_at": null
    },
    "az": {
      "ai_translated": false,
      "ai_model": null,
      "ai_spell_check_issues": [],
      "approved_at": null
    },
    "bg": {
      "ai_translated": false,
      "ai_model": null,
      "ai_spell_check_issues": [],
      "approved_at": null
    },
    "cs": {
      "ai_translated": false,
      "ai_model": null,
      "ai_spell_check_issues": [],
      "approved_at": null
    },
    "de": {
      "ai_translated": false,
      "ai_model": null,
      "ai_spell_check_issues": [],
      "approved_at": null
    },
    "el-GR": {
      "ai_translated": false,
      "ai_model": null,
      "ai_spell_check_issues": [],
      "approved_at": null
    },
    "es": {
      "ai_translated": false,
      "ai_model": null,
      "ai_spell_check_issues": [],
      "approved_at": null
    },
    "fi": {
      "ai_translated": false,
      "ai_model": null,
      "ai_spell_check_issues": [],
      "approved_at": null
    },
    "fr": {
      "ai_translated": false,
      "ai_model": null,
      "ai_spell_check_issues": [],
      "approved_at": null
    },
    "hy-AM": {
      "ai_translated": false,
      "ai_model": null,
      "ai_spell_check_issues": [],
      "approved_at": null
    },
    "it": {
      "ai_translated": false,
      "ai_model": null,
      "ai_spell_check_issues": [],
      "approved_at": null
    },
    "ja-JP": {
      "ai_translated": false,
      "ai_model": null,
      "ai_spell_check_issues": [],
      "approved_at": null
    },
    "ko-KR": {
      "ai_translated": false,
      "ai_model": null,
      "ai_spell_check_issues": [],
      "approved_at": null
    },
    "lo-LA": {
      "ai_translated": false,
      "ai_model": null,
      "ai_spell_check_issues": [
        {
          "type": "incorrect_translation",
          "description": "The Lao translation 'ຟີວທີ່ຈຳເປັນ' translates more closely to 'necessary fee' or 'essential fee' rather than 'required field'. It doesn't accurately convey the meaning of 'required field' which implies a mandatory input.",
          "suggestion": "Consider alternatives like 'ສູນທີ່ຕ້ອງຕື່ມ' (field that must be filled) or 'ສູນທີ່ຈຳເປັນຕ້ອງຕື່ມ' (field that is necessary to fill)."
        }
      ],
      "approved_at": null
    },
    "lv": {
      "ai_translated": false,
      "ai_model": null,
      "ai_spell_check_issues": [],
      "approved_at": null
    },
    "nl": {
      "ai_translated": false,
      "ai_model": null,
      "ai_spell_check_issues": [],
      "approved_at": null
    },
    "pl": {
      "ai_translated": false,
      "ai_model": null,
      "ai_spell_check_issues": [
        {
          "type": "incorrect_translation",
          "description": "The translation 'Pole wymagane' while understandable, is not the most natural or idiomatic way to say 'Required field' in Polish. A more common and accurate translation would be 'Wymagane pole' or 'Pole obowiązkowe'. 'Pole wymagane' sounds slightly awkward.",
          "suggestion": "Wymagane pole"
        }
      ],
      "approved_at": null
    },
    "pt": {
      "ai_translated": false,
      "ai_model": null,
      "ai_spell_check_issues": [],
      "approved_at": null
    },
    "pt-BR": {
      "ai_translated": false,
      "ai_model": null,
      "ai_spell_check_issues": [],
      "approved_at": null
    },
    "ro": {
      "ai_translated": false,
      "ai_model": null,
      "ai_spell_check_issues": [],
      "approved_at": null
    },
    "ru": {
      "ai_translated": false,
      "ai_model": null,
      "ai_spell_check_issues": [],
      "approved_at": null
    },
    "si": {
      "ai_translated": false,
      "ai_model": null,
      "ai_spell_check_issues": [
        {
          "type": "incorrect_translation",
          "description": "The translation 'වුවමනා ක්‍ෂේත්‍රයකි' while understandable, isn't the most natural or accurate translation of 'Required field'. It translates more closely to 'desired field'. A more accurate and common translation would convey obligation or necessity.",
          "suggestion": "A better translation would be something like 'අනිවාර්ය ක්ෂේත්‍රය' (anivary kshathraye) which means 'mandatory field', or 'පහසුවෙන් යුතු ක්ෂේත්‍රය' (pahusuwen nuwa kshathraye) - 'field that is necessary'."
        }
      ],
      "approved_at": null
    },
    "sk": {
      "ai_translated": false,
      "ai_model": null,
      "ai_spell_check_issues": [],
      "approved_at": null
    },
    "sl": {
      "ai_translated": false,
      "ai_model": null,
      "ai_spell_check_issues": [],
      "approved_at": null
    },
    "sr-Cyrl-RS": {
      "ai_translated": false,
      "ai_model": null,
      "ai_spell_check_issues": [
        {
          "type": "spelling",
          "description": "The word 'Обавезно' is misspelled. The correct spelling is 'Обавезно'.",
          "suggestion": "Обавезно"
        }
      ],
      "approved_at": null
    },
    "sr-Latn-RS": {
      "ai_translated": false,
      "ai_model": null,
      "ai_spell_check_issues": [],
      "approved_at": null
    },
    "tr": {
      "ai_translated": false,
      "ai_model": null,
      "ai_spell_check_issues": [],
      "approved_at": null
    },
    "uk-UA": {
      "ai_translated": false,
      "ai_model": null,
      "ai_spell_check_issues": [],
      "approved_at": null
    },
    "vi": {
      "ai_translated": false,
      "ai_model": null,
      "ai_spell_check_issues": [],
      "approved_at": null
    },
    "zh-CN": {
      "ai_translated": false,
      "ai_model": null,
      "ai_spell_check_issues": [],
      "approved_at": null
    }
  }
}<|MERGE_RESOLUTION|>--- conflicted
+++ resolved
@@ -3,11 +3,7 @@
   "content": "Required field",
   "content_en_sha1_hash": "04148d61b0b7212b69dd8b267c98c74a3ae36942",
   "created_at": "2025-05-19T21:30:47.872Z",
-<<<<<<< HEAD
-  "updated_at": "2025-06-30T12:20:31.171Z",
-=======
   "updated_at": "2025-07-10T11:11:06.793Z",
->>>>>>> 4378f47c
   "comment": {
     "text": "This translation key is used to display a message indicating that a field is required when editing a connection. It appears in a vertical text input field within a connect dialog and is used as an error message if the input value is empty.",
     "is_auto": true,
@@ -27,9 +23,33 @@
       "module": "/packages/client"
     },
     {
+      "file_path": "/packages/client/src/components/dialogs/ConnectDialog/index.js",
+      "line_number": 297,
+      "context": "labelVisible\n isRequired\n labelText={t(\"ConnectionUrl\")}\n isVertical\n hasError={!isUrlValid}\n errorMessage={t(\"Common:RequiredField\")}\n >\n <TextInput\n id=\"connection-url-input\"\n isAutoFocussed\n hasError={!isUrlValid}",
+      "module": "/packages/client"
+    },
+    {
+      "file_path": "/packages/client/src/components/dialogs/ConnectDialog/index.js",
+      "line_number": 297,
+      "context": "labelVisible\n isRequired\n labelText={t(\"ConnectionUrl\")}\n isVertical\n hasError={!isUrlValid}\n errorMessage={t(\"Common:RequiredField\")}\n >\n <TextInput\n id=\"connection-url-input\"\n isAutoFocussed\n hasError={!isUrlValid}",
+      "module": "/packages/client"
+    },
+    {
+      "file_path": "/packages/client/src/components/dialogs/ConnectDialog/index.js",
+      "line_number": 297,
+      "context": "labelVisible\n isRequired\n labelText={t(\"ConnectionUrl\")}\n isVertical\n hasError={!isUrlValid}\n errorMessage={t(\"Common:RequiredField\")}\n >\n <TextInput\n id=\"connection-url-input\"\n isAutoFocussed\n hasError={!isUrlValid}",
+      "module": "/packages/client"
+    },
+    {
+      "file_path": "/packages/client/src/components/dialogs/ConnectDialog/index.js",
+      "line_number": 297,
+      "context": "labelVisible\n isRequired\n labelText={t(\"ConnectionUrl\")}\n isVertical\n hasError={!isUrlValid}\n errorMessage={t(\"Common:RequiredField\")}\n >\n <TextInput\n id=\"connection-url-input\"\n isAutoFocussed\n hasError={!isUrlValid}",
+      "module": "/packages/client"
+    },
+    {
       "file_path": "/packages/client/src/components/dialogs/CreateEditRoomDialog/sub-components/SetRoomParams.js",
-      "line_number": 459,
-      "context": "onFocus={() => setForceHideRoomTypeDropdown(true)}\n onBlur={() => setForceHideRoomTypeDropdown(false)}\n errorMessage={\n isWrongTitle\n ? t(\"Common:ContainsSpecCharacter\")\n : t(\"Common:RequiredField\")\n }\n onKeyUp={onKeyUp}\n isAutoFocussed\n />\n </div>",
+      "line_number": 460,
+      "context": "onFocus={() => setForceHideRoomTypeDropdown(true)}\n onBlur={() => setForceHideRoomTypeDropdown(false)}\n errorMessage={\n isWrongTitle\n ? t(\"Files:ContainsSpecCharacter\")\n : t(\"Common:RequiredField\")\n }\n onKeyUp={onKeyUp}\n isAutoFocussed\n />\n </div>",
       "module": "/packages/client"
     },
     {
@@ -58,99 +78,75 @@
     },
     {
       "file_path": "/packages/doceditor/src/components/file-password/index.tsx",
-      "line_number": 78,
+      "line_number": 83,
       "context": "};\n \n const onSubmit = async () => {\n if (!password.trim()) {\n setPasswordValid(false);\n setErrorMessage(t(\"Common:RequiredField\"));\n } else {\n setErrorMessage(\"\");\n }\n \n if (!passwordValid || !password.trim()) {",
       "module": "/packages/doceditor"
     },
     {
       "file_path": "/packages/login/src/app/(root)/confirm/Activation/page.client.tsx",
       "line_number": 204,
-      "context": "<FieldContainer\n className=\"form-field\"\n isVertical\n labelVisible={false}\n hasError={!nameValid}\n errorMessage={t(\"Common:RequiredField\")}\n >\n <TextInput\n id=\"name\"\n name=\"name\"\n value={name}",
+      "context": "<FieldContainer\n className=\"form-field\"\n isVertical={true}\n labelVisible={false}\n hasError={!nameValid}\n errorMessage={t(\"Common:RequiredField\")}\n >\n <TextInput\n id=\"name\"\n name=\"name\"\n value={name}",
       "module": "/packages/login"
     },
     {
       "file_path": "/packages/login/src/app/(root)/confirm/Activation/page.client.tsx",
       "line_number": 204,
-      "context": "<FieldContainer\n className=\"form-field\"\n isVertical\n labelVisible={false}\n hasError={!nameValid}\n errorMessage={t(\"Common:RequiredField\")}\n >\n <TextInput\n id=\"name\"\n name=\"name\"\n value={name}",
+      "context": "<FieldContainer\n className=\"form-field\"\n isVertical={true}\n labelVisible={false}\n hasError={!nameValid}\n errorMessage={t(\"Common:RequiredField\")}\n >\n <TextInput\n id=\"name\"\n name=\"name\"\n value={name}",
       "module": "/packages/login"
     },
     {
       "file_path": "/packages/login/src/app/(root)/confirm/[Invite]/_sub-components/EmailInputForm.tsx",
       "line_number": 83,
-      "context": "labelVisible={false}\n hasError={isEmailErrorShow ? !emailValid : undefined}\n errorMessage={\n emailErrorText\n ? t(`Common:${emailErrorText}`)\n : t(\"Common:RequiredField\")\n }\n >\n <EmailInput\n id=\"login\"\n name=\"login\"",
+      "context": "labelVisible={false}\n hasError={isEmailErrorShow && !emailValid}\n errorMessage={\n emailErrorText\n ? t(`Common:${emailErrorText}`)\n : t(\"Common:RequiredField\")\n }\n >\n <EmailInput\n id=\"login\"\n name=\"login\"",
       "module": "/packages/login"
     },
     {
       "file_path": "/packages/login/src/app/(root)/confirm/[Invite]/_sub-components/RegistrationForm.tsx",
       "line_number": 177,
-      "context": "labelVisible={false}\n hasError={!fnameValid}\n errorMessage={\n errorText ||\n (fname.trim().length === 0\n ? t(\"Common:RequiredField\")\n : t(\"Common:IncorrectFirstName\"))\n }\n >\n <TextInput\n id=\"first-name\"",
+      "context": "hasError={!fnameValid}\n errorMessage={\n errorText\n ? errorText\n : fname.trim().length === 0\n ? t(\"Common:RequiredField\")\n : t(\"Common:IncorrectFirstName\")\n }\n >\n <TextInput\n id=\"first-name\"",
       "module": "/packages/login"
     },
     {
       "file_path": "/packages/login/src/app/(root)/confirm/[Invite]/_sub-components/RegistrationForm.tsx",
       "line_number": 177,
-      "context": "labelVisible={false}\n hasError={!fnameValid}\n errorMessage={\n errorText ||\n (fname.trim().length === 0\n ? t(\"Common:RequiredField\")\n : t(\"Common:IncorrectFirstName\"))\n }\n >\n <TextInput\n id=\"first-name\"",
+      "context": "hasError={!fnameValid}\n errorMessage={\n errorText\n ? errorText\n : fname.trim().length === 0\n ? t(\"Common:RequiredField\")\n : t(\"Common:IncorrectFirstName\")\n }\n >\n <TextInput\n id=\"first-name\"",
       "module": "/packages/login"
     },
     {
       "file_path": "/packages/login/src/app/(root)/confirm/[Invite]/_sub-components/RegistrationForm.tsx",
       "line_number": 177,
-      "context": "labelVisible={false}\n hasError={!fnameValid}\n errorMessage={\n errorText ||\n (fname.trim().length === 0\n ? t(\"Common:RequiredField\")\n : t(\"Common:IncorrectFirstName\"))\n }\n >\n <TextInput\n id=\"first-name\"",
+      "context": "hasError={!fnameValid}\n errorMessage={\n errorText\n ? errorText\n : fname.trim().length === 0\n ? t(\"Common:RequiredField\")\n : t(\"Common:IncorrectFirstName\")\n }\n >\n <TextInput\n id=\"first-name\"",
       "module": "/packages/login"
     },
     {
       "file_path": "/packages/login/src/components/LoginForm/index.tsx",
-      "line_number": 530,
-      "context": "setIsCaptchaError(false);\n };\n \n const errorMessage = () => {\n if (!password.trim()) {\n return t(\"Common:RequiredField\");\n }\n if (emailFromInvitation) {\n return errorText || t(\"Common:RequiredField\");\n }\n };",
+      "line_number": 526,
+      "context": "setIsCaptchaError(false);\n };\n \n const errorMessage = () => {\n if (!password.trim()) {\n return t(\"Common:RequiredField\");\n }\n if (emailFromInvitation) {\n return errorText ? t(`Common:${errorText}`) : t(\"Common:RequiredField\");\n }\n };",
       "module": "/packages/login"
     },
     {
       "file_path": "/packages/login/src/components/LoginForm/index.tsx",
-      "line_number": 530,
-      "context": "setIsCaptchaError(false);\n };\n \n const errorMessage = () => {\n if (!password.trim()) {\n return t(\"Common:RequiredField\");\n }\n if (emailFromInvitation) {\n return errorText || t(\"Common:RequiredField\");\n }\n };",
+      "line_number": 526,
+      "context": "setIsCaptchaError(false);\n };\n \n const errorMessage = () => {\n if (!password.trim()) {\n return t(\"Common:RequiredField\");\n }\n if (emailFromInvitation) {\n return errorText ? t(`Common:${errorText}`) : t(\"Common:RequiredField\");\n }\n };",
       "module": "/packages/login"
     },
     {
       "file_path": "/packages/login/src/components/LoginForm/sub-components/EmailContainer.tsx",
-      "line_number": 128,
-      "context": "<FieldContainer\n isVertical\n labelVisible={false}\n hasError={isEmailErrorShow}\n errorMessage={\n errorText ? t(`Common:${errorText}`) : t(\"Common:RequiredField\")\n } // TODO: Add wrong login server error\n >\n {isLdapLogin ? (\n <TextInput\n id=\"login_username\"",
+      "line_number": 127,
+      "context": "<FieldContainer\n isVertical={true}\n labelVisible={false}\n hasError={isEmailErrorShow}\n errorMessage={\n errorText ? t(`Common:${errorText}`) : t(\"Common:RequiredField\")\n } //TODO: Add wrong login server error\n >\n {isLdapLogin ? (\n <TextInput\n id=\"login_username\"",
       "module": "/packages/login"
     },
     {
       "file_path": "/packages/login/src/components/LoginForm/sub-components/ForgotPasswordModalDialog.tsx",
       "line_number": 142,
-      "context": "key=\"e-mail\"\n isVertical\n hasError={isShowError ? emailError : undefined}\n labelVisible={false}\n errorMessage={\n errorText ? t(`Common:${errorText}`) : t(\"Common:RequiredField\")\n }\n >\n <EmailInput\n hasError={isShowError ? emailError : undefined}\n placeholder={t(\"Common:RegistrationEmail\")}",
+      "context": "key=\"e-mail\"\n isVertical\n hasError={isShowError && emailError}\n labelVisible={false}\n errorMessage={\n errorText ? t(`Common:${errorText}`) : t(\"Common:RequiredField\")\n }\n >\n <EmailInput\n hasError={isShowError && emailError}\n placeholder={t(\"Common:RegistrationEmail\")}",
       "module": "/packages/login"
     },
     {
       "file_path": "/packages/login/src/components/Register/sub-components/RegisterModalDialog.tsx",
-      "line_number": 113,
-      "context": "key=\"e-mail\"\n isVertical\n hasError={isShowError ? emailErr : undefined}\n labelVisible={false}\n errorMessage={\n errorText ? t(`Common:${errorText}`) : t(\"Common:RequiredField\")\n }\n >\n <EmailInput\n hasError={isShowError ? emailErr : undefined}\n placeholder={t(\"Common:RegistrationEmail\")}",
-      "module": "/packages/login"
-    },
-    {
-      "file_path": "/packages/shared/dialogs/connect/ConnectDialog.tsx",
-      "line_number": 317,
-      "context": "labelVisible\n isRequired\n labelText={t(\"Common:ConnectionUrl\")}\n isVertical\n hasError={!isUrlValid}\n errorMessage={t(\"Common:RequiredField\")}\n >\n <TextInput\n id=\"connection-url-input\"\n isAutoFocussed\n hasError={!isUrlValid}",
-      "module": "/packages/shared"
-    },
-    {
-      "file_path": "/packages/shared/dialogs/connect/ConnectDialog.tsx",
-      "line_number": 317,
-      "context": "labelVisible\n isRequired\n labelText={t(\"Common:ConnectionUrl\")}\n isVertical\n hasError={!isUrlValid}\n errorMessage={t(\"Common:RequiredField\")}\n >\n <TextInput\n id=\"connection-url-input\"\n isAutoFocussed\n hasError={!isUrlValid}",
-      "module": "/packages/shared"
-    },
-    {
-      "file_path": "/packages/shared/dialogs/connect/ConnectDialog.tsx",
-      "line_number": 317,
-      "context": "labelVisible\n isRequired\n labelText={t(\"Common:ConnectionUrl\")}\n isVertical\n hasError={!isUrlValid}\n errorMessage={t(\"Common:RequiredField\")}\n >\n <TextInput\n id=\"connection-url-input\"\n isAutoFocussed\n hasError={!isUrlValid}",
-      "module": "/packages/shared"
-    },
-    {
-      "file_path": "/packages/shared/dialogs/connect/ConnectDialog.tsx",
-      "line_number": 317,
-      "context": "labelVisible\n isRequired\n labelText={t(\"Common:ConnectionUrl\")}\n isVertical\n hasError={!isUrlValid}\n errorMessage={t(\"Common:RequiredField\")}\n >\n <TextInput\n id=\"connection-url-input\"\n isAutoFocussed\n hasError={!isUrlValid}",
-      "module": "/packages/shared"
+      "line_number": 115,
+      "context": "key=\"e-mail\"\n isVertical\n hasError={isShowError && emailErr}\n labelVisible={false}\n errorMessage={\n errorText ? t(`Common:${errorText}`) : t(\"Common:RequiredField\")\n }\n >\n <EmailInput\n hasError={isShowError && emailErr}\n placeholder={t(\"Common:RegistrationEmail\")}",
+      "module": "/packages/login"
     },
     {
       "file_path": "/packages/shared/dialogs/recover-access-modal-dialog/RecoverAccessModalDialog.tsx",
@@ -166,7 +162,7 @@
     },
     {
       "file_path": "/packages/shared/pages/PublicRoom/PublicRoomPasswordForm/index.tsx",
-      "line_number": 88,
+      "line_number": 92,
       "context": "};\n \n const onSubmitAction = async () => {\n if (!password.trim()) {\n setPasswordValid(false);\n setErrorMessage(t(\"Common:RequiredField\"));\n }\n \n if (!passwordValid || !password.trim()) {\n setIsLoading(false);\n return;",
       "module": "/packages/shared"
     }
@@ -187,7 +183,13 @@
     "az": {
       "ai_translated": false,
       "ai_model": null,
-      "ai_spell_check_issues": [],
+      "ai_spell_check_issues": [
+        {
+          "type": "incorrect_translation",
+          "description": "While 'Tələb olunan sahə' is a literal translation, a more natural and commonly used term for 'Required field' in Azerbaijani would be 'Mütləq doldurulmalı olan sahə' or a shorter 'Zəruri sahə'.",
+          "suggestion": "Consider using 'Mütləq doldurulmalı olan sahə' or 'Zəruri sahə'."
+        }
+      ],
       "approved_at": null
     },
     "bg": {
@@ -262,8 +264,8 @@
       "ai_spell_check_issues": [
         {
           "type": "incorrect_translation",
-          "description": "The Lao translation 'ຟີວທີ່ຈຳເປັນ' translates more closely to 'necessary fee' or 'essential fee' rather than 'required field'. It doesn't accurately convey the meaning of 'required field' which implies a mandatory input.",
-          "suggestion": "Consider alternatives like 'ສູນທີ່ຕ້ອງຕື່ມ' (field that must be filled) or 'ສູນທີ່ຈຳເປັນຕ້ອງຕື່ມ' (field that is necessary to fill)."
+          "description": "The Lao translation \"ຟີວທີ່ຈຳເປັນ\" is not the most natural or accurate translation of \"Required field\".  \"ຟີວທີ່ຈຳເປັນ\" translates more closely to \"necessary fee\" or \"essential charge\".",
+          "suggestion": "Consider \"ຊື່ພື້ນຖານທີ່ຕ້ອງຕື່ມ\" (suum phuen thaan thi toem tuem) which means 'basic field to fill' or \"ຈຳນວນທີ່ຕ້ອງການ\" (jam nuan thi tongkaan) which means 'required quantity/amount'."
         }
       ],
       "approved_at": null
@@ -286,7 +288,7 @@
       "ai_spell_check_issues": [
         {
           "type": "incorrect_translation",
-          "description": "The translation 'Pole wymagane' while understandable, is not the most natural or idiomatic way to say 'Required field' in Polish. A more common and accurate translation would be 'Wymagane pole' or 'Pole obowiązkowe'. 'Pole wymagane' sounds slightly awkward.",
+          "description": "While 'Pole wymagane' is understandable, it's not the most natural or idiomatic translation of 'Required field' in Polish. 'Pole wymagane' literally translates to 'Required field,' but a more fluent translation would be something like 'Wymagane pole' or 'Obowiązkowe pole'.",
           "suggestion": "Wymagane pole"
         }
       ],
@@ -322,8 +324,13 @@
       "ai_spell_check_issues": [
         {
           "type": "incorrect_translation",
-          "description": "The translation 'වුවමනා ක්‍ෂේත්‍රයකි' while understandable, isn't the most natural or accurate translation of 'Required field'. It translates more closely to 'desired field'. A more accurate and common translation would convey obligation or necessity.",
-          "suggestion": "A better translation would be something like 'අනිවාර්ය ක්ෂේත්‍රය' (anivary kshathraye) which means 'mandatory field', or 'පහසුවෙන් යුතු ක්ෂේත්‍රය' (pahusuwen nuwa kshathraye) - 'field that is necessary'."
+          "description": "The translation 'වුවමනා ක්‍ෂේත්‍රයකි' while understandable, isn't the most natural or accurate translation of 'Required field'. 'වුවමනා' implies 'desired' or 'wanted' rather than 'required'.",
+          "suggestion": "Consider alternatives like 'අත්‍යවශ්‍ය ක්‍ෂේත්‍රයකි' (atyavashya kshetrayakiki) which means 'necessary field' or 'compulsory field'."
+        },
+        {
+          "type": "formatting",
+          "description": "The translation uses a Devanagari script rendering. Ensure consistency with the project's chosen character encoding (e.g., UTF-8) to prevent display issues.",
+          "suggestion": "Confirm UTF-8 encoding or the appropriate character encoding for Sinhala text."
         }
       ],
       "approved_at": null
@@ -346,8 +353,8 @@
       "ai_spell_check_issues": [
         {
           "type": "spelling",
-          "description": "The word 'Обавезно' is misspelled. The correct spelling is 'Обавезно'.",
-          "suggestion": "Обавезно"
+          "description": "The Serbian (Cyrillic) translation contains a spelling error. The correct spelling is 'Обавезно поље', not 'Обавезно поље'.",
+          "suggestion": "Correct 'Обавезно поље' to 'Обавезно поље'."
         }
       ],
       "approved_at": null
@@ -379,7 +386,13 @@
     "zh-CN": {
       "ai_translated": false,
       "ai_model": null,
-      "ai_spell_check_issues": [],
+      "ai_spell_check_issues": [
+        {
+          "type": "incorrect_translation",
+          "description": "While '必要字段' is a possible translation, it's quite literal and not the most natural way to say 'Required field' in many Chinese contexts. A more common and user-friendly translation might be '必填字段' or '必须填写字段'.  '必要字段' emphasizes necessity, but '必填' or '必须填写' emphasize the obligation to fill.",
+          "suggestion": "Consider '必填字段' or '必须填写字段'."
+        }
+      ],
       "approved_at": null
     }
   }
