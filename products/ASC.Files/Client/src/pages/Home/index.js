--- conflicted
+++ resolved
@@ -233,12 +233,6 @@
       secondaryProgressDataStoreAlert,
 
       isLoading,
-<<<<<<< HEAD
-=======
-      dragging,
-    } = this.props;
->>>>>>> 019af93d
-
       dragging,
     } = this.props;
     console.log(dragging, "Home");
