--- conflicted
+++ resolved
@@ -93,13 +93,10 @@
   socketHelper,
   socketSubscribersId,
   setMoveToPublicRoomVisible,
-<<<<<<< HEAD
   setInfoPanelIsMobileHidden,
   currentDeviceType,
-=======
 
   embedded,
->>>>>>> 27a9d44e
 }: FilesSelectorProps) => {
   const { t } = useTranslation(["Files", "Common", "Translations"]);
 
@@ -466,9 +463,6 @@
     includeFolder
   );
 
-<<<<<<< HEAD
-  const selectorComponent = (
-=======
   const SelectorBody = (
     <Selector
       headerLabel={headerLabel}
@@ -532,10 +526,9 @@
     />
   );
 
-  return embedded ? (
+  const selectorComponent = embedded ? (
     SelectorBody
   ) : (
->>>>>>> 27a9d44e
     <>
       <Backdrop
         visible={isPanelVisible}
