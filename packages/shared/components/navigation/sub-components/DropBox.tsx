// (c) Copyright Ascensio System SIA 2009-2025
//
// This program is a free software product.
// You can redistribute it and/or modify it under the terms
// of the GNU Affero General Public License (AGPL) version 3 as published by the Free Software
// Foundation. In accordance with Section 7(a) of the GNU AGPL its Section 15 shall be amended
// to the effect that Ascensio System SIA expressly excludes the warranty of non-infringement of
// any third-party rights.
//
// This program is distributed WITHOUT ANY WARRANTY, without even the implied warranty
// of MERCHANTABILITY or FITNESS FOR A PARTICULAR  PURPOSE. For details, see
// the GNU AGPL at: http://www.gnu.org/licenses/agpl-3.0.html
//
// You can contact Ascensio System SIA at Lubanas st. 125a-25, Riga, Latvia, EU, LV-1021.
//
// The  interactive user interfaces in modified source and object code versions of the Program must
// display Appropriate Legal Notices, as required under Section 5 of the GNU AGPL version 3.
//
// Pursuant to Section 7(b) of the License you must retain the original Product logo when
// distributing the program. Pursuant to Section 7(e) we decline to grant you any rights under
// trademark law for use of our trademarks.
//
// All the Product's GUI elements, including illustrations and icon sets, as well as technical writing
// content are licensed under the terms of the Creative Commons Attribution-ShareAlike 4.0
// International. See the License terms at http://creativecommons.org/licenses/by-sa/4.0/legalcode

import React, { useCallback } from "react";
import { useTheme } from "styled-components";
import { Direction, VariableSizeList } from "react-window";

import { DeviceType } from "../../../enums";

import { CustomScrollbarsVirtualList } from "../../scrollbar";

import styles from "../Navigation.module.scss";
import { TDropBoxProps } from "../Navigation.types";

import NavigationLogo from "./LogoBlock";
import ArrowButton from "./ArrowBtn";
import ControlButtons from "./ControlBtn";
import Row from "./Row";

<<<<<<< HEAD
const DropBox = ({
  ref,
  sectionHeight,
  dropBoxWidth,
  isRootFolder,
  onBackToParentFolder,
  canCreate,
  navigationItems,
  getContextOptionsFolder,
  getContextOptionsPlus,
  toggleDropBox,
  toggleInfoPanel,
  onClickAvailable,
  isInfoPanelVisible,
  isDesktop,
  isDesktopClient,
  withLogo,
  burgerLogo,
  isFrame,
  currentDeviceType,
  navigationTitleContainerNode,
  onCloseDropBox,
  isContextButtonVisible,
  isPublicRoom,
}: TDropBoxProps) => {
  const [dropBoxHeight, setDropBoxHeight] = React.useState(0);
  const countItems = navigationItems.length;

  const getItemSize = useCallback(
    (index: number): number => {
      if (index === countItems - 1) return 51;
      return currentDeviceType !== DeviceType.desktop ? 36 : 30;
=======
const DropBox = React.forwardRef<HTMLDivElement, TDropBoxProps>(
  (
    {
      sectionHeight,

      dropBoxWidth,
      isRootFolder,
      onBackToParentFolder,

      canCreate,
      navigationItems,
      getContextOptionsFolder,
      getContextOptionsPlus,
      toggleDropBox,
      toggleInfoPanel,
      onClickAvailable,
      isInfoPanelVisible,

      isDesktop,
      isDesktopClient,

      withLogo,
      burgerLogo,

      isFrame,

      currentDeviceType,
      navigationTitleContainerNode,
      onCloseDropBox,

      isContextButtonVisible,
      isPublicRoom,
      isPlusButtonVisible,
>>>>>>> a311b2d3
    },
    [countItems, currentDeviceType],
  );

  const { interfaceDirection } = useTheme();
  React.useEffect(() => {
    const itemsHeight = navigationItems.map((item, index) =>
      getItemSize(index),
    );

    const currentHeight = itemsHeight.reduce((a, b) => a + b);

    let navHeight = 41;

    if (currentDeviceType === DeviceType.tablet) {
      navHeight = 49;
    }

    if (currentDeviceType === DeviceType.mobile) {
      navHeight = 45;
    }

    setDropBoxHeight(
      currentHeight + navHeight > sectionHeight
        ? sectionHeight - navHeight - 20
        : currentHeight,
    );
  }, [sectionHeight, currentDeviceType, navigationItems, getItemSize]);

  const isTabletView = currentDeviceType === DeviceType.tablet;

  return (
    <div
      ref={ref}
      className={styles.box}
      data-with-logo={withLogo ? "true" : "false"}
      data-is-frame={isFrame ? "true" : "false"}
      style={
        {
          "--drop-box-width": `${dropBoxWidth}px`,
          "--drop-box-height":
            sectionHeight < dropBoxHeight ? `${sectionHeight}px` : null,
        } as React.CSSProperties
      }
    >
      <div
        className={styles.container}
        data-is-drop-box-component="true"
        data-is-desktop-client={isDesktopClient ? "true" : "false"}
        data-with-logo={!!withLogo && isTabletView ? "true" : "false"}
        data-is-desktop={isDesktop ? "true" : "false"}
        data-is-frame={isFrame ? "true" : "false"}
        data-is-frame-logo={isFrame && withLogo ? "true" : "false"}
        data-is-root-folder={isRootFolder ? "true" : "false"}
      >
        {withLogo ? (
          <NavigationLogo
            burgerLogo={burgerLogo}
            className="navigation-logo drop-box-logo"
          />
<<<<<<< HEAD
        ) : null}
        <ArrowButton
          isRootFolder={isRootFolder}
          onBackToParentFolder={onBackToParentFolder}
        />

        {navigationTitleContainerNode}

        <ControlButtons
          isDesktop={isDesktop}
          isMobile={currentDeviceType !== DeviceType.desktop}
          isRootFolder={isRootFolder}
          canCreate={canCreate}
          getContextOptionsFolder={getContextOptionsFolder}
          getContextOptionsPlus={getContextOptionsPlus}
          toggleInfoPanel={toggleInfoPanel}
          toggleDropBox={toggleDropBox}
          isInfoPanelVisible={isInfoPanelVisible}
          onCloseDropBox={onCloseDropBox}
          showTitle
          isContextButtonVisible={isContextButtonVisible}
          isPublicRoom={isPublicRoom}
        />
=======

          {navigationTitleContainerNode}

          <ControlButtons
            isDesktop={isDesktop}
            isMobile={currentDeviceType !== DeviceType.desktop}
            isRootFolder={isRootFolder}
            canCreate={canCreate}
            getContextOptionsFolder={getContextOptionsFolder}
            getContextOptionsPlus={getContextOptionsPlus}
            toggleInfoPanel={toggleInfoPanel}
            toggleDropBox={toggleDropBox}
            isInfoPanelVisible={isInfoPanelVisible}
            onCloseDropBox={onCloseDropBox}
            showTitle
            isContextButtonVisible={isContextButtonVisible}
            isPublicRoom={isPublicRoom}
            isPlusButtonVisible={isPlusButtonVisible}
          />
        </div>

        <VariableSizeList
          direction={interfaceDirection as Direction}
          height={dropBoxHeight}
          width="auto"
          itemCount={countItems}
          itemSize={getItemSize}
          itemData={[
            navigationItems,
            onClickAvailable,
            { withLogo: !!withLogo, currentDeviceType },
          ]}
          outerElementType={CustomScrollbarsVirtualList}
        >
          {Row}
        </VariableSizeList>
>>>>>>> a311b2d3
      </div>

      <VariableSizeList
        direction={interfaceDirection as Direction}
        height={dropBoxHeight}
        width="auto"
        itemCount={countItems}
        itemSize={getItemSize}
        itemData={[
          navigationItems,
          onClickAvailable,
          { withLogo: !!withLogo, currentDeviceType },
        ]}
        outerElementType={CustomScrollbarsVirtualList}
      >
        {Row}
      </VariableSizeList>
    </div>
  );
};

DropBox.displayName = "DropBox";

export default React.memo(DropBox);<|MERGE_RESOLUTION|>--- conflicted
+++ resolved
@@ -40,7 +40,6 @@
 import ControlButtons from "./ControlBtn";
 import Row from "./Row";
 
-<<<<<<< HEAD
 const DropBox = ({
   ref,
   sectionHeight,
@@ -65,6 +64,7 @@
   onCloseDropBox,
   isContextButtonVisible,
   isPublicRoom,
+  isPlusButtonVisible,
 }: TDropBoxProps) => {
   const [dropBoxHeight, setDropBoxHeight] = React.useState(0);
   const countItems = navigationItems.length;
@@ -73,41 +73,6 @@
     (index: number): number => {
       if (index === countItems - 1) return 51;
       return currentDeviceType !== DeviceType.desktop ? 36 : 30;
-=======
-const DropBox = React.forwardRef<HTMLDivElement, TDropBoxProps>(
-  (
-    {
-      sectionHeight,
-
-      dropBoxWidth,
-      isRootFolder,
-      onBackToParentFolder,
-
-      canCreate,
-      navigationItems,
-      getContextOptionsFolder,
-      getContextOptionsPlus,
-      toggleDropBox,
-      toggleInfoPanel,
-      onClickAvailable,
-      isInfoPanelVisible,
-
-      isDesktop,
-      isDesktopClient,
-
-      withLogo,
-      burgerLogo,
-
-      isFrame,
-
-      currentDeviceType,
-      navigationTitleContainerNode,
-      onCloseDropBox,
-
-      isContextButtonVisible,
-      isPublicRoom,
-      isPlusButtonVisible,
->>>>>>> a311b2d3
     },
     [countItems, currentDeviceType],
   );
@@ -168,7 +133,6 @@
             burgerLogo={burgerLogo}
             className="navigation-logo drop-box-logo"
           />
-<<<<<<< HEAD
         ) : null}
         <ArrowButton
           isRootFolder={isRootFolder}
@@ -191,28 +155,8 @@
           showTitle
           isContextButtonVisible={isContextButtonVisible}
           isPublicRoom={isPublicRoom}
+          isPlusButtonVisible={isPlusButtonVisible}
         />
-=======
-
-          {navigationTitleContainerNode}
-
-          <ControlButtons
-            isDesktop={isDesktop}
-            isMobile={currentDeviceType !== DeviceType.desktop}
-            isRootFolder={isRootFolder}
-            canCreate={canCreate}
-            getContextOptionsFolder={getContextOptionsFolder}
-            getContextOptionsPlus={getContextOptionsPlus}
-            toggleInfoPanel={toggleInfoPanel}
-            toggleDropBox={toggleDropBox}
-            isInfoPanelVisible={isInfoPanelVisible}
-            onCloseDropBox={onCloseDropBox}
-            showTitle
-            isContextButtonVisible={isContextButtonVisible}
-            isPublicRoom={isPublicRoom}
-            isPlusButtonVisible={isPlusButtonVisible}
-          />
-        </div>
 
         <VariableSizeList
           direction={interfaceDirection as Direction}
@@ -229,7 +173,6 @@
         >
           {Row}
         </VariableSizeList>
->>>>>>> a311b2d3
       </div>
 
       <VariableSizeList
