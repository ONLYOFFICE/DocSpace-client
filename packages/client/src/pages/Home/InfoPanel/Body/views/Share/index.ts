// (c) Copyright Ascensio System SIA 2009-2025
//
// This program is a free software product.
// You can redistribute it and/or modify it under the terms
// of the GNU Affero General Public License (AGPL) version 3 as published by the Free Software
// Foundation. In accordance with Section 7(a) of the GNU AGPL its Section 15 shall be amended
// to the effect that Ascensio System SIA expressly excludes the warranty of non-infringement of
// any third-party rights.
//
// This program is distributed WITHOUT ANY WARRANTY, without even the implied warranty
// of MERCHANTABILITY or FITNESS FOR A PARTICULAR  PURPOSE. For details, see
// the GNU AGPL at: http://www.gnu.org/licenses/agpl-3.0.html
//
// You can contact Ascensio System SIA at Lubanas st. 125a-25, Riga, Latvia, EU, LV-1021.
//
// The  interactive user interfaces in modified source and object code versions of the Program must
// display Appropriate Legal Notices, as required under Section 5 of the GNU AGPL version 3.
//
// Pursuant to Section 7(b) of the License you must retain the original Product logo when
// distributing the program. Pursuant to Section 7(e) we decline to grant you any rights under
// trademark law for use of our trademarks.
//
// All the Product's GUI elements, including illustrations and icon sets, as well as technical writing
// content are licensed under the terms of the Creative Commons Attribution-ShareAlike 4.0
// International. See the License terms at http://creativecommons.org/licenses/by-sa/4.0/legalcode

import type { FC } from "react";
import { inject, observer } from "mobx-react";

import Share from "@docspace/shared/components/share";
import { ShareProps } from "@docspace/shared/components/share/Share.types";

<<<<<<< HEAD
interface ExternalShareProps
  extends Pick<
    ShareProps,
    "infoPanelSelection" | "fileLinkProps" | "members"
  > {}
=======
interface ExternalShareProps {
  infoPanelSelection?: ShareProps["infoPanelSelection"];
  fileLinkProps?: ShareProps["fileLinkProps"];
}
>>>>>>> ad09f323

export default inject<TStore>(({ infoPanelStore, userStore, dialogsStore }) => {
  const selfId = userStore.user?.id ?? "";

  const {
    setLinkParams,
    setEditLinkPanelIsVisible,
    setEmbeddingPanelData,
    setIsShareFormData,
  } = dialogsStore;

  const {
    setView,

    shareChanged,
    setShareChanged,
    setIsScrollLocked,
  } = infoPanelStore;

  return {
    setView,

    shareChanged,
    setShareChanged,
    selfId,
    setIsScrollLocked,
    setLinkParams,
    setEditLinkPanelIsVisible,
    setEmbeddingPanelData,
    onOpenPanel: setIsShareFormData,
  };
})(observer(Share as FC<ExternalShareProps>));<|MERGE_RESOLUTION|>--- conflicted
+++ resolved
@@ -30,18 +30,11 @@
 import Share from "@docspace/shared/components/share";
 import { ShareProps } from "@docspace/shared/components/share/Share.types";
 
-<<<<<<< HEAD
-interface ExternalShareProps
-  extends Pick<
-    ShareProps,
-    "infoPanelSelection" | "fileLinkProps" | "members"
-  > {}
-=======
 interface ExternalShareProps {
   infoPanelSelection?: ShareProps["infoPanelSelection"];
   fileLinkProps?: ShareProps["fileLinkProps"];
+  members?: ShareProps["members"];
 }
->>>>>>> ad09f323
 
 export default inject<TStore>(({ infoPanelStore, userStore, dialogsStore }) => {
   const selfId = userStore.user?.id ?? "";
