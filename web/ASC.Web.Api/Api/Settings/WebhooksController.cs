--- conflicted
+++ resolved
@@ -23,210 +23,175 @@
 // All the Product's GUI elements, including illustrations and icon sets, as well as technical writing
 // content are licensed under the terms of the Creative Commons Attribution-ShareAlike 4.0
 // International. See the License terms at http://creativecommons.org/licenses/by-sa/4.0/legalcode
-
+
 namespace ASC.Web.Api.Controllers.Settings;
 
 public class WebhooksController : BaseSettingsController
-{
-    private readonly ApiContext _context;
-    private readonly PermissionContext _permissionContext;
-    private readonly DbWorker _webhookDbWorker;
-    private readonly IMapper _mapper;
-    private readonly WebhookPublisher _webhookPublisher;
-    private readonly SettingsManager _settingsManager;
-
-    public WebhooksController(
-        ApiContext context,
+{
+    private readonly ApiContext _context;
+    private readonly PermissionContext _permissionContext;
+    private readonly DbWorker _webhookDbWorker;
+    private readonly IMapper _mapper;
+    private readonly WebhookPublisher _webhookPublisher;
+    private readonly SettingsManager _settingsManager;
+
+    public WebhooksController(
+        ApiContext context,
         PermissionContext permissionContext,
         ApiContext apiContext,
         WebItemManager webItemManager,
         IMemoryCache memoryCache,
         DbWorker dbWorker,
-        IHttpContextAccessor httpContextAccessor,
-        IMapper mapper,
-        WebhookPublisher webhookPublisher,
-        SettingsManager settingsManager)
+        IHttpContextAccessor httpContextAccessor,
+        IMapper mapper,
+        WebhookPublisher webhookPublisher,
+        SettingsManager settingsManager)
         : base(apiContext, memoryCache, webItemManager, httpContextAccessor)
-    {
-        _context = context;
-        _permissionContext = permissionContext;
-        _webhookDbWorker = dbWorker;
-        _mapper = mapper;
-        _webhookPublisher = webhookPublisher;
-        _settingsManager = settingsManager;
-    }
+    {
+        _context = context;
+        _permissionContext = permissionContext;
+        _webhookDbWorker = dbWorker;
+        _mapper = mapper;
+        _webhookPublisher = webhookPublisher;
+        _settingsManager = settingsManager;
+    }
 
     [HttpGet("webhook")]
     public async IAsyncEnumerable<WebhooksConfigWithStatusDto> GetTenantWebhooks()
-    {
-<<<<<<< HEAD
-        _permissionContext.DemandPermissions(SecutiryConstants.EditPortalSettings);
-
-        await foreach (var webhook in _webhookDbWorker.GetTenantWebhooksWithStatus())
-=======
-        await _permissionContext.DemandPermissionsAsync(SecutiryConstants.EditPortalSettings);
-
-        await foreach (var w in _webhookDbWorker.GetTenantWebhooks())
->>>>>>> 28b56972
-        {
-            yield return _mapper.Map<WebhooksConfigWithStatusDto>(webhook);
+    {
+        await _permissionContext.DemandPermissionsAsync(SecutiryConstants.EditPortalSettings);
+
+        await foreach (var webhook in _webhookDbWorker.GetTenantWebhooksWithStatus())
+        {
+            yield return _mapper.Map<WebhooksConfigWithStatusDto>(webhook);
         }
-    }
+    }
 
     [HttpPost("webhook")]
     public async Task<WebhooksConfigDto> CreateWebhook(WebhooksConfigRequestsDto model)
-    {
-        await _permissionContext.DemandPermissionsAsync(SecutiryConstants.EditPortalSettings);
+    {
+        await _permissionContext.DemandPermissionsAsync(SecutiryConstants.EditPortalSettings);
+
+        ArgumentNullException.ThrowIfNull(model.Uri);
+        ArgumentNullException.ThrowIfNull(model.SecretKey);
+        ArgumentNullException.ThrowIfNull(model.Name);
 
-        ArgumentNullException.ThrowIfNull(model.Uri);
-        ArgumentNullException.ThrowIfNull(model.SecretKey);
-        ArgumentNullException.ThrowIfNull(model.Name);
-
-        var webhook = await _webhookDbWorker.AddWebhookConfig(model.Uri, model.Name, model.SecretKey, model.Enabled, model.SSL);
-
+        var webhook = await _webhookDbWorker.AddWebhookConfig(model.Uri, model.Name, model.SecretKey, model.Enabled, model.SSL);
+
         return _mapper.Map<WebhooksConfig, WebhooksConfigDto>(webhook);
     }
 
     [HttpPut("webhook")]
     public async Task<WebhooksConfigDto> UpdateWebhook(WebhooksConfigRequestsDto model)
-    {
-        await _permissionContext.DemandPermissionsAsync(SecutiryConstants.EditPortalSettings);
-
-        ArgumentNullException.ThrowIfNull(model.Uri);
+    {
+        await _permissionContext.DemandPermissionsAsync(SecutiryConstants.EditPortalSettings);
+
+        ArgumentNullException.ThrowIfNull(model.Uri);
         ArgumentNullException.ThrowIfNull(model.Name);
 
-        var webhook = await _webhookDbWorker.UpdateWebhookConfig(model.Id, model.Name, model.Uri, model.SecretKey, model.Enabled, model.SSL);
-
+        var webhook = await _webhookDbWorker.UpdateWebhookConfig(model.Id, model.Name, model.Uri, model.SecretKey, model.Enabled, model.SSL);
+
         return _mapper.Map<WebhooksConfig, WebhooksConfigDto>(webhook);
     }
 
     [HttpDelete("webhook/{id}")]
     public async Task<WebhooksConfigDto> RemoveWebhook(int id)
-    {
-        await _permissionContext.DemandPermissionsAsync(SecutiryConstants.EditPortalSettings);
+    {
+        await _permissionContext.DemandPermissionsAsync(SecutiryConstants.EditPortalSettings);
 
-        var webhook = await _webhookDbWorker.RemoveWebhookConfigAsync(id);
-
+        var webhook = await _webhookDbWorker.RemoveWebhookConfigAsync(id);
+
         return _mapper.Map<WebhooksConfig, WebhooksConfigDto>(webhook);
     }
 
     [HttpGet("webhooks/log")]
     public async IAsyncEnumerable<WebhooksLogDto> GetJournal(DateTime? deliveryFrom, DateTime? deliveryTo, string hookUri, int? webhookId, int? configId, int? eventId, WebhookGroupStatus? groupStatus)
-    {
-<<<<<<< HEAD
-        _permissionContext.DemandPermissions(SecutiryConstants.EditPortalSettings);
-
-        _context.SetTotalCount(await _webhookDbWorker.GetTotalByQuery(deliveryFrom, deliveryTo, hookUri, webhookId, configId, eventId, groupStatus));
-
-=======
-        await _permissionContext.DemandPermissionsAsync(SecutiryConstants.EditPortalSettings);
->>>>>>> 28b56972
-        var startIndex = Convert.ToInt32(_context.StartIndex);
-        var count = Convert.ToInt32(_context.Count);
-
-        await foreach (var j in _webhookDbWorker.ReadJournal(startIndex, count, deliveryFrom, deliveryTo, hookUri, webhookId, configId, eventId, groupStatus))
-        {
-            j.Log.Config = j.Config;
-            yield return _mapper.Map<WebhooksLog, WebhooksLogDto>(j.Log);
+    {
+        await _permissionContext.DemandPermissionsAsync(SecutiryConstants.EditPortalSettings);
+
+        _context.SetTotalCount(await _webhookDbWorker.GetTotalByQuery(deliveryFrom, deliveryTo, hookUri, webhookId, configId, eventId, groupStatus));
+
+        var startIndex = Convert.ToInt32(_context.StartIndex);
+        var count = Convert.ToInt32(_context.Count);
+
+        await foreach (var j in _webhookDbWorker.ReadJournal(startIndex, count, deliveryFrom, deliveryTo, hookUri, webhookId, configId, eventId, groupStatus))
+        {
+            j.Log.Config = j.Config;
+            yield return _mapper.Map<WebhooksLog, WebhooksLogDto>(j.Log);
         }
-    }
+    }
 
     [HttpPut("webhook/{id}/retry")]
     public async Task<WebhooksLogDto> RetryWebhook(int id)
-    {
-        await _permissionContext.DemandPermissionsAsync(SecutiryConstants.EditPortalSettings);
-
-        if (id == 0)
-        {
-            throw new ArgumentException(nameof(id));
-        }
-
-        var item = await _webhookDbWorker.ReadJournal(id);
-
-        if (item == null)
-        {
-            throw new ItemNotFoundException();
-        }
-
-        var result = await _webhookPublisher.PublishAsync(item.Id, item.RequestPayload, item.ConfigId);
-
+    {
+        await _permissionContext.DemandPermissionsAsync(SecutiryConstants.EditPortalSettings);
+
+        if (id == 0)
+        {
+            throw new ArgumentException(nameof(id));
+        }
+
+        var item = await _webhookDbWorker.ReadJournal(id);
+
+        if (item == null)
+        {
+            throw new ItemNotFoundException();
+        }
+
+        var result = await _webhookPublisher.PublishAsync(item.Id, item.RequestPayload, item.ConfigId);
+
         return _mapper.Map<WebhooksLog, WebhooksLogDto>(result);
-    }
+    }
 
     [HttpPut("webhook/retry")]
     public async IAsyncEnumerable<WebhooksLogDto> RetryWebhooks(WebhookRetryRequestsDto model)
-    {
-        await _permissionContext.DemandPermissionsAsync(SecutiryConstants.EditPortalSettings);
-
-        foreach (var id in model.Ids)
-        {
-            var item = await _webhookDbWorker.ReadJournal(id);
-
-            if (item == null)
-            {
-                continue;
-            }
-
-            var result = await _webhookPublisher.PublishAsync(item.Id, item.RequestPayload, item.ConfigId);
-
-            yield return _mapper.Map<WebhooksLog, WebhooksLogDto>(result);
+    {
+        await _permissionContext.DemandPermissionsAsync(SecutiryConstants.EditPortalSettings);
+
+        foreach (var id in model.Ids)
+        {
+            var item = await _webhookDbWorker.ReadJournal(id);
+
+            if (item == null)
+            {
+                continue;
+            }
+
+            var result = await _webhookPublisher.PublishAsync(item.Id, item.RequestPayload, item.ConfigId);
+
+            yield return _mapper.Map<WebhooksLog, WebhooksLogDto>(result);
         }
-    }
-
-<<<<<<< HEAD
-=======
-    [HttpGet("webhook/ssl")]
-    public async Task<WebhooksSslSettingsDto> GetSslSettingsAsync()
-    {
-        await _permissionContext.DemandPermissionsAsync(SecutiryConstants.EditPortalSettings);
-
-        var settings = await _settingsManager.LoadAsync<WebHooksSettings>();
-
-        return _mapper.Map<WebhooksSslSettingsDto>(settings);
-    }
-
-    [HttpPost("webhook/ssl/{isEnabled}")]
-    public async Task<WebhooksSslSettingsDto> SetSslSettingsAsync(bool isEnabled)
-    {
-        await _permissionContext.DemandPermissionsAsync(SecutiryConstants.EditPortalSettings);
-
-        var settings = await _settingsManager.LoadAsync<WebHooksSettings>();
-        settings.EnableSSLVerification = isEnabled;
-        await _settingsManager.SaveAsync(settings);
-
-        return _mapper.Map<WebhooksSslSettingsDto>(settings);
-    }
-
->>>>>>> 28b56972
-    [HttpGet("webhooks")]
-    public async IAsyncEnumerable<Webhook> Settings()
-    {
-        var settings = await _settingsManager.LoadAsync<WebHooksSettings>();
-
-        foreach (var w in await _webhookDbWorker.GetWebhooksAsync())
-        {
-            w.Disable = settings.Ids.Contains(w.Id);
-            yield return w;
-        }
-    }
-
-    [HttpPut("webhook/{id}")]
-    public async Task<Webhook> DisableWebHook(int id)
-    {
-        var settings = await _settingsManager.LoadAsync<WebHooksSettings>();
-
-        Webhook result = null;
-
-        if (!settings.Ids.Contains(id) && (result = await _webhookDbWorker.GetWebhookAsync(id)) != null)
-        {
-            settings.Ids.Add(id);
-        }
-
-        if (result != null)
-        {
-            await _settingsManager.SaveAsync(settings);
-        }
-
-        return result;
-    }
+    }
+
+    [HttpGet("webhooks")]
+    public async IAsyncEnumerable<Webhook> Settings()
+    {
+        var settings = await _settingsManager.LoadAsync<WebHooksSettings>();
+
+        foreach (var w in await _webhookDbWorker.GetWebhooksAsync())
+        {
+            w.Disable = settings.Ids.Contains(w.Id);
+            yield return w;
+        }
+    }
+
+    [HttpPut("webhook/{id}")]
+    public async Task<Webhook> DisableWebHook(int id)
+    {
+        var settings = await _settingsManager.LoadAsync<WebHooksSettings>();
+
+        Webhook result = null;
+
+        if (!settings.Ids.Contains(id) && (result = await _webhookDbWorker.GetWebhookAsync(id)) != null)
+        {
+            settings.Ids.Add(id);
+        }
+
+        if (result != null)
+        {
+            await _settingsManager.SaveAsync(settings);
+        }
+
+        return result;
+    }
 }