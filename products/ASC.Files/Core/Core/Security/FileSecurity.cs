// (c) Copyright Ascensio System SIA 2010-2022
//
// This program is a free software product.
// You can redistribute it and/or modify it under the terms
// of the GNU Affero General Public License (AGPL) version 3 as published by the Free Software
// Foundation. In accordance with Section 7(a) of the GNU AGPL its Section 15 shall be amended
// to the effect that Ascensio System SIA expressly excludes the warranty of non-infringement of
// any third-party rights.
//
// This program is distributed WITHOUT ANY WARRANTY, without even the implied warranty
// of MERCHANTABILITY or FITNESS FOR A PARTICULAR  PURPOSE. For details, see
// the GNU AGPL at: http://www.gnu.org/licenses/agpl-3.0.html
//
// You can contact Ascensio System SIA at Lubanas st. 125a-25, Riga, Latvia, EU, LV-1021.
//
// The  interactive user interfaces in modified source and object code versions of the Program must
// display Appropriate Legal Notices, as required under Section 5 of the GNU AGPL version 3.
//
// Pursuant to Section 7(b) of the License you must retain the original Product logo when
// distributing the program. Pursuant to Section 7(e) we decline to grant you any rights under
// trademark law for use of our trademarks.
//
// All the Product's GUI elements, including illustrations and icon sets, as well as technical writing
// content are licensed under the terms of the Creative Commons Attribution-ShareAlike 4.0
// International. See the License terms at http://creativecommons.org/licenses/by-sa/4.0/legalcode

namespace ASC.Files.Core.Security;

[Scope]
public class FileSecurityCommon
{
    private readonly UserManager _userManager;
    private readonly WebItemSecurity _webItemSecurity;

    public FileSecurityCommon(UserManager userManager, WebItemSecurity webItemSecurity)
    {
        _userManager = userManager;
        _webItemSecurity = webItemSecurity;
    }

    public bool IsAdministrator(Guid userId)
    {
        return _userManager.IsUserInGroup(userId, Constants.GroupAdmin.ID) ||
               _webItemSecurity.IsProductAdministrator(ProductEntryPoint.ID, userId);
    }
}

[Scope]
public class FileSecurity : IFileSecurity
{
    private readonly IDaoFactory _daoFactory;

    public FileShare DefaultMyShare => FileShare.Restrict;
    public FileShare DefaultProjectsShare => FileShare.ReadWrite;
    public FileShare DefaultCommonShare => FileShare.Read;
    public FileShare DefaultPrivacyShare => FileShare.Restrict;

    private readonly UserManager _userManager;
    private readonly TenantManager _tenantManager;
    private readonly AuthContext _authContext;
    private readonly AuthManager _authManager;
    private readonly GlobalFolder _globalFolder;
    private readonly FileSecurityCommon _fileSecurityCommon;
    private readonly FilesSettingsHelper _filesSettingsHelper;

    public FileSecurity(
        IDaoFactory daoFactory,
        UserManager userManager,
        TenantManager tenantManager,
        AuthContext authContext,
        AuthManager authManager,
        GlobalFolder globalFolder,
        FileSecurityCommon fileSecurityCommon,
        FilesSettingsHelper filesSettingsHelper)
    {
        _daoFactory = daoFactory;
        _userManager = userManager;
        _tenantManager = tenantManager;
        _authContext = authContext;
        _authManager = authManager;
        _globalFolder = globalFolder;
        _fileSecurityCommon = fileSecurityCommon;
        _filesSettingsHelper = filesSettingsHelper;
    }

    public Task<List<Tuple<FileEntry<T>, bool>>> CanReadAsync<T>(IEnumerable<FileEntry<T>> entry, Guid userId)
    {
        return CanAsync(entry, userId, FilesSecurityActions.Read);
    }

    public Task<List<Tuple<FileEntry<T>, bool>>> CanReadAsync<T>(IEnumerable<FileEntry<T>> entry)
    {
        return CanAsync(entry, _authContext.CurrentAccount.ID, FilesSecurityActions.Read);
    }

    public Task<bool> CanReadAsync<T>(FileEntry<T> entry, Guid userId)
    {
        return CanAsync(entry, userId, FilesSecurityActions.Read);
    }

    public Task<bool> CanCommentAsync<T>(FileEntry<T> entry, Guid userId)
    {
        return CanAsync(entry, userId, FilesSecurityActions.Comment);
    }

    public Task<bool> CanFillFormsAsync<T>(FileEntry<T> entry, Guid userId)
    {
        return CanAsync(entry, userId, FilesSecurityActions.FillForms);
    }

    public Task<bool> CanReviewAsync<T>(FileEntry<T> entry, Guid userId)
    {
        return CanAsync(entry, userId, FilesSecurityActions.Review);
    }

    public Task<bool> CanCustomFilterEditAsync<T>(FileEntry<T> entry, Guid userId)
    {
        return CanAsync(entry, userId, FilesSecurityActions.CustomFilter);
    }

    public Task<bool> CanCreateAsync<T>(FileEntry<T> entry, Guid userId)
    {
        return CanAsync(entry, userId, FilesSecurityActions.Create);
    }

    public Task<bool> CanEditAsync<T>(FileEntry<T> entry, Guid userId)
    {
        return CanAsync(entry, userId, FilesSecurityActions.Edit);
    }

    public Task<bool> CanDeleteAsync<T>(FileEntry<T> entry, Guid userId)
    {
        return CanAsync(entry, userId, FilesSecurityActions.Delete);
    }

    public Task<bool> CanEditRoomAsync<T>(FileEntry<T> entry, Guid userId)
    {
        return CanAsync(entry, userId, FilesSecurityActions.RoomEdit);
    }

    public Task<bool> CanRenameAsync<T>(FileEntry<T> entry, Guid userId)
    {
        return CanAsync(entry, userId, FilesSecurityActions.Rename);
    }

    public Task<bool> CanDownloadAsync<T>(FileEntry<T> entry)
    {
        return CanDownloadAsync(entry, _authContext.CurrentAccount.ID);
    }

    public async Task<bool> CanDownloadAsync<T>(FileEntry<T> entry, Guid userId)
    {
        if (!await CanReadAsync(entry, userId))
        {
            return false;
        }

        return CheckDenyDownload(entry);
    }

    public async Task<bool> CanShareAsync<T>(FileEntry<T> entry, Guid userId)
    {
        if (!await CanEditAsync(entry, userId))
        {
            return false;
        }

        return CheckDenySharing(entry);
    }

    public Task<bool> CanReadAsync<T>(FileEntry<T> entry)
    {
        return CanReadAsync(entry, _authContext.CurrentAccount.ID);
    }

    public Task<bool> CanCommentAsync<T>(FileEntry<T> entry)
    {
        return CanCommentAsync(entry, _authContext.CurrentAccount.ID);
    }

    public Task<bool> CanCustomFilterEditAsync<T>(FileEntry<T> entry)
    {
        return CanCustomFilterEditAsync(entry, _authContext.CurrentAccount.ID);
    }

    public Task<bool> CanFillFormsAsync<T>(FileEntry<T> entry)
    {
        return CanFillFormsAsync(entry, _authContext.CurrentAccount.ID);
    }

    public Task<bool> CanReviewAsync<T>(FileEntry<T> entry)
    {
        return CanReviewAsync(entry, _authContext.CurrentAccount.ID);
    }

    public Task<bool> CanCreateAsync<T>(FileEntry<T> entry)
    {
        return CanCreateAsync(entry, _authContext.CurrentAccount.ID);
    }

    public Task<bool> CanEditAsync<T>(FileEntry<T> entry)
    {
        return CanEditAsync(entry, _authContext.CurrentAccount.ID);
    }

    public Task<bool> CanRenameAsync<T>(FileEntry<T> entry)
    {
        return CanRenameAsync(entry, _authContext.CurrentAccount.ID);
    }

    public Task<bool> CanDeleteAsync<T>(FileEntry<T> entry)
    {
        return CanDeleteAsync(entry, _authContext.CurrentAccount.ID);
    }
    public Task<bool> CanDownload<T>(FileEntry<T> entry)
    {
        return CanDownloadAsync(entry, _authContext.CurrentAccount.ID);
    }

    public Task<bool> CanEditRoomAsync<T>(FileEntry<T> entry)
    {
        return CanEditRoomAsync(entry, _authContext.CurrentAccount.ID);
    }

    public Task<bool> CanShare<T>(FileEntry<T> entry)
    {
        return CanShareAsync(entry, _authContext.CurrentAccount.ID);
    }

    public Task<IEnumerable<Guid>> WhoCanReadAsync<T>(FileEntry<T> entry)
    {
        return WhoCanAsync(entry, FilesSecurityActions.Read);
    }

    private async Task<IEnumerable<Guid>> WhoCanAsync<T>(FileEntry<T> entry, FilesSecurityActions action)
    {
        var shares = await GetSharesAsync(entry);
        var copyShares = shares.ToList();

        FileShareRecord defaultShareRecord;

        switch (entry.RootFolderType)
        {
            case FolderType.COMMON:
                defaultShareRecord = new FileShareRecord
                {
                    Level = int.MaxValue,
                    EntryId = entry.Id,
                    EntryType = entry.FileEntryType,
                    Share = DefaultCommonShare,
                    Subject = Constants.GroupEveryone.ID,
                    TenantId = _tenantManager.GetCurrentTenant().Id,
                    Owner = _authContext.CurrentAccount.ID
                };

                if (!shares.Any())
                {
                    if ((defaultShareRecord.Share == FileShare.Read && action == FilesSecurityActions.Read) ||
                        (defaultShareRecord.Share == FileShare.ReadWrite))
                    {
                        return _userManager.GetUsersByGroup(defaultShareRecord.Subject)
                                          .Where(x => x.Status == EmployeeStatus.Active).Select(y => y.Id).Distinct();
                    }

                    return Enumerable.Empty<Guid>();
                }

                break;

            case FolderType.USER:
                defaultShareRecord = new FileShareRecord
                {
                    Level = int.MaxValue,
                    EntryId = entry.Id,
                    EntryType = entry.FileEntryType,
                    Share = DefaultMyShare,
                    Subject = entry.RootCreateBy,
                    TenantId = _tenantManager.GetCurrentTenant().Id,
                    Owner = entry.RootCreateBy
                };

                if (!shares.Any())
                {
                    return new List<Guid>
                        {
                            entry.RootCreateBy
                        };
                }

                break;

            case FolderType.Privacy:
                defaultShareRecord = new FileShareRecord
                {
                    Level = int.MaxValue,
                    EntryId = entry.Id,
                    EntryType = entry.FileEntryType,
                    Share = DefaultPrivacyShare,
                    Subject = entry.RootCreateBy,
                    TenantId = _tenantManager.GetCurrentTenant().Id,
                    Owner = entry.RootCreateBy
                };

                if (!shares.Any())
                {
                    return new List<Guid>
                        {
                            entry.RootCreateBy
                        };
                }

                break;

            case FolderType.BUNCH:
                if (action == FilesSecurityActions.Read)
                {
                    var folderDao = _daoFactory.GetFolderDao<T>();
                    var root = await folderDao.GetFolderAsync(entry.RootId);
                    if (root != null)
                    {
                        var path = await folderDao.GetBunchObjectIDAsync(root.Id);

                        var adapter = FilesIntegration.GetFileSecurity(path);

                        if (adapter != null)
                        {
                            return await adapter.WhoCanReadAsync(entry);
                        }
                    }
                }

                // TODO: For Projects and other
                defaultShareRecord = null;
                break;

            case FolderType.VirtualRooms:
                defaultShareRecord = new FileShareRecord
                {
                    Level = int.MaxValue,
                    EntryId = entry.Id,
                    EntryType = entry.FileEntryType,
                    Share = FileShare.Read,
                    Subject = WebItemManager.DocumentsProductID,
                    TenantId = _tenantManager.GetCurrentTenant().Id,
                    Owner = entry.RootCreateBy
                };

                if (!shares.Any())
                {
                    if ((defaultShareRecord.Share == FileShare.Read && action == FilesSecurityActions.Read) ||
                        (defaultShareRecord.Share == FileShare.ReadWrite))
                    {
                        return _userManager.GetUsersByGroup(defaultShareRecord.Subject)
                                          .Where(x => x.Status == EmployeeStatus.Active).Select(y => y.Id).Distinct();
                    }

                    return Enumerable.Empty<Guid>();
                }

                break;

            default:
                defaultShareRecord = null;
                break;
        }

        if (defaultShareRecord != null)
        {
            shares = shares.Concat(new[] { defaultShareRecord });
        }

        var manyShares = shares.SelectMany(x =>
        {
            var groupInfo = _userManager.GetGroupInfo(x.Subject);

            if (groupInfo.ID != Constants.LostGroupInfo.ID)
            {
                return _userManager.GetUsersByGroup(groupInfo.ID)
                .Where(p => p.Status == EmployeeStatus.Active)
                .Select(y => y.Id);
            }

            return new[] { x.Subject };
        })
            .Distinct();

        var result = new List<Guid>();

        foreach (var x in manyShares)
        {
            if (await CanAsync(entry, x, action, copyShares))
            {
                result.Add(x);
            }
        }

        return result;
    }

    public Task<IEnumerable<FileEntry<T>>> FilterReadAsync<T>(IEnumerable<FileEntry<T>> entries)
    {
        return FilterAsync(entries, FilesSecurityActions.Read, _authContext.CurrentAccount.ID);
    }

    public IAsyncEnumerable<FileEntry<T>> FilterReadAsync<T>(IAsyncEnumerable<FileEntry<T>> entries)
    {
        return FilterAsync(entries, FilesSecurityActions.Read, _authContext.CurrentAccount.ID);
    }

    public Task<IEnumerable<FileEntry<T>>> FilterEditAsync<T>(IEnumerable<FileEntry<T>> entries)
    {
        return FilterAsync(entries, FilesSecurityActions.Edit, _authContext.CurrentAccount.ID);
    }

    private async Task<bool> CanAsync<T>(FileEntry<T> entry, Guid userId, FilesSecurityActions action, IEnumerable<FileShareRecord> shares = null)
    {
        return (await FilterAsync(new[] { entry }, action, userId, shares)).Any();
    }

    public async Task<IEnumerable<File<T>>> FilterDownloadAsync<T>(IEnumerable<File<T>> entries)
    {
        return (await FilterReadAsync(entries)).Where(CheckDenyDownload).ToList();
    }

    public async Task<IEnumerable<Folder<T>>> FilterDownloadAsync<T>(IEnumerable<Folder<T>> entries)
    {
        return (await FilterReadAsync(entries)).Where(CheckDenyDownload).ToList();
    }

    private bool CheckDenyDownload<T>(FileEntry<T> entry)
    {
        return entry.DenyDownload
            ? entry.Access != FileShare.Read && entry.Access != FileShare.Comment
            : true;
    }

    public async Task<IEnumerable<File<T>>> FilterSharingAsync<T>(IEnumerable<File<T>> entries)
    {
        return (await FilterEditAsync(entries)).Where(CheckDenySharing).ToList();
    }

    private bool CheckDenySharing<T>(FileEntry<T> entry)
    {
        return entry.DenySharing
            ? entry.Access != FileShare.ReadWrite
            : true;
    }

    private async Task<List<Tuple<FileEntry<T>, bool>>> CanAsync<T>(IEnumerable<FileEntry<T>> entry, Guid userId, FilesSecurityActions action)
    {
        var filtres = await FilterAsync(entry, action, userId);

        return entry.Select(r => new Tuple<FileEntry<T>, bool>(r, filtres.Any(a => a.Id.Equals(r.Id)))).ToList();
    }
    private Task<IEnumerable<FileEntry<T>>> FilterAsync<T>(IEnumerable<FileEntry<T>> entries, FilesSecurityActions action, Guid userId, IEnumerable<FileShareRecord> shares = null)
    {
        if (entries == null || !entries.Any())
        {
            return Task.FromResult(Enumerable.Empty<FileEntry<T>>());
        }

        var user = _userManager.GetUsers(userId);
        var isOutsider = user.IsOutsider(_userManager);

        if (isOutsider && action != FilesSecurityActions.Read)
        {
            return Task.FromResult(Enumerable.Empty<FileEntry<T>>());
        }

        return InternalFilterAsync(entries, action, userId, shares, user, isOutsider);
    }

    private async Task<IEnumerable<FileEntry<T>>> InternalFilterAsync<T>(IEnumerable<FileEntry<T>> entries, FilesSecurityActions action, Guid userId, IEnumerable<FileShareRecord> shares, UserInfo user, bool isOutsider)
    {
        entries = entries.Where(f => f != null).ToList();
        var result = new List<FileEntry<T>>(entries.Count());

        // save entries order
        var order = entries.Select((f, i) => new { Id = f.UniqID, Pos = i }).ToDictionary(e => e.Id, e => e.Pos);

        // common or my files
        Func<FileEntry<T>, bool> filter =
            f => f.RootFolderType == FolderType.COMMON ||
                 f.RootFolderType == FolderType.USER ||
                 f.RootFolderType == FolderType.SHARE ||
                 f.RootFolderType == FolderType.Recent ||
                 f.RootFolderType == FolderType.Favorites ||
                 f.RootFolderType == FolderType.Templates ||
                 f.RootFolderType == FolderType.Privacy ||
<<<<<<< HEAD
                 f.RootFolderType == FolderType.Projects;

=======
                 f.RootFolderType == FolderType.Projects ||
                 f.RootFolderType == FolderType.VirtualRooms ||
                 f.RootFolderType == FolderType.Archive;

>>>>>>> 5d4715e6
        var isVisitor = user.IsVisitor(_userManager);

        if (entries.Any(filter))
        {
            List<Guid> subjects = null;
            foreach (var e in entries.Where(filter))
            {
                if (!_authManager.GetAccountByID(_tenantManager.GetCurrentTenant().Id, userId).IsAuthenticated && userId != FileConstant.ShareLinkId)
                {
                    continue;
                }

                if (isOutsider && (e.RootFolderType == FolderType.USER
                                   || e.RootFolderType == FolderType.SHARE
                                   || e.RootFolderType == FolderType.Privacy))
                {
                    continue;
                }

                if (isVisitor && e.RootFolderType == FolderType.Recent)
                {
                    continue;
                }

                if (isVisitor && e.RootFolderType == FolderType.Favorites)
                {
                    continue;
                }

                if (isVisitor && e.RootFolderType == FolderType.Templates)
                {
                    continue;
                }

                if (isVisitor && e.RootFolderType == FolderType.Privacy)
                {
                    continue;
                }

                var folder = e as Folder<T>;
                var file = e as File<T>;

                if (action != FilesSecurityActions.Read && e.FileEntryType == FileEntryType.Folder)
                {
                    if (folder == null)
                    {
                        continue;
                    }

                    if (folder.FolderType == FolderType.Projects)
                    {
                        // Root Projects folder read-only
                        continue;
                    }

                    if (folder.FolderType == FolderType.SHARE)
                    {
                        // Root Share folder read-only
                        continue;
                    }

                    if (folder.FolderType == FolderType.Recent)
                    {
                        // Recent folder read-only
                        continue;
                    }

                    if (folder.FolderType == FolderType.Favorites)
                    {
                        // Favorites folder read-only
                        continue;
                    }

                    if (folder.FolderType == FolderType.Templates)
                    {
                        // Templates folder read-only
                        continue;
                    }

                    if (folder.FolderType == FolderType.Archive)
                    {
                        continue;
                    }
                }

                if (isVisitor && e.ProviderEntry)
                {
                    continue;
                }

                //if (e.FileEntryType == FileEntryType.File
                //    && file.IsFillFormDraft)
                //{
                //    e.Access = FileShare.FillForms;

                //    if (action != FilesSecurityActions.Read
                //        && action != FilesSecurityActions.FillForms
                //        && action != FilesSecurityActions.Delete)
                //    {
                //        continue;
                //    }
                //}

                if (e.RootFolderType == FolderType.USER && e.RootCreateBy == userId && !isVisitor)
                {
                    // user has all right in his folder
                    result.Add(e);
                    continue;
                }

                if (e.RootFolderType == FolderType.Privacy && e.RootCreateBy == userId && !isVisitor)
                {
                    // user has all right in his privacy folder
                    result.Add(e);
                    continue;
                }

                if (e.FileEntryType == FileEntryType.Folder)
                {
                    if (folder == null)
                    {
                        continue;
                    }

                    if (DefaultCommonShare == FileShare.Read && action == FilesSecurityActions.Read && folder.FolderType == FolderType.COMMON)
                    {
                        // all can read Common folder
                        result.Add(e);
                        continue;
                    }

                    if (action == FilesSecurityActions.Read && folder.FolderType == FolderType.SHARE)
                    {
                        // all can read Share folder
                        result.Add(e);
                        continue;
                    }

                    if (action == FilesSecurityActions.Read && folder.FolderType == FolderType.Recent)
                    {
                        // all can read recent folder
                        result.Add(e);
                        continue;
                    }

                    if (action == FilesSecurityActions.Read && folder.FolderType == FolderType.Favorites)
                    {
                        // all can read favorites folder
                        result.Add(e);
                        continue;
                    }

                    if (action == FilesSecurityActions.Read && folder.FolderType == FolderType.Templates)
                    {
                        // all can read templates folder
                        result.Add(e);
                        continue;
                    }
                }

                if (e.RootFolderType == FolderType.COMMON && _fileSecurityCommon.IsAdministrator(userId))
                {
                    // administrator in Common has all right
                    result.Add(e);
                    continue;
                }
<<<<<<< HEAD

=======

                if (e.RootFolderType == FolderType.VirtualRooms && _fileSecurityCommon.IsAdministrator(userId))
                {
                    // administrator in VirtualRooms has all right
                    result.Add(e);
                    continue;
                }

                if (action == FilesSecurityActions.Delete && e.RootFolderType == FolderType.Archive && _fileSecurityCommon.IsAdministrator(userId))
                {
                    result.Add(e);
                    continue;
                }

>>>>>>> 5d4715e6
                if (subjects == null)
                {
                    subjects = GetUserSubjects(userId);
                    if (shares == null)
                    {
                        shares = await GetSharesAsync(entries);
                        // shares ordered by level
                    }
                    shares = shares
                        .Join(subjects, r => r.Subject, s => s, (r, s) => r)
                        .ToList();
                }

                FileShareRecord ace;
                if (e.FileEntryType == FileEntryType.File)
                {
                    ace = shares
                        .OrderBy(r => r, new SubjectComparer(subjects))
                        .ThenByDescending(r => r.Share, new FileShareRecord.ShareComparer())
                        .FirstOrDefault(r => Equals(r.EntryId, e.Id) && r.EntryType == FileEntryType.File);
                    if (ace == null)
                    {
                        // share on parent folders
                        ace = shares.Where(r => Equals(r.EntryId, file.ParentId) && r.EntryType == FileEntryType.Folder)
                                    .OrderBy(r => r, new SubjectComparer(subjects))
                                    .ThenBy(r => r.Level)
                                    .ThenByDescending(r => r.Share, new FileShareRecord.ShareComparer())
                                    .FirstOrDefault();
                    }
                }
                else
                {
                    ace = shares.Where(r => Equals(r.EntryId, e.Id) && r.EntryType == FileEntryType.Folder)
                                .OrderBy(r => r, new SubjectComparer(subjects))
                                .ThenBy(r => r.Level)
                                .ThenByDescending(r => r.Share, new FileShareRecord.ShareComparer())
                                .FirstOrDefault();
                }

                var defaultShare = userId == FileConstant.ShareLinkId
                        ? FileShare.Restrict
                        : e.RootFolderType == FolderType.USER
                        ? DefaultMyShare
                    : e.RootFolderType == FolderType.Privacy
                        ? DefaultPrivacyShare
                        : DefaultCommonShare;

                e.Access = ace != null ? ace.Share : defaultShare;

                if (action == FilesSecurityActions.Read && e.Access != FileShare.Restrict)
                {
                    result.Add(e);
                }
                else if (action == FilesSecurityActions.Comment && (e.Access == FileShare.Comment || e.Access == FileShare.Review || e.Access == FileShare.CustomFilter || e.Access == FileShare.ReadWrite || e.Access == FileShare.RoomManager || e.Access == FileShare.Editing))
                {
                    result.Add(e);
                }
                else if (action == FilesSecurityActions.FillForms && (e.Access == FileShare.FillForms || e.Access == FileShare.Review || e.Access == FileShare.ReadWrite || e.Access == FileShare.RoomManager || e.Access == FileShare.Editing))
                {
                    result.Add(e);
                }
                else if (action == FilesSecurityActions.Review && (e.Access == FileShare.Review || e.Access == FileShare.ReadWrite || e.Access == FileShare.RoomManager || e.Access == FileShare.Editing))
                {
                    result.Add(e);
                }
                else if (action == FilesSecurityActions.CustomFilter && (e.Access == FileShare.CustomFilter || e.Access == FileShare.ReadWrite || e.Access == FileShare.RoomManager || e.Access == FileShare.Editing))
                {
                    result.Add(e);
                }
                else if (action == FilesSecurityActions.Edit && (e.Access == FileShare.ReadWrite || e.Access == FileShare.RoomManager || e.Access == FileShare.Editing))
                {
                    result.Add(e);
                }
                else if (action == FilesSecurityActions.Rename && (e.Access == FileShare.ReadWrite || e.Access == FileShare.RoomManager))
                {
                    result.Add(e);
                }
                else if (action == FilesSecurityActions.RoomEdit && e.Access == FileShare.RoomManager)
                {
                    result.Add(e);
                }
                else if (action == FilesSecurityActions.Create && (e.Access == FileShare.ReadWrite || e.Access == FileShare.RoomManager))
                {
                    result.Add(e);
                }
                else if (action == FilesSecurityActions.Delete && (e.Access == FileShare.RoomManager || e.Access == FileShare.ReadWrite))
                {
                    if (file != null && (file.RootFolderType == FolderType.VirtualRooms || file.RootFolderType == FolderType.Archive))
                    {
                        result.Add(e);
                    }
                    else if (folder != null && (folder.RootFolderType == FolderType.VirtualRooms || folder.RootFolderType == FolderType.Archive) &&
                        folder.FolderType == FolderType.DEFAULT)
                    {
                        result.Add(e);
                    }
                }
                else if (e.Access != FileShare.Restrict && e.CreateBy == userId && (e.FileEntryType == FileEntryType.File || folder.FolderType != FolderType.COMMON))
                {
                    result.Add(e);
                }

                if (e.CreateBy == userId)
                {
                    e.Access = FileShare.None; //HACK: for client
                }
            }
        }

        // files in bunch
        filter = f => f.RootFolderType == FolderType.BUNCH;
        if (entries.Any(filter))
        {
            var folderDao = _daoFactory.GetFolderDao<T>();
            var filteredEntries = entries.Where(filter).ToList();
            var roots = filteredEntries
                    .Select(r => r.RootId)
                    .ToList();

            var rootsFolders = folderDao.GetFoldersAsync(roots);
            var bunches = await folderDao.GetBunchObjectIDsAsync(await rootsFolders.Select(r => r.Id).ToListAsync());
            var findedAdapters = FilesIntegration.GetFileSecurity(bunches);

            foreach (var e in filteredEntries)
            {
                findedAdapters.TryGetValue(e.RootId.ToString(), out var adapter);

                if (adapter == null)
                {
                    continue;
                }

                if (await adapter.CanReadAsync(e, userId) &&
                    await adapter.CanCreateAsync(e, userId) &&
                    await adapter.CanEditAsync(e, userId) &&
                    await adapter.CanDeleteAsync(e, userId))
                {
                    e.Access = FileShare.None;
                    result.Add(e);
                }
                else if (action == FilesSecurityActions.Comment && await adapter.CanCommentAsync(e, userId))
                {
                    e.Access = FileShare.Comment;
                    result.Add(e);
                }
                else if (action == FilesSecurityActions.FillForms && await adapter.CanFillFormsAsync(e, userId))
                {
                    e.Access = FileShare.FillForms;
                    result.Add(e);
                }
                else if (action == FilesSecurityActions.Review && await adapter.CanReviewAsync(e, userId))
                {
                    e.Access = FileShare.Review;
                    result.Add(e);
                }
                else if (action == FilesSecurityActions.CustomFilter && await adapter.CanCustomFilterEditAsync(e, userId))
                {
                    e.Access = FileShare.CustomFilter;
                    result.Add(e);
                }
                else if (action == FilesSecurityActions.Create && await adapter.CanCreateAsync(e, userId))
                {
                    e.Access = FileShare.ReadWrite;
                    result.Add(e);
                }
                else if (action == FilesSecurityActions.Delete && await adapter.CanDeleteAsync(e, userId))
                {
                    e.Access = FileShare.ReadWrite;
                    result.Add(e);
                }
                else if (action == FilesSecurityActions.Read && await adapter.CanReadAsync(e, userId))
                {
                    if (await adapter.CanCreateAsync(e, userId) ||
                        await adapter.CanDeleteAsync(e, userId) ||
                        await adapter.CanEditAsync(e, userId))
                    {
                        e.Access = FileShare.ReadWrite;
                    }
                    else
                    {
                        e.Access = FileShare.Read;
                    }

                    result.Add(e);
                }
                else if (action == FilesSecurityActions.Edit && await adapter.CanEditAsync(e, userId))
                {
                    e.Access = FileShare.ReadWrite;

                    result.Add(e);
                }
            }
        }

        // files in trash
        filter = f => f.RootFolderType == FolderType.TRASH;
        if ((action == FilesSecurityActions.Read || action == FilesSecurityActions.Delete) && entries.Any(filter))
        {
            var folderDao = _daoFactory.GetFolderDao<T>();
            var mytrashId = await folderDao.GetFolderIDTrashAsync(false, userId);
            if (!Equals(mytrashId, 0))
            {
                result.AddRange(entries.Where(filter).Where(e => Equals(e.RootId, mytrashId)));
            }
        }

        if (_fileSecurityCommon.IsAdministrator(userId))
        {
            // administrator can work with crashed entries (crash in files_folder_tree)
            filter = f => f.RootFolderType == FolderType.DEFAULT;
            result.AddRange(entries.Where(filter));
        }

        // restore entries order
        result.Sort((x, y) => order[x.UniqID].CompareTo(order[y.UniqID]));

        return result;
    }

    private IAsyncEnumerable<FileEntry<T>> FilterAsync<T>(IAsyncEnumerable<FileEntry<T>> entries, FilesSecurityActions action, Guid userId, IEnumerable<FileShareRecord> shares = null)
    {
        var user = _userManager.GetUsers(userId);
        var isOutsider = user.IsOutsider(_userManager);

        if (isOutsider && action != FilesSecurityActions.Read)
        {
            return AsyncEnumerable.Empty<FileEntry<T>>();
        }

        return InternalFilterAsync(entries, action, userId, shares, user, isOutsider);
    }

    private async IAsyncEnumerable<FileEntry<T>> InternalFilterAsync<T>(IAsyncEnumerable<FileEntry<T>> entries, FilesSecurityActions action, Guid userId, IEnumerable<FileShareRecord> shares, UserInfo user, bool isOutsider)
    {
        // save entries order
        //var order = entries.Select((f, i) => new { Id = f.UniqID, Pos = i }).ToDictionary(e => e.Id, e => e.Pos);
        var isVisitor = user.IsVisitor(_userManager);
        var isAuthenticated = _authManager.GetAccountByID(_tenantManager.GetCurrentTenant().Id, userId).IsAuthenticated;
        var isAdmin = _fileSecurityCommon.IsAdministrator(userId);

        await foreach (var e in entries.Where(f => f != null))
        {
            if (e.RootFolderType == FolderType.COMMON ||
                 e.RootFolderType == FolderType.USER ||
                 e.RootFolderType == FolderType.SHARE ||
                 e.RootFolderType == FolderType.Recent ||
                 e.RootFolderType == FolderType.Favorites ||
                 e.RootFolderType == FolderType.Templates ||
                 e.RootFolderType == FolderType.Privacy ||
                 e.RootFolderType == FolderType.Projects)
            {
                if (!isAuthenticated && userId != FileConstant.ShareLinkId)
                {
                    continue;
                }

                if (isOutsider && (e.RootFolderType == FolderType.USER
                                   || e.RootFolderType == FolderType.SHARE
                                   || e.RootFolderType == FolderType.Privacy))
                {
                    continue;
                }
<<<<<<< HEAD
=======
            });

            entries.AddRange(folders.Cast<FileEntry<T>>());
        }

        if (filterType != FilterType.FoldersOnly && withSubfolders)
        {
            var filesInSharedFolders = await fileDao.GetFilesAsync(folderIds.Keys, filterType, subjectGroup, subjectID, searchText, searchInContent);
            filesInSharedFolders = (await FilterReadAsync(filesInSharedFolders)).ToList();
            entries.AddRange(filesInSharedFolders);
            entries = entries.Distinct().ToList();
        }

        entries = entries.Where(f =>
                                f.RootFolderType == FolderType.USER // show users files
                                && f.RootCreateBy != _authContext.CurrentAccount.ID // don't show my files
                                && (!f.ProviderEntry || _filesSettingsHelper.EnableThirdParty) // show thirdparty provider only if enabled
            ).ToList();

        if (_userManager.GetUsers(_authContext.CurrentAccount.ID).IsVisitor(_userManager))
        {
            entries = entries.Where(r => !r.ProviderEntry).ToList();
        }

        var failedEntries = entries.Where(x => !string.IsNullOrEmpty(x.Error));
        var failedRecords = new List<FileShareRecord>();

        foreach (var failedEntry in failedEntries)
        {
            var entryType = failedEntry.FileEntryType;

            var failedRecord = records.First(x => x.EntryId.Equals(failedEntry.Id) && x.EntryType == entryType);

            failedRecord.Share = FileShare.None;

            failedRecords.Add(failedRecord);
        }

        if (failedRecords.Count > 0)
        {
            await securityDao.DeleteShareRecordsAsync(failedRecords);
        }

        return entries.Where(x => string.IsNullOrEmpty(x.Error)).Cast<FileEntry>().ToList();
    }

    public async Task<List<FileEntry>> GetVirtualRoomsAsync(IEnumerable<FilterType> filterTypes, Guid subjectId, string searchText, bool searchInContent, bool withSubfolders,
        OrderBy orderBy, SearchArea searchArea, IEnumerable<string> tagNames)
    {
        if (_fileSecurityCommon.IsAdministrator(_authContext.CurrentAccount.ID))
        {
            return await GetVirtualRoomsForAdminAsync(filterTypes, subjectId, searchText, searchInContent, withSubfolders, searchArea, orderBy, tagNames);
        }
        else
        {
            var securityDao = _daoFactory.GetSecurityDao<int>();
            var subjects = GetUserSubjects(_authContext.CurrentAccount.ID);
            var records = await securityDao.GetSharesAsync(subjects);
            var entries = new List<FileEntry>();

            var rooms = await GetVirtualRoomsForUserAsync<int>(records.Where(r => r.EntryId is int), subjects, filterTypes, subjectId, searchText, searchInContent, withSubfolders, searchArea, tagNames);
            var thirdPartyRooms = await GetVirtualRoomsForUserAsync<string>(records.Where(r => r.EntryId is string), subjects, filterTypes, subjectId, searchText, searchInContent, withSubfolders, searchArea, tagNames);

            entries.AddRange(rooms);
            entries.AddRange(thirdPartyRooms);

            return entries;
        }
    }

    private async Task<List<FileEntry>> GetVirtualRoomsForAdminAsync(IEnumerable<FilterType> filterTypes, Guid subjectId, string search, bool searchInContent, bool withSubfolders, SearchArea searchArea, 
        OrderBy orderBy, IEnumerable<string> tagNames)
    {
        var folderDao = _daoFactory.GetFolderDao<int>();
        var folderThirdpartyDao = _daoFactory.GetFolderDao<string>();
        var fileDao = _daoFactory.GetFileDao<int>();
        var fileThidpartyDao = _daoFactory.GetFileDao<string>();
        var providerDao = _daoFactory.ProviderDao;
        var entries = new List<FileEntry>();

        var foldersInt = new List<FileEntry<int>>();
        var foldersString = new List<FileEntry<string>>();

        if (searchArea == SearchArea.Any || searchArea == SearchArea.Active)
        {
            var roomsFolderId = await _globalFolder.GetFolderVirtualRoomsAsync<int>(_daoFactory);
            var thirdpartyFoldersId = await providerDao.GetProvidersInfoAsync(FolderType.VirtualRooms).Select(p => p.FolderId).ToListAsync();

            var rooms = await folderDao.GetFoldersAsync(roomsFolderId, orderBy, filterTypes, false, subjectId, search, withSubfolders, tagNames).ToListAsync();
            var thirdpartyRooms = await folderThirdpartyDao.GetFoldersAsync(thirdpartyFoldersId, filterTypes, false, subjectId, search, withSubfolders, false, tagNames)
                .ToListAsync();

            foldersInt.AddRange(rooms);
            foldersString.AddRange(thirdpartyRooms);

            if (withSubfolders)
            {
                var files = await fileDao.GetFilesAsync(roomsFolderId, orderBy, FilterType.None, false, subjectId, search, searchInContent, withSubfolders).ToListAsync();
                var thidpartyFiles = await fileThidpartyDao.GetFilesAsync(thirdpartyFoldersId, FilterType.None, false, subjectId, search, searchInContent);

                entries.AddRange(files);
                entries.AddRange(thidpartyFiles);
            }
        }
        if (searchArea == SearchArea.Any || searchArea == SearchArea.Archive)
        {
            var archiveFolderId = await _globalFolder.GetFolderArchive<int>(_daoFactory);
            var thirdpartyFoldersId = await providerDao.GetProvidersInfoAsync(FolderType.Archive).Select(p => p.FolderId).ToListAsync();

            var rooms = await folderDao.GetFoldersAsync(archiveFolderId, orderBy, filterTypes, false, subjectId, search, withSubfolders, tagNames).ToListAsync();
            var thirdpartyRooms = await folderThirdpartyDao.GetFoldersAsync(thirdpartyFoldersId, filterTypes, false, subjectId, search, withSubfolders, false, tagNames)
                .ToListAsync();

            foldersInt.AddRange(rooms);
            foldersString.AddRange(thirdpartyRooms);

            if (withSubfolders)
            {
                var files = await fileDao.GetFilesAsync(archiveFolderId, orderBy, FilterType.None, false, subjectId, search, searchInContent, withSubfolders).ToListAsync();
                var thidpartyFiles = await fileThidpartyDao.GetFilesAsync(thirdpartyFoldersId, FilterType.None, false, subjectId, search, searchInContent);

                entries.AddRange(files);
                entries.AddRange(thidpartyFiles);
            }
        }

        await SetTagsAsync(foldersInt);
        await SetTagsAsync(foldersString);
        await SetPinAsync(foldersInt);
        await SetPinAsync(foldersString);

        entries.AddRange(foldersInt);
        entries.AddRange(foldersString);

        return entries;
    }

    private async Task<List<FileEntry>> GetVirtualRoomsForUserAsync<T>(IEnumerable<FileShareRecord> records, List<Guid> subjects, IEnumerable<FilterType> filterTypes, Guid subjectId, string search, 
        bool searchInContent, bool withSubfolders, SearchArea searchArea, IEnumerable<string> tagNames)
    {
        var folderDao = _daoFactory.GetFolderDao<T>();
        var fileDao = _daoFactory.GetFileDao<T>();
        var entries = new List<FileEntry>();

        var folderIds = new Dictionary<T, FileShare>();
        var recordGroup = records.GroupBy(r => new { r.EntryId, r.EntryType }, (key, group) => new
        {
            firstRecord = group.OrderBy(r => r, new SubjectComparer(subjects))
            .ThenByDescending(r => r.Share, new FileShareRecord.ShareComparer())
            .First()
        });

        foreach (var record in recordGroup.Where(r => r.firstRecord.Share != FileShare.Restrict))
        {
            if (!folderIds.ContainsKey((T)record.firstRecord.EntryId))
            {
                folderIds.Add((T)record.firstRecord.EntryId, record.firstRecord.Share);
            }
        }

        Func<FileEntry<T>, bool> filter = f =>
        {
            var id = f.FileEntryType == FileEntryType.Folder ? f.Id : f.ParentId;

            if (searchArea == SearchArea.Archive && f.RootFolderType == FolderType.Archive && folderIds[id] == FileShare.RoomManager)
            {
                return true;
            }
            if (searchArea == SearchArea.Active && f.RootFolderType == FolderType.VirtualRooms)
            {
                return true;
            }
            if (searchArea == SearchArea.Any && (f.RootFolderType == FolderType.VirtualRooms || (f.RootFolderType == FolderType.Archive && folderIds[id] == FileShare.RoomManager)))
            {
                return true;
            }

            return false;
        };

        var rooms = await folderDao.GetFoldersAsync(folderIds.Keys, filterTypes, false, subjectId, search, withSubfolders, false, tagNames)
            .Where(filter).ToListAsync();

        await SetTagsAsync(rooms);
        await SetPinAsync(rooms);

        entries.AddRange(rooms);

        if (withSubfolders)
        {
            var files = await fileDao.GetFilesAsync(folderIds.Keys, FilterType.None, false, subjectId, search, searchInContent);
            entries.AddRange(files.Where(filter));
        }

        return entries;
    }

    private async Task SetTagsAsync<T>(IEnumerable<FileEntry<T>> entries)
    {
        if (!entries.Any())
        {
            return;
        }

        var tagDao = _daoFactory.GetTagDao<T>();

        var tags = await tagDao.GetTagsAsync(TagType.Custom, entries).ToLookupAsync(f => (T)f.EntryId);

        foreach (var room in entries)
        {
            room.Tags = tags[room.Id];
        }
    }

    private async Task SetPinAsync<T>(IEnumerable<FileEntry<T>> entries)
    {
        if (!entries.Any())
        {
            return;
        }

        var tagDao = _daoFactory.GetTagDao<T>();

        var tags = await tagDao.GetTagsAsync(_authContext.CurrentAccount.ID, TagType.Pin, entries).ToDictionaryAsync(t => (T)t.EntryId);

        foreach (Folder<T> room in entries.Where(e => e.FileEntryType == FileEntryType.Folder))
        {
            if (tags.ContainsKey(room.Id))
            {
                room.Pinned = true;
            }
        }
    }

    public async Task<List<FileEntry>> GetPrivacyForMeAsync(FilterType filterType, bool subjectGroup, Guid subjectID, string searchText = "", bool searchInContent = false, bool withSubfolders = false)
    {
        var securityDao = _daoFactory.GetSecurityDao<int>();
        var subjects = GetUserSubjects(_authContext.CurrentAccount.ID);
        IEnumerable<FileShareRecord> records = await securityDao.GetSharesAsync(subjects);

        var result = new List<FileEntry>();
        result.AddRange(await GetPrivacyForMeAsync<int>(records.Where(r => r.EntryId is int), subjects, filterType, subjectGroup, subjectID, searchText, searchInContent, withSubfolders));
        result.AddRange(await GetPrivacyForMeAsync<string>(records.Where(r => r.EntryId is string), subjects, filterType, subjectGroup, subjectID, searchText, searchInContent, withSubfolders));

        return result;
    }

    private async Task<List<FileEntry<T>>> GetPrivacyForMeAsync<T>(IEnumerable<FileShareRecord> records, List<Guid> subjects, FilterType filterType, bool subjectGroup, Guid subjectID, string searchText = "", bool searchInContent = false, bool withSubfolders = false)
    {
        var folderDao = _daoFactory.GetFolderDao<T>();
        var fileDao = _daoFactory.GetFileDao<T>();
>>>>>>> 5d4715e6

                if (isVisitor && e.RootFolderType == FolderType.Recent)
                {
                    continue;
                }

                if (isVisitor && e.RootFolderType == FolderType.Favorites)
                {
                    continue;
                }

                if (isVisitor && e.RootFolderType == FolderType.Templates)
                {
                    continue;
                }

                if (isVisitor && e.RootFolderType == FolderType.Privacy)
                {
                    continue;
                }

                var folder = e as Folder<T>;
                var file = e as File<T>;

                if (action != FilesSecurityActions.Read && e.FileEntryType == FileEntryType.Folder)
                {
                    if (folder == null)
                    {
                        continue;
                    }

                    if (folder.FolderType == FolderType.Projects)
                    {
                        // Root Projects folder read-only
                        continue;
                    }

                    if (folder.FolderType == FolderType.SHARE)
                    {
                        // Root Share folder read-only
                        continue;
                    }

                    if (folder.FolderType == FolderType.Recent)
                    {
                        // Recent folder read-only
                        continue;
                    }

                    if (folder.FolderType == FolderType.Favorites)
                    {
                        // Favorites folder read-only
                        continue;
                    }

                    if (folder.FolderType == FolderType.Templates)
                    {
                        // Templates folder read-only
                        continue;
                    }
                }

                if (isVisitor && e.ProviderEntry)
                {
                    continue;
                }

                //if (e.FileEntryType == FileEntryType.File
                //    && file.IsFillFormDraft)
                //{
                //    e.Access = FileShare.FillForms;

                //    if (action != FilesSecurityActions.Read
                //        && action != FilesSecurityActions.FillForms
                //        && action != FilesSecurityActions.Delete)
                //    {
                //        continue;
                //    }
                //}

                if (e.RootFolderType == FolderType.USER && e.RootCreateBy == userId && !isVisitor)
                {
                    // user has all right in his folder
                    yield return e;
                }

                if (e.RootFolderType == FolderType.Privacy && e.RootCreateBy == userId && !isVisitor)
                {
                    // user has all right in his privacy folder
                    yield return e;
                }

                if (e.FileEntryType == FileEntryType.Folder)
                {
                    if (folder == null)
                    {
                        continue;
                    }

                    if (DefaultCommonShare == FileShare.Read && action == FilesSecurityActions.Read && folder.FolderType == FolderType.COMMON)
                    {
                        // all can read Common folder
                        yield return e;
                    }

                    if (action == FilesSecurityActions.Read && folder.FolderType == FolderType.SHARE)
                    {
                        // all can read Share folder
                        yield return e;
                    }

                    if (action == FilesSecurityActions.Read && folder.FolderType == FolderType.Recent)
                    {
                        // all can read recent folder
                        yield return e;
                    }

                    if (action == FilesSecurityActions.Read && folder.FolderType == FolderType.Favorites)
                    {
                        // all can read favorites folder
                        yield return e;
                    }

                    if (action == FilesSecurityActions.Read && folder.FolderType == FolderType.Templates)
                    {
                        // all can read templates folder
                        yield return e;
                    }
                }

                if (e.RootFolderType == FolderType.COMMON && isAuthenticated)
                {
                    // administrator in Common has all right
                    yield return e;
                }

                if (shares == null)
                {
                    var subjects = GetUserSubjects(userId);
                    shares = (await GetSharesAsync(e))
                        .Join(subjects, r => r.Subject, s => s, (r, s) => r)
                        .OrderBy(r => r, new SubjectComparer(subjects))
                        .ToList();
                    // shares ordered by level
                }

                FileShareRecord ace;
                if (e.FileEntryType == FileEntryType.File)
                {
                    ace = shares
                        .OrderByDescending(r => r.Share, new FileShareRecord.ShareComparer())
                        .FirstOrDefault(r => Equals(r.EntryId, e.Id) && r.EntryType == FileEntryType.File);
                    if (ace == null)
                    {
                        // share on parent folders
                        ace = shares.Where(r => Equals(r.EntryId, file.ParentId) && r.EntryType == FileEntryType.Folder)
                                    .OrderBy(r => r.Level)
                                    .ThenByDescending(r => r.Share, new FileShareRecord.ShareComparer())
                                    .FirstOrDefault();
                    }
                }
                else
                {
                    ace = shares.Where(r => Equals(r.EntryId, e.Id) && r.EntryType == FileEntryType.Folder)
                                .OrderBy(r => r.Level)
                                .ThenByDescending(r => r.Share, new FileShareRecord.ShareComparer())
                                .FirstOrDefault();
                }

                var defaultShare = userId == FileConstant.ShareLinkId
                        ? FileShare.Restrict
                        : e.RootFolderType == FolderType.USER
                        ? DefaultMyShare
                    : e.RootFolderType == FolderType.Privacy
                        ? DefaultPrivacyShare
                        : DefaultCommonShare;

                e.Access = ace != null ? ace.Share : defaultShare;

                if (action == FilesSecurityActions.Read && e.Access != FileShare.Restrict)
                {
                    yield return e;
                }
                else if (action == FilesSecurityActions.Comment && (e.Access == FileShare.Comment || e.Access == FileShare.Review || e.Access == FileShare.CustomFilter || e.Access == FileShare.ReadWrite))
                {
                    yield return e;
                }
                else if (action == FilesSecurityActions.FillForms && (e.Access == FileShare.FillForms || e.Access == FileShare.Review || e.Access == FileShare.ReadWrite))
                {
                    yield return e;
                }
                else if (action == FilesSecurityActions.Review && (e.Access == FileShare.Review || e.Access == FileShare.ReadWrite))
                {
                    yield return e;
                }
                else if (action == FilesSecurityActions.CustomFilter && (e.Access == FileShare.CustomFilter || e.Access == FileShare.ReadWrite))
                {
                    yield return e;
                }
                else if (action == FilesSecurityActions.Edit && e.Access == FileShare.ReadWrite)
                {
                    yield return e;
                }
                else if (action == FilesSecurityActions.Create && e.Access == FileShare.ReadWrite)
                {
                    yield return e;
                }
                else if (e.Access != FileShare.Restrict && e.CreateBy == userId && (e.FileEntryType == FileEntryType.File || folder.FolderType != FolderType.COMMON))
                {
                    yield return e;
                }

                if (e.CreateBy == userId)
                {
                    e.Access = FileShare.None; //HACK: for client
                }
            }

            if (e.RootFolderType == FolderType.BUNCH)
            {
                var folderDao = _daoFactory.GetFolderDao<T>();
                var root = e.RootId;

                var rootsFolders = folderDao.GetFoldersAsync(root);
                var bunches = await folderDao.GetBunchObjectIDsAsync(await rootsFolders.Select(r => r.Id).ToListAsync());
                var findedAdapters = FilesIntegration.GetFileSecurity(bunches);

                findedAdapters.TryGetValue(e.RootId.ToString(), out var adapter);

                if (adapter == null)
                {
                    continue;
                }

                if (await adapter.CanReadAsync(e, userId) &&
                    await adapter.CanCreateAsync(e, userId) &&
                    await adapter.CanEditAsync(e, userId) &&
                    await adapter.CanDeleteAsync(e, userId))
                {
                    e.Access = FileShare.None;
                    yield return e;
                }
                else if (action == FilesSecurityActions.Comment && await adapter.CanCommentAsync(e, userId))
                {
                    e.Access = FileShare.Comment;
                    yield return e;
                }
                else if (action == FilesSecurityActions.FillForms && await adapter.CanFillFormsAsync(e, userId))
                {
                    e.Access = FileShare.FillForms;
                    yield return e;
                }
                else if (action == FilesSecurityActions.Review && await adapter.CanReviewAsync(e, userId))
                {
                    e.Access = FileShare.Review;
                    yield return e;
                }
                else if (action == FilesSecurityActions.CustomFilter && await adapter.CanCustomFilterEditAsync(e, userId))
                {
                    e.Access = FileShare.CustomFilter;
                    yield return e;
                }
                else if (action == FilesSecurityActions.Create && await adapter.CanCreateAsync(e, userId))
                {
                    e.Access = FileShare.ReadWrite;
                    yield return e;
                }
                else if (action == FilesSecurityActions.Delete && await adapter.CanDeleteAsync(e, userId))
                {
                    e.Access = FileShare.ReadWrite;
                    yield return e;
                }
                else if (action == FilesSecurityActions.Read && await adapter.CanReadAsync(e, userId))
                {
                    if (await adapter.CanCreateAsync(e, userId) ||
                        await adapter.CanDeleteAsync(e, userId) ||
                        await adapter.CanEditAsync(e, userId))
                    {
                        e.Access = FileShare.ReadWrite;
                    }
                    else
                    {
                        e.Access = FileShare.Read;
                    }

                    yield return e;
                }
                else if (action == FilesSecurityActions.Edit && await adapter.CanEditAsync(e, userId))
                {
                    e.Access = FileShare.ReadWrite;

                    yield return e;
                }

            }

            // files in trash
            if ((action == FilesSecurityActions.Read || action == FilesSecurityActions.Delete) && e.RootFolderType == FolderType.TRASH)
            {
                var folderDao = _daoFactory.GetFolderDao<T>();
                var mytrashId = await folderDao.GetFolderIDTrashAsync(false, userId);
                if (!Equals(mytrashId, 0) && Equals(e.RootId, mytrashId))
                {
                    yield return e;
                }
            }

            if (_fileSecurityCommon.IsAdministrator(userId) && e.RootFolderType == FolderType.DEFAULT)
            {
                // administrator can work with crashed entries (crash in files_folder_tree)
                yield return e;
            }
        }
    }

    public Task ShareAsync<T>(T entryId, FileEntryType entryType, Guid @for, FileShare share)
    {
        var securityDao = _daoFactory.GetSecurityDao<T>();
        var r = new FileShareRecord
        {
            TenantId = _tenantManager.GetCurrentTenant().Id,
            EntryId = entryId,
            EntryType = entryType,
            Subject = @for,
            Owner = _authContext.CurrentAccount.ID,
            Share = share,
        };

        return securityDao.SetShareAsync(r);
    }

    public Task<IEnumerable<FileShareRecord>> GetSharesAsync<T>(IEnumerable<FileEntry<T>> entries)
    {
        return _daoFactory.GetSecurityDao<T>().GetSharesAsync(entries);
    }

    public Task<IEnumerable<FileShareRecord>> GetSharesAsync<T>(FileEntry<T> entry)
    {
        return _daoFactory.GetSecurityDao<T>().GetSharesAsync(entry);
    }

    //public async Task<List<FileEntry>> GetSharesForMeAsync(FilterType filterType, bool subjectGroup, Guid subjectID, string searchText = "", bool searchInContent = false, bool withSubfolders = false)
    //{
    //    var securityDao = _daoFactory.GetSecurityDao<int>();
    //    var subjects = GetUserSubjects(_authContext.CurrentAccount.ID);
    //    IEnumerable<FileShareRecord> records = await securityDao.GetSharesAsync(subjects);

    //    var result = new List<FileEntry>();
    //    result.AddRange(await GetSharesForMeAsync<int>(records.Where(r => r.EntryId is int), subjects, filterType, subjectGroup, subjectID, searchText, searchInContent, withSubfolders));
    //    result.AddRange(await GetSharesForMeAsync<string>(records.Where(r => r.EntryId is string), subjects, filterType, subjectGroup, subjectID, searchText, searchInContent, withSubfolders));

    //    return result;
    //}

    public async Task<IEnumerable<FileEntry>> GetSharesForMeAsync(FilterType filterType, bool subjectGroup, Guid subjectID, string searchText = "", bool searchInContent = false, bool withSubfolders = false)
    {
        var securityDao = _daoFactory.GetSecurityDao<int>();
        var subjects = GetUserSubjects(_authContext.CurrentAccount.ID);
        var records = await securityDao.GetSharesAsyncEnumerable(subjects).ToListAsync();

        var result = Enumerable.Empty<FileEntry>();

        var firstTask = GetSharesForMeAsyncEnumerable<int>(records.Where(r => r.EntryId is int), subjects, filterType, subjectGroup, subjectID, searchText, searchInContent, withSubfolders).ToListAsync();
        var secondTask = GetSharesForMeAsyncEnumerable<string>(records.Where(r => r.EntryId is string), subjects, filterType, subjectGroup, subjectID, searchText, searchInContent, withSubfolders).ToListAsync();

        result.Concat(await firstTask);
        result.Concat(await secondTask);

        return result;
    }

    private async Task<List<FileEntry>> GetSharesForMeAsync<T>(IEnumerable<FileShareRecord> records, List<Guid> subjects, FilterType filterType, bool subjectGroup, Guid subjectID, string searchText = "", bool searchInContent = false, bool withSubfolders = false)
    {
        var folderDao = _daoFactory.GetFolderDao<T>();
        var fileDao = _daoFactory.GetFileDao<T>();
        var securityDao = _daoFactory.GetSecurityDao<T>();

        var fileIds = new Dictionary<T, FileShare>();
        var folderIds = new Dictionary<T, FileShare>();

        var recordGroup = records.GroupBy(r => new { r.EntryId, r.EntryType }, (key, group) => new
        {
            firstRecord = group.OrderBy(r => r, new SubjectComparer(subjects))
                .ThenByDescending(r => r.Share, new FileShareRecord.ShareComparer())
                .First()
        });

        foreach (var r in recordGroup.Where(r => r.firstRecord.Share != FileShare.Restrict))
        {
            if (r.firstRecord.EntryType == FileEntryType.Folder)
            {
                if (!folderIds.ContainsKey((T)r.firstRecord.EntryId))
                {
                    folderIds.Add((T)r.firstRecord.EntryId, r.firstRecord.Share);
                }
            }
            else
            {
                if (!fileIds.ContainsKey((T)r.firstRecord.EntryId))
                {
                    fileIds.Add((T)r.firstRecord.EntryId, r.firstRecord.Share);
                }
            }
        }

        var entries = new List<FileEntry<T>>();

        if (filterType != FilterType.FoldersOnly)
        {
            var files = await fileDao.GetFilesFilteredAsync(fileIds.Keys.ToArray(), filterType, subjectGroup, subjectID, searchText, searchInContent).ToListAsync();
            var share = await _globalFolder.GetFolderShareAsync<T>(_daoFactory);

            files.ForEach(x =>
            {
                if (fileIds.TryGetValue(x.Id, out var access))
                {
                    x.Access = fileIds[x.Id];
                    x.FolderIdDisplay = share;
                }
            });

            entries.AddRange(files);
        }

        if (filterType == FilterType.None || filterType == FilterType.FoldersOnly)
        {
            IEnumerable<FileEntry<T>> folders = await folderDao.GetFoldersAsync(folderIds.Keys, filterType, subjectGroup, subjectID, searchText, withSubfolders, false).ToListAsync();

            if (withSubfolders)
            {
                var filteredFolders = await FilterReadAsync(folders);
                folders = filteredFolders.ToList();
            }

            var share = await _globalFolder.GetFolderShareAsync<T>(_daoFactory);

            foreach (var folder in folders)
            {
                if (folderIds.TryGetValue(folder.Id, out var access))
                {
                    folder.Access = folderIds[folder.Id];
                    folder.FolderIdDisplay = share;
                }
            }


            entries.AddRange(folders.Cast<FileEntry<T>>());
        }

        if (filterType != FilterType.FoldersOnly && withSubfolders)
        {
            IEnumerable<FileEntry<T>> filesInSharedFolders = await fileDao.GetFilesAsync(folderIds.Keys, filterType, subjectGroup, subjectID, searchText, searchInContent);
            filesInSharedFolders = await FilterReadAsync(filesInSharedFolders);
            entries.AddRange(filesInSharedFolders);
            entries = entries.Distinct().ToList();
        }

        entries = entries.Where(f =>
                                f.RootFolderType == FolderType.USER // show users files
                                && f.RootCreateBy != _authContext.CurrentAccount.ID // don't show my files
            ).ToList();

        if (_userManager.GetUsers(_authContext.CurrentAccount.ID).IsVisitor(_userManager))
        {
            entries = entries.Where(r => !r.ProviderEntry).ToList();
        }

        var failedEntries = entries.Where(x => !string.IsNullOrEmpty(x.Error));
        var failedRecords = new List<FileShareRecord>();

        foreach (var failedEntry in failedEntries)
        {
            var entryType = failedEntry.FileEntryType;

            var failedRecord = records.First(x => x.EntryId.Equals(failedEntry.Id) && x.EntryType == entryType);

            failedRecord.Share = FileShare.None;

            failedRecords.Add(failedRecord);
        }

        if (failedRecords.Count > 0)
        {
            await securityDao.DeleteShareRecordsAsync(failedRecords);
        }

        return entries.Where(x => string.IsNullOrEmpty(x.Error)).Cast<FileEntry>().ToList();
    }

    private async IAsyncEnumerable<FileEntry> GetSharesForMeAsyncEnumerable<T>(IEnumerable<FileShareRecord> records, List<Guid> subjects, FilterType filterType, bool subjectGroup, Guid subjectID, string searchText = "", bool searchInContent = false, bool withSubfolders = false)
    {
        var folderDao = _daoFactory.GetFolderDao<T>();
        var fileDao = _daoFactory.GetFileDao<T>();
        var securityDao = _daoFactory.GetSecurityDao<T>();

        var fileIds = new Dictionary<T, FileShare>();
        var folderIds = new Dictionary<T, FileShare>();

        var recordGroup = records.GroupBy(r => new { r.EntryId, r.EntryType }, (key, group) => new
        {
            firstRecord = group.OrderBy(r => r, new SubjectComparer(subjects))
               .ThenByDescending(r => r.Share, new FileShareRecord.ShareComparer())
               .First()
        });

        foreach (var r in recordGroup.Where(r => r.firstRecord.Share != FileShare.Restrict))
        {
            if (r.firstRecord.EntryType == FileEntryType.Folder)
            {
                if (!folderIds.ContainsKey((T)r.firstRecord.EntryId))
                {
                    folderIds.Add((T)r.firstRecord.EntryId, r.firstRecord.Share);
                }
            }
            else
            {
                if (!fileIds.ContainsKey((T)r.firstRecord.EntryId))
                {
                    fileIds.Add((T)r.firstRecord.EntryId, r.firstRecord.Share);
                }
            }
        }

        var entries = AsyncEnumerable.Empty<FileEntry<T>>();

        if (filterType != FilterType.FoldersOnly)
        {
            var files = fileDao.GetFilesFilteredAsync(fileIds.Keys.ToArray(), filterType, subjectGroup, subjectID, searchText, searchInContent);
            var share = await _globalFolder.GetFolderShareAsync<T>(_daoFactory);

            await files.ForEachAsync(x =>
            {
                if (fileIds.TryGetValue(x.Id, out var access))
                {
                    x.Access = fileIds[x.Id];
                    x.FolderIdDisplay = share;
                }
            });

            entries.Concat(files);
        }

        if (filterType == FilterType.None || filterType == FilterType.FoldersOnly)
        {
            IAsyncEnumerable<FileEntry<T>> folders =  folderDao.GetFoldersAsync(folderIds.Keys, filterType, subjectGroup, subjectID, searchText, withSubfolders, false);

            if (withSubfolders)
            {
                var filteredFolders = FilterReadAsync(folders);
                folders = filteredFolders;
            }

            var share = await _globalFolder.GetFolderShareAsync<T>(_daoFactory);

            await foreach (var folder in folders)
            {
                if (folderIds.TryGetValue(folder.Id, out var access))
                {
                    folder.Access = folderIds[folder.Id];
                    folder.FolderIdDisplay = share;
                }
            }


            entries.Concat(folders);
        }

        if (filterType != FilterType.FoldersOnly && withSubfolders)
        {
            IAsyncEnumerable<FileEntry<T>> filesInSharedFolders = fileDao.GetFilesAsyncEnumerable(folderIds.Keys, filterType, subjectGroup, subjectID, searchText, searchInContent);
            filesInSharedFolders = FilterReadAsync(filesInSharedFolders);
            entries.Concat(filesInSharedFolders);
            entries = entries.Distinct();
        }

        entries = entries.Where(f =>
                                f.RootFolderType == FolderType.USER // show users files
                                && f.RootCreateBy != _authContext.CurrentAccount.ID // don't show my files
            );

        if (_userManager.GetUsers(_authContext.CurrentAccount.ID).IsVisitor(_userManager))
        {
            entries = entries.Where(r => !r.ProviderEntry);
        }

        var failedEntries = entries.Where(x => !string.IsNullOrEmpty(x.Error));
        var failedRecords = new List<FileShareRecord>();

        await foreach (var failedEntry in failedEntries)
        {
            var entryType = failedEntry.FileEntryType;

            var failedRecord = records.First(x => x.EntryId.Equals(failedEntry.Id) && x.EntryType == entryType);

            failedRecord.Share = FileShare.None;

            failedRecords.Add(failedRecord);
        }

        if (failedRecords.Count > 0)
        {
            await securityDao.DeleteShareRecordsAsync(failedRecords);
        }

        entries = entries.Where(x => string.IsNullOrEmpty(x.Error));

        await foreach (var e in entries)
        {
            yield return e;
        };
    }

    public async IAsyncEnumerable<FileEntry> GetPrivacyForMeAsync(FilterType filterType, bool subjectGroup, Guid subjectID, string searchText = "", bool searchInContent = false, bool withSubfolders = false)
    {
        var securityDao = _daoFactory.GetSecurityDao<int>();
        var subjects = GetUserSubjects(_authContext.CurrentAccount.ID);
        var records = await securityDao.GetSharesAsync(subjects);

        var result = AsyncEnumerable.Empty<FileEntry>();
        result.Concat(GetPrivacyForMeAsyncEnumerable<int>(records.Where(r => r.EntryId is int), subjects, filterType, subjectGroup, subjectID, searchText, searchInContent, withSubfolders));
        result.Concat(GetPrivacyForMeAsyncEnumerable<string>(records.Where(r => r.EntryId is string), subjects, filterType, subjectGroup, subjectID, searchText, searchInContent, withSubfolders));

        await foreach(var e in result)
        {
            yield return e;
        }
    }

    private async Task<List<FileEntry<T>>> GetPrivacyForMeAsync<T>(IEnumerable<FileShareRecord> records, List<Guid> subjects, FilterType filterType, bool subjectGroup, Guid subjectID, string searchText = "", bool searchInContent = false, bool withSubfolders = false)
    {
        var folderDao = _daoFactory.GetFolderDao<T>();
        var fileDao = _daoFactory.GetFileDao<T>();

        var fileIds = new Dictionary<T, FileShare>();
        var folderIds = new Dictionary<T, FileShare>();

        var recordGroup = records.GroupBy(r => new { r.EntryId, r.EntryType }, (key, group) => new
        {
            firstRecord = group.OrderBy(r => r, new SubjectComparer(subjects))
                .ThenByDescending(r => r.Share, new FileShareRecord.ShareComparer())
                .First()
        });

        foreach (var r in recordGroup.Where(r => r.firstRecord.Share != FileShare.Restrict))
        {
            if (r.firstRecord.EntryType == FileEntryType.Folder)
            {
                if (!folderIds.ContainsKey((T)r.firstRecord.EntryId))
                {
                    folderIds.Add((T)r.firstRecord.EntryId, r.firstRecord.Share);
                }
            }
            else
            {
                if (!fileIds.ContainsKey((T)r.firstRecord.EntryId))
                {
                    fileIds.Add((T)r.firstRecord.EntryId, r.firstRecord.Share);
                }
            }
        }

        var entries = new List<FileEntry<T>>();

        if (filterType != FilterType.FoldersOnly)
        {
            var files = await fileDao.GetFilesFilteredAsync(fileIds.Keys.ToArray(), filterType, subjectGroup, subjectID, searchText, searchInContent).ToListAsync();
            var privateFolder = await _globalFolder.GetFolderPrivacyAsync<T>(_daoFactory);

            files.ForEach(x =>
            {
                if (fileIds.TryGetValue(x.Id, out var access))
                {
                    x.Access = access;
                    x.FolderIdDisplay = privateFolder;
                }
            });

            entries.AddRange(files);
        }

        if (filterType == FilterType.None || filterType == FilterType.FoldersOnly)
        {
            IEnumerable<FileEntry<T>> folders = await folderDao.GetFoldersAsync(folderIds.Keys, filterType, subjectGroup, subjectID, searchText, withSubfolders, false).ToListAsync();

            if (withSubfolders)
            {
                folders = await FilterReadAsync(folders);
            }

            var privacyFolder = await _globalFolder.GetFolderPrivacyAsync<T>(_daoFactory);

            foreach (var folder in folders)
            {
                if (folderIds.TryGetValue(folder.Id, out var access))
                {
                    folder.Access = access;
                    folder.FolderIdDisplay = privacyFolder;
                }
            }

            entries.AddRange(folders.Cast<FileEntry<T>>());
        }

        if (filterType != FilterType.FoldersOnly && withSubfolders)
        {
            IEnumerable<FileEntry<T>> filesInSharedFolders = await fileDao.GetFilesAsync(folderIds.Keys, filterType, subjectGroup, subjectID, searchText, searchInContent);
            filesInSharedFolders = await FilterReadAsync(filesInSharedFolders);
            entries.AddRange(filesInSharedFolders);
            entries = entries.Distinct().ToList();
        }

        entries = entries.Where(f =>
                                f.RootFolderType == FolderType.Privacy // show users files
                                && f.RootCreateBy != _authContext.CurrentAccount.ID // don't show my files
            ).ToList();

        return entries;
    }

    private async IAsyncEnumerable<FileEntry<T>> GetPrivacyForMeAsyncEnumerable<T>(IEnumerable<FileShareRecord> records, List<Guid> subjects, FilterType filterType, bool subjectGroup, Guid subjectID, string searchText = "", bool searchInContent = false, bool withSubfolders = false)
    {
        var folderDao = _daoFactory.GetFolderDao<T>();
        var fileDao = _daoFactory.GetFileDao<T>();

        var fileIds = new Dictionary<T, FileShare>();
        var folderIds = new Dictionary<T, FileShare>();

        var recordGroup = records.GroupBy(r => new { r.EntryId, r.EntryType }, (key, group) => new
        {
            firstRecord = group.OrderBy(r => r, new SubjectComparer(subjects))
                .ThenByDescending(r => r.Share, new FileShareRecord.ShareComparer())
                .First()
        });

        foreach (var r in recordGroup.Where(r => r.firstRecord.Share != FileShare.Restrict))
        {
            if (r.firstRecord.EntryType == FileEntryType.Folder)
            {
                if (!folderIds.ContainsKey((T)r.firstRecord.EntryId))
                {
                    folderIds.Add((T)r.firstRecord.EntryId, r.firstRecord.Share);
                }
            }
            else
            {
                if (!fileIds.ContainsKey((T)r.firstRecord.EntryId))
                {
                    fileIds.Add((T)r.firstRecord.EntryId, r.firstRecord.Share);
                }
            }
        }

        var entries = AsyncEnumerable.Empty<FileEntry<T>>();

        if (filterType != FilterType.FoldersOnly)
        {
            var files = fileDao.GetFilesFilteredAsync(fileIds.Keys.ToArray(), filterType, subjectGroup, subjectID, searchText, searchInContent);
            var privateFolder = await _globalFolder.GetFolderPrivacyAsync<T>(_daoFactory);

            await files.ForEachAsync(x =>
            {
                if (fileIds.TryGetValue(x.Id, out var access))
                {
                    x.Access = access;
                    x.FolderIdDisplay = privateFolder;
                }
            });

            entries.Concat(files);
        }

        if (filterType == FilterType.None || filterType == FilterType.FoldersOnly)
        {
            IAsyncEnumerable<FileEntry<T>> folders = folderDao.GetFoldersAsync(folderIds.Keys, filterType, subjectGroup, subjectID, searchText, withSubfolders, false);

            if (withSubfolders)
            {
                folders = FilterReadAsync(folders);
            }

            var privacyFolder = await _globalFolder.GetFolderPrivacyAsync<T>(_daoFactory);

            await foreach (var folder in folders)
            {
                if (folderIds.TryGetValue(folder.Id, out var access))
                {
                    folder.Access = access;
                    folder.FolderIdDisplay = privacyFolder;
                }
            }

            entries.Concat(folders);
        }

        if (filterType != FilterType.FoldersOnly && withSubfolders)
        {
            IAsyncEnumerable<FileEntry<T>> filesInSharedFolders = fileDao.GetFilesAsyncEnumerable(folderIds.Keys, filterType, subjectGroup, subjectID, searchText, searchInContent);
            filesInSharedFolders = FilterReadAsync(filesInSharedFolders);
            entries.Concat(filesInSharedFolders);
            entries = entries.Distinct();
        }

        entries = entries.Where(f =>
                                f.RootFolderType == FolderType.Privacy // show users files
                                && f.RootCreateBy != _authContext.CurrentAccount.ID // don't show my files
            );

        await foreach (var e in entries)
        {
            yield return e;
        }
    }


    public Task RemoveSubjectAsync<T>(Guid subject)
    {
        return _daoFactory.GetSecurityDao<T>().RemoveSubjectAsync(subject);
    }

    public List<Guid> GetUserSubjects(Guid userId)
    {
        // priority order
        // User, Departments, admin, everyone

        var result = new List<Guid> { userId };
        if (userId == FileConstant.ShareLinkId)
        {
            return result;
        }

        result.AddRange(_userManager.GetUserGroups(userId).Select(g => g.ID));
        if (_fileSecurityCommon.IsAdministrator(userId))
        {
            result.Add(Constants.GroupAdmin.ID);
        }

        result.Add(Constants.GroupEveryone.ID);

        return result;
    }

    private sealed class SubjectComparer : IComparer<FileShareRecord>
    {
        private readonly List<Guid> _subjects;

        public SubjectComparer(List<Guid> subjects)
        {
            _subjects = subjects;
        }

        public int Compare(FileShareRecord x, FileShareRecord y)
        {
            if (x.Subject == y.Subject)
            {
                return 0;
            }

            var index1 = _subjects.IndexOf(x.Subject);
            var index2 = _subjects.IndexOf(y.Subject);
            if (index1 == 0 || index2 == 0 // UserId
                || Constants.BuildinGroups.Any(g => g.ID == x.Subject) || Constants.BuildinGroups.Any(g => g.ID == y.Subject)) // System Groups
            {
                return index1.CompareTo(index2);
            }

            // Departments are equal.
            return 0;
        }
    }

    private enum FilesSecurityActions
    {
        Read,
        Comment,
        FillForms,
        Review,
        Create,
        Edit,
        Delete,
        CustomFilter,
        RoomEdit,
        Rename
    }
}<|MERGE_RESOLUTION|>--- conflicted
+++ resolved
@@ -1,2082 +1,2003 @@
-// (c) Copyright Ascensio System SIA 2010-2022
-//
-// This program is a free software product.
-// You can redistribute it and/or modify it under the terms
-// of the GNU Affero General Public License (AGPL) version 3 as published by the Free Software
-// Foundation. In accordance with Section 7(a) of the GNU AGPL its Section 15 shall be amended
-// to the effect that Ascensio System SIA expressly excludes the warranty of non-infringement of
-// any third-party rights.
-//
-// This program is distributed WITHOUT ANY WARRANTY, without even the implied warranty
-// of MERCHANTABILITY or FITNESS FOR A PARTICULAR  PURPOSE. For details, see
-// the GNU AGPL at: http://www.gnu.org/licenses/agpl-3.0.html
-//
-// You can contact Ascensio System SIA at Lubanas st. 125a-25, Riga, Latvia, EU, LV-1021.
-//
-// The  interactive user interfaces in modified source and object code versions of the Program must
-// display Appropriate Legal Notices, as required under Section 5 of the GNU AGPL version 3.
-//
-// Pursuant to Section 7(b) of the License you must retain the original Product logo when
-// distributing the program. Pursuant to Section 7(e) we decline to grant you any rights under
-// trademark law for use of our trademarks.
-//
-// All the Product's GUI elements, including illustrations and icon sets, as well as technical writing
-// content are licensed under the terms of the Creative Commons Attribution-ShareAlike 4.0
-// International. See the License terms at http://creativecommons.org/licenses/by-sa/4.0/legalcode
-
-namespace ASC.Files.Core.Security;
-
-[Scope]
-public class FileSecurityCommon
-{
-    private readonly UserManager _userManager;
-    private readonly WebItemSecurity _webItemSecurity;
-
-    public FileSecurityCommon(UserManager userManager, WebItemSecurity webItemSecurity)
+// (c) Copyright Ascensio System SIA 2010-2022
+//
+// This program is a free software product.
+// You can redistribute it and/or modify it under the terms
+// of the GNU Affero General Public License (AGPL) version 3 as published by the Free Software
+// Foundation. In accordance with Section 7(a) of the GNU AGPL its Section 15 shall be amended
+// to the effect that Ascensio System SIA expressly excludes the warranty of non-infringement of
+// any third-party rights.
+//
+// This program is distributed WITHOUT ANY WARRANTY, without even the implied warranty
+// of MERCHANTABILITY or FITNESS FOR A PARTICULAR  PURPOSE. For details, see
+// the GNU AGPL at: http://www.gnu.org/licenses/agpl-3.0.html
+//
+// You can contact Ascensio System SIA at Lubanas st. 125a-25, Riga, Latvia, EU, LV-1021.
+//
+// The  interactive user interfaces in modified source and object code versions of the Program must
+// display Appropriate Legal Notices, as required under Section 5 of the GNU AGPL version 3.
+//
+// Pursuant to Section 7(b) of the License you must retain the original Product logo when
+// distributing the program. Pursuant to Section 7(e) we decline to grant you any rights under
+// trademark law for use of our trademarks.
+//
+// All the Product's GUI elements, including illustrations and icon sets, as well as technical writing
+// content are licensed under the terms of the Creative Commons Attribution-ShareAlike 4.0
+// International. See the License terms at http://creativecommons.org/licenses/by-sa/4.0/legalcode
+
+namespace ASC.Files.Core.Security;
+
+[Scope]
+public class FileSecurityCommon
+{
+    private readonly UserManager _userManager;
+    private readonly WebItemSecurity _webItemSecurity;
+
+    public FileSecurityCommon(UserManager userManager, WebItemSecurity webItemSecurity)
+    {
+        _userManager = userManager;
+        _webItemSecurity = webItemSecurity;
+    }
+
+    public bool IsAdministrator(Guid userId)
+    {
+        return _userManager.IsUserInGroup(userId, Constants.GroupAdmin.ID) ||
+               _webItemSecurity.IsProductAdministrator(ProductEntryPoint.ID, userId);
+    }
+}
+
+[Scope]
+public class FileSecurity : IFileSecurity
+{
+    private readonly IDaoFactory _daoFactory;
+
+    public FileShare DefaultMyShare => FileShare.Restrict;
+    public FileShare DefaultProjectsShare => FileShare.ReadWrite;
+    public FileShare DefaultCommonShare => FileShare.Read;
+    public FileShare DefaultPrivacyShare => FileShare.Restrict;
+
+    private readonly UserManager _userManager;
+    private readonly TenantManager _tenantManager;
+    private readonly AuthContext _authContext;
+    private readonly AuthManager _authManager;
+    private readonly GlobalFolder _globalFolder;
+    private readonly FileSecurityCommon _fileSecurityCommon;
+    private readonly FilesSettingsHelper _filesSettingsHelper;
+
+    public FileSecurity(
+        IDaoFactory daoFactory,
+        UserManager userManager,
+        TenantManager tenantManager,
+        AuthContext authContext,
+        AuthManager authManager,
+        GlobalFolder globalFolder,
+        FileSecurityCommon fileSecurityCommon,
+        FilesSettingsHelper filesSettingsHelper)
+    {
+        _daoFactory = daoFactory;
+        _userManager = userManager;
+        _tenantManager = tenantManager;
+        _authContext = authContext;
+        _authManager = authManager;
+        _globalFolder = globalFolder;
+        _fileSecurityCommon = fileSecurityCommon;
+        _filesSettingsHelper = filesSettingsHelper;
+    }
+
+    public Task<List<Tuple<FileEntry<T>, bool>>> CanReadAsync<T>(IEnumerable<FileEntry<T>> entry, Guid userId)
+    {
+        return CanAsync(entry, userId, FilesSecurityActions.Read);
+    }
+
+    public Task<List<Tuple<FileEntry<T>, bool>>> CanReadAsync<T>(IEnumerable<FileEntry<T>> entry)
+    {
+        return CanAsync(entry, _authContext.CurrentAccount.ID, FilesSecurityActions.Read);
+    }
+
+    public Task<bool> CanReadAsync<T>(FileEntry<T> entry, Guid userId)
+    {
+        return CanAsync(entry, userId, FilesSecurityActions.Read);
+    }
+
+    public Task<bool> CanCommentAsync<T>(FileEntry<T> entry, Guid userId)
+    {
+        return CanAsync(entry, userId, FilesSecurityActions.Comment);
+    }
+
+    public Task<bool> CanFillFormsAsync<T>(FileEntry<T> entry, Guid userId)
+    {
+        return CanAsync(entry, userId, FilesSecurityActions.FillForms);
+    }
+
+    public Task<bool> CanReviewAsync<T>(FileEntry<T> entry, Guid userId)
+    {
+        return CanAsync(entry, userId, FilesSecurityActions.Review);
+    }
+
+    public Task<bool> CanCustomFilterEditAsync<T>(FileEntry<T> entry, Guid userId)
+    {
+        return CanAsync(entry, userId, FilesSecurityActions.CustomFilter);
+    }
+
+    public Task<bool> CanCreateAsync<T>(FileEntry<T> entry, Guid userId)
+    {
+        return CanAsync(entry, userId, FilesSecurityActions.Create);
+    }
+
+    public Task<bool> CanEditAsync<T>(FileEntry<T> entry, Guid userId)
+    {
+        return CanAsync(entry, userId, FilesSecurityActions.Edit);
+    }
+
+    public Task<bool> CanDeleteAsync<T>(FileEntry<T> entry, Guid userId)
+    {
+        return CanAsync(entry, userId, FilesSecurityActions.Delete);
+    }
+
+    public Task<bool> CanEditRoomAsync<T>(FileEntry<T> entry, Guid userId)
+    {
+        return CanAsync(entry, userId, FilesSecurityActions.RoomEdit);
+    }
+
+    public Task<bool> CanRenameAsync<T>(FileEntry<T> entry, Guid userId)
+    {
+        return CanAsync(entry, userId, FilesSecurityActions.Rename);
+    }
+
+    public Task<bool> CanDownloadAsync<T>(FileEntry<T> entry)
+    {
+        return CanDownloadAsync(entry, _authContext.CurrentAccount.ID);
+    }
+
+    public async Task<bool> CanDownloadAsync<T>(FileEntry<T> entry, Guid userId)
+    {
+        if (!await CanReadAsync(entry, userId))
+        {
+            return false;
+        }
+
+        return CheckDenyDownload(entry);
+    }
+
+    public async Task<bool> CanShareAsync<T>(FileEntry<T> entry, Guid userId)
+    {
+        if (!await CanEditAsync(entry, userId))
+        {
+            return false;
+        }
+
+        return CheckDenySharing(entry);
+    }
+
+    public Task<bool> CanReadAsync<T>(FileEntry<T> entry)
+    {
+        return CanReadAsync(entry, _authContext.CurrentAccount.ID);
+    }
+
+    public Task<bool> CanCommentAsync<T>(FileEntry<T> entry)
+    {
+        return CanCommentAsync(entry, _authContext.CurrentAccount.ID);
+    }
+
+    public Task<bool> CanCustomFilterEditAsync<T>(FileEntry<T> entry)
+    {
+        return CanCustomFilterEditAsync(entry, _authContext.CurrentAccount.ID);
+    }
+
+    public Task<bool> CanFillFormsAsync<T>(FileEntry<T> entry)
+    {
+        return CanFillFormsAsync(entry, _authContext.CurrentAccount.ID);
+    }
+
+    public Task<bool> CanReviewAsync<T>(FileEntry<T> entry)
+    {
+        return CanReviewAsync(entry, _authContext.CurrentAccount.ID);
+    }
+
+    public Task<bool> CanCreateAsync<T>(FileEntry<T> entry)
+    {
+        return CanCreateAsync(entry, _authContext.CurrentAccount.ID);
+    }
+
+    public Task<bool> CanEditAsync<T>(FileEntry<T> entry)
+    {
+        return CanEditAsync(entry, _authContext.CurrentAccount.ID);
+    }
+
+    public Task<bool> CanRenameAsync<T>(FileEntry<T> entry)
+    {
+        return CanRenameAsync(entry, _authContext.CurrentAccount.ID);
+    }
+
+    public Task<bool> CanDeleteAsync<T>(FileEntry<T> entry)
+    {
+        return CanDeleteAsync(entry, _authContext.CurrentAccount.ID);
+    }
+    public Task<bool> CanDownload<T>(FileEntry<T> entry)
+    {
+        return CanDownloadAsync(entry, _authContext.CurrentAccount.ID);
+    }
+
+    public Task<bool> CanEditRoomAsync<T>(FileEntry<T> entry)
+    {
+        return CanEditRoomAsync(entry, _authContext.CurrentAccount.ID);
+    }
+
+    public Task<bool> CanShare<T>(FileEntry<T> entry)
+    {
+        return CanShareAsync(entry, _authContext.CurrentAccount.ID);
+    }
+
+    public Task<IEnumerable<Guid>> WhoCanReadAsync<T>(FileEntry<T> entry)
+    {
+        return WhoCanAsync(entry, FilesSecurityActions.Read);
+    }
+
+    private async Task<IEnumerable<Guid>> WhoCanAsync<T>(FileEntry<T> entry, FilesSecurityActions action)
+    {
+        var shares = await GetSharesAsync(entry);
+        var copyShares = shares.ToList();
+
+        FileShareRecord defaultShareRecord;
+
+        switch (entry.RootFolderType)
+        {
+            case FolderType.COMMON:
+                defaultShareRecord = new FileShareRecord
+                {
+                    Level = int.MaxValue,
+                    EntryId = entry.Id,
+                    EntryType = entry.FileEntryType,
+                    Share = DefaultCommonShare,
+                    Subject = Constants.GroupEveryone.ID,
+                    TenantId = _tenantManager.GetCurrentTenant().Id,
+                    Owner = _authContext.CurrentAccount.ID
+                };
+
+                if (!shares.Any())
+                {
+                    if ((defaultShareRecord.Share == FileShare.Read && action == FilesSecurityActions.Read) ||
+                        (defaultShareRecord.Share == FileShare.ReadWrite))
+                    {
+                        return _userManager.GetUsersByGroup(defaultShareRecord.Subject)
+                                          .Where(x => x.Status == EmployeeStatus.Active).Select(y => y.Id).Distinct();
+                    }
+
+                    return Enumerable.Empty<Guid>();
+                }
+
+                break;
+
+            case FolderType.USER:
+                defaultShareRecord = new FileShareRecord
+                {
+                    Level = int.MaxValue,
+                    EntryId = entry.Id,
+                    EntryType = entry.FileEntryType,
+                    Share = DefaultMyShare,
+                    Subject = entry.RootCreateBy,
+                    TenantId = _tenantManager.GetCurrentTenant().Id,
+                    Owner = entry.RootCreateBy
+                };
+
+                if (!shares.Any())
+                {
+                    return new List<Guid>
+                        {
+                            entry.RootCreateBy
+                        };
+                }
+
+                break;
+
+            case FolderType.Privacy:
+                defaultShareRecord = new FileShareRecord
+                {
+                    Level = int.MaxValue,
+                    EntryId = entry.Id,
+                    EntryType = entry.FileEntryType,
+                    Share = DefaultPrivacyShare,
+                    Subject = entry.RootCreateBy,
+                    TenantId = _tenantManager.GetCurrentTenant().Id,
+                    Owner = entry.RootCreateBy
+                };
+
+                if (!shares.Any())
+                {
+                    return new List<Guid>
+                        {
+                            entry.RootCreateBy
+                        };
+                }
+
+                break;
+
+            case FolderType.BUNCH:
+                if (action == FilesSecurityActions.Read)
+                {
+                    var folderDao = _daoFactory.GetFolderDao<T>();
+                    var root = await folderDao.GetFolderAsync(entry.RootId);
+                    if (root != null)
+                    {
+                        var path = await folderDao.GetBunchObjectIDAsync(root.Id);
+
+                        var adapter = FilesIntegration.GetFileSecurity(path);
+
+                        if (adapter != null)
+                        {
+                            return await adapter.WhoCanReadAsync(entry);
+                        }
+                    }
+                }
+
+                // TODO: For Projects and other
+                defaultShareRecord = null;
+                break;
+
+            case FolderType.VirtualRooms:
+                defaultShareRecord = new FileShareRecord
+                {
+                    Level = int.MaxValue,
+                    EntryId = entry.Id,
+                    EntryType = entry.FileEntryType,
+                    Share = FileShare.Read,
+                    Subject = WebItemManager.DocumentsProductID,
+                    TenantId = _tenantManager.GetCurrentTenant().Id,
+                    Owner = entry.RootCreateBy
+                };
+
+                if (!shares.Any())
+                {
+                    if ((defaultShareRecord.Share == FileShare.Read && action == FilesSecurityActions.Read) ||
+                        (defaultShareRecord.Share == FileShare.ReadWrite))
+                    {
+                        return _userManager.GetUsersByGroup(defaultShareRecord.Subject)
+                                          .Where(x => x.Status == EmployeeStatus.Active).Select(y => y.Id).Distinct();
+                    }
+
+                    return Enumerable.Empty<Guid>();
+                }
+
+                break;
+
+            default:
+                defaultShareRecord = null;
+                break;
+        }
+
+        if (defaultShareRecord != null)
+        {
+            shares = shares.Concat(new[] { defaultShareRecord });
+        }
+
+        var manyShares = shares.SelectMany(x =>
+        {
+            var groupInfo = _userManager.GetGroupInfo(x.Subject);
+
+            if (groupInfo.ID != Constants.LostGroupInfo.ID)
+            {
+                return _userManager.GetUsersByGroup(groupInfo.ID)
+                .Where(p => p.Status == EmployeeStatus.Active)
+                .Select(y => y.Id);
+            }
+
+            return new[] { x.Subject };
+        })
+            .Distinct();
+
+        var result = new List<Guid>();
+
+        foreach (var x in manyShares)
+        {
+            if (await CanAsync(entry, x, action, copyShares))
+            {
+                result.Add(x);
+            }
+        }
+
+        return result;
+    }
+
+    public Task<IEnumerable<FileEntry<T>>> FilterReadAsync<T>(IEnumerable<FileEntry<T>> entries)
+    {
+        return FilterAsync(entries, FilesSecurityActions.Read, _authContext.CurrentAccount.ID);
+    }
+
+    public IAsyncEnumerable<FileEntry<T>> FilterReadAsync<T>(IAsyncEnumerable<FileEntry<T>> entries)
+    {
+        return FilterAsync(entries, FilesSecurityActions.Read, _authContext.CurrentAccount.ID);
+    }
+
+    public Task<IEnumerable<FileEntry<T>>> FilterEditAsync<T>(IEnumerable<FileEntry<T>> entries)
+    {
+        return FilterAsync(entries, FilesSecurityActions.Edit, _authContext.CurrentAccount.ID);
+    }
+
+    private async Task<bool> CanAsync<T>(FileEntry<T> entry, Guid userId, FilesSecurityActions action, IEnumerable<FileShareRecord> shares = null)
+    {
+        return (await FilterAsync(new[] { entry }, action, userId, shares)).Any();
+    }
+
+    public async Task<IEnumerable<FileEntry<T>>> FilterDownloadAsync<T>(IEnumerable<FileEntry<T>> entries)
+    {
+        return (await FilterReadAsync(entries)).Where(CheckDenyDownload).ToList();
+    }
+
+    private bool CheckDenyDownload<T>(FileEntry<T> entry)
+    {
+        return entry.DenyDownload
+            ? entry.Access != FileShare.Read && entry.Access != FileShare.Comment
+            : true;
+    }
+
+    public async Task<IEnumerable<FileEntry<T>>> FilterSharingAsync<T>(IEnumerable<FileEntry<T>> entries)
+    {
+        return (await FilterEditAsync(entries)).Where(CheckDenySharing).ToList();
+    }
+
+    private bool CheckDenySharing<T>(FileEntry<T> entry)
+    {
+        return entry.DenySharing
+            ? entry.Access != FileShare.ReadWrite
+            : true;
+    }
+
+    private async Task<List<Tuple<FileEntry<T>, bool>>> CanAsync<T>(IEnumerable<FileEntry<T>> entry, Guid userId, FilesSecurityActions action)
+    {
+        var filtres = await FilterAsync(entry, action, userId);
+
+        return entry.Select(r => new Tuple<FileEntry<T>, bool>(r, filtres.Any(a => a.Id.Equals(r.Id)))).ToList();
+    }
+    private Task<IEnumerable<FileEntry<T>>> FilterAsync<T>(IEnumerable<FileEntry<T>> entries, FilesSecurityActions action, Guid userId, IEnumerable<FileShareRecord> shares = null)
+    {
+        if (entries == null || !entries.Any())
+        {
+            return Task.FromResult(Enumerable.Empty<FileEntry<T>>());
+        }
+
+        var user = _userManager.GetUsers(userId);
+        var isOutsider = user.IsOutsider(_userManager);
+
+        if (isOutsider && action != FilesSecurityActions.Read)
+        {
+            return Task.FromResult(Enumerable.Empty<FileEntry<T>>());
+        }
+
+        return InternalFilterAsync(entries, action, userId, shares, user, isOutsider);
+    }
+
+    private async Task<IEnumerable<FileEntry<T>>> InternalFilterAsync<T>(IEnumerable<FileEntry<T>> entries, FilesSecurityActions action, Guid userId, IEnumerable<FileShareRecord> shares, UserInfo user, bool isOutsider)
+    {
+        entries = entries.Where(f => f != null).ToList();
+        var result = new List<FileEntry<T>>(entries.Count());
+
+        // save entries order
+        var order = entries.Select((f, i) => new { Id = f.UniqID, Pos = i }).ToDictionary(e => e.Id, e => e.Pos);
+
+        // common or my files
+        Func<FileEntry<T>, bool> filter =
+            f => f.RootFolderType == FolderType.COMMON ||
+                 f.RootFolderType == FolderType.USER ||
+                 f.RootFolderType == FolderType.SHARE ||
+                 f.RootFolderType == FolderType.Recent ||
+                 f.RootFolderType == FolderType.Favorites ||
+                 f.RootFolderType == FolderType.Templates ||
+                 f.RootFolderType == FolderType.Privacy ||
+                 f.RootFolderType == FolderType.Projects ||
+                 f.RootFolderType == FolderType.VirtualRooms ||
+                 f.RootFolderType == FolderType.Archive;
+
+        var isVisitor = user.IsVisitor(_userManager);
+
+        if (entries.Any(filter))
+        {
+            List<Guid> subjects = null;
+            foreach (var e in entries.Where(filter))
+            {
+                if (!_authManager.GetAccountByID(_tenantManager.GetCurrentTenant().Id, userId).IsAuthenticated && userId != FileConstant.ShareLinkId)
+                {
+                    continue;
+                }
+
+                if (isOutsider && (e.RootFolderType == FolderType.USER
+                                   || e.RootFolderType == FolderType.SHARE
+                                   || e.RootFolderType == FolderType.Privacy))
+                {
+                    continue;
+                }
+
+                if (isVisitor && e.RootFolderType == FolderType.Recent)
+                {
+                    continue;
+                }
+
+                if (isVisitor && e.RootFolderType == FolderType.Favorites)
+                {
+                    continue;
+                }
+
+                if (isVisitor && e.RootFolderType == FolderType.Templates)
+                {
+                    continue;
+                }
+
+                if (isVisitor && e.RootFolderType == FolderType.Privacy)
+                {
+                    continue;
+                }
+
+                var folder = e as Folder<T>;
+                var file = e as File<T>;
+
+                if (action != FilesSecurityActions.Read && e.FileEntryType == FileEntryType.Folder)
+                {
+                    if (folder == null)
+                    {
+                        continue;
+                    }
+
+                    if (folder.FolderType == FolderType.Projects)
+                    {
+                        // Root Projects folder read-only
+                        continue;
+                    }
+
+                    if (folder.FolderType == FolderType.SHARE)
+                    {
+                        // Root Share folder read-only
+                        continue;
+                    }
+
+                    if (folder.FolderType == FolderType.Recent)
+                    {
+                        // Recent folder read-only
+                        continue;
+                    }
+
+                    if (folder.FolderType == FolderType.Favorites)
+                    {
+                        // Favorites folder read-only
+                        continue;
+                    }
+
+                    if (folder.FolderType == FolderType.Templates)
+                    {
+                        // Templates folder read-only
+                        continue;
+                    }
+
+                    if (folder.FolderType == FolderType.Archive)
+                    {
+                        continue;
+                    }
+                }
+
+                if (isVisitor && e.ProviderEntry)
+                {
+                    continue;
+                }
+
+                //if (e.FileEntryType == FileEntryType.File
+                //    && file.IsFillFormDraft)
+                //{
+                //    e.Access = FileShare.FillForms;
+
+                //    if (action != FilesSecurityActions.Read
+                //        && action != FilesSecurityActions.FillForms
+                //        && action != FilesSecurityActions.Delete)
+                //    {
+                //        continue;
+                //    }
+                //}
+
+                if (e.RootFolderType == FolderType.USER && e.RootCreateBy == userId && !isVisitor)
+                {
+                    // user has all right in his folder
+                    result.Add(e);
+                    continue;
+                }
+
+                if (e.RootFolderType == FolderType.Privacy && e.RootCreateBy == userId && !isVisitor)
+                {
+                    // user has all right in his privacy folder
+                    result.Add(e);
+                    continue;
+                }
+
+                if (e.FileEntryType == FileEntryType.Folder)
+                {
+                    if (folder == null)
+                    {
+                        continue;
+                    }
+
+                    if (DefaultCommonShare == FileShare.Read && action == FilesSecurityActions.Read && folder.FolderType == FolderType.COMMON)
+                    {
+                        // all can read Common folder
+                        result.Add(e);
+                        continue;
+                    }
+
+                    if (action == FilesSecurityActions.Read && folder.FolderType == FolderType.SHARE)
+                    {
+                        // all can read Share folder
+                        result.Add(e);
+                        continue;
+                    }
+
+                    if (action == FilesSecurityActions.Read && folder.FolderType == FolderType.Recent)
+                    {
+                        // all can read recent folder
+                        result.Add(e);
+                        continue;
+                    }
+
+                    if (action == FilesSecurityActions.Read && folder.FolderType == FolderType.Favorites)
+                    {
+                        // all can read favorites folder
+                        result.Add(e);
+                        continue;
+                    }
+
+                    if (action == FilesSecurityActions.Read && folder.FolderType == FolderType.Templates)
+                    {
+                        // all can read templates folder
+                        result.Add(e);
+                        continue;
+                    }
+                }
+
+                if (e.RootFolderType == FolderType.COMMON && _fileSecurityCommon.IsAdministrator(userId))
+                {
+                    // administrator in Common has all right
+                    result.Add(e);
+                    continue;
+                }
+
+                if (e.RootFolderType == FolderType.VirtualRooms && _fileSecurityCommon.IsAdministrator(userId))
+                {
+                    // administrator in VirtualRooms has all right
+                    result.Add(e);
+                    continue;
+                }
+
+                if (action == FilesSecurityActions.Delete && e.RootFolderType == FolderType.Archive && _fileSecurityCommon.IsAdministrator(userId))
+                {
+                    result.Add(e);
+                    continue;
+                }
+
+                if (subjects == null)
+                {
+                    subjects = GetUserSubjects(userId);
+                    if (shares == null)
+                    {
+                        shares = await GetSharesAsync(entries);
+                        // shares ordered by level
+                    }
+                    shares = shares
+                        .Join(subjects, r => r.Subject, s => s, (r, s) => r)
+                        .ToList();
+                }
+
+                FileShareRecord ace;
+                if (e.FileEntryType == FileEntryType.File)
+                {
+                    ace = shares
+                        .OrderBy(r => r, new SubjectComparer(subjects))
+                        .ThenByDescending(r => r.Share, new FileShareRecord.ShareComparer())
+                        .FirstOrDefault(r => Equals(r.EntryId, e.Id) && r.EntryType == FileEntryType.File);
+                    if (ace == null)
+                    {
+                        // share on parent folders
+                        ace = shares.Where(r => Equals(r.EntryId, file.ParentId) && r.EntryType == FileEntryType.Folder)
+                                    .OrderBy(r => r, new SubjectComparer(subjects))
+                                    .ThenBy(r => r.Level)
+                                    .ThenByDescending(r => r.Share, new FileShareRecord.ShareComparer())
+                                    .FirstOrDefault();
+                    }
+                }
+                else
+                {
+                    ace = shares.Where(r => Equals(r.EntryId, e.Id) && r.EntryType == FileEntryType.Folder)
+                                .OrderBy(r => r, new SubjectComparer(subjects))
+                                .ThenBy(r => r.Level)
+                                .ThenByDescending(r => r.Share, new FileShareRecord.ShareComparer())
+                                .FirstOrDefault();
+                }
+
+                var defaultShare = userId == FileConstant.ShareLinkId
+                        ? FileShare.Restrict
+                        : e.RootFolderType == FolderType.USER
+                        ? DefaultMyShare
+                    : e.RootFolderType == FolderType.Privacy
+                        ? DefaultPrivacyShare
+                        : DefaultCommonShare;
+
+                e.Access = ace != null ? ace.Share : defaultShare;
+
+                if (action == FilesSecurityActions.Read && e.Access != FileShare.Restrict)
+                {
+                    result.Add(e);
+                }
+                else if (action == FilesSecurityActions.Comment && (e.Access == FileShare.Comment || e.Access == FileShare.Review || e.Access == FileShare.CustomFilter || e.Access == FileShare.ReadWrite || e.Access == FileShare.RoomManager || e.Access == FileShare.Editing))
+                {
+                    result.Add(e);
+                }
+                else if (action == FilesSecurityActions.FillForms && (e.Access == FileShare.FillForms || e.Access == FileShare.Review || e.Access == FileShare.ReadWrite || e.Access == FileShare.RoomManager || e.Access == FileShare.Editing))
+                {
+                    result.Add(e);
+                }
+                else if (action == FilesSecurityActions.Review && (e.Access == FileShare.Review || e.Access == FileShare.ReadWrite || e.Access == FileShare.RoomManager || e.Access == FileShare.Editing))
+                {
+                    result.Add(e);
+                }
+                else if (action == FilesSecurityActions.CustomFilter && (e.Access == FileShare.CustomFilter || e.Access == FileShare.ReadWrite || e.Access == FileShare.RoomManager || e.Access == FileShare.Editing))
+                {
+                    result.Add(e);
+                }
+                else if (action == FilesSecurityActions.Edit && (e.Access == FileShare.ReadWrite || e.Access == FileShare.RoomManager || e.Access == FileShare.Editing))
+                {
+                    result.Add(e);
+                }
+                else if (action == FilesSecurityActions.Rename && (e.Access == FileShare.ReadWrite || e.Access == FileShare.RoomManager))
+                {
+                    result.Add(e);
+                }
+                else if (action == FilesSecurityActions.RoomEdit && e.Access == FileShare.RoomManager)
+                {
+                    result.Add(e);
+                }
+                else if (action == FilesSecurityActions.Create && (e.Access == FileShare.ReadWrite || e.Access == FileShare.RoomManager))
+                {
+                    result.Add(e);
+                }
+                else if (action == FilesSecurityActions.Delete && (e.Access == FileShare.RoomManager || e.Access == FileShare.ReadWrite))
+                {
+                    if (file != null && (file.RootFolderType == FolderType.VirtualRooms || file.RootFolderType == FolderType.Archive))
+                    {
+                        result.Add(e);
+                    }
+                    else if (folder != null && (folder.RootFolderType == FolderType.VirtualRooms || folder.RootFolderType == FolderType.Archive) &&
+                        folder.FolderType == FolderType.DEFAULT)
+                    {
+                        result.Add(e);
+                    }
+                }
+                else if (e.Access != FileShare.Restrict && e.CreateBy == userId && (e.FileEntryType == FileEntryType.File || folder.FolderType != FolderType.COMMON))
+                {
+                    result.Add(e);
+                }
+
+                if (e.CreateBy == userId)
+                {
+                    e.Access = FileShare.None; //HACK: for client
+                }
+            }
+        }
+
+        // files in bunch
+        filter = f => f.RootFolderType == FolderType.BUNCH;
+        if (entries.Any(filter))
+        {
+            var folderDao = _daoFactory.GetFolderDao<T>();
+            var filteredEntries = entries.Where(filter).ToList();
+            var roots = filteredEntries
+                    .Select(r => r.RootId)
+                    .ToList();
+
+            var rootsFolders = folderDao.GetFoldersAsync(roots);
+            var bunches = await folderDao.GetBunchObjectIDsAsync(await rootsFolders.Select(r => r.Id).ToListAsync());
+            var findedAdapters = FilesIntegration.GetFileSecurity(bunches);
+
+            foreach (var e in filteredEntries)
+            {
+                findedAdapters.TryGetValue(e.RootId.ToString(), out var adapter);
+
+                if (adapter == null)
+                {
+                    continue;
+                }
+
+                if (await adapter.CanReadAsync(e, userId) &&
+                    await adapter.CanCreateAsync(e, userId) &&
+                    await adapter.CanEditAsync(e, userId) &&
+                    await adapter.CanDeleteAsync(e, userId))
+                {
+                    e.Access = FileShare.None;
+                    result.Add(e);
+                }
+                else if (action == FilesSecurityActions.Comment && await adapter.CanCommentAsync(e, userId))
+                {
+                    e.Access = FileShare.Comment;
+                    result.Add(e);
+                }
+                else if (action == FilesSecurityActions.FillForms && await adapter.CanFillFormsAsync(e, userId))
+                {
+                    e.Access = FileShare.FillForms;
+                    result.Add(e);
+                }
+                else if (action == FilesSecurityActions.Review && await adapter.CanReviewAsync(e, userId))
+                {
+                    e.Access = FileShare.Review;
+                    result.Add(e);
+                }
+                else if (action == FilesSecurityActions.CustomFilter && await adapter.CanCustomFilterEditAsync(e, userId))
+                {
+                    e.Access = FileShare.CustomFilter;
+                    result.Add(e);
+                }
+                else if (action == FilesSecurityActions.Create && await adapter.CanCreateAsync(e, userId))
+                {
+                    e.Access = FileShare.ReadWrite;
+                    result.Add(e);
+                }
+                else if (action == FilesSecurityActions.Delete && await adapter.CanDeleteAsync(e, userId))
+                {
+                    e.Access = FileShare.ReadWrite;
+                    result.Add(e);
+                }
+                else if (action == FilesSecurityActions.Read && await adapter.CanReadAsync(e, userId))
+                {
+                    if (await adapter.CanCreateAsync(e, userId) ||
+                        await adapter.CanDeleteAsync(e, userId) ||
+                        await adapter.CanEditAsync(e, userId))
+                    {
+                        e.Access = FileShare.ReadWrite;
+                    }
+                    else
+                    {
+                        e.Access = FileShare.Read;
+                    }
+
+                    result.Add(e);
+                }
+                else if (action == FilesSecurityActions.Edit && await adapter.CanEditAsync(e, userId))
+                {
+                    e.Access = FileShare.ReadWrite;
+
+                    result.Add(e);
+                }
+            }
+        }
+
+        // files in trash
+        filter = f => f.RootFolderType == FolderType.TRASH;
+        if ((action == FilesSecurityActions.Read || action == FilesSecurityActions.Delete) && entries.Any(filter))
+        {
+            var folderDao = _daoFactory.GetFolderDao<T>();
+            var mytrashId = await folderDao.GetFolderIDTrashAsync(false, userId);
+            if (!Equals(mytrashId, 0))
+            {
+                result.AddRange(entries.Where(filter).Where(e => Equals(e.RootId, mytrashId)));
+            }
+        }
+
+        if (_fileSecurityCommon.IsAdministrator(userId))
+        {
+            // administrator can work with crashed entries (crash in files_folder_tree)
+            filter = f => f.RootFolderType == FolderType.DEFAULT;
+            result.AddRange(entries.Where(filter));
+        }
+
+        // restore entries order
+        result.Sort((x, y) => order[x.UniqID].CompareTo(order[y.UniqID]));
+
+        return result;
+    }
+
+    private IAsyncEnumerable<FileEntry<T>> FilterAsync<T>(IAsyncEnumerable<FileEntry<T>> entries, FilesSecurityActions action, Guid userId, IEnumerable<FileShareRecord> shares = null)
     {
-        _userManager = userManager;
-        _webItemSecurity = webItemSecurity;
-    }
-
-    public bool IsAdministrator(Guid userId)
+        var user = _userManager.GetUsers(userId);
+        var isOutsider = user.IsOutsider(_userManager);
+
+        if (isOutsider && action != FilesSecurityActions.Read)
+        {
+            return AsyncEnumerable.Empty<FileEntry<T>>();
+        }
+
+        return InternalFilterAsync(entries, action, userId, shares, user, isOutsider);
+    }
+
+    private async IAsyncEnumerable<FileEntry<T>> InternalFilterAsync<T>(IAsyncEnumerable<FileEntry<T>> entries, FilesSecurityActions action, Guid userId, IEnumerable<FileShareRecord> shares, UserInfo user, bool isOutsider)
     {
-        return _userManager.IsUserInGroup(userId, Constants.GroupAdmin.ID) ||
-               _webItemSecurity.IsProductAdministrator(ProductEntryPoint.ID, userId);
-    }
-}
-
-[Scope]
-public class FileSecurity : IFileSecurity
-{
-    private readonly IDaoFactory _daoFactory;
-
-    public FileShare DefaultMyShare => FileShare.Restrict;
-    public FileShare DefaultProjectsShare => FileShare.ReadWrite;
-    public FileShare DefaultCommonShare => FileShare.Read;
-    public FileShare DefaultPrivacyShare => FileShare.Restrict;
-
-    private readonly UserManager _userManager;
-    private readonly TenantManager _tenantManager;
-    private readonly AuthContext _authContext;
-    private readonly AuthManager _authManager;
-    private readonly GlobalFolder _globalFolder;
-    private readonly FileSecurityCommon _fileSecurityCommon;
-    private readonly FilesSettingsHelper _filesSettingsHelper;
-
-    public FileSecurity(
-        IDaoFactory daoFactory,
-        UserManager userManager,
-        TenantManager tenantManager,
-        AuthContext authContext,
-        AuthManager authManager,
-        GlobalFolder globalFolder,
-        FileSecurityCommon fileSecurityCommon,
-        FilesSettingsHelper filesSettingsHelper)
-    {
-        _daoFactory = daoFactory;
-        _userManager = userManager;
-        _tenantManager = tenantManager;
-        _authContext = authContext;
-        _authManager = authManager;
-        _globalFolder = globalFolder;
-        _fileSecurityCommon = fileSecurityCommon;
-        _filesSettingsHelper = filesSettingsHelper;
-    }
-
-    public Task<List<Tuple<FileEntry<T>, bool>>> CanReadAsync<T>(IEnumerable<FileEntry<T>> entry, Guid userId)
-    {
-        return CanAsync(entry, userId, FilesSecurityActions.Read);
-    }
-
-    public Task<List<Tuple<FileEntry<T>, bool>>> CanReadAsync<T>(IEnumerable<FileEntry<T>> entry)
-    {
-        return CanAsync(entry, _authContext.CurrentAccount.ID, FilesSecurityActions.Read);
-    }
-
-    public Task<bool> CanReadAsync<T>(FileEntry<T> entry, Guid userId)
-    {
-        return CanAsync(entry, userId, FilesSecurityActions.Read);
-    }
-
-    public Task<bool> CanCommentAsync<T>(FileEntry<T> entry, Guid userId)
-    {
-        return CanAsync(entry, userId, FilesSecurityActions.Comment);
-    }
-
-    public Task<bool> CanFillFormsAsync<T>(FileEntry<T> entry, Guid userId)
-    {
-        return CanAsync(entry, userId, FilesSecurityActions.FillForms);
-    }
-
-    public Task<bool> CanReviewAsync<T>(FileEntry<T> entry, Guid userId)
-    {
-        return CanAsync(entry, userId, FilesSecurityActions.Review);
-    }
-
-    public Task<bool> CanCustomFilterEditAsync<T>(FileEntry<T> entry, Guid userId)
-    {
-        return CanAsync(entry, userId, FilesSecurityActions.CustomFilter);
-    }
-
-    public Task<bool> CanCreateAsync<T>(FileEntry<T> entry, Guid userId)
-    {
-        return CanAsync(entry, userId, FilesSecurityActions.Create);
-    }
-
-    public Task<bool> CanEditAsync<T>(FileEntry<T> entry, Guid userId)
-    {
-        return CanAsync(entry, userId, FilesSecurityActions.Edit);
-    }
-
-    public Task<bool> CanDeleteAsync<T>(FileEntry<T> entry, Guid userId)
-    {
-        return CanAsync(entry, userId, FilesSecurityActions.Delete);
-    }
-
-    public Task<bool> CanEditRoomAsync<T>(FileEntry<T> entry, Guid userId)
-    {
-        return CanAsync(entry, userId, FilesSecurityActions.RoomEdit);
-    }
-
-    public Task<bool> CanRenameAsync<T>(FileEntry<T> entry, Guid userId)
-    {
-        return CanAsync(entry, userId, FilesSecurityActions.Rename);
-    }
-
-    public Task<bool> CanDownloadAsync<T>(FileEntry<T> entry)
-    {
-        return CanDownloadAsync(entry, _authContext.CurrentAccount.ID);
-    }
-
-    public async Task<bool> CanDownloadAsync<T>(FileEntry<T> entry, Guid userId)
-    {
-        if (!await CanReadAsync(entry, userId))
-        {
-            return false;
-        }
-
-        return CheckDenyDownload(entry);
-    }
-
-    public async Task<bool> CanShareAsync<T>(FileEntry<T> entry, Guid userId)
-    {
-        if (!await CanEditAsync(entry, userId))
-        {
-            return false;
-        }
-
-        return CheckDenySharing(entry);
-    }
-
-    public Task<bool> CanReadAsync<T>(FileEntry<T> entry)
-    {
-        return CanReadAsync(entry, _authContext.CurrentAccount.ID);
-    }
-
-    public Task<bool> CanCommentAsync<T>(FileEntry<T> entry)
-    {
-        return CanCommentAsync(entry, _authContext.CurrentAccount.ID);
-    }
-
-    public Task<bool> CanCustomFilterEditAsync<T>(FileEntry<T> entry)
-    {
-        return CanCustomFilterEditAsync(entry, _authContext.CurrentAccount.ID);
-    }
-
-    public Task<bool> CanFillFormsAsync<T>(FileEntry<T> entry)
-    {
-        return CanFillFormsAsync(entry, _authContext.CurrentAccount.ID);
-    }
-
-    public Task<bool> CanReviewAsync<T>(FileEntry<T> entry)
-    {
-        return CanReviewAsync(entry, _authContext.CurrentAccount.ID);
-    }
-
-    public Task<bool> CanCreateAsync<T>(FileEntry<T> entry)
-    {
-        return CanCreateAsync(entry, _authContext.CurrentAccount.ID);
-    }
-
-    public Task<bool> CanEditAsync<T>(FileEntry<T> entry)
-    {
-        return CanEditAsync(entry, _authContext.CurrentAccount.ID);
-    }
-
-    public Task<bool> CanRenameAsync<T>(FileEntry<T> entry)
-    {
-        return CanRenameAsync(entry, _authContext.CurrentAccount.ID);
-    }
-
-    public Task<bool> CanDeleteAsync<T>(FileEntry<T> entry)
-    {
-        return CanDeleteAsync(entry, _authContext.CurrentAccount.ID);
-    }
-    public Task<bool> CanDownload<T>(FileEntry<T> entry)
-    {
-        return CanDownloadAsync(entry, _authContext.CurrentAccount.ID);
-    }
-
-    public Task<bool> CanEditRoomAsync<T>(FileEntry<T> entry)
-    {
-        return CanEditRoomAsync(entry, _authContext.CurrentAccount.ID);
-    }
-
-    public Task<bool> CanShare<T>(FileEntry<T> entry)
-    {
-        return CanShareAsync(entry, _authContext.CurrentAccount.ID);
-    }
-
-    public Task<IEnumerable<Guid>> WhoCanReadAsync<T>(FileEntry<T> entry)
-    {
-        return WhoCanAsync(entry, FilesSecurityActions.Read);
-    }
-
-    private async Task<IEnumerable<Guid>> WhoCanAsync<T>(FileEntry<T> entry, FilesSecurityActions action)
-    {
-        var shares = await GetSharesAsync(entry);
-        var copyShares = shares.ToList();
-
-        FileShareRecord defaultShareRecord;
-
-        switch (entry.RootFolderType)
-        {
-            case FolderType.COMMON:
-                defaultShareRecord = new FileShareRecord
-                {
-                    Level = int.MaxValue,
-                    EntryId = entry.Id,
-                    EntryType = entry.FileEntryType,
-                    Share = DefaultCommonShare,
-                    Subject = Constants.GroupEveryone.ID,
-                    TenantId = _tenantManager.GetCurrentTenant().Id,
-                    Owner = _authContext.CurrentAccount.ID
-                };
-
-                if (!shares.Any())
-                {
-                    if ((defaultShareRecord.Share == FileShare.Read && action == FilesSecurityActions.Read) ||
-                        (defaultShareRecord.Share == FileShare.ReadWrite))
-                    {
-                        return _userManager.GetUsersByGroup(defaultShareRecord.Subject)
-                                          .Where(x => x.Status == EmployeeStatus.Active).Select(y => y.Id).Distinct();
-                    }
-
-                    return Enumerable.Empty<Guid>();
+        // save entries order
+        //var order = entries.Select((f, i) => new { Id = f.UniqID, Pos = i }).ToDictionary(e => e.Id, e => e.Pos);
+        var isVisitor = user.IsVisitor(_userManager);
+        var isAuthenticated = _authManager.GetAccountByID(_tenantManager.GetCurrentTenant().Id, userId).IsAuthenticated;
+        var isAdmin = _fileSecurityCommon.IsAdministrator(userId);
+
+        await foreach (var e in entries.Where(f => f != null))
+        {
+            if (e.RootFolderType == FolderType.COMMON ||
+                 e.RootFolderType == FolderType.USER ||
+                 e.RootFolderType == FolderType.SHARE ||
+                 e.RootFolderType == FolderType.Recent ||
+                 e.RootFolderType == FolderType.Favorites ||
+                 e.RootFolderType == FolderType.Templates ||
+                 e.RootFolderType == FolderType.Privacy ||
+                 e.RootFolderType == FolderType.Projects)
+            {
+                if (!isAuthenticated && userId != FileConstant.ShareLinkId)
+                {
+                    continue;
+                }
+
+                if (isOutsider && (e.RootFolderType == FolderType.USER
+                                   || e.RootFolderType == FolderType.SHARE
+                                   || e.RootFolderType == FolderType.Privacy))
+                {
+                    continue;
+                }
+
+                if (isVisitor && e.RootFolderType == FolderType.Recent)
+                {
+                    continue;
+                }
+
+                if (isVisitor && e.RootFolderType == FolderType.Favorites)
+                {
+                    continue;
+                }
+
+                if (isVisitor && e.RootFolderType == FolderType.Templates)
+                {
+                    continue;
+                }
+
+                if (isVisitor && e.RootFolderType == FolderType.Privacy)
+                {
+                    continue;
+                }
+
+                var folder = e as Folder<T>;
+                var file = e as File<T>;
+
+                if (action != FilesSecurityActions.Read && e.FileEntryType == FileEntryType.Folder)
+                {
+                    if (folder == null)
+                    {
+                        continue;
+                    }
+
+                    if (folder.FolderType == FolderType.Projects)
+                    {
+                        // Root Projects folder read-only
+                        continue;
+                    }
+
+                    if (folder.FolderType == FolderType.SHARE)
+                    {
+                        // Root Share folder read-only
+                        continue;
+                    }
+
+                    if (folder.FolderType == FolderType.Recent)
+                    {
+                        // Recent folder read-only
+                        continue;
+                    }
+
+                    if (folder.FolderType == FolderType.Favorites)
+                    {
+                        // Favorites folder read-only
+                        continue;
+                    }
+
+                    if (folder.FolderType == FolderType.Templates)
+                    {
+                        // Templates folder read-only
+                        continue;
+                    }
+                }
+
+                if (isVisitor && e.ProviderEntry)
+                {
+                    continue;
+                }
+
+                //if (e.FileEntryType == FileEntryType.File
+                //    && file.IsFillFormDraft)
+                //{
+                //    e.Access = FileShare.FillForms;
+
+                //    if (action != FilesSecurityActions.Read
+                //        && action != FilesSecurityActions.FillForms
+                //        && action != FilesSecurityActions.Delete)
+                //    {
+                //        continue;
+                //    }
+                //}
+
+                if (e.RootFolderType == FolderType.USER && e.RootCreateBy == userId && !isVisitor)
+                {
+                    // user has all right in his folder
+                    yield return e;
+                }
+
+                if (e.RootFolderType == FolderType.Privacy && e.RootCreateBy == userId && !isVisitor)
+                {
+                    // user has all right in his privacy folder
+                    yield return e;
+                }
+
+                if (e.FileEntryType == FileEntryType.Folder)
+                {
+                    if (folder == null)
+                    {
+                        continue;
+                    }
+
+                    if (DefaultCommonShare == FileShare.Read && action == FilesSecurityActions.Read && folder.FolderType == FolderType.COMMON)
+                    {
+                        // all can read Common folder
+                        yield return e;
+                    }
+
+                    if (action == FilesSecurityActions.Read && folder.FolderType == FolderType.SHARE)
+                    {
+                        // all can read Share folder
+                        yield return e;
+                    }
+
+                    if (action == FilesSecurityActions.Read && folder.FolderType == FolderType.Recent)
+                    {
+                        // all can read recent folder
+                        yield return e;
+                    }
+
+                    if (action == FilesSecurityActions.Read && folder.FolderType == FolderType.Favorites)
+                    {
+                        // all can read favorites folder
+                        yield return e;
+                    }
+
+                    if (action == FilesSecurityActions.Read && folder.FolderType == FolderType.Templates)
+                    {
+                        // all can read templates folder
+                        yield return e;
+                    }
+                }
+
+                if (e.RootFolderType == FolderType.COMMON && isAuthenticated)
+                {
+                    // administrator in Common has all right
+                    yield return e;
+                }
+
+                if (shares == null)
+                {
+                    var subjects = GetUserSubjects(userId);
+                    shares = (await GetSharesAsync(e))
+                        .Join(subjects, r => r.Subject, s => s, (r, s) => r)
+                        .OrderBy(r => r, new SubjectComparer(subjects))
+                        .ToList();
+                    // shares ordered by level
+                }
+
+                FileShareRecord ace;
+                if (e.FileEntryType == FileEntryType.File)
+                {
+                    ace = shares
+                        .OrderByDescending(r => r.Share, new FileShareRecord.ShareComparer())
+                        .FirstOrDefault(r => Equals(r.EntryId, e.Id) && r.EntryType == FileEntryType.File);
+                    if (ace == null)
+                    {
+                        // share on parent folders
+                        ace = shares.Where(r => Equals(r.EntryId, file.ParentId) && r.EntryType == FileEntryType.Folder)
+                                    .OrderBy(r => r.Level)
+                                    .ThenByDescending(r => r.Share, new FileShareRecord.ShareComparer())
+                                    .FirstOrDefault();
+                    }
+                }
+                else
+                {
+                    ace = shares.Where(r => Equals(r.EntryId, e.Id) && r.EntryType == FileEntryType.Folder)
+                                .OrderBy(r => r.Level)
+                                .ThenByDescending(r => r.Share, new FileShareRecord.ShareComparer())
+                                .FirstOrDefault();
+                }
+
+                var defaultShare = userId == FileConstant.ShareLinkId
+                        ? FileShare.Restrict
+                        : e.RootFolderType == FolderType.USER
+                        ? DefaultMyShare
+                    : e.RootFolderType == FolderType.Privacy
+                        ? DefaultPrivacyShare
+                        : DefaultCommonShare;
+
+                e.Access = ace != null ? ace.Share : defaultShare;
+
+                if (action == FilesSecurityActions.Read && e.Access != FileShare.Restrict)
+                {
+                    yield return e;
+                }
+                else if (action == FilesSecurityActions.Comment && (e.Access == FileShare.Comment || e.Access == FileShare.Review || e.Access == FileShare.CustomFilter || e.Access == FileShare.ReadWrite))
+                {
+                    yield return e;
+                }
+                else if (action == FilesSecurityActions.FillForms && (e.Access == FileShare.FillForms || e.Access == FileShare.Review || e.Access == FileShare.ReadWrite))
+                {
+                    yield return e;
+                }
+                else if (action == FilesSecurityActions.Review && (e.Access == FileShare.Review || e.Access == FileShare.ReadWrite))
+                {
+                    yield return e;
+                }
+                else if (action == FilesSecurityActions.CustomFilter && (e.Access == FileShare.CustomFilter || e.Access == FileShare.ReadWrite))
+                {
+                    yield return e;
+                }
+                else if (action == FilesSecurityActions.Edit && e.Access == FileShare.ReadWrite)
+                {
+                    yield return e;
+                }
+                else if (action == FilesSecurityActions.Create && e.Access == FileShare.ReadWrite)
+                {
+                    yield return e;
+                }
+                else if (e.Access != FileShare.Restrict && e.CreateBy == userId && (e.FileEntryType == FileEntryType.File || folder.FolderType != FolderType.COMMON))
+                {
+                    yield return e;
+                }
+
+                if (e.CreateBy == userId)
+                {
+                    e.Access = FileShare.None; //HACK: for client
+                }
+            }
+
+            if (e.RootFolderType == FolderType.BUNCH)
+            {
+                var folderDao = _daoFactory.GetFolderDao<T>();
+                var root = e.RootId;
+
+                var rootsFolders = folderDao.GetFoldersAsync(root);
+                var bunches = await folderDao.GetBunchObjectIDsAsync(await rootsFolders.Select(r => r.Id).ToListAsync());
+                var findedAdapters = FilesIntegration.GetFileSecurity(bunches);
+
+                findedAdapters.TryGetValue(e.RootId.ToString(), out var adapter);
+
+                if (adapter == null)
+                {
+                    continue;
+                }
+
+                if (await adapter.CanReadAsync(e, userId) &&
+                    await adapter.CanCreateAsync(e, userId) &&
+                    await adapter.CanEditAsync(e, userId) &&
+                    await adapter.CanDeleteAsync(e, userId))
+                {
+                    e.Access = FileShare.None;
+                    yield return e;
+                }
+                else if (action == FilesSecurityActions.Comment && await adapter.CanCommentAsync(e, userId))
+                {
+                    e.Access = FileShare.Comment;
+                    yield return e;
+                }
+                else if (action == FilesSecurityActions.FillForms && await adapter.CanFillFormsAsync(e, userId))
+                {
+                    e.Access = FileShare.FillForms;
+                    yield return e;
+                }
+                else if (action == FilesSecurityActions.Review && await adapter.CanReviewAsync(e, userId))
+                {
+                    e.Access = FileShare.Review;
+                    yield return e;
+                }
+                else if (action == FilesSecurityActions.CustomFilter && await adapter.CanCustomFilterEditAsync(e, userId))
+                {
+                    e.Access = FileShare.CustomFilter;
+                    yield return e;
+                }
+                else if (action == FilesSecurityActions.Create && await adapter.CanCreateAsync(e, userId))
+                {
+                    e.Access = FileShare.ReadWrite;
+                    yield return e;
+                }
+                else if (action == FilesSecurityActions.Delete && await adapter.CanDeleteAsync(e, userId))
+                {
+                    e.Access = FileShare.ReadWrite;
+                    yield return e;
+                }
+                else if (action == FilesSecurityActions.Read && await adapter.CanReadAsync(e, userId))
+                {
+                    if (await adapter.CanCreateAsync(e, userId) ||
+                        await adapter.CanDeleteAsync(e, userId) ||
+                        await adapter.CanEditAsync(e, userId))
+                    {
+                        e.Access = FileShare.ReadWrite;
+                    }
+                    else
+                    {
+                        e.Access = FileShare.Read;
+                    }
+
+                    yield return e;
+                }
+                else if (action == FilesSecurityActions.Edit && await adapter.CanEditAsync(e, userId))
+                {
+                    e.Access = FileShare.ReadWrite;
+
+                    yield return e;
+                }
+
+            }
+
+            // files in trash
+            if ((action == FilesSecurityActions.Read || action == FilesSecurityActions.Delete) && e.RootFolderType == FolderType.TRASH)
+            {
+                var folderDao = _daoFactory.GetFolderDao<T>();
+                var mytrashId = await folderDao.GetFolderIDTrashAsync(false, userId);
+                if (!Equals(mytrashId, 0) && Equals(e.RootId, mytrashId))
+                {
+                    yield return e;
+                }
+            }
+
+            if (_fileSecurityCommon.IsAdministrator(userId) && e.RootFolderType == FolderType.DEFAULT)
+            {
+                // administrator can work with crashed entries (crash in files_folder_tree)
+                yield return e;
+            }
+        }
+    }
+
+    public Task ShareAsync<T>(T entryId, FileEntryType entryType, Guid @for, FileShare share)
+    {
+        var securityDao = _daoFactory.GetSecurityDao<T>();
+        var r = new FileShareRecord
+        {
+            TenantId = _tenantManager.GetCurrentTenant().Id,
+            EntryId = entryId,
+            EntryType = entryType,
+            Subject = @for,
+            Owner = _authContext.CurrentAccount.ID,
+            Share = share,
+        };
+
+        return securityDao.SetShareAsync(r);
+    }
+
+    public Task<IEnumerable<FileShareRecord>> GetSharesAsync<T>(IEnumerable<FileEntry<T>> entries)
+    {
+        return _daoFactory.GetSecurityDao<T>().GetSharesAsync(entries);
+    }
+
+    public Task<IEnumerable<FileShareRecord>> GetSharesAsync<T>(FileEntry<T> entry)
+    {
+        return _daoFactory.GetSecurityDao<T>().GetSharesAsync(entry);
+    }
+
+    //public async Task<List<FileEntry>> GetSharesForMeAsync(FilterType filterType, bool subjectGroup, Guid subjectID, string searchText = "", bool searchInContent = false, bool withSubfolders = false)
+    //{
+    //    var securityDao = _daoFactory.GetSecurityDao<int>();
+    //    var subjects = GetUserSubjects(_authContext.CurrentAccount.ID);
+    //    IEnumerable<FileShareRecord> records = await securityDao.GetSharesAsync(subjects);
+
+    //    var result = new List<FileEntry>();
+    //    result.AddRange(await GetSharesForMeAsync<int>(records.Where(r => r.EntryId is int), subjects, filterType, subjectGroup, subjectID, searchText, searchInContent, withSubfolders));
+    //    result.AddRange(await GetSharesForMeAsync<string>(records.Where(r => r.EntryId is string), subjects, filterType, subjectGroup, subjectID, searchText, searchInContent, withSubfolders));
+
+    //    return result;
+    //}
+
+    public async Task<IEnumerable<FileEntry>> GetSharesForMeAsync(FilterType filterType, bool subjectGroup, Guid subjectID, string searchText = "", bool searchInContent = false, bool withSubfolders = false)
+    {
+        var securityDao = _daoFactory.GetSecurityDao<int>();
+        var subjects = GetUserSubjects(_authContext.CurrentAccount.ID);
+        var records = await securityDao.GetSharesAsyncEnumerable(subjects).ToListAsync();
+
+        var result = Enumerable.Empty<FileEntry>();
+
+        var firstTask = GetSharesForMeAsyncEnumerable<int>(records.Where(r => r.EntryId is int), subjects, filterType, subjectGroup, subjectID, searchText, searchInContent, withSubfolders).ToListAsync();
+        var secondTask = GetSharesForMeAsyncEnumerable<string>(records.Where(r => r.EntryId is string), subjects, filterType, subjectGroup, subjectID, searchText, searchInContent, withSubfolders).ToListAsync();
+
+        result.Concat(await firstTask);
+        result.Concat(await secondTask);
+
+        return result;
+    }
+
+    private async Task<List<FileEntry>> GetSharesForMeAsync<T>(IEnumerable<FileShareRecord> records, List<Guid> subjects, FilterType filterType, bool subjectGroup, Guid subjectID, string searchText = "", bool searchInContent = false, bool withSubfolders = false)
+    {
+        var folderDao = _daoFactory.GetFolderDao<T>();
+        var fileDao = _daoFactory.GetFileDao<T>();
+        var securityDao = _daoFactory.GetSecurityDao<T>();
+
+        var fileIds = new Dictionary<T, FileShare>();
+        var folderIds = new Dictionary<T, FileShare>();
+
+        var recordGroup = records.GroupBy(r => new { r.EntryId, r.EntryType }, (key, group) => new
+        {
+            firstRecord = group.OrderBy(r => r, new SubjectComparer(subjects))
+                .ThenByDescending(r => r.Share, new FileShareRecord.ShareComparer())
+                .First()
+        });
+
+        foreach (var r in recordGroup.Where(r => r.firstRecord.Share != FileShare.Restrict))
+        {
+            if (r.firstRecord.EntryType == FileEntryType.Folder)
+            {
+                if (!folderIds.ContainsKey((T)r.firstRecord.EntryId))
+                {
+                    folderIds.Add((T)r.firstRecord.EntryId, r.firstRecord.Share);
                 }
-
-                break;
-
-            case FolderType.USER:
-                defaultShareRecord = new FileShareRecord
-                {
-                    Level = int.MaxValue,
-                    EntryId = entry.Id,
-                    EntryType = entry.FileEntryType,
-                    Share = DefaultMyShare,
-                    Subject = entry.RootCreateBy,
-                    TenantId = _tenantManager.GetCurrentTenant().Id,
-                    Owner = entry.RootCreateBy
-                };
-
-                if (!shares.Any())
-                {
-                    return new List<Guid>
-                        {
-                            entry.RootCreateBy
-                        };
-                }
-
-                break;
-
-            case FolderType.Privacy:
-                defaultShareRecord = new FileShareRecord
-                {
-                    Level = int.MaxValue,
-                    EntryId = entry.Id,
-                    EntryType = entry.FileEntryType,
-                    Share = DefaultPrivacyShare,
-                    Subject = entry.RootCreateBy,
-                    TenantId = _tenantManager.GetCurrentTenant().Id,
-                    Owner = entry.RootCreateBy
-                };
-
-                if (!shares.Any())
-                {
-                    return new List<Guid>
-                        {
-                            entry.RootCreateBy
-                        };
-                }
-
-                break;
-
-            case FolderType.BUNCH:
-                if (action == FilesSecurityActions.Read)
-                {
-                    var folderDao = _daoFactory.GetFolderDao<T>();
-                    var root = await folderDao.GetFolderAsync(entry.RootId);
-                    if (root != null)
-                    {
-                        var path = await folderDao.GetBunchObjectIDAsync(root.Id);
-
-                        var adapter = FilesIntegration.GetFileSecurity(path);
-
-                        if (adapter != null)
-                        {
-                            return await adapter.WhoCanReadAsync(entry);
-                        }
-                    }
-                }
-
-                // TODO: For Projects and other
-                defaultShareRecord = null;
-                break;
-
-            case FolderType.VirtualRooms:
-                defaultShareRecord = new FileShareRecord
-                {
-                    Level = int.MaxValue,
-                    EntryId = entry.Id,
-                    EntryType = entry.FileEntryType,
-                    Share = FileShare.Read,
-                    Subject = WebItemManager.DocumentsProductID,
-                    TenantId = _tenantManager.GetCurrentTenant().Id,
-                    Owner = entry.RootCreateBy
-                };
-
-                if (!shares.Any())
-                {
-                    if ((defaultShareRecord.Share == FileShare.Read && action == FilesSecurityActions.Read) ||
-                        (defaultShareRecord.Share == FileShare.ReadWrite))
-                    {
-                        return _userManager.GetUsersByGroup(defaultShareRecord.Subject)
-                                          .Where(x => x.Status == EmployeeStatus.Active).Select(y => y.Id).Distinct();
-                    }
-
-                    return Enumerable.Empty<Guid>();
-                }
-
-                break;
-
-            default:
-                defaultShareRecord = null;
-                break;
-        }
-
-        if (defaultShareRecord != null)
-        {
-            shares = shares.Concat(new[] { defaultShareRecord });
-        }
-
-        var manyShares = shares.SelectMany(x =>
-        {
-            var groupInfo = _userManager.GetGroupInfo(x.Subject);
-
-            if (groupInfo.ID != Constants.LostGroupInfo.ID)
-            {
-                return _userManager.GetUsersByGroup(groupInfo.ID)
-                .Where(p => p.Status == EmployeeStatus.Active)
-                .Select(y => y.Id);
-            }
-
-            return new[] { x.Subject };
-        })
-            .Distinct();
-
-        var result = new List<Guid>();
-
-        foreach (var x in manyShares)
-        {
-            if (await CanAsync(entry, x, action, copyShares))
-            {
-                result.Add(x);
-            }
-        }
-
-        return result;
-    }
-
-    public Task<IEnumerable<FileEntry<T>>> FilterReadAsync<T>(IEnumerable<FileEntry<T>> entries)
-    {
-        return FilterAsync(entries, FilesSecurityActions.Read, _authContext.CurrentAccount.ID);
-    }
-
-    public IAsyncEnumerable<FileEntry<T>> FilterReadAsync<T>(IAsyncEnumerable<FileEntry<T>> entries)
-    {
-        return FilterAsync(entries, FilesSecurityActions.Read, _authContext.CurrentAccount.ID);
-    }
-
-    public Task<IEnumerable<FileEntry<T>>> FilterEditAsync<T>(IEnumerable<FileEntry<T>> entries)
-    {
-        return FilterAsync(entries, FilesSecurityActions.Edit, _authContext.CurrentAccount.ID);
-    }
-
-    private async Task<bool> CanAsync<T>(FileEntry<T> entry, Guid userId, FilesSecurityActions action, IEnumerable<FileShareRecord> shares = null)
-    {
-        return (await FilterAsync(new[] { entry }, action, userId, shares)).Any();
-    }
-
-    public async Task<IEnumerable<File<T>>> FilterDownloadAsync<T>(IEnumerable<File<T>> entries)
-    {
-        return (await FilterReadAsync(entries)).Where(CheckDenyDownload).ToList();
-    }
-
-    public async Task<IEnumerable<Folder<T>>> FilterDownloadAsync<T>(IEnumerable<Folder<T>> entries)
-    {
-        return (await FilterReadAsync(entries)).Where(CheckDenyDownload).ToList();
-    }
-
-    private bool CheckDenyDownload<T>(FileEntry<T> entry)
-    {
-        return entry.DenyDownload
-            ? entry.Access != FileShare.Read && entry.Access != FileShare.Comment
-            : true;
-    }
-
-    public async Task<IEnumerable<File<T>>> FilterSharingAsync<T>(IEnumerable<File<T>> entries)
-    {
-        return (await FilterEditAsync(entries)).Where(CheckDenySharing).ToList();
-    }
-
-    private bool CheckDenySharing<T>(FileEntry<T> entry)
-    {
-        return entry.DenySharing
-            ? entry.Access != FileShare.ReadWrite
-            : true;
-    }
-
-    private async Task<List<Tuple<FileEntry<T>, bool>>> CanAsync<T>(IEnumerable<FileEntry<T>> entry, Guid userId, FilesSecurityActions action)
-    {
-        var filtres = await FilterAsync(entry, action, userId);
-
-        return entry.Select(r => new Tuple<FileEntry<T>, bool>(r, filtres.Any(a => a.Id.Equals(r.Id)))).ToList();
-    }
-    private Task<IEnumerable<FileEntry<T>>> FilterAsync<T>(IEnumerable<FileEntry<T>> entries, FilesSecurityActions action, Guid userId, IEnumerable<FileShareRecord> shares = null)
-    {
-        if (entries == null || !entries.Any())
-        {
-            return Task.FromResult(Enumerable.Empty<FileEntry<T>>());
-        }
-
-        var user = _userManager.GetUsers(userId);
-        var isOutsider = user.IsOutsider(_userManager);
-
-        if (isOutsider && action != FilesSecurityActions.Read)
-        {
-            return Task.FromResult(Enumerable.Empty<FileEntry<T>>());
-        }
-
-        return InternalFilterAsync(entries, action, userId, shares, user, isOutsider);
-    }
-
-    private async Task<IEnumerable<FileEntry<T>>> InternalFilterAsync<T>(IEnumerable<FileEntry<T>> entries, FilesSecurityActions action, Guid userId, IEnumerable<FileShareRecord> shares, UserInfo user, bool isOutsider)
-    {
-        entries = entries.Where(f => f != null).ToList();
-        var result = new List<FileEntry<T>>(entries.Count());
-
-        // save entries order
-        var order = entries.Select((f, i) => new { Id = f.UniqID, Pos = i }).ToDictionary(e => e.Id, e => e.Pos);
-
-        // common or my files
-        Func<FileEntry<T>, bool> filter =
-            f => f.RootFolderType == FolderType.COMMON ||
-                 f.RootFolderType == FolderType.USER ||
-                 f.RootFolderType == FolderType.SHARE ||
-                 f.RootFolderType == FolderType.Recent ||
-                 f.RootFolderType == FolderType.Favorites ||
-                 f.RootFolderType == FolderType.Templates ||
-                 f.RootFolderType == FolderType.Privacy ||
-<<<<<<< HEAD
-                 f.RootFolderType == FolderType.Projects;
-
-=======
-                 f.RootFolderType == FolderType.Projects ||
-                 f.RootFolderType == FolderType.VirtualRooms ||
-                 f.RootFolderType == FolderType.Archive;
-
->>>>>>> 5d4715e6
-        var isVisitor = user.IsVisitor(_userManager);
-
-        if (entries.Any(filter))
-        {
-            List<Guid> subjects = null;
-            foreach (var e in entries.Where(filter))
-            {
-                if (!_authManager.GetAccountByID(_tenantManager.GetCurrentTenant().Id, userId).IsAuthenticated && userId != FileConstant.ShareLinkId)
-                {
-                    continue;
-                }
-
-                if (isOutsider && (e.RootFolderType == FolderType.USER
-                                   || e.RootFolderType == FolderType.SHARE
-                                   || e.RootFolderType == FolderType.Privacy))
-                {
-                    continue;
-                }
-
-                if (isVisitor && e.RootFolderType == FolderType.Recent)
-                {
-                    continue;
-                }
-
-                if (isVisitor && e.RootFolderType == FolderType.Favorites)
-                {
-                    continue;
-                }
-
-                if (isVisitor && e.RootFolderType == FolderType.Templates)
-                {
-                    continue;
-                }
-
-                if (isVisitor && e.RootFolderType == FolderType.Privacy)
-                {
-                    continue;
-                }
-
-                var folder = e as Folder<T>;
-                var file = e as File<T>;
-
-                if (action != FilesSecurityActions.Read && e.FileEntryType == FileEntryType.Folder)
-                {
-                    if (folder == null)
-                    {
-                        continue;
-                    }
-
-                    if (folder.FolderType == FolderType.Projects)
-                    {
-                        // Root Projects folder read-only
-                        continue;
-                    }
-
-                    if (folder.FolderType == FolderType.SHARE)
-                    {
-                        // Root Share folder read-only
-                        continue;
-                    }
-
-                    if (folder.FolderType == FolderType.Recent)
-                    {
-                        // Recent folder read-only
-                        continue;
-                    }
-
-                    if (folder.FolderType == FolderType.Favorites)
-                    {
-                        // Favorites folder read-only
-                        continue;
-                    }
-
-                    if (folder.FolderType == FolderType.Templates)
-                    {
-                        // Templates folder read-only
-                        continue;
-                    }
-
-                    if (folder.FolderType == FolderType.Archive)
-                    {
-                        continue;
-                    }
-                }
-
-                if (isVisitor && e.ProviderEntry)
-                {
-                    continue;
-                }
-
-                //if (e.FileEntryType == FileEntryType.File
-                //    && file.IsFillFormDraft)
-                //{
-                //    e.Access = FileShare.FillForms;
-
-                //    if (action != FilesSecurityActions.Read
-                //        && action != FilesSecurityActions.FillForms
-                //        && action != FilesSecurityActions.Delete)
-                //    {
-                //        continue;
-                //    }
-                //}
-
-                if (e.RootFolderType == FolderType.USER && e.RootCreateBy == userId && !isVisitor)
-                {
-                    // user has all right in his folder
-                    result.Add(e);
-                    continue;
-                }
-
-                if (e.RootFolderType == FolderType.Privacy && e.RootCreateBy == userId && !isVisitor)
-                {
-                    // user has all right in his privacy folder
-                    result.Add(e);
-                    continue;
-                }
-
-                if (e.FileEntryType == FileEntryType.Folder)
-                {
-                    if (folder == null)
-                    {
-                        continue;
-                    }
-
-                    if (DefaultCommonShare == FileShare.Read && action == FilesSecurityActions.Read && folder.FolderType == FolderType.COMMON)
-                    {
-                        // all can read Common folder
-                        result.Add(e);
-                        continue;
-                    }
-
-                    if (action == FilesSecurityActions.Read && folder.FolderType == FolderType.SHARE)
-                    {
-                        // all can read Share folder
-                        result.Add(e);
-                        continue;
-                    }
-
-                    if (action == FilesSecurityActions.Read && folder.FolderType == FolderType.Recent)
-                    {
-                        // all can read recent folder
-                        result.Add(e);
-                        continue;
-                    }
-
-                    if (action == FilesSecurityActions.Read && folder.FolderType == FolderType.Favorites)
-                    {
-                        // all can read favorites folder
-                        result.Add(e);
-                        continue;
-                    }
-
-                    if (action == FilesSecurityActions.Read && folder.FolderType == FolderType.Templates)
-                    {
-                        // all can read templates folder
-                        result.Add(e);
-                        continue;
-                    }
-                }
-
-                if (e.RootFolderType == FolderType.COMMON && _fileSecurityCommon.IsAdministrator(userId))
-                {
-                    // administrator in Common has all right
-                    result.Add(e);
-                    continue;
-                }
-<<<<<<< HEAD
-
-=======
-
-                if (e.RootFolderType == FolderType.VirtualRooms && _fileSecurityCommon.IsAdministrator(userId))
-                {
-                    // administrator in VirtualRooms has all right
-                    result.Add(e);
-                    continue;
-                }
-
-                if (action == FilesSecurityActions.Delete && e.RootFolderType == FolderType.Archive && _fileSecurityCommon.IsAdministrator(userId))
-                {
-                    result.Add(e);
-                    continue;
-                }
-
->>>>>>> 5d4715e6
-                if (subjects == null)
-                {
-                    subjects = GetUserSubjects(userId);
-                    if (shares == null)
-                    {
-                        shares = await GetSharesAsync(entries);
-                        // shares ordered by level
-                    }
-                    shares = shares
-                        .Join(subjects, r => r.Subject, s => s, (r, s) => r)
-                        .ToList();
-                }
-
-                FileShareRecord ace;
-                if (e.FileEntryType == FileEntryType.File)
-                {
-                    ace = shares
-                        .OrderBy(r => r, new SubjectComparer(subjects))
-                        .ThenByDescending(r => r.Share, new FileShareRecord.ShareComparer())
-                        .FirstOrDefault(r => Equals(r.EntryId, e.Id) && r.EntryType == FileEntryType.File);
-                    if (ace == null)
-                    {
-                        // share on parent folders
-                        ace = shares.Where(r => Equals(r.EntryId, file.ParentId) && r.EntryType == FileEntryType.Folder)
-                                    .OrderBy(r => r, new SubjectComparer(subjects))
-                                    .ThenBy(r => r.Level)
-                                    .ThenByDescending(r => r.Share, new FileShareRecord.ShareComparer())
-                                    .FirstOrDefault();
-                    }
-                }
-                else
-                {
-                    ace = shares.Where(r => Equals(r.EntryId, e.Id) && r.EntryType == FileEntryType.Folder)
-                                .OrderBy(r => r, new SubjectComparer(subjects))
-                                .ThenBy(r => r.Level)
-                                .ThenByDescending(r => r.Share, new FileShareRecord.ShareComparer())
-                                .FirstOrDefault();
-                }
-
-                var defaultShare = userId == FileConstant.ShareLinkId
-                        ? FileShare.Restrict
-                        : e.RootFolderType == FolderType.USER
-                        ? DefaultMyShare
-                    : e.RootFolderType == FolderType.Privacy
-                        ? DefaultPrivacyShare
-                        : DefaultCommonShare;
-
-                e.Access = ace != null ? ace.Share : defaultShare;
-
-                if (action == FilesSecurityActions.Read && e.Access != FileShare.Restrict)
-                {
-                    result.Add(e);
-                }
-                else if (action == FilesSecurityActions.Comment && (e.Access == FileShare.Comment || e.Access == FileShare.Review || e.Access == FileShare.CustomFilter || e.Access == FileShare.ReadWrite || e.Access == FileShare.RoomManager || e.Access == FileShare.Editing))
-                {
-                    result.Add(e);
-                }
-                else if (action == FilesSecurityActions.FillForms && (e.Access == FileShare.FillForms || e.Access == FileShare.Review || e.Access == FileShare.ReadWrite || e.Access == FileShare.RoomManager || e.Access == FileShare.Editing))
-                {
-                    result.Add(e);
-                }
-                else if (action == FilesSecurityActions.Review && (e.Access == FileShare.Review || e.Access == FileShare.ReadWrite || e.Access == FileShare.RoomManager || e.Access == FileShare.Editing))
-                {
-                    result.Add(e);
-                }
-                else if (action == FilesSecurityActions.CustomFilter && (e.Access == FileShare.CustomFilter || e.Access == FileShare.ReadWrite || e.Access == FileShare.RoomManager || e.Access == FileShare.Editing))
-                {
-                    result.Add(e);
-                }
-                else if (action == FilesSecurityActions.Edit && (e.Access == FileShare.ReadWrite || e.Access == FileShare.RoomManager || e.Access == FileShare.Editing))
-                {
-                    result.Add(e);
-                }
-                else if (action == FilesSecurityActions.Rename && (e.Access == FileShare.ReadWrite || e.Access == FileShare.RoomManager))
-                {
-                    result.Add(e);
-                }
-                else if (action == FilesSecurityActions.RoomEdit && e.Access == FileShare.RoomManager)
-                {
-                    result.Add(e);
-                }
-                else if (action == FilesSecurityActions.Create && (e.Access == FileShare.ReadWrite || e.Access == FileShare.RoomManager))
-                {
-                    result.Add(e);
-                }
-                else if (action == FilesSecurityActions.Delete && (e.Access == FileShare.RoomManager || e.Access == FileShare.ReadWrite))
-                {
-                    if (file != null && (file.RootFolderType == FolderType.VirtualRooms || file.RootFolderType == FolderType.Archive))
-                    {
-                        result.Add(e);
-                    }
-                    else if (folder != null && (folder.RootFolderType == FolderType.VirtualRooms || folder.RootFolderType == FolderType.Archive) &&
-                        folder.FolderType == FolderType.DEFAULT)
-                    {
-                        result.Add(e);
-                    }
-                }
-                else if (e.Access != FileShare.Restrict && e.CreateBy == userId && (e.FileEntryType == FileEntryType.File || folder.FolderType != FolderType.COMMON))
-                {
-                    result.Add(e);
-                }
-
-                if (e.CreateBy == userId)
-                {
-                    e.Access = FileShare.None; //HACK: for client
+            }
+            else
+            {
+                if (!fileIds.ContainsKey((T)r.firstRecord.EntryId))
+                {
+                    fileIds.Add((T)r.firstRecord.EntryId, r.firstRecord.Share);
                 }
             }
-        }
-
-        // files in bunch
-        filter = f => f.RootFolderType == FolderType.BUNCH;
-        if (entries.Any(filter))
-        {
-            var folderDao = _daoFactory.GetFolderDao<T>();
-            var filteredEntries = entries.Where(filter).ToList();
-            var roots = filteredEntries
-                    .Select(r => r.RootId)
-                    .ToList();
-
-            var rootsFolders = folderDao.GetFoldersAsync(roots);
-            var bunches = await folderDao.GetBunchObjectIDsAsync(await rootsFolders.Select(r => r.Id).ToListAsync());
-            var findedAdapters = FilesIntegration.GetFileSecurity(bunches);
-
-            foreach (var e in filteredEntries)
-            {
-                findedAdapters.TryGetValue(e.RootId.ToString(), out var adapter);
-
-                if (adapter == null)
-                {
-                    continue;
+        }
+
+        var entries = new List<FileEntry<T>>();
+
+        if (filterType != FilterType.FoldersOnly)
+        {
+            var files = await fileDao.GetFilesFilteredAsync(fileIds.Keys.ToArray(), filterType, subjectGroup, subjectID, searchText, searchInContent).ToListAsync();
+            var share = await _globalFolder.GetFolderShareAsync<T>(_daoFactory);
+
+            files.ForEach(x =>
+            {
+                if (fileIds.TryGetValue(x.Id, out var access))
+                {
+                    x.Access = fileIds[x.Id];
+                    x.FolderIdDisplay = share;
+                }
+            });
+
+            entries.AddRange(files);
+        }
+
+        if (filterType == FilterType.None || filterType == FilterType.FoldersOnly)
+        {
+            IEnumerable<FileEntry<T>> folders = await folderDao.GetFoldersAsync(folderIds.Keys, filterType, subjectGroup, subjectID, searchText, withSubfolders, false).ToListAsync();
+
+            if (withSubfolders)
+            {
+                var filteredFolders = await FilterReadAsync(folders);
+                folders = filteredFolders.ToList();
+            }
+
+            var share = await _globalFolder.GetFolderShareAsync<T>(_daoFactory);
+
+            foreach (var folder in folders)
+            {
+                if (folderIds.TryGetValue(folder.Id, out var access))
+                {
+                    folder.Access = folderIds[folder.Id];
+                    folder.FolderIdDisplay = share;
+                }
+            }
+
+
+            entries.AddRange(folders.Cast<FileEntry<T>>());
+        }
+
+        if (filterType != FilterType.FoldersOnly && withSubfolders)
+        {
+            IEnumerable<FileEntry<T>> filesInSharedFolders = await fileDao.GetFilesAsync(folderIds.Keys, filterType, subjectGroup, subjectID, searchText, searchInContent);
+            filesInSharedFolders = await FilterReadAsync(filesInSharedFolders);
+            entries.AddRange(filesInSharedFolders);
+            entries = entries.Distinct().ToList();
+        }
+
+        entries = entries.Where(f =>
+                                f.RootFolderType == FolderType.USER // show users files
+                                && f.RootCreateBy != _authContext.CurrentAccount.ID // don't show my files
+                                && (!f.ProviderEntry || _filesSettingsHelper.EnableThirdParty) // show thirdparty provider only if enabled
+            ).ToList();
+
+        if (_userManager.GetUsers(_authContext.CurrentAccount.ID).IsVisitor(_userManager))
+        {
+            entries = entries.Where(r => !r.ProviderEntry).ToList();
+        }
+
+        var failedEntries = entries.Where(x => !string.IsNullOrEmpty(x.Error));
+        var failedRecords = new List<FileShareRecord>();
+
+        foreach (var failedEntry in failedEntries)
+        {
+            var entryType = failedEntry.FileEntryType;
+
+            var failedRecord = records.First(x => x.EntryId.Equals(failedEntry.Id) && x.EntryType == entryType);
+
+            failedRecord.Share = FileShare.None;
+
+            failedRecords.Add(failedRecord);
+        }
+
+        if (failedRecords.Count > 0)
+        {
+            await securityDao.DeleteShareRecordsAsync(failedRecords);
+        }
+
+        return entries.Where(x => string.IsNullOrEmpty(x.Error)).Cast<FileEntry>().ToList();
+    }
+
+    public async Task<List<FileEntry>> GetVirtualRoomsAsync(IEnumerable<FilterType> filterTypes, Guid subjectId, string searchText, bool searchInContent, bool withSubfolders,
+        OrderBy orderBy, SearchArea searchArea, IEnumerable<string> tagNames)
+    {
+        if (_fileSecurityCommon.IsAdministrator(_authContext.CurrentAccount.ID))
+        {
+            return await GetVirtualRoomsForAdminAsync(filterTypes, subjectId, searchText, searchInContent, withSubfolders, searchArea, orderBy, tagNames);
+        }
+        else
+        {
+            var securityDao = _daoFactory.GetSecurityDao<int>();
+            var subjects = GetUserSubjects(_authContext.CurrentAccount.ID);
+            var records = await securityDao.GetSharesAsync(subjects);
+            var entries = new List<FileEntry>();
+
+            var rooms = await GetVirtualRoomsForUserAsync<int>(records.Where(r => r.EntryId is int), subjects, filterTypes, subjectId, searchText, searchInContent, withSubfolders, searchArea, tagNames);
+            var thirdPartyRooms = await GetVirtualRoomsForUserAsync<string>(records.Where(r => r.EntryId is string), subjects, filterTypes, subjectId, searchText, searchInContent, withSubfolders, searchArea, tagNames);
+
+            entries.AddRange(rooms);
+            entries.AddRange(thirdPartyRooms);
+
+            return entries;
+        }
+    }
+
+    private async Task<List<FileEntry>> GetVirtualRoomsForAdminAsync(IEnumerable<FilterType> filterTypes, Guid subjectId, string search, bool searchInContent, bool withSubfolders, SearchArea searchArea,
+        OrderBy orderBy, IEnumerable<string> tagNames)
+    {
+        var folderDao = _daoFactory.GetFolderDao<int>();
+        var folderThirdpartyDao = _daoFactory.GetFolderDao<string>();
+        var fileDao = _daoFactory.GetFileDao<int>();
+        var fileThidpartyDao = _daoFactory.GetFileDao<string>();
+        var providerDao = _daoFactory.ProviderDao;
+        var entries = new List<FileEntry>();
+
+        var foldersInt = new List<FileEntry<int>>();
+        var foldersString = new List<FileEntry<string>>();
+
+        if (searchArea == SearchArea.Any || searchArea == SearchArea.Active)
+        {
+            var roomsFolderId = await _globalFolder.GetFolderVirtualRoomsAsync<int>(_daoFactory);
+            var thirdpartyFoldersId = await providerDao.GetProvidersInfoAsync(FolderType.VirtualRooms).Select(p => p.FolderId).ToListAsync();
+
+            var rooms = await folderDao.GetFoldersAsync(roomsFolderId, orderBy, filterTypes, false, subjectId, search, withSubfolders, tagNames).ToListAsync();
+            var thirdpartyRooms = await folderThirdpartyDao.GetFoldersAsync(thirdpartyFoldersId, filterTypes, false, subjectId, search, withSubfolders, false, tagNames)
+                .ToListAsync();
+
+            foldersInt.AddRange(rooms);
+            foldersString.AddRange(thirdpartyRooms);
+
+            if (withSubfolders)
+            {
+                var files = await fileDao.GetFilesAsync(roomsFolderId, orderBy, FilterType.None, false, subjectId, search, searchInContent, withSubfolders).ToListAsync();
+                var thidpartyFiles = await fileThidpartyDao.GetFilesAsync(thirdpartyFoldersId, FilterType.None, false, subjectId, search, searchInContent);
+
+                entries.AddRange(files);
+                entries.AddRange(thidpartyFiles);
+            }
+        }
+        if (searchArea == SearchArea.Any || searchArea == SearchArea.Archive)
+        {
+            var archiveFolderId = await _globalFolder.GetFolderArchive<int>(_daoFactory);
+            var thirdpartyFoldersId = await providerDao.GetProvidersInfoAsync(FolderType.Archive).Select(p => p.FolderId).ToListAsync();
+
+            var rooms = await folderDao.GetFoldersAsync(archiveFolderId, orderBy, filterTypes, false, subjectId, search, withSubfolders, tagNames).ToListAsync();
+            var thirdpartyRooms = await folderThirdpartyDao.GetFoldersAsync(thirdpartyFoldersId, filterTypes, false, subjectId, search, withSubfolders, false, tagNames)
+                .ToListAsync();
+
+            foldersInt.AddRange(rooms);
+            foldersString.AddRange(thirdpartyRooms);
+
+            if (withSubfolders)
+            {
+                var files = await fileDao.GetFilesAsync(archiveFolderId, orderBy, FilterType.None, false, subjectId, search, searchInContent, withSubfolders).ToListAsync();
+                var thidpartyFiles = await fileThidpartyDao.GetFilesAsync(thirdpartyFoldersId, FilterType.None, false, subjectId, search, searchInContent);
+
+                entries.AddRange(files);
+                entries.AddRange(thidpartyFiles);
+            }
+        }
+
+        await SetTagsAsync(foldersInt);
+        await SetTagsAsync(foldersString);
+        await SetPinAsync(foldersInt);
+        await SetPinAsync(foldersString);
+
+        entries.AddRange(foldersInt);
+        entries.AddRange(foldersString);
+
+        return entries;
+    }
+
+    private async Task<List<FileEntry>> GetVirtualRoomsForUserAsync<T>(IEnumerable<FileShareRecord> records, List<Guid> subjects, IEnumerable<FilterType> filterTypes, Guid subjectId, string search,
+        bool searchInContent, bool withSubfolders, SearchArea searchArea, IEnumerable<string> tagNames)
+    {
+        var folderDao = _daoFactory.GetFolderDao<T>();
+        var fileDao = _daoFactory.GetFileDao<T>();
+        var entries = new List<FileEntry>();
+
+        var folderIds = new Dictionary<T, FileShare>();
+        var recordGroup = records.GroupBy(r => new { r.EntryId, r.EntryType }, (key, group) => new
+        {
+            firstRecord = group.OrderBy(r => r, new SubjectComparer(subjects))
+            .ThenByDescending(r => r.Share, new FileShareRecord.ShareComparer())
+            .First()
+        });
+
+        foreach (var record in recordGroup.Where(r => r.firstRecord.Share != FileShare.Restrict))
+        {
+            if (!folderIds.ContainsKey((T)record.firstRecord.EntryId))
+            {
+                folderIds.Add((T)record.firstRecord.EntryId, record.firstRecord.Share);
+            }
+        }
+
+        Func<FileEntry<T>, bool> filter = f =>
+        {
+            var id = f.FileEntryType == FileEntryType.Folder ? f.Id : f.ParentId;
+
+            if (searchArea == SearchArea.Archive && f.RootFolderType == FolderType.Archive && folderIds[id] == FileShare.RoomManager)
+            {
+                return true;
+            }
+            if (searchArea == SearchArea.Active && f.RootFolderType == FolderType.VirtualRooms)
+            {
+                return true;
+            }
+            if (searchArea == SearchArea.Any && (f.RootFolderType == FolderType.VirtualRooms || (f.RootFolderType == FolderType.Archive && folderIds[id] == FileShare.RoomManager)))
+            {
+                return true;
+            }
+
+            return false;
+        };
+
+        var rooms = await folderDao.GetFoldersAsync(folderIds.Keys, filterTypes, false, subjectId, search, withSubfolders, false, tagNames)
+            .Where(filter).ToListAsync();
+
+        await SetTagsAsync(rooms);
+        await SetPinAsync(rooms);
+
+        entries.AddRange(rooms);
+
+        if (withSubfolders)
+        {
+            var files = await fileDao.GetFilesAsync(folderIds.Keys, FilterType.None, false, subjectId, search, searchInContent);
+            entries.AddRange(files.Where(filter));
+        }
+
+        return entries;
+    }
+
+    private async Task SetTagsAsync<T>(IEnumerable<FileEntry<T>> entries)
+    {
+        if (!entries.Any())
+        {
+            return;
+        }
+
+        var tagDao = _daoFactory.GetTagDao<T>();
+
+        var tags = await tagDao.GetTagsAsync(TagType.Custom, entries).ToLookupAsync(f => (T)f.EntryId);
+
+        foreach (var room in entries)
+        {
+            room.Tags = tags[room.Id];
+        }
+    }
+
+    private async Task SetPinAsync<T>(IEnumerable<FileEntry<T>> entries)
+    {
+        if (!entries.Any())
+        {
+            return;
+        }
+
+        var tagDao = _daoFactory.GetTagDao<T>();
+
+        var tags = await tagDao.GetTagsAsync(_authContext.CurrentAccount.ID, TagType.Pin, entries).ToDictionaryAsync(t => (T)t.EntryId);
+
+        foreach (Folder<T> room in entries.Where(e => e.FileEntryType == FileEntryType.Folder))
+        {
+            if (tags.ContainsKey(room.Id))
+            {
+                room.Pinned = true;
+            }
+        }
+    }
+
+    private async IAsyncEnumerable<FileEntry> GetSharesForMeAsyncEnumerable<T>(IEnumerable<FileShareRecord> records, List<Guid> subjects, FilterType filterType, bool subjectGroup, Guid subjectID, string searchText = "", bool searchInContent = false, bool withSubfolders = false)
+    {
+        var folderDao = _daoFactory.GetFolderDao<T>();
+        var fileDao = _daoFactory.GetFileDao<T>();
+        var securityDao = _daoFactory.GetSecurityDao<T>();
+
+        var fileIds = new Dictionary<T, FileShare>();
+        var folderIds = new Dictionary<T, FileShare>();
+
+        var recordGroup = records.GroupBy(r => new { r.EntryId, r.EntryType }, (key, group) => new
+        {
+            firstRecord = group.OrderBy(r => r, new SubjectComparer(subjects))
+               .ThenByDescending(r => r.Share, new FileShareRecord.ShareComparer())
+               .First()
+        });
+
+        foreach (var r in recordGroup.Where(r => r.firstRecord.Share != FileShare.Restrict))
+        {
+            if (r.firstRecord.EntryType == FileEntryType.Folder)
+            {
+                if (!folderIds.ContainsKey((T)r.firstRecord.EntryId))
+                {
+                    folderIds.Add((T)r.firstRecord.EntryId, r.firstRecord.Share);
                 }
-
-                if (await adapter.CanReadAsync(e, userId) &&
-                    await adapter.CanCreateAsync(e, userId) &&
-                    await adapter.CanEditAsync(e, userId) &&
-                    await adapter.CanDeleteAsync(e, userId))
-                {
-                    e.Access = FileShare.None;
-                    result.Add(e);
-                }
-                else if (action == FilesSecurityActions.Comment && await adapter.CanCommentAsync(e, userId))
-                {
-                    e.Access = FileShare.Comment;
-                    result.Add(e);
-                }
-                else if (action == FilesSecurityActions.FillForms && await adapter.CanFillFormsAsync(e, userId))
-                {
-                    e.Access = FileShare.FillForms;
-                    result.Add(e);
-                }
-                else if (action == FilesSecurityActions.Review && await adapter.CanReviewAsync(e, userId))
-                {
-                    e.Access = FileShare.Review;
-                    result.Add(e);
-                }
-                else if (action == FilesSecurityActions.CustomFilter && await adapter.CanCustomFilterEditAsync(e, userId))
-                {
-                    e.Access = FileShare.CustomFilter;
-                    result.Add(e);
-                }
-                else if (action == FilesSecurityActions.Create && await adapter.CanCreateAsync(e, userId))
-                {
-                    e.Access = FileShare.ReadWrite;
-                    result.Add(e);
-                }
-                else if (action == FilesSecurityActions.Delete && await adapter.CanDeleteAsync(e, userId))
-                {
-                    e.Access = FileShare.ReadWrite;
-                    result.Add(e);
-                }
-                else if (action == FilesSecurityActions.Read && await adapter.CanReadAsync(e, userId))
-                {
-                    if (await adapter.CanCreateAsync(e, userId) ||
-                        await adapter.CanDeleteAsync(e, userId) ||
-                        await adapter.CanEditAsync(e, userId))
-                    {
-                        e.Access = FileShare.ReadWrite;
-                    }
-                    else
-                    {
-                        e.Access = FileShare.Read;
-                    }
-
-                    result.Add(e);
-                }
-                else if (action == FilesSecurityActions.Edit && await adapter.CanEditAsync(e, userId))
-                {
-                    e.Access = FileShare.ReadWrite;
-
-                    result.Add(e);
+            }
+            else
+            {
+                if (!fileIds.ContainsKey((T)r.firstRecord.EntryId))
+                {
+                    fileIds.Add((T)r.firstRecord.EntryId, r.firstRecord.Share);
                 }
             }
-        }
-
-        // files in trash
-        filter = f => f.RootFolderType == FolderType.TRASH;
-        if ((action == FilesSecurityActions.Read || action == FilesSecurityActions.Delete) && entries.Any(filter))
-        {
-            var folderDao = _daoFactory.GetFolderDao<T>();
-            var mytrashId = await folderDao.GetFolderIDTrashAsync(false, userId);
-            if (!Equals(mytrashId, 0))
-            {
-                result.AddRange(entries.Where(filter).Where(e => Equals(e.RootId, mytrashId)));
-            }
-        }
-
-        if (_fileSecurityCommon.IsAdministrator(userId))
-        {
-            // administrator can work with crashed entries (crash in files_folder_tree)
-            filter = f => f.RootFolderType == FolderType.DEFAULT;
-            result.AddRange(entries.Where(filter));
-        }
-
-        // restore entries order
-        result.Sort((x, y) => order[x.UniqID].CompareTo(order[y.UniqID]));
-
-        return result;
-    }
-
-    private IAsyncEnumerable<FileEntry<T>> FilterAsync<T>(IAsyncEnumerable<FileEntry<T>> entries, FilesSecurityActions action, Guid userId, IEnumerable<FileShareRecord> shares = null)
-    {
-        var user = _userManager.GetUsers(userId);
-        var isOutsider = user.IsOutsider(_userManager);
-
-        if (isOutsider && action != FilesSecurityActions.Read)
-        {
-            return AsyncEnumerable.Empty<FileEntry<T>>();
-        }
-
-        return InternalFilterAsync(entries, action, userId, shares, user, isOutsider);
-    }
-
-    private async IAsyncEnumerable<FileEntry<T>> InternalFilterAsync<T>(IAsyncEnumerable<FileEntry<T>> entries, FilesSecurityActions action, Guid userId, IEnumerable<FileShareRecord> shares, UserInfo user, bool isOutsider)
-    {
-        // save entries order
-        //var order = entries.Select((f, i) => new { Id = f.UniqID, Pos = i }).ToDictionary(e => e.Id, e => e.Pos);
-        var isVisitor = user.IsVisitor(_userManager);
-        var isAuthenticated = _authManager.GetAccountByID(_tenantManager.GetCurrentTenant().Id, userId).IsAuthenticated;
-        var isAdmin = _fileSecurityCommon.IsAdministrator(userId);
-
-        await foreach (var e in entries.Where(f => f != null))
-        {
-            if (e.RootFolderType == FolderType.COMMON ||
-                 e.RootFolderType == FolderType.USER ||
-                 e.RootFolderType == FolderType.SHARE ||
-                 e.RootFolderType == FolderType.Recent ||
-                 e.RootFolderType == FolderType.Favorites ||
-                 e.RootFolderType == FolderType.Templates ||
-                 e.RootFolderType == FolderType.Privacy ||
-                 e.RootFolderType == FolderType.Projects)
-            {
-                if (!isAuthenticated && userId != FileConstant.ShareLinkId)
-                {
-                    continue;
-                }
-
-                if (isOutsider && (e.RootFolderType == FolderType.USER
-                                   || e.RootFolderType == FolderType.SHARE
-                                   || e.RootFolderType == FolderType.Privacy))
-                {
-                    continue;
-                }
-<<<<<<< HEAD
-=======
-            });
-
-            entries.AddRange(folders.Cast<FileEntry<T>>());
-        }
-
-        if (filterType != FilterType.FoldersOnly && withSubfolders)
-        {
-            var filesInSharedFolders = await fileDao.GetFilesAsync(folderIds.Keys, filterType, subjectGroup, subjectID, searchText, searchInContent);
-            filesInSharedFolders = (await FilterReadAsync(filesInSharedFolders)).ToList();
-            entries.AddRange(filesInSharedFolders);
-            entries = entries.Distinct().ToList();
-        }
-
-        entries = entries.Where(f =>
-                                f.RootFolderType == FolderType.USER // show users files
-                                && f.RootCreateBy != _authContext.CurrentAccount.ID // don't show my files
-                                && (!f.ProviderEntry || _filesSettingsHelper.EnableThirdParty) // show thirdparty provider only if enabled
-            ).ToList();
-
-        if (_userManager.GetUsers(_authContext.CurrentAccount.ID).IsVisitor(_userManager))
-        {
-            entries = entries.Where(r => !r.ProviderEntry).ToList();
-        }
-
-        var failedEntries = entries.Where(x => !string.IsNullOrEmpty(x.Error));
-        var failedRecords = new List<FileShareRecord>();
-
-        foreach (var failedEntry in failedEntries)
-        {
-            var entryType = failedEntry.FileEntryType;
-
-            var failedRecord = records.First(x => x.EntryId.Equals(failedEntry.Id) && x.EntryType == entryType);
-
-            failedRecord.Share = FileShare.None;
-
-            failedRecords.Add(failedRecord);
-        }
-
-        if (failedRecords.Count > 0)
-        {
-            await securityDao.DeleteShareRecordsAsync(failedRecords);
-        }
-
-        return entries.Where(x => string.IsNullOrEmpty(x.Error)).Cast<FileEntry>().ToList();
-    }
-
-    public async Task<List<FileEntry>> GetVirtualRoomsAsync(IEnumerable<FilterType> filterTypes, Guid subjectId, string searchText, bool searchInContent, bool withSubfolders,
-        OrderBy orderBy, SearchArea searchArea, IEnumerable<string> tagNames)
-    {
-        if (_fileSecurityCommon.IsAdministrator(_authContext.CurrentAccount.ID))
-        {
-            return await GetVirtualRoomsForAdminAsync(filterTypes, subjectId, searchText, searchInContent, withSubfolders, searchArea, orderBy, tagNames);
-        }
-        else
-        {
-            var securityDao = _daoFactory.GetSecurityDao<int>();
-            var subjects = GetUserSubjects(_authContext.CurrentAccount.ID);
-            var records = await securityDao.GetSharesAsync(subjects);
-            var entries = new List<FileEntry>();
-
-            var rooms = await GetVirtualRoomsForUserAsync<int>(records.Where(r => r.EntryId is int), subjects, filterTypes, subjectId, searchText, searchInContent, withSubfolders, searchArea, tagNames);
-            var thirdPartyRooms = await GetVirtualRoomsForUserAsync<string>(records.Where(r => r.EntryId is string), subjects, filterTypes, subjectId, searchText, searchInContent, withSubfolders, searchArea, tagNames);
-
-            entries.AddRange(rooms);
-            entries.AddRange(thirdPartyRooms);
-
-            return entries;
-        }
-    }
-
-    private async Task<List<FileEntry>> GetVirtualRoomsForAdminAsync(IEnumerable<FilterType> filterTypes, Guid subjectId, string search, bool searchInContent, bool withSubfolders, SearchArea searchArea, 
-        OrderBy orderBy, IEnumerable<string> tagNames)
-    {
-        var folderDao = _daoFactory.GetFolderDao<int>();
-        var folderThirdpartyDao = _daoFactory.GetFolderDao<string>();
-        var fileDao = _daoFactory.GetFileDao<int>();
-        var fileThidpartyDao = _daoFactory.GetFileDao<string>();
-        var providerDao = _daoFactory.ProviderDao;
-        var entries = new List<FileEntry>();
-
-        var foldersInt = new List<FileEntry<int>>();
-        var foldersString = new List<FileEntry<string>>();
-
-        if (searchArea == SearchArea.Any || searchArea == SearchArea.Active)
-        {
-            var roomsFolderId = await _globalFolder.GetFolderVirtualRoomsAsync<int>(_daoFactory);
-            var thirdpartyFoldersId = await providerDao.GetProvidersInfoAsync(FolderType.VirtualRooms).Select(p => p.FolderId).ToListAsync();
-
-            var rooms = await folderDao.GetFoldersAsync(roomsFolderId, orderBy, filterTypes, false, subjectId, search, withSubfolders, tagNames).ToListAsync();
-            var thirdpartyRooms = await folderThirdpartyDao.GetFoldersAsync(thirdpartyFoldersId, filterTypes, false, subjectId, search, withSubfolders, false, tagNames)
-                .ToListAsync();
-
-            foldersInt.AddRange(rooms);
-            foldersString.AddRange(thirdpartyRooms);
-
-            if (withSubfolders)
-            {
-                var files = await fileDao.GetFilesAsync(roomsFolderId, orderBy, FilterType.None, false, subjectId, search, searchInContent, withSubfolders).ToListAsync();
-                var thidpartyFiles = await fileThidpartyDao.GetFilesAsync(thirdpartyFoldersId, FilterType.None, false, subjectId, search, searchInContent);
-
-                entries.AddRange(files);
-                entries.AddRange(thidpartyFiles);
-            }
-        }
-        if (searchArea == SearchArea.Any || searchArea == SearchArea.Archive)
-        {
-            var archiveFolderId = await _globalFolder.GetFolderArchive<int>(_daoFactory);
-            var thirdpartyFoldersId = await providerDao.GetProvidersInfoAsync(FolderType.Archive).Select(p => p.FolderId).ToListAsync();
-
-            var rooms = await folderDao.GetFoldersAsync(archiveFolderId, orderBy, filterTypes, false, subjectId, search, withSubfolders, tagNames).ToListAsync();
-            var thirdpartyRooms = await folderThirdpartyDao.GetFoldersAsync(thirdpartyFoldersId, filterTypes, false, subjectId, search, withSubfolders, false, tagNames)
-                .ToListAsync();
-
-            foldersInt.AddRange(rooms);
-            foldersString.AddRange(thirdpartyRooms);
-
-            if (withSubfolders)
-            {
-                var files = await fileDao.GetFilesAsync(archiveFolderId, orderBy, FilterType.None, false, subjectId, search, searchInContent, withSubfolders).ToListAsync();
-                var thidpartyFiles = await fileThidpartyDao.GetFilesAsync(thirdpartyFoldersId, FilterType.None, false, subjectId, search, searchInContent);
-
-                entries.AddRange(files);
-                entries.AddRange(thidpartyFiles);
-            }
-        }
-
-        await SetTagsAsync(foldersInt);
-        await SetTagsAsync(foldersString);
-        await SetPinAsync(foldersInt);
-        await SetPinAsync(foldersString);
-
-        entries.AddRange(foldersInt);
-        entries.AddRange(foldersString);
-
-        return entries;
-    }
-
-    private async Task<List<FileEntry>> GetVirtualRoomsForUserAsync<T>(IEnumerable<FileShareRecord> records, List<Guid> subjects, IEnumerable<FilterType> filterTypes, Guid subjectId, string search, 
-        bool searchInContent, bool withSubfolders, SearchArea searchArea, IEnumerable<string> tagNames)
-    {
-        var folderDao = _daoFactory.GetFolderDao<T>();
-        var fileDao = _daoFactory.GetFileDao<T>();
-        var entries = new List<FileEntry>();
-
-        var folderIds = new Dictionary<T, FileShare>();
-        var recordGroup = records.GroupBy(r => new { r.EntryId, r.EntryType }, (key, group) => new
-        {
-            firstRecord = group.OrderBy(r => r, new SubjectComparer(subjects))
-            .ThenByDescending(r => r.Share, new FileShareRecord.ShareComparer())
-            .First()
-        });
-
-        foreach (var record in recordGroup.Where(r => r.firstRecord.Share != FileShare.Restrict))
-        {
-            if (!folderIds.ContainsKey((T)record.firstRecord.EntryId))
-            {
-                folderIds.Add((T)record.firstRecord.EntryId, record.firstRecord.Share);
-            }
-        }
-
-        Func<FileEntry<T>, bool> filter = f =>
-        {
-            var id = f.FileEntryType == FileEntryType.Folder ? f.Id : f.ParentId;
-
-            if (searchArea == SearchArea.Archive && f.RootFolderType == FolderType.Archive && folderIds[id] == FileShare.RoomManager)
-            {
-                return true;
-            }
-            if (searchArea == SearchArea.Active && f.RootFolderType == FolderType.VirtualRooms)
-            {
-                return true;
-            }
-            if (searchArea == SearchArea.Any && (f.RootFolderType == FolderType.VirtualRooms || (f.RootFolderType == FolderType.Archive && folderIds[id] == FileShare.RoomManager)))
-            {
-                return true;
-            }
-
-            return false;
-        };
-
-        var rooms = await folderDao.GetFoldersAsync(folderIds.Keys, filterTypes, false, subjectId, search, withSubfolders, false, tagNames)
-            .Where(filter).ToListAsync();
-
-        await SetTagsAsync(rooms);
-        await SetPinAsync(rooms);
-
-        entries.AddRange(rooms);
-
-        if (withSubfolders)
-        {
-            var files = await fileDao.GetFilesAsync(folderIds.Keys, FilterType.None, false, subjectId, search, searchInContent);
-            entries.AddRange(files.Where(filter));
-        }
-
-        return entries;
-    }
-
-    private async Task SetTagsAsync<T>(IEnumerable<FileEntry<T>> entries)
-    {
-        if (!entries.Any())
-        {
-            return;
-        }
-
-        var tagDao = _daoFactory.GetTagDao<T>();
-
-        var tags = await tagDao.GetTagsAsync(TagType.Custom, entries).ToLookupAsync(f => (T)f.EntryId);
-
-        foreach (var room in entries)
-        {
-            room.Tags = tags[room.Id];
-        }
-    }
-
-    private async Task SetPinAsync<T>(IEnumerable<FileEntry<T>> entries)
-    {
-        if (!entries.Any())
-        {
-            return;
-        }
-
-        var tagDao = _daoFactory.GetTagDao<T>();
-
-        var tags = await tagDao.GetTagsAsync(_authContext.CurrentAccount.ID, TagType.Pin, entries).ToDictionaryAsync(t => (T)t.EntryId);
-
-        foreach (Folder<T> room in entries.Where(e => e.FileEntryType == FileEntryType.Folder))
-        {
-            if (tags.ContainsKey(room.Id))
-            {
-                room.Pinned = true;
-            }
-        }
-    }
-
-    public async Task<List<FileEntry>> GetPrivacyForMeAsync(FilterType filterType, bool subjectGroup, Guid subjectID, string searchText = "", bool searchInContent = false, bool withSubfolders = false)
-    {
-        var securityDao = _daoFactory.GetSecurityDao<int>();
-        var subjects = GetUserSubjects(_authContext.CurrentAccount.ID);
-        IEnumerable<FileShareRecord> records = await securityDao.GetSharesAsync(subjects);
-
-        var result = new List<FileEntry>();
-        result.AddRange(await GetPrivacyForMeAsync<int>(records.Where(r => r.EntryId is int), subjects, filterType, subjectGroup, subjectID, searchText, searchInContent, withSubfolders));
-        result.AddRange(await GetPrivacyForMeAsync<string>(records.Where(r => r.EntryId is string), subjects, filterType, subjectGroup, subjectID, searchText, searchInContent, withSubfolders));
-
-        return result;
-    }
-
-    private async Task<List<FileEntry<T>>> GetPrivacyForMeAsync<T>(IEnumerable<FileShareRecord> records, List<Guid> subjects, FilterType filterType, bool subjectGroup, Guid subjectID, string searchText = "", bool searchInContent = false, bool withSubfolders = false)
-    {
-        var folderDao = _daoFactory.GetFolderDao<T>();
-        var fileDao = _daoFactory.GetFileDao<T>();
->>>>>>> 5d4715e6
-
-                if (isVisitor && e.RootFolderType == FolderType.Recent)
-                {
-                    continue;
-                }
-
-                if (isVisitor && e.RootFolderType == FolderType.Favorites)
-                {
-                    continue;
-                }
-
-                if (isVisitor && e.RootFolderType == FolderType.Templates)
-                {
-                    continue;
-                }
-
-                if (isVisitor && e.RootFolderType == FolderType.Privacy)
-                {
-                    continue;
-                }
-
-                var folder = e as Folder<T>;
-                var file = e as File<T>;
-
-                if (action != FilesSecurityActions.Read && e.FileEntryType == FileEntryType.Folder)
-                {
-                    if (folder == null)
-                    {
-                        continue;
-                    }
-
-                    if (folder.FolderType == FolderType.Projects)
-                    {
-                        // Root Projects folder read-only
-                        continue;
-                    }
-
-                    if (folder.FolderType == FolderType.SHARE)
-                    {
-                        // Root Share folder read-only
-                        continue;
-                    }
-
-                    if (folder.FolderType == FolderType.Recent)
-                    {
-                        // Recent folder read-only
-                        continue;
-                    }
-
-                    if (folder.FolderType == FolderType.Favorites)
-                    {
-                        // Favorites folder read-only
-                        continue;
-                    }
-
-                    if (folder.FolderType == FolderType.Templates)
-                    {
-                        // Templates folder read-only
-                        continue;
-                    }
-                }
-
-                if (isVisitor && e.ProviderEntry)
-                {
-                    continue;
-                }
-
-                //if (e.FileEntryType == FileEntryType.File
-                //    && file.IsFillFormDraft)
-                //{
-                //    e.Access = FileShare.FillForms;
-
-                //    if (action != FilesSecurityActions.Read
-                //        && action != FilesSecurityActions.FillForms
-                //        && action != FilesSecurityActions.Delete)
-                //    {
-                //        continue;
-                //    }
-                //}
-
-                if (e.RootFolderType == FolderType.USER && e.RootCreateBy == userId && !isVisitor)
-                {
-                    // user has all right in his folder
-                    yield return e;
-                }
-
-                if (e.RootFolderType == FolderType.Privacy && e.RootCreateBy == userId && !isVisitor)
-                {
-                    // user has all right in his privacy folder
-                    yield return e;
-                }
-
-                if (e.FileEntryType == FileEntryType.Folder)
-                {
-                    if (folder == null)
-                    {
-                        continue;
-                    }
-
-                    if (DefaultCommonShare == FileShare.Read && action == FilesSecurityActions.Read && folder.FolderType == FolderType.COMMON)
-                    {
-                        // all can read Common folder
-                        yield return e;
-                    }
-
-                    if (action == FilesSecurityActions.Read && folder.FolderType == FolderType.SHARE)
-                    {
-                        // all can read Share folder
-                        yield return e;
-                    }
-
-                    if (action == FilesSecurityActions.Read && folder.FolderType == FolderType.Recent)
-                    {
-                        // all can read recent folder
-                        yield return e;
-                    }
-
-                    if (action == FilesSecurityActions.Read && folder.FolderType == FolderType.Favorites)
-                    {
-                        // all can read favorites folder
-                        yield return e;
-                    }
-
-                    if (action == FilesSecurityActions.Read && folder.FolderType == FolderType.Templates)
-                    {
-                        // all can read templates folder
-                        yield return e;
-                    }
-                }
-
-                if (e.RootFolderType == FolderType.COMMON && isAuthenticated)
-                {
-                    // administrator in Common has all right
-                    yield return e;
-                }
-
-                if (shares == null)
-                {
-                    var subjects = GetUserSubjects(userId);
-                    shares = (await GetSharesAsync(e))
-                        .Join(subjects, r => r.Subject, s => s, (r, s) => r)
-                        .OrderBy(r => r, new SubjectComparer(subjects))
-                        .ToList();
-                    // shares ordered by level
-                }
-
-                FileShareRecord ace;
-                if (e.FileEntryType == FileEntryType.File)
-                {
-                    ace = shares
-                        .OrderByDescending(r => r.Share, new FileShareRecord.ShareComparer())
-                        .FirstOrDefault(r => Equals(r.EntryId, e.Id) && r.EntryType == FileEntryType.File);
-                    if (ace == null)
-                    {
-                        // share on parent folders
-                        ace = shares.Where(r => Equals(r.EntryId, file.ParentId) && r.EntryType == FileEntryType.Folder)
-                                    .OrderBy(r => r.Level)
-                                    .ThenByDescending(r => r.Share, new FileShareRecord.ShareComparer())
-                                    .FirstOrDefault();
-                    }
-                }
-                else
-                {
-                    ace = shares.Where(r => Equals(r.EntryId, e.Id) && r.EntryType == FileEntryType.Folder)
-                                .OrderBy(r => r.Level)
-                                .ThenByDescending(r => r.Share, new FileShareRecord.ShareComparer())
-                                .FirstOrDefault();
-                }
-
-                var defaultShare = userId == FileConstant.ShareLinkId
-                        ? FileShare.Restrict
-                        : e.RootFolderType == FolderType.USER
-                        ? DefaultMyShare
-                    : e.RootFolderType == FolderType.Privacy
-                        ? DefaultPrivacyShare
-                        : DefaultCommonShare;
-
-                e.Access = ace != null ? ace.Share : defaultShare;
-
-                if (action == FilesSecurityActions.Read && e.Access != FileShare.Restrict)
-                {
-                    yield return e;
-                }
-                else if (action == FilesSecurityActions.Comment && (e.Access == FileShare.Comment || e.Access == FileShare.Review || e.Access == FileShare.CustomFilter || e.Access == FileShare.ReadWrite))
-                {
-                    yield return e;
-                }
-                else if (action == FilesSecurityActions.FillForms && (e.Access == FileShare.FillForms || e.Access == FileShare.Review || e.Access == FileShare.ReadWrite))
-                {
-                    yield return e;
-                }
-                else if (action == FilesSecurityActions.Review && (e.Access == FileShare.Review || e.Access == FileShare.ReadWrite))
-                {
-                    yield return e;
-                }
-                else if (action == FilesSecurityActions.CustomFilter && (e.Access == FileShare.CustomFilter || e.Access == FileShare.ReadWrite))
-                {
-                    yield return e;
-                }
-                else if (action == FilesSecurityActions.Edit && e.Access == FileShare.ReadWrite)
-                {
-                    yield return e;
-                }
-                else if (action == FilesSecurityActions.Create && e.Access == FileShare.ReadWrite)
-                {
-                    yield return e;
-                }
-                else if (e.Access != FileShare.Restrict && e.CreateBy == userId && (e.FileEntryType == FileEntryType.File || folder.FolderType != FolderType.COMMON))
-                {
-                    yield return e;
-                }
-
-                if (e.CreateBy == userId)
-                {
-                    e.Access = FileShare.None; //HACK: for client
-                }
-            }
-
-            if (e.RootFolderType == FolderType.BUNCH)
-            {
-                var folderDao = _daoFactory.GetFolderDao<T>();
-                var root = e.RootId;
-
-                var rootsFolders = folderDao.GetFoldersAsync(root);
-                var bunches = await folderDao.GetBunchObjectIDsAsync(await rootsFolders.Select(r => r.Id).ToListAsync());
-                var findedAdapters = FilesIntegration.GetFileSecurity(bunches);
-
-                findedAdapters.TryGetValue(e.RootId.ToString(), out var adapter);
-
-                if (adapter == null)
-                {
-                    continue;
-                }
-
-                if (await adapter.CanReadAsync(e, userId) &&
-                    await adapter.CanCreateAsync(e, userId) &&
-                    await adapter.CanEditAsync(e, userId) &&
-                    await adapter.CanDeleteAsync(e, userId))
-                {
-                    e.Access = FileShare.None;
-                    yield return e;
-                }
-                else if (action == FilesSecurityActions.Comment && await adapter.CanCommentAsync(e, userId))
-                {
-                    e.Access = FileShare.Comment;
-                    yield return e;
-                }
-                else if (action == FilesSecurityActions.FillForms && await adapter.CanFillFormsAsync(e, userId))
-                {
-                    e.Access = FileShare.FillForms;
-                    yield return e;
-                }
-                else if (action == FilesSecurityActions.Review && await adapter.CanReviewAsync(e, userId))
-                {
-                    e.Access = FileShare.Review;
-                    yield return e;
-                }
-                else if (action == FilesSecurityActions.CustomFilter && await adapter.CanCustomFilterEditAsync(e, userId))
-                {
-                    e.Access = FileShare.CustomFilter;
-                    yield return e;
-                }
-                else if (action == FilesSecurityActions.Create && await adapter.CanCreateAsync(e, userId))
-                {
-                    e.Access = FileShare.ReadWrite;
-                    yield return e;
-                }
-                else if (action == FilesSecurityActions.Delete && await adapter.CanDeleteAsync(e, userId))
-                {
-                    e.Access = FileShare.ReadWrite;
-                    yield return e;
-                }
-                else if (action == FilesSecurityActions.Read && await adapter.CanReadAsync(e, userId))
-                {
-                    if (await adapter.CanCreateAsync(e, userId) ||
-                        await adapter.CanDeleteAsync(e, userId) ||
-                        await adapter.CanEditAsync(e, userId))
-                    {
-                        e.Access = FileShare.ReadWrite;
-                    }
-                    else
-                    {
-                        e.Access = FileShare.Read;
-                    }
-
-                    yield return e;
-                }
-                else if (action == FilesSecurityActions.Edit && await adapter.CanEditAsync(e, userId))
-                {
-                    e.Access = FileShare.ReadWrite;
-
-                    yield return e;
-                }
-
-            }
-
-            // files in trash
-            if ((action == FilesSecurityActions.Read || action == FilesSecurityActions.Delete) && e.RootFolderType == FolderType.TRASH)
-            {
-                var folderDao = _daoFactory.GetFolderDao<T>();
-                var mytrashId = await folderDao.GetFolderIDTrashAsync(false, userId);
-                if (!Equals(mytrashId, 0) && Equals(e.RootId, mytrashId))
-                {
-                    yield return e;
-                }
-            }
-
-            if (_fileSecurityCommon.IsAdministrator(userId) && e.RootFolderType == FolderType.DEFAULT)
-            {
-                // administrator can work with crashed entries (crash in files_folder_tree)
-                yield return e;
-            }
-        }
-    }
-
-    public Task ShareAsync<T>(T entryId, FileEntryType entryType, Guid @for, FileShare share)
-    {
-        var securityDao = _daoFactory.GetSecurityDao<T>();
-        var r = new FileShareRecord
-        {
-            TenantId = _tenantManager.GetCurrentTenant().Id,
-            EntryId = entryId,
-            EntryType = entryType,
-            Subject = @for,
-            Owner = _authContext.CurrentAccount.ID,
-            Share = share,
-        };
-
-        return securityDao.SetShareAsync(r);
-    }
-
-    public Task<IEnumerable<FileShareRecord>> GetSharesAsync<T>(IEnumerable<FileEntry<T>> entries)
-    {
-        return _daoFactory.GetSecurityDao<T>().GetSharesAsync(entries);
-    }
-
-    public Task<IEnumerable<FileShareRecord>> GetSharesAsync<T>(FileEntry<T> entry)
-    {
-        return _daoFactory.GetSecurityDao<T>().GetSharesAsync(entry);
-    }
-
-    //public async Task<List<FileEntry>> GetSharesForMeAsync(FilterType filterType, bool subjectGroup, Guid subjectID, string searchText = "", bool searchInContent = false, bool withSubfolders = false)
-    //{
-    //    var securityDao = _daoFactory.GetSecurityDao<int>();
-    //    var subjects = GetUserSubjects(_authContext.CurrentAccount.ID);
-    //    IEnumerable<FileShareRecord> records = await securityDao.GetSharesAsync(subjects);
-
-    //    var result = new List<FileEntry>();
-    //    result.AddRange(await GetSharesForMeAsync<int>(records.Where(r => r.EntryId is int), subjects, filterType, subjectGroup, subjectID, searchText, searchInContent, withSubfolders));
-    //    result.AddRange(await GetSharesForMeAsync<string>(records.Where(r => r.EntryId is string), subjects, filterType, subjectGroup, subjectID, searchText, searchInContent, withSubfolders));
-
-    //    return result;
-    //}
-
-    public async Task<IEnumerable<FileEntry>> GetSharesForMeAsync(FilterType filterType, bool subjectGroup, Guid subjectID, string searchText = "", bool searchInContent = false, bool withSubfolders = false)
-    {
-        var securityDao = _daoFactory.GetSecurityDao<int>();
-        var subjects = GetUserSubjects(_authContext.CurrentAccount.ID);
-        var records = await securityDao.GetSharesAsyncEnumerable(subjects).ToListAsync();
-
-        var result = Enumerable.Empty<FileEntry>();
-
-        var firstTask = GetSharesForMeAsyncEnumerable<int>(records.Where(r => r.EntryId is int), subjects, filterType, subjectGroup, subjectID, searchText, searchInContent, withSubfolders).ToListAsync();
-        var secondTask = GetSharesForMeAsyncEnumerable<string>(records.Where(r => r.EntryId is string), subjects, filterType, subjectGroup, subjectID, searchText, searchInContent, withSubfolders).ToListAsync();
-
-        result.Concat(await firstTask);
-        result.Concat(await secondTask);
-
-        return result;
-    }
-
-    private async Task<List<FileEntry>> GetSharesForMeAsync<T>(IEnumerable<FileShareRecord> records, List<Guid> subjects, FilterType filterType, bool subjectGroup, Guid subjectID, string searchText = "", bool searchInContent = false, bool withSubfolders = false)
-    {
-        var folderDao = _daoFactory.GetFolderDao<T>();
-        var fileDao = _daoFactory.GetFileDao<T>();
-        var securityDao = _daoFactory.GetSecurityDao<T>();
-
-        var fileIds = new Dictionary<T, FileShare>();
-        var folderIds = new Dictionary<T, FileShare>();
-
-        var recordGroup = records.GroupBy(r => new { r.EntryId, r.EntryType }, (key, group) => new
-        {
-            firstRecord = group.OrderBy(r => r, new SubjectComparer(subjects))
-                .ThenByDescending(r => r.Share, new FileShareRecord.ShareComparer())
-                .First()
-        });
-
-        foreach (var r in recordGroup.Where(r => r.firstRecord.Share != FileShare.Restrict))
-        {
-            if (r.firstRecord.EntryType == FileEntryType.Folder)
-            {
-                if (!folderIds.ContainsKey((T)r.firstRecord.EntryId))
-                {
-                    folderIds.Add((T)r.firstRecord.EntryId, r.firstRecord.Share);
-                }
-            }
-            else
-            {
-                if (!fileIds.ContainsKey((T)r.firstRecord.EntryId))
-                {
-                    fileIds.Add((T)r.firstRecord.EntryId, r.firstRecord.Share);
-                }
-            }
-        }
-
-        var entries = new List<FileEntry<T>>();
-
-        if (filterType != FilterType.FoldersOnly)
-        {
-            var files = await fileDao.GetFilesFilteredAsync(fileIds.Keys.ToArray(), filterType, subjectGroup, subjectID, searchText, searchInContent).ToListAsync();
-            var share = await _globalFolder.GetFolderShareAsync<T>(_daoFactory);
-
-            files.ForEach(x =>
-            {
-                if (fileIds.TryGetValue(x.Id, out var access))
-                {
-                    x.Access = fileIds[x.Id];
-                    x.FolderIdDisplay = share;
-                }
-            });
-
-            entries.AddRange(files);
-        }
-
-        if (filterType == FilterType.None || filterType == FilterType.FoldersOnly)
-        {
-            IEnumerable<FileEntry<T>> folders = await folderDao.GetFoldersAsync(folderIds.Keys, filterType, subjectGroup, subjectID, searchText, withSubfolders, false).ToListAsync();
-
-            if (withSubfolders)
-            {
-                var filteredFolders = await FilterReadAsync(folders);
-                folders = filteredFolders.ToList();
-            }
-
-            var share = await _globalFolder.GetFolderShareAsync<T>(_daoFactory);
-
-            foreach (var folder in folders)
-            {
-                if (folderIds.TryGetValue(folder.Id, out var access))
-                {
-                    folder.Access = folderIds[folder.Id];
-                    folder.FolderIdDisplay = share;
-                }
-            }
-
-
-            entries.AddRange(folders.Cast<FileEntry<T>>());
-        }
-
-        if (filterType != FilterType.FoldersOnly && withSubfolders)
-        {
-            IEnumerable<FileEntry<T>> filesInSharedFolders = await fileDao.GetFilesAsync(folderIds.Keys, filterType, subjectGroup, subjectID, searchText, searchInContent);
-            filesInSharedFolders = await FilterReadAsync(filesInSharedFolders);
-            entries.AddRange(filesInSharedFolders);
-            entries = entries.Distinct().ToList();
-        }
-
-        entries = entries.Where(f =>
-                                f.RootFolderType == FolderType.USER // show users files
-                                && f.RootCreateBy != _authContext.CurrentAccount.ID // don't show my files
-            ).ToList();
-
-        if (_userManager.GetUsers(_authContext.CurrentAccount.ID).IsVisitor(_userManager))
-        {
-            entries = entries.Where(r => !r.ProviderEntry).ToList();
-        }
-
-        var failedEntries = entries.Where(x => !string.IsNullOrEmpty(x.Error));
-        var failedRecords = new List<FileShareRecord>();
-
-        foreach (var failedEntry in failedEntries)
-        {
-            var entryType = failedEntry.FileEntryType;
-
-            var failedRecord = records.First(x => x.EntryId.Equals(failedEntry.Id) && x.EntryType == entryType);
-
-            failedRecord.Share = FileShare.None;
-
-            failedRecords.Add(failedRecord);
-        }
-
-        if (failedRecords.Count > 0)
-        {
-            await securityDao.DeleteShareRecordsAsync(failedRecords);
-        }
-
-        return entries.Where(x => string.IsNullOrEmpty(x.Error)).Cast<FileEntry>().ToList();
-    }
-
-    private async IAsyncEnumerable<FileEntry> GetSharesForMeAsyncEnumerable<T>(IEnumerable<FileShareRecord> records, List<Guid> subjects, FilterType filterType, bool subjectGroup, Guid subjectID, string searchText = "", bool searchInContent = false, bool withSubfolders = false)
-    {
-        var folderDao = _daoFactory.GetFolderDao<T>();
-        var fileDao = _daoFactory.GetFileDao<T>();
-        var securityDao = _daoFactory.GetSecurityDao<T>();
-
-        var fileIds = new Dictionary<T, FileShare>();
-        var folderIds = new Dictionary<T, FileShare>();
-
-        var recordGroup = records.GroupBy(r => new { r.EntryId, r.EntryType }, (key, group) => new
-        {
-            firstRecord = group.OrderBy(r => r, new SubjectComparer(subjects))
-               .ThenByDescending(r => r.Share, new FileShareRecord.ShareComparer())
-               .First()
-        });
-
-        foreach (var r in recordGroup.Where(r => r.firstRecord.Share != FileShare.Restrict))
-        {
-            if (r.firstRecord.EntryType == FileEntryType.Folder)
-            {
-                if (!folderIds.ContainsKey((T)r.firstRecord.EntryId))
-                {
-                    folderIds.Add((T)r.firstRecord.EntryId, r.firstRecord.Share);
-                }
-            }
-            else
-            {
-                if (!fileIds.ContainsKey((T)r.firstRecord.EntryId))
-                {
-                    fileIds.Add((T)r.firstRecord.EntryId, r.firstRecord.Share);
-                }
-            }
-        }
-
-        var entries = AsyncEnumerable.Empty<FileEntry<T>>();
-
-        if (filterType != FilterType.FoldersOnly)
-        {
-            var files = fileDao.GetFilesFilteredAsync(fileIds.Keys.ToArray(), filterType, subjectGroup, subjectID, searchText, searchInContent);
-            var share = await _globalFolder.GetFolderShareAsync<T>(_daoFactory);
-
-            await files.ForEachAsync(x =>
-            {
-                if (fileIds.TryGetValue(x.Id, out var access))
-                {
-                    x.Access = fileIds[x.Id];
-                    x.FolderIdDisplay = share;
-                }
-            });
-
-            entries.Concat(files);
-        }
-
-        if (filterType == FilterType.None || filterType == FilterType.FoldersOnly)
-        {
-            IAsyncEnumerable<FileEntry<T>> folders =  folderDao.GetFoldersAsync(folderIds.Keys, filterType, subjectGroup, subjectID, searchText, withSubfolders, false);
-
-            if (withSubfolders)
-            {
-                var filteredFolders = FilterReadAsync(folders);
-                folders = filteredFolders;
-            }
-
-            var share = await _globalFolder.GetFolderShareAsync<T>(_daoFactory);
-
-            await foreach (var folder in folders)
-            {
-                if (folderIds.TryGetValue(folder.Id, out var access))
-                {
-                    folder.Access = folderIds[folder.Id];
-                    folder.FolderIdDisplay = share;
-                }
-            }
-
-
-            entries.Concat(folders);
-        }
-
-        if (filterType != FilterType.FoldersOnly && withSubfolders)
-        {
-            IAsyncEnumerable<FileEntry<T>> filesInSharedFolders = fileDao.GetFilesAsyncEnumerable(folderIds.Keys, filterType, subjectGroup, subjectID, searchText, searchInContent);
-            filesInSharedFolders = FilterReadAsync(filesInSharedFolders);
-            entries.Concat(filesInSharedFolders);
-            entries = entries.Distinct();
-        }
-
-        entries = entries.Where(f =>
-                                f.RootFolderType == FolderType.USER // show users files
-                                && f.RootCreateBy != _authContext.CurrentAccount.ID // don't show my files
-            );
-
-        if (_userManager.GetUsers(_authContext.CurrentAccount.ID).IsVisitor(_userManager))
-        {
-            entries = entries.Where(r => !r.ProviderEntry);
-        }
-
-        var failedEntries = entries.Where(x => !string.IsNullOrEmpty(x.Error));
-        var failedRecords = new List<FileShareRecord>();
-
-        await foreach (var failedEntry in failedEntries)
-        {
-            var entryType = failedEntry.FileEntryType;
-
-            var failedRecord = records.First(x => x.EntryId.Equals(failedEntry.Id) && x.EntryType == entryType);
-
-            failedRecord.Share = FileShare.None;
-
-            failedRecords.Add(failedRecord);
-        }
-
-        if (failedRecords.Count > 0)
-        {
-            await securityDao.DeleteShareRecordsAsync(failedRecords);
-        }
-
-        entries = entries.Where(x => string.IsNullOrEmpty(x.Error));
-
-        await foreach (var e in entries)
-        {
-            yield return e;
-        };
-    }
-
-    public async IAsyncEnumerable<FileEntry> GetPrivacyForMeAsync(FilterType filterType, bool subjectGroup, Guid subjectID, string searchText = "", bool searchInContent = false, bool withSubfolders = false)
-    {
-        var securityDao = _daoFactory.GetSecurityDao<int>();
-        var subjects = GetUserSubjects(_authContext.CurrentAccount.ID);
-        var records = await securityDao.GetSharesAsync(subjects);
-
-        var result = AsyncEnumerable.Empty<FileEntry>();
-        result.Concat(GetPrivacyForMeAsyncEnumerable<int>(records.Where(r => r.EntryId is int), subjects, filterType, subjectGroup, subjectID, searchText, searchInContent, withSubfolders));
-        result.Concat(GetPrivacyForMeAsyncEnumerable<string>(records.Where(r => r.EntryId is string), subjects, filterType, subjectGroup, subjectID, searchText, searchInContent, withSubfolders));
-
-        await foreach(var e in result)
-        {
-            yield return e;
-        }
-    }
-
-    private async Task<List<FileEntry<T>>> GetPrivacyForMeAsync<T>(IEnumerable<FileShareRecord> records, List<Guid> subjects, FilterType filterType, bool subjectGroup, Guid subjectID, string searchText = "", bool searchInContent = false, bool withSubfolders = false)
-    {
-        var folderDao = _daoFactory.GetFolderDao<T>();
-        var fileDao = _daoFactory.GetFileDao<T>();
-
-        var fileIds = new Dictionary<T, FileShare>();
-        var folderIds = new Dictionary<T, FileShare>();
-
-        var recordGroup = records.GroupBy(r => new { r.EntryId, r.EntryType }, (key, group) => new
-        {
-            firstRecord = group.OrderBy(r => r, new SubjectComparer(subjects))
-                .ThenByDescending(r => r.Share, new FileShareRecord.ShareComparer())
-                .First()
-        });
-
-        foreach (var r in recordGroup.Where(r => r.firstRecord.Share != FileShare.Restrict))
-        {
-            if (r.firstRecord.EntryType == FileEntryType.Folder)
-            {
-                if (!folderIds.ContainsKey((T)r.firstRecord.EntryId))
-                {
-                    folderIds.Add((T)r.firstRecord.EntryId, r.firstRecord.Share);
-                }
-            }
-            else
-            {
-                if (!fileIds.ContainsKey((T)r.firstRecord.EntryId))
-                {
-                    fileIds.Add((T)r.firstRecord.EntryId, r.firstRecord.Share);
-                }
-            }
-        }
-
-        var entries = new List<FileEntry<T>>();
-
-        if (filterType != FilterType.FoldersOnly)
-        {
-            var files = await fileDao.GetFilesFilteredAsync(fileIds.Keys.ToArray(), filterType, subjectGroup, subjectID, searchText, searchInContent).ToListAsync();
-            var privateFolder = await _globalFolder.GetFolderPrivacyAsync<T>(_daoFactory);
-
-            files.ForEach(x =>
-            {
-                if (fileIds.TryGetValue(x.Id, out var access))
-                {
-                    x.Access = access;
-                    x.FolderIdDisplay = privateFolder;
-                }
-            });
-
-            entries.AddRange(files);
-        }
-
-        if (filterType == FilterType.None || filterType == FilterType.FoldersOnly)
-        {
-            IEnumerable<FileEntry<T>> folders = await folderDao.GetFoldersAsync(folderIds.Keys, filterType, subjectGroup, subjectID, searchText, withSubfolders, false).ToListAsync();
-
-            if (withSubfolders)
-            {
-                folders = await FilterReadAsync(folders);
-            }
-
-            var privacyFolder = await _globalFolder.GetFolderPrivacyAsync<T>(_daoFactory);
-
-            foreach (var folder in folders)
-            {
-                if (folderIds.TryGetValue(folder.Id, out var access))
-                {
-                    folder.Access = access;
-                    folder.FolderIdDisplay = privacyFolder;
-                }
-            }
-
-            entries.AddRange(folders.Cast<FileEntry<T>>());
-        }
-
-        if (filterType != FilterType.FoldersOnly && withSubfolders)
-        {
-            IEnumerable<FileEntry<T>> filesInSharedFolders = await fileDao.GetFilesAsync(folderIds.Keys, filterType, subjectGroup, subjectID, searchText, searchInContent);
-            filesInSharedFolders = await FilterReadAsync(filesInSharedFolders);
-            entries.AddRange(filesInSharedFolders);
-            entries = entries.Distinct().ToList();
-        }
-
-        entries = entries.Where(f =>
-                                f.RootFolderType == FolderType.Privacy // show users files
-                                && f.RootCreateBy != _authContext.CurrentAccount.ID // don't show my files
-            ).ToList();
-
-        return entries;
-    }
-
-    private async IAsyncEnumerable<FileEntry<T>> GetPrivacyForMeAsyncEnumerable<T>(IEnumerable<FileShareRecord> records, List<Guid> subjects, FilterType filterType, bool subjectGroup, Guid subjectID, string searchText = "", bool searchInContent = false, bool withSubfolders = false)
-    {
-        var folderDao = _daoFactory.GetFolderDao<T>();
-        var fileDao = _daoFactory.GetFileDao<T>();
-
-        var fileIds = new Dictionary<T, FileShare>();
-        var folderIds = new Dictionary<T, FileShare>();
-
-        var recordGroup = records.GroupBy(r => new { r.EntryId, r.EntryType }, (key, group) => new
-        {
-            firstRecord = group.OrderBy(r => r, new SubjectComparer(subjects))
-                .ThenByDescending(r => r.Share, new FileShareRecord.ShareComparer())
-                .First()
-        });
-
-        foreach (var r in recordGroup.Where(r => r.firstRecord.Share != FileShare.Restrict))
-        {
-            if (r.firstRecord.EntryType == FileEntryType.Folder)
-            {
-                if (!folderIds.ContainsKey((T)r.firstRecord.EntryId))
-                {
-                    folderIds.Add((T)r.firstRecord.EntryId, r.firstRecord.Share);
-                }
-            }
-            else
-            {
-                if (!fileIds.ContainsKey((T)r.firstRecord.EntryId))
-                {
-                    fileIds.Add((T)r.firstRecord.EntryId, r.firstRecord.Share);
-                }
-            }
-        }
-
-        var entries = AsyncEnumerable.Empty<FileEntry<T>>();
-
-        if (filterType != FilterType.FoldersOnly)
-        {
-            var files = fileDao.GetFilesFilteredAsync(fileIds.Keys.ToArray(), filterType, subjectGroup, subjectID, searchText, searchInContent);
-            var privateFolder = await _globalFolder.GetFolderPrivacyAsync<T>(_daoFactory);
-
-            await files.ForEachAsync(x =>
-            {
-                if (fileIds.TryGetValue(x.Id, out var access))
-                {
-                    x.Access = access;
-                    x.FolderIdDisplay = privateFolder;
-                }
-            });
-
-            entries.Concat(files);
-        }
-
-        if (filterType == FilterType.None || filterType == FilterType.FoldersOnly)
-        {
-            IAsyncEnumerable<FileEntry<T>> folders = folderDao.GetFoldersAsync(folderIds.Keys, filterType, subjectGroup, subjectID, searchText, withSubfolders, false);
-
-            if (withSubfolders)
-            {
-                folders = FilterReadAsync(folders);
-            }
-
-            var privacyFolder = await _globalFolder.GetFolderPrivacyAsync<T>(_daoFactory);
-
-            await foreach (var folder in folders)
-            {
-                if (folderIds.TryGetValue(folder.Id, out var access))
-                {
-                    folder.Access = access;
-                    folder.FolderIdDisplay = privacyFolder;
-                }
-            }
-
-            entries.Concat(folders);
-        }
-
-        if (filterType != FilterType.FoldersOnly && withSubfolders)
-        {
-            IAsyncEnumerable<FileEntry<T>> filesInSharedFolders = fileDao.GetFilesAsyncEnumerable(folderIds.Keys, filterType, subjectGroup, subjectID, searchText, searchInContent);
-            filesInSharedFolders = FilterReadAsync(filesInSharedFolders);
-            entries.Concat(filesInSharedFolders);
-            entries = entries.Distinct();
-        }
-
-        entries = entries.Where(f =>
-                                f.RootFolderType == FolderType.Privacy // show users files
-                                && f.RootCreateBy != _authContext.CurrentAccount.ID // don't show my files
-            );
-
-        await foreach (var e in entries)
-        {
-            yield return e;
-        }
-    }
-
-
-    public Task RemoveSubjectAsync<T>(Guid subject)
-    {
-        return _daoFactory.GetSecurityDao<T>().RemoveSubjectAsync(subject);
-    }
-
-    public List<Guid> GetUserSubjects(Guid userId)
-    {
-        // priority order
-        // User, Departments, admin, everyone
-
-        var result = new List<Guid> { userId };
-        if (userId == FileConstant.ShareLinkId)
-        {
-            return result;
-        }
-
-        result.AddRange(_userManager.GetUserGroups(userId).Select(g => g.ID));
-        if (_fileSecurityCommon.IsAdministrator(userId))
-        {
-            result.Add(Constants.GroupAdmin.ID);
-        }
-
-        result.Add(Constants.GroupEveryone.ID);
-
-        return result;
-    }
-
-    private sealed class SubjectComparer : IComparer<FileShareRecord>
-    {
-        private readonly List<Guid> _subjects;
-
-        public SubjectComparer(List<Guid> subjects)
-        {
-            _subjects = subjects;
-        }
-
-        public int Compare(FileShareRecord x, FileShareRecord y)
-        {
-            if (x.Subject == y.Subject)
-            {
-                return 0;
-            }
-
-            var index1 = _subjects.IndexOf(x.Subject);
-            var index2 = _subjects.IndexOf(y.Subject);
-            if (index1 == 0 || index2 == 0 // UserId
-                || Constants.BuildinGroups.Any(g => g.ID == x.Subject) || Constants.BuildinGroups.Any(g => g.ID == y.Subject)) // System Groups
-            {
-                return index1.CompareTo(index2);
-            }
-
-            // Departments are equal.
-            return 0;
-        }
-    }
-
-    private enum FilesSecurityActions
-    {
-        Read,
-        Comment,
-        FillForms,
-        Review,
-        Create,
-        Edit,
-        Delete,
-        CustomFilter,
-        RoomEdit,
-        Rename
-    }
+        }
+
+        var entries = AsyncEnumerable.Empty<FileEntry<T>>();
+
+        if (filterType != FilterType.FoldersOnly)
+        {
+            var files = fileDao.GetFilesFilteredAsync(fileIds.Keys.ToArray(), filterType, subjectGroup, subjectID, searchText, searchInContent);
+            var share = await _globalFolder.GetFolderShareAsync<T>(_daoFactory);
+
+            await files.ForEachAsync(x =>
+            {
+                if (fileIds.TryGetValue(x.Id, out var access))
+                {
+                    x.Access = fileIds[x.Id];
+                    x.FolderIdDisplay = share;
+                }
+            });
+
+            entries.Concat(files);
+        }
+
+        if (filterType == FilterType.None || filterType == FilterType.FoldersOnly)
+        {
+            IAsyncEnumerable<FileEntry<T>> folders = folderDao.GetFoldersAsync(folderIds.Keys, filterType, subjectGroup, subjectID, searchText, withSubfolders, false);
+
+            if (withSubfolders)
+            {
+                var filteredFolders = FilterReadAsync(folders);
+                folders = filteredFolders;
+            }
+
+            var share = await _globalFolder.GetFolderShareAsync<T>(_daoFactory);
+
+            await foreach (var folder in folders)
+            {
+                if (folderIds.TryGetValue(folder.Id, out var access))
+                {
+                    folder.Access = folderIds[folder.Id];
+                    folder.FolderIdDisplay = share;
+                }
+            }
+
+
+            entries.Concat(folders);
+        }
+
+        if (filterType != FilterType.FoldersOnly && withSubfolders)
+        {
+            IAsyncEnumerable<FileEntry<T>> filesInSharedFolders = fileDao.GetFilesAsyncEnumerable(folderIds.Keys, filterType, subjectGroup, subjectID, searchText, searchInContent);
+            filesInSharedFolders = FilterReadAsync(filesInSharedFolders);
+            entries.Concat(filesInSharedFolders);
+            entries = entries.Distinct();
+        }
+
+        entries = entries.Where(f =>
+                                f.RootFolderType == FolderType.USER // show users files
+                                && f.RootCreateBy != _authContext.CurrentAccount.ID // don't show my files
+            );
+
+        if (_userManager.GetUsers(_authContext.CurrentAccount.ID).IsVisitor(_userManager))
+        {
+            entries = entries.Where(r => !r.ProviderEntry);
+        }
+
+        var failedEntries = entries.Where(x => !string.IsNullOrEmpty(x.Error));
+        var failedRecords = new List<FileShareRecord>();
+
+        await foreach (var failedEntry in failedEntries)
+        {
+            var entryType = failedEntry.FileEntryType;
+
+            var failedRecord = records.First(x => x.EntryId.Equals(failedEntry.Id) && x.EntryType == entryType);
+
+            failedRecord.Share = FileShare.None;
+
+            failedRecords.Add(failedRecord);
+        }
+
+        if (failedRecords.Count > 0)
+        {
+            await securityDao.DeleteShareRecordsAsync(failedRecords);
+        }
+
+        entries = entries.Where(x => string.IsNullOrEmpty(x.Error));
+
+        await foreach (var e in entries)
+        {
+            yield return e;
+        };
+    }
+
+    public async IAsyncEnumerable<FileEntry> GetPrivacyForMeAsync(FilterType filterType, bool subjectGroup, Guid subjectID, string searchText = "", bool searchInContent = false, bool withSubfolders = false)
+    {
+        var securityDao = _daoFactory.GetSecurityDao<int>();
+        var subjects = GetUserSubjects(_authContext.CurrentAccount.ID);
+        var records = await securityDao.GetSharesAsync(subjects);
+
+        var result = AsyncEnumerable.Empty<FileEntry>();
+        result.Concat(GetPrivacyForMeAsyncEnumerable<int>(records.Where(r => r.EntryId is int), subjects, filterType, subjectGroup, subjectID, searchText, searchInContent, withSubfolders));
+        result.Concat(GetPrivacyForMeAsyncEnumerable<string>(records.Where(r => r.EntryId is string), subjects, filterType, subjectGroup, subjectID, searchText, searchInContent, withSubfolders));
+
+        await foreach (var e in result)
+        {
+            yield return e;
+        }
+    }
+
+    private async Task<List<FileEntry<T>>> GetPrivacyForMeAsync<T>(IEnumerable<FileShareRecord> records, List<Guid> subjects, FilterType filterType, bool subjectGroup, Guid subjectID, string searchText = "", bool searchInContent = false, bool withSubfolders = false)
+    {
+        var folderDao = _daoFactory.GetFolderDao<T>();
+        var fileDao = _daoFactory.GetFileDao<T>();
+
+        var fileIds = new Dictionary<T, FileShare>();
+        var folderIds = new Dictionary<T, FileShare>();
+
+        var recordGroup = records.GroupBy(r => new { r.EntryId, r.EntryType }, (key, group) => new
+        {
+            firstRecord = group.OrderBy(r => r, new SubjectComparer(subjects))
+                .ThenByDescending(r => r.Share, new FileShareRecord.ShareComparer())
+                .First()
+        });
+
+        foreach (var r in recordGroup.Where(r => r.firstRecord.Share != FileShare.Restrict))
+        {
+            if (r.firstRecord.EntryType == FileEntryType.Folder)
+            {
+                if (!folderIds.ContainsKey((T)r.firstRecord.EntryId))
+                {
+                    folderIds.Add((T)r.firstRecord.EntryId, r.firstRecord.Share);
+                }
+            }
+            else
+            {
+                if (!fileIds.ContainsKey((T)r.firstRecord.EntryId))
+                {
+                    fileIds.Add((T)r.firstRecord.EntryId, r.firstRecord.Share);
+                }
+            }
+        }
+
+        var entries = new List<FileEntry<T>>();
+
+        if (filterType != FilterType.FoldersOnly)
+        {
+            var files = await fileDao.GetFilesFilteredAsync(fileIds.Keys.ToArray(), filterType, subjectGroup, subjectID, searchText, searchInContent).ToListAsync();
+            var privateFolder = await _globalFolder.GetFolderPrivacyAsync<T>(_daoFactory);
+
+            files.ForEach(x =>
+            {
+                if (fileIds.TryGetValue(x.Id, out var access))
+                {
+                    x.Access = access;
+                    x.FolderIdDisplay = privateFolder;
+                }
+            });
+
+            entries.AddRange(files);
+        }
+
+        if (filterType == FilterType.None || filterType == FilterType.FoldersOnly)
+        {
+            IEnumerable<FileEntry<T>> folders = await folderDao.GetFoldersAsync(folderIds.Keys, filterType, subjectGroup, subjectID, searchText, withSubfolders, false).ToListAsync();
+
+            if (withSubfolders)
+            {
+                folders = await FilterReadAsync(folders);
+            }
+
+            var privacyFolder = await _globalFolder.GetFolderPrivacyAsync<T>(_daoFactory);
+
+            foreach (var folder in folders)
+            {
+                if (folderIds.TryGetValue(folder.Id, out var access))
+                {
+                    folder.Access = access;
+                    folder.FolderIdDisplay = privacyFolder;
+                }
+            }
+
+            entries.AddRange(folders.Cast<FileEntry<T>>());
+        }
+
+        if (filterType != FilterType.FoldersOnly && withSubfolders)
+        {
+            IEnumerable<FileEntry<T>> filesInSharedFolders = await fileDao.GetFilesAsync(folderIds.Keys, filterType, subjectGroup, subjectID, searchText, searchInContent);
+            filesInSharedFolders = await FilterReadAsync(filesInSharedFolders);
+            entries.AddRange(filesInSharedFolders);
+            entries = entries.Distinct().ToList();
+        }
+
+        entries = entries.Where(f =>
+                                f.RootFolderType == FolderType.Privacy // show users files
+                                && f.RootCreateBy != _authContext.CurrentAccount.ID // don't show my files
+            ).ToList();
+
+        return entries;
+    }
+
+    private async IAsyncEnumerable<FileEntry<T>> GetPrivacyForMeAsyncEnumerable<T>(IEnumerable<FileShareRecord> records, List<Guid> subjects, FilterType filterType, bool subjectGroup, Guid subjectID, string searchText = "", bool searchInContent = false, bool withSubfolders = false)
+    {
+        var folderDao = _daoFactory.GetFolderDao<T>();
+        var fileDao = _daoFactory.GetFileDao<T>();
+
+        var fileIds = new Dictionary<T, FileShare>();
+        var folderIds = new Dictionary<T, FileShare>();
+
+        var recordGroup = records.GroupBy(r => new { r.EntryId, r.EntryType }, (key, group) => new
+        {
+            firstRecord = group.OrderBy(r => r, new SubjectComparer(subjects))
+                .ThenByDescending(r => r.Share, new FileShareRecord.ShareComparer())
+                .First()
+        });
+
+        foreach (var r in recordGroup.Where(r => r.firstRecord.Share != FileShare.Restrict))
+        {
+            if (r.firstRecord.EntryType == FileEntryType.Folder)
+            {
+                if (!folderIds.ContainsKey((T)r.firstRecord.EntryId))
+                {
+                    folderIds.Add((T)r.firstRecord.EntryId, r.firstRecord.Share);
+                }
+            }
+            else
+            {
+                if (!fileIds.ContainsKey((T)r.firstRecord.EntryId))
+                {
+                    fileIds.Add((T)r.firstRecord.EntryId, r.firstRecord.Share);
+                }
+            }
+        }
+
+        var entries = AsyncEnumerable.Empty<FileEntry<T>>();
+
+        if (filterType != FilterType.FoldersOnly)
+        {
+            var files = fileDao.GetFilesFilteredAsync(fileIds.Keys.ToArray(), filterType, subjectGroup, subjectID, searchText, searchInContent);
+            var privateFolder = await _globalFolder.GetFolderPrivacyAsync<T>(_daoFactory);
+
+            await files.ForEachAsync(x =>
+            {
+                if (fileIds.TryGetValue(x.Id, out var access))
+                {
+                    x.Access = access;
+                    x.FolderIdDisplay = privateFolder;
+                }
+            });
+
+            entries.Concat(files);
+        }
+
+        if (filterType == FilterType.None || filterType == FilterType.FoldersOnly)
+        {
+            IAsyncEnumerable<FileEntry<T>> folders = folderDao.GetFoldersAsync(folderIds.Keys, filterType, subjectGroup, subjectID, searchText, withSubfolders, false);
+
+            if (withSubfolders)
+            {
+                folders = FilterReadAsync(folders);
+            }
+
+            var privacyFolder = await _globalFolder.GetFolderPrivacyAsync<T>(_daoFactory);
+
+            await foreach (var folder in folders)
+            {
+                if (folderIds.TryGetValue(folder.Id, out var access))
+                {
+                    folder.Access = access;
+                    folder.FolderIdDisplay = privacyFolder;
+                }
+            }
+
+            entries.Concat(folders);
+        }
+
+        if (filterType != FilterType.FoldersOnly && withSubfolders)
+        {
+            IAsyncEnumerable<FileEntry<T>> filesInSharedFolders = fileDao.GetFilesAsyncEnumerable(folderIds.Keys, filterType, subjectGroup, subjectID, searchText, searchInContent);
+            filesInSharedFolders = FilterReadAsync(filesInSharedFolders);
+            entries.Concat(filesInSharedFolders);
+            entries = entries.Distinct();
+        }
+
+        entries = entries.Where(f =>
+                                f.RootFolderType == FolderType.Privacy // show users files
+                                && f.RootCreateBy != _authContext.CurrentAccount.ID // don't show my files
+            );
+
+        await foreach (var e in entries)
+        {
+            yield return e;
+        }
+    }
+
+
+    public Task RemoveSubjectAsync<T>(Guid subject)
+    {
+        return _daoFactory.GetSecurityDao<T>().RemoveSubjectAsync(subject);
+    }
+
+    public List<Guid> GetUserSubjects(Guid userId)
+    {
+        // priority order
+        // User, Departments, admin, everyone
+
+        var result = new List<Guid> { userId };
+        if (userId == FileConstant.ShareLinkId)
+        {
+            return result;
+        }
+
+        result.AddRange(_userManager.GetUserGroups(userId).Select(g => g.ID));
+        if (_fileSecurityCommon.IsAdministrator(userId))
+        {
+            result.Add(Constants.GroupAdmin.ID);
+        }
+
+        result.Add(Constants.GroupEveryone.ID);
+
+        return result;
+    }
+
+    private sealed class SubjectComparer : IComparer<FileShareRecord>
+    {
+        private readonly List<Guid> _subjects;
+
+        public SubjectComparer(List<Guid> subjects)
+        {
+            _subjects = subjects;
+        }
+
+        public int Compare(FileShareRecord x, FileShareRecord y)
+        {
+            if (x.Subject == y.Subject)
+            {
+                return 0;
+            }
+
+            var index1 = _subjects.IndexOf(x.Subject);
+            var index2 = _subjects.IndexOf(y.Subject);
+            if (index1 == 0 || index2 == 0 // UserId
+                || Constants.BuildinGroups.Any(g => g.ID == x.Subject) || Constants.BuildinGroups.Any(g => g.ID == y.Subject)) // System Groups
+            {
+                return index1.CompareTo(index2);
+            }
+
+            // Departments are equal.
+            return 0;
+        }
+    }
+
+    private enum FilesSecurityActions
+    {
+        Read,
+        Comment,
+        FillForms,
+        Review,
+        Create,
+        Edit,
+        Delete,
+        CustomFilter,
+        RoomEdit,
+        Rename
+    }
 }