--- conflicted
+++ resolved
@@ -188,11 +188,8 @@
       hasUsersToRemove,
       hasOnlyOneUserToRemove,
       hasFreeUsers,
-<<<<<<< HEAD
+      userSelectionRole,
       selection,
-=======
-      userSelectionRole,
->>>>>>> 2e17d714
     } = this.selectionStore;
 
     const { setSendInviteDialogVisible, setDeleteProfileDialogVisible } =
