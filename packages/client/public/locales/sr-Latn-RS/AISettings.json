--- conflicted
+++ resolved
@@ -1,9 +1,5 @@
 {
   "AddMoreHeaders": "Dodajte još zaglavlja",
-<<<<<<< HEAD
-=======
-  "AIProviderSettingDescription": "Povežite sopstveni AI servis da biste otključali napredne funkcije u {{productName}}. Kada ga dodate, biće dostupan svim korisnicima u AI razgovorima.",
->>>>>>> 7bd0b0d7
   "APIKey": "API ključ",
   "ConnectProductToYourDataAndTools": "Povežite {{productName}} sa svojim podacima i alatkama.",
   "CustomMCPListTitle": "Prilagođeno",
