--- conflicted
+++ resolved
@@ -3,11 +3,7 @@
   "content": "Room available via shared link",
   "content_en_sha1_hash": "8acb01f94cadbbbaa3b7e445cdaf6f155d7a1512",
   "created_at": "2025-05-19T21:30:56.077Z",
-<<<<<<< HEAD
-  "updated_at": "2025-05-26T07:57:32.439Z",
-=======
   "updated_at": "2025-06-24T16:31:24.393Z",
->>>>>>> 0de93b01
   "comment": {
     "text": "The translation key \"RoomAvailableViaSharedLink\" is used to display a message indicating that a room can be accessed via a shared link. This text appears in a file sharing or collaboration context, likely on a button or dialog related to creating or editing a room.",
     "is_auto": true,
@@ -58,13 +54,13 @@
       "ai_spell_check_issues": [
         {
           "type": "incorrect_translation",
-          "description": "The translation 'Raum über geteilten Link verfügbar' is not the most natural or accurate translation of 'Room available via shared link.' While technically correct, it sounds a bit awkward in German.  'über' implies 'about' or 'via' but not ideally in this context.",
-          "suggestion": "Raum ist über geteilten Link verfügbar"
-        },
-        {
-          "type": "incorrect_translation",
-          "description": "Using 'ist' (is) before 'Raum' would improve the flow and naturalness of the German sentence.",
-          "suggestion": "Raum ist über geteilten Link verfügbar"
+          "description": "The translation 'Raum über geteilten Link verfügbar' is not the most natural or accurate rendering of 'Room available via shared link' in German. 'Über' implies 'about' or 'regarding,' which isn't quite right in this context. A more accurate and idiomatic translation would convey the room *through* or *by means of* a shared link.",
+          "suggestion": "Raum über geteilten Link zugänglich"
+        },
+        {
+          "type": "incorrect_translation",
+          "description": "The use of 'geteilten' (dative masculine plural) is grammatically correct, but it suggests multiple shared links.  The English original refers to a single link.",
+          "suggestion": "Raum über einem geteilten Link verfügbar"
         }
       ],
       "approved_at": null
@@ -87,13 +83,13 @@
       "ai_spell_check_issues": [
         {
           "type": "spelling",
-          "description": "The word \"huoneeeen\" has an extra 'e'.",
+          "description": "The word 'huoneeeen' contains an extra 'e'.",
           "suggestion": "huoneeseen"
         },
         {
           "type": "incorrect_translation",
-          "description": "The translation is too literal and doesn't flow naturally in Finnish. \"Pääsy\" (access) is not the most natural way to express 'available'.",
-          "suggestion": "Huone on käytettävissä jaetun linkin kautta"
+          "description": "The translation 'Pääsy huoneeseen jaetun linkin kautta' is a bit literal and doesn't flow naturally. A more idiomatic translation would convey the meaning of 'Room available via shared link' more accurately.",
+          "suggestion": "Huone on saatavilla jaetun linkin kautta"
         }
       ],
       "approved_at": null
@@ -119,13 +115,7 @@
     "ja-JP": {
       "ai_translated": false,
       "ai_model": null,
-      "ai_spell_check_issues": [
-        {
-          "type": "incorrect_translation",
-          "description": "The translation \"共有リンクで利用可能なルーム\" while understandable, isn't the most natural or precise translation of 'Room available via shared link.' '利用可能な' implies availability, but it's a slightly clunky construction. A more natural phrasing might emphasize the link granting access.",
-          "suggestion": "ルームは共有リンクからアクセス可能です"
-        }
-      ],
+      "ai_spell_check_issues": [],
       "approved_at": null
     },
     "ko-KR": {
@@ -134,8 +124,8 @@
       "ai_spell_check_issues": [
         {
           "type": "incorrect_translation",
-          "description": "The translation '공유 링크를 통해 이용 가능한 룸' is a literal translation but sounds slightly unnatural in Korean. A more natural phrasing would be preferred.",
-          "suggestion": "공유 링크로 이용 가능한 룸 (Gongyu link-ro iyonga-neun rum)"
+          "description": "While the translation is understandable, \"공유 링크를 통해 이용 가능한 룸\" is a bit literal and not the most natural phrasing in Korean. A more common and fluent way to express 'Room available via shared link' would be something like \"공유 링크로 접속 가능한 룸\" or \"공유 링크를 통해 입장 가능한 룸\".",
+          "suggestion": "공유 링크로 접속 가능한 룸"
         }
       ],
       "approved_at": null
@@ -143,7 +133,13 @@
     "lo-LA": {
       "ai_translated": false,
       "ai_model": null,
-      "ai_spell_check_issues": [],
+      "ai_spell_check_issues": [
+        {
+          "type": "spelling",
+          "description": "The Lao word 'ສາແບ່ງຮ່ວມ' is technically correct but a more common and natural phrasing for 'shared link' would be 'ເຊືອກແບ່ງປັນ' or 'ລິ້ງເຊືອກແບ່ງປັນ'.",
+          "suggestion": "ຫ້ອງຫວ່າງຜ່ານລິ້ງເຊືອກແບ່ງປັນ"
+        }
+      ],
       "approved_at": null
     },
     "lv": {
@@ -164,13 +160,13 @@
       "ai_spell_check_issues": [
         {
           "type": "incorrect_translation",
-          "description": "The translation 'Pokój dostępny za pośrednictwem linku udostępniania' is a bit verbose and not the most natural way to express 'Room available via shared link' in Polish. It translates literally as 'Room available via link of sharing'.",
-          "suggestion": "Pokój dostępny przez link udostępniony"
-        },
-        {
-          "type": "incorrect_translation",
-          "description": "While not incorrect, 'link udostępniony' implies the link was shared by someone. 'link udostępniony' would be more accurate if sharing is the main focus. The original English implies the room is simply available, not necessarily *shared*.",
-          "suggestion": "Pokój dostępny przez udostępniony link"
+          "description": "The translation 'Pokój dostępny za pośrednictwem linku udostępniania' is overly formal and verbose. A more natural and concise translation would be preferable.",
+          "suggestion": "Pokój dostępny przez link"
+        },
+        {
+          "type": "incorrect_translation",
+          "description": "The term 'linku udostępniania' is redundant. 'Link' already implies it's a shared link.",
+          "suggestion": "Pokój dostępny przez link"
         }
       ],
       "approved_at": null
@@ -193,13 +189,13 @@
       "ai_spell_check_issues": [
         {
           "type": "incorrect_translation",
-          "description": "The Romanian translation \"Sala este disponibilă pe link partajat\" doesn't fully capture the meaning of \"Room available via shared link\".  'Partajat' is technically correct, but 'link partajat' sounds awkward. A more natural phrasing would convey that the room's availability is accessible through a shared link.",
+          "description": "The translation 'Sala este disponibilă pe link partajat' doesn't accurately convey the meaning of 'Room available via shared link'. 'Partajat' (shared) is modifying 'link' instead of describing the availability. A more accurate translation would indicate the room's availability *through* the shared link.",
+          "suggestion": "Sala este disponibilă prin link partajat"
+        },
+        {
+          "type": "grammar",
+          "description": "While grammatically correct, the phrase 'prin link partajat' is slightly less natural in Romanian. 'Via' typically implies a method or means. A more fluent phrasing could be considered.",
           "suggestion": "Sala este accesibilă prin link partajat"
-        },
-        {
-          "type": "incorrect_translation",
-          "description": "While grammatically correct, the phrase 'link partajat' is a literal translation and doesn't flow naturally in Romanian.  A more idiomatic expression would be preferred.",
-          "suggestion": "Link de accesare partajat"
         }
       ],
       "approved_at": null
@@ -213,7 +209,18 @@
     "si": {
       "ai_translated": false,
       "ai_model": null,
-      "ai_spell_check_issues": [],
+      "ai_spell_check_issues": [
+        {
+          "type": "incorrect_translation",
+          "description": "The translation 'අසුරැකියාංගයක් බෙදාගත් සම්බන්ධතාව හරහා ලබාගත හැකිය.' is a very literal and somewhat awkward translation. 'අසුරැකියාංගයක්' (asurakiyangayak) translates to 'facility' which isn't necessarily what 'Room' implies. ' බෙදාගත් සම්බන්ධතාව' (bedagat sambandhawathawa) means 'shared connection/link', which is accurate but stiff. The entire phrase sounds overly formal and technical for a user-facing message.",
+          "suggestion": "A more natural and accurate translation might be 'කාමරය බෙදාගත් සබැඳිය හරහා ලබාගත හැකිය.' (Kamaraya bedagat sabandiya haratha labagathak atha yati.) - meaning 'The room is accessible via a shared link.'"
+        },
+        {
+          "type": "formatting",
+          "description": "The translation uses a long sentence structure which might be difficult for users to quickly understand. Breaking it down might improve readability.",
+          "suggestion": "Consider splitting the sentence. For example, 'කාමරය බෙදාගත් සබැඳියකින් ලබාගත හැකිය.' (Kamaraya bedagat sabandiyakkin labagathak atha yati.) - 'The room is accessible via a shared link.'"
+        }
+      ],
       "approved_at": null
     },
     "sk": {
@@ -237,13 +244,7 @@
     "sr-Latn-RS": {
       "ai_translated": false,
       "ai_model": null,
-      "ai_spell_check_issues": [
-        {
-          "type": "incorrect_translation",
-          "description": "While \"Prostorija dostupna preko podeljenog linka\" is understandable, \"Room available via shared link\" implies access, not just existence. 'Prostorija' translates more to 'room' as a physical space, whereas 'access' might be better conveyed. A more accurate translation might use a word conveying access or availability to use.",
-          "suggestion": "Razmotrite 'Prostorija dostupna putem deljenog linka' ili 'Prostorija otvorena putem deljenog linka' depending on the intended meaning."
-        }
-      ],
+      "ai_spell_check_issues": [],
       "approved_at": null
     },
     "tr": {
@@ -252,8 +253,8 @@
       "ai_spell_check_issues": [
         {
           "type": "incorrect_translation",
-          "description": "The translation \"Oda paylaşımlı bağlantı üzerinden kullanılabilir\" is a literal translation but doesn't convey the nuance of 'available via shared link' as it might be understood in the context of scheduling or access control. It translates to 'Room can be used via shared link.'",
-          "suggestion": "Oda, paylaşımlı bağlantı ile erişilebilir. (Room is accessible via shared link.) or Oda, paylaşımlı bağlantı üzerinden paylaşıma açıktır. (Room is open for sharing via shared link.)"
+          "description": "The translation 'Oda paylaşımlı bağlantı üzerinden kullanılabilir' is a literal translation and not the most natural or idiomatic way to express 'Room available via shared link' in Turkish. It's a bit clunky.",
+          "suggestion": "Consider alternatives like 'Odaya paylaşımlı bağlantı ile erişilebilir' or 'Oda, paylaşımlı bağlantı yoluyla kullanılabilir'."
         }
       ],
       "approved_at": null
@@ -276,8 +277,8 @@
       "ai_spell_check_issues": [
         {
           "type": "incorrect_translation",
-          "description": "The translation \"可通过共享连接访问此房间\" is a bit literal and formal. A more natural and concise translation would be better.",
-          "suggestion": "可以通过共享链接访问此房间"
+          "description": "The translation \"可通过共享连接访问此房间\" is a bit literal and doesn't flow naturally in Chinese. 'Shared link' implies access, so '访问' (access) is slightly redundant. A more natural phrasing would imply access through the shared link.",
+          "suggestion": "可以通过共享链接即可访问此房间"
         }
       ],
       "approved_at": null
