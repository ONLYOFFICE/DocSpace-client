--- conflicted
+++ resolved
@@ -3,11 +3,7 @@
   "content": "Presentations",
   "content_en_sha1_hash": "25c4116b66b152694c7300d8d3f73ff01eb60a35",
   "created_at": "2025-05-19T21:30:47.458Z",
-<<<<<<< HEAD
-  "updated_at": "2025-05-26T07:57:32.458Z",
-=======
   "updated_at": "2025-06-03T20:59:42.051Z",
->>>>>>> 398dda3c
   "comment": {
     "text": "This translation key is used to display a label for a filter option in a UI component, specifically in a file management system or media library. It indicates which type of files are being filtered (e.g., presentations), and its purpose is to provide context for users navigating the file selection process.",
     "is_auto": true,
@@ -16,21 +12,13 @@
   "usage": [
     {
       "file_path": "/packages/client/src/pages/Home/Section/Filter/index.js",
-<<<<<<< HEAD
-      "line_number": 598,
-=======
       "line_number": 599,
->>>>>>> 398dda3c
       "context": "break;\n case FilterType.ArchiveOnly.toString():\n label = t(\"Common:Archives\");\n break;\n case FilterType.PresentationsOnly.toString():\n label = t(\"Common:Presentations\");\n break;\n case FilterType.ImagesOnly.toString():\n label = t(\"Common:Images\");\n break;\n case FilterType.MediaOnly.toString():",
       "module": "/packages/client"
     },
     {
       "file_path": "/packages/client/src/pages/Home/Section/Filter/index.js",
-<<<<<<< HEAD
-      "line_number": 598,
-=======
       "line_number": 599,
->>>>>>> 398dda3c
       "context": "break;\n case FilterType.ArchiveOnly.toString():\n label = t(\"Common:Archives\");\n break;\n case FilterType.PresentationsOnly.toString():\n label = t(\"Common:Presentations\");\n break;\n case FilterType.ImagesOnly.toString():\n label = t(\"Common:Images\");\n break;\n case FilterType.MediaOnly.toString():",
       "module": "/packages/client"
     },
@@ -54,11 +42,7 @@
     },
     {
       "file_path": "/packages/shared/utils/index.ts",
-<<<<<<< HEAD
-      "line_number": 347,
-=======
       "line_number": 345,
->>>>>>> 398dda3c
       "context": "case FilterType.FoldersOnly:\n return t(\"Common:Folders\");\n case FilterType.DocumentsOnly:\n return t(\"Common:Documents\");\n case FilterType.PresentationsOnly:\n return t(\"Common:Presentations\");\n case FilterType.SpreadsheetsOnly:\n return t(\"Common:Spreadsheets\");\n case FilterType.ImagesOnly:\n return t(\"Common:Images\");\n case FilterType.MediaOnly:",
       "module": "/packages/shared"
     }
@@ -202,8 +186,8 @@
       "ai_spell_check_issues": [
         {
           "type": "incorrect_translation",
-          "description": "The Sinhala translation \"සමර්පණ\" is a reasonable attempt but not the most common or natural translation of \"Presentations.\" It's a somewhat formal or technical term. A more common and accessible translation would be \" ඉදිරිපත් කිරීම්\" (idiriipath kirim) or \"ප්‍රදර්ශන\" (pradarshana).",
-          "suggestion": "Consider using \"ඉදිරිපත් කිරීම්\" (idiriipath kirim) or \"ප්‍රදර්ශන\" (pradarshana) instead of \"සමර්පණ\"."
+          "description": "The Sinhala translation \"සමර්පණ\" is a plausible attempt but not the most common or accurate translation of \"Presentations\". It leans towards \"offerings\" or \"submissions\" rather than a formal presentation.",
+          "suggestion": "Consider \"ප්‍රස්ථාවතා\" (prasthāvatā) or \" ඉදිරිපත් කිරීම්\" (idiriipath kirim) for a more accurate translation of 'Presentations'."
         }
       ],
       "approved_at": null
