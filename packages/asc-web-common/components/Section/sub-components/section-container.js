import React from "react";
import styled, { css } from "styled-components";
import { tablet, size, mobile } from "@appserver/components/utils/device";
import {
  isIOS,
  isTablet,
  isSafari,
  isChrome,
  isMobileOnly,
  isMobile,
} from "react-device-detect";
import { Base } from "@appserver/components/themes";

const tabletProps = css`
  .section-header_header,
  .section-header_filter {
    display: none;
  }

  .section-body_header {
    display: block;
    position: sticky;
    top: 0;
    background: ${(props) => props.theme.section.header.background};
    z-index: 200;
    margin-right: -2px;

    ${isMobileOnly &&
    css`
      padding: 0 16px;
      margin: 0 -16px;
    `}
  }
  .section-body_filter {
    display: block;
    margin: ${(props) =>
      props.viewAs === "tile" ? "4px 0 18px" : "4px 0 30px"};
    margin-right: -1px;
  }
`;

const StyledSectionContainer = styled.section`
  padding: 0 0 0 20px;
  flex-grow: 1;
  display: flex;
  flex-direction: column;

<<<<<<< HEAD
  ${(props) =>
    props.maintenanceExist &&
    isMobile &&
    css`
      .main-bar {
        animation-name: slideDown;
        -webkit-animation-name: slideDown;

        animation-duration: 0.3s;
        -webkit-animation-duration: 0.3s;

        animation-timing-function: linear;
        -webkit-animation-timing-function: linear;

        visibility: visible !important;
      }

      @keyframes slideDown {
        0% {
          transform: translateY(-100%);
        }
        50% {
          transform: translateY(-60%);
        }
        65% {
          transform: translateY(-30%);
        }
        80% {
          transform: translateY(-10%);
        }
        95% {
          transform: translateY(-5%);
        }
        100% {
          transform: translateY(0%);
        }
      }
    `}

  .main-bar,
  .main-bar--hidden {
    ${isMobile &&
    css`
      transition: top 0.3s cubic-bezier(0, 0, 0.8, 1);
      -moz-transition: top 0.3s cubic-bezier(0, 0, 0.8, 1);
      -ms-transition: top 0.3s cubic-bezier(0, 0, 0.8, 1);
      -webkit-transition: top 0.3s cubic-bezier(0, 0, 0.8, 1);
      -o-transition: top 0.3s cubic-bezier(0, 0, 0.8, 1);
    `}
  }
  .main-bar--hidden {
    ${isMobile &&
    css`
      top: -140px;
    `}
  }
=======
>>>>>>> 00e9176d
  .layout-progress-bar {
    position: fixed;
    right: 15px;
    bottom: 21px;

    ${(props) =>
      !props.visible &&
      css`
        @media ${tablet} {
          bottom: 83px;
        }
      `}
  }

  .layout-progress-second-bar {
    position: fixed;
    right: 15px;
    bottom: 83px;

    ${(props) =>
      !props.visible &&
      css`
        @media ${tablet} {
          bottom: 145px;
        }
      `}
  }

  .section-header_header,
  .section-header_filter {
    display: block;
  }

  .section-body_header,
  .section-body_filter {
    display: none;
  }
  @media ${tablet} {
    padding: 0 0 0 16px;
    ${tabletProps};
  }
  ${isMobile &&
  css`
    ${tabletProps};
    min-width: 100px;
  `}
`;

StyledSectionContainer.defaultProps = { theme: Base };

class SectionContainer extends React.Component {
  /*shouldComponentUpdate() {
    return false;
  }*/
  componentDidUpdate() {
    const { pinned } = this.props;

    if (
      isIOS &&
      isTablet &&
      (isSafari || isChrome) &&
      window.innerWidth <= size.smallTablet &&
      pinned
    ) {
      this.props.unpinArticle();
    }
  }
  render() {
    //console.log("PageLayout Section render");

    return <StyledSectionContainer id="section" {...this.props} />;
  }
}

export default SectionContainer;<|MERGE_RESOLUTION|>--- conflicted
+++ resolved
@@ -45,7 +45,6 @@
   display: flex;
   flex-direction: column;
 
-<<<<<<< HEAD
   ${(props) =>
     props.maintenanceExist &&
     isMobile &&
@@ -102,8 +101,6 @@
       top: -140px;
     `}
   }
-=======
->>>>>>> 00e9176d
   .layout-progress-bar {
     position: fixed;
     right: 15px;
