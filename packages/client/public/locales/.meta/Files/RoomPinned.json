{
  "key_path": "RoomPinned",
  "content": "Room pinned",
  "content_en_sha1_hash": "81ef48bb3373a4abb09c637f8c7aeda4ee051e63",
  "created_at": "2025-05-19T21:30:56.115Z",
<<<<<<< HEAD
  "updated_at": "2025-06-18T17:11:42.513Z",
=======
  "updated_at": "2025-06-26T19:00:18.285Z",
>>>>>>> 0de93b01
  "comment": {
    "text": "This translation key represents a descriptive label used when a room is pinned, appearing as a notification or confirmation message in the UI, likely triggered by an action on the FilesActionsStore.",
    "is_auto": true,
    "updated_at": "2025-05-20T09:39:13.049Z"
  },
  "usage": [
    {
      "file_path": "/packages/client/src/store/FilesActionsStore.js",
      "line_number": 1296,
      "context": "this.updateCurrentFolder(true, operationId);\n \n const itemCount = { count: elems.length };\n \n const translationForOneItem = isPin ? t(\"RoomPinned\") : t(\"RoomUnpinned\");\n const translationForSeverals = isPin\n ? t(\"RoomsPinned\", { ...itemCount })\n : t(\"RoomsUnpinned\", { ...itemCount });\n \n toastr.success(",
      "module": "/packages/client"
    }
  ],
  "languages": {
    "en": {
      "ai_translated": false,
      "ai_model": null,
      "ai_spell_check_issues": [],
      "approved_at": null
    },
    "ar-SA": {
      "ai_translated": false,
      "ai_model": null,
      "ai_spell_check_issues": [],
      "approved_at": null
    },
    "az": {
      "ai_translated": false,
      "ai_model": null,
      "ai_spell_check_issues": [],
      "approved_at": null
    },
    "bg": {
      "ai_translated": false,
      "ai_model": null,
      "ai_spell_check_issues": [
        {
          "type": "incorrect_translation",
          "description": "While \"Стаята е фиксирана\" is a valid translation, \"pinned\" in this context likely refers to a visual pinning action (e.g., a pin icon on a list or map). \"Фиксирана\" implies a more permanent or structural fix. A more accurate translation would convey the meaning of being visually marked or saved.",
          "suggestion": "Стаята е запаметена"
        }
      ],
      "approved_at": null
    },
    "cs": {
      "ai_translated": false,
      "ai_model": null,
      "ai_spell_check_issues": [],
      "approved_at": null
    },
    "de": {
      "ai_translated": false,
      "ai_model": null,
      "ai_spell_check_issues": [],
      "approved_at": null
    },
    "el-GR": {
      "ai_translated": false,
      "ai_model": null,
      "ai_spell_check_issues": [
        {
          "type": "incorrect_translation",
          "description": "The translation 'Το δωμάτιο καρφιτσώθηκε' literally translates to 'The room was nailed'. While 'pinned' can sometimes be associated with a physical action, in this context, it likely refers to a digital pin or bookmark. The translation doesn't capture this meaning.",
          "suggestion": "Consider a translation that reflects the digital pinning concept, such as 'Το δωμάτιο είναι καρφιτσωμένο' (The room is marked/saved) or 'Το δωμάτιο είναι αποθηκευμένο' (The room is saved)."
        }
      ],
      "approved_at": null
    },
    "es": {
      "ai_translated": false,
      "ai_model": null,
      "ai_spell_check_issues": [
        {
          "type": "incorrect_translation",
          "description": "The translation 'Se ha anclado la sala' while grammatically correct, doesn't perfectly convey the meaning of 'Room pinned' in the context of a UI element indicating a room is fixed or locked in a view. A more natural and common translation for this context would be 'Sala fijada' or 'Sala anclada'.",
          "suggestion": "Sala fijada"
        }
      ],
      "approved_at": null
    },
    "fi": {
      "ai_translated": false,
      "ai_model": null,
      "ai_spell_check_issues": [],
      "approved_at": null
    },
    "fr": {
      "ai_translated": false,
      "ai_model": null,
      "ai_spell_check_issues": [],
      "approved_at": null
    },
    "hy-AM": {
      "ai_translated": false,
      "ai_model": null,
      "ai_spell_check_issues": [],
      "approved_at": null
    },
    "it": {
      "ai_translated": false,
      "ai_model": null,
      "ai_spell_check_issues": [
        {
          "type": "incorrect_translation",
          "description": "The translation \"La stanza è stata fissata\" is a literal translation of 'pinned' that doesn't accurately convey the meaning of pinning a room in a software or application context. 'Pinned' in this context usually implies saving or marking a room for easy access.",
          "suggestion": "Consider alternatives like \"La stanza è stata salvata\" (The room is saved), \"La stanza è stata bloccata\" (The room is blocked/locked), or \"La stanza è stata aggiunta ai preferiti\" (The room is added to favorites). The most appropriate option would depend on the exact functionality."
        }
      ],
      "approved_at": null
    },
    "ja-JP": {
      "ai_translated": false,
      "ai_model": null,
      "ai_spell_check_issues": [],
      "approved_at": null
    },
    "ko-KR": {
      "ai_translated": false,
      "ai_model": null,
      "ai_spell_check_issues": [],
      "approved_at": null
    },
    "lo-LA": {
      "ai_translated": false,
      "ai_model": null,
      "ai_spell_check_issues": [],
      "approved_at": null
    },
    "lv": {
      "ai_translated": false,
      "ai_model": null,
      "ai_spell_check_issues": [],
      "approved_at": null
    },
    "nl": {
      "ai_translated": false,
      "ai_model": null,
      "ai_spell_check_issues": [],
      "approved_at": null
    },
    "pl": {
      "ai_translated": false,
      "ai_model": null,
      "ai_spell_check_issues": [
        {
          "type": "incorrect_translation",
          "description": "The translation \"Pokój został przypięty\" while technically correct, might not be the most natural or idiomatic translation of \"Room pinned\" in all contexts. 'Przypięty' implies something has been fastened or attached, which might not be the intended meaning of 'pinned' in a digital room-pinning context (e.g., pinning a room to a list).",
          "suggestion": "Consider alternatives like \"Pokój zapisany\" (Room saved), \"Pokój dodany do ulubionych\" (Room added to favorites), or \"Pokój przypinamy\" (We're pinning the room) depending on the specific user interface."
        }
      ],
      "approved_at": null
    },
    "pt": {
      "ai_translated": false,
      "ai_model": null,
      "ai_spell_check_issues": [],
      "approved_at": null
    },
    "pt-BR": {
      "ai_translated": false,
      "ai_model": null,
      "ai_spell_check_issues": [],
      "approved_at": null
    },
    "ro": {
      "ai_translated": false,
      "ai_model": null,
      "ai_spell_check_issues": [],
      "approved_at": null
    },
    "ru": {
      "ai_translated": false,
      "ai_model": null,
      "ai_spell_check_issues": [],
      "approved_at": null
    },
    "si": {
      "ai_translated": false,
      "ai_model": null,
      "ai_spell_check_issues": [
        {
          "type": "incorrect_translation",
          "description": "The translation 'කාමරය අමුණා ඇත' (kamaray amuna ata) literally translates to 'The room is fastened/attached'. While 'pinned' can sometimes imply fastening, a more accurate translation for 'Room pinned' in a user interface context, suggesting a room is marked or saved, would be something like 'කාමරය තැබි ඇත' (kamaray thabi ata - room saved/placed) or 'කාමරය සුරක්ෂිත කර ඇත' (kamaray surakshita kara ata - room secured/stored).",
          "suggestion": "කාමරය තැබි ඇත"
        }
      ],
      "approved_at": null
    },
    "sk": {
      "ai_translated": false,
      "ai_model": null,
      "ai_spell_check_issues": [],
      "approved_at": null
    },
    "sl": {
      "ai_translated": false,
      "ai_model": null,
      "ai_spell_check_issues": [],
      "approved_at": null
    },
    "sr-Cyrl-RS": {
      "ai_translated": false,
      "ai_model": null,
      "ai_spell_check_issues": [
        {
          "type": "incorrect_translation",
          "description": "The Serbian (Cyrillic) translation 'Соба закачена' does not accurately translate 'Room pinned'. 'Закачена' means 'hung' or 'attached', which isn't the intended meaning of 'pinned' in this context.",
          "suggestion": "A more accurate translation could be 'Фиксана соба' (Fiksana soba - Fixed room) or 'Закључана соба' (Zaključana soba - Locked room), depending on the specific meaning of 'pinned'."
        }
      ],
      "approved_at": null
    },
    "sr-Latn-RS": {
      "ai_translated": false,
      "ai_model": null,
      "ai_spell_check_issues": [
        {
          "type": "incorrect_translation",
          "description": "While 'zakačena' can mean 'pinned,' it's not the most natural or accurate translation of 'Room pinned' in this context. 'Pinned' in this scenario likely refers to a room being fixed or secured to a list or display, not physically pinned.",
          "suggestion": "Consider 'Soba pričvršćena' or 'Soba fiksirana' as alternatives. A more context-dependent translation might be best."
        }
      ],
      "approved_at": null
    },
    "tr": {
      "ai_translated": false,
      "ai_model": null,
      "ai_spell_check_issues": [
        {
          "type": "incorrect_translation",
          "description": "While \"Oda sabitlendi\" is a literal translation, a more natural and common phrasing for 'Room pinned' in a UI context (likely indicating a room has been saved or favorited) would be 'Oda kaydedildi' or 'Odayı sabitledim'. 'Sabitlendi' can imply a more permanent or technical locking, which isn't the intended meaning here.",
          "suggestion": "Oda kaydedildi"
        }
      ],
      "approved_at": null
    },
    "uk-UA": {
      "ai_translated": false,
      "ai_model": null,
      "ai_spell_check_issues": [],
      "approved_at": null
    },
    "vi": {
      "ai_translated": false,
      "ai_model": null,
      "ai_spell_check_issues": [],
      "approved_at": null
    },
    "zh-CN": {
      "ai_translated": false,
      "ai_model": null,
      "ai_spell_check_issues": [],
      "approved_at": null
    }
  }
}<|MERGE_RESOLUTION|>--- conflicted
+++ resolved
@@ -3,11 +3,7 @@
   "content": "Room pinned",
   "content_en_sha1_hash": "81ef48bb3373a4abb09c637f8c7aeda4ee051e63",
   "created_at": "2025-05-19T21:30:56.115Z",
-<<<<<<< HEAD
-  "updated_at": "2025-06-18T17:11:42.513Z",
-=======
   "updated_at": "2025-06-26T19:00:18.285Z",
->>>>>>> 0de93b01
   "comment": {
     "text": "This translation key represents a descriptive label used when a room is pinned, appearing as a notification or confirmation message in the UI, likely triggered by an action on the FilesActionsStore.",
     "is_auto": true,
@@ -37,7 +33,13 @@
     "az": {
       "ai_translated": false,
       "ai_model": null,
-      "ai_spell_check_issues": [],
+      "ai_spell_check_issues": [
+        {
+          "type": "incorrect_translation",
+          "description": "While \"Otaq sabitləndi\" is grammatically correct, a more natural and contextually appropriate translation for \"Room pinned\" in this scenario (likely referring to pinning a room in an app or interface) would be something along the lines of \"Otaq keçirildi\" or \"Otaq möhkəmləndirildi\". \"Sabitləndi\" often implies a more permanent fixing.",
+          "suggestion": "Consider using \"Otaq keçirildi\" or \"Otaq möhkəmləndirildi\"."
+        }
+      ],
       "approved_at": null
     },
     "bg": {
@@ -46,8 +48,8 @@
       "ai_spell_check_issues": [
         {
           "type": "incorrect_translation",
-          "description": "While \"Стаята е фиксирана\" is a valid translation, \"pinned\" in this context likely refers to a visual pinning action (e.g., a pin icon on a list or map). \"Фиксирана\" implies a more permanent or structural fix. A more accurate translation would convey the meaning of being visually marked or saved.",
-          "suggestion": "Стаята е запаметена"
+          "description": "While 'Стаята е фиксирана' is technically correct, 'pinned' in the context of a room (likely referring to pinning a room in a list or app) is better translated as 'закрепена'. 'Фиксирана' implies a permanent physical attachment.",
+          "suggestion": "Стаята е закрепена"
         }
       ],
       "approved_at": null
@@ -70,8 +72,8 @@
       "ai_spell_check_issues": [
         {
           "type": "incorrect_translation",
-          "description": "The translation 'Το δωμάτιο καρφιτσώθηκε' literally translates to 'The room was nailed'. While 'pinned' can sometimes be associated with a physical action, in this context, it likely refers to a digital pin or bookmark. The translation doesn't capture this meaning.",
-          "suggestion": "Consider a translation that reflects the digital pinning concept, such as 'Το δωμάτιο είναι καρφιτσωμένο' (The room is marked/saved) or 'Το δωμάτιο είναι αποθηκευμένο' (The room is saved)."
+          "description": "The translation \"Το δωμάτιο καρφιτσώθηκε\" literally translates to \"The room was nailed.\" This doesn't convey the meaning of 'Room pinned' which implies a digital pinning, such as in an app or platform. The word 'καρφιτσώθηκε' implies a physical action of nailing.",
+          "suggestion": "A more appropriate translation would be something like \"Το δωμάτιο είναι καρφιτσωμένο\" (The room is pinned) or \"Το δωμάτιο έχει καρφιτσωθεί\" (The room has been pinned), or ideally, a more nuanced translation that captures the digital pinning concept if possible, such as 'Το δωμάτιο είναι αποθηκευμένο' (The room is saved/stored)."
         }
       ],
       "approved_at": null
@@ -82,8 +84,8 @@
       "ai_spell_check_issues": [
         {
           "type": "incorrect_translation",
-          "description": "The translation 'Se ha anclado la sala' while grammatically correct, doesn't perfectly convey the meaning of 'Room pinned' in the context of a UI element indicating a room is fixed or locked in a view. A more natural and common translation for this context would be 'Sala fijada' or 'Sala anclada'.",
-          "suggestion": "Sala fijada"
+          "description": "While 'Se ha anclado la sala' is grammatically correct, it's a somewhat literal and formal translation. A more natural and common phrasing for 'Room pinned' in Spanish would be 'Sala anclada' or 'Habitación anclada'.",
+          "suggestion": "Sala anclada"
         }
       ],
       "approved_at": null
@@ -112,8 +114,8 @@
       "ai_spell_check_issues": [
         {
           "type": "incorrect_translation",
-          "description": "The translation \"La stanza è stata fissata\" is a literal translation of 'pinned' that doesn't accurately convey the meaning of pinning a room in a software or application context. 'Pinned' in this context usually implies saving or marking a room for easy access.",
-          "suggestion": "Consider alternatives like \"La stanza è stata salvata\" (The room is saved), \"La stanza è stata bloccata\" (The room is blocked/locked), or \"La stanza è stata aggiunta ai preferiti\" (The room is added to favorites). The most appropriate option would depend on the exact functionality."
+          "description": "The Italian translation \"La stanza è stata fissata\" literally translates to 'The room has been fixed'.  'Pinned' in this context likely refers to a pinned room in an application, meaning it's kept visible or important. A more appropriate translation would convey this meaning.",
+          "suggestion": "Consider translations like \"Stanza bloccata\", \"Stanza segnalata\", \"Stanza salvata\", or \"Stanza in evidenza\" depending on the specific functionality being described."
         }
       ],
       "approved_at": null
@@ -121,7 +123,13 @@
     "ja-JP": {
       "ai_translated": false,
       "ai_model": null,
-      "ai_spell_check_issues": [],
+      "ai_spell_check_issues": [
+        {
+          "type": "incorrect_translation",
+          "description": "The translation \"ルームが固定されました\" (Room ga kotei saremashita) is too formal and passive. While technically correct, it's not the most natural phrasing for a UI element indicating a room is pinned. A more natural and user-friendly translation would be something like \"ピン留めしました\" (Pin tsume shimashita) or \"固定しました\" (Kotei shimashita).",
+          "suggestion": "Consider \"ピン留めしました\" (Pin tsume shimashita) or \"固定しました\" (Kotei shimashita)"
+        }
+      ],
       "approved_at": null
     },
     "ko-KR": {
@@ -133,13 +141,25 @@
     "lo-LA": {
       "ai_translated": false,
       "ai_model": null,
-      "ai_spell_check_issues": [],
+      "ai_spell_check_issues": [
+        {
+          "type": "incorrect_translation",
+          "description": "While 'ປັກໝຸດຫ້ອງແລ້ວ' is a literal translation, it sounds unnatural. 'Room pinned' suggests a status change (pinned). A more natural Lao translation would convey that meaning.",
+          "suggestion": "ຫ້ອງໝຸດແລ້ວ"
+        }
+      ],
       "approved_at": null
     },
     "lv": {
       "ai_translated": false,
       "ai_model": null,
-      "ai_spell_check_issues": [],
+      "ai_spell_check_issues": [
+        {
+          "type": "incorrect_translation",
+          "description": "While \"Telpa ir piesprausta\" is technically correct, it doesn't fully capture the meaning of 'Room pinned' in the context of a software feature (e.g., a room being 'pinned' to stay visible). A better translation might convey the action of pinning.",
+          "suggestion": "Telpa ir iespiesta"
+        }
+      ],
       "approved_at": null
     },
     "nl": {
@@ -154,8 +174,8 @@
       "ai_spell_check_issues": [
         {
           "type": "incorrect_translation",
-          "description": "The translation \"Pokój został przypięty\" while technically correct, might not be the most natural or idiomatic translation of \"Room pinned\" in all contexts. 'Przypięty' implies something has been fastened or attached, which might not be the intended meaning of 'pinned' in a digital room-pinning context (e.g., pinning a room to a list).",
-          "suggestion": "Consider alternatives like \"Pokój zapisany\" (Room saved), \"Pokój dodany do ulubionych\" (Room added to favorites), or \"Pokój przypinamy\" (We're pinning the room) depending on the specific user interface."
+          "description": "The translation \"Pokój został przypięty\" while grammatically correct, doesn't perfectly capture the nuance of \"Room pinned\". \"Przypięty\" implies something was attached or fastened. \"Pinned\" in this context likely refers to a digital pin or a notification that a room is being watched/followed. A better translation might focus on that aspect.",
+          "suggestion": "Pokój przypięty"
         }
       ],
       "approved_at": null
@@ -190,8 +210,8 @@
       "ai_spell_check_issues": [
         {
           "type": "incorrect_translation",
-          "description": "The translation 'කාමරය අමුණා ඇත' (kamaray amuna ata) literally translates to 'The room is fastened/attached'. While 'pinned' can sometimes imply fastening, a more accurate translation for 'Room pinned' in a user interface context, suggesting a room is marked or saved, would be something like 'කාමරය තැබි ඇත' (kamaray thabi ata - room saved/placed) or 'කාමරය සුරක්ෂිත කර ඇත' (kamaray surakshita kara ata - room secured/stored).",
-          "suggestion": "කාමරය තැබි ඇත"
+          "description": "The translation 'කාමරය අමුණා ඇත' while technically meaning 'the room is fastened', doesn't accurately convey the meaning of 'Room pinned' in the context of a feature (likely pinning a room in an application). 'Pinned' implies a more digital or temporary state of importance, not physical fastening.",
+          "suggestion": "කාමරය තියා ඇත (Kamara tiya athe), which means 'Room saved/held' or කාමරය සුරක්ෂිත කර ඇත (Kamara surakshitha kara athe) which means 'Room secured/saved'."
         }
       ],
       "approved_at": null
@@ -214,8 +234,8 @@
       "ai_spell_check_issues": [
         {
           "type": "incorrect_translation",
-          "description": "The Serbian (Cyrillic) translation 'Соба закачена' does not accurately translate 'Room pinned'. 'Закачена' means 'hung' or 'attached', which isn't the intended meaning of 'pinned' in this context.",
-          "suggestion": "A more accurate translation could be 'Фиксана соба' (Fiksana soba - Fixed room) or 'Закључана соба' (Zaključana soba - Locked room), depending on the specific meaning of 'pinned'."
+          "description": "The Serbian translation \"Соба закачена\" does not accurately convey the meaning of \"Room pinned.\" 'Закачена' typically means 'hung' or 'attached'. 'Pinned' implies securing something with a pin or similar device.",
+          "suggestion": "A more accurate translation might be 'Фиксана соба' (Fiksana soba - fixed room) or 'Приказана соба' (Prikazana soba - displayed room, depending on the intended meaning of 'pinned' within the context of the application)."
         }
       ],
       "approved_at": null
@@ -226,8 +246,8 @@
       "ai_spell_check_issues": [
         {
           "type": "incorrect_translation",
-          "description": "While 'zakačena' can mean 'pinned,' it's not the most natural or accurate translation of 'Room pinned' in this context. 'Pinned' in this scenario likely refers to a room being fixed or secured to a list or display, not physically pinned.",
-          "suggestion": "Consider 'Soba pričvršćena' or 'Soba fiksirana' as alternatives. A more context-dependent translation might be best."
+          "description": "While 'zakačena' can mean 'pinned,' it's not the most natural or idiomatic translation for 'Room pinned' in this context. It implies physically hooking something onto a wall or similar.",
+          "suggestion": "Consider 'Sala zaglavljena' (Room fixed/locked) or 'Sala pričvršćena' (Room secured) depending on the intended meaning of 'pinned' in the original context.  Without further context, 'Sala zaglavljena' might be the closest approximation."
         }
       ],
       "approved_at": null
@@ -238,8 +258,8 @@
       "ai_spell_check_issues": [
         {
           "type": "incorrect_translation",
-          "description": "While \"Oda sabitlendi\" is a literal translation, a more natural and common phrasing for 'Room pinned' in a UI context (likely indicating a room has been saved or favorited) would be 'Oda kaydedildi' or 'Odayı sabitledim'. 'Sabitlendi' can imply a more permanent or technical locking, which isn't the intended meaning here.",
-          "suggestion": "Oda kaydedildi"
+          "description": "While \"Oda sabitlendi\" is technically correct, it implies a more forceful or permanent fixing. \"Room pinned\" usually indicates a temporary state, like pinning a room in a list or application. A more accurate translation would convey this temporary nature.",
+          "suggestion": "Oda eklendi (Room added) or Oda kaydoldu (Room registered) or Oda işaretlendi (Room marked)"
         }
       ],
       "approved_at": null
