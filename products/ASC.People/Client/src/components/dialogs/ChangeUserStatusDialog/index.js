import React, { memo } from "react";
import { withRouter } from "react-router";
import PropTypes from "prop-types";
import {
  ModalDialog,
  Button,
  Text,
  ToggleContent,
  Checkbox,
  CustomScrollbarsVirtualList,
} from "@appserver/components/src";
import { FixedSizeList as List, areEqual } from "react-window";
import AutoSizer from "react-virtualized-auto-sizer";
import { withTranslation } from "react-i18next";
<<<<<<< HEAD
import { utils, toastr, constants } from "@appserver/common/src";
=======
import { toastr, constants } from "asc-web-common";
>>>>>>> a586f8fe
import ModalDialogContainer from "../ModalDialogContainer";
import { inject, observer } from "mobx-react";

const { EmployeeStatus } = constants;

class ChangeUserStatusDialogComponent extends React.Component {
  constructor(props) {
    super(props);

    const { userIds, selectedUsers } = props;

    const listUsers = selectedUsers.map((item, index) => {
      const disabled = userIds.find((x) => x === item.id);
      return (selectedUsers[index] = {
        ...selectedUsers[index],
        checked: disabled ? true : false,
        disabled: disabled ? false : true,
      });
    });

    this.state = { isRequestRunning: false, listUsers, userIds };
  }

  onChangeUserStatus = () => {
    const {
      updateUserStatus,
      userStatus,
      t,
      setSelected,
      onClose,
    } = this.props;
    const { userIds } = this.state;
    this.setState({ isRequestRunning: true }, () => {
      updateUserStatus(userStatus, userIds, true)
        .then(() => toastr.success(t("SuccessChangeUserStatus")))
        .catch((error) => toastr.error(error))
        .finally(() => {
          this.setState({ isRequestRunning: false }, () => {
            setSelected("close");
            onClose();
          });
        });
    });
  };

  onChange = (e) => {
    const { listUsers } = this.state;
    const userIndex = listUsers.findIndex((x) => x.id === e.target.value);
    const newUsersList = listUsers;
    newUsersList[userIndex].checked = !newUsersList[userIndex].checked;

    const newUserIds = [];

    for (let item of newUsersList) {
      if (item.checked === true) {
        newUserIds.push(item.id);
      }
    }

    this.setState({ listUsers: newUsersList, userIds: newUserIds });
  };

  render() {
    const { t, onClose, visible, userStatus } = this.props;
    const { listUsers, isRequestRunning, userIds } = this.state;
    const containerStyles = { height: listUsers.length * 25, maxHeight: 220 };
    const itemSize = 25;

    const renderItems = memo(({ data, index, style }) => {
      return (
        <Checkbox
          truncate
          style={style}
          className="modal-dialog-checkbox"
          value={data[index].id}
          onChange={this.onChange}
          key={`checkbox_${index}`}
          isChecked={data[index].checked}
          label={data[index].displayName}
          isDisabled={data[index].disabled}
        />
      );
    }, areEqual);

    const renderList = ({ height, width }) => (
      <List
        className="List"
        height={height}
        width={width}
        itemSize={itemSize}
        itemCount={listUsers.length}
        itemData={listUsers}
        outerElementType={CustomScrollbarsVirtualList}
      >
        {renderItems}
      </List>
    );

    const statusTranslation =
      userStatus === 1
        ? t("ChangeUsersActiveStatus")
        : t("ChangeUsersDisableStatus");
    const userStatusTranslation =
      userStatus === 1 ? t("DisabledEmployeeTitle") : t("ActiveEmployeeTitle");

    return (
      <ModalDialogContainer>
        <ModalDialog visible={visible} onClose={onClose}>
          <ModalDialog.Header>
            {t("ChangeUserStatusDialogHeader")}
          </ModalDialog.Header>
          <ModalDialog.Body>
            <Text>
              {t("ChangeUserStatusDialog", {
                status: statusTranslation,
                userStatus: userStatusTranslation,
              })}
            </Text>
            <Text>{t("ChangeUserStatusDialogMessage")}</Text>
            <ToggleContent
              className="toggle-content-dialog"
              label={t("ShowUsersList")}
            >
              <div style={containerStyles} className="modal-dialog-content">
                <AutoSizer>{renderList}</AutoSizer>
              </div>
            </ToggleContent>
          </ModalDialog.Body>
          <ModalDialog.Footer>
            <Button
              label={t("ChangeUsersStatusButton")}
              size="medium"
              primary
              onClick={this.onChangeUserStatus}
              isLoading={isRequestRunning}
              isDisabled={!userIds.length}
            />
            <Button
              className="button-dialog"
              label={t("CancelButton")}
              size="medium"
              onClick={onClose}
              isDisabled={isRequestRunning}
            />
          </ModalDialog.Footer>
        </ModalDialog>
      </ModalDialogContainer>
    );
  }
}

const ChangeUserStatusDialog = withTranslation("ChangeUserStatusDialog")(
  ChangeUserStatusDialogComponent
);

ChangeUserStatusDialog.propTypes = {
  visible: PropTypes.bool.isRequired,
  onClose: PropTypes.func.isRequired,
  setSelected: PropTypes.func.isRequired,
  userIds: PropTypes.arrayOf(PropTypes.string).isRequired,
  selectedUsers: PropTypes.arrayOf(PropTypes.object).isRequired,
};

export default inject(({ peopleStore }, ownProps) => ({
  updateUserStatus: peopleStore.usersStore.updateUserStatus,
  selectedUsers: peopleStore.selectionStore.selection,
  setSelected: peopleStore.selectionStore.setSelected,
  userIds:
    ownProps.userStatus === EmployeeStatus.Active
      ? peopleStore.selectionStore.getUsersToActivateIds
      : peopleStore.selectionStore.getUsersToDisableIds,
}))(observer(withRouter(ChangeUserStatusDialog)));<|MERGE_RESOLUTION|>--- conflicted
+++ resolved
@@ -12,11 +12,7 @@
 import { FixedSizeList as List, areEqual } from "react-window";
 import AutoSizer from "react-virtualized-auto-sizer";
 import { withTranslation } from "react-i18next";
-<<<<<<< HEAD
-import { utils, toastr, constants } from "@appserver/common/src";
-=======
-import { toastr, constants } from "asc-web-common";
->>>>>>> a586f8fe
+import { toastr, constants } from "@appserver/common/src";
 import ModalDialogContainer from "../ModalDialogContainer";
 import { inject, observer } from "mobx-react";
 
@@ -184,7 +180,7 @@
   updateUserStatus: peopleStore.usersStore.updateUserStatus,
   selectedUsers: peopleStore.selectionStore.selection,
   setSelected: peopleStore.selectionStore.setSelected,
-  userIds:
+    userIds:
     ownProps.userStatus === EmployeeStatus.Active
       ? peopleStore.selectionStore.getUsersToActivateIds
       : peopleStore.selectionStore.getUsersToDisableIds,
