{
  "ChangeUserStatusDialog": "Uporabniki z '{{ userStatus }}' statusom bodo {{ status }}.",
<<<<<<< HEAD
  "ChangeUserStatusDialogHeader": "Spremeni status",
  "ChangeUserStatusDialogMessage": "Status lastnika DocSpace in svojega statusa ne morete spremeniti.",
  "ChangeUsersStatusButton": "Spremeni status uporabnika"
=======
  "ChangeUserStatusDialogHeader": "Spremeni status uporabnika",
  "ChangeUserStatusDialogMessage": "Status lastnika DocSpace in svojega statusa ne morete spremeniti."
>>>>>>> a48f4329
}<|MERGE_RESOLUTION|>--- conflicted
+++ resolved
@@ -1,11 +1,5 @@
 {
   "ChangeUserStatusDialog": "Uporabniki z '{{ userStatus }}' statusom bodo {{ status }}.",
-<<<<<<< HEAD
   "ChangeUserStatusDialogHeader": "Spremeni status",
-  "ChangeUserStatusDialogMessage": "Status lastnika DocSpace in svojega statusa ne morete spremeniti.",
-  "ChangeUsersStatusButton": "Spremeni status uporabnika"
-=======
-  "ChangeUserStatusDialogHeader": "Spremeni status uporabnika",
   "ChangeUserStatusDialogMessage": "Status lastnika DocSpace in svojega statusa ne morete spremeniti."
->>>>>>> a48f4329
 }