--- conflicted
+++ resolved
@@ -61,17 +61,12 @@
   const [isDisabled, setIsDisabled] = useState(false);
   const [isChecked, setIsChecked] = useState(false);
   const [isDialogVisible, setIsDialogVisible] = useState(false);
-<<<<<<< HEAD
-  const [isWithoutPasswordLogin, setIsWithoutPasswordLogin] =
-    useState(IS_ROOMS_MODE);
-=======
   const [isCaptcha, setIsCaptcha] = useState(false);
   const [isWithoutPasswordLogin, setIsWithoutPasswordLogin] =
     useState(IS_ROOMS_MODE);
 
   const [isCaptchaSuccessful, setIsCaptchaSuccess] = useState(false);
   const [isCaptchaError, setIsCaptchaError] = useState(false);
->>>>>>> 0d870f8e
 
   const inputRef = useRef<HTMLInputElement>(null);
 
