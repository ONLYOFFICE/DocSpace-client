--- conflicted
+++ resolved
@@ -9,14 +9,11 @@
   },
   "wrongPortalNameUrl": "https://teamlab.info/wrongportalname.aspx?Site_Testing=4testing",
   "thumbnails1280x720": false,
-<<<<<<< HEAD
   "pdfViewer": true,
   "pdfViewerUrl": "ds-vpath/sdkjs/pdf/src/engine/viewer.js",
-  "imageThumbnails": false
-=======
+  "imageThumbnails": false,
   "editor": {
     "openOnNewPage": true,
     "requestClose": false
   }
->>>>>>> 2fd15b41
 }