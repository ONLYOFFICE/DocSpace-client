--- conflicted
+++ resolved
@@ -435,10 +435,8 @@
 
     return member;
   });
-<<<<<<< HEAD
-
-  return res;
-=======
+
+  return res;
 }
 
 export function setCustomUserQuota(userIds, quota) {
@@ -465,5 +463,4 @@
   };
 
   return request(options);
->>>>>>> e45bb7cc
 }