--- conflicted
+++ resolved
@@ -6,19 +6,14 @@
 import { combineUrl } from "@docspace/shared/utils/combineUrl";
 import { FolderType, ShareAccessRights } from "@docspace/shared/enums";
 import config from "PACKAGE_FILE";
-<<<<<<< HEAD
-import Filter from "../api/people/filter";
-import { getRoomInfo } from "../api/rooms";
+import Filter from "@docspace/shared/api/people/filter";
+import { getRoomInfo } from "@docspace/shared/api/rooms";
 import {
   getPrimaryLink,
   getExternalLinks,
   editExternalLink,
   addExternalLink,
-} from "../api/files";
-=======
-import Filter from "@docspace/shared/api/people/filter";
-import { getRoomInfo } from "@docspace/shared/api/rooms";
->>>>>>> 2acbd2f4
+} from "@docspace/shared/api/files";
 
 const observedKeys = [
   "id",
