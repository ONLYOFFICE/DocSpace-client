import React, { useEffect } from "react";
import { inject, observer } from "mobx-react";
import { withTranslation } from "react-i18next";
import { useNavigate, useLocation } from "react-router-dom";
import queryString from "query-string";
import MediaViewer from "@docspace/common/components/MediaViewer";
import { PluginFileType } from "SRC_DIR/helpers/plugins/constants";

const FilesMediaViewer = (props) => {
  const {
    t,
    files,
    playlist,
    currentPostionIndex,
    visible,
    currentMediaFileId,
    deleteItemAction,
    setMediaViewerData,

    setRemoveMediaItem,
    userAccess,
    deleteDialogVisible,
    previewFile,
    fetchFiles,
    setIsLoading,

    setToPreviewFile,
    setScrollToItem,
    setCurrentId,

    setBufferSelection,

    archiveRoomsId,

    onShowInfoPanel,
    onClickDownload,

    onClickLinkEdit,
    onPreviewClick,
    onCopyLink,
    onClickRename,
    onClickDelete,
    onMoveAction,
    onCopyAction,
    getIcon,
    onDuplicate,
    extsImagePreviewed,
    extsMediaPreviewed,
    setIsPreview,
    isPreview,
    nextMedia,
    prevMedia,
    resetUrl,
    getFirstUrl,
    firstLoad,
    setSelection,
    activeFiles,
    activeFolders,
    onClickDownloadAs,
<<<<<<< HEAD
    setActiveFiles,
    pluginContextMenuItems,
    someDialogIsOpen,
=======
>>>>>>> 3f55c266
  } = props;

  const navigate = useNavigate();
  const location = useLocation();

  useEffect(() => {
    if (visible) {
      resetSelection();
    }
  }, [visible]);

  useEffect(() => {
    const previewId = queryString.parse(location.search).preview;

    if (previewId) {
      removeQuery("preview");
      onMediaFileClick(+previewId);
    }
  }, [removeQuery, onMediaFileClick]);

  useEffect(() => {
    if (previewFile) {
      // fetch file after preview with
      fetchFiles(previewFile.folderId).finally(() => {
        setIsLoading(false);
      });
    }
  }, [previewFile]);

  useEffect(() => {
    window.addEventListener("popstate", onButtonBackHandler);

    return () => window.removeEventListener("popstate", onButtonBackHandler);
  }, [onButtonBackHandler]);

  const onButtonBackHandler = () => {
    const hash = window.location.hash;
    const id = hash.slice(9);
    if (!id) {
      setMediaViewerData({ visible: false, id: null });
      return;
    }
    setMediaViewerData({ visible: true, id });
  };

  const onChangeUrl = (id) => {
    const url = "/products/files/#preview/" + id;
    setCurrentId(id);
    navigate(url);
  };

  const resetSelection = () => {
    setSelection([]);
  };

  const removeQuery = (queryName) => {
    const queryParams = new URLSearchParams(location.search);

    if (queryParams.has(queryName)) {
      queryParams.delete(queryName);
      navigate(_, {
        search: queryParams.toString(),
      });
    }
  };

  const onMediaFileClick = (id) => {
    //const itemId = typeof id !== "object" ? id : this.props.selection[0].id; TODO:

    if (typeof id !== "object") {
      const item = { visible: true, id };
      setMediaViewerData(item);
    }
  };

  const onDeleteMediaFile = (id) => {
    const translations = {
      deleteOperation: t("Translations:DeleteOperation"),
      successRemoveFolder: t("Files:FolderRemoved"),
      successRemoveFile: t("Files:FileRemoved"),
    };

    if (files.length > 0) {
      let file = files.find((file) => file.id === id);
      if (file) {
        // try to fix with one check later (see deleteAction)
        const isActiveFile = activeFiles.find((elem) => elem.id === file.id);
        const isActiveFolder = activeFolders.find(
          (elem) => elem.id === file.id
        );

        if (isActiveFile || isActiveFolder) return;

        setRemoveMediaItem(file);
        deleteItemAction(file.id, translations, true, file.providerKey);
      }
    }
  };

  const onDownloadMediaFile = (id) => {
    if (playlist.length > 0) {
      let viewUrlFile = playlist.find((file) => file.fileId === id).src;
      return window.open(viewUrlFile, "_self");
    }
  };

  const onMediaViewerClose = (e) => {
    if (isPreview) {
      setIsPreview(false);
      resetUrl();
      if (previewFile) {
        setScrollToItem({ id: previewFile.id, type: "file" });
        setBufferSelection(previewFile);
      }
      setToPreviewFile(null);
    }

    setMediaViewerData({ visible: false, id: null });

    // const url = localStorage.getItem("isFirstUrl");
    const url = getFirstUrl();

    if (!url) {
      return;
    }

    const targetFile = files.find((item) => item.id === currentMediaFileId);
    if (targetFile) setBufferSelection(targetFile);

    navigate(url, { replace: true });
  };

  return (
    visible && (
      <MediaViewer
        t={t}
        userAccess={userAccess}
        currentFileId={currentMediaFileId}
        visible={visible}
        playlist={playlist}
        playlistPos={currentPostionIndex}
        onDelete={onDeleteMediaFile}
        onDownload={onDownloadMediaFile}
        setBufferSelection={setBufferSelection}
        archiveRoomsId={archiveRoomsId}
        files={files}
        onClickDownload={onClickDownload}
        onShowInfoPanel={onShowInfoPanel}
        onClickDelete={onClickDelete}
        onClickRename={onClickRename}
        onMoveAction={onMoveAction}
        onCopyAction={onCopyAction}
        onDuplicate={onDuplicate}
        onClickLinkEdit={onClickLinkEdit}
        onPreviewClick={onPreviewClick}
        onCopyLink={onCopyLink}
        onClickDownloadAs={onClickDownloadAs}
        onClose={onMediaViewerClose}
        getIcon={getIcon}
        onEmptyPlaylistError={onMediaViewerClose}
        deleteDialogVisible={deleteDialogVisible}
        extsMediaPreviewed={extsMediaPreviewed}
        extsImagePreviewed={extsImagePreviewed}
        isPreviewFile={firstLoad}
        onChangeUrl={onChangeUrl}
        nextMedia={nextMedia}
        prevMedia={prevMedia}
        pluginContextMenuItems={pluginContextMenuItems}
        setActiveFiles={setActiveFiles}
      />
    )
  );
};

export default inject(
  ({
    filesStore,
    mediaViewerDataStore,
    filesActionsStore,
    settingsStore,
    dialogsStore,
    treeFoldersStore,
    contextOptionsStore,
    clientLoadingStore,
    pluginStore,
  }) => {
    const {
      firstLoad,

      setIsSectionFilterLoading,
    } = clientLoadingStore;

    const setIsLoading = (param) => {
      setIsSectionFilterLoading(param);
    };

    const {
      files,
      userAccess,
      fetchFiles,

      setScrollToItem,
      setBufferSelection,
      setIsPreview,
      isPreview,
      resetUrl,
      setSelection,
      setAlreadyFetchingRooms,
      activeFiles,
      activeFolders,

      setActiveFiles,
    } = filesStore;
    const {
      visible,
      id: currentMediaFileId,
      currentPostionIndex,
      setMediaViewerData,
      getFirstUrl,
      playlist,
      previewFile,
      setToPreviewFile,
      setCurrentId,
      nextMedia,
      prevMedia,
    } = mediaViewerDataStore;
    const { deleteItemAction } = filesActionsStore;
    const { getIcon, extsImagePreviewed, extsMediaPreviewed } = settingsStore;
    const { isFavoritesFolder, archiveRoomsId } = treeFoldersStore;

    const {
      onClickFavorite,
      onShowInfoPanel,
      onClickDownloadAs,
      onClickDownload,
      onClickRename,
      onClickDelete,
      onMoveAction,
      onCopyAction,
      onDuplicate,
      onClickLinkEdit,
      onPreviewClick,
      onCopyLink,
    } = contextOptionsStore;

    const { contextMenuItemsList, getContextMenuKeysByType } = pluginStore;

    const item = playlist.find((p) => p.fileId === currentMediaFileId);

    const fileExst = item?.fileExst;

    const pluginContextMenuKeys = [
      ...(getContextMenuKeysByType() || []),
      ...(getContextMenuKeysByType(PluginFileType.Image, fileExst) || []),
      ...(getContextMenuKeysByType(PluginFileType.Video, fileExst) || []),
    ];

    const pluginContextMenuItems =
      contextMenuItemsList?.filter((i) => {
        if (pluginContextMenuKeys.includes(i.key)) {
          return true;
        }

        return false;
      }) || [];

    return {
      files,
      playlist,
      currentPostionIndex,
      nextMedia,
      prevMedia,
      userAccess,
      visible: playlist.length > 0 && visible,
      currentMediaFileId,
      deleteItemAction,
      setMediaViewerData,
      extsImagePreviewed,
      extsMediaPreviewed,
      setRemoveMediaItem: dialogsStore.setRemoveMediaItem,
      deleteDialogVisible: dialogsStore.deleteDialogVisible,
      fetchFiles,
      previewFile,
      setIsLoading,
      firstLoad,

      setToPreviewFile,
      setIsPreview,
      resetUrl,
      isPreview,
      setScrollToItem,
      setCurrentId,
      setBufferSelection,
      setAlreadyFetchingRooms,
      isFavoritesFolder,
      onClickFavorite,
      onClickDownloadAs,
      onClickDelete,
      onClickDownload,
      onShowInfoPanel,
      onClickLinkEdit,
      onPreviewClick,
      onCopyLink,
      onClickRename,
      onMoveAction,
      getIcon,
      onCopyAction,
      onDuplicate,
      archiveRoomsId,
      setSelection,
      getFirstUrl,
      activeFiles,
      activeFolders,
      setActiveFiles,
      pluginContextMenuItems,
    };
  }
)(withTranslation(["Files", "Translations"])(observer(FilesMediaViewer)));<|MERGE_RESOLUTION|>--- conflicted
+++ resolved
@@ -57,12 +57,9 @@
     activeFiles,
     activeFolders,
     onClickDownloadAs,
-<<<<<<< HEAD
     setActiveFiles,
     pluginContextMenuItems,
     someDialogIsOpen,
-=======
->>>>>>> 3f55c266
   } = props;
 
   const navigate = useNavigate();
