--- conflicted
+++ resolved
@@ -78,22 +78,14 @@
 
 export default inject<TStore>(
   ({ authStore, settingsStore, userStore, currentTariffStatusStore }) => {
-    const { isAuthenticated, isLoaded, isAdmin, isLogout } = authStore;
+    const { isAuthenticated, isLoaded, isAdmin, isLogout, capabilities } =
+      authStore;
 
     const { isNotPaidPeriod, isCommunity, isEnterprise } =
       currentTariffStatusStore;
 
-<<<<<<< HEAD
-      isLogout,
-      isCommunity,
-      isEnterprise,
-      capabilities,
-    } = authStore;
+    const identityServerEnabled = capabilities?.identityServerEnabled;
 
-    const identityServerEnabled = capabilities?.identityServerEnabled;
-    const { isNotPaidPeriod } = currentTariffStatusStore;
-=======
->>>>>>> 35953672
     const { user } = userStore;
 
     const {
