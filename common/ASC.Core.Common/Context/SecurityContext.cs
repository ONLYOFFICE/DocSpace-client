--- conflicted
+++ resolved
@@ -1,343 +1,328 @@
-/*
- *
- * (c) Copyright Ascensio System Limited 2010-2018
- *
- * This program is freeware. You can redistribute it and/or modify it under the terms of the GNU 
- * General Public License (GPL) version 3 as published by the Free Software Foundation (https://www.gnu.org/copyleft/gpl.html). 
- * In accordance with Section 7(a) of the GNU GPL its Section 15 shall be amended to the effect that 
- * Ascensio System SIA expressly excludes the warranty of non-infringement of any third-party rights.
- *
- * THIS PROGRAM IS DISTRIBUTED WITHOUT ANY WARRANTY; WITHOUT EVEN THE IMPLIED WARRANTY OF MERCHANTABILITY OR
- * FITNESS FOR A PARTICULAR PURPOSE. For more details, see GNU GPL at https://www.gnu.org/copyleft/gpl.html
- *
- * You can contact Ascensio System SIA by email at sales@onlyoffice.com
- *
- * The interactive user interfaces in modified source and object code versions of ONLYOFFICE must display 
- * Appropriate Legal Notices, as required under Section 5 of the GNU GPL version 3.
- *
- * Pursuant to Section 7 § 3(b) of the GNU GPL you must retain the original ONLYOFFICE logo which contains 
- * relevant author attributions when distributing the software. If the display of the logo in its graphic 
- * form is not reasonably feasible for technical reasons, you must include the words "Powered by ONLYOFFICE" 
- * in every copy of the program you distribute. 
- * Pursuant to Section 7 § 3(e) we decline to grant you any rights under trademark law for use of our trademarks.
- *
-*/
-
-
-using System;
-using System.Collections.Generic;
-using System.Linq;
-using System.Security;
-using System.Security.Authentication;
-using System.Security.Claims;
-using System.Security.Principal;
-using System.Threading;
-using System.Web;
-using ASC.Common.Logging;
-using ASC.Common.Security;
-using ASC.Common.Security.Authentication;
-using ASC.Common.Security.Authorizing;
-using ASC.Core.Billing;
-using ASC.Core.Common.Security;
-using ASC.Core.Security.Authentication;
-using ASC.Core.Tenants;
-using ASC.Core.Users;
-using ASC.Security.Cryptography;
-using Microsoft.AspNetCore.Http;
-
-namespace ASC.Core
-{
-    public class SecurityContext
-    {
-        private static readonly ILog log = LogManager.GetLogger("ASC.Core");
-
-
-        public IAccount CurrentAccount
-        {
-            get => AuthContext.CurrentAccount;
-        }
-
-        public bool IsAuthenticated
-        {
-            get => AuthContext.IsAuthenticated;
-        }
-
-        public UserManager UserManager { get; }
-        public AuthManager Authentication { get; }
-        public AuthContext AuthContext { get; }
-        public TenantCookieSettings TenantCookieSettings { get; }
-        public IHttpContextAccessor HttpContextAccessor { get; }
-
-        public SecurityContext(
-            IHttpContextAccessor httpContextAccessor,
-            UserManager userManager,
-            AuthManager authentication,
-            AuthContext authContext,
-            TenantCookieSettings tenantCookieSettings
-            )
-        {
-            UserManager = userManager;
-            Authentication = authentication;
-            AuthContext = authContext;
-            TenantCookieSettings = tenantCookieSettings;
-            HttpContextAccessor = httpContextAccessor;
-        }
-
-
-        public string AuthenticateMe(string login, string password)
-        {
-            if (login == null) throw new ArgumentNullException("login");
-            if (password == null) throw new ArgumentNullException("password");
-
-            var tenantid = CoreContext.TenantManager.GetCurrentTenant().TenantId;
-            var u = UserManager.GetUsers(tenantid, login, Hasher.Base64Hash(password, HashAlg.SHA256));
-
-            return AuthenticateMe(new UserAccount(u, tenantid));
-        }
-
-        public bool AuthenticateMe(string cookie)
-        {
-            if (!string.IsNullOrEmpty(cookie))
-            {
-
-                if (cookie.Equals("Bearer", StringComparison.InvariantCulture))
-                {
-                    var ipFrom = string.Empty;
-                    var address = string.Empty;
-                    if (HttpContextAccessor?.HttpContext != null)
-                    {
-                        var request = HttpContextAccessor?.HttpContext.Request;
-                        ipFrom = "from " + (request.Headers["X-Forwarded-For"].ToString() ?? request.GetUserHostAddress());
-                        address = "for " + request.GetUrlRewriter();
-                    }
-                    log.InfoFormat("Empty Bearer cookie: {0} {1}", ipFrom, address);
-                }
-                else if (CookieStorage.DecryptCookie(cookie, out var tenant, out var userid, out var login, out var password, out var indexTenant, out var expire, out var indexUser))
-                {
-                    if (tenant != CoreContext.TenantManager.GetCurrentTenant().TenantId)
-                    {
-                        return false;
-                    }
-
-                    var settingsTenant = TenantCookieSettings.GetForTenant(tenant);
-                    if (indexTenant != settingsTenant.Index)
-                    {
-                        return false;
-                    }
-
-                    if (expire != DateTime.MaxValue && expire < DateTime.UtcNow)
-                    {
-                        return false;
-                    }
-
-                    try
-                    {
-                        if (userid != Guid.Empty)
-                        {
-                            var settingsUser = TenantCookieSettings.GetForUser(userid);
-                            if (indexUser != settingsUser.Index)
-                            {
-                                return false;
-                            }
-
-                            AuthenticateMe(new UserAccount(new UserInfo { ID = userid }, tenant));
-                        }
-                        else
-                        {
-                            AuthenticateMe(login, password);
-                        }
-                        return true;
-                    }
-                    catch (InvalidCredentialException ice)
-                    {
-                        log.DebugFormat("{0}: cookie {1}, tenant {2}, userid {3}, login {4}, pass {5}",
-                                        ice.Message, cookie, tenant, userid, login, password);
-                    }
-                    catch (SecurityException se)
-                    {
-                        log.DebugFormat("{0}: cookie {1}, tenant {2}, userid {3}, login {4}, pass {5}",
-                                        se.Message, cookie, tenant, userid, login, password);
-                    }
-                    catch (Exception err)
-                    {
-                        log.ErrorFormat("Authenticate error: cookie {0}, tenant {1}, userid {2}, login {3}, pass {4}: {5}",
-                                        cookie, tenant, userid, login, password, err);
-                    }
-                }
-                else
-                {
-                    var ipFrom = string.Empty;
-                    var address = string.Empty;
-                    if (HttpContextAccessor?.HttpContext != null)
-                    {
-                        var request = HttpContextAccessor?.HttpContext.Request;
-                        address = "for " + request.GetUrlRewriter();
-                        ipFrom = "from " + (request.Headers["X-Forwarded-For"].ToString() ?? request.GetUserHostAddress());
-                    }
-                    log.WarnFormat("Can not decrypt cookie: {0} {1} {2}", cookie, ipFrom, address);
-                }
-            }
-            return false;
-        }
-
-        public string AuthenticateMe(IAccount account)
-        {
-            if (account == null || account.Equals(Configuration.Constants.Guest)) throw new InvalidCredentialException("account");
-
-            var roles = new List<string> { Role.Everyone };
-            string cookie = null;
-
-
-            if (account is ISystemAccount && account.ID == Configuration.Constants.CoreSystem.ID)
-            {
-                roles.Add(Role.System);
-            }
-
-            if (account is IUserAccount)
-            {
-                var tenant = CoreContext.TenantManager.GetCurrentTenant();
-
-                var u = UserManager.GetUsers(account.ID);
-
-                if (u.ID == Users.Constants.LostUser.ID)
-                {
-                    throw new InvalidCredentialException("Invalid username or password.");
-                }
-                if (u.Status != EmployeeStatus.Active)
-                {
-                    throw new SecurityException("Account disabled.");
-                }
-
-                // for LDAP users only
-                if (u.Sid != null)
-                {
-                    if (!CoreContext.TenantManager.GetTenantQuota(tenant.TenantId).Ldap)
-                    {
-                        throw new BillingException("Your tariff plan does not support this option.", "Ldap");
-                    }
-                }
-                if (UserManager.IsUserInGroup(u.ID, Users.Constants.GroupAdmin.ID))
-                {
-                    roles.Add(Role.Administrators);
-                }
-                roles.Add(Role.Users);
-
-                account = new UserAccount(u, CoreContext.TenantManager.GetCurrentTenant().TenantId);
-                cookie = CookieStorage.EncryptCookie(TenantCookieSettings, CoreContext.TenantManager.GetCurrentTenant().TenantId, account.ID);
-            }
-
-<<<<<<< HEAD
-            AuthContext.Principal = new GenericPrincipal(account, roles.ToArray());
-=======
-            var claims = new List<Claim>
-            {
-                new Claim(ClaimTypes.Sid, account.ID.ToString()),
-                new Claim(ClaimTypes.Name, account.Name)
-            };
-            claims.AddRange(roles.Select(r => new Claim(ClaimTypes.Role, r)));
-
-            Principal = new CustomClaimsPrincipal(new ClaimsIdentity(account, claims), account);
->>>>>>> 81394a6f
-
-            return cookie;
-        }
-
-        public string AuthenticateMe(int tenantId, Guid userId)
-        {
-            return AuthenticateMe(Authentication.GetAccountByID(tenantId, userId));
-        }
-
-        public void Logout()
-        {
-            AuthContext.Principal = null;
-        }
-
-        public void SetUserPassword(int tenantId, Guid userID, string password)
-        {
-            Authentication.SetUserPassword(tenantId, userID, password);
-        }
-    }
-
-    public class PermissionContext
-    {
-        public IPermissionResolver PermissionResolver { get; private set; }
-        public AuthContext AuthContext { get; }
-
-        public PermissionContext(IPermissionResolver permissionResolver, AuthContext authContext)
-        {
-            PermissionResolver = permissionResolver;
-            AuthContext = authContext;
-        }
-
-        public bool CheckPermissions(params IAction[] actions)
-        {
-            return PermissionResolver.Check(AuthContext.CurrentAccount, actions);
-        }
-
-        public bool CheckPermissions(ISecurityObject securityObject, params IAction[] actions)
-        {
-            return CheckPermissions(securityObject, null, actions);
-        }
-
-        public bool CheckPermissions(ISecurityObjectId objectId, ISecurityObjectProvider securityObjProvider, params IAction[] actions)
-        {
-            return PermissionResolver.Check(AuthContext.CurrentAccount, objectId, securityObjProvider, actions);
-        }
-
-        public void DemandPermissions(params IAction[] actions)
-        {
-            PermissionResolver.Demand(AuthContext.CurrentAccount, actions);
-        }
-
-        public void DemandPermissions(ISecurityObject securityObject, params IAction[] actions)
-        {
-            DemandPermissions(securityObject, null, actions);
-        }
-
-        public void DemandPermissions(ISecurityObjectId objectId, ISecurityObjectProvider securityObjProvider, params IAction[] actions)
-        {
-            PermissionResolver.Demand(AuthContext.CurrentAccount, objectId, securityObjProvider, actions);
-        }
-    }
-
-    public class AuthContext
-    {
-        public AuthContext(IHttpContextAccessor httpContextAccessor)
-        {
-            HttpContextAccessor = httpContextAccessor;
-        }
-
-        public IAccount CurrentAccount
-        {
-            get { return Principal?.Identity is IAccount ? (IAccount)Principal.Identity : Configuration.Constants.Guest; }
-        }
-
-        public bool IsAuthenticated
-        {
-            get { return CurrentAccount.IsAuthenticated; }
-        }
-
-        public IHttpContextAccessor HttpContextAccessor { get; }
-
-<<<<<<< HEAD
-        internal IPrincipal Principal
-        {
-            get => Thread.CurrentPrincipal ?? HttpContextAccessor?.HttpContext?.User;
-            set
-            {
-                var principal = new CustomClaimsPrincipal(value);
-                Thread.CurrentPrincipal = principal;
-                if (HttpContextAccessor?.HttpContext != null) HttpContextAccessor.HttpContext.User = principal;
-=======
-        private static ClaimsPrincipal Principal
-        {
-            get => Thread.CurrentPrincipal as ClaimsPrincipal ?? HttpContext.Current?.User;
-            set
-            {
-                Thread.CurrentPrincipal = value;
-                if (HttpContext.Current != null) HttpContext.Current.User = value;
->>>>>>> 81394a6f
-            }
-        }
-    }
+/*
+ *
+ * (c) Copyright Ascensio System Limited 2010-2018
+ *
+ * This program is freeware. You can redistribute it and/or modify it under the terms of the GNU 
+ * General Public License (GPL) version 3 as published by the Free Software Foundation (https://www.gnu.org/copyleft/gpl.html). 
+ * In accordance with Section 7(a) of the GNU GPL its Section 15 shall be amended to the effect that 
+ * Ascensio System SIA expressly excludes the warranty of non-infringement of any third-party rights.
+ *
+ * THIS PROGRAM IS DISTRIBUTED WITHOUT ANY WARRANTY; WITHOUT EVEN THE IMPLIED WARRANTY OF MERCHANTABILITY OR
+ * FITNESS FOR A PARTICULAR PURPOSE. For more details, see GNU GPL at https://www.gnu.org/copyleft/gpl.html
+ *
+ * You can contact Ascensio System SIA by email at sales@onlyoffice.com
+ *
+ * The interactive user interfaces in modified source and object code versions of ONLYOFFICE must display 
+ * Appropriate Legal Notices, as required under Section 5 of the GNU GPL version 3.
+ *
+ * Pursuant to Section 7 § 3(b) of the GNU GPL you must retain the original ONLYOFFICE logo which contains 
+ * relevant author attributions when distributing the software. If the display of the logo in its graphic 
+ * form is not reasonably feasible for technical reasons, you must include the words "Powered by ONLYOFFICE" 
+ * in every copy of the program you distribute. 
+ * Pursuant to Section 7 § 3(e) we decline to grant you any rights under trademark law for use of our trademarks.
+ *
+*/
+
+
+using System;
+using System.Collections.Generic;
+using System.Linq;
+using System.Security;
+using System.Security.Authentication;
+using System.Security.Claims;
+using System.Security.Principal;
+using System.Threading;
+using System.Web;
+using ASC.Common.Logging;
+using ASC.Common.Security;
+using ASC.Common.Security.Authentication;
+using ASC.Common.Security.Authorizing;
+using ASC.Core.Billing;
+using ASC.Core.Common.Security;
+using ASC.Core.Security.Authentication;
+using ASC.Core.Tenants;
+using ASC.Core.Users;
+using ASC.Security.Cryptography;
+using Microsoft.AspNetCore.Http;
+
+namespace ASC.Core
+{
+    public class SecurityContext
+    {
+        private static readonly ILog log = LogManager.GetLogger("ASC.Core");
+
+
+        public IAccount CurrentAccount
+        {
+            get => AuthContext.CurrentAccount;
+        }
+
+        public bool IsAuthenticated
+        {
+            get => AuthContext.IsAuthenticated;
+        }
+
+        public UserManager UserManager { get; }
+        public AuthManager Authentication { get; }
+        public AuthContext AuthContext { get; }
+        public TenantCookieSettings TenantCookieSettings { get; }
+        public IHttpContextAccessor HttpContextAccessor { get; }
+
+        public SecurityContext(
+            IHttpContextAccessor httpContextAccessor,
+            UserManager userManager,
+            AuthManager authentication,
+            AuthContext authContext,
+            TenantCookieSettings tenantCookieSettings
+            )
+        {
+            UserManager = userManager;
+            Authentication = authentication;
+            AuthContext = authContext;
+            TenantCookieSettings = tenantCookieSettings;
+            HttpContextAccessor = httpContextAccessor;
+        }
+
+
+        public string AuthenticateMe(string login, string password)
+        {
+            if (login == null) throw new ArgumentNullException("login");
+            if (password == null) throw new ArgumentNullException("password");
+
+            var tenantid = CoreContext.TenantManager.GetCurrentTenant().TenantId;
+            var u = UserManager.GetUsers(tenantid, login, Hasher.Base64Hash(password, HashAlg.SHA256));
+
+            return AuthenticateMe(new UserAccount(u, tenantid));
+        }
+
+        public bool AuthenticateMe(string cookie)
+        {
+            if (!string.IsNullOrEmpty(cookie))
+            {
+
+                if (cookie.Equals("Bearer", StringComparison.InvariantCulture))
+                {
+                    var ipFrom = string.Empty;
+                    var address = string.Empty;
+                    if (HttpContextAccessor?.HttpContext != null)
+                    {
+                        var request = HttpContextAccessor?.HttpContext.Request;
+                        ipFrom = "from " + (request.Headers["X-Forwarded-For"].ToString() ?? request.GetUserHostAddress());
+                        address = "for " + request.GetUrlRewriter();
+                    }
+                    log.InfoFormat("Empty Bearer cookie: {0} {1}", ipFrom, address);
+                }
+                else if (CookieStorage.DecryptCookie(cookie, out var tenant, out var userid, out var login, out var password, out var indexTenant, out var expire, out var indexUser))
+                {
+                    if (tenant != CoreContext.TenantManager.GetCurrentTenant().TenantId)
+                    {
+                        return false;
+                    }
+
+                    var settingsTenant = TenantCookieSettings.GetForTenant(tenant);
+                    if (indexTenant != settingsTenant.Index)
+                    {
+                        return false;
+                    }
+
+                    if (expire != DateTime.MaxValue && expire < DateTime.UtcNow)
+                    {
+                        return false;
+                    }
+
+                    try
+                    {
+                        if (userid != Guid.Empty)
+                        {
+                            var settingsUser = TenantCookieSettings.GetForUser(userid);
+                            if (indexUser != settingsUser.Index)
+                            {
+                                return false;
+                            }
+
+                            AuthenticateMe(new UserAccount(new UserInfo { ID = userid }, tenant));
+                        }
+                        else
+                        {
+                            AuthenticateMe(login, password);
+                        }
+                        return true;
+                    }
+                    catch (InvalidCredentialException ice)
+                    {
+                        log.DebugFormat("{0}: cookie {1}, tenant {2}, userid {3}, login {4}, pass {5}",
+                                        ice.Message, cookie, tenant, userid, login, password);
+                    }
+                    catch (SecurityException se)
+                    {
+                        log.DebugFormat("{0}: cookie {1}, tenant {2}, userid {3}, login {4}, pass {5}",
+                                        se.Message, cookie, tenant, userid, login, password);
+                    }
+                    catch (Exception err)
+                    {
+                        log.ErrorFormat("Authenticate error: cookie {0}, tenant {1}, userid {2}, login {3}, pass {4}: {5}",
+                                        cookie, tenant, userid, login, password, err);
+                    }
+                }
+                else
+                {
+                    var ipFrom = string.Empty;
+                    var address = string.Empty;
+                    if (HttpContextAccessor?.HttpContext != null)
+                    {
+                        var request = HttpContextAccessor?.HttpContext.Request;
+                        address = "for " + request.GetUrlRewriter();
+                        ipFrom = "from " + (request.Headers["X-Forwarded-For"].ToString() ?? request.GetUserHostAddress());
+                    }
+                    log.WarnFormat("Can not decrypt cookie: {0} {1} {2}", cookie, ipFrom, address);
+                }
+            }
+            return false;
+        }
+
+        public string AuthenticateMe(IAccount account)
+        {
+            if (account == null || account.Equals(Configuration.Constants.Guest)) throw new InvalidCredentialException("account");
+
+            var roles = new List<string> { Role.Everyone };
+            string cookie = null;
+
+
+            if (account is ISystemAccount && account.ID == Configuration.Constants.CoreSystem.ID)
+            {
+                roles.Add(Role.System);
+            }
+
+            if (account is IUserAccount)
+            {
+                var tenant = CoreContext.TenantManager.GetCurrentTenant();
+
+                var u = UserManager.GetUsers(account.ID);
+
+                if (u.ID == Users.Constants.LostUser.ID)
+                {
+                    throw new InvalidCredentialException("Invalid username or password.");
+                }
+                if (u.Status != EmployeeStatus.Active)
+                {
+                    throw new SecurityException("Account disabled.");
+                }
+
+                // for LDAP users only
+                if (u.Sid != null)
+                {
+                    if (!CoreContext.TenantManager.GetTenantQuota(tenant.TenantId).Ldap)
+                    {
+                        throw new BillingException("Your tariff plan does not support this option.", "Ldap");
+                    }
+                }
+                if (UserManager.IsUserInGroup(u.ID, Users.Constants.GroupAdmin.ID))
+                {
+                    roles.Add(Role.Administrators);
+                }
+                roles.Add(Role.Users);
+
+                account = new UserAccount(u, CoreContext.TenantManager.GetCurrentTenant().TenantId);
+                cookie = CookieStorage.EncryptCookie(TenantCookieSettings, CoreContext.TenantManager.GetCurrentTenant().TenantId, account.ID);
+            }
+
+            var claims = new List<Claim>
+            {
+                new Claim(ClaimTypes.Sid, account.ID.ToString()),
+                new Claim(ClaimTypes.Name, account.Name)
+            };
+            claims.AddRange(roles.Select(r => new Claim(ClaimTypes.Role, r)));
+
+            AuthContext.Principal = new CustomClaimsPrincipal(new ClaimsIdentity(account, claims), account);
+
+            return cookie;
+        }
+
+        public string AuthenticateMe(int tenantId, Guid userId)
+        {
+            return AuthenticateMe(Authentication.GetAccountByID(tenantId, userId));
+        }
+
+        public void Logout()
+        {
+            AuthContext.Principal = null;
+        }
+
+        public void SetUserPassword(int tenantId, Guid userID, string password)
+        {
+            Authentication.SetUserPassword(tenantId, userID, password);
+        }
+    }
+
+    public class PermissionContext
+    {
+        public IPermissionResolver PermissionResolver { get; private set; }
+        public AuthContext AuthContext { get; }
+
+        public PermissionContext(IPermissionResolver permissionResolver, AuthContext authContext)
+        {
+            PermissionResolver = permissionResolver;
+            AuthContext = authContext;
+        }
+
+        public bool CheckPermissions(params IAction[] actions)
+        {
+            return PermissionResolver.Check(AuthContext.CurrentAccount, actions);
+        }
+
+        public bool CheckPermissions(ISecurityObject securityObject, params IAction[] actions)
+        {
+            return CheckPermissions(securityObject, null, actions);
+        }
+
+        public bool CheckPermissions(ISecurityObjectId objectId, ISecurityObjectProvider securityObjProvider, params IAction[] actions)
+        {
+            return PermissionResolver.Check(AuthContext.CurrentAccount, objectId, securityObjProvider, actions);
+        }
+
+        public void DemandPermissions(params IAction[] actions)
+        {
+            PermissionResolver.Demand(AuthContext.CurrentAccount, actions);
+        }
+
+        public void DemandPermissions(ISecurityObject securityObject, params IAction[] actions)
+        {
+            DemandPermissions(securityObject, null, actions);
+        }
+
+        public void DemandPermissions(ISecurityObjectId objectId, ISecurityObjectProvider securityObjProvider, params IAction[] actions)
+        {
+            PermissionResolver.Demand(AuthContext.CurrentAccount, objectId, securityObjProvider, actions);
+        }
+    }
+
+    public class AuthContext
+    {
+        public AuthContext(IHttpContextAccessor httpContextAccessor)
+        {
+            HttpContextAccessor = httpContextAccessor;
+        }
+
+        public IAccount CurrentAccount
+        {
+            get { return Principal?.Identity is IAccount ? (IAccount)Principal.Identity : Configuration.Constants.Guest; }
+        }
+
+        public bool IsAuthenticated
+        {
+            get { return CurrentAccount.IsAuthenticated; }
+        }
+
+        public IHttpContextAccessor HttpContextAccessor { get; }
+
+        internal ClaimsPrincipal Principal
+        {
+            get => Thread.CurrentPrincipal as ClaimsPrincipal ?? HttpContextAccessor?.HttpContext?.User;
+            set
+            {
+                Thread.CurrentPrincipal = value;
+                if (HttpContextAccessor?.HttpContext != null) HttpContextAccessor.HttpContext.User = value;
+            }
+        }
+    }
 }