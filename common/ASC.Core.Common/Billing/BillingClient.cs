// (c) Copyright Ascensio System SIA 2010-2022
//
// This program is a free software product.
// You can redistribute it and/or modify it under the terms
// of the GNU Affero General Public License (AGPL) version 3 as published by the Free Software
// Foundation. In accordance with Section 7(a) of the GNU AGPL its Section 15 shall be amended
// to the effect that Ascensio System SIA expressly excludes the warranty of non-infringement of
// any third-party rights.
//
// This program is distributed WITHOUT ANY WARRANTY, without even the implied warranty
// of MERCHANTABILITY or FITNESS FOR A PARTICULAR  PURPOSE. For details, see
// the GNU AGPL at: http://www.gnu.org/licenses/agpl-3.0.html
//
// You can contact Ascensio System SIA at Lubanas st. 125a-25, Riga, Latvia, EU, LV-1021.
//
// The  interactive user interfaces in modified source and object code versions of the Program must
// display Appropriate Legal Notices, as required under Section 5 of the GNU AGPL version 3.
//
// Pursuant to Section 7(b) of the License you must retain the original Product logo when
// distributing the program. Pursuant to Section 7(e) we decline to grant you any rights under
// trademark law for use of our trademarks.
//
// All the Product's GUI elements, including illustrations and icon sets, as well as technical writing
// content are licensed under the terms of the Creative Commons Attribution-ShareAlike 4.0
// International. See the License terms at http://creativecommons.org/licenses/by-sa/4.0/legalcode

using JsonSerializer = System.Text.Json.JsonSerializer;

namespace ASC.Core.Billing;

[Singletone]
public class BillingClient
{
    public readonly bool Configured;
    private readonly string _billingDomain;
    private readonly string _billingKey;
    private readonly string _billingSecret;
    private readonly bool _test;
<<<<<<< HEAD

    private const int _avangatePaymentSystemId = 1;
=======
        private readonly IHttpClientFactory _httpClientFactory;
    private const int AvangatePaymentSystemId = 1;
>>>>>>> 172eaa89


        public BillingClient(IConfiguration configuration, IHttpClientFactory httpClientFactory)
            : this(false, configuration, httpClientFactory)
    {
    }

        public BillingClient(bool test, IConfiguration configuration, IHttpClientFactory httpClientFactory)
    {
        _test = test;
            _httpClientFactory = httpClientFactory;
        var billingDomain = configuration["core:payment-url"];

        _billingDomain = (billingDomain ?? "").Trim().TrimEnd('/');
        if (!string.IsNullOrEmpty(_billingDomain))
        {
            _billingDomain += "/billing/";

            _billingKey = configuration["core:payment-key"];
            _billingSecret = configuration["core:payment-secret"];

            Configured = true;
        }
    }

    public PaymentLast GetLastPayment(string portalId)
    {
        var result = Request("GetActiveResource", portalId);
        var paymentLast = JsonSerializer.Deserialize<PaymentLast>(result);

        if (!_test && paymentLast.PaymentStatus == 4)
        {
            throw new BillingException("Can not accept test payment.", new { PortalId = portalId });
        }

        return paymentLast;
    }

    public IEnumerable<PaymentInfo> GetPayments(string portalId)
    {
        var result = Request("GetPayments", portalId);
        var payments = JsonSerializer.Deserialize<List<PaymentInfo>>(result);

        return payments;
    }

    public IDictionary<string, Tuple<Uri, Uri>> GetPaymentUrls(string portalId, string[] products, string affiliateId = null, string campaign = null, string currency = null, string language = null, string customerId = null, string quantity = null)
    {
        var urls = new Dictionary<string, Tuple<Uri, Uri>>();

        var additionalParameters = new List<Tuple<string, string>>() { Tuple.Create("PaymentSystemId", _avangatePaymentSystemId.ToString()) };
        if (!string.IsNullOrEmpty(affiliateId))
        {
            additionalParameters.Add(Tuple.Create("AffiliateId", affiliateId));
        }
        if (!string.IsNullOrEmpty(campaign))
        {
            additionalParameters.Add(Tuple.Create("campaign", campaign));
        }
        if (!string.IsNullOrEmpty(currency))
        {
            additionalParameters.Add(Tuple.Create("Currency", currency));
        }
        if (!string.IsNullOrEmpty(language))
        {
            additionalParameters.Add(Tuple.Create("Language", language));
        }
        if (!string.IsNullOrEmpty(customerId))
        {
            additionalParameters.Add(Tuple.Create("CustomerID", customerId));
        }
        if (!string.IsNullOrEmpty(quantity))
        {
            additionalParameters.Add(Tuple.Create("Quantity", quantity));
        }

        var parameters = products
            .Distinct()
            .Select(p => Tuple.Create("ProductId", p))
            .Concat(additionalParameters)
            .ToArray();

        //max 100 products
        var result = Request("GetPaymentUrl", portalId, parameters);
        var paymentUrls = JsonSerializer.Deserialize<Dictionary<string, string>>(result);

        var upgradeUrls = new Dictionary<string, string>();
        if (!string.IsNullOrEmpty(portalId)
            //TODO: remove
            && false)
        {
            try
            {
                //max 100 products
                result = Request("GetPaymentUpgradeUrl", portalId, parameters);
                upgradeUrls = JsonSerializer.Deserialize<Dictionary<string, string>>(result);
            }
            catch (BillingNotFoundException)
            {
            }
        }

        foreach (var p in products)
        {
            string url;
            var paymentUrl = (Uri)null;
            var upgradeUrl = (Uri)null;
            if (paymentUrls.TryGetValue(p, out url))
            {
                url = ToUrl(url);
                if (!string.IsNullOrEmpty(url))
                {
                    paymentUrl = new Uri(url);
                }
            }
            if (upgradeUrls.TryGetValue(p, out url))
            {
                url = ToUrl(url);
                if (!string.IsNullOrEmpty(url))
                {
                    upgradeUrl = new Uri(url);
                }
            }
            urls[p] = Tuple.Create(paymentUrl, upgradeUrl);
        }

        return urls;
    }

    public IDictionary<string, Dictionary<string, decimal>> GetProductPriceInfo(params string[] productIds)
    {
        ArgumentNullException.ThrowIfNull(productIds);

        var parameters = productIds.Select(pid => Tuple.Create("ProductId", pid)).ToList();
        parameters.Add(Tuple.Create("PaymentSystemId", _avangatePaymentSystemId.ToString()));

        var result = Request("GetProductsPrices", null, parameters.ToArray());
        var prices = JsonSerializer.Deserialize<Dictionary<int, Dictionary<string, Dictionary<string, decimal>>>>(result);

        if (prices.TryGetValue(_avangatePaymentSystemId, out var pricesPaymentSystem))
        {
            return productIds.Select(productId =>
            {
                if (pricesPaymentSystem.TryGetValue(productId, out var prices))
                {
                    return new { ProductId = productId, Prices = prices };
                }
                return new { ProductId = productId, Prices = new Dictionary<string, decimal>() };
            })
                .ToDictionary(e => e.ProductId, e => e.Prices);
        }

        return new Dictionary<string, Dictionary<string, decimal>>();
    }


    private string CreateAuthToken(string pkey, string machinekey)
    {
        using (var hasher = new HMACSHA1(Encoding.UTF8.GetBytes(machinekey)))
        {
            var now = DateTime.UtcNow.ToString("yyyyMMddHHmmss");
            var hash = WebEncoders.Base64UrlEncode(hasher.ComputeHash(Encoding.UTF8.GetBytes(string.Join("\n", now, pkey))));

            return "ASC " + pkey + ":" + now + ":" + hash;
        }
    }

    private string Request(string method, string portalId, params Tuple<string, string>[] parameters)
    {
        var url = _billingDomain + method;

        var request = new HttpRequestMessage();
        request.RequestUri = new Uri(url);
        request.Method = HttpMethod.Post;
        if (!string.IsNullOrEmpty(_billingKey))
        {
            request.Headers.Add("Authorization", CreateAuthToken(_billingKey, _billingSecret));
        }

            var httpClient = _httpClientFactory.CreateClient();
            httpClient.Timeout = TimeSpan.FromMilliseconds(60000);

        var data = new Dictionary<string, List<string>>();
        if (!string.IsNullOrEmpty(portalId))
        {
            data.Add("PortalId", new List<string>() { portalId });
        }
        foreach (var parameter in parameters)
        {
            if (!data.ContainsKey(parameter.Item1))
            {
                data.Add(parameter.Item1, new List<string>() { parameter.Item2 });
            }
            else
            {
                data[parameter.Item1].Add(parameter.Item2);
            }
        }

        var body = JsonSerializer.Serialize(data);
        request.Content = new StringContent(body, Encoding.UTF8, "application/json");

        string result;
            using (var response = httpClient.Send(request))
        using (var stream = response.Content.ReadAsStream())
        {
            if (stream == null)
            {
                throw new BillingNotConfiguredException("Billing response is null");
            }
            using (var readStream = new StreamReader(stream))
            {
                result = readStream.ReadToEnd();
            }
        }

        if (string.IsNullOrEmpty(result))
        {
            throw new BillingNotConfiguredException("Billing response is null");
        }
        if (!result.StartsWith("{\"Message\":\"error"))
        {
            return result;
        }

        var @params = parameters.Select(p => p.Item1 + ": " + p.Item2);
        var info = new { Method = method, PortalId = portalId, Params = string.Join(", ", @params) };
        if (result.Contains("{\"Message\":\"error: cannot find "))
        {
            throw new BillingNotFoundException(result, info);
        }

        throw new BillingException(result, info);
    }

    private string ToUrl(string s)
    {
        s = s.Trim();
        if (s.StartsWith("error", StringComparison.InvariantCultureIgnoreCase))
        {
            return string.Empty;
        }

        if (_test && !s.Contains("&DOTEST = 1"))
        {
            s += "&DOTEST=1";
        }

        return s;
    }
}


[ServiceContract]
public interface IService
{
    [OperationContract]
    Message Request(Message message);
}

[Serializable]
public class Message
{
    public string Content { get; set; }
    public MessageType Type { get; set; }
}

public enum MessageType
{
    Undefined = 0,
    Data = 1,
    Error = 2,
}

[Serializable]
public class BillingException : Exception
{
    public BillingException(string message, object debugInfo = null) : base(message + (debugInfo != null ? " Debug info: " + debugInfo : string.Empty))
    {
    }

    public BillingException(string message, Exception inner) : base(message, inner)
    {
    }

    protected BillingException(SerializationInfo info, StreamingContext context) : base(info, context)
    {
    }
}

[Serializable]
public class BillingNotFoundException : BillingException
{
    public BillingNotFoundException(string message, object debugInfo = null) : base(message, debugInfo)
    {
    }

    protected BillingNotFoundException(SerializationInfo info, StreamingContext context) : base(info, context)
    {
    }
}

[Serializable]
public class BillingNotConfiguredException : BillingException
{
    public BillingNotConfiguredException(string message, object debugInfo = null) : base(message, debugInfo)
    {
    }

    public BillingNotConfiguredException(string message, Exception inner) : base(message, inner)
    {
    }

    protected BillingNotConfiguredException(SerializationInfo info, StreamingContext context) : base(info, context)
    {
    }
}
<|MERGE_RESOLUTION|>--- conflicted
+++ resolved
@@ -1,362 +1,357 @@
-// (c) Copyright Ascensio System SIA 2010-2022
-//
-// This program is a free software product.
-// You can redistribute it and/or modify it under the terms
-// of the GNU Affero General Public License (AGPL) version 3 as published by the Free Software
-// Foundation. In accordance with Section 7(a) of the GNU AGPL its Section 15 shall be amended
-// to the effect that Ascensio System SIA expressly excludes the warranty of non-infringement of
-// any third-party rights.
-//
-// This program is distributed WITHOUT ANY WARRANTY, without even the implied warranty
-// of MERCHANTABILITY or FITNESS FOR A PARTICULAR  PURPOSE. For details, see
-// the GNU AGPL at: http://www.gnu.org/licenses/agpl-3.0.html
-//
-// You can contact Ascensio System SIA at Lubanas st. 125a-25, Riga, Latvia, EU, LV-1021.
-//
-// The  interactive user interfaces in modified source and object code versions of the Program must
-// display Appropriate Legal Notices, as required under Section 5 of the GNU AGPL version 3.
-//
-// Pursuant to Section 7(b) of the License you must retain the original Product logo when
-// distributing the program. Pursuant to Section 7(e) we decline to grant you any rights under
-// trademark law for use of our trademarks.
-//
-// All the Product's GUI elements, including illustrations and icon sets, as well as technical writing
-// content are licensed under the terms of the Creative Commons Attribution-ShareAlike 4.0
-// International. See the License terms at http://creativecommons.org/licenses/by-sa/4.0/legalcode
+// (c) Copyright Ascensio System SIA 2010-2022
+//
+// This program is a free software product.
+// You can redistribute it and/or modify it under the terms
+// of the GNU Affero General Public License (AGPL) version 3 as published by the Free Software
+// Foundation. In accordance with Section 7(a) of the GNU AGPL its Section 15 shall be amended
+// to the effect that Ascensio System SIA expressly excludes the warranty of non-infringement of
+// any third-party rights.
+//
+// This program is distributed WITHOUT ANY WARRANTY, without even the implied warranty
+// of MERCHANTABILITY or FITNESS FOR A PARTICULAR  PURPOSE. For details, see
+// the GNU AGPL at: http://www.gnu.org/licenses/agpl-3.0.html
+//
+// You can contact Ascensio System SIA at Lubanas st. 125a-25, Riga, Latvia, EU, LV-1021.
+//
+// The  interactive user interfaces in modified source and object code versions of the Program must
+// display Appropriate Legal Notices, as required under Section 5 of the GNU AGPL version 3.
+//
+// Pursuant to Section 7(b) of the License you must retain the original Product logo when
+// distributing the program. Pursuant to Section 7(e) we decline to grant you any rights under
+// trademark law for use of our trademarks.
+//
+// All the Product's GUI elements, including illustrations and icon sets, as well as technical writing
+// content are licensed under the terms of the Creative Commons Attribution-ShareAlike 4.0
+// International. See the License terms at http://creativecommons.org/licenses/by-sa/4.0/legalcode
 
-using JsonSerializer = System.Text.Json.JsonSerializer;
-
-namespace ASC.Core.Billing;
-
-[Singletone]
-public class BillingClient
-{
-    public readonly bool Configured;
-    private readonly string _billingDomain;
-    private readonly string _billingKey;
-    private readonly string _billingSecret;
-    private readonly bool _test;
-<<<<<<< HEAD
-
-    private const int _avangatePaymentSystemId = 1;
-=======
-        private readonly IHttpClientFactory _httpClientFactory;
-    private const int AvangatePaymentSystemId = 1;
->>>>>>> 172eaa89
-
-
-        public BillingClient(IConfiguration configuration, IHttpClientFactory httpClientFactory)
-            : this(false, configuration, httpClientFactory)
-    {
-    }
-
-        public BillingClient(bool test, IConfiguration configuration, IHttpClientFactory httpClientFactory)
-    {
-        _test = test;
-            _httpClientFactory = httpClientFactory;
-        var billingDomain = configuration["core:payment-url"];
-
-        _billingDomain = (billingDomain ?? "").Trim().TrimEnd('/');
-        if (!string.IsNullOrEmpty(_billingDomain))
-        {
-            _billingDomain += "/billing/";
-
-            _billingKey = configuration["core:payment-key"];
-            _billingSecret = configuration["core:payment-secret"];
-
-            Configured = true;
-        }
-    }
-
-    public PaymentLast GetLastPayment(string portalId)
-    {
-        var result = Request("GetActiveResource", portalId);
-        var paymentLast = JsonSerializer.Deserialize<PaymentLast>(result);
-
-        if (!_test && paymentLast.PaymentStatus == 4)
-        {
-            throw new BillingException("Can not accept test payment.", new { PortalId = portalId });
-        }
-
-        return paymentLast;
-    }
-
-    public IEnumerable<PaymentInfo> GetPayments(string portalId)
-    {
-        var result = Request("GetPayments", portalId);
-        var payments = JsonSerializer.Deserialize<List<PaymentInfo>>(result);
-
-        return payments;
-    }
-
-    public IDictionary<string, Tuple<Uri, Uri>> GetPaymentUrls(string portalId, string[] products, string affiliateId = null, string campaign = null, string currency = null, string language = null, string customerId = null, string quantity = null)
-    {
-        var urls = new Dictionary<string, Tuple<Uri, Uri>>();
-
-        var additionalParameters = new List<Tuple<string, string>>() { Tuple.Create("PaymentSystemId", _avangatePaymentSystemId.ToString()) };
-        if (!string.IsNullOrEmpty(affiliateId))
-        {
-            additionalParameters.Add(Tuple.Create("AffiliateId", affiliateId));
-        }
-        if (!string.IsNullOrEmpty(campaign))
-        {
-            additionalParameters.Add(Tuple.Create("campaign", campaign));
-        }
-        if (!string.IsNullOrEmpty(currency))
-        {
-            additionalParameters.Add(Tuple.Create("Currency", currency));
-        }
-        if (!string.IsNullOrEmpty(language))
-        {
-            additionalParameters.Add(Tuple.Create("Language", language));
-        }
-        if (!string.IsNullOrEmpty(customerId))
-        {
-            additionalParameters.Add(Tuple.Create("CustomerID", customerId));
-        }
-        if (!string.IsNullOrEmpty(quantity))
-        {
-            additionalParameters.Add(Tuple.Create("Quantity", quantity));
-        }
-
-        var parameters = products
-            .Distinct()
-            .Select(p => Tuple.Create("ProductId", p))
-            .Concat(additionalParameters)
-            .ToArray();
-
-        //max 100 products
-        var result = Request("GetPaymentUrl", portalId, parameters);
-        var paymentUrls = JsonSerializer.Deserialize<Dictionary<string, string>>(result);
-
-        var upgradeUrls = new Dictionary<string, string>();
-        if (!string.IsNullOrEmpty(portalId)
-            //TODO: remove
-            && false)
-        {
-            try
-            {
-                //max 100 products
-                result = Request("GetPaymentUpgradeUrl", portalId, parameters);
-                upgradeUrls = JsonSerializer.Deserialize<Dictionary<string, string>>(result);
-            }
-            catch (BillingNotFoundException)
-            {
-            }
-        }
-
-        foreach (var p in products)
-        {
-            string url;
-            var paymentUrl = (Uri)null;
-            var upgradeUrl = (Uri)null;
-            if (paymentUrls.TryGetValue(p, out url))
-            {
-                url = ToUrl(url);
-                if (!string.IsNullOrEmpty(url))
-                {
-                    paymentUrl = new Uri(url);
-                }
-            }
-            if (upgradeUrls.TryGetValue(p, out url))
-            {
-                url = ToUrl(url);
-                if (!string.IsNullOrEmpty(url))
-                {
-                    upgradeUrl = new Uri(url);
-                }
-            }
-            urls[p] = Tuple.Create(paymentUrl, upgradeUrl);
-        }
-
-        return urls;
-    }
-
-    public IDictionary<string, Dictionary<string, decimal>> GetProductPriceInfo(params string[] productIds)
-    {
-        ArgumentNullException.ThrowIfNull(productIds);
-
-        var parameters = productIds.Select(pid => Tuple.Create("ProductId", pid)).ToList();
-        parameters.Add(Tuple.Create("PaymentSystemId", _avangatePaymentSystemId.ToString()));
-
-        var result = Request("GetProductsPrices", null, parameters.ToArray());
-        var prices = JsonSerializer.Deserialize<Dictionary<int, Dictionary<string, Dictionary<string, decimal>>>>(result);
-
-        if (prices.TryGetValue(_avangatePaymentSystemId, out var pricesPaymentSystem))
-        {
-            return productIds.Select(productId =>
-            {
-                if (pricesPaymentSystem.TryGetValue(productId, out var prices))
-                {
-                    return new { ProductId = productId, Prices = prices };
-                }
-                return new { ProductId = productId, Prices = new Dictionary<string, decimal>() };
-            })
-                .ToDictionary(e => e.ProductId, e => e.Prices);
-        }
-
-        return new Dictionary<string, Dictionary<string, decimal>>();
-    }
-
-
-    private string CreateAuthToken(string pkey, string machinekey)
-    {
-        using (var hasher = new HMACSHA1(Encoding.UTF8.GetBytes(machinekey)))
-        {
-            var now = DateTime.UtcNow.ToString("yyyyMMddHHmmss");
-            var hash = WebEncoders.Base64UrlEncode(hasher.ComputeHash(Encoding.UTF8.GetBytes(string.Join("\n", now, pkey))));
-
-            return "ASC " + pkey + ":" + now + ":" + hash;
-        }
-    }
-
-    private string Request(string method, string portalId, params Tuple<string, string>[] parameters)
-    {
-        var url = _billingDomain + method;
-
-        var request = new HttpRequestMessage();
-        request.RequestUri = new Uri(url);
-        request.Method = HttpMethod.Post;
-        if (!string.IsNullOrEmpty(_billingKey))
-        {
-            request.Headers.Add("Authorization", CreateAuthToken(_billingKey, _billingSecret));
-        }
-
-            var httpClient = _httpClientFactory.CreateClient();
-            httpClient.Timeout = TimeSpan.FromMilliseconds(60000);
-
-        var data = new Dictionary<string, List<string>>();
-        if (!string.IsNullOrEmpty(portalId))
-        {
-            data.Add("PortalId", new List<string>() { portalId });
-        }
-        foreach (var parameter in parameters)
-        {
-            if (!data.ContainsKey(parameter.Item1))
-            {
-                data.Add(parameter.Item1, new List<string>() { parameter.Item2 });
-            }
-            else
-            {
-                data[parameter.Item1].Add(parameter.Item2);
-            }
-        }
-
-        var body = JsonSerializer.Serialize(data);
-        request.Content = new StringContent(body, Encoding.UTF8, "application/json");
-
-        string result;
-            using (var response = httpClient.Send(request))
-        using (var stream = response.Content.ReadAsStream())
-        {
-            if (stream == null)
-            {
-                throw new BillingNotConfiguredException("Billing response is null");
-            }
-            using (var readStream = new StreamReader(stream))
-            {
-                result = readStream.ReadToEnd();
-            }
-        }
-
-        if (string.IsNullOrEmpty(result))
-        {
-            throw new BillingNotConfiguredException("Billing response is null");
-        }
-        if (!result.StartsWith("{\"Message\":\"error"))
-        {
-            return result;
-        }
-
-        var @params = parameters.Select(p => p.Item1 + ": " + p.Item2);
-        var info = new { Method = method, PortalId = portalId, Params = string.Join(", ", @params) };
-        if (result.Contains("{\"Message\":\"error: cannot find "))
-        {
-            throw new BillingNotFoundException(result, info);
-        }
-
-        throw new BillingException(result, info);
-    }
-
-    private string ToUrl(string s)
-    {
-        s = s.Trim();
-        if (s.StartsWith("error", StringComparison.InvariantCultureIgnoreCase))
-        {
-            return string.Empty;
-        }
-
-        if (_test && !s.Contains("&DOTEST = 1"))
-        {
-            s += "&DOTEST=1";
-        }
-
-        return s;
-    }
-}
-
-
-[ServiceContract]
-public interface IService
-{
-    [OperationContract]
-    Message Request(Message message);
-}
-
-[Serializable]
-public class Message
-{
-    public string Content { get; set; }
-    public MessageType Type { get; set; }
-}
-
-public enum MessageType
-{
-    Undefined = 0,
-    Data = 1,
-    Error = 2,
-}
-
-[Serializable]
-public class BillingException : Exception
-{
-    public BillingException(string message, object debugInfo = null) : base(message + (debugInfo != null ? " Debug info: " + debugInfo : string.Empty))
-    {
-    }
-
-    public BillingException(string message, Exception inner) : base(message, inner)
-    {
-    }
-
-    protected BillingException(SerializationInfo info, StreamingContext context) : base(info, context)
-    {
-    }
-}
-
-[Serializable]
-public class BillingNotFoundException : BillingException
-{
-    public BillingNotFoundException(string message, object debugInfo = null) : base(message, debugInfo)
-    {
-    }
-
-    protected BillingNotFoundException(SerializationInfo info, StreamingContext context) : base(info, context)
-    {
-    }
-}
-
-[Serializable]
-public class BillingNotConfiguredException : BillingException
-{
-    public BillingNotConfiguredException(string message, object debugInfo = null) : base(message, debugInfo)
-    {
-    }
-
-    public BillingNotConfiguredException(string message, Exception inner) : base(message, inner)
-    {
-    }
-
-    protected BillingNotConfiguredException(SerializationInfo info, StreamingContext context) : base(info, context)
-    {
-    }
-}
+using JsonSerializer = System.Text.Json.JsonSerializer;
+
+namespace ASC.Core.Billing;
+
+[Singletone]
+public class BillingClient
+{
+    public readonly bool Configured;
+    private readonly string _billingDomain;
+    private readonly string _billingKey;
+    private readonly string _billingSecret;
+    private readonly bool _test;
+    private readonly IHttpClientFactory _httpClientFactory;
+    private const int _avangatePaymentSystemId = 1;
+
+
+        public BillingClient(IConfiguration configuration, IHttpClientFactory httpClientFactory)
+            : this(false, configuration, httpClientFactory)
+    {
+    }
+
+        public BillingClient(bool test, IConfiguration configuration, IHttpClientFactory httpClientFactory)
+    {
+        _test = test;
+            _httpClientFactory = httpClientFactory;
+        var billingDomain = configuration["core:payment-url"];
+
+        _billingDomain = (billingDomain ?? "").Trim().TrimEnd('/');
+        if (!string.IsNullOrEmpty(_billingDomain))
+        {
+            _billingDomain += "/billing/";
+
+            _billingKey = configuration["core:payment-key"];
+            _billingSecret = configuration["core:payment-secret"];
+
+            Configured = true;
+        }
+    }
+
+    public PaymentLast GetLastPayment(string portalId)
+    {
+        var result = Request("GetActiveResource", portalId);
+        var paymentLast = JsonSerializer.Deserialize<PaymentLast>(result);
+
+        if (!_test && paymentLast.PaymentStatus == 4)
+        {
+            throw new BillingException("Can not accept test payment.", new { PortalId = portalId });
+        }
+
+        return paymentLast;
+    }
+
+    public IEnumerable<PaymentInfo> GetPayments(string portalId)
+    {
+        var result = Request("GetPayments", portalId);
+        var payments = JsonSerializer.Deserialize<List<PaymentInfo>>(result);
+
+        return payments;
+    }
+
+    public IDictionary<string, Tuple<Uri, Uri>> GetPaymentUrls(string portalId, string[] products, string affiliateId = null, string campaign = null, string currency = null, string language = null, string customerId = null, string quantity = null)
+    {
+        var urls = new Dictionary<string, Tuple<Uri, Uri>>();
+
+        var additionalParameters = new List<Tuple<string, string>>() { Tuple.Create("PaymentSystemId", _avangatePaymentSystemId.ToString()) };
+        if (!string.IsNullOrEmpty(affiliateId))
+        {
+            additionalParameters.Add(Tuple.Create("AffiliateId", affiliateId));
+        }
+        if (!string.IsNullOrEmpty(campaign))
+        {
+            additionalParameters.Add(Tuple.Create("campaign", campaign));
+        }
+        if (!string.IsNullOrEmpty(currency))
+        {
+            additionalParameters.Add(Tuple.Create("Currency", currency));
+        }
+        if (!string.IsNullOrEmpty(language))
+        {
+            additionalParameters.Add(Tuple.Create("Language", language));
+        }
+        if (!string.IsNullOrEmpty(customerId))
+        {
+            additionalParameters.Add(Tuple.Create("CustomerID", customerId));
+        }
+        if (!string.IsNullOrEmpty(quantity))
+        {
+            additionalParameters.Add(Tuple.Create("Quantity", quantity));
+        }
+
+        var parameters = products
+            .Distinct()
+            .Select(p => Tuple.Create("ProductId", p))
+            .Concat(additionalParameters)
+            .ToArray();
+
+        //max 100 products
+        var result = Request("GetPaymentUrl", portalId, parameters);
+        var paymentUrls = JsonSerializer.Deserialize<Dictionary<string, string>>(result);
+
+        var upgradeUrls = new Dictionary<string, string>();
+        if (!string.IsNullOrEmpty(portalId)
+            //TODO: remove
+            && false)
+        {
+            try
+            {
+                //max 100 products
+                result = Request("GetPaymentUpgradeUrl", portalId, parameters);
+                upgradeUrls = JsonSerializer.Deserialize<Dictionary<string, string>>(result);
+            }
+            catch (BillingNotFoundException)
+            {
+            }
+        }
+
+        foreach (var p in products)
+        {
+            string url;
+            var paymentUrl = (Uri)null;
+            var upgradeUrl = (Uri)null;
+            if (paymentUrls.TryGetValue(p, out url))
+            {
+                url = ToUrl(url);
+                if (!string.IsNullOrEmpty(url))
+                {
+                    paymentUrl = new Uri(url);
+                }
+            }
+            if (upgradeUrls.TryGetValue(p, out url))
+            {
+                url = ToUrl(url);
+                if (!string.IsNullOrEmpty(url))
+                {
+                    upgradeUrl = new Uri(url);
+                }
+            }
+            urls[p] = Tuple.Create(paymentUrl, upgradeUrl);
+        }
+
+        return urls;
+    }
+
+    public IDictionary<string, Dictionary<string, decimal>> GetProductPriceInfo(params string[] productIds)
+    {
+        ArgumentNullException.ThrowIfNull(productIds);
+
+        var parameters = productIds.Select(pid => Tuple.Create("ProductId", pid)).ToList();
+        parameters.Add(Tuple.Create("PaymentSystemId", _avangatePaymentSystemId.ToString()));
+
+        var result = Request("GetProductsPrices", null, parameters.ToArray());
+        var prices = JsonSerializer.Deserialize<Dictionary<int, Dictionary<string, Dictionary<string, decimal>>>>(result);
+
+        if (prices.TryGetValue(_avangatePaymentSystemId, out var pricesPaymentSystem))
+        {
+            return productIds.Select(productId =>
+            {
+                if (pricesPaymentSystem.TryGetValue(productId, out var prices))
+                {
+                    return new { ProductId = productId, Prices = prices };
+                }
+                return new { ProductId = productId, Prices = new Dictionary<string, decimal>() };
+            })
+                .ToDictionary(e => e.ProductId, e => e.Prices);
+        }
+
+        return new Dictionary<string, Dictionary<string, decimal>>();
+    }
+
+
+    private string CreateAuthToken(string pkey, string machinekey)
+    {
+        using (var hasher = new HMACSHA1(Encoding.UTF8.GetBytes(machinekey)))
+        {
+            var now = DateTime.UtcNow.ToString("yyyyMMddHHmmss");
+            var hash = WebEncoders.Base64UrlEncode(hasher.ComputeHash(Encoding.UTF8.GetBytes(string.Join("\n", now, pkey))));
+
+            return "ASC " + pkey + ":" + now + ":" + hash;
+        }
+    }
+
+    private string Request(string method, string portalId, params Tuple<string, string>[] parameters)
+    {
+        var url = _billingDomain + method;
+
+        var request = new HttpRequestMessage();
+        request.RequestUri = new Uri(url);
+        request.Method = HttpMethod.Post;
+        if (!string.IsNullOrEmpty(_billingKey))
+        {
+            request.Headers.Add("Authorization", CreateAuthToken(_billingKey, _billingSecret));
+        }
+
+            var httpClient = _httpClientFactory.CreateClient();
+            httpClient.Timeout = TimeSpan.FromMilliseconds(60000);
+
+        var data = new Dictionary<string, List<string>>();
+        if (!string.IsNullOrEmpty(portalId))
+        {
+            data.Add("PortalId", new List<string>() { portalId });
+        }
+        foreach (var parameter in parameters)
+        {
+            if (!data.ContainsKey(parameter.Item1))
+            {
+                data.Add(parameter.Item1, new List<string>() { parameter.Item2 });
+            }
+            else
+            {
+                data[parameter.Item1].Add(parameter.Item2);
+            }
+        }
+
+        var body = JsonSerializer.Serialize(data);
+        request.Content = new StringContent(body, Encoding.UTF8, "application/json");
+
+        string result;
+        using (var response = httpClient.Send(request))
+        using (var stream = response.Content.ReadAsStream())
+        {
+            if (stream == null)
+            {
+                throw new BillingNotConfiguredException("Billing response is null");
+            }
+            using (var readStream = new StreamReader(stream))
+            {
+                result = readStream.ReadToEnd();
+            }
+        }
+
+        if (string.IsNullOrEmpty(result))
+        {
+            throw new BillingNotConfiguredException("Billing response is null");
+        }
+        if (!result.StartsWith("{\"Message\":\"error"))
+        {
+            return result;
+        }
+
+        var @params = parameters.Select(p => p.Item1 + ": " + p.Item2);
+        var info = new { Method = method, PortalId = portalId, Params = string.Join(", ", @params) };
+        if (result.Contains("{\"Message\":\"error: cannot find "))
+        {
+            throw new BillingNotFoundException(result, info);
+        }
+
+        throw new BillingException(result, info);
+    }
+
+    private string ToUrl(string s)
+    {
+        s = s.Trim();
+        if (s.StartsWith("error", StringComparison.InvariantCultureIgnoreCase))
+        {
+            return string.Empty;
+        }
+
+        if (_test && !s.Contains("&DOTEST = 1"))
+        {
+            s += "&DOTEST=1";
+        }
+
+        return s;
+    }
+}
+
+
+[ServiceContract]
+public interface IService
+{
+    [OperationContract]
+    Message Request(Message message);
+}
+
+[Serializable]
+public class Message
+{
+    public string Content { get; set; }
+    public MessageType Type { get; set; }
+}
+
+public enum MessageType
+{
+    Undefined = 0,
+    Data = 1,
+    Error = 2,
+}
+
+[Serializable]
+public class BillingException : Exception
+{
+    public BillingException(string message, object debugInfo = null) : base(message + (debugInfo != null ? " Debug info: " + debugInfo : string.Empty))
+    {
+    }
+
+    public BillingException(string message, Exception inner) : base(message, inner)
+    {
+    }
+
+    protected BillingException(SerializationInfo info, StreamingContext context) : base(info, context)
+    {
+    }
+}
+
+[Serializable]
+public class BillingNotFoundException : BillingException
+{
+    public BillingNotFoundException(string message, object debugInfo = null) : base(message, debugInfo)
+    {
+    }
+
+    protected BillingNotFoundException(SerializationInfo info, StreamingContext context) : base(info, context)
+    {
+    }
+}
+
+[Serializable]
+public class BillingNotConfiguredException : BillingException
+{
+    public BillingNotConfiguredException(string message, object debugInfo = null) : base(message, debugInfo)
+    {
+    }
+
+    public BillingNotConfiguredException(string message, Exception inner) : base(message, inner)
+    {
+    }
+
+    protected BillingNotConfiguredException(SerializationInfo info, StreamingContext context) : base(info, context)
+    {
+    }
+}