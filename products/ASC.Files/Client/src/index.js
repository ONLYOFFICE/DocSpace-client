<<<<<<< HEAD
import("./bootstrap");

//import "./wdyr";

// import React from "react";
// import ReactDOM from "react-dom";
// import { Provider } from "react-redux";

// import store from "./store/store";
// import "./custom.scss";
// import App from "./App";

// import * as serviceWorker from "./serviceWorker";
// import { ErrorBoundary, utils } from "@appserver/common";
// const { redirectToDefaultPage } = utils;

// redirectToDefaultPage();

// ReactDOM.render(
//   <Provider store={store}>
//     <ErrorBoundary>
//       <App />
//     </ErrorBoundary>
//   </Provider>,
//   document.getElementById("root")
// );
=======
import "./wdyr";

import React from "react";
import ReactDOM from "react-dom";
import "./custom.scss";
import App from "./App";

import * as serviceWorker from "./serviceWorker";
import { ErrorBoundary, store as commonStore } from "asc-web-common";
import { Provider as MobxProvider } from "mobx-react";
import initFilesStore from "./store/InitFilesStore";
import filesStore from "./store/FilesStore";
import settingsStore from "./store/SettingsStore";
import mediaViewerDataStore from "./store/MediaViewerDataStore";
import formatsStore from "./store/FormatsStore";
import versionHistoryStore from "./store/VersionHistoryStore";
import uploadDataStore from "./store/UploadDataStore";
import dialogsStore from "./store/DialogsStore";
import treeFoldersStore from "./store/TreeFoldersStore";
import selectedFolderStore from "./store/SelectedFolderStore";

const { authStore } = commonStore;

ReactDOM.render(
  <MobxProvider
    auth={authStore}
    initFilesStore={initFilesStore}
    filesStore={filesStore}
    settingsStore={settingsStore}
    mediaViewerDataStore={mediaViewerDataStore}
    formatsStore={formatsStore}
    versionHistoryStore={versionHistoryStore}
    uploadDataStore={uploadDataStore}
    dialogsStore={dialogsStore}
    treeFoldersStore={treeFoldersStore}
    selectedFolderStore={selectedFolderStore}
  >
    <ErrorBoundary>
      <App />
    </ErrorBoundary>
  </MobxProvider>,
  document.getElementById("root")
);
>>>>>>> a586f8fe

// // If you want your app to work offline and load faster, you can change
// // unregister() to register() below. Note this comes with some pitfalls.
// // Learn more about service workers: https://bit.ly/CRA-PWA
// serviceWorker.register();<|MERGE_RESOLUTION|>--- conflicted
+++ resolved
@@ -1,75 +1,48 @@
-<<<<<<< HEAD
 import("./bootstrap");
 
 //import "./wdyr";
 
 // import React from "react";
 // import ReactDOM from "react-dom";
-// import { Provider } from "react-redux";
-
-// import store from "./store/store";
 // import "./custom.scss";
 // import App from "./App";
 
 // import * as serviceWorker from "./serviceWorker";
-// import { ErrorBoundary, utils } from "@appserver/common";
-// const { redirectToDefaultPage } = utils;
+// import { ErrorBoundary, store as commonStore } from "asc-web-common";
+// import { Provider as MobxProvider } from "mobx-react";
+// import initFilesStore from "./store/InitFilesStore";
+// import filesStore from "./store/FilesStore";
+// import settingsStore from "./store/SettingsStore";
+// import mediaViewerDataStore from "./store/MediaViewerDataStore";
+// import formatsStore from "./store/FormatsStore";
+// import versionHistoryStore from "./store/VersionHistoryStore";
+// import uploadDataStore from "./store/UploadDataStore";
+// import dialogsStore from "./store/DialogsStore";
+// import treeFoldersStore from "./store/TreeFoldersStore";
+// import selectedFolderStore from "./store/SelectedFolderStore";
 
-// redirectToDefaultPage();
+// const { authStore } = commonStore;
 
 // ReactDOM.render(
-//   <Provider store={store}>
+//   <MobxProvider
+//     auth={authStore}
+//     initFilesStore={initFilesStore}
+//     filesStore={filesStore}
+//     settingsStore={settingsStore}
+//     mediaViewerDataStore={mediaViewerDataStore}
+//     formatsStore={formatsStore}
+//     versionHistoryStore={versionHistoryStore}
+//     uploadDataStore={uploadDataStore}
+//     dialogsStore={dialogsStore}
+//     treeFoldersStore={treeFoldersStore}
+//     selectedFolderStore={selectedFolderStore}
+//   >
 //     <ErrorBoundary>
 //       <App />
 //     </ErrorBoundary>
-//   </Provider>,
+//   </MobxProvider>,
 //   document.getElementById("root")
 // );
-=======
-import "./wdyr";
-
-import React from "react";
-import ReactDOM from "react-dom";
-import "./custom.scss";
-import App from "./App";
-
-import * as serviceWorker from "./serviceWorker";
-import { ErrorBoundary, store as commonStore } from "asc-web-common";
-import { Provider as MobxProvider } from "mobx-react";
-import initFilesStore from "./store/InitFilesStore";
-import filesStore from "./store/FilesStore";
-import settingsStore from "./store/SettingsStore";
-import mediaViewerDataStore from "./store/MediaViewerDataStore";
-import formatsStore from "./store/FormatsStore";
-import versionHistoryStore from "./store/VersionHistoryStore";
-import uploadDataStore from "./store/UploadDataStore";
-import dialogsStore from "./store/DialogsStore";
-import treeFoldersStore from "./store/TreeFoldersStore";
-import selectedFolderStore from "./store/SelectedFolderStore";
-
-const { authStore } = commonStore;
-
-ReactDOM.render(
-  <MobxProvider
-    auth={authStore}
-    initFilesStore={initFilesStore}
-    filesStore={filesStore}
-    settingsStore={settingsStore}
-    mediaViewerDataStore={mediaViewerDataStore}
-    formatsStore={formatsStore}
-    versionHistoryStore={versionHistoryStore}
-    uploadDataStore={uploadDataStore}
-    dialogsStore={dialogsStore}
-    treeFoldersStore={treeFoldersStore}
-    selectedFolderStore={selectedFolderStore}
-  >
-    <ErrorBoundary>
-      <App />
-    </ErrorBoundary>
-  </MobxProvider>,
-  document.getElementById("root")
-);
->>>>>>> a586f8fe
 
 // // If you want your app to work offline and load faster, you can change
 // // unregister() to register() below. Note this comes with some pitfalls.
