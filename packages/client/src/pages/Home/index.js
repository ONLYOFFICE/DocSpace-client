--- conflicted
+++ resolved
@@ -414,14 +414,11 @@
           <SectionWarningContent />
         </Section.SectionWarning>
 
-<<<<<<< HEAD
         {!isChat &&
+        !isDisabledKnowledge &&
         shouldShowFilter &&
         !isProfile &&
         (!isFrame || showFilter) ? (
-=======
-        {!isChat && !isDisabledKnowledge && shouldShowFilter && !isProfile ? (
->>>>>>> cad9d96e
           <Section.SectionFilter>
             <SectionFilterContent />
           </Section.SectionFilter>
