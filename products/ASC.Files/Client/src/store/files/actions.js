--- conflicted
+++ resolved
@@ -34,11 +34,8 @@
 export const SET_DRAGGING = "SET_DRAGGING";
 export const SET_DRAG_ITEM = "SET_DRAG_ITEM";
 export const SET_MEDIA_VIEWER_VISIBLE = "SET_MEDIA_VIEWER_VISIBLE";
-<<<<<<< HEAD
+export const SET_PROGRESS_BAR_DATA = "SET_PROGRESS_BAR_DATA";
 export const SET_VIEW_AS = "SET_VIEW_AS";
-=======
-export const SET_PROGRESS_BAR_DATA = "SET_PROGRESS_BAR_DATA";
->>>>>>> a0fddf44
 
 export function setFile(file) {
   return {
