--- conflicted
+++ resolved
@@ -99,48 +99,29 @@
 
   isDisabled,
 }) => {
-<<<<<<< HEAD
-  const dropdownRef = useRef(null);
-
-  const thirdparties = connectItems;
-
-  const [isOpen, setIsOpen] = useState(false);
-  const [dropdownDirection, setDropdownDirection] = useState("bottom");
-
-  const toggleIsOpen = () => {
-    if (isDisabled) return;
-    if (isOpen) setIsScrollLocked(false);
-    else {
-      setIsScrollLocked(true);
-      calculateDropdownDirection();
-    }
-    setIsOpen(!isOpen);
-  };
-
-  const setStorageLocaiton = (thirparty, isAvailable) => {
-    if (!isAvailable) {
+
+  const thirdparties = connectItems.map((item) => ({
+    ...item,
+    title: ProviderKeyTranslation(item.providerKey, t),
+  }));
+
+  const setStorageLocaiton = (thirparty, isConnected) => {
+    console.log(isConnected, thirparty)
+    if (!isConnected) {
       window.open(
         `/portal-settings/integration/third-party-services?service=${services[thirparty.id]}`,
         "_blank",
       );
       return;
     }
-=======
-  const thirdparties = connectItems.map((item) => ({
-    ...item,
-    title: item.category
-      ? item.category
-      : ProviderKeyTranslation(item.providerKey, t),
-  }));
-
-  const setStorageLocaiton = (thirparty) => {
->>>>>>> bb0267fe
     onChangeProvider(thirparty);
   };
 
   const onShowService = async () => {
     setRoomCreation(true);
     const provider = storageLocation.provider;
+
+    console.log(provider);
 
     if (storageLocation.provider.isOauth) {
       setIsOauthWindowOpen(true);
@@ -198,16 +179,15 @@
   const options = thirdparties.map((item) => ({
     label: item.title,
     title: item.title,
-    key: item?.category ?? item.id,
+    key: item.id,
   }));
 
   const onSelect = (elem) => {
     const thirdparty = thirdparties.find((t) => {
-      if (t.category) return elem.key === t.category;
-      else return elem.key === t.id;
+      return elem.key === t.id;
     });
 
-    thirdparty && setStorageLocaiton(thirdparty);
+    thirdparty && setStorageLocaiton(thirdparty, thirdparty.isConnected);
   };
 
   return (
@@ -250,9 +230,9 @@
           onClick={onShowService}
         />
       </div>
-<<<<<<< HEAD
-
-      <StyledDropDownWrapper
+
+
+      {/* <StyledDropDownWrapper
         className="dropdown-content-wrapper"
         ref={dropdownRef}
       >
@@ -290,9 +270,8 @@
               />
             ))}
         </StyledDropDown>
-      </StyledDropDownWrapper>
-=======
->>>>>>> bb0267fe
+      </StyledDropDownWrapper> */}
+
     </StyledStorageLocation>
   );
 };
