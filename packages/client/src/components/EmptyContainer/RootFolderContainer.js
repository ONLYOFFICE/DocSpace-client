﻿import PrivacySvgUrl from "PUBLIC_DIR/images/privacy.svg?url";
import PersonSvgUrl from "PUBLIC_DIR/images/person.svg?url";
import PlusSvgUrl from "PUBLIC_DIR/images/plus.svg?url";
import EmptyFolderImageSvgUrl from "PUBLIC_DIR/images/empty-folder-image.svg?url";
import React from "react";
import styled from "styled-components";
import { FolderType } from "@docspace/common/constants";
import { inject, observer } from "mobx-react";
import { withTranslation, Trans } from "react-i18next";
import EmptyContainer from "./EmptyContainer";
import Link from "@docspace/components/link";
import Text from "@docspace/components/text";
import Box from "@docspace/components/box";
import Loaders from "@docspace/common/components/Loaders";
import RoomsFilter from "@docspace/common/api/rooms/filter";
import { combineUrl } from "@docspace/common/utils";
import { getCategoryUrl } from "SRC_DIR/helpers/utils";
import history from "@docspace/common/history";
import config from "PACKAGE_FILE";
import PlusIcon from "PUBLIC_DIR/images/plus.react.svg";
import EmptyScreenPersonalUrl from "PUBLIC_DIR/images/empty_screen_personal.svg?url";
import EmptyScreenCorporateSvgUrl from "PUBLIC_DIR/images/empty_screen_corporate.svg?url";
import EmptyScreenFavoritesUrl from "PUBLIC_DIR/images/empty_screen_favorites.svg?url";
import EmptyScreenRecentUrl from "PUBLIC_DIR/images/empty_screen_recent.svg?url";
import EmptyScreenPrivacyUrl from "PUBLIC_DIR/images/empty_screen_privacy.png";
import EmptyScreenTrashSvgUrl from "PUBLIC_DIR/images/empty_screen_trash.svg?url";
import EmptyScreenArchiveUrl from "PUBLIC_DIR/images/empty_screen_archive.svg?url";

const StyledPlusIcon = styled(PlusIcon)`
  path {
    fill: #657077;
  }
`;

const RootFolderContainer = (props) => {
  const {
    t,
    theme,
    isPrivacyFolder,
    isDesktop,
    isEncryptionSupport,
    organizationName,
    privacyInstructions,
    title,
    onCreate,
    onCreateRoom,
    myFolderId,
    filter,
    fetchFiles,
    setIsLoading,
    rootFolderType,
    linkStyles,
    isLoading,
    viewAs,
    fetchRooms,
    setAlreadyFetchingRooms,
    categoryType,
    isEmptyPage,
    setIsEmptyPage,
    isVisitor,
    sectionWidth,
    setIsLoadedEmptyPage,
  } = props;
  const personalDescription = t("EmptyFolderDecription");
<<<<<<< HEAD
  const shareDescription = t("SharedEmptyContainerDescription");
  const commonDescription = t("CommonEmptyContainerDescription");
=======

>>>>>>> b39b2949
  const emptyScreenHeader = t("EmptyScreenFolder");
  const archiveHeader = t("ArchiveEmptyScreenHeader");
  const noFilesHeader = t("NoFilesHereYet");
  const trashDescription = t("TrashEmptyDescription");
  const favoritesDescription = t("FavoritesEmptyContainerDescription");
  const recentDescription = t("RecentEmptyContainerDescription");

  const roomsDescription = isVisitor
    ? t("RoomEmptyContainerDescriptionUser")
    : t("RoomEmptyContainerDescription");
  const archiveRoomsDescription = isVisitor
    ? t("ArchiveEmptyScreenUser")
    : t("ArchiveEmptyScreen");

  const privateRoomHeader = t("PrivateRoomHeader");
  const privacyIcon = <img alt="" src={PrivacySvgUrl} />;
  const privateRoomDescTranslations = [
    t("PrivateRoomDescriptionSafest"),
    t("PrivateRoomDescriptionSecure"),
    t("PrivateRoomDescriptionEncrypted"),
    t("PrivateRoomDescriptionUnbreakable"),
  ];

  const roomHeader = "Welcome to DocSpace";

  const [showLoader, setShowLoader] = React.useState(false);

  React.useEffect(() => {
    if (rootFolderType !== FolderType.COMMON) {
      setIsEmptyPage(true);
    } else {
      setIsEmptyPage(false);
    }

    return () => {
      setIsEmptyPage(false);
      setIsLoadedEmptyPage(false);
    };
  }, []);

  React.useEffect(() => {
    setIsLoadedEmptyPage(!isLoading);
  }, [isLoading]);

  const onGoToPersonal = () => {
    const newFilter = filter.clone();
    setIsLoading(true);
    fetchFiles(myFolderId, newFilter).finally(() => setIsLoading(false));
  };

  const onGoToShared = () => {
    setIsLoading(true);

    setAlreadyFetchingRooms(true);
    fetchRooms(null, null)
      .then(() => {
        const filter = RoomsFilter.getDefault();

        const filterParamsStr = filter.toUrlParams();

        const url = getCategoryUrl(categoryType, filter.folder);

        const pathname = `${url}?${filterParamsStr}`;

        history.push(
          combineUrl(
            window.DocSpaceConfig?.proxy?.url,
            config.homepage,
            pathname
          )
        );
      })
      .finally(() => {
        setIsLoading(false);
      });
  };

  const getEmptyFolderProps = () => {
    switch (rootFolderType) {
      case FolderType.USER:
        return {
          headerText: emptyScreenHeader,
          descriptionText: personalDescription,
<<<<<<< HEAD
          imageSrc: "images/empty_screen_personal.svg",
          buttons: commonButtons,
        };
      case FolderType.SHARE:
        return {
          descriptionText: shareDescription,
          imageSrc: "images/empty_screen_forme.png",
        };
      case FolderType.COMMON:
        return {
          descriptionText: commonDescription,
          imageSrc: "images/empty_screen_corporate.svg",
=======
          imageSrc: EmptyScreenPersonalUrl,
>>>>>>> b39b2949
          buttons: commonButtons,
        };
      case FolderType.Favorites:
        return {
          headerText: noFilesHeader,
          descriptionText: favoritesDescription,
          imageSrc: EmptyScreenFavoritesUrl,
          buttons: isVisitor ? null : goToPersonalButtons,
        };
      case FolderType.Recent:
        return {
          headerText: noFilesHeader,
          descriptionText: recentDescription,
          imageSrc: EmptyScreenRecentUrl,
          buttons: isVisitor ? null : goToPersonalButtons,
        };
      case FolderType.Privacy:
        return {
          descriptionText: privateRoomDescription,
          imageSrc: EmptyScreenPrivacyUrl,
          buttons: isDesktop && isEncryptionSupport && commonButtons,
        };
      case FolderType.TRASH:
        return {
          headerText: emptyScreenHeader,
          descriptionText: trashDescription,
          style: { gridColumnGap: "39px", gridTemplateColumns: "150px" },
<<<<<<< HEAD
          imageSrc: theme.isBase
            ? "images/empty_screen_trash.svg"
            : "images/empty_screen_trash.svg",
=======
          imageSrc: EmptyScreenTrashSvgUrl,
>>>>>>> b39b2949
          buttons: trashButtons,
        };
      case FolderType.Rooms:
        return {
          headerText: roomHeader,
          descriptionText: roomsDescription,
<<<<<<< HEAD
          imageSrc: "images/empty_screen_corporate.svg",
=======
          imageSrc: EmptyScreenCorporateSvgUrl,
>>>>>>> b39b2949
          buttons: isVisitor ? null : roomsButtons,
        };
      case FolderType.Archive:
        return {
          headerText: archiveHeader,
          descriptionText: archiveRoomsDescription,
          imageSrc: EmptyScreenArchiveUrl,
          buttons: archiveButtons,
        };
      default:
        break;
    }
  };

  const privateRoomDescription = (
    <>
      <Text fontSize="15px" as="div">
        {privateRoomDescTranslations.map((el) => (
          <Box
            displayProp="flex"
            alignItems="center"
            paddingProp="0 0 13px 0"
            key={el}
          >
            <Box paddingProp="0 7px 0 0">{privacyIcon}</Box>
            <Box>{el}</Box>
          </Box>
        ))}
      </Text>
      {!isDesktop && (
        <Text fontSize="12px">
          <Trans t={t} i18nKey="PrivateRoomSupport" ns="Files">
            Work in Private Room is available via {{ organizationName }} desktop
            app.
            <Link
              isBold
              isHovered
              color={theme.filesEmptyContainer.privateRoom.linkColor}
              href={privacyInstructions}
            >
              Instructions
            </Link>
          </Trans>
        </Text>
      )}
    </>
  );

  const commonButtons = (
    <span>
      <div className="empty-folder_container-links">
        <StyledPlusIcon
          className="empty-folder_container-image"
          data-format="docx"
          onClick={onCreate}
          alt="plus_icon"
        />

        <Box className="flex-wrapper_container">
          <Link data-format="docx" onClick={onCreate} {...linkStyles}>
            {t("Document")},
          </Link>
          <Link data-format="xlsx" onClick={onCreate} {...linkStyles}>
            {t("Spreadsheet")},
          </Link>
          <Link data-format="pptx" onClick={onCreate} {...linkStyles}>
            {t("Presentation")},
          </Link>
          <Link data-format="docxf" onClick={onCreate} {...linkStyles}>
            {t("Translations:NewForm")}
          </Link>
        </Box>
      </div>

      <div className="empty-folder_container-links">
        <StyledPlusIcon
          className="empty-folder_container-image"
          onClick={onCreate}
          alt="plus_icon"
        />
        <Link {...linkStyles} onClick={onCreate}>
          {t("Folder")}
        </Link>
      </div>
    </span>
  );

  const trashButtons = (
    <div className="empty-folder_container-links">
      <img
        className="empty-folder_container-image"
        src={PersonSvgUrl}
        alt="person_icon"
        onClick={onGoToPersonal}
      />
      <Link onClick={onGoToPersonal} {...linkStyles}>
        {t("GoToPersonal")}
      </Link>
    </div>
  );

  const roomsButtons = (
    <div className="empty-folder_container-links">
      <img
        className="empty-folder_container_plus-image"
        src={PlusSvgUrl}
        onClick={onCreateRoom}
        alt="plus_icon"
      />
      <Link onClick={onCreateRoom} {...linkStyles}>
        {t("CreateRoom")}
      </Link>
    </div>
  );

  const archiveButtons = !isVisitor && (
    <div className="empty-folder_container-links">
      <img
        className="empty-folder_container-image"
        src={EmptyFolderImageSvgUrl}
        onClick={onGoToShared}
        alt="folder_icon"
      />
      <Link onClick={onGoToShared} {...linkStyles}>
        {t("GoToMyRooms")}
      </Link>
    </div>
  );

  const goToPersonalButtons = (
    <div className="empty-folder_container-links">
      <img
        className="empty-folder_container-image"
        src={PersonSvgUrl}
        alt="person_icon"
        onClick={onGoToPersonal}
      />
      <Link onClick={onGoToPersonal} {...linkStyles}>
        {t("GoToPersonal")}
      </Link>
    </div>
  );

  const headerText = isPrivacyFolder ? privateRoomHeader : title;
  const emptyFolderProps = getEmptyFolderProps();

  if (isLoading) {
    return <Loaders.EmptyContainerLoader viewAs={viewAs} />;
  }

  return (
    <EmptyContainer
      headerText={headerText}
      isEmptyPage={isEmptyPage}
      sectionWidth={sectionWidth}
      {...emptyFolderProps}
    />
  );
};

export default inject(
  ({ auth, filesStore, treeFoldersStore, selectedFolderStore }) => {
    const {
      isDesktopClient,
      isEncryptionSupport,
      organizationName,
      theme,
    } = auth.settingsStore;

    const {
      filter,
      fetchFiles,
      privacyInstructions,
      isLoading,
      setIsLoading,
      viewAs,
      fetchRooms,
      categoryType,
      setAlreadyFetchingRooms,
      isEmptyPage,
      setIsEmptyPage,
      setIsLoadedEmptyPage,
    } = filesStore;
    const { title, rootFolderType } = selectedFolderStore;
    const { isPrivacyFolder, myFolderId } = treeFoldersStore;

    return {
      theme,
      isPrivacyFolder,
      isDesktop: isDesktopClient,
      isVisitor: auth.userStore.user.isVisitor,
      isEncryptionSupport,
      organizationName,
      privacyInstructions,
      title,
      myFolderId,
      filter,
      fetchFiles,
      isLoading,
      setIsLoading,
      rootFolderType,
      viewAs,
      fetchRooms,
      categoryType,
      setAlreadyFetchingRooms,
      isEmptyPage,
      setIsEmptyPage,
      setIsLoadedEmptyPage,
    };
  }
)(withTranslation(["Files"])(observer(RootFolderContainer)));<|MERGE_RESOLUTION|>--- conflicted
+++ resolved
@@ -62,12 +62,7 @@
     setIsLoadedEmptyPage,
   } = props;
   const personalDescription = t("EmptyFolderDecription");
-<<<<<<< HEAD
-  const shareDescription = t("SharedEmptyContainerDescription");
-  const commonDescription = t("CommonEmptyContainerDescription");
-=======
-
->>>>>>> b39b2949
+
   const emptyScreenHeader = t("EmptyScreenFolder");
   const archiveHeader = t("ArchiveEmptyScreenHeader");
   const noFilesHeader = t("NoFilesHereYet");
@@ -151,22 +146,7 @@
         return {
           headerText: emptyScreenHeader,
           descriptionText: personalDescription,
-<<<<<<< HEAD
-          imageSrc: "images/empty_screen_personal.svg",
-          buttons: commonButtons,
-        };
-      case FolderType.SHARE:
-        return {
-          descriptionText: shareDescription,
-          imageSrc: "images/empty_screen_forme.png",
-        };
-      case FolderType.COMMON:
-        return {
-          descriptionText: commonDescription,
-          imageSrc: "images/empty_screen_corporate.svg",
-=======
           imageSrc: EmptyScreenPersonalUrl,
->>>>>>> b39b2949
           buttons: commonButtons,
         };
       case FolderType.Favorites:
@@ -194,24 +174,14 @@
           headerText: emptyScreenHeader,
           descriptionText: trashDescription,
           style: { gridColumnGap: "39px", gridTemplateColumns: "150px" },
-<<<<<<< HEAD
-          imageSrc: theme.isBase
-            ? "images/empty_screen_trash.svg"
-            : "images/empty_screen_trash.svg",
-=======
           imageSrc: EmptyScreenTrashSvgUrl,
->>>>>>> b39b2949
           buttons: trashButtons,
         };
       case FolderType.Rooms:
         return {
           headerText: roomHeader,
           descriptionText: roomsDescription,
-<<<<<<< HEAD
-          imageSrc: "images/empty_screen_corporate.svg",
-=======
           imageSrc: EmptyScreenCorporateSvgUrl,
->>>>>>> b39b2949
           buttons: isVisitor ? null : roomsButtons,
         };
       case FolderType.Archive:
