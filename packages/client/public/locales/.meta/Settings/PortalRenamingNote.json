--- conflicted
+++ resolved
@@ -3,11 +3,7 @@
   "content": "<strong>Note:</strong> Your old space address will become unavailable to new users once you click the Save button.",
   "content_en_sha1_hash": "2c9edfd2e118ab897a57d7d5168c0a41b4ae4d12",
   "created_at": "2025-05-19T21:30:52.293Z",
-<<<<<<< HEAD
-  "updated_at": "2025-10-03T10:07:11.675Z",
-=======
   "updated_at": "2025-10-03T13:19:30.539Z",
->>>>>>> 4e3ade75
   "comment": {
     "text": "This translation key is used to display a note about making an old space address unavailable to new users. It appears in a portal settings page and is displayed next to a save button. The translator should provide a message that informs users of this change's consequences.",
     "is_auto": true,
