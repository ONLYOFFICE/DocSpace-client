--- conflicted
+++ resolved
@@ -11,121 +11,211 @@
 
 const PortalSettings = loadable(() => import("../pages/PortalSettings"));
 
-const CustomizationSettings = loadable(() =>
-  import("../pages/PortalSettings/categories/common/index.js"),
-);
-const LanguageAndTimeZoneSettings = loadable(() =>
-  import("../pages/PortalSettings/categories/common/Customization/language-and-time-zone"),
-);
-const WelcomePageSettings = loadable(() =>
-  import("../pages/PortalSettings/categories/common/Customization/welcome-page-settings"),
-);
-const DNSSettings = loadable(() =>
-  import("../pages/PortalSettings/categories/common/Customization/dns-settings"),
-);
-const PortalRenaming = loadable(() =>
-  import("../pages/PortalSettings/categories/common/Customization/portal-renaming"),
-);
-const WhiteLabel = loadable(() =>
-  import("../pages/PortalSettings/categories/common/Branding/whitelabel"),
-);
-const CompanyInfoSettings = loadable(() =>
-  import("../pages/PortalSettings/categories/common/Branding/companyInfoSettings"),
-);
-const AdditionalResources = loadable(() =>
-  import("../pages/PortalSettings/categories/common/Branding/additionalResources"),
-);
-const SecuritySettings = loadable(() =>
-  import("../pages/PortalSettings/categories/security/index.js"),
-);
-const TfaPage = loadable(() =>
-  import("../pages/PortalSettings/categories/security/access-portal/tfa"),
-);
-const PasswordStrengthPage = loadable(() =>
-  import("../pages/PortalSettings/categories/security/access-portal/passwordStrength"),
-);
-const TrustedMailPage = loadable(() =>
-  import("../pages/PortalSettings/categories/security/access-portal/trustedMail"),
-);
-const IpSecurityPage = loadable(() =>
-  import("../pages/PortalSettings/categories/security/access-portal/ipSecurity"),
-);
-const BruteForceProtectionPage = loadable(() =>
-  import("../pages/PortalSettings/categories/security/access-portal/bruteForceProtection"),
-);
-const AdminMessagePage = loadable(() =>
-  import("../pages/PortalSettings/categories/security/access-portal/adminMessage"),
-);
-const SessionLifetimePage = loadable(() =>
-  import("../pages/PortalSettings/categories/security/access-portal/sessionLifetime"),
-);
-const Integration = loadable(() => import("../pages/PortalSettings/categories/integration"));
-const Payments = loadable(() => import("../pages/PortalSettings/categories/payments"));
-const ThirdParty = loadable(() =>
-  import("../pages/PortalSettings/categories/integration/ThirdPartyServicesSettings"),
-);
-
-const DocumentService = loadable(() =>
-  import("../pages/PortalSettings/categories/integration/DocumentService"),
-);
-
-const SingleSignOn = loadable(() =>
-  import("../pages/PortalSettings/categories/integration/SingleSignOn"),
-);
-const SPSettings = loadable(() =>
-  import("../pages/PortalSettings/categories/integration/SingleSignOn/SPSettings"),
-);
-const SPMetadata = loadable(() =>
-  import("../pages/PortalSettings/categories/integration/SingleSignOn/ProviderMetadata"),
-);
-
-const DeveloperTools = loadable(() =>
-  import("../pages/PortalSettings/categories/developer-tools/index.js"),
-);
-
-const DataImport = loadable(() =>
-  import("../pages/PortalSettings/categories/data-import/index.js"),
-);
-const GoogleDataImport = loadable(() =>
-  import("../pages/PortalSettings/categories/data-import/GoogleWorkspace/index.js"),
-);
-const NextcloudDataImport = loadable(() =>
-  import("../pages/PortalSettings/categories/data-import/NextCloudWorkspace/index.js"),
-);
-const OnlyofficeDataImport = loadable(() =>
-  import("../pages/PortalSettings/categories/data-import/OnlyofficeWorkspace/index.js"),
-);
-
-const WebhookHistory = loadable(() =>
-  import("../pages/PortalSettings/categories/developer-tools/Webhooks/WebhookHistory"),
-);
-const WebhookDetails = loadable(() =>
-  import("../pages/PortalSettings/categories/developer-tools/Webhooks/WebhookEventDetails"),
-);
-const Backup = loadable(() => import("../pages/PortalSettings/categories/data-management/index"));
-const DeleteDataPage = loadable(() => import("../pages/PortalSettings/categories/delete-data"));
-const RestoreBackup = loadable(() =>
-  import("../pages/PortalSettings/categories/data-management/backup/restore-backup/index"),
+const CustomizationSettings = loadable(
+  () => import("../pages/PortalSettings/categories/common/index.js"),
+);
+const LanguageAndTimeZoneSettings = loadable(
+  () =>
+    import(
+      "../pages/PortalSettings/categories/common/Customization/language-and-time-zone"
+    ),
+);
+const WelcomePageSettings = loadable(
+  () =>
+    import(
+      "../pages/PortalSettings/categories/common/Customization/welcome-page-settings"
+    ),
+);
+const DNSSettings = loadable(
+  () =>
+    import(
+      "../pages/PortalSettings/categories/common/Customization/dns-settings"
+    ),
+);
+const PortalRenaming = loadable(
+  () =>
+    import(
+      "../pages/PortalSettings/categories/common/Customization/portal-renaming"
+    ),
+);
+const WhiteLabel = loadable(
+  () => import("../pages/PortalSettings/categories/common/Branding/whitelabel"),
+);
+const CompanyInfoSettings = loadable(
+  () =>
+    import(
+      "../pages/PortalSettings/categories/common/Branding/companyInfoSettings"
+    ),
+);
+const AdditionalResources = loadable(
+  () =>
+    import(
+      "../pages/PortalSettings/categories/common/Branding/additionalResources"
+    ),
+);
+const SecuritySettings = loadable(
+  () => import("../pages/PortalSettings/categories/security/index.js"),
+);
+const TfaPage = loadable(
+  () => import("../pages/PortalSettings/categories/security/access-portal/tfa"),
+);
+const PasswordStrengthPage = loadable(
+  () =>
+    import(
+      "../pages/PortalSettings/categories/security/access-portal/passwordStrength"
+    ),
+);
+const TrustedMailPage = loadable(
+  () =>
+    import(
+      "../pages/PortalSettings/categories/security/access-portal/trustedMail"
+    ),
+);
+const IpSecurityPage = loadable(
+  () =>
+    import(
+      "../pages/PortalSettings/categories/security/access-portal/ipSecurity"
+    ),
+);
+const BruteForceProtectionPage = loadable(
+  () =>
+    import(
+      "../pages/PortalSettings/categories/security/access-portal/bruteForceProtection"
+    ),
+);
+const AdminMessagePage = loadable(
+  () =>
+    import(
+      "../pages/PortalSettings/categories/security/access-portal/adminMessage"
+    ),
+);
+const SessionLifetimePage = loadable(
+  () =>
+    import(
+      "../pages/PortalSettings/categories/security/access-portal/sessionLifetime"
+    ),
+);
+const Integration = loadable(
+  () => import("../pages/PortalSettings/categories/integration"),
+);
+const Payments = loadable(
+  () => import("../pages/PortalSettings/categories/payments"),
+);
+const ThirdParty = loadable(
+  () =>
+    import(
+      "../pages/PortalSettings/categories/integration/ThirdPartyServicesSettings"
+    ),
+);
+
+const DocumentService = loadable(
+  () =>
+    import("../pages/PortalSettings/categories/integration/DocumentService"),
+);
+
+const SingleSignOn = loadable(
+  () => import("../pages/PortalSettings/categories/integration/SingleSignOn"),
+);
+const SPSettings = loadable(
+  () =>
+    import(
+      "../pages/PortalSettings/categories/integration/SingleSignOn/SPSettings"
+    ),
+);
+const SPMetadata = loadable(
+  () =>
+    import(
+      "../pages/PortalSettings/categories/integration/SingleSignOn/ProviderMetadata"
+    ),
+);
+
+const DeveloperTools = loadable(
+  () => import("../pages/PortalSettings/categories/developer-tools/index.js"),
+);
+
+const DataImport = loadable(
+  () => import("../pages/PortalSettings/categories/data-import/index.js"),
+);
+const GoogleDataImport = loadable(
+  () =>
+    import(
+      "../pages/PortalSettings/categories/data-import/GoogleWorkspace/index.js"
+    ),
+);
+const NextcloudDataImport = loadable(
+  () =>
+    import(
+      "../pages/PortalSettings/categories/data-import/NextCloudWorkspace/index.js"
+    ),
+);
+const OnlyofficeDataImport = loadable(
+  () =>
+    import(
+      "../pages/PortalSettings/categories/data-import/OnlyofficeWorkspace/index.js"
+    ),
+);
+
+const WebhookHistory = loadable(
+  () =>
+    import(
+      "../pages/PortalSettings/categories/developer-tools/Webhooks/WebhookHistory"
+    ),
+);
+const WebhookDetails = loadable(
+  () =>
+    import(
+      "../pages/PortalSettings/categories/developer-tools/Webhooks/WebhookEventDetails"
+    ),
+);
+const Backup = loadable(
+  () => import("../pages/PortalSettings/categories/data-management/index"),
+);
+const DeleteDataPage = loadable(
+  () => import("../pages/PortalSettings/categories/delete-data"),
+);
+const RestoreBackup = loadable(
+  () =>
+    import(
+      "../pages/PortalSettings/categories/data-management/backup/restore-backup/index"
+    ),
 );
 const Bonus = loadable(() => import("../pages/Bonus"));
 
-const SimpleRoom = loadable(() =>
-  import("../pages/PortalSettings/categories/developer-tools/JavascriptSDK/presets/SimpleRoom")
-);
-const Manager = loadable(() =>
-  import("../pages/PortalSettings/categories/developer-tools/JavascriptSDK/presets/Manager")
-);
-const RoomSelector = loadable(() =>
-  import("../pages/PortalSettings/categories/developer-tools/JavascriptSDK/presets/RoomSelector")
-);
-const FileSelector = loadable(() =>
-  import("../pages/PortalSettings/categories/developer-tools/JavascriptSDK/presets/FileSelector")
-);
-const Editor = loadable(() =>
-  import("../pages/PortalSettings/categories/developer-tools/JavascriptSDK/presets/Editor")
-);
-const Viewer = loadable(() =>
-  import("../pages/PortalSettings/categories/developer-tools/JavascriptSDK/presets/Viewer")
+const SimpleRoom = loadable(
+  () =>
+    import(
+      "../pages/PortalSettings/categories/developer-tools/JavascriptSDK/presets/SimpleRoom"
+    ),
+);
+const Manager = loadable(
+  () =>
+    import(
+      "../pages/PortalSettings/categories/developer-tools/JavascriptSDK/presets/Manager"
+    ),
+);
+const RoomSelector = loadable(
+  () =>
+    import(
+      "../pages/PortalSettings/categories/developer-tools/JavascriptSDK/presets/RoomSelector"
+    ),
+);
+const FileSelector = loadable(
+  () =>
+    import(
+      "../pages/PortalSettings/categories/developer-tools/JavascriptSDK/presets/FileSelector"
+    ),
+);
+const Editor = loadable(
+  () =>
+    import(
+      "../pages/PortalSettings/categories/developer-tools/JavascriptSDK/presets/Editor"
+    ),
+);
+const Viewer = loadable(
+  () =>
+    import(
+      "../pages/PortalSettings/categories/developer-tools/JavascriptSDK/presets/Viewer"
+    ),
 );
 
 const PortalSettingsRoutes = {
@@ -284,7 +374,6 @@
       element: <DeveloperTools />,
     },
     {
-<<<<<<< HEAD
       path: "data-import/migration",
       element: <DataImport />,
     },
@@ -299,7 +388,8 @@
     {
       path: "data-import/migration/onlyoffice",
       element: <OnlyofficeDataImport />,
-=======
+    },
+    {
       path: "developer-tools/javascript-sdk/room",
       element: <SimpleRoom />,
     },
@@ -322,7 +412,6 @@
     {
       path: "developer-tools/javascript-sdk/viewer",
       element: <Viewer />,
->>>>>>> d3561a35
     },
     {
       path: "developer-tools/plugin-sdk",
