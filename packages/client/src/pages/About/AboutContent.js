import React from "react";
import { inject, observer } from "mobx-react";
import Text from "@docspace/components/text";
import Link from "@docspace/components/link";
import NoUserSelect from "@docspace/components/utils/commonStyles";
import { useTranslation } from "react-i18next";
import styled from "styled-components";
import { ReactSVG } from "react-svg";
import { isMobile } from "react-device-detect";
import { ColorTheme, ThemeType } from "@docspace/common/components/ColorTheme";

const StyledAboutBody = styled.div`
  width: 100%;

  .avatar {
<<<<<<< HEAD
    margin-top: ${isDesktop ? "0px" : "32px"};
    margin-bottom: 12px;
=======
    margin-top: ${!isMobile ? "0px" : "32px"};
    margin-bottom: 16px;
>>>>>>> 08888e0f
  }

  .row-el {
    display: inline-block;
  }

  .copyright {
    margin-top: 14px;
    margin-bottom: 4px;
    font-weight: 700;
  }
  .no-select {
    ${NoUserSelect}
  }

  .row {
    line-height: 20px;
  }

  .tel-title,
  .address-title {
    display: inline;
  }
  .select-el {
    ${isMobile && `user-select: text`};
  }

  .logo-theme {
    svg {
      g:nth-child(2) {
        path:nth-child(5) {
          fill: ${(props) => props.theme.client.about.logoColor};
        }

        path:nth-child(6) {
          fill: ${(props) => props.theme.client.about.logoColor};
        }
      }
    }
  }

  .logo-docspace-theme {
    svg {
      path:nth-child(4) {
        fill: ${(props) => props.theme.client.about.logoColor};
      }
    }
  }
`;

const AboutContent = (props) => {
  const {
    personal,
    buildVersionInfo,
    theme,
    companyInfoSettingsData,
    previewData,
    docSpaceLogo,
  } = props;
  const { t } = useTranslation("About");
  const license = "AGPL-3.0";
  const linkAppServer = "https://github.com/ONLYOFFICE/DocSpace";
  const linkDocs = "https://github.com/ONLYOFFICE/DocumentServer";

  const companyName = previewData
    ? previewData.companyName
    : companyInfoSettingsData?.companyName;

  const email = previewData
    ? previewData.email
    : companyInfoSettingsData?.email;

  const phone = previewData
    ? previewData.phone
    : companyInfoSettingsData?.phone;

  const site = previewData ? previewData.site : companyInfoSettingsData?.site;

  const address = previewData
    ? previewData.address
    : companyInfoSettingsData?.address;

  return (
    companyInfoSettingsData && (
      <StyledAboutBody>
        <div className="avatar">
          {personal ? (
            <ReactSVG
              src="/images/logo_personal_about.svg"
              className="logo-theme no-select"
            />
          ) : (
            <ReactSVG
              src={docSpaceLogo}
              alt="Logo"
              className="logo-docspace-theme no-select"
            />
          )}
        </div>

        <div className="row">
          <Text className="row-el" fontSize="13px" noSelect>
            {t("DocumentManagement")}:
          </Text>
          <ColorTheme
            {...props}
            tag="a"
            themeId={ThemeType.Link}
            className="row-el"
            fontSize="13px"
            fontWeight="600"
            href={linkAppServer}
            target="_blank"
          >
            &nbsp;ONLYOFFICE DocSpace&nbsp;
          </ColorTheme>

          <Text className="row-el select-el" fontSize="13px" fontWeight="600">
            v.{buildVersionInfo.appServer}
          </Text>
        </div>

        <div className="row">
          <Text className="row-el" fontSize="13px" noSelect>
            {t("OnlineEditors")}:
          </Text>
          <ColorTheme
            {...props}
            tag="a"
            themeId={ThemeType.Link}
            className="row-el"
            fontSize="13px"
            fontWeight="600"
            href={linkDocs}
            target="_blank"
          >
            &nbsp;ONLYOFFICE Docs&nbsp;
          </ColorTheme>
          <Text className="row-el select-el" fontSize="13px" fontWeight="600">
            v.{buildVersionInfo.documentServer}
          </Text>
        </div>

        <div className="row">
          <Text className="row-el" fontSize="13px" noSelect>
            {t("SoftwareLicense")}:{" "}
          </Text>
          <Text className="row-el" fontSize="13px" fontWeight="600" noSelect>
            &nbsp;{license}
          </Text>
        </div>

        <Text className="copyright" fontSize="14px" fontWeight="600" noSelect>
          © {companyName}
        </Text>

        <div className="row">
          <Text className="address-title" fontSize="13px" noSelect>
            {t("AboutCompanyAddressTitle")}:{" "}
          </Text>
          <Text className="address-title select-el" fontSize="13px">
            {address}
          </Text>
        </div>

        <div className="row">
          <Text className="tel-title" fontSize="13px" noSelect>
            {t("Common:Phone")}:{" "}
          </Text>
          <Text className="tel-title select-el" fontSize="13px">
            {phone}
          </Text>
        </div>

        <div className="row">
          <Text className="row-el" fontSize="13px" noSelect>
            {t("AboutCompanyEmailTitle")}:
          </Text>

          <ColorTheme
            {...props}
            tag="a"
            themeId={ThemeType.Link}
            className="row-el"
            fontSize="13px"
            fontWeight="600"
            href={`mailto:${companyInfoSettingsData.email}`}
          >
            &nbsp;{email}
          </ColorTheme>
        </div>

        <div className="row">
          <Text className="row-el" fontSize="13px" noSelect>
            {t("Site")}:
          </Text>

          <ColorTheme
            {...props}
            tag="a"
            themeId={ThemeType.Link}
            className="row-el"
            fontSize="13px"
            fontWeight="600"
            target="_blank"
            href={site}
          >
            &nbsp;{site.replace(/^https?\:\/\//i, "")}
          </ColorTheme>
        </div>
      </StyledAboutBody>
    )
  );
};

export default inject(({ auth }) => {
  const { settingsStore } = auth;

  const { theme, companyInfoSettingsData, docSpaceLogo } = settingsStore;

  return { theme, companyInfoSettingsData, docSpaceLogo };
})(observer(AboutContent));<|MERGE_RESOLUTION|>--- conflicted
+++ resolved
@@ -13,13 +13,8 @@
   width: 100%;
 
   .avatar {
-<<<<<<< HEAD
-    margin-top: ${isDesktop ? "0px" : "32px"};
-    margin-bottom: 12px;
-=======
     margin-top: ${!isMobile ? "0px" : "32px"};
     margin-bottom: 16px;
->>>>>>> 08888e0f
   }
 
   .row-el {
