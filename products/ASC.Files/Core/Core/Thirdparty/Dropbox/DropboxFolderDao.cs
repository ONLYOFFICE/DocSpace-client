--- conflicted
+++ resolved
@@ -26,11 +26,11 @@
 
 using System;
 using System.Collections.Generic;
-using System.IO;
+using System.IO;
 using System.Linq;
 using System.Threading;
-using System.Threading.Tasks;
-
+using System.Threading.Tasks;
+
 using ASC.Common;
 using ASC.Common.Logging;
 using ASC.Core;
@@ -40,13 +40,13 @@
 using ASC.Files.Core.EF;
 using ASC.Files.Core.Thirdparty;
 using ASC.Web.Core.Files;
-using ASC.Web.Studio.Core;
-
+using ASC.Web.Studio.Core;
+
 using Microsoft.EntityFrameworkCore;
 using Microsoft.Extensions.Options;
 
 namespace ASC.Files.Thirdparty.Dropbox
-{
+{
     [Scope]
     internal class DropboxFolderDao : DropboxDaoBase, IFolderDao<string>
     {
@@ -67,7 +67,7 @@
             CrossDao crossDao,
             DropboxDaoSelector dropboxDaoSelector,
             IFileDao<int> fileDao,
-            IFolderDao<int> folderDao,
+            IFolderDao<int> folderDao,
             TempPath tempPath)
             : base(serviceProvider, userManager, tenantManager, tenantUtil, dbContextManager, setupInfo, monitor, fileUtility, tempPath)
         {
@@ -75,37 +75,37 @@
             DropboxDaoSelector = dropboxDaoSelector;
             FileDao = fileDao;
             FolderDao = folderDao;
-        }
-
+        }
+
         public async Task<Folder<string>> GetFolderAsync(string folderId)
         {
             return ToFolder(await GetDropboxFolderAsync(folderId).ConfigureAwait(false));
-        }
-
+        }
+
         public async Task<Folder<string>> GetFolderAsync(string title, string parentId)
-        {
+        {
             var items = await GetDropboxItemsAsync(parentId, true).ConfigureAwait(false);
             var metadata = items.FirstOrDefault(item => item.Name.Equals(title, StringComparison.InvariantCultureIgnoreCase));
 
             return metadata == null
                        ? null
                        : ToFolder(metadata.AsFolder);
-        }
-
+        }
+
         public Task<Folder<string>> GetRootFolderByFileAsync(string fileId)
         {
             return GetRootFolderAsync(fileId);
-        }
-
+        }
+
         public async IAsyncEnumerable<Folder<string>> GetFoldersAsync(string parentId)
-        {
-            var items = await GetDropboxItemsAsync(parentId, true).ConfigureAwait(false);
-            foreach (var i in items)
-            {
-                yield return ToFolder(i.AsFolder);
-            }
-        }
-
+        {
+            var items = await GetDropboxItemsAsync(parentId, true).ConfigureAwait(false);
+            foreach (var i in items)
+            {
+                yield return ToFolder(i.AsFolder);
+            }
+        }
+
         public IAsyncEnumerable<Folder<string>> GetFoldersAsync(string parentId, OrderBy orderBy, FilterType filterType, bool subjectGroup, Guid subjectID, string searchText, bool withSubfolders = false)
         {
             if (filterType == FilterType.FilesOnly || filterType == FilterType.ByExtension
@@ -128,18 +128,18 @@
 
             if (orderBy == null) orderBy = new OrderBy(SortedByType.DateAndTime, false);
 
-            folders = orderBy.SortedBy switch
-            {
-                SortedByType.Author => orderBy.IsAsc ? folders.OrderBy(x => x.CreateBy) : folders.OrderByDescending(x => x.CreateBy),
-                SortedByType.AZ => orderBy.IsAsc ? folders.OrderBy(x => x.Title) : folders.OrderByDescending(x => x.Title),
-                SortedByType.DateAndTime => orderBy.IsAsc ? folders.OrderBy(x => x.ModifiedOn) : folders.OrderByDescending(x => x.ModifiedOn),
-                SortedByType.DateAndTimeCreation => orderBy.IsAsc ? folders.OrderBy(x => x.CreateOn) : folders.OrderByDescending(x => x.CreateOn),
-                _ => orderBy.IsAsc ? folders.OrderBy(x => x.Title) : folders.OrderByDescending(x => x.Title),
-            };
+            folders = orderBy.SortedBy switch
+            {
+                SortedByType.Author => orderBy.IsAsc ? folders.OrderBy(x => x.CreateBy) : folders.OrderByDescending(x => x.CreateBy),
+                SortedByType.AZ => orderBy.IsAsc ? folders.OrderBy(x => x.Title) : folders.OrderByDescending(x => x.Title),
+                SortedByType.DateAndTime => orderBy.IsAsc ? folders.OrderBy(x => x.ModifiedOn) : folders.OrderByDescending(x => x.ModifiedOn),
+                SortedByType.DateAndTimeCreation => orderBy.IsAsc ? folders.OrderBy(x => x.CreateOn) : folders.OrderByDescending(x => x.CreateOn),
+                _ => orderBy.IsAsc ? folders.OrderBy(x => x.Title) : folders.OrderByDescending(x => x.Title),
+            };
 
             return folders;
-        }
-
+        }
+
         public IAsyncEnumerable<Folder<string>> GetFoldersAsync(IEnumerable<string> folderIds, FilterType filterType = FilterType.None, bool subjectGroup = false, Guid? subjectID = null, string searchText = "", bool searchSubfolders = false, bool checkShare = true)
         {
             if (filterType == FilterType.FilesOnly || filterType == FilterType.ByExtension
@@ -161,8 +161,8 @@
                 folders = folders.Where(x => x.Title.IndexOf(searchText, StringComparison.OrdinalIgnoreCase) != -1);
 
             return folders;
-        }
-
+        }
+
         public async Task<List<Folder<string>>> GetParentFoldersAsync(string folderId)
         {
             var path = new List<Folder<string>>();
@@ -184,8 +184,8 @@
 
             path.Reverse();
             return path;
-        }
-
+        }
+
         public async Task<string> SaveFolderAsync(Folder<string> folder)
         {
             if (folder == null) throw new ArgumentNullException("folder");
@@ -209,14 +209,14 @@
                 return MakeId(dropboxFolder);
             }
             return null;
-        }
-
+        }
+
         public async Task<bool> IsExistAsync(string title, string folderId)
-        {
+        {
             var items = await GetDropboxItemsAsync(folderId, true).ConfigureAwait(false);
             return items.Any(item => item.Name.Equals(title, StringComparison.InvariantCultureIgnoreCase));
-        }
-
+        }
+
         public async Task DeleteFolderAsync(string folderId)
         {
             var dropboxFolder = await GetDropboxFolderAsync(folderId).ConfigureAwait(false);
@@ -227,32 +227,23 @@
                 var hashIDs = await Query(FilesDbContext.ThirdpartyIdMapping)
                    .Where(r => r.Id.StartsWith(id))
                    .Select(r => r.HashId)
-                   .ToListAsync()
+                   .ToListAsync()
                    .ConfigureAwait(false);
 
                 var link = await Query(FilesDbContext.TagLink)
                     .Where(r => hashIDs.Any(h => h == r.EntryId))
-                    .ToListAsync()
+                    .ToListAsync()
                     .ConfigureAwait(false);
 
                 FilesDbContext.TagLink.RemoveRange(link);
-<<<<<<< HEAD
                 await FilesDbContext.SaveChangesAsync().ConfigureAwait(false);
 
-                var tagsToRemove = Query(FilesDbContext.Tag)
-                    .Where(r => !Query(FilesDbContext.TagLink).Where(a => a.TagId == r.Id).Any());
-
-                FilesDbContext.Tag.RemoveRange(tagsToRemove);
-=======
-                FilesDbContext.SaveChanges();
-
-                var tagsToRemove = from ft in FilesDbContext.Tag
-                                   join ftl in FilesDbContext.TagLink.DefaultIfEmpty() on new { TenantId = ft.TenantId, Id = ft.Id } equals new { TenantId = ftl.TenantId, Id = ftl.TagId }
-                                   where ftl == null
-                                   select ft;
-
-                FilesDbContext.Tag.RemoveRange(tagsToRemove.ToList());
->>>>>>> 60c45e8c
+                var tagsToRemove = from ft in FilesDbContext.Tag
+                                   join ftl in FilesDbContext.TagLink.DefaultIfEmpty() on new { TenantId = ft.TenantId, Id = ft.Id } equals new { TenantId = ftl.TenantId, Id = ftl.TagId }
+                                   where ftl == null
+                                   select ft;
+
+                FilesDbContext.Tag.RemoveRange(tagsToRemove.ToList());
 
                 var securityToDelete = Query(FilesDbContext.Security)
                     .Where(r => hashIDs.Any(h => h == r.EntryId));
@@ -275,8 +266,8 @@
             await ProviderInfo.CacheResetAsync(MakeDropboxPath(dropboxFolder), true).ConfigureAwait(false);
             var parentFolderPath = GetParentFolderPath(dropboxFolder);
             if (parentFolderPath != null) await ProviderInfo.CacheResetAsync(parentFolderPath).ConfigureAwait(false);
-        }
-
+        }
+
         public async Task<TTo> MoveFolderAsync<TTo>(string folderId, TTo toFolderId, CancellationToken? cancellationToken)
         {
             if (toFolderId is int tId)
@@ -290,19 +281,19 @@
             }
 
             throw new NotImplementedException();
-        }
-
+        }
+
         public async Task<int> MoveFolderAsync(string folderId, int toFolderId, CancellationToken? cancellationToken)
         {
             var moved = await CrossDao.PerformCrossDaoFolderCopyAsync(
                 folderId, this, DropboxDaoSelector.GetFileDao(folderId), DropboxDaoSelector.ConvertId,
                 toFolderId, FolderDao, FileDao, r => r,
-                true, cancellationToken)
+                true, cancellationToken)
                 .ConfigureAwait(false);
 
             return moved.ID;
-        }
-
+        }
+
         public async Task<string> MoveFolderAsync(string folderId, string toFolderId, CancellationToken? cancellationToken)
         {
             var dropboxFolder = await GetDropboxFolderAsync(folderId).ConfigureAwait(false);
@@ -320,8 +311,8 @@
             await ProviderInfo.CacheResetAsync(MakeDropboxPath(toDropboxFolder)).ConfigureAwait(false);
 
             return MakeId(dropboxFolder);
-        }
-
+        }
+
         public async Task<Folder<TTo>> CopyFolderAsync<TTo>(string folderId, TTo toFolderId, CancellationToken? cancellationToken)
         {
             if (toFolderId is int tId)
@@ -335,19 +326,19 @@
             }
 
             throw new NotImplementedException();
-        }
-
+        }
+
         public async Task<Folder<int>> CopyFolderAsync(string folderId, int toFolderId, CancellationToken? cancellationToken)
         {
             var moved = await CrossDao.PerformCrossDaoFolderCopyAsync(
                 folderId, this, DropboxDaoSelector.GetFileDao(folderId), DropboxDaoSelector.ConvertId,
                 toFolderId, FolderDao, FileDao, r => r,
-                false, cancellationToken)
+                false, cancellationToken)
                 .ConfigureAwait(false);
 
             return moved;
-        }
-
+        }
+
         public async Task<Folder<string>> CopyFolderAsync(string folderId, string toFolderId, CancellationToken? cancellationToken)
         {
             var dropboxFolder = await GetDropboxFolderAsync(folderId).ConfigureAwait(false);
@@ -363,8 +354,8 @@
             await ProviderInfo.CacheResetAsync(MakeDropboxPath(toDropboxFolder)).ConfigureAwait(false);
 
             return ToFolder(newDropboxFolder);
-        }
-
+        }
+
         public Task<IDictionary<string, string>> CanMoveOrCopyAsync<TTo>(string[] folderIds, TTo to)
         {
             if (to is int tId)
@@ -378,18 +369,18 @@
             }
 
             throw new NotImplementedException();
-        }
-
+        }
+
         public Task<IDictionary<string, string>> CanMoveOrCopyAsync(string[] folderIds, string to)
         {
             return Task.FromResult((IDictionary<string, string>)new Dictionary<string, string>());
-        }
-
+        }
+
         public Task<IDictionary<string, string>> CanMoveOrCopyAsync(string[] folderIds, int to)
         {
             return Task.FromResult((IDictionary<string, string>)new Dictionary<string, string>());
-        }
-
+        }
+
         public async Task<string> RenameFolderAsync(Folder<string> folder, string newTitle)
         {
             var dropboxFolder = await GetDropboxFolderAsync(folder.ID).ConfigureAwait(false);
@@ -413,17 +404,17 @@
             if (parentFolderPath != null) await ProviderInfo.CacheResetAsync(parentFolderPath).ConfigureAwait(false);
 
             return MakeId(dropboxFolder);
-        }
-
+        }
+
         public Task<int> GetItemsCountAsync(string folderId)
         {
             throw new NotImplementedException();
-        }
-
+        }
+
         public async Task<bool> IsEmptyAsync(string folderId)
         {
             var dropboxFolderPath = MakeDropboxPath(folderId);
-            //note: without cache
+            //note: without cache
             var items = await ProviderInfo.Storage.GetItemsAsync(dropboxFolderPath).ConfigureAwait(false);
             return items.Count == 0;
         }
@@ -451,8 +442,8 @@
         public bool CanCalculateSubitems(string entryId)
         {
             return false;
-        }
-
+        }
+
         public Task<long> GetMaxUploadSizeAsync(string folderId, bool chunkedUpload)
         {
             var storageMaxUploadSize = ProviderInfo.Storage.MaxChunkedUploadFileSize;
