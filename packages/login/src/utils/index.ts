// (c) Copyright Ascensio System SIA 2009-2024
//
// This program is a free software product.
// You can redistribute it and/or modify it under the terms
// of the GNU Affero General Public License (AGPL) version 3 as published by the Free Software
// Foundation. In accordance with Section 7(a) of the GNU AGPL its Section 15 shall be amended
// to the effect that Ascensio System SIA expressly excludes the warranty of non-infringement of
// any third-party rights.
//
// This program is distributed WITHOUT ANY WARRANTY, without even the implied warranty
// of MERCHANTABILITY or FITNESS FOR A PARTICULAR  PURPOSE. For details, see
// the GNU AGPL at: http://www.gnu.org/licenses/agpl-3.0.html
//
// You can contact Ascensio System SIA at Lubanas st. 125a-25, Riga, Latvia, EU, LV-1021.
//
// The  interactive user interfaces in modified source and object code versions of the Program must
// display Appropriate Legal Notices, as required under Section 5 of the GNU AGPL version 3.
//
// Pursuant to Section 7(b) of the License you must retain the original Product logo when
// distributing the program. Pursuant to Section 7(e) we decline to grant you any rights under
// trademark law for use of our trademarks.
//
// All the Product's GUI elements, including illustrations and icon sets, as well as technical writing
// content are licensed under the terms of the Creative Commons Attribution-ShareAlike 4.0
// International. See the License terms at http://creativecommons.org/licenses/by-sa/4.0/legalcode

import { thirdPartyLogin } from "@docspace/shared/utils/loginUtils";
import { Nullable, TTranslation } from "@docspace/shared/types";

import { MessageKey, OAuth2ErrorKey } from "./enums";

export async function oAuthLogin(profile: string) {
  let isSuccess = false;
  try {
    await thirdPartyLogin(profile);
    isSuccess = true;
    const redirectPath = localStorage.getItem("redirectPath");

    if (redirectPath) {
      localStorage.removeItem("redirectPath");
      window.location.href = redirectPath;
    }
  } catch (e) {
    isSuccess = false;
    return isSuccess;
  }

  localStorage.removeItem("profile");
  localStorage.removeItem("code");

  return isSuccess;
}

export const getMessageFromKey = (messageKey: number) => {
  return MessageKey[messageKey];
};

export const getMessageKeyTranslate = (t: TTranslation, message: string) => {
  switch (message) {
    case "Error":
      return t("Common:Error");
    case "None":
      return t("Common:UnknownError");
    case "ErrorUserNotFound":
      return t("Errors:ErrorUserNotFound");
    case "ErrorExpiredActivationLink":
      return t("Errors:ErrorExpiredActivationLink");
    case "ErrorInvalidActivationLink":
      return t("Errors:ErrorInvalidActivationLink");
    case "ErrorConfirmURLError":
      return t("Errors:ErrorConfirmURLError");
    case "ErrorNotCorrectEmail":
      return t("Common:IncorrectEmail");
    case "LoginWithBruteForce":
      return t("Errors:LoginWithBruteForce");
    case "RecaptchaInvalid":
      return t("Errors:RecaptchaInvalid");
    case "LoginWithAccountNotFound":
      return t("Errors:LoginWithAccountNotFound");
    case "InvalidUsernameOrPassword":
      return t("Errors:InvalidUsernameOrPassword");
    case "SsoSettingsDisabled":
      return t("Errors:SsoSettingsDisabled");
    case "ErrorNotAllowedOption":
      return t("Errors:ErrorNotAllowedOption");
    case "SsoSettingsEmptyToken":
      return t("Errors:SsoSettingsEmptyToken");
    case "SsoSettingsNotValidToken":
      return t("Errors:SsoSettingsNotValidToken");
    case "SsoSettingsCantCreateUser":
      return t("Errors:SsoSettingsCantCreateUser");
    case "SsoSettingsUserTerminated":
      return t("Errors:SsoSettingsUserTerminated");
    case "SsoError":
      return t("Errors:SsoError");
    case "SsoAuthFailed":
      return t("Errors:SsoAuthFailed");
    case "SsoAttributesNotFound":
      return t("Errors:SsoAttributesNotFound");
    case "QuotaPaidUserLimitError":
      return t("Common:QuotaPaidUserLimitError");
    case "InvalidLink":
      return t("Common:InvalidLink");
    default:
      return t("Common:Error");
  }
};

<<<<<<< HEAD
export const getOAuthMessageKeyTranslation = (
  t: TTranslation,
  messageKey?: OAuth2ErrorKey,
) => {
  if (!messageKey) return;
  switch (messageKey) {
    case OAuth2ErrorKey.asc_retrieval_error:
      return t("Common:SomethingWentWrong");
    case OAuth2ErrorKey.client_disabled_error:
      return t("Errors:OAuthApplicationDisabled");
    case OAuth2ErrorKey.client_not_found_error:
      return t("Errors:OAuthApplicationEmpty");
    case OAuth2ErrorKey.client_permission_denied_error:
      return t("Common:AccessDenied");
    case OAuth2ErrorKey.missing_client_id_error:
      return t("Errors:OAuthClientEmpty");
    case OAuth2ErrorKey.something_went_wrong_error:
      return t("Common:UnknownError");
    case OAuth2ErrorKey.missing_asc_cookie_error:
    default:
      return t("Common:Error");
  }
};

export const getInvitationLinkData = (encodeString: string) => {
  const fromBinaryStr = (encodeString: string) => {
    const decodeStr = atob(encodeString);
=======
export const getInvitationLinkData = () => {
  const loginData = sessionStorage.getItem("loginData");
>>>>>>> 2d77b890

  if (!loginData) return;

  const queryParams = JSON.parse(loginData) as {
    email: string;
    roomName: string;
    firstName: string;
    lastName: string;
    type: string;
    linkData?: {
      confirmHeader?: string;
      key: string;
      type: string;
      uid?: string;
    };
  };

  return queryParams;
};

export const getEmailFromInvitation = () => {
  const queryParams = getInvitationLinkData();

  if (!queryParams || !queryParams.email) return "";

  return queryParams.email;
};

<<<<<<< HEAD
export const generateOAuth2ReferenceURl = (clientId: string) => {
  return `/login/consent?clientId=${clientId}`;
};

export const getConfirmDataFromInvitation = (
  encodeString: Nullable<string>,
) => {
  if (!encodeString) return "";

  const queryParams = getInvitationLinkData(encodeString);
=======
export const getConfirmDataFromInvitation = () => {
  const queryParams = getInvitationLinkData();
>>>>>>> 2d77b890

  if (!queryParams || !queryParams.linkData) return {};

  return queryParams.linkData;
};

export const getStringFromSearchParams = (searchParams: {
  [key: string]: string;
}): string => {
  let stringSearchParams = "";

  for (const [key, value] of Object.entries(searchParams)) {
    stringSearchParams += `&${key}=${value}`;
  }

  return stringSearchParams.slice(1);
};<|MERGE_RESOLUTION|>--- conflicted
+++ resolved
@@ -106,7 +106,6 @@
   }
 };
 
-<<<<<<< HEAD
 export const getOAuthMessageKeyTranslation = (
   t: TTranslation,
   messageKey?: OAuth2ErrorKey,
@@ -131,13 +130,8 @@
   }
 };
 
-export const getInvitationLinkData = (encodeString: string) => {
-  const fromBinaryStr = (encodeString: string) => {
-    const decodeStr = atob(encodeString);
-=======
 export const getInvitationLinkData = () => {
   const loginData = sessionStorage.getItem("loginData");
->>>>>>> 2d77b890
 
   if (!loginData) return;
 
@@ -166,21 +160,12 @@
   return queryParams.email;
 };
 
-<<<<<<< HEAD
 export const generateOAuth2ReferenceURl = (clientId: string) => {
   return `/login/consent?clientId=${clientId}`;
 };
 
-export const getConfirmDataFromInvitation = (
-  encodeString: Nullable<string>,
-) => {
-  if (!encodeString) return "";
-
-  const queryParams = getInvitationLinkData(encodeString);
-=======
 export const getConfirmDataFromInvitation = () => {
   const queryParams = getInvitationLinkData();
->>>>>>> 2d77b890
 
   if (!queryParams || !queryParams.linkData) return {};
 
