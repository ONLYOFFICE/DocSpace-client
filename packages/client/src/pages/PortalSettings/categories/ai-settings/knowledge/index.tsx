--- conflicted
+++ resolved
@@ -261,36 +261,31 @@
             removeMargin
           >
             {isKeyHidden ? (
-<<<<<<< HEAD
               <div className={styles.aiBanner}>
                 <Text fontSize="12px" fontWeight={400} lineHeight="16px">
                   {t("AISettings:WebSearchKeyHiddenDescription")}
                 </Text>
               </div>
             ) : (
-              <PasswordInput
-                className={styles.passwordInput}
-                placeholder={t("AISettings:EnterKey")}
-                inputValue={value}
-                onChange={onChange}
-                scale
-                isSimulateType
-                isFullWidth
-                isDisableTooltip
-                isDisabled={
-                  isKeyHidden || selectedOption === KnowledgeType.None
-                }
-                autoComplete="off"
-              />
-=======
-              <Text className={styles.hiddenKeyDescription}>
-                {t("AISettings:WebSearchKeyHiddenDescription")}
-              </Text>
-            ) : (
-              <Text className={styles.hiddenKeyDescription}>
-                {t("AISettings:KnowledgeKeyDescription")}
-              </Text>
->>>>>>> 3a909846
+              <>
+                <PasswordInput
+                  className={styles.passwordInput}
+                  placeholder={t("AISettings:EnterKey")}
+                  inputValue={value}
+                  onChange={onChange}
+                  scale
+                  isSimulateType
+                  isFullWidth
+                  isDisableTooltip
+                  isDisabled={
+                    isKeyHidden || selectedOption === KnowledgeType.None
+                  }
+                  autoComplete="off"
+                />
+                <Text className={styles.hiddenKeyDescription}>
+                  {t("AISettings:KnowledgeKeyDescription")}
+                </Text>
+              </>
             )}
           </FieldContainer>
         </div>
