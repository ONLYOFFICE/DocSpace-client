// (c) Copyright Ascensio System SIA 2009-2024
//
// This program is a free software product.
// You can redistribute it and/or modify it under the terms
// of the GNU Affero General Public License (AGPL) version 3 as published by the Free Software
// Foundation. In accordance with Section 7(a) of the GNU AGPL its Section 15 shall be amended
// to the effect that Ascensio System SIA expressly excludes the warranty of non-infringement of
// any third-party rights.
//
// This program is distributed WITHOUT ANY WARRANTY, without even the implied warranty
// of MERCHANTABILITY or FITNESS FOR A PARTICULAR  PURPOSE. For details, see
// the GNU AGPL at: http://www.gnu.org/licenses/agpl-3.0.html
//
// You can contact Ascensio System SIA at Lubanas st. 125a-25, Riga, Latvia, EU, LV-1021.
//
// The  interactive user interfaces in modified source and object code versions of the Program must
// display Appropriate Legal Notices, as required under Section 5 of the GNU AGPL version 3.
//
// Pursuant to Section 7(b) of the License you must retain the original Product logo when
// distributing the program. Pursuant to Section 7(e) we decline to grant you any rights under
// trademark law for use of our trademarks.
//
// All the Product's GUI elements, including illustrations and icon sets, as well as technical writing
// content are licensed under the terms of the Creative Commons Attribution-ShareAlike 4.0
// International. See the License terms at http://creativecommons.org/licenses/by-sa/4.0/legalcode

import { ShareAccessRights } from "@docspace/shared/enums";

export const checkIfAccessPaid = (access: ShareAccessRights) => {
  return (
    access === ShareAccessRights.FullAccess ||
    access === ShareAccessRights.RoomManager
  );
};

<<<<<<< HEAD
export const filterGroupRoleOptions = (
=======
export const filterPaidRoleOptions = (
>>>>>>> 5517dff4
  options: { access: ShareAccessRights; key: string }[],
) => {
  if (!options) return options;

  return options.filter((o) => !checkIfAccessPaid(+o.access) && o.key !== "s1");
};<|MERGE_RESOLUTION|>--- conflicted
+++ resolved
@@ -33,11 +33,7 @@
   );
 };
 
-<<<<<<< HEAD
-export const filterGroupRoleOptions = (
-=======
 export const filterPaidRoleOptions = (
->>>>>>> 5517dff4
   options: { access: ShareAccessRights; key: string }[],
 ) => {
   if (!options) return options;
