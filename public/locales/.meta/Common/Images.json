--- conflicted
+++ resolved
@@ -3,11 +3,7 @@
   "content": "Images",
   "content_en_sha1_hash": "09e871c98fef3b901a775def173e4126aaf73b42",
   "created_at": "2025-05-19T21:30:45.836Z",
-<<<<<<< HEAD
-  "updated_at": "2025-06-08T12:02:32.718Z",
-=======
   "updated_at": "2025-07-10T11:11:06.891Z",
->>>>>>> 4378f47c
   "comment": {
     "text": "This translation key is used to display the label for a filter option that selects images. It is likely used in a file manager or media library UI element, such as a button or dropdown menu, where users can choose to view only images among other types of files.",
     "is_auto": true,
@@ -16,35 +12,31 @@
   "usage": [
     {
       "file_path": "/packages/client/src/pages/Home/Section/Filter/index.js",
-      "line_number": 602,
+      "line_number": 605,
       "context": "break;\n case FilterType.PresentationsOnly.toString():\n label = t(\"Common:Presentations\");\n break;\n case FilterType.ImagesOnly.toString():\n label = t(\"Common:Images\");\n break;\n case FilterType.MediaOnly.toString():\n label = t(\"Common:Media\");\n break;\n case FilterType.FilesOnly.toString():",
       "module": "/packages/client"
     },
     {
       "file_path": "/packages/client/src/pages/Home/Section/Filter/index.js",
-      "line_number": 602,
+      "line_number": 605,
       "context": "break;\n case FilterType.PresentationsOnly.toString():\n label = t(\"Common:Presentations\");\n break;\n case FilterType.ImagesOnly.toString():\n label = t(\"Common:Images\");\n break;\n case FilterType.MediaOnly.toString():\n label = t(\"Common:Media\");\n break;\n case FilterType.FilesOnly.toString():",
       "module": "/packages/client"
     },
     {
       "file_path": "/packages/client/src/pages/PortalSettings/categories/developer-tools/JavascriptSDK/presets/FileSelector.js",
-      "line_number": 129,
+      "line_number": 133,
       "context": "key: FilterType.ArchiveOnly,\n label: t(`Common:Archives`),\n },\n {\n key: FilterType.ImagesOnly,\n label: t(`Common:Images`),\n },\n {\n key: FilterType.MediaOnly,\n label: t(`Common:Media`),\n },",
       "module": "/packages/client"
     },
     {
       "file_path": "/packages/client/src/pages/PortalSettings/categories/developer-tools/JavascriptSDK/sub-components/FilterBlock.js",
-      "line_number": 168,
-      "context": "label: t(\"Common:Presentations\"),\n typeKey: FilterType.PresentationsOnly,\n },\n {\n key: \"filter-type-images\",\n label: t(\"Common:Images\"),\n typeKey: FilterType.ImagesOnly,\n },\n {\n key: \"filter-type-media\",\n label: t(\"Common:Media\"),",
+      "line_number": 183,
+      "context": "label: t(\"Common:Archives\"),\n typeKey: FilterType.ArchiveOnly,\n },\n {\n key: \"filter-type-images\",\n label: t(\"Common:Images\"),\n typeKey: FilterType.ImagesOnly,\n },\n {\n key: \"filter-type-media\",\n label: t(\"Common:Media\"),",
       "module": "/packages/client"
     },
     {
       "file_path": "/packages/shared/utils/index.ts",
-<<<<<<< HEAD
-      "line_number": 353,
-=======
       "line_number": 355,
->>>>>>> 4378f47c
       "context": "case FilterType.PresentationsOnly:\n return t(\"Common:Presentations\");\n case FilterType.SpreadsheetsOnly:\n return t(\"Common:Spreadsheets\");\n case FilterType.ImagesOnly:\n return t(\"Common:Images\");\n case FilterType.MediaOnly:\n return t(\"Common:Media\");\n case FilterType.ArchiveOnly:\n return t(\"Common:Archives\");\n case FilterType.FilesOnly:",
       "module": "/packages/shared"
     }
