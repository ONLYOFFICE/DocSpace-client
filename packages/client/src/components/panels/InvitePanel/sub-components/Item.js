// (c) Copyright Ascensio System SIA 2009-2024
//
// This program is a free software product.
// You can redistribute it and/or modify it under the terms
// of the GNU Affero General Public License (AGPL) version 3 as published by the Free Software
// Foundation. In accordance with Section 7(a) of the GNU AGPL its Section 15 shall be amended
// to the effect that Ascensio System SIA expressly excludes the warranty of non-infringement of
// any third-party rights.
//
// This program is distributed WITHOUT ANY WARRANTY, without even the implied warranty
// of MERCHANTABILITY or FITNESS FOR A PARTICULAR  PURPOSE. For details, see
// the GNU AGPL at: http://www.gnu.org/licenses/agpl-3.0.html
//
// You can contact Ascensio System SIA at Lubanas st. 125a-25, Riga, Latvia, EU, LV-1021.
//
// The  interactive user interfaces in modified source and object code versions of the Program must
// display Appropriate Legal Notices, as required under Section 5 of the GNU AGPL version 3.
//
// Pursuant to Section 7(b) of the License you must retain the original Product logo when
// distributing the program. Pursuant to Section 7(e) we decline to grant you any rights under
// trademark law for use of our trademarks.
//
// All the Product's GUI elements, including illustrations and icon sets, as well as technical writing
// content are licensed under the terms of the Creative Commons Attribution-ShareAlike 4.0
// International. See the License terms at http://creativecommons.org/licenses/by-sa/4.0/legalcode
import debounce from "lodash.debounce";

import InfoEditReactSvgUrl from "PUBLIC_DIR/images/info.edit.react.svg?url";
import AtReactSvgUrl from "PUBLIC_DIR/images/@.react.svg?url";
import AlertSvgUrl from "PUBLIC_DIR/images/icons/12/alert.react.svg?url";
import InfoRoleSvgUrl from "PUBLIC_DIR/images/info.role.react.svg?url";

import React, { useState, useEffect, useCallback } from "react";
import { inject, observer } from "mobx-react";

import { Avatar } from "@docspace/shared/components/avatar";
import { Text } from "@docspace/shared/components/text";
import { parseAddresses } from "@docspace/shared/utils";
import { getUserTypeLabel } from "@docspace/shared/utils/common";
import { getMembersList, getUserList } from "@docspace/shared/api/people";
import {
  AccountsSearchArea,
  EmployeeStatus,
  RoomsType,
  ShareAccessRights,
} from "@docspace/shared/enums";
import { toastr } from "@docspace/shared/components/toast";

import {
  getAccessOptions,
  getFreeUsersRoleArray,
  getFreeUsersTypeArray,
  getTopFreeRole,
  isPaidUserRole,
} from "../utils";
import {
  StyledEditInput,
  StyledEditButton,
  StyledCheckIcon,
  StyledCrossIcon,
  StyledHelpButton,
  StyledDeleteIcon,
  StyledInviteUserBody,
  ErrorWrapper,
} from "../StyledInvitePanel";
<<<<<<< HEAD
import { filterGroupRoleOptions } from "SRC_DIR/helpers";
=======
import { filterPaidRoleOptions } from "SRC_DIR/helpers";
>>>>>>> 5517dff4
import AccessSelector from "../../../AccessSelector";

import PaidQuotaLimitError from "SRC_DIR/components/PaidQuotaLimitError";
import Filter from "@docspace/shared/api/people/filter";
import { Box } from "@docspace/shared/components/box";
import { StyledSendClockIcon } from "SRC_DIR/components/Icons";

const Item = ({
  t,
  item,
  theme,
  setInviteItems,
  inviteItems,
  changeInviteItem,
  setHasErrors,
  roomType,
  isOwner,
  inputsRef,
  setIsOpenItemAccess,
  isMobileView,
  standalone,
  isPaidUserAccess,
  setInvitePaidUsersCount,
  isUserTariffLimit,
  roomId,
}) => {
  const {
    avatar,
    displayName,
    email,
    id,
    errors,
    access,
    isGroup,
    name: groupName,
    warning,
    isVisitor,
    status,
  } = item;

  const name = isGroup
    ? groupName
    : !!avatar
      ? displayName !== ""
        ? displayName
        : email
      : email;
  const source = !!avatar ? avatar : isGroup ? "" : AtReactSvgUrl;

  const [edit, setEdit] = useState(false);
  const [inputValue, setInputValue] = useState(name);
  const [parseErrors, setParseErrors] = useState(errors);

  const [searchRequestRunning, setSearchRequestRunning] = useState(false);
  const [isSharedUser, setIsSharedUser] = useState(false);

  const searchByQuery = async (value) => {
    if (!value) {
      setSearchRequestRunning(false);
      setIsSharedUser(false);

      return;
    }

    const isPublicRoomType = roomType === RoomsType.PublicRoom;

    const filter = Filter.getDefault();

    const searchArea = isPublicRoomType
      ? AccountsSearchArea.People
      : AccountsSearchArea.Any;

    filter.search = value;

    const users =
      roomId === -1
        ? await getUserList(filter)
        : await getMembersList(searchArea, roomId, filter);

    setSearchRequestRunning(false);

    const user = users.items.find((item) => item.email === value);

    setIsSharedUser(user && (roomId === -1 || user?.shared));
  };

  const debouncedSearch = useCallback(
    debounce((value) => searchByQuery(value), 300),
    [],
  );

  const accesses = getAccessOptions(
    t,
    roomType,
    true,
    true,
    isOwner,
    standalone,
  );

  const getUserType = (item) => {
    if (item.isOwner) return "owner";
    if (item.isAdmin) return "admin";
    if (item.isRoomAdmin) return "manager";
    if (item.isCollaborator) return "collaborator";
    return "user";
  };

  const type = getUserType(item);

  const isRolePaid = isPaidUserRole(access);
  const isUserRolesFilterd =
    isRolePaid && (type == "user" || type == "collaborator");
  const isGroupRoleFiltered = isRolePaid && item.isGroup;

<<<<<<< HEAD
  const filteredAccesses = item.isGroup
    ? filterGroupRoleOptions(accesses)
    : isUserRolesFilterd
      ? accesses.filter(
          (o) => +o.access !== ShareAccessRights.RoomManager && o.key !== "s1",
        )
=======
  const filteredAccesses =
    item.isGroup || isUserRolesFilterd
      ? filterPaidRoleOptions(accesses)
>>>>>>> 5517dff4
      : accesses;

  const defaultAccess =
    isUserRolesFilterd || isGroupRoleFiltered
      ? getTopFreeRole(t, roomType)
      : filteredAccesses.find((option) => option.access === +access);

  const typeLabel = item?.isEmailInvite
    ? roomId === -1 || isRolePaid
      ? getUserTypeLabel(type, t)
      : t("Common:Guest")
<<<<<<< HEAD
    : (type === "user" && defaultAccess?.type !== type) ||
        (defaultAccess?.type === "manager" &&
          type !== "admin" &&
          type !== "owner")
=======
    : defaultAccess?.type === "manager" && type !== "admin" && type !== "owner"
>>>>>>> 5517dff4
      ? getUserTypeLabel(defaultAccess.type, t)
      : getUserTypeLabel(type, t);

  const errorsInList = () => {
    const hasErrors = inviteItems.some((item) => !!item.errors?.length);
    setHasErrors(hasErrors);
  };

  const onEdit = (e) => {
    if (e.detail === 2) {
      setEdit(true);
    }
  };

  const cancelEdit = (e) => {
    setInputValue(name);
    setEdit(false);
    setSearchRequestRunning(false);
    setIsSharedUser(false);
  };

  const saveEdit = async (e) => {
    if (searchRequestRunning) return;

    if (isSharedUser) {
      return toastr.warning(t("UsersAlreadyAdded"));
    }

    const value = inputValue === "" ? name : inputValue;

    setEdit(false);
    validateValue(value);
  };

  const onKeyPress = (e) => {
    if (edit) {
      if (e.key === "Enter") {
        saveEdit();
      }
    }
  };

  useEffect(() => {
    document.addEventListener("keyup", onKeyPress);
    return () => document.removeEventListener("keyup", onKeyPress);
  });

  const validateValue = (value) => {
    const email = parseAddresses(value);
    const parseErrors = email[0].parseErrors;
    const errors = !!parseErrors.length ? parseErrors : [];

    setParseErrors(errors);
    changeInviteItem({ id, email: value, errors, access }).then(() =>
      errorsInList(),
    );
  };

  const changeValue = (e) => {
    const value = e.target.value.trim();

    setInputValue(value);

    setSearchRequestRunning(true);

    debouncedSearch(value);
  };

  const hasError = parseErrors && !!parseErrors.length;

  const removeItem = () => {
    const newItems = inviteItems.filter((item) => item.id !== id);

    if (isPaidUserAccess(item.access)) setInvitePaidUsersCount(-1);

    setInviteItems(newItems);
  };

  const selectItemAccess = (selected) => {
    if (selected.key === "remove") return removeItem();

    changeInviteItem({ id, access: selected.access });
  };

  const textProps = !!avatar || isGroup ? {} : { onClick: onEdit };

  const availableAccess =
    roomId === -1 ? getFreeUsersTypeArray() : getFreeUsersRoleArray();

  const displayBody = (
    <>
      <StyledInviteUserBody>
        <Box
          displayProp="flex"
          alignItems="center"
          gapProp="8px"
          className={isGroup && "group-name"}
        >
          <Text {...textProps} truncate noSelect>
            {inputValue}
          </Text>
          {status === EmployeeStatus.Pending && <StyledSendClockIcon />}
        </Box>

        {!isGroup && (
          <Text
            className="label about-label"
            fontWeight={400}
            fontSize="12px"
            noSelect
            truncate
          >
            {`${typeLabel} | ${email}`}
          </Text>
        )}
      </StyledInviteUserBody>

      {hasError ? (
        <ErrorWrapper>
          <StyledHelpButton
            iconName={InfoEditReactSvgUrl}
            displayType="auto"
            offsetRight={0}
            tooltipContent={t("EmailErrorMessage")}
            openOnClick={false}
            size={16}
            color={theme.infoPanel.errorColor}
          />
          <StyledDeleteIcon
            className="delete-icon"
            size="medium"
            onClick={removeItem}
          />
        </ErrorWrapper>
      ) : (
        <Box
          displayProp="flex"
          alignItems="right"
          gapProp="8px"
          className="role-access"
        >
          {warning && (
            <div className="role-warning">
              <StyledHelpButton
                tooltipContent={warning}
                iconName={InfoRoleSvgUrl}
                size={16}
              />
            </div>
          )}
          <AccessSelector
            className="user-access"
            t={t}
            roomType={roomType}
            defaultAccess={defaultAccess?.access}
            onSelectAccess={selectItemAccess}
            containerRef={inputsRef}
            isOwner={isOwner}
            withRemove={true}
            filteredAccesses={filteredAccesses}
            setIsOpenItemAccess={setIsOpenItemAccess}
            isMobileView={isMobileView}
            noBorder
            {...((roomId === -1 || !avatar || isVisitor) && {
              isSelectionDisabled: isUserTariffLimit,
              selectionErrorText: <PaidQuotaLimitError />,
              availableAccess,
            })}
          />
        </Box>
      )}
    </>
  );

  const okIcon = <StyledCheckIcon size="scale" />;
  const cancelIcon = <StyledCrossIcon size="scale" />;

  const editBody = (
    <>
      <StyledEditInput value={inputValue} onChange={changeValue} />
      <StyledEditButton
        icon={okIcon}
        onClick={saveEdit}
        isDisabled={searchRequestRunning}
      />
      <StyledEditButton icon={cancelIcon} onClick={cancelEdit} />
    </>
  );

  return (
    <>
      <Avatar
        size="min"
        role={type}
        source={source}
        isGroup={isGroup}
        userName={groupName}
      />
      {edit ? editBody : displayBody}
    </>
  );
};

export default inject(({ dialogsStore, currentQuotaStore }) => {
  const { isPaidUserAccess, setInvitePaidUsersCount, invitePanelOptions } =
    dialogsStore;
  const { isUserTariffLimit } = currentQuotaStore;

  return {
    isPaidUserAccess,
    setInvitePaidUsersCount,
    isUserTariffLimit,
    roomId: invitePanelOptions.roomId,
  };
})(observer(Item));<|MERGE_RESOLUTION|>--- conflicted
+++ resolved
@@ -63,11 +63,7 @@
   StyledInviteUserBody,
   ErrorWrapper,
 } from "../StyledInvitePanel";
-<<<<<<< HEAD
-import { filterGroupRoleOptions } from "SRC_DIR/helpers";
-=======
 import { filterPaidRoleOptions } from "SRC_DIR/helpers";
->>>>>>> 5517dff4
 import AccessSelector from "../../../AccessSelector";
 
 import PaidQuotaLimitError from "SRC_DIR/components/PaidQuotaLimitError";
@@ -183,18 +179,9 @@
     isRolePaid && (type == "user" || type == "collaborator");
   const isGroupRoleFiltered = isRolePaid && item.isGroup;
 
-<<<<<<< HEAD
-  const filteredAccesses = item.isGroup
-    ? filterGroupRoleOptions(accesses)
-    : isUserRolesFilterd
-      ? accesses.filter(
-          (o) => +o.access !== ShareAccessRights.RoomManager && o.key !== "s1",
-        )
-=======
   const filteredAccesses =
     item.isGroup || isUserRolesFilterd
       ? filterPaidRoleOptions(accesses)
->>>>>>> 5517dff4
       : accesses;
 
   const defaultAccess =
@@ -206,14 +193,7 @@
     ? roomId === -1 || isRolePaid
       ? getUserTypeLabel(type, t)
       : t("Common:Guest")
-<<<<<<< HEAD
-    : (type === "user" && defaultAccess?.type !== type) ||
-        (defaultAccess?.type === "manager" &&
-          type !== "admin" &&
-          type !== "owner")
-=======
     : defaultAccess?.type === "manager" && type !== "admin" && type !== "owner"
->>>>>>> 5517dff4
       ? getUserTypeLabel(defaultAccess.type, t)
       : getUserTypeLabel(type, t);
 
