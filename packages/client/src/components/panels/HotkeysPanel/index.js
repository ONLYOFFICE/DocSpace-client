--- conflicted
+++ resolved
@@ -144,18 +144,12 @@
 
 HotkeyPanel.defaultProps = { theme: Base };
 
-<<<<<<< HEAD
-export default inject(({ auth }) => {
-  const { hotkeyPanelVisible, setHotkeyPanelVisible, theme } =
-    auth.settingsStore;
-=======
 export default inject(({ auth, publicRoomStore }) => {
   const {
     hotkeyPanelVisible,
     setHotkeyPanelVisible,
     theme,
   } = auth.settingsStore;
->>>>>>> 8e49cdec
 
   return {
     visible: hotkeyPanelVisible,
