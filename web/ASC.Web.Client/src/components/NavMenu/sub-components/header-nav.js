import React, { useCallback, useState } from "react";
import PropTypes from "prop-types";
import styled from "styled-components";
import NavItem from "./nav-item";
import ProfileActions from "./profile-actions";
import { useTranslation } from "react-i18next";
import { tablet } from "@appserver/components/utils/device";
import { combineUrl, deleteCookie } from "@appserver/common/utils";
import { inject, observer } from "mobx-react";
import { withRouter } from "react-router";
import { AppServerConfig } from "@appserver/common/constants";
import config from "../../../../package.json";
import { isDesktop } from "react-device-detect";
import AboutDialog from "../../pages/About/AboutDialog";

const { proxyURL } = AppServerConfig;
const homepage = config.homepage;

const PROXY_HOMEPAGE_URL = combineUrl(proxyURL, homepage);
const ABOUT_URL = combineUrl(PROXY_HOMEPAGE_URL, "/about");
const PROFILE_SELF_URL = combineUrl(
  PROXY_HOMEPAGE_URL,
  "/products/people/view/@self"
);
const PROFILE_MY_URL = combineUrl(PROXY_HOMEPAGE_URL, "/my");

const StyledNav = styled.nav`
  display: flex;
  padding: 0 20px 0 16px;
  align-items: center;
  position: absolute;
  right: 0;
  height: 56px;
  z-index: 190 !important;

  .profile-menu {
    right: 12px;
    top: 66px;

    @media ${tablet} {
      right: 6px;
    }
  }

  & > div {
    margin: 0 0 0 16px;
    padding: 0;
    min-width: 24px;
  }

  @media ${tablet} {
    padding: 0 16px;
  }
  .icon-profile-menu {
    cursor: pointer;
  }
`;
const HeaderNav = ({
  history,
  modules,
  user,
  logout,
  isAuthenticated,
  peopleAvailable,
  isPersonal,
  versionAppServer,
<<<<<<< HEAD
=======
  userIsUpdate,
  setUserIsUpdate,
>>>>>>> 3f56790c
}) => {
  const { t } = useTranslation(["NavMenu", "Common", "About"]);
  const [visibleDialog, setVisibleDialog] = useState(false);

  const onProfileClick = useCallback(() => {
    peopleAvailable
      ? history.push(PROFILE_SELF_URL)
      : window.open(PROFILE_MY_URL, "_blank");
  }, []);

  const onAboutClick = useCallback(() => {
    if (isDesktop) {
      setVisibleDialog(true);
    } else {
      history.push(ABOUT_URL);
    }
  }, []);

  const onCloseDialog = () => setVisibleDialog(false);

  const onSwitchToDesktopClick = useCallback(() => {
    deleteCookie("desktop_view");
    window.open(
      `${window.location.origin}?desktop_view=true`,
      "_self",
      "",
      true
    );
  }, []);

  const onLogoutClick = useCallback(() => logout && logout(), [logout]);

  const getCurrentUserActions = useCallback(() => {
    const currentUserActions = [
      {
        key: "ProfileBtn",
        label: t("Common:Profile"),
        onClick: onProfileClick,
        url: peopleAvailable ? PROFILE_SELF_URL : PROFILE_MY_URL,
      },
      {
        key: "SwitchToBtn",
        ...(!isPersonal && {
          label: t("TurnOnDesktopVersion"),
          onClick: onSwitchToDesktopClick,
          url: `${window.location.origin}?desktop_view=true`,
          target: "_self",
        }),
      },
      {
        key: "AboutBtn",
        label: t("AboutCompanyTitle"),
        onClick: onAboutClick,
        url: ABOUT_URL,
      },
      {
        key: "LogoutBtn",
        label: t("LogoutButton"),
        onClick: onLogoutClick,
      },
    ];

    return currentUserActions;
  }, [onProfileClick, onAboutClick, onLogoutClick]);

  //console.log("HeaderNav render");
  return (
    <StyledNav className="profileMenuIcon hidingHeader">
      {modules
        .filter((m) => m.isolateMode)
        .map((m) => (
          <NavItem
            key={m.id}
            iconName={m.iconName}
            iconUrl={m.iconUrl}
            badgeNumber={m.notifications}
            url={m.link}
            onClick={(e) => {
              history.push(m.link);
              e.preventDefault();
            }}
            onBadgeClick={(e) => console.log(m.iconName + "Badge Clicked", e)}
            noHover={true}
          />
        ))}
      {isAuthenticated && user ? (
        <ProfileActions
          userActions={getCurrentUserActions()}
          user={user}
          userIsUpdate={userIsUpdate}
          setUserIsUpdate={setUserIsUpdate}
        />
      ) : (
        <></>
      )}

      <AboutDialog
        t={t}
        visible={visibleDialog}
        onClose={onCloseDialog}
        personal={isPersonal}
        versionAppServer={versionAppServer}
      />
    </StyledNav>
  );
};

HeaderNav.displayName = "HeaderNav";

HeaderNav.propTypes = {
  history: PropTypes.object,
  modules: PropTypes.array,
  user: PropTypes.object,
  logout: PropTypes.func,
  isAuthenticated: PropTypes.bool,
  isLoaded: PropTypes.bool,
};

export default withRouter(
  inject(({ auth }) => {
    const {
      settingsStore,
      userStore,
      isAuthenticated,
      isLoaded,
      language,
      logout,
    } = auth;
    const {
      defaultPage,
      personal: isPersonal,
      version: versionAppServer,
    } = settingsStore;
<<<<<<< HEAD
    const { user } = userStore;
=======
    const { user, userIsUpdate, setUserIsUpdate } = userStore;
>>>>>>> 3f56790c
    const modules = auth.availableModules;
    return {
      isPersonal,
      user,
      isAuthenticated,
      isLoaded,
      language,
      defaultPage: defaultPage || "/",
      modules,
      logout,
      peopleAvailable: modules.some((m) => m.appName === "people"),
      versionAppServer,
<<<<<<< HEAD
=======
      userIsUpdate,
      setUserIsUpdate,
>>>>>>> 3f56790c
    };
  })(observer(HeaderNav))
);<|MERGE_RESOLUTION|>--- conflicted
+++ resolved
@@ -64,11 +64,8 @@
   peopleAvailable,
   isPersonal,
   versionAppServer,
-<<<<<<< HEAD
-=======
   userIsUpdate,
   setUserIsUpdate,
->>>>>>> 3f56790c
 }) => {
   const { t } = useTranslation(["NavMenu", "Common", "About"]);
   const [visibleDialog, setVisibleDialog] = useState(false);
@@ -202,11 +199,7 @@
       personal: isPersonal,
       version: versionAppServer,
     } = settingsStore;
-<<<<<<< HEAD
-    const { user } = userStore;
-=======
     const { user, userIsUpdate, setUserIsUpdate } = userStore;
->>>>>>> 3f56790c
     const modules = auth.availableModules;
     return {
       isPersonal,
@@ -219,11 +212,8 @@
       logout,
       peopleAvailable: modules.some((m) => m.appName === "people"),
       versionAppServer,
-<<<<<<< HEAD
-=======
       userIsUpdate,
       setUserIsUpdate,
->>>>>>> 3f56790c
     };
   })(observer(HeaderNav))
 );