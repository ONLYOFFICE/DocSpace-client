--- conflicted
+++ resolved
@@ -960,7 +960,7 @@
       border: "none",
     },
   },
-  
+
   fieldContainer: {
     horizontal: {
       margin: "0 0 16px 0",
@@ -1856,14 +1856,6 @@
     },
 
     history: {
-<<<<<<< HEAD
-      subtitleColor: gray,
-      fileBlockBg: black,
-      dateColor: gray,
-      fileExstColor: gray,
-      locationIconColor: gray,
-      folderLabelColor: gray,
-=======
       subtitleColor: "#A3A9AE",
       fileBlockBg: "#292929",
       dateColor: "#A3A9AE",
@@ -1872,7 +1864,6 @@
       folderLabelColor: "#A3A9AE",
       renamedItemColor: "#A3A9AE",
       oldRoleColor: "#A3A9AE",
->>>>>>> f9b9c68d
     },
 
     details: {
@@ -2242,14 +2233,6 @@
       descriptionColor: gray,
     },
 
-<<<<<<< HEAD
-    tagInput: {
-      tagBackground: grayDarkMid,
-      tagHoverBackground: lightDarkGrayHover,
-    },
-
-=======
->>>>>>> f9b9c68d
     dropdown: {
       background: black,
       borderColor: grayDarkStrong,
@@ -3004,13 +2987,6 @@
 
   tag: {
     color: white,
-<<<<<<< HEAD
-    background: grayDarkStrong,
-    hoverBackground: darkGrayLight,
-    disabledBackground: grayDark,
-    defaultTagColor: white,
-    newTagBackground: black,
-=======
     deletedColor: "#A3A9AE",
     background: "#474747",
     hoverBackground: "#282828",
@@ -3019,7 +2995,6 @@
     defaultTagColor: white,
     newTagBackground: "#242424",
     newTagHoverBackground: "#3D3D3D",
->>>>>>> f9b9c68d
   },
 
   profile: {
