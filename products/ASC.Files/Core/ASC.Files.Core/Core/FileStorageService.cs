<<<<<<< HEAD
/*
 *
 * (c) Copyright Ascensio System Limited 2010-2018
 *
 * This program is freeware. You can redistribute it and/or modify it under the terms of the GNU 
 * General Public License (GPL) version 3 as published by the Free Software Foundation (https://www.gnu.org/copyleft/gpl.html). 
 * In accordance with Section 7(a) of the GNU GPL its Section 15 shall be amended to the effect that 
 * Ascensio System SIA expressly excludes the warranty of non-infringement of any third-party rights.
 *
 * THIS PROGRAM IS DISTRIBUTED WITHOUT ANY WARRANTY; WITHOUT EVEN THE IMPLIED WARRANTY OF MERCHANTABILITY OR
 * FITNESS FOR A PARTICULAR PURPOSE. For more details, see GNU GPL at https://www.gnu.org/copyleft/gpl.html
 *
 * You can contact Ascensio System SIA by email at sales@onlyoffice.com
 *
 * The interactive user interfaces in modified source and object code versions of ONLYOFFICE must display 
 * Appropriate Legal Notices, as required under Section 5 of the GNU GPL version 3.
 *
 * Pursuant to Section 7 § 3(b) of the GNU GPL you must retain the original ONLYOFFICE logo which contains 
 * relevant author attributions when distributing the software. If the display of the logo in its graphic 
 * form is not reasonably feasible for technical reasons, you must include the words "Powered by ONLYOFFICE" 
 * in every copy of the program you distribute. 
 * Pursuant to Section 7 § 3(e) we decline to grant you any rights under trademark law for use of our trademarks.
 *
*/


using System;
using System.Collections.Generic;
using System.Diagnostics;
using System.Globalization;
using System.IO;
using System.Linq;
using System.Net;
using System.Net.Http;
using System.Net.Http.Headers;
using System.Security;
using System.Text.Json;
using System.Web;

using ASC.Api.Core;
using ASC.Common;
using ASC.Common.Logging;
using ASC.Core;
using ASC.Core.Common;
using ASC.Core.Common.Configuration;
using ASC.Core.Users;
using ASC.Data.Storage;
using ASC.ElasticSearch;
using ASC.FederatedLogin.LoginProviders;
using ASC.Files.Core;
using ASC.Files.Core.Data;
using ASC.Files.Core.EF;
using ASC.Files.Core.Security;
using ASC.Files.Core.Resources;
using ASC.MessagingSystem;
using ASC.Web.Core.Files;
using ASC.Web.Core.Users;
using ASC.Web.Core.Utility;
using ASC.Web.Files.Classes;
using ASC.Web.Files.Core.Search;
using ASC.Web.Files.Helpers;
using ASC.Web.Files.Services.DocumentService;
using ASC.Web.Files.Services.NotifyService;
using ASC.Web.Files.Services.WCFService.FileOperations;
using ASC.Web.Files.ThirdPartyApp;
using ASC.Web.Files.Utils;

using Microsoft.AspNetCore.Http;
using Microsoft.Extensions.DependencyInjection;
using Microsoft.Extensions.Options;
using Microsoft.Extensions.Primitives;

using FileShare = ASC.Files.Core.Security.FileShare;
using UrlShortener = ASC.Web.Core.Utility.UrlShortener;

namespace ASC.Web.Files.Services.WCFService
{
    public class FileStorageService<T> //: IFileStorageService
    {
        private static readonly FileEntrySerializer serializer = new FileEntrySerializer();
        public Global Global { get; }
        public GlobalStore GlobalStore { get; }
        public GlobalFolderHelper GlobalFolderHelper { get; }
        public FilesSettingsHelper FilesSettingsHelper { get; }
        public AuthContext AuthContext { get; }
        public UserManager UserManager { get; }
        public FactoryIndexer<DbFolder> FoldersIndexer { get; }
        public FactoryIndexer<DbFile> FilesIndexer { get; }
        public FileUtility FileUtility { get; }
        public FilesLinkUtility FilesLinkUtility { get; }
        public BaseCommonLinkUtility BaseCommonLinkUtility { get; }
        public CoreBaseSettings CoreBaseSettings { get; }
        public CustomNamingPeople CustomNamingPeople { get; }
        public DisplayUserSettingsHelper DisplayUserSettingsHelper { get; }
        public IHttpContextAccessor HttpContextAccessor { get; }
        public DocuSignLoginProvider DocuSignLoginProvider { get; }
        public PathProvider PathProvider { get; }
        public FileSecurity FileSecurity { get; }
        public SocketManager SocketManager { get; }
        public IDaoFactory DaoFactory { get; }
        public FileMarker FileMarker { get; }
        public EntryManager EntryManager { get; }
        public FilesMessageService FilesMessageService { get; }
        public DocumentServiceTrackerHelper DocumentServiceTrackerHelper { get; }
        public DocuSignToken DocuSignToken { get; }
        public DocuSignHelper DocuSignHelper { get; }
        public FileShareLink FileShareLink { get; }
        public FileConverter FileConverter { get; }
        public DocumentServiceHelper DocumentServiceHelper { get; }
        public ThirdpartyConfiguration ThirdpartyConfiguration { get; }
        public DocumentServiceConnector DocumentServiceConnector { get; }
        public FileSharing FileSharing { get; }
        public NotifyClient NotifyClient { get; }
        public FileOperationsManagerHelper FileOperationsManagerHelper { get; }
        public UrlShortener UrlShortener { get; }
        public IServiceProvider ServiceProvider { get; }
        public FileSharingAceHelper<T> FileSharingAceHelper { get; }
        public ApiContext ApiContext { get; }
        public ConsumerFactory ConsumerFactory { get; }
        public ILog Logger { get; set; }

        public FileStorageService(
            Global global,
            GlobalStore globalStore,
            GlobalFolderHelper globalFolderHelper,
            FilesSettingsHelper filesSettingsHelper,
            AuthContext authContext,
            UserManager userManager,
            FactoryIndexer<DbFolder> foldersIndexer,
            FactoryIndexer<DbFile> filesIndexer,
            FileUtility fileUtility,
            FilesLinkUtility filesLinkUtility,
            BaseCommonLinkUtility baseCommonLinkUtility,
            CoreBaseSettings coreBaseSettings,
            CustomNamingPeople customNamingPeople,
            DisplayUserSettingsHelper displayUserSettingsHelper,
            IHttpContextAccessor httpContextAccessor,
            IOptionsMonitor<ILog> optionMonitor,
            PathProvider pathProvider,
            FileSecurity fileSecurity,
            SocketManager socketManager,
            IDaoFactory daoFactory,
            FileMarker fileMarker,
            EntryManager entryManager,
            FilesMessageService filesMessageService,
            DocumentServiceTrackerHelper documentServiceTrackerHelper,
            DocuSignToken docuSignToken,
            DocuSignHelper docuSignHelper,
            FileShareLink fileShareLink,
            FileConverter fileConverter,
            DocumentServiceHelper documentServiceHelper,
            ThirdpartyConfiguration thirdpartyConfiguration,
            DocumentServiceConnector documentServiceConnector,
            FileSharing fileSharing,
            NotifyClient notifyClient,
            FileOperationsManagerHelper fileOperationsManagerHelper,
            UrlShortener urlShortener,
            IServiceProvider serviceProvider,
            FileSharingAceHelper<T> fileSharingAceHelper,
            ApiContext apiContext,
            ConsumerFactory consumerFactory)
        {
            Global = global;
            GlobalStore = globalStore;
            GlobalFolderHelper = globalFolderHelper;
            FilesSettingsHelper = filesSettingsHelper;
            AuthContext = authContext;
            UserManager = userManager;
            FoldersIndexer = foldersIndexer;
            FilesIndexer = filesIndexer;
            FileUtility = fileUtility;
            FilesLinkUtility = filesLinkUtility;
            BaseCommonLinkUtility = baseCommonLinkUtility;
            CoreBaseSettings = coreBaseSettings;
            CustomNamingPeople = customNamingPeople;
            DisplayUserSettingsHelper = displayUserSettingsHelper;
            HttpContextAccessor = httpContextAccessor;
            PathProvider = pathProvider;
            FileSecurity = fileSecurity;
            SocketManager = socketManager;
            DaoFactory = daoFactory;
            FileMarker = fileMarker;
            EntryManager = entryManager;
            FilesMessageService = filesMessageService;
            DocumentServiceTrackerHelper = documentServiceTrackerHelper;
            DocuSignToken = docuSignToken;
            DocuSignHelper = docuSignHelper;
            FileShareLink = fileShareLink;
            FileConverter = fileConverter;
            DocumentServiceHelper = documentServiceHelper;
            ThirdpartyConfiguration = thirdpartyConfiguration;
            DocumentServiceConnector = documentServiceConnector;
            FileSharing = fileSharing;
            NotifyClient = notifyClient;
            FileOperationsManagerHelper = fileOperationsManagerHelper;
            UrlShortener = urlShortener;
            ServiceProvider = serviceProvider;
            FileSharingAceHelper = fileSharingAceHelper;
            ApiContext = apiContext;
            ConsumerFactory = consumerFactory;
            Logger = optionMonitor.Get("ASC.Files");
        }

        public Folder<T> GetFolder(T folderId)
        {
            var folderDao = GetFolderDao();
            var folder = folderDao.GetFolder(folderId);

            ErrorIf(folder == null, FilesCommonResource.ErrorMassage_FolderNotFound);
            ErrorIf(!FileSecurity.CanRead(folder), FilesCommonResource.ErrorMassage_SecurityException_ReadFolder);

            return folder;
        }

        public ItemList<Folder<T>> GetFolders(T parentId)
        {
            var folderDao = GetFolderDao();

            try
            {
                var folders = EntryManager.GetEntries(folderDao.GetFolder(parentId), 0, 0, FilterType.FoldersOnly, false, Guid.Empty, string.Empty, false, false, new OrderBy(SortedByType.AZ, true), out var total);
                return new ItemList<Folder<T>>(folders.OfType<Folder<T>>());
            }
            catch (Exception e)
            {
                throw GenerateException(e);
            }
        }

        public ItemList<T> GetPath(T folderId)
        {
            var folderDao = GetFolderDao();
            var folder = folderDao.GetFolder(folderId);

            ErrorIf(folder == null, FilesCommonResource.ErrorMassage_FolderNotFound);
            ErrorIf(!FileSecurity.CanRead(folder), FilesCommonResource.ErrorMassage_SecurityException_ViewFolder);

            return new ItemList<T>(EntryManager.GetBreadCrumbs(folderId, folderDao).Select(f => f.ID));
        }

        public DataWrapper<T> GetFolderItems(T parentId, int from, int count, FilterType filter, bool subjectGroup, string ssubject, string searchText, bool searchInContent, bool withSubfolders, OrderBy orderBy)
        {
            var subjectId = string.IsNullOrEmpty(ssubject) ? Guid.Empty : new Guid(ssubject);

            var folderDao = GetFolderDao();
            var fileDao = GetFileDao();

            Folder<T> parent = null;
            try
            {
                parent = folderDao.GetFolder(parentId);
                if (parent != null && !string.IsNullOrEmpty(parent.Error)) throw new Exception(parent.Error);
            }
            catch (Exception e)
            {
                if (parent != null && parent.ProviderEntry)
                {
                    throw GenerateException(new Exception(FilesCommonResource.ErrorMassage_SharpBoxException, e));
                }
                throw GenerateException(e);
            }

            ErrorIf(parent == null, FilesCommonResource.ErrorMassage_FolderNotFound);
            ErrorIf(!FileSecurity.CanRead(parent), FilesCommonResource.ErrorMassage_SecurityException_ViewFolder);
            ErrorIf(parent.RootFolderType == FolderType.TRASH && !Equals(parent.ID, GlobalFolderHelper.FolderTrash), FilesCommonResource.ErrorMassage_ViewTrashItem);

            if (orderBy != null)
            {
                FilesSettingsHelper.DefaultOrder = orderBy;
            }
            else
            {
                orderBy = FilesSettingsHelper.DefaultOrder;
            }

            if (Equals(parent.ID, GlobalFolderHelper.FolderShare) && orderBy.SortedBy == SortedByType.DateAndTime)
                orderBy.SortedBy = SortedByType.New;

            int total;
            IEnumerable<FileEntry> entries;
            try
            {
                entries = EntryManager.GetEntries(parent, from, count, filter, subjectGroup, subjectId, searchText, searchInContent, withSubfolders, orderBy, out total);
            }
            catch (Exception e)
            {
                if (parent.ProviderEntry)
                {
                    throw GenerateException(new Exception(FilesCommonResource.ErrorMassage_SharpBoxException, e));
                }
                throw GenerateException(e);
            }

            var breadCrumbs = EntryManager.GetBreadCrumbs(parentId, folderDao);

            var prevVisible = breadCrumbs.ElementAtOrDefault(breadCrumbs.Count() - 2);
            if (prevVisible != null)
            {
                parent.ParentFolderID = prevVisible.ID;
            }

            parent.Shareable =FileSharing.CanSetAccess(parent) || parent.FolderType == FolderType.SHARE;

            entries = entries.Where(x => x.FileEntryType == FileEntryType.Folder || !FileConverter.IsConverting((File<T>)x));

            var result = new DataWrapper<T>
            {
                Total = total,
                Entries = new ItemList<FileEntry>(entries.ToList()),
                FolderPathParts = new ItemList<T>(breadCrumbs.Select(f => f.ID)),
                FolderInfo = parent,
                New = FileMarker.GetRootFoldersIdMarkedAsNew(parentId)
            };

            return result;
        }

        public object GetFolderItemsXml(T parentId, int from, int count, FilterType filter, bool subjectGroup, string subjectID, string search, bool searchInContent, bool withSubfolders, OrderBy orderBy)
        {
            var folderItems = GetFolderItems(parentId, from, count, filter, subjectGroup, subjectID, search, searchInContent, withSubfolders, orderBy);
            var response = new HttpResponseMessage(HttpStatusCode.OK)
            {
                Content = new StreamContent(serializer.ToXml(folderItems))
            };
            response.Content.Headers.ContentType = new MediaTypeHeaderValue("application/xml");
            return response;
        }

        public ItemList<FileEntry> GetItems<TId>(IEnumerable<TId> filesId, IEnumerable<TId> foldersId, FilterType filter, bool subjectGroup, string subjectID, string search)
        {
            var subjectId = string.IsNullOrEmpty(subjectID) ? Guid.Empty : new Guid(subjectID);

            var entries = Enumerable.Empty<FileEntry<TId>>();

            var folderDao = DaoFactory.GetFolderDao<TId>();
            var fileDao = DaoFactory.GetFileDao<TId>();
            var folders = folderDao.GetFolders(foldersId.ToArray());
            folders = FileSecurity.FilterRead(folders).ToList();
            entries = entries.Concat(folders);

            var files = fileDao.GetFiles(filesId.ToArray());
            files = FileSecurity.FilterRead(files).ToList();
            entries = entries.Concat(files);

            entries = EntryManager.FilterEntries(entries, filter, subjectGroup, subjectId, search, true);

            foreach (var fileEntry in entries)
            {
                if (fileEntry is File<TId> file)
                {
                    if (fileEntry.RootFolderType == FolderType.USER
                        && !Equals(fileEntry.RootFolderCreator, AuthContext.CurrentAccount.ID)
                        && !FileSecurity.CanRead(folderDao.GetFolder(file.FolderIdDisplay)))
                    {
                        file.FolderIdDisplay = GlobalFolderHelper.GetFolderShare<TId>();
                    }
                }
                else if (fileEntry is Folder<TId> folder)
                {
                    if (fileEntry.RootFolderType == FolderType.USER
                        && !Equals(fileEntry.RootFolderCreator, AuthContext.CurrentAccount.ID)
                        && !FileSecurity.CanRead(folderDao.GetFolder(folder.FolderIdDisplay)))
                    {
                        folder.FolderIdDisplay = GlobalFolderHelper.GetFolderShare<TId>();
                    }
                }
            }

            EntryManager.SetFileStatus(entries.OfType<File<TId>>().Where(r => r.ID != null).ToList());

            return new ItemList<FileEntry>(entries);
        }

        public Folder<T> CreateNewFolder(T parentId, string title)
        {
            if (string.IsNullOrEmpty(title) || parentId == null) throw new ArgumentException();

            var folderDao = GetFolderDao();
            var parent = folderDao.GetFolder(parentId);
            ErrorIf(parent == null, FilesCommonResource.ErrorMassage_FolderNotFound);
            ErrorIf(!FileSecurity.CanCreate(parent), FilesCommonResource.ErrorMassage_SecurityException_Create);

            try
            {
                var newFolder = ServiceProvider.GetService<Folder<T>>();
                newFolder.Title = title;
                newFolder.ParentFolderID = parent.ID;

                var folderId = folderDao.SaveFolder(newFolder);
                var folder = folderDao.GetFolder(folderId);
                FilesMessageService.Send(folder, GetHttpHeaders(), MessageAction.FolderCreated, folder.Title);

                return folder;
            }
            catch (Exception e)
            {
                throw GenerateException(e);
            }
        }

        public Folder<T> FolderRename(T folderId, string title)
        {
            var tagDao = GetTagDao();
            var folderDao = GetFolderDao();
            var folder = folderDao.GetFolder(folderId);
            ErrorIf(folder == null, FilesCommonResource.ErrorMassage_FolderNotFound);
            ErrorIf(!FileSecurity.CanEdit(folder), FilesCommonResource.ErrorMassage_SecurityException_RenameFolder);
            if (!FileSecurity.CanDelete(folder) && UserManager.GetUsers(AuthContext.CurrentAccount.ID).IsVisitor(UserManager)) throw new SecurityException(FilesCommonResource.ErrorMassage_SecurityException_RenameFolder);
            ErrorIf(folder.RootFolderType == FolderType.TRASH, FilesCommonResource.ErrorMassage_ViewTrashItem);

            var folderAccess = folder.Access;

            if (string.Compare(folder.Title, title, false) != 0)
            {
                var newFolderID = folderDao.RenameFolder(folder, title);
                folder = folderDao.GetFolder(newFolderID);
                folder.Access = folderAccess;

                FilesMessageService.Send(folder, GetHttpHeaders(), MessageAction.FolderRenamed, folder.Title);

                //if (!folder.ProviderEntry)
                //{
                //    FoldersIndexer.IndexAsync(FoldersWrapper.GetFolderWrapper(ServiceProvider, folder));
                //}
            }

            var tag = tagDao.GetNewTags(AuthContext.CurrentAccount.ID, folder).FirstOrDefault();
            if (tag != null)
            {
                folder.NewForMe = tag.Count;
            }

            if (folder.RootFolderType == FolderType.USER
                && !Equals(folder.RootFolderCreator, AuthContext.CurrentAccount.ID)
                && !FileSecurity.CanRead(folderDao.GetFolder(folder.ParentFolderID)))
            {
                folder.FolderIdDisplay = GlobalFolderHelper.GetFolderShare<T>();
            }

            return folder;
        }

        public File<T> GetFile(T fileId, int version)
        {
            var fileDao = GetFileDao();
            fileDao.InvalidateCache(fileId);

            var file = version > 0
                           ? fileDao.GetFile(fileId, version)
                           : fileDao.GetFile(fileId);
            ErrorIf(file == null, FilesCommonResource.ErrorMassage_FileNotFound);
            ErrorIf(!FileSecurity.CanRead(file), FilesCommonResource.ErrorMassage_SecurityException_ReadFile);

            EntryManager.SetFileStatus(file);

            if (file.RootFolderType == FolderType.USER
                && !Equals(file.RootFolderCreator, AuthContext.CurrentAccount.ID))
            {
                var folderDao = GetFolderDao();
                if (!FileSecurity.CanRead(folderDao.GetFolder(file.FolderID)))
                {
                    file.FolderIdDisplay = GlobalFolderHelper.GetFolderShare<T>();
                }
            }

            return file;
        }

        public ItemList<File<T>> GetSiblingsFile(T fileId, T parentId, FilterType filter, bool subjectGroup, string subjectID, string search, bool searchInContent, bool withSubfolders, OrderBy orderBy)
        {
            var subjectId = string.IsNullOrEmpty(subjectID) ? Guid.Empty : new Guid(subjectID);

            var fileDao = GetFileDao();
            var folderDao = GetFolderDao();

            var file = fileDao.GetFile(fileId);
            ErrorIf(file == null, FilesCommonResource.ErrorMassage_FileNotFound);
            ErrorIf(!FileSecurity.CanRead(file), FilesCommonResource.ErrorMassage_SecurityException_ReadFile);

            var parent = folderDao.GetFolder(parentId == null || parentId.Equals(default(T)) ? file.FolderID : parentId);
            ErrorIf(parent == null, FilesCommonResource.ErrorMassage_FolderNotFound);
            ErrorIf(parent.RootFolderType == FolderType.TRASH, FilesCommonResource.ErrorMassage_ViewTrashItem);

            if (filter == FilterType.FoldersOnly)
            {
                return new ItemList<File<T>>();
            }
            if (filter == FilterType.None)
            {
                filter = FilterType.FilesOnly;
            }

            if (orderBy == null)
            {
                orderBy = FilesSettingsHelper.DefaultOrder;
            }
            if (Equals(parent.ID, GlobalFolderHelper.GetFolderShare<T>()) && orderBy.SortedBy == SortedByType.DateAndTime)
            {
                orderBy.SortedBy = SortedByType.New;
            }

            var entries = Enumerable.Empty<FileEntry>();

            if (!FileSecurity.CanRead(parent))
            {
                file.FolderID = GlobalFolderHelper.GetFolderShare<T>();
                entries = entries.Concat(new[] { file });
            }
            else
            {
                try
                {
                    entries = EntryManager.GetEntries(parent, 0, 0, filter, subjectGroup, subjectId, search, searchInContent, withSubfolders, orderBy, out var total);
                }
                catch (Exception e)
                {
                    if (parent.ProviderEntry)
                    {
                        throw GenerateException(new Exception(FilesCommonResource.ErrorMassage_SharpBoxException, e));
                    }
                    throw GenerateException(e);
                }
            }

            var previewedType = new[] { FileType.Image, FileType.Audio, FileType.Video };

            var result =
                FileSecurity.FilterRead(entries.OfType<File<T>>())
                            .OfType<File<T>>()
                            .Where(f => previewedType.Contains(FileUtility.GetFileTypeByFileName(f.Title)));

            return new ItemList<File<T>>(result);
        }

        public File<T> CreateNewFile(FileModel<T> fileWrapper)
        {
            if (string.IsNullOrEmpty(fileWrapper.Title) || fileWrapper.ParentId == null) throw new ArgumentException();

            var fileDao = GetFileDao();
            var folderDao = GetFolderDao();

            var folder = folderDao.GetFolder(fileWrapper.ParentId);
            ErrorIf(folder == null, FilesCommonResource.ErrorMassage_FolderNotFound);
            ErrorIf(folder.RootFolderType == FolderType.TRASH, FilesCommonResource.ErrorMassage_CreateNewFolderInTrash);
            ErrorIf(!FileSecurity.CanCreate(folder), FilesCommonResource.ErrorMassage_SecurityException_Create);

            var file = ServiceProvider.GetService<File<T>>();
            file.FolderID = folder.ID;
            file.Comment = FilesCommonResource.CommentCreate;

            var fileExt = FileUtility.GetInternalExtension(fileWrapper.Title);
            if (!FileUtility.InternalExtension.Values.Contains(fileExt))
            {
                fileExt = FileUtility.InternalExtension[FileType.Document];
                file.Title = fileWrapper.Title + fileExt;
            }
            else
            {
                file.Title = FileUtility.ReplaceFileExtension(fileWrapper.Title, fileExt);
            }

            var culture = UserManager.GetUsers(AuthContext.CurrentAccount.ID).GetCulture();
            var storeTemplate = GetStoreTemplate();

            var path = FileConstant.NewDocPath + culture + "/";
            if (!storeTemplate.IsDirectory(path))
            {
                path = FileConstant.NewDocPath + "default/";
            }

            path += "new" + fileExt;

            try
            {
                using var stream = storeTemplate.GetReadStream("", path);
                file.ContentLength = stream.CanSeek ? stream.Length : storeTemplate.GetFileSize(path);
                file = fileDao.SaveFile(file, stream);
            }
            catch (Exception e)
            {
                throw GenerateException(e);
            }
            FilesMessageService.Send(file, GetHttpHeaders(), MessageAction.FileCreated, file.Title);

            FileMarker.MarkAsNew(file);

            return file;
        }

        public KeyValuePair<bool, string> TrackEditFile(T fileId, Guid tabId, string docKeyForTrack, string doc = null, bool isFinish = false)
        {
            try
            {
                var id = FileShareLink.Parse<T>(doc);
                if (id == null)
                {
                    if (!AuthContext.IsAuthenticated) throw new SecurityException(FilesCommonResource.ErrorMassage_SecurityException);
                    if (!string.IsNullOrEmpty(doc)) throw new SecurityException(FilesCommonResource.ErrorMassage_SecurityException);
                    id = fileId;
                }

                if (docKeyForTrack != DocumentServiceHelper.GetDocKey(id, -1, DateTime.MinValue)) throw new SecurityException(FilesCommonResource.ErrorMassage_SecurityException);

                if (isFinish)
                {
                    FileTracker.Remove(id, tabId);
                    SocketManager.FilesChangeEditors(id, true);
                }
                else
                {
                    EntryManager.TrackEditing(id, tabId, AuthContext.CurrentAccount.ID, doc);
                }

                return new KeyValuePair<bool, string>(true, string.Empty);
            }
            catch (Exception ex)
            {
                return new KeyValuePair<bool, string>(false, ex.Message);
            }
        }

        public ItemDictionary<string, string> CheckEditing(ItemList<T> filesId)
        {
            ErrorIf(!AuthContext.IsAuthenticated, FilesCommonResource.ErrorMassage_SecurityException);
            var result = new ItemDictionary<string, string>();

            var fileDao = GetFileDao();
            var ids = filesId.Where(FileTracker.IsEditing).Select(id => id).ToArray();

            foreach (var file in fileDao.GetFiles(ids))
            {
                if (file == null || !FileSecurity.CanEdit(file) && !FileSecurity.CanReview(file)) continue;

                var usersId = FileTracker.GetEditingBy(file.ID);
                var value = string.Join(", ", usersId.Select(userId => Global.GetUserName(userId, true)).ToArray());
                result[file.ID.ToString()] = value;
            }

            return result;
        }

        public File<T> SaveEditing(T fileId, string fileExtension, string fileuri, Stream stream, string doc = null, bool forcesave = false)
        {
            try
            {
                if (!forcesave && FileTracker.IsEditingAlone(fileId))
                {
                    FileTracker.Remove(fileId);
                }

                var file = EntryManager.SaveEditing(fileId, fileExtension, fileuri, stream, doc, forcesave: forcesave ? ForcesaveType.User : ForcesaveType.None);

                if (file != null)
                    FilesMessageService.Send(file, GetHttpHeaders(), MessageAction.FileUpdated, file.Title);

                SocketManager.FilesChangeEditors(fileId, !forcesave);
                return file;
            }
            catch (Exception e)
            {
                throw GenerateException(e);
            }
        }

        public File<T> UpdateFileStream(T fileId, Stream stream, bool encrypted)
        {
            try
            {
                if (FileTracker.IsEditing(fileId))
                {
                    FileTracker.Remove(fileId);
                }

                var file = EntryManager.SaveEditing(fileId, null, null, stream, null, encrypted ? FilesCommonResource.CommentEncrypted : null, encrypted: encrypted);

                if (file != null)
                    FilesMessageService.Send(file, GetHttpHeaders(), MessageAction.FileUpdated, file.Title);

                SocketManager.FilesChangeEditors(fileId, true);
                return file;
            }
            catch (Exception e)
            {
                throw GenerateException(e);
            }
        }

        public string StartEdit(T fileId, bool editingAlone = false, string doc = null)
        {
            try
            {
                IThirdPartyApp app;
                if (editingAlone)
                {
                    ErrorIf(FileTracker.IsEditing(fileId), FilesCommonResource.ErrorMassage_SecurityException_EditFileTwice);

                    app = ThirdPartySelector.GetAppByFileId(fileId.ToString());
                    if (app == null)
                    {
                        EntryManager.TrackEditing(fileId, Guid.Empty, AuthContext.CurrentAccount.ID, doc, true);
                    }

                    //without StartTrack, track via old scheme
                    return DocumentServiceHelper.GetDocKey(fileId, -1, DateTime.MinValue);
                }

                Configuration<string> configuration;

                app = ThirdPartySelector.GetAppByFileId(fileId.ToString());
                if (app == null)
                {
                    DocumentServiceHelper.GetParams(fileId.ToString(), -1, doc, true, true, false, out configuration);
                }
                else
                {
                    var file = app.GetFile(fileId.ToString(), out var editable);
                    DocumentServiceHelper.GetParams(file, true, editable ? FileShare.ReadWrite : FileShare.Read, false, editable, editable, editable, false, out configuration);
                }

                ErrorIf(!configuration.EditorConfig.ModeWrite
                        || !(configuration.Document.Permissions.Edit
                             || configuration.Document.Permissions.Review
                             || configuration.Document.Permissions.FillForms
                             || configuration.Document.Permissions.Comment),
                        !string.IsNullOrEmpty(configuration.ErrorMessage) ? configuration.ErrorMessage : FilesCommonResource.ErrorMassage_SecurityException_EditFile);
                var key = configuration.Document.Key;

                if (!DocumentServiceTrackerHelper.StartTrack(fileId.ToString(), key))
                {
                    throw new Exception(FilesCommonResource.ErrorMassage_StartEditing);
                }

                return key;
            }
            catch (Exception e)
            {
                FileTracker.Remove(fileId);
                throw GenerateException(e);
            }
        }

        public File<T> FileRename(T fileId, string title)
        {
            try
            {
                var renamed = EntryManager.FileRename(fileId, title, out var file);
                if (renamed)
                {
                    FilesMessageService.Send(file, GetHttpHeaders(), MessageAction.FileRenamed, file.Title);

                    //if (!file.ProviderEntry)
                    //{
                    //    FilesIndexer.UpdateAsync(FilesWrapper.GetFilesWrapper(ServiceProvider, file), true, r => r.Title);
                    //}
                }

                if (file.RootFolderType == FolderType.USER
                    && !Equals(file.RootFolderCreator, AuthContext.CurrentAccount.ID))
                {
                    var folderDao = GetFolderDao();
                    if (!FileSecurity.CanRead(folderDao.GetFolder(file.FolderID)))
                    {
                        file.FolderIdDisplay = GlobalFolderHelper.GetFolderShare<T>();
                    }
                }

                return file;
            }
            catch (Exception ex)
            {
                throw GenerateException(ex);
            }
        }

        public ItemList<File<T>> GetFileHistory(T fileId)
        {
            var fileDao = GetFileDao();
            var file = fileDao.GetFile(fileId);
            ErrorIf(!FileSecurity.CanRead(file), FilesCommonResource.ErrorMassage_SecurityException_ReadFile);

            return new ItemList<File<T>>(fileDao.GetFileHistory(fileId));
        }

        public KeyValuePair<File<T>, ItemList<File<T>>> UpdateToVersion(T fileId, int version)
        {
            var file = EntryManager.UpdateToVersionFile(fileId, version);
            FilesMessageService.Send(file, GetHttpHeaders(), MessageAction.FileRestoreVersion, file.Title, version.ToString(CultureInfo.InvariantCulture));

            if (file.RootFolderType == FolderType.USER
                && !Equals(file.RootFolderCreator, AuthContext.CurrentAccount.ID))
            {
                var folderDao = GetFolderDao();
                if (!FileSecurity.CanRead(folderDao.GetFolder(file.FolderID)))
                {
                    file.FolderIdDisplay = GlobalFolderHelper.GetFolderShare<T>();
                }
            }

            return new KeyValuePair<File<T>, ItemList<File<T>>>(file, GetFileHistory(fileId));
        }

        public string UpdateComment(T fileId, int version, string comment)
        {
            var fileDao = GetFileDao();
            var file = fileDao.GetFile(fileId, version);
            ErrorIf(file == null, FilesCommonResource.ErrorMassage_FileNotFound);
            ErrorIf(!FileSecurity.CanEdit(file) || UserManager.GetUsers(AuthContext.CurrentAccount.ID).IsVisitor(UserManager), FilesCommonResource.ErrorMassage_SecurityException_EditFile);
            ErrorIf(EntryManager.FileLockedForMe(file.ID), FilesCommonResource.ErrorMassage_LockedFile);
            ErrorIf(file.RootFolderType == FolderType.TRASH, FilesCommonResource.ErrorMassage_ViewTrashItem);

            comment = fileDao.UpdateComment(fileId, version, comment);

            FilesMessageService.Send(file, GetHttpHeaders(), MessageAction.FileUpdatedRevisionComment, file.Title, version.ToString(CultureInfo.InvariantCulture));

            return comment;
        }

        public KeyValuePair<File<T>, ItemList<File<T>>> CompleteVersion(T fileId, int version, bool continueVersion)
        {
            var file = EntryManager.CompleteVersionFile(fileId, version, continueVersion);

            FilesMessageService.Send(file, GetHttpHeaders(),
                                     continueVersion ? MessageAction.FileDeletedVersion : MessageAction.FileCreatedVersion,
                                     file.Title, version == 0 ? (file.Version - 1).ToString(CultureInfo.InvariantCulture) : version.ToString(CultureInfo.InvariantCulture));

            if (file.RootFolderType == FolderType.USER
                && !Equals(file.RootFolderCreator, AuthContext.CurrentAccount.ID))
            {
                var folderDao = GetFolderDao();
                if (!FileSecurity.CanRead(folderDao.GetFolder(file.FolderID)))
                {
                    file.FolderIdDisplay = GlobalFolderHelper.GetFolderShare<T>();
                }
            }

            return new KeyValuePair<File<T>, ItemList<File<T>>>(file, GetFileHistory(fileId));
        }

        public File<T> LockFile(T fileId, bool lockfile)
        {
            var tagDao = GetTagDao();
            var fileDao = GetFileDao();
            var file = fileDao.GetFile(fileId);

            ErrorIf(file == null, FilesCommonResource.ErrorMassage_FileNotFound);
            ErrorIf(!FileSecurity.CanEdit(file) || lockfile && UserManager.GetUsers(AuthContext.CurrentAccount.ID).IsVisitor(UserManager), FilesCommonResource.ErrorMassage_SecurityException_EditFile);
            ErrorIf(file.RootFolderType == FolderType.TRASH, FilesCommonResource.ErrorMassage_ViewTrashItem);

            var tagLocked = tagDao.GetTags(file.ID, FileEntryType.File, TagType.Locked).FirstOrDefault();

            ErrorIf(tagLocked != null
                    && tagLocked.Owner != AuthContext.CurrentAccount.ID
                    && !Global.IsAdministrator
                    && (file.RootFolderType != FolderType.USER || file.RootFolderCreator != AuthContext.CurrentAccount.ID), FilesCommonResource.ErrorMassage_LockedFile);

            if (lockfile)
            {
                if (tagLocked == null)
                {
                    tagLocked = new Tag("locked", TagType.Locked, AuthContext.CurrentAccount.ID, 0).AddEntry(file);

                    tagDao.SaveTags(tagLocked);
                }

                var usersDrop = FileTracker.GetEditingBy(file.ID).Where(uid => uid != AuthContext.CurrentAccount.ID).Select(u => u.ToString()).ToArray();
                if (usersDrop.Any())
                {
                    var fileStable = file.Forcesave == ForcesaveType.None ? file : fileDao.GetFileStable(file.ID, file.Version);
                    var docKey = DocumentServiceHelper.GetDocKey(fileStable);
                    DocumentServiceHelper.DropUser(docKey, usersDrop, file.ID);
                }

                FilesMessageService.Send(file, GetHttpHeaders(), MessageAction.FileLocked, file.Title);
            }
            else
            {
                if (tagLocked != null)
                {
                    tagDao.RemoveTags(tagLocked);

                    FilesMessageService.Send(file, GetHttpHeaders(), MessageAction.FileUnlocked, file.Title);
                }

                if (!file.ProviderEntry)
                {
                    file = EntryManager.CompleteVersionFile(file.ID, 0, false);
                    UpdateComment(file.ID, file.Version, FilesCommonResource.UnlockComment);
                }
            }

            EntryManager.SetFileStatus(file);

            if (file.RootFolderType == FolderType.USER
                && !Equals(file.RootFolderCreator, AuthContext.CurrentAccount.ID))
            {
                var folderDao = GetFolderDao();
                if (!FileSecurity.CanRead(folderDao.GetFolder(file.FolderID)))
                {
                    file.FolderIdDisplay = GlobalFolderHelper.GetFolderShare<T>();
                }
            }

            return file;
        }

        public ItemList<EditHistory> GetEditHistory(T fileId, string doc = null)
        {
            var fileDao = GetFileDao();
            var readLink = FileShareLink.Check(doc, true, fileDao, out var file);
            if (file == null)
                file = fileDao.GetFile(fileId);

            ErrorIf(file == null, FilesCommonResource.ErrorMassage_FileNotFound);
            ErrorIf(!readLink && !FileSecurity.CanRead(file), FilesCommonResource.ErrorMassage_SecurityException_ReadFile);
            ErrorIf(file.ProviderEntry, FilesCommonResource.ErrorMassage_BadRequest);

            return new ItemList<EditHistory>(fileDao.GetEditHistory(DocumentServiceHelper, file.ID));
        }

        public EditHistoryData GetEditDiffUrl(T fileId, int version = 0, string doc = null)
        {
            var fileDao = GetFileDao();
            var readLink = FileShareLink.Check(doc, true, fileDao, out var file);

            if (file != null)
            {
                fileId = file.ID;
            }

            if (file == null
                || version > 0 && file.Version != version)
            {
                file = version > 0
                           ? fileDao.GetFile(fileId, version)
                           : fileDao.GetFile(fileId);
            }

            ErrorIf(file == null, FilesCommonResource.ErrorMassage_FileNotFound);
            ErrorIf(!readLink && !FileSecurity.CanRead(file), FilesCommonResource.ErrorMassage_SecurityException_ReadFile);
            ErrorIf(file.ProviderEntry, FilesCommonResource.ErrorMassage_BadRequest);

            var result = new EditHistoryData
            {
                Key = DocumentServiceHelper.GetDocKey(file),
                Url = DocumentServiceConnector.ReplaceCommunityAdress(PathProvider.GetFileStreamUrl(file, doc)),
                Version = version,
            };

            if (fileDao.ContainChanges(file.ID, file.Version))
            {
                string previouseKey;
                string sourceFileUrl;
                if (file.Version > 1)
                {
                    var previousFileStable = fileDao.GetFileStable(file.ID, file.Version - 1);
                    ErrorIf(previousFileStable == null, FilesCommonResource.ErrorMassage_FileNotFound);

                    sourceFileUrl = PathProvider.GetFileStreamUrl(previousFileStable, doc);

                    previouseKey = DocumentServiceHelper.GetDocKey(previousFileStable);
                }
                else
                {
                    var culture = UserManager.GetUsers(AuthContext.CurrentAccount.ID).GetCulture();
                    var storeTemplate = GetStoreTemplate();

                    var path = FileConstant.NewDocPath + culture + "/";
                    if (!storeTemplate.IsDirectory(path))
                    {
                        path = FileConstant.NewDocPath + "default/";
                    }

                    var fileExt = FileUtility.GetFileExtension(file.Title);

                    path += "new" + fileExt;

                    sourceFileUrl = storeTemplate.GetUri("", path).ToString();
                    sourceFileUrl = BaseCommonLinkUtility.GetFullAbsolutePath(sourceFileUrl);

                    previouseKey = DocumentServiceConnector.GenerateRevisionId(Guid.NewGuid().ToString());
                }

                result.Previous = new EditHistoryUrl
                {
                    Key = previouseKey,
                    Url = DocumentServiceConnector.ReplaceCommunityAdress(sourceFileUrl),
                };
                result.ChangesUrl = PathProvider.GetFileChangesUrl(file, doc);
            }

            result.Token = DocumentServiceHelper.GetSignature(result);

            return result;
        }

        public ItemList<EditHistory> RestoreVersion(T fileId, int version, string url = null, string doc = null)
        {
            IFileDao<T> fileDao;
            File<T> file;
            if (string.IsNullOrEmpty(url))
            {
                file = EntryManager.UpdateToVersionFile(fileId, version, doc);
            }
            else
            {
                string modifiedOnString;
                fileDao = GetFileDao();
                var fromFile = fileDao.GetFile(fileId, version);
                modifiedOnString = fromFile.ModifiedOnString;
                file = EntryManager.SaveEditing(fileId, null, url, null, doc, string.Format(FilesCommonResource.CommentRevertChanges, modifiedOnString));
            }

            FilesMessageService.Send(file, HttpContextAccessor?.HttpContext?.Request?.Headers, MessageAction.FileRestoreVersion, file.Title, version.ToString(CultureInfo.InvariantCulture));

            fileDao = GetFileDao();
            return new ItemList<EditHistory>(fileDao.GetEditHistory(DocumentServiceHelper, file.ID));
        }

        public Web.Core.Files.DocumentService.FileLink GetPresignedUri(T fileId)
        {
            var file = GetFile(fileId, -1);
            var result = new Web.Core.Files.DocumentService.FileLink
            {
                FileType = FileUtility.GetFileExtension(file.Title),
                Url = DocumentServiceConnector.ReplaceCommunityAdress(PathProvider.GetFileStreamUrl(file))
            };

            result.Token = DocumentServiceHelper.GetSignature(result);

            return result;
        }

        public List<FileEntry> GetNewItems(T folderId)
        {
            try
            {
                Folder<T> folder;
                var folderDao = GetFolderDao();
                folder = folderDao.GetFolder(folderId);

                var result = FileMarker.MarkedItems(folder);

                result = new List<FileEntry>(EntryManager.SortEntries<T>(result, new OrderBy(SortedByType.DateAndTime, false)));

                if (!result.Any())
                {
                    MarkAsRead(new List<JsonElement>() { JsonDocument.Parse(folderId.ToString()).RootElement }, new List<JsonElement>() { }); //TODO
                }


                return result;
            }
            catch (Exception e)
            {
                throw GenerateException(e);
            }
        }

        public ItemList<FileOperationResult> MarkAsRead(IEnumerable<JsonElement> foldersId, IEnumerable<JsonElement> filesId)
        {
            if (!foldersId.Any() && !filesId.Any()) return GetTasksStatuses();

            return FileOperationsManagerHelper.MarkAsRead(foldersId, filesId);
        }

        public ItemList<ThirdPartyParams> GetThirdParty()
        {
            var providerDao = GetProviderDao();
            if (providerDao == null) return new ItemList<ThirdPartyParams>();

            var providersInfo = providerDao.GetProvidersInfo();

            var resultList = providersInfo
                .Select(r =>
                        new ThirdPartyParams
                        {
                            CustomerTitle = r.CustomerTitle,
                            Corporate = r.RootFolderType == FolderType.COMMON,
                            ProviderId = r.ID.ToString(),
                            ProviderKey = r.ProviderKey
                        }
                );
            return new ItemList<ThirdPartyParams>(resultList.ToList());
        }

        public ItemList<FileEntry> GetThirdPartyFolder(int folderType = 0)
        {
            var providerDao = GetProviderDao();
            if (providerDao == null) return new ItemList<FileEntry>();

            var providersInfo = providerDao.GetProvidersInfo((FolderType)folderType);

            var folders = providersInfo.Select(providerInfo =>
                {
                    var folder = EntryManager.GetFakeThirdpartyFolder<T>(providerInfo);
                    folder.NewForMe = folder.RootFolderType == FolderType.COMMON ? 1 : 0;
                    return folder;
                });

            return new ItemList<FileEntry>(folders);
        }

        public Folder<T> SaveThirdParty(ThirdPartyParams thirdPartyParams)
        {
            var folderDao = GetFolderDao();
            var providerDao = GetProviderDao();

            if (providerDao == null) return null;

            ErrorIf(thirdPartyParams == null, FilesCommonResource.ErrorMassage_BadRequest);
            var parentFolder = folderDao.GetFolder(thirdPartyParams.Corporate && !CoreBaseSettings.Personal ? GlobalFolderHelper.GetFolderCommon<T>() : GlobalFolderHelper.GetFolderMy<T>());
            ErrorIf(!FileSecurity.CanCreate(parentFolder), FilesCommonResource.ErrorMassage_SecurityException_Create);
            ErrorIf(!Global.IsAdministrator && !FilesSettingsHelper.EnableThirdParty, FilesCommonResource.ErrorMassage_SecurityException_Create);

            var lostFolderType = FolderType.USER;
            var folderType = thirdPartyParams.Corporate ? FolderType.COMMON : FolderType.USER;

            int curProviderId;

            MessageAction messageAction;
            if (string.IsNullOrEmpty(thirdPartyParams.ProviderId))
            {
                ErrorIf(!ThirdpartyConfiguration.SupportInclusion
                        ||
                        (!Global.IsAdministrator
                         && !CoreBaseSettings.Personal
                         && !FilesSettingsHelper.EnableThirdParty)
                        , FilesCommonResource.ErrorMassage_SecurityException_Create);

                thirdPartyParams.CustomerTitle = Global.ReplaceInvalidCharsAndTruncate(thirdPartyParams.CustomerTitle);
                ErrorIf(string.IsNullOrEmpty(thirdPartyParams.CustomerTitle), FilesCommonResource.ErrorMassage_InvalidTitle);

                try
                {
                    curProviderId = providerDao.SaveProviderInfo(thirdPartyParams.ProviderKey, thirdPartyParams.CustomerTitle, thirdPartyParams.AuthData, folderType);
                    messageAction = MessageAction.ThirdPartyCreated;
                }
                catch (UnauthorizedAccessException e)
                {
                    throw GenerateException(e, true);
                }
                catch (Exception e)
                {
                    throw GenerateException(e);
                }
            }
            else
            {
                curProviderId = Convert.ToInt32(thirdPartyParams.ProviderId);

                var lostProvider = providerDao.GetProviderInfo(curProviderId);
                ErrorIf(lostProvider.Owner != AuthContext.CurrentAccount.ID, FilesCommonResource.ErrorMassage_SecurityException);

                lostFolderType = lostProvider.RootFolderType;
                if (lostProvider.RootFolderType == FolderType.COMMON && !thirdPartyParams.Corporate)
                {
                    var lostFolder = folderDao.GetFolder((T)Convert.ChangeType(lostProvider.RootFolderId, typeof(T)));
                    FileMarker.RemoveMarkAsNewForAll(lostFolder);
                }

                curProviderId = providerDao.UpdateProviderInfo(curProviderId, thirdPartyParams.CustomerTitle, thirdPartyParams.AuthData, folderType);
                messageAction = MessageAction.ThirdPartyUpdated;
            }

            var provider = providerDao.GetProviderInfo(curProviderId);
            provider.InvalidateStorage();

            var folderDao1 = GetFolderDao();
            var folder = folderDao1.GetFolder((T)Convert.ChangeType(provider.RootFolderId, typeof(T)));
            ErrorIf(!FileSecurity.CanRead(folder), FilesCommonResource.ErrorMassage_SecurityException_ViewFolder);

            FilesMessageService.Send(parentFolder, GetHttpHeaders(), messageAction, folder.ID.ToString(), provider.ProviderKey);

            if (thirdPartyParams.Corporate && lostFolderType != FolderType.COMMON)
            {
                FileMarker.MarkAsNew(folder);
            }

            return folder;
        }

        public object DeleteThirdParty(string providerId)
        {
            var providerDao = GetProviderDao();
            if (providerDao == null) return null;

            var curProviderId = Convert.ToInt32(providerId);
            var providerInfo = providerDao.GetProviderInfo(curProviderId);

            var folder = EntryManager.GetFakeThirdpartyFolder<T>(providerInfo);
            ErrorIf(!FileSecurity.CanDelete(folder), FilesCommonResource.ErrorMassage_SecurityException_DeleteFolder);

            if (providerInfo.RootFolderType == FolderType.COMMON)
            {
                FileMarker.RemoveMarkAsNewForAll(folder);
            }

            providerDao.RemoveProviderInfo(folder.ProviderId);
            FilesMessageService.Send(folder, GetHttpHeaders(), MessageAction.ThirdPartyDeleted, folder.ID.ToString(), providerInfo.ProviderKey);

            return folder.ID;
        }

        public bool ChangeAccessToThirdparty(bool enable)
        {
            ErrorIf(!Global.IsAdministrator, FilesCommonResource.ErrorMassage_SecurityException);

            FilesSettingsHelper.EnableThirdParty = enable;
            FilesMessageService.Send(GetHttpHeaders(), MessageAction.DocumentsThirdPartySettingsUpdated);

            return FilesSettingsHelper.EnableThirdParty;
        }

        public bool SaveDocuSign(string code)
        {
            ErrorIf(!AuthContext.IsAuthenticated
                    || UserManager.GetUsers(AuthContext.CurrentAccount.ID).IsVisitor(UserManager)
                    || !Global.IsAdministrator && !FilesSettingsHelper.EnableThirdParty
                    || !ThirdpartyConfiguration.SupportDocuSignInclusion, FilesCommonResource.ErrorMassage_SecurityException_Create);

            var token = ConsumerFactory.Get<DocuSignLoginProvider>().GetAccessToken(code);
            DocuSignHelper.ValidateToken(token);
            DocuSignToken.SaveToken(token);
            return true;
        }

        public object DeleteDocuSign()
        {
            DocuSignToken.DeleteToken();
            return null;
        }

        public string SendDocuSign(T fileId, DocuSignData docuSignData)
        {
            try
            {
                ErrorIf(UserManager.GetUsers(AuthContext.CurrentAccount.ID).IsVisitor(UserManager)
                    || !FilesSettingsHelper.EnableThirdParty || !ThirdpartyConfiguration.SupportDocuSignInclusion, FilesCommonResource.ErrorMassage_SecurityException_Create);

                return DocuSignHelper.SendDocuSign(fileId, docuSignData, GetHttpHeaders());
            }
            catch (Exception e)
            {
                throw GenerateException(e);
            }
        }

        public ItemList<FileOperationResult> GetTasksStatuses()
        {
            ErrorIf(!AuthContext.IsAuthenticated, FilesCommonResource.ErrorMassage_SecurityException);

            return FileOperationsManagerHelper.GetOperationResults();
        }

        public ItemList<FileOperationResult> TerminateTasks()
        {
            ErrorIf(!AuthContext.IsAuthenticated, FilesCommonResource.ErrorMassage_SecurityException);

            return FileOperationsManagerHelper.CancelOperations();
        }

        public ItemList<FileOperationResult> BulkDownload(Dictionary<JsonElement, string> folders, Dictionary<JsonElement, string> files)
        {
            ErrorIf(!folders.Any() && !files.Any(), FilesCommonResource.ErrorMassage_BadRequest);

            return FileOperationsManagerHelper.Download(folders, files, GetHttpHeaders());
        }


        public (List<object>, List<object>) MoveOrCopyFilesCheck<T1>(IEnumerable<JsonElement> filesId, IEnumerable<JsonElement> foldersId, T1 destFolderId)
        {
            var checkedFiles = new List<object>();
            var checkedFolders = new List<object>();

            var (filesInts, folderInts) = MoveOrCopyFilesCheck(
                filesId.Where(r => r.ValueKind == JsonValueKind.Number).Select(r => r.GetInt32()),
                foldersId.Where(r => r.ValueKind == JsonValueKind.Number).Select(r => r.GetInt32()),
                destFolderId);

            foreach (var i in filesInts)
            {
                checkedFiles.Add(i);
            }

            foreach (var i in folderInts)
            {
                checkedFolders.Add(i);
            }

            var (filesStrings, folderStrings) = MoveOrCopyFilesCheck(
                filesId.Where(r => r.ValueKind == JsonValueKind.String).Select(r => r.GetString()),
                foldersId.Where(r => r.ValueKind == JsonValueKind.String).Select(r => r.GetString()),
                destFolderId);

            foreach (var i in filesStrings)
            {
                checkedFiles.Add(i);
            }

            foreach (var i in folderStrings)
            {
                checkedFolders.Add(i);
            }

            return (checkedFiles, checkedFolders);
        }

        private (List<TFrom>, List<TFrom>) MoveOrCopyFilesCheck<TFrom, TTo>(IEnumerable<TFrom> filesId, IEnumerable<TFrom> foldersId, TTo destFolderId)
        {
            var checkedFiles = new List<TFrom>();
            var checkedFolders = new List<TFrom>();
            var folderDao = DaoFactory.GetFolderDao<TFrom>();
            var fileDao = DaoFactory.GetFileDao<TFrom>();
            var destFolderDao = DaoFactory.GetFolderDao<TTo>();

            var toFolder = destFolderDao.GetFolder(destFolderId);
            ErrorIf(toFolder == null, FilesCommonResource.ErrorMassage_FolderNotFound);
            ErrorIf(!FileSecurity.CanCreate(toFolder), FilesCommonResource.ErrorMassage_SecurityException_Create);

            foreach (var id in filesId)
            {
                var file = fileDao.GetFile(id);
                if (file != null && fileDao.IsExist(file.Title, toFolder.ID))
                {
                    checkedFiles.Add(id);
                }
            }

            var folders = folderDao.GetFolders(foldersId.ToArray());
            var foldersProject = folders.Where(folder => folder.FolderType == FolderType.BUNCH).ToList();
            if (foldersProject.Any())
            {
                var toSubfolders = destFolderDao.GetFolders(toFolder.ID);

                foreach (var folderProject in foldersProject)
                {
                    var toSub = toSubfolders.FirstOrDefault(to => Equals(to.Title, folderProject.Title));
                    if (toSub == null) continue;

                    var filesPr = fileDao.GetFiles(folderProject.ID);
                    var foldersPr = folderDao.GetFolders(folderProject.ID).Select(d => d.ID);

                    var (cFiles, cFolders) = MoveOrCopyFilesCheck(filesPr, foldersPr, toSub.ID);
                    checkedFiles.AddRange(cFiles);
                    checkedFolders.AddRange(cFolders);
                }
            }
            try
            {
                foreach (var pair in folderDao.CanMoveOrCopy(foldersId.ToArray(), toFolder.ID))
                {
                    checkedFolders.Add(pair.Key);
                }
            }
            catch (Exception e)
            {
                throw GenerateException(e);
            }

            return (checkedFiles, checkedFolders);
        }

        public ItemList<FileOperationResult> MoveOrCopyItems(IEnumerable<JsonElement> foldersId, IEnumerable<JsonElement> filesId, JsonElement destFolderId, FileConflictResolveType resolve, bool ic, bool deleteAfter = false)
        {
            ItemList<FileOperationResult> result;
            if (foldersId.Any() || filesId.Any())
            {
                result = FileOperationsManagerHelper.MoveOrCopy(foldersId, filesId, destFolderId, ic, resolve, !deleteAfter, GetHttpHeaders());
            }
            else
            {
                result = FileOperationsManagerHelper.GetOperationResults();
            }
            return result;
        }


        public ItemList<FileOperationResult> DeleteFile(string action, T fileId, bool ignoreException = false, bool deleteAfter = false, bool immediately = false)
        {
            return FileOperationsManagerHelper.DeleteFile(fileId, ignoreException, !deleteAfter, immediately, GetHttpHeaders());
        }
        public ItemList<FileOperationResult> DeleteFolder(string action, T folderId, bool ignoreException = false, bool deleteAfter = false, bool immediately = false)
        {
            return FileOperationsManagerHelper.DeleteFolder(folderId, ignoreException, !deleteAfter, immediately, GetHttpHeaders());
        }

        public ItemList<FileOperationResult> DeleteItems(string action, List<JsonElement> files, List<JsonElement> folders, bool ignoreException = false, bool deleteAfter = false, bool immediately = false)
        {
            return FileOperationsManagerHelper.Delete(folders, files, ignoreException, !deleteAfter, immediately, GetHttpHeaders());
        }

        public ItemList<FileOperationResult> EmptyTrash()
        {
            var folderDao = GetFolderDao();
            var fileDao = GetFileDao();
            var trashId = folderDao.GetFolderIDTrash(true);
            var foldersId = folderDao.GetFolders(trashId).Select(f => f.ID).ToList();
            var filesId = fileDao.GetFiles(trashId).ToList();

            return FileOperationsManagerHelper.Delete(foldersId, filesId, false, true, false, GetHttpHeaders());
        }

        public ItemList<FileOperationResult> CheckConversion(ItemList<ItemList<string>> filesInfoJSON)
        {
            if (filesInfoJSON == null || filesInfoJSON.Count == 0) return new ItemList<FileOperationResult>();

            var fileDao = GetFileDao();
            var files = new List<KeyValuePair<File<T>, bool>>();
            foreach (var fileInfo in filesInfoJSON)
            {
                var fileId = (T)Convert.ChangeType(fileInfo[0], typeof(T));

                var file = int.TryParse(fileInfo[1], out var version) && version > 0
                                ? fileDao.GetFile(fileId, version)
                                : fileDao.GetFile(fileId);

                if (file == null)
                {
                    var newFile = ServiceProvider.GetService<File<T>>();
                    newFile.ID = fileId;
                    newFile.Version = version;

                    files.Add(new KeyValuePair<File<T>, bool>(newFile, true));
                    continue;
                }

                ErrorIf(!FileSecurity.CanRead(file), FilesCommonResource.ErrorMassage_SecurityException_ReadFile);

                var startConvert = Convert.ToBoolean(fileInfo[2]);
                if (startConvert && FileConverter.MustConvert(file))
                {
                    try
                    {
                        FileConverter.ExecAsync(file, false, fileInfo.Count > 3 ? fileInfo[3] : null);
                    }
                    catch (Exception e)
                    {
                        throw GenerateException(e);
                    }
                }

                files.Add(new KeyValuePair<File<T>, bool>(file, false));
            }

            var results = FileConverter.GetStatus(files).ToList();

            return new ItemList<FileOperationResult>(results);
        }

        public void ReassignStorage(Guid userFromId, Guid userToId)
        {
            //check current user have access
            ErrorIf(!Global.IsAdministrator, FilesCommonResource.ErrorMassage_SecurityException);

            //check exist userFrom
            var userFrom = UserManager.GetUsers(userFromId);
            ErrorIf(Equals(userFrom, Constants.LostUser), FilesCommonResource.ErrorMassage_UserNotFound);

            //check exist userTo
            var userTo = UserManager.GetUsers(userToId);
            ErrorIf(Equals(userTo, Constants.LostUser), FilesCommonResource.ErrorMassage_UserNotFound);
            ErrorIf(userTo.IsVisitor(UserManager), FilesCommonResource.ErrorMassage_SecurityException);

            var providerDao = GetProviderDao();
            if (providerDao != null)
            {
                var providersInfo = providerDao.GetProvidersInfo(userFrom.ID);
                var commonProvidersInfo = providersInfo.Where(provider => provider.RootFolderType == FolderType.COMMON).ToList();

                //move common thirdparty storage userFrom
                foreach (var commonProviderInfo in commonProvidersInfo)
                {
                    Logger.InfoFormat("Reassign provider {0} from {1} to {2}", commonProviderInfo.ID, userFrom.ID, userTo.ID);
                    providerDao.UpdateProviderInfo(commonProviderInfo.ID, null, null, FolderType.DEFAULT, userTo.ID);
                }
            }

            var folderDao = GetFolderDao();
            var fileDao = GetFileDao();

            if (!userFrom.IsVisitor(UserManager))
            {
                var folderIdFromMy = folderDao.GetFolderIDUser(false, userFrom.ID);

                if (!Equals(folderIdFromMy, 0))
                {
                    //create folder with name userFrom in folder userTo
                    var folderIdToMy = folderDao.GetFolderIDUser(true, userTo.ID);
                    var newFolder = ServiceProvider.GetService<Folder<T>>();
                    newFolder.Title = string.Format(CustomNamingPeople.Substitute<FilesCommonResource>("TitleDeletedUserFolder"), userFrom.DisplayUserName(false, DisplayUserSettingsHelper));
                    newFolder.ParentFolderID = folderIdToMy;

                    var newFolderTo = folderDao.SaveFolder(newFolder);

                    //move items from userFrom to userTo
                    EntryManager.MoveSharedItems(folderIdFromMy, newFolderTo, folderDao, fileDao);

                    EntryManager.ReassignItems(newFolderTo, userFrom.ID, userTo.ID, folderDao, fileDao);
                }
            }

            EntryManager.ReassignItems(GlobalFolderHelper.GetFolderCommon<T>(), userFrom.ID, userTo.ID, folderDao, fileDao);
        }

        public void DeleteStorage(Guid userId)
        {
            //check current user have access
            ErrorIf(!Global.IsAdministrator, FilesCommonResource.ErrorMassage_SecurityException);

            //delete docuSign
            DocuSignToken.DeleteToken(userId);

            var providerDao = GetProviderDao();
            if (providerDao != null)
            {
                var providersInfo = providerDao.GetProvidersInfo(userId);

                //delete thirdparty storage
                foreach (var myProviderInfo in providersInfo)
                {
                    Logger.InfoFormat("Delete provider {0} for {1}", myProviderInfo.ID, userId);
                    providerDao.RemoveProviderInfo(myProviderInfo.ID);
                }
            }

            var folderDao = GetFolderDao();
            var fileDao = GetFileDao();

            //delete all markAsNew
            var rootFoldersId = new List<T>
                {
                    GlobalFolderHelper.GetFolderShare<T>(),
                    GlobalFolderHelper.GetFolderCommon<T>(),
                    GlobalFolderHelper.GetFolderProjects<T>(),
                };

            var folderIdFromMy = folderDao.GetFolderIDUser(false, userId);
            if (!Equals(folderIdFromMy, 0))
            {
                rootFoldersId.Add(folderIdFromMy);
            }

            var rootFolders = folderDao.GetFolders(rootFoldersId.ToArray());
            foreach (var rootFolder in rootFolders)
            {
                FileMarker.RemoveMarkAsNew(rootFolder, userId);
            }

            //delete all from My
            if (!Equals(folderIdFromMy, 0))
            {
                EntryManager.DeleteSubitems(folderIdFromMy, folderDao, fileDao);

                //delete My userFrom folder
                folderDao.DeleteFolder(folderIdFromMy);
                GlobalFolderHelper.SetFolderMy(userId);
            }

            //delete all from Trash
            var folderIdFromTrash = folderDao.GetFolderIDTrash(false, userId);
            if (!Equals(folderIdFromTrash, 0))
            {
                EntryManager.DeleteSubitems(folderIdFromTrash, folderDao, fileDao);
                folderDao.DeleteFolder(folderIdFromTrash);
                GlobalFolderHelper.FolderTrash = userId;
            }

            EntryManager.ReassignItems(GlobalFolderHelper.GetFolderCommon<T>(), userId, AuthContext.CurrentAccount.ID, folderDao, fileDao);
        }

        public ItemList<AceWrapper> GetSharedInfo(ItemList<string> objectIds)
        {
            return FileSharing.GetSharedInfo<T>(objectIds);
        }

        public ItemList<AceShortWrapper> GetSharedInfoShort(string objectId)
        {
            return FileSharing.GetSharedInfoShort<T>(objectId);
        }

        public ItemList<string> SetAceObject(AceCollection aceCollection, bool notify)
        {
            var fileDao = GetFileDao();
            var folderDao = GetFolderDao();
            var result = new ItemList<string>();
            foreach (var objectId in aceCollection.Entries)
            {
                Debug.Assert(objectId != null, "objectId != null");
                var entryType = objectId.StartsWith("file_") ? FileEntryType.File : FileEntryType.Folder;
                var entryId = (T)Convert.ChangeType(objectId.Substring((entryType == FileEntryType.File ? "file_" : "folder_").Length), typeof(T));
                var entry = entryType == FileEntryType.File
                                ? fileDao.GetFile(entryId)
                                : (FileEntry<T>)folderDao.GetFolder(entryId);

                try
                {
                    var changed = FileSharingAceHelper.SetAceObject(aceCollection.Aces, entry, notify, aceCollection.Message);
                    if (changed)
                    {
                        FilesMessageService.Send(entry, GetHttpHeaders(),
                                                    entryType == FileEntryType.Folder ? MessageAction.FolderUpdatedAccess : MessageAction.FileUpdatedAccess,
                                                    entry.Title);
                    }
                }
                catch (Exception e)
                {
                    throw GenerateException(e);
                }

                var securityDao = GetSecurityDao();
                if (securityDao.IsShared(entry.ID, entryType))
                {
                    result.Add(objectId);
                }
            }
            return result;
        }

        public void RemoveAce(List<T> filesId, List<T> foldersId)
        {
            ErrorIf(!AuthContext.IsAuthenticated, FilesCommonResource.ErrorMassage_SecurityException);
            var entries = new List<FileEntry<T>>();

            var fileDao = GetFileDao();
            var folderDao = GetFolderDao();
            entries.AddRange(filesId.Select(fileId => fileDao.GetFile(fileId)));
            entries.AddRange(foldersId.Select(folderDao.GetFolder));

            FileSharingAceHelper.RemoveAce(entries);
        }

        public string GetShortenLink(T fileId)
        {
            File<T> file;
            var fileDao = GetFileDao();
            file = fileDao.GetFile(fileId);
            ErrorIf(!FileSharing.CanSetAccess(file), FilesCommonResource.ErrorMassage_SecurityException);
            var shareLink = FileShareLink.GetLink(file);

            try
            {
                return UrlShortener.Instance.GetShortenLink(shareLink);
            }
            catch (Exception e)
            {
                throw GenerateException(e);
            }
        }

        public bool SetAceLink(T fileId, FileShare share)
        {
            FileEntry<T> file;
            var fileDao = GetFileDao();
            file = fileDao.GetFile(fileId);
            var aces = new List<AceWrapper>
                {
                    new AceWrapper
                        {
                            Share = share,
                            SubjectId = FileConstant.ShareLinkId,
                            SubjectGroup = true,
                        }
                };

            try
            {

                var changed = FileSharingAceHelper.SetAceObject(aces, file, false, null);
                if (changed)
                {
                    FilesMessageService.Send(file, GetHttpHeaders(), MessageAction.FileUpdatedAccess, file.Title);
                }
            }
            catch (Exception e)
            {
                throw GenerateException(e);
            }

            var securityDao = GetSecurityDao();
            return securityDao.IsShared(file.ID, FileEntryType.File);
        }

        public ItemList<MentionWrapper> SharedUsers(T fileId)
        {
            if (!AuthContext.IsAuthenticated || CoreBaseSettings.Personal)
                return null;

            FileEntry<T> file;
            var fileDao = GetFileDao();
            file = fileDao.GetFile(fileId);

            ErrorIf(file == null, FilesCommonResource.ErrorMassage_FileNotFound);

            var usersIdWithAccess = new List<Guid>();
            if (FileSharing.CanSetAccess(file))
            {
                var access = FileSharing.GetSharedInfo(file);
                usersIdWithAccess = access.Where(aceWrapper => !aceWrapper.SubjectGroup && aceWrapper.Share != FileShare.Restrict)
                                          .Select(aceWrapper => aceWrapper.SubjectId)
                                          .ToList();
            }
            else
            {
                usersIdWithAccess.Add(file.CreateBy);
            }

            var users = UserManager.GetUsersByGroup(Constants.GroupEveryone.ID)
                                   .Where(user => !user.ID.Equals(AuthContext.CurrentAccount.ID)
                                                  && !user.ID.Equals(Constants.LostUser.ID))
                                   .Select(user => new MentionWrapper(user, DisplayUserSettingsHelper) { HasAccess = usersIdWithAccess.Contains(user.ID) })
                                   .ToList();

            users = users
                .OrderBy(user => !user.HasAccess)
                .ThenBy(user => user.User, UserInfoComparer.Default)
                .ToList();

            return new ItemList<MentionWrapper>(users);
        }

        public ItemList<AceShortWrapper> SendEditorNotify(T fileId, MentionMessageWrapper mentionMessage)
        {
            ErrorIf(!AuthContext.IsAuthenticated, FilesCommonResource.ErrorMassage_SecurityException);

            File<T> file;
            var fileDao = GetFileDao();
            file = fileDao.GetFile(fileId);

            ErrorIf(file == null, FilesCommonResource.ErrorMassage_FileNotFound);

            var fileSecurity = FileSecurity;
            ErrorIf(!fileSecurity.CanRead(file), FilesCommonResource.ErrorMassage_SecurityException_ReadFile);
            ErrorIf(mentionMessage == null || mentionMessage.Emails == null, FilesCommonResource.ErrorMassage_BadRequest);

            var changed = false;
            bool? canShare = null;
            if (file.Encrypted) canShare = false;

            var recipients = new List<Guid>();
            foreach (var email in mentionMessage.Emails)
            {
                if (!canShare.HasValue)
                {
                    canShare = FileSharing.CanSetAccess(file);
                }

                var recipient = UserManager.GetUserByEmail(email);
                if (recipient == null || recipient.ID == Constants.LostUser.ID)
                {
                    changed = canShare.Value;
                    continue;
                }

                if (!fileSecurity.CanRead(file, recipient.ID))
                {
                    if (!canShare.Value)
                    {
                        continue;
                    }

                    try
                    {
                        var aces = new List<AceWrapper>
                            {
                                new AceWrapper
                                    {
                                        Share = FileShare.Read,
                                        SubjectId = recipient.ID,
                                        SubjectGroup = false,
                                    }
                            };

                        changed |= FileSharingAceHelper.SetAceObject(aces, file, false, null);

                        recipients.Add(recipient.ID);
                    }
                    catch (Exception e)
                    {
                        throw GenerateException(e);
                    }
                }
                else
                {
                    recipients.Add(recipient.ID);
                }
            }

            if (changed)
            {
                FilesMessageService.Send(file, GetHttpHeaders(), MessageAction.FileUpdatedAccess, file.Title);
            }

            var fileLink = FilesLinkUtility.GetFileWebEditorUrl(file.ID);
            if (mentionMessage.ActionLink != null)
            {
                fileLink += "&" + FilesLinkUtility.Anchor + "=" + HttpUtility.UrlEncode(ActionLinkConfig.Serialize(mentionMessage.ActionLink));
            }

            var message = (mentionMessage.Message ?? "").Trim();
            const int maxMessageLength = 200;
            if (message.Length > maxMessageLength)
            {
                message = message.Substring(0, maxMessageLength) + "...";
            }

            NotifyClient.SendEditorMentions(file, fileLink, recipients, message);

            return changed ? GetSharedInfoShort("file_" + fileId) : null;
        }

        public ItemList<string> GetMailAccounts()
        {
            return null;
            //var apiServer = new ASC.Api.ApiServer();
            //var apiUrl = string.Format("{0}mail/accounts.json", SetupInfo.WebApiBaseUrl);

            //var accounts = new List<string>();

            //var responseBody = apiServer.GetApiResponse(apiUrl, "GET");
            //if (responseBody != null)
            //{
            //    var responseApi = JObject.Parse(Encoding.UTF8.GetString(Convert.FromBase64String(responseBody)));

            //    var responseData = responseApi["response"];
            //    if (responseData is JArray)
            //    {
            //        accounts.AddRange(
            //            from account in responseData.Children()
            //            orderby account["isDefault"].Value<bool>() descending
            //            where account["enabled"].Value<bool>() && !account["isGroup"].Value<bool>()
            //            select account["email"].Value<string>()
            //            );
            //    }
            //}
            //ErrorIf(!accounts.Any(), FilesCommonResource.ErrorMassage_MailAccountNotFound);

            //return new ItemList<string>(accounts);
        }

        public ItemList<FileEntry<T>> ChangeOwner(ItemList<string> items, Guid userId)
        {
            var userInfo = UserManager.GetUsers(userId);
            ErrorIf(Equals(userInfo, Constants.LostUser) || userInfo.IsVisitor(UserManager), FilesCommonResource.ErrorMassage_ChangeOwner);

            ParseArrayItems(items, out var foldersId, out var filesId);

            var entries = new List<FileEntry<T>>();

            var folderDao = GetFolderDao();
            var folders = folderDao.GetFolders(foldersId.ToArray());

            foreach (var folder in folders)
            {
                ErrorIf(!FileSecurity.CanEdit(folder), FilesCommonResource.ErrorMassage_SecurityException);
                ErrorIf(folder.RootFolderType != FolderType.COMMON, FilesCommonResource.ErrorMassage_SecurityException);
                if (folder.ProviderEntry) continue;

                var newFolder = folder;
                if (folder.CreateBy != userInfo.ID)
                {
                    var folderAccess = folder.Access;

                    newFolder.CreateBy = userInfo.ID;
                    var newFolderID = folderDao.SaveFolder(newFolder);

                    newFolder = folderDao.GetFolder(newFolderID);
                    newFolder.Access = folderAccess;

                    FilesMessageService.Send(newFolder, GetHttpHeaders(), MessageAction.FileChangeOwner, new[] { newFolder.Title, userInfo.DisplayUserName(false, DisplayUserSettingsHelper) });
                }
                entries.Add(newFolder);
            }

            var fileDao = GetFileDao();
            var files = fileDao.GetFiles(filesId.ToArray());

            foreach (var file in files)
            {
                ErrorIf(!FileSecurity.CanEdit(file), FilesCommonResource.ErrorMassage_SecurityException);
                ErrorIf(EntryManager.FileLockedForMe(file.ID), FilesCommonResource.ErrorMassage_LockedFile);
                ErrorIf(FileTracker.IsEditing(file.ID), FilesCommonResource.ErrorMassage_UpdateEditingFile);
                ErrorIf(file.RootFolderType != FolderType.COMMON, FilesCommonResource.ErrorMassage_SecurityException);
                if (file.ProviderEntry) continue;

                var newFile = file;
                if (file.CreateBy != userInfo.ID)
                {
                    newFile = ServiceProvider.GetService<File<T>>();
                    newFile.ID = file.ID;
                    newFile.Version = file.Version + 1;
                    newFile.VersionGroup = file.VersionGroup + 1;
                    newFile.Title = file.Title;
                    newFile.FileStatus = file.FileStatus;
                    newFile.FolderID = file.FolderID;
                    newFile.CreateBy = userInfo.ID;
                    newFile.CreateOn = file.CreateOn;
                    newFile.ConvertedType = file.ConvertedType;
                    newFile.Comment = FilesCommonResource.CommentChangeOwner;
                    newFile.Encrypted = file.Encrypted;

                    using (var stream = fileDao.GetFileStream(file))
                    {
                        newFile.ContentLength = stream.CanSeek ? stream.Length : file.ContentLength;
                        newFile = fileDao.SaveFile(newFile, stream);
                    }

                    FileMarker.MarkAsNew(newFile);

                    EntryManager.SetFileStatus(newFile);

                    FilesMessageService.Send(newFile, GetHttpHeaders(), MessageAction.FileChangeOwner, new[] { newFile.Title, userInfo.DisplayUserName(false, DisplayUserSettingsHelper) });
                }
                entries.Add(newFile);
            }

            return new ItemList<FileEntry<T>>(entries);
        }

        public bool StoreOriginal(bool set)
        {
            FilesSettingsHelper.StoreOriginalFiles = set;
            FilesMessageService.Send(GetHttpHeaders(), MessageAction.DocumentsUploadingFormatsSettingsUpdated);

            return FilesSettingsHelper.StoreOriginalFiles;
        }

        public bool HideConfirmConvert(bool isForSave)
        {
            if (isForSave)
            {
                FilesSettingsHelper.HideConfirmConvertSave = true;
            }
            else
            {
                FilesSettingsHelper.HideConfirmConvertOpen = true;
            }

            return true;
        }

        public bool UpdateIfExist(bool set)
        {
            FilesSettingsHelper.UpdateIfExist = set;
            FilesMessageService.Send(GetHttpHeaders(), MessageAction.DocumentsOverwritingSettingsUpdated);

            return FilesSettingsHelper.UpdateIfExist;
        }

        public bool Forcesave(bool set)
        {
            FilesSettingsHelper.Forcesave = set;
            FilesMessageService.Send(GetHttpHeaders(), MessageAction.DocumentsForcesave);

            return FilesSettingsHelper.Forcesave;
        }

        public bool StoreForcesave(bool set)
        {
            ErrorIf(!Global.IsAdministrator, FilesCommonResource.ErrorMassage_SecurityException);

            FilesSettingsHelper.StoreForcesave = set;
            FilesMessageService.Send(GetHttpHeaders(), MessageAction.DocumentsStoreForcesave);

            return FilesSettingsHelper.StoreForcesave;
        }

        public bool ChangeDeleteConfrim(bool set)
        {
            FilesSettingsHelper.ConfirmDelete = set;

            return FilesSettingsHelper.ConfirmDelete;
        }

        public string GetHelpCenter()
        {
            return ""; //TODO: Studio.UserControls.Common.HelpCenter.HelpCenter.RenderControlToString();
        }

        private IFolderDao<T> GetFolderDao()
        {
            return DaoFactory.GetFolderDao<T>();
        }

        private IFileDao<T> GetFileDao()
        {
            return DaoFactory.GetFileDao<T>();
        }

        private ITagDao<T> GetTagDao()
        {
            return DaoFactory.GetTagDao<T>();
        }

        private IDataStore GetStoreTemplate()
        {
            return GlobalStore.GetStoreTemplate();
        }

        private IProviderDao GetProviderDao()
        {
            return DaoFactory.ProviderDao;
        }

        private ISecurityDao<T> GetSecurityDao()
        {
            return DaoFactory.GetSecurityDao<T>();
        }

        private static void ParseArrayItems(IEnumerable<string> data, out List<T> foldersId, out List<T> filesId)
        {
            //TODO:!!!!Fix
            foldersId = new List<T>();
            filesId = new List<T>();
            foreach (var id in data)
            {
                if (id.StartsWith("file_")) filesId.Add((T)Convert.ChangeType(id.Substring("file_".Length), typeof(T)));
                if (id.StartsWith("folder_")) foldersId.Add((T)Convert.ChangeType(id.Substring("folder_".Length), typeof(T)));
            }
        }

        private static void ErrorIf(bool condition, string errorMessage)
        {
            if (condition) throw new InvalidOperationException(errorMessage);
        }

        private Exception GenerateException(Exception error, bool warning = false)
        {
            if (warning)
            {
                Logger.Info(error);
            }
            else
            {
                Logger.Error(error);
            }
            return new InvalidOperationException(error.Message, error);
        }

        private IDictionary<string, StringValues> GetHttpHeaders()
        {
            return HttpContextAccessor?.HttpContext?.Request?.Headers;
        }
    }

    public static class FileStorageServiceExtention
    {
        public static DIHelper AddFileStorageService(this DIHelper services)
        {
            services.TryAddScoped<FileStorageService<string>>();
            services.TryAddScoped<FileStorageService<int>>();
            //services.TryAddScoped<IFileStorageService, FileStorageService>();
            return services
                .AddGlobalService()
                .AddGlobalStoreService()
                .AddGlobalFolderHelperService()
                .AddAuthContextService()
                .AddUserManagerService()
                .AddFactoryIndexerFolderService()
                .AddFactoryIndexerFileService()
                .AddFilesLinkUtilityService()
                .AddBaseCommonLinkUtilityService()
                .AddCoreBaseSettingsService()
                .AddCustomNamingPeopleService()
                .AddDisplayUserSettingsService()
                .AddPathProviderService()
                .AddDaoFactoryService()
                .AddFileMarkerService()
                .AddFilesSettingsHelperService()
                .AddFileUtilityService()
                .AddFileSecurityService()
                .AddFilesMessageService()
                .AddFileShareLinkService()
                .AddDocumentServiceConnectorService()
                .AddDocuSignLoginProviderService()
                .AddEntryManagerService()
                .AddDocumentServiceHelperService()
                .AddThirdpartyConfigurationService()
                .AddUrlShortener()
                .AddDocuSignHelperService()
                .AddDocuSignTokenService()
                .AddFileConverterService()
                .AddNotifyClientService()
                .AddFileSharingService()
                .AddDocumentServiceTrackerHelperService()
                .AddSocketManagerService()
                .AddFileOperationsManagerHelperService()
                .AddFileSharingAceHelperService();
            ;
        }
    }

    public class FileModel<T>
    {
        public T ParentId { get; set; }
        public string Title { get; set; }
    }
=======
/*
 *
 * (c) Copyright Ascensio System Limited 2010-2018
 *
 * This program is freeware. You can redistribute it and/or modify it under the terms of the GNU 
 * General Public License (GPL) version 3 as published by the Free Software Foundation (https://www.gnu.org/copyleft/gpl.html). 
 * In accordance with Section 7(a) of the GNU GPL its Section 15 shall be amended to the effect that 
 * Ascensio System SIA expressly excludes the warranty of non-infringement of any third-party rights.
 *
 * THIS PROGRAM IS DISTRIBUTED WITHOUT ANY WARRANTY; WITHOUT EVEN THE IMPLIED WARRANTY OF MERCHANTABILITY OR
 * FITNESS FOR A PARTICULAR PURPOSE. For more details, see GNU GPL at https://www.gnu.org/copyleft/gpl.html
 *
 * You can contact Ascensio System SIA by email at sales@onlyoffice.com
 *
 * The interactive user interfaces in modified source and object code versions of ONLYOFFICE must display 
 * Appropriate Legal Notices, as required under Section 5 of the GNU GPL version 3.
 *
 * Pursuant to Section 7 § 3(b) of the GNU GPL you must retain the original ONLYOFFICE logo which contains 
 * relevant author attributions when distributing the software. If the display of the logo in its graphic 
 * form is not reasonably feasible for technical reasons, you must include the words "Powered by ONLYOFFICE" 
 * in every copy of the program you distribute. 
 * Pursuant to Section 7 § 3(e) we decline to grant you any rights under trademark law for use of our trademarks.
 *
*/


using System;
using System.Collections.Generic;
using System.Diagnostics;
using System.Globalization;
using System.IO;
using System.Linq;
using System.Net;
using System.Net.Http;
using System.Net.Http.Headers;
using System.Security;
using System.Text.Json;
using System.Web;

using ASC.Api.Core;
using ASC.Common;
using ASC.Common.Logging;
using ASC.Core;
using ASC.Core.Common;
using ASC.Core.Common.Configuration;
using ASC.Core.Users;
using ASC.Data.Storage;
using ASC.ElasticSearch;
using ASC.FederatedLogin.LoginProviders;
using ASC.Files.Core;
using ASC.Files.Core.Data;
using ASC.Files.Core.EF;
using ASC.Files.Core.Resources;
using ASC.Files.Core.Security;
using ASC.MessagingSystem;
using ASC.Web.Core.Files;
using ASC.Web.Core.Users;
using ASC.Web.Core.Utility;
using ASC.Web.Files.Classes;
using ASC.Web.Files.Core.Search;
using ASC.Web.Files.Helpers;
using ASC.Web.Files.Services.DocumentService;
using ASC.Web.Files.Services.NotifyService;
using ASC.Web.Files.Services.WCFService.FileOperations;
using ASC.Web.Files.ThirdPartyApp;
using ASC.Web.Files.Utils;

using Microsoft.AspNetCore.Http;
using Microsoft.Extensions.DependencyInjection;
using Microsoft.Extensions.Options;
using Microsoft.Extensions.Primitives;

using FileShare = ASC.Files.Core.Security.FileShare;
using UrlShortener = ASC.Web.Core.Utility.UrlShortener;

namespace ASC.Web.Files.Services.WCFService
{
    public class FileStorageService<T> //: IFileStorageService
    {
        private static readonly FileEntrySerializer serializer = new FileEntrySerializer();
        public Global Global { get; }
        public GlobalStore GlobalStore { get; }
        public GlobalFolderHelper GlobalFolderHelper { get; }
        public FilesSettingsHelper FilesSettingsHelper { get; }
        public AuthContext AuthContext { get; }
        public UserManager UserManager { get; }
        public FactoryIndexer<DbFolder> FoldersIndexer { get; }
        public FactoryIndexer<DbFile> FilesIndexer { get; }
        public FileUtility FileUtility { get; }
        public FilesLinkUtility FilesLinkUtility { get; }
        public BaseCommonLinkUtility BaseCommonLinkUtility { get; }
        public CoreBaseSettings CoreBaseSettings { get; }
        public CustomNamingPeople CustomNamingPeople { get; }
        public DisplayUserSettingsHelper DisplayUserSettingsHelper { get; }
        public IHttpContextAccessor HttpContextAccessor { get; }
        public DocuSignLoginProvider DocuSignLoginProvider { get; }
        public PathProvider PathProvider { get; }
        public FileSecurity FileSecurity { get; }
        public SocketManager SocketManager { get; }
        public IDaoFactory DaoFactory { get; }
        public FileMarker FileMarker { get; }
        public EntryManager EntryManager { get; }
        public FilesMessageService FilesMessageService { get; }
        public DocumentServiceTrackerHelper DocumentServiceTrackerHelper { get; }
        public DocuSignToken DocuSignToken { get; }
        public DocuSignHelper DocuSignHelper { get; }
        public FileShareLink FileShareLink { get; }
        public FileConverter FileConverter { get; }
        public DocumentServiceHelper DocumentServiceHelper { get; }
        public ThirdpartyConfiguration ThirdpartyConfiguration { get; }
        public DocumentServiceConnector DocumentServiceConnector { get; }
        public FileSharing FileSharing { get; }
        public NotifyClient NotifyClient { get; }
        public FileOperationsManagerHelper FileOperationsManagerHelper { get; }
        public UrlShortener UrlShortener { get; }
        public IServiceProvider ServiceProvider { get; }
        public FileSharingAceHelper<T> FileSharingAceHelper { get; }
        public ApiContext ApiContext { get; }
        public ConsumerFactory ConsumerFactory { get; }
        public ILog Logger { get; set; }

        public FileStorageService(
            Global global,
            GlobalStore globalStore,
            GlobalFolderHelper globalFolderHelper,
            FilesSettingsHelper filesSettingsHelper,
            AuthContext authContext,
            UserManager userManager,
            FactoryIndexer<DbFolder> foldersIndexer,
            FactoryIndexer<DbFile> filesIndexer,
            FileUtility fileUtility,
            FilesLinkUtility filesLinkUtility,
            BaseCommonLinkUtility baseCommonLinkUtility,
            CoreBaseSettings coreBaseSettings,
            CustomNamingPeople customNamingPeople,
            DisplayUserSettingsHelper displayUserSettingsHelper,
            IHttpContextAccessor httpContextAccessor,
            IOptionsMonitor<ILog> optionMonitor,
            PathProvider pathProvider,
            FileSecurity fileSecurity,
            SocketManager socketManager,
            IDaoFactory daoFactory,
            FileMarker fileMarker,
            EntryManager entryManager,
            FilesMessageService filesMessageService,
            DocumentServiceTrackerHelper documentServiceTrackerHelper,
            DocuSignToken docuSignToken,
            DocuSignHelper docuSignHelper,
            FileShareLink fileShareLink,
            FileConverter fileConverter,
            DocumentServiceHelper documentServiceHelper,
            ThirdpartyConfiguration thirdpartyConfiguration,
            DocumentServiceConnector documentServiceConnector,
            FileSharing fileSharing,
            NotifyClient notifyClient,
            FileOperationsManagerHelper fileOperationsManagerHelper,
            UrlShortener urlShortener,
            IServiceProvider serviceProvider,
            FileSharingAceHelper<T> fileSharingAceHelper,
            ApiContext apiContext,
            ConsumerFactory consumerFactory)
        {
            Global = global;
            GlobalStore = globalStore;
            GlobalFolderHelper = globalFolderHelper;
            FilesSettingsHelper = filesSettingsHelper;
            AuthContext = authContext;
            UserManager = userManager;
            FoldersIndexer = foldersIndexer;
            FilesIndexer = filesIndexer;
            FileUtility = fileUtility;
            FilesLinkUtility = filesLinkUtility;
            BaseCommonLinkUtility = baseCommonLinkUtility;
            CoreBaseSettings = coreBaseSettings;
            CustomNamingPeople = customNamingPeople;
            DisplayUserSettingsHelper = displayUserSettingsHelper;
            HttpContextAccessor = httpContextAccessor;
            PathProvider = pathProvider;
            FileSecurity = fileSecurity;
            SocketManager = socketManager;
            DaoFactory = daoFactory;
            FileMarker = fileMarker;
            EntryManager = entryManager;
            FilesMessageService = filesMessageService;
            DocumentServiceTrackerHelper = documentServiceTrackerHelper;
            DocuSignToken = docuSignToken;
            DocuSignHelper = docuSignHelper;
            FileShareLink = fileShareLink;
            FileConverter = fileConverter;
            DocumentServiceHelper = documentServiceHelper;
            ThirdpartyConfiguration = thirdpartyConfiguration;
            DocumentServiceConnector = documentServiceConnector;
            FileSharing = fileSharing;
            NotifyClient = notifyClient;
            FileOperationsManagerHelper = fileOperationsManagerHelper;
            UrlShortener = urlShortener;
            ServiceProvider = serviceProvider;
            FileSharingAceHelper = fileSharingAceHelper;
            ApiContext = apiContext;
            ConsumerFactory = consumerFactory;
            Logger = optionMonitor.Get("ASC.Files");
        }

        public Folder<T> GetFolder(T folderId)
        {
            var folderDao = GetFolderDao();
            var folder = folderDao.GetFolder(folderId);

            ErrorIf(folder == null, FilesCommonResource.ErrorMassage_FolderNotFound);
            ErrorIf(!FileSecurity.CanRead(folder), FilesCommonResource.ErrorMassage_SecurityException_ReadFolder);

            return folder;
        }

        public ItemList<Folder<T>> GetFolders(T parentId)
        {
            var folderDao = GetFolderDao();

            try
            {
                var folders = EntryManager.GetEntries(folderDao.GetFolder(parentId), 0, 0, FilterType.FoldersOnly, false, Guid.Empty, string.Empty, false, false, new OrderBy(SortedByType.AZ, true), out var total);
                return new ItemList<Folder<T>>(folders.OfType<Folder<T>>());
            }
            catch (Exception e)
            {
                throw GenerateException(e);
            }
        }

        public ItemList<T> GetPath(T folderId)
        {
            var folderDao = GetFolderDao();
            var folder = folderDao.GetFolder(folderId);

            ErrorIf(folder == null, FilesCommonResource.ErrorMassage_FolderNotFound);
            ErrorIf(!FileSecurity.CanRead(folder), FilesCommonResource.ErrorMassage_SecurityException_ViewFolder);

            return new ItemList<T>(EntryManager.GetBreadCrumbs(folderId, folderDao).Select(f => f.ID));
        }

        public DataWrapper<T> GetFolderItems(T parentId, int from, int count, FilterType filter, bool subjectGroup, string ssubject, string searchText, bool searchInContent, bool withSubfolders, OrderBy orderBy)
        {
            var subjectId = string.IsNullOrEmpty(ssubject) ? Guid.Empty : new Guid(ssubject);

            var folderDao = GetFolderDao();
            var fileDao = GetFileDao();

            Folder<T> parent = null;
            try
            {
                parent = folderDao.GetFolder(parentId);
                if (parent != null && !string.IsNullOrEmpty(parent.Error)) throw new Exception(parent.Error);
            }
            catch (Exception e)
            {
                if (parent != null && parent.ProviderEntry)
                {
                    throw GenerateException(new Exception(FilesCommonResource.ErrorMassage_SharpBoxException, e));
                }
                throw GenerateException(e);
            }

            ErrorIf(parent == null, FilesCommonResource.ErrorMassage_FolderNotFound);
            ErrorIf(!FileSecurity.CanRead(parent), FilesCommonResource.ErrorMassage_SecurityException_ViewFolder);
            ErrorIf(parent.RootFolderType == FolderType.TRASH && !Equals(parent.ID, GlobalFolderHelper.FolderTrash), FilesCommonResource.ErrorMassage_ViewTrashItem);

            if (orderBy != null)
            {
                FilesSettingsHelper.DefaultOrder = orderBy;
            }
            else
            {
                orderBy = FilesSettingsHelper.DefaultOrder;
            }

            if (Equals(parent.ID, GlobalFolderHelper.FolderShare) && orderBy.SortedBy == SortedByType.DateAndTime)
                orderBy.SortedBy = SortedByType.New;

            int total;
            IEnumerable<FileEntry> entries;
            try
            {
                entries = EntryManager.GetEntries(parent, from, count, filter, subjectGroup, subjectId, searchText, searchInContent, withSubfolders, orderBy, out total);
            }
            catch (Exception e)
            {
                if (parent.ProviderEntry)
                {
                    throw GenerateException(new Exception(FilesCommonResource.ErrorMassage_SharpBoxException, e));
                }
                throw GenerateException(e);
            }

            var breadCrumbs = EntryManager.GetBreadCrumbs(parentId, folderDao);

            var prevVisible = breadCrumbs.ElementAtOrDefault(breadCrumbs.Count() - 2);
            if (prevVisible != null)
            {
                parent.ParentFolderID = prevVisible.ID;
            }

            parent.Shareable = FileSharing.CanSetAccess(parent) || parent.FolderType == FolderType.SHARE;

            entries = entries.Where(x => x.FileEntryType == FileEntryType.Folder || !FileConverter.IsConverting((File<T>)x));

            var result = new DataWrapper<T>
            {
                Total = total,
                Entries = new ItemList<FileEntry>(entries.ToList()),
                FolderPathParts = new ItemList<T>(breadCrumbs.Select(f => f.ID)),
                FolderInfo = parent,
                New = FileMarker.GetRootFoldersIdMarkedAsNew(parentId)
            };

            return result;
        }

        public object GetFolderItemsXml(T parentId, int from, int count, FilterType filter, bool subjectGroup, string subjectID, string search, bool searchInContent, bool withSubfolders, OrderBy orderBy)
        {
            var folderItems = GetFolderItems(parentId, from, count, filter, subjectGroup, subjectID, search, searchInContent, withSubfolders, orderBy);
            var response = new HttpResponseMessage(HttpStatusCode.OK)
            {
                Content = new StreamContent(serializer.ToXml(folderItems))
            };
            response.Content.Headers.ContentType = new MediaTypeHeaderValue("application/xml");
            return response;
        }

        public ItemList<FileEntry> GetItems<TId>(IEnumerable<TId> filesId, IEnumerable<TId> foldersId, FilterType filter, bool subjectGroup, string subjectID, string search)
        {
            var subjectId = string.IsNullOrEmpty(subjectID) ? Guid.Empty : new Guid(subjectID);

            var entries = Enumerable.Empty<FileEntry<TId>>();

            var folderDao = DaoFactory.GetFolderDao<TId>();
            var fileDao = DaoFactory.GetFileDao<TId>();
            var folders = folderDao.GetFolders(foldersId.ToArray());
            folders = FileSecurity.FilterRead(folders).ToList();
            entries = entries.Concat(folders);

            var files = fileDao.GetFiles(filesId.ToArray());
            files = FileSecurity.FilterRead(files).ToList();
            entries = entries.Concat(files);

            entries = EntryManager.FilterEntries(entries, filter, subjectGroup, subjectId, search, true);

            foreach (var fileEntry in entries)
            {
                if (fileEntry is File<TId> file)
                {
                    if (fileEntry.RootFolderType == FolderType.USER
                        && !Equals(fileEntry.RootFolderCreator, AuthContext.CurrentAccount.ID)
                        && !FileSecurity.CanRead(folderDao.GetFolder(file.FolderIdDisplay)))
                    {
                        file.FolderIdDisplay = GlobalFolderHelper.GetFolderShare<TId>();
                    }
                }
                else if (fileEntry is Folder<TId> folder)
                {
                    if (fileEntry.RootFolderType == FolderType.USER
                        && !Equals(fileEntry.RootFolderCreator, AuthContext.CurrentAccount.ID)
                        && !FileSecurity.CanRead(folderDao.GetFolder(folder.FolderIdDisplay)))
                    {
                        folder.FolderIdDisplay = GlobalFolderHelper.GetFolderShare<TId>();
                    }
                }
            }

            EntryManager.SetFileStatus(entries.OfType<File<TId>>().Where(r => r.ID != null).ToList());

            return new ItemList<FileEntry>(entries);
        }

        public Folder<T> CreateNewFolder(T parentId, string title)
        {
            if (string.IsNullOrEmpty(title) || parentId == null) throw new ArgumentException();

            var folderDao = GetFolderDao();
            var parent = folderDao.GetFolder(parentId);
            ErrorIf(parent == null, FilesCommonResource.ErrorMassage_FolderNotFound);
            ErrorIf(!FileSecurity.CanCreate(parent), FilesCommonResource.ErrorMassage_SecurityException_Create);

            try
            {
                var newFolder = ServiceProvider.GetService<Folder<T>>();
                newFolder.Title = title;
                newFolder.ParentFolderID = parent.ID;

                var folderId = folderDao.SaveFolder(newFolder);
                var folder = folderDao.GetFolder(folderId);
                FilesMessageService.Send(folder, GetHttpHeaders(), MessageAction.FolderCreated, folder.Title);

                return folder;
            }
            catch (Exception e)
            {
                throw GenerateException(e);
            }
        }

        public Folder<T> FolderRename(T folderId, string title)
        {
            var tagDao = GetTagDao();
            var folderDao = GetFolderDao();
            var folder = folderDao.GetFolder(folderId);
            ErrorIf(folder == null, FilesCommonResource.ErrorMassage_FolderNotFound);
            ErrorIf(!FileSecurity.CanEdit(folder), FilesCommonResource.ErrorMassage_SecurityException_RenameFolder);
            if (!FileSecurity.CanDelete(folder) && UserManager.GetUsers(AuthContext.CurrentAccount.ID).IsVisitor(UserManager)) throw new SecurityException(FilesCommonResource.ErrorMassage_SecurityException_RenameFolder);
            ErrorIf(folder.RootFolderType == FolderType.TRASH, FilesCommonResource.ErrorMassage_ViewTrashItem);

            var folderAccess = folder.Access;

            if (string.Compare(folder.Title, title, false) != 0)
            {
                var newFolderID = folderDao.RenameFolder(folder, title);
                folder = folderDao.GetFolder(newFolderID);
                folder.Access = folderAccess;

                FilesMessageService.Send(folder, GetHttpHeaders(), MessageAction.FolderRenamed, folder.Title);

                //if (!folder.ProviderEntry)
                //{
                //    FoldersIndexer.IndexAsync(FoldersWrapper.GetFolderWrapper(ServiceProvider, folder));
                //}
            }

            var tag = tagDao.GetNewTags(AuthContext.CurrentAccount.ID, folder).FirstOrDefault();
            if (tag != null)
            {
                folder.NewForMe = tag.Count;
            }

            if (folder.RootFolderType == FolderType.USER
                && !Equals(folder.RootFolderCreator, AuthContext.CurrentAccount.ID)
                && !FileSecurity.CanRead(folderDao.GetFolder(folder.ParentFolderID)))
            {
                folder.FolderIdDisplay = GlobalFolderHelper.GetFolderShare<T>();
            }

            return folder;
        }

        public File<T> GetFile(T fileId, int version)
        {
            var fileDao = GetFileDao();
            fileDao.InvalidateCache(fileId);

            var file = version > 0
                           ? fileDao.GetFile(fileId, version)
                           : fileDao.GetFile(fileId);
            ErrorIf(file == null, FilesCommonResource.ErrorMassage_FileNotFound);
            ErrorIf(!FileSecurity.CanRead(file), FilesCommonResource.ErrorMassage_SecurityException_ReadFile);

            EntryManager.SetFileStatus(file);

            if (file.RootFolderType == FolderType.USER
                && !Equals(file.RootFolderCreator, AuthContext.CurrentAccount.ID))
            {
                var folderDao = GetFolderDao();
                if (!FileSecurity.CanRead(folderDao.GetFolder(file.FolderID)))
                {
                    file.FolderIdDisplay = GlobalFolderHelper.GetFolderShare<T>();
                }
            }

            return file;
        }

        public ItemList<File<T>> GetSiblingsFile(T fileId, T parentId, FilterType filter, bool subjectGroup, string subjectID, string search, bool searchInContent, bool withSubfolders, OrderBy orderBy)
        {
            var subjectId = string.IsNullOrEmpty(subjectID) ? Guid.Empty : new Guid(subjectID);

            var fileDao = GetFileDao();
            var folderDao = GetFolderDao();

            var file = fileDao.GetFile(fileId);
            ErrorIf(file == null, FilesCommonResource.ErrorMassage_FileNotFound);
            ErrorIf(!FileSecurity.CanRead(file), FilesCommonResource.ErrorMassage_SecurityException_ReadFile);

            var parent = folderDao.GetFolder(parentId == null || parentId.Equals(default(T)) ? file.FolderID : parentId);
            ErrorIf(parent == null, FilesCommonResource.ErrorMassage_FolderNotFound);
            ErrorIf(parent.RootFolderType == FolderType.TRASH, FilesCommonResource.ErrorMassage_ViewTrashItem);

            if (filter == FilterType.FoldersOnly)
            {
                return new ItemList<File<T>>();
            }
            if (filter == FilterType.None)
            {
                filter = FilterType.FilesOnly;
            }

            if (orderBy == null)
            {
                orderBy = FilesSettingsHelper.DefaultOrder;
            }
            if (Equals(parent.ID, GlobalFolderHelper.GetFolderShare<T>()) && orderBy.SortedBy == SortedByType.DateAndTime)
            {
                orderBy.SortedBy = SortedByType.New;
            }

            var entries = Enumerable.Empty<FileEntry>();

            if (!FileSecurity.CanRead(parent))
            {
                file.FolderID = GlobalFolderHelper.GetFolderShare<T>();
                entries = entries.Concat(new[] { file });
            }
            else
            {
                try
                {
                    entries = EntryManager.GetEntries(parent, 0, 0, filter, subjectGroup, subjectId, search, searchInContent, withSubfolders, orderBy, out var total);
                }
                catch (Exception e)
                {
                    if (parent.ProviderEntry)
                    {
                        throw GenerateException(new Exception(FilesCommonResource.ErrorMassage_SharpBoxException, e));
                    }
                    throw GenerateException(e);
                }
            }

            var previewedType = new[] { FileType.Image, FileType.Audio, FileType.Video };

            var result =
                FileSecurity.FilterRead(entries.OfType<File<T>>())
                            .OfType<File<T>>()
                            .Where(f => previewedType.Contains(FileUtility.GetFileTypeByFileName(f.Title)));

            return new ItemList<File<T>>(result);
        }

        public File<T> CreateNewFile(FileModel<T> fileWrapper)
        {
            if (string.IsNullOrEmpty(fileWrapper.Title) || fileWrapper.ParentId == null) throw new ArgumentException();

            var fileDao = GetFileDao();
            var folderDao = GetFolderDao();

            var folder = folderDao.GetFolder(fileWrapper.ParentId);
            ErrorIf(folder == null, FilesCommonResource.ErrorMassage_FolderNotFound);
            ErrorIf(folder.RootFolderType == FolderType.TRASH, FilesCommonResource.ErrorMassage_CreateNewFolderInTrash);
            ErrorIf(!FileSecurity.CanCreate(folder), FilesCommonResource.ErrorMassage_SecurityException_Create);

            var file = ServiceProvider.GetService<File<T>>();
            file.FolderID = folder.ID;
            file.Comment = FilesCommonResource.CommentCreate;

            var fileExt = FileUtility.GetInternalExtension(fileWrapper.Title);
            if (!FileUtility.InternalExtension.Values.Contains(fileExt))
            {
                fileExt = FileUtility.InternalExtension[FileType.Document];
                file.Title = fileWrapper.Title + fileExt;
            }
            else
            {
                file.Title = FileUtility.ReplaceFileExtension(fileWrapper.Title, fileExt);
            }

            var culture = UserManager.GetUsers(AuthContext.CurrentAccount.ID).GetCulture();
            var storeTemplate = GetStoreTemplate();

            var path = FileConstant.NewDocPath + culture + "/";
            if (!storeTemplate.IsDirectory(path))
            {
                path = FileConstant.NewDocPath + "default/";
            }

            path += "new" + fileExt;

            try
            {
                using var stream = storeTemplate.GetReadStream("", path);
                file.ContentLength = stream.CanSeek ? stream.Length : storeTemplate.GetFileSize(path);
                file = fileDao.SaveFile(file, stream);
            }
            catch (Exception e)
            {
                throw GenerateException(e);
            }
            FilesMessageService.Send(file, GetHttpHeaders(), MessageAction.FileCreated, file.Title);

            FileMarker.MarkAsNew(file);

            return file;
        }

        public KeyValuePair<bool, string> TrackEditFile(T fileId, Guid tabId, string docKeyForTrack, string doc = null, bool isFinish = false)
        {
            try
            {
                var id = FileShareLink.Parse<T>(doc);
                if (id == null)
                {
                    if (!AuthContext.IsAuthenticated) throw new SecurityException(FilesCommonResource.ErrorMassage_SecurityException);
                    if (!string.IsNullOrEmpty(doc)) throw new SecurityException(FilesCommonResource.ErrorMassage_SecurityException);
                    id = fileId;
                }

                if (docKeyForTrack != DocumentServiceHelper.GetDocKey(id, -1, DateTime.MinValue)) throw new SecurityException(FilesCommonResource.ErrorMassage_SecurityException);

                if (isFinish)
                {
                    FileTracker.Remove(id, tabId);
                    SocketManager.FilesChangeEditors(id, true);
                }
                else
                {
                    EntryManager.TrackEditing(id, tabId, AuthContext.CurrentAccount.ID, doc);
                }

                return new KeyValuePair<bool, string>(true, string.Empty);
            }
            catch (Exception ex)
            {
                return new KeyValuePair<bool, string>(false, ex.Message);
            }
        }

        public ItemDictionary<string, string> CheckEditing(ItemList<T> filesId)
        {
            ErrorIf(!AuthContext.IsAuthenticated, FilesCommonResource.ErrorMassage_SecurityException);
            var result = new ItemDictionary<string, string>();

            var fileDao = GetFileDao();
            var ids = filesId.Where(FileTracker.IsEditing).Select(id => id).ToArray();

            foreach (var file in fileDao.GetFiles(ids))
            {
                if (file == null || !FileSecurity.CanEdit(file) && !FileSecurity.CanReview(file)) continue;

                var usersId = FileTracker.GetEditingBy(file.ID);
                var value = string.Join(", ", usersId.Select(userId => Global.GetUserName(userId, true)).ToArray());
                result[file.ID.ToString()] = value;
            }

            return result;
        }

        public File<T> SaveEditing(T fileId, string fileExtension, string fileuri, Stream stream, string doc = null, bool forcesave = false)
        {
            try
            {
                if (!forcesave && FileTracker.IsEditingAlone(fileId))
                {
                    FileTracker.Remove(fileId);
                }

                var file = EntryManager.SaveEditing(fileId, fileExtension, fileuri, stream, doc, forcesave: forcesave ? ForcesaveType.User : ForcesaveType.None);

                if (file != null)
                    FilesMessageService.Send(file, GetHttpHeaders(), MessageAction.FileUpdated, file.Title);

                SocketManager.FilesChangeEditors(fileId, !forcesave);
                return file;
            }
            catch (Exception e)
            {
                throw GenerateException(e);
            }
        }

        public File<T> UpdateFileStream(T fileId, Stream stream, bool encrypted)
        {
            try
            {
                if (FileTracker.IsEditing(fileId))
                {
                    FileTracker.Remove(fileId);
                }

                var file = EntryManager.SaveEditing(fileId, null, null, stream, null, encrypted ? FilesCommonResource.CommentEncrypted : null, encrypted: encrypted);

                if (file != null)
                    FilesMessageService.Send(file, GetHttpHeaders(), MessageAction.FileUpdated, file.Title);

                SocketManager.FilesChangeEditors(fileId, true);
                return file;
            }
            catch (Exception e)
            {
                throw GenerateException(e);
            }
        }

        public string StartEdit(T fileId, bool editingAlone = false, string doc = null)
        {
            try
            {
                IThirdPartyApp app;
                if (editingAlone)
                {
                    ErrorIf(FileTracker.IsEditing(fileId), FilesCommonResource.ErrorMassage_SecurityException_EditFileTwice);

                    app = ThirdPartySelector.GetAppByFileId(fileId.ToString());
                    if (app == null)
                    {
                        EntryManager.TrackEditing(fileId, Guid.Empty, AuthContext.CurrentAccount.ID, doc, true);
                    }

                    //without StartTrack, track via old scheme
                    return DocumentServiceHelper.GetDocKey(fileId, -1, DateTime.MinValue);
                }

                Configuration<string> configuration;

                app = ThirdPartySelector.GetAppByFileId(fileId.ToString());
                if (app == null)
                {
                    DocumentServiceHelper.GetParams(fileId.ToString(), -1, doc, true, true, false, out configuration);
                }
                else
                {
                    var file = app.GetFile(fileId.ToString(), out var editable);
                    DocumentServiceHelper.GetParams(file, true, editable ? FileShare.ReadWrite : FileShare.Read, false, editable, editable, editable, false, out configuration);
                }

                ErrorIf(!configuration.EditorConfig.ModeWrite
                        || !(configuration.Document.Permissions.Edit
                             || configuration.Document.Permissions.Review
                             || configuration.Document.Permissions.FillForms
                             || configuration.Document.Permissions.Comment),
                        !string.IsNullOrEmpty(configuration.ErrorMessage) ? configuration.ErrorMessage : FilesCommonResource.ErrorMassage_SecurityException_EditFile);
                var key = configuration.Document.Key;

                if (!DocumentServiceTrackerHelper.StartTrack(fileId.ToString(), key))
                {
                    throw new Exception(FilesCommonResource.ErrorMassage_StartEditing);
                }

                return key;
            }
            catch (Exception e)
            {
                FileTracker.Remove(fileId);
                throw GenerateException(e);
            }
        }

        public File<T> FileRename(T fileId, string title)
        {
            try
            {
                var renamed = EntryManager.FileRename(fileId, title, out var file);
                if (renamed)
                {
                    FilesMessageService.Send(file, GetHttpHeaders(), MessageAction.FileRenamed, file.Title);

                    //if (!file.ProviderEntry)
                    //{
                    //    FilesIndexer.UpdateAsync(FilesWrapper.GetFilesWrapper(ServiceProvider, file), true, r => r.Title);
                    //}
                }

                if (file.RootFolderType == FolderType.USER
                    && !Equals(file.RootFolderCreator, AuthContext.CurrentAccount.ID))
                {
                    var folderDao = GetFolderDao();
                    if (!FileSecurity.CanRead(folderDao.GetFolder(file.FolderID)))
                    {
                        file.FolderIdDisplay = GlobalFolderHelper.GetFolderShare<T>();
                    }
                }

                return file;
            }
            catch (Exception ex)
            {
                throw GenerateException(ex);
            }
        }

        public ItemList<File<T>> GetFileHistory(T fileId)
        {
            var fileDao = GetFileDao();
            var file = fileDao.GetFile(fileId);
            ErrorIf(!FileSecurity.CanRead(file), FilesCommonResource.ErrorMassage_SecurityException_ReadFile);

            return new ItemList<File<T>>(fileDao.GetFileHistory(fileId));
        }

        public KeyValuePair<File<T>, ItemList<File<T>>> UpdateToVersion(T fileId, int version)
        {
            var file = EntryManager.UpdateToVersionFile(fileId, version);
            FilesMessageService.Send(file, GetHttpHeaders(), MessageAction.FileRestoreVersion, file.Title, version.ToString(CultureInfo.InvariantCulture));

            if (file.RootFolderType == FolderType.USER
                && !Equals(file.RootFolderCreator, AuthContext.CurrentAccount.ID))
            {
                var folderDao = GetFolderDao();
                if (!FileSecurity.CanRead(folderDao.GetFolder(file.FolderID)))
                {
                    file.FolderIdDisplay = GlobalFolderHelper.GetFolderShare<T>();
                }
            }

            return new KeyValuePair<File<T>, ItemList<File<T>>>(file, GetFileHistory(fileId));
        }

        public string UpdateComment(T fileId, int version, string comment)
        {
            var fileDao = GetFileDao();
            var file = fileDao.GetFile(fileId, version);
            ErrorIf(file == null, FilesCommonResource.ErrorMassage_FileNotFound);
            ErrorIf(!FileSecurity.CanEdit(file) || UserManager.GetUsers(AuthContext.CurrentAccount.ID).IsVisitor(UserManager), FilesCommonResource.ErrorMassage_SecurityException_EditFile);
            ErrorIf(EntryManager.FileLockedForMe(file.ID), FilesCommonResource.ErrorMassage_LockedFile);
            ErrorIf(file.RootFolderType == FolderType.TRASH, FilesCommonResource.ErrorMassage_ViewTrashItem);

            comment = fileDao.UpdateComment(fileId, version, comment);

            FilesMessageService.Send(file, GetHttpHeaders(), MessageAction.FileUpdatedRevisionComment, file.Title, version.ToString(CultureInfo.InvariantCulture));

            return comment;
        }

        public KeyValuePair<File<T>, ItemList<File<T>>> CompleteVersion(T fileId, int version, bool continueVersion)
        {
            var file = EntryManager.CompleteVersionFile(fileId, version, continueVersion);

            FilesMessageService.Send(file, GetHttpHeaders(),
                                     continueVersion ? MessageAction.FileDeletedVersion : MessageAction.FileCreatedVersion,
                                     file.Title, version == 0 ? (file.Version - 1).ToString(CultureInfo.InvariantCulture) : version.ToString(CultureInfo.InvariantCulture));

            if (file.RootFolderType == FolderType.USER
                && !Equals(file.RootFolderCreator, AuthContext.CurrentAccount.ID))
            {
                var folderDao = GetFolderDao();
                if (!FileSecurity.CanRead(folderDao.GetFolder(file.FolderID)))
                {
                    file.FolderIdDisplay = GlobalFolderHelper.GetFolderShare<T>();
                }
            }

            return new KeyValuePair<File<T>, ItemList<File<T>>>(file, GetFileHistory(fileId));
        }

        public File<T> LockFile(T fileId, bool lockfile)
        {
            var tagDao = GetTagDao();
            var fileDao = GetFileDao();
            var file = fileDao.GetFile(fileId);

            ErrorIf(file == null, FilesCommonResource.ErrorMassage_FileNotFound);
            ErrorIf(!FileSecurity.CanEdit(file) || lockfile && UserManager.GetUsers(AuthContext.CurrentAccount.ID).IsVisitor(UserManager), FilesCommonResource.ErrorMassage_SecurityException_EditFile);
            ErrorIf(file.RootFolderType == FolderType.TRASH, FilesCommonResource.ErrorMassage_ViewTrashItem);

            var tagLocked = tagDao.GetTags(file.ID, FileEntryType.File, TagType.Locked).FirstOrDefault();

            ErrorIf(tagLocked != null
                    && tagLocked.Owner != AuthContext.CurrentAccount.ID
                    && !Global.IsAdministrator
                    && (file.RootFolderType != FolderType.USER || file.RootFolderCreator != AuthContext.CurrentAccount.ID), FilesCommonResource.ErrorMassage_LockedFile);

            if (lockfile)
            {
                if (tagLocked == null)
                {
                    tagLocked = new Tag("locked", TagType.Locked, AuthContext.CurrentAccount.ID, 0).AddEntry(file);

                    tagDao.SaveTags(tagLocked);
                }

                var usersDrop = FileTracker.GetEditingBy(file.ID).Where(uid => uid != AuthContext.CurrentAccount.ID).Select(u => u.ToString()).ToArray();
                if (usersDrop.Any())
                {
                    var fileStable = file.Forcesave == ForcesaveType.None ? file : fileDao.GetFileStable(file.ID, file.Version);
                    var docKey = DocumentServiceHelper.GetDocKey(fileStable);
                    DocumentServiceHelper.DropUser(docKey, usersDrop, file.ID);
                }

                FilesMessageService.Send(file, GetHttpHeaders(), MessageAction.FileLocked, file.Title);
            }
            else
            {
                if (tagLocked != null)
                {
                    tagDao.RemoveTags(tagLocked);

                    FilesMessageService.Send(file, GetHttpHeaders(), MessageAction.FileUnlocked, file.Title);
                }

                if (!file.ProviderEntry)
                {
                    file = EntryManager.CompleteVersionFile(file.ID, 0, false);
                    UpdateComment(file.ID, file.Version, FilesCommonResource.UnlockComment);
                }
            }

            EntryManager.SetFileStatus(file);

            if (file.RootFolderType == FolderType.USER
                && !Equals(file.RootFolderCreator, AuthContext.CurrentAccount.ID))
            {
                var folderDao = GetFolderDao();
                if (!FileSecurity.CanRead(folderDao.GetFolder(file.FolderID)))
                {
                    file.FolderIdDisplay = GlobalFolderHelper.GetFolderShare<T>();
                }
            }

            return file;
        }

        public ItemList<EditHistory> GetEditHistory(T fileId, string doc = null)
        {
            var fileDao = GetFileDao();
            var readLink = FileShareLink.Check(doc, true, fileDao, out var file);
            if (file == null)
                file = fileDao.GetFile(fileId);

            ErrorIf(file == null, FilesCommonResource.ErrorMassage_FileNotFound);
            ErrorIf(!readLink && !FileSecurity.CanRead(file), FilesCommonResource.ErrorMassage_SecurityException_ReadFile);
            ErrorIf(file.ProviderEntry, FilesCommonResource.ErrorMassage_BadRequest);

            return new ItemList<EditHistory>(fileDao.GetEditHistory(DocumentServiceHelper, file.ID));
        }

        public EditHistoryData GetEditDiffUrl(T fileId, int version = 0, string doc = null)
        {
            var fileDao = GetFileDao();
            var readLink = FileShareLink.Check(doc, true, fileDao, out var file);

            if (file != null)
            {
                fileId = file.ID;
            }

            if (file == null
                || version > 0 && file.Version != version)
            {
                file = version > 0
                           ? fileDao.GetFile(fileId, version)
                           : fileDao.GetFile(fileId);
            }

            ErrorIf(file == null, FilesCommonResource.ErrorMassage_FileNotFound);
            ErrorIf(!readLink && !FileSecurity.CanRead(file), FilesCommonResource.ErrorMassage_SecurityException_ReadFile);
            ErrorIf(file.ProviderEntry, FilesCommonResource.ErrorMassage_BadRequest);

            var result = new EditHistoryData
            {
                Key = DocumentServiceHelper.GetDocKey(file),
                Url = DocumentServiceConnector.ReplaceCommunityAdress(PathProvider.GetFileStreamUrl(file, doc)),
                Version = version,
            };

            if (fileDao.ContainChanges(file.ID, file.Version))
            {
                string previouseKey;
                string sourceFileUrl;
                if (file.Version > 1)
                {
                    var previousFileStable = fileDao.GetFileStable(file.ID, file.Version - 1);
                    ErrorIf(previousFileStable == null, FilesCommonResource.ErrorMassage_FileNotFound);

                    sourceFileUrl = PathProvider.GetFileStreamUrl(previousFileStable, doc);

                    previouseKey = DocumentServiceHelper.GetDocKey(previousFileStable);
                }
                else
                {
                    var culture = UserManager.GetUsers(AuthContext.CurrentAccount.ID).GetCulture();
                    var storeTemplate = GetStoreTemplate();

                    var path = FileConstant.NewDocPath + culture + "/";
                    if (!storeTemplate.IsDirectory(path))
                    {
                        path = FileConstant.NewDocPath + "default/";
                    }

                    var fileExt = FileUtility.GetFileExtension(file.Title);

                    path += "new" + fileExt;

                    sourceFileUrl = storeTemplate.GetUri("", path).ToString();
                    sourceFileUrl = BaseCommonLinkUtility.GetFullAbsolutePath(sourceFileUrl);

                    previouseKey = DocumentServiceConnector.GenerateRevisionId(Guid.NewGuid().ToString());
                }

                result.Previous = new EditHistoryUrl
                {
                    Key = previouseKey,
                    Url = DocumentServiceConnector.ReplaceCommunityAdress(sourceFileUrl),
                };
                result.ChangesUrl = PathProvider.GetFileChangesUrl(file, doc);
            }

            result.Token = DocumentServiceHelper.GetSignature(result);

            return result;
        }

        public ItemList<EditHistory> RestoreVersion(T fileId, int version, string url = null, string doc = null)
        {
            IFileDao<T> fileDao;
            File<T> file;
            if (string.IsNullOrEmpty(url))
            {
                file = EntryManager.UpdateToVersionFile(fileId, version, doc);
            }
            else
            {
                string modifiedOnString;
                fileDao = GetFileDao();
                var fromFile = fileDao.GetFile(fileId, version);
                modifiedOnString = fromFile.ModifiedOnString;
                file = EntryManager.SaveEditing(fileId, null, url, null, doc, string.Format(FilesCommonResource.CommentRevertChanges, modifiedOnString));
            }

            FilesMessageService.Send(file, HttpContextAccessor?.HttpContext?.Request?.Headers, MessageAction.FileRestoreVersion, file.Title, version.ToString(CultureInfo.InvariantCulture));

            fileDao = GetFileDao();
            return new ItemList<EditHistory>(fileDao.GetEditHistory(DocumentServiceHelper, file.ID));
        }

        public Web.Core.Files.DocumentService.FileLink GetPresignedUri(T fileId)
        {
            var file = GetFile(fileId, -1);
            var result = new Web.Core.Files.DocumentService.FileLink
            {
                FileType = FileUtility.GetFileExtension(file.Title),
                Url = DocumentServiceConnector.ReplaceCommunityAdress(PathProvider.GetFileStreamUrl(file))
            };

            result.Token = DocumentServiceHelper.GetSignature(result);

            return result;
        }

        public List<FileEntry> GetNewItems(T folderId)
        {
            try
            {
                Folder<T> folder;
                var folderDao = GetFolderDao();
                folder = folderDao.GetFolder(folderId);

                var result = FileMarker.MarkedItems(folder);

                result = new List<FileEntry>(EntryManager.SortEntries<T>(result, new OrderBy(SortedByType.DateAndTime, false)));

                if (!result.Any())
                {
                    MarkAsRead(new List<JsonElement>() { JsonDocument.Parse(folderId.ToString()).RootElement }, new List<JsonElement>() { }); //TODO
                }


                return result;
            }
            catch (Exception e)
            {
                throw GenerateException(e);
            }
        }

        public ItemList<FileOperationResult> MarkAsRead(IEnumerable<JsonElement> foldersId, IEnumerable<JsonElement> filesId)
        {
            if (!foldersId.Any() && !filesId.Any()) return GetTasksStatuses();

            return FileOperationsManagerHelper.MarkAsRead(foldersId, filesId);
        }

        public ItemList<ThirdPartyParams> GetThirdParty()
        {
            var providerDao = GetProviderDao();
            if (providerDao == null) return new ItemList<ThirdPartyParams>();

            var providersInfo = providerDao.GetProvidersInfo();

            var resultList = providersInfo
                .Select(r =>
                        new ThirdPartyParams
                        {
                            CustomerTitle = r.CustomerTitle,
                            Corporate = r.RootFolderType == FolderType.COMMON,
                            ProviderId = r.ID.ToString(),
                            ProviderKey = r.ProviderKey
                        }
                );
            return new ItemList<ThirdPartyParams>(resultList.ToList());
        }

        public ItemList<FileEntry> GetThirdPartyFolder(int folderType = 0)
        {
            var providerDao = GetProviderDao();
            if (providerDao == null) return new ItemList<FileEntry>();

            var providersInfo = providerDao.GetProvidersInfo((FolderType)folderType);

            var folders = providersInfo.Select(providerInfo =>
                {
                    var folder = EntryManager.GetFakeThirdpartyFolder<T>(providerInfo);
                    folder.NewForMe = folder.RootFolderType == FolderType.COMMON ? 1 : 0;
                    return folder;
                });

            return new ItemList<FileEntry>(folders);
        }

        public Folder<T> SaveThirdParty(ThirdPartyParams thirdPartyParams)
        {
            var folderDao = GetFolderDao();
            var providerDao = GetProviderDao();

            if (providerDao == null) return null;

            ErrorIf(thirdPartyParams == null, FilesCommonResource.ErrorMassage_BadRequest);
            var parentFolder = folderDao.GetFolder(thirdPartyParams.Corporate && !CoreBaseSettings.Personal ? GlobalFolderHelper.GetFolderCommon<T>() : GlobalFolderHelper.GetFolderMy<T>());
            ErrorIf(!FileSecurity.CanCreate(parentFolder), FilesCommonResource.ErrorMassage_SecurityException_Create);
            ErrorIf(!Global.IsAdministrator && !FilesSettingsHelper.EnableThirdParty, FilesCommonResource.ErrorMassage_SecurityException_Create);

            var lostFolderType = FolderType.USER;
            var folderType = thirdPartyParams.Corporate ? FolderType.COMMON : FolderType.USER;

            int curProviderId;

            MessageAction messageAction;
            if (string.IsNullOrEmpty(thirdPartyParams.ProviderId))
            {
                ErrorIf(!ThirdpartyConfiguration.SupportInclusion
                        ||
                        (!Global.IsAdministrator
                         && !CoreBaseSettings.Personal
                         && !FilesSettingsHelper.EnableThirdParty)
                        , FilesCommonResource.ErrorMassage_SecurityException_Create);

                thirdPartyParams.CustomerTitle = Global.ReplaceInvalidCharsAndTruncate(thirdPartyParams.CustomerTitle);
                ErrorIf(string.IsNullOrEmpty(thirdPartyParams.CustomerTitle), FilesCommonResource.ErrorMassage_InvalidTitle);

                try
                {
                    curProviderId = providerDao.SaveProviderInfo(thirdPartyParams.ProviderKey, thirdPartyParams.CustomerTitle, thirdPartyParams.AuthData, folderType);
                    messageAction = MessageAction.ThirdPartyCreated;
                }
                catch (UnauthorizedAccessException e)
                {
                    throw GenerateException(e, true);
                }
                catch (Exception e)
                {
                    throw GenerateException(e);
                }
            }
            else
            {
                curProviderId = Convert.ToInt32(thirdPartyParams.ProviderId);

                var lostProvider = providerDao.GetProviderInfo(curProviderId);
                ErrorIf(lostProvider.Owner != AuthContext.CurrentAccount.ID, FilesCommonResource.ErrorMassage_SecurityException);

                lostFolderType = lostProvider.RootFolderType;
                if (lostProvider.RootFolderType == FolderType.COMMON && !thirdPartyParams.Corporate)
                {
                    var lostFolder = folderDao.GetFolder((T)Convert.ChangeType(lostProvider.RootFolderId, typeof(T)));
                    FileMarker.RemoveMarkAsNewForAll(lostFolder);
                }

                curProviderId = providerDao.UpdateProviderInfo(curProviderId, thirdPartyParams.CustomerTitle, thirdPartyParams.AuthData, folderType);
                messageAction = MessageAction.ThirdPartyUpdated;
            }

            var provider = providerDao.GetProviderInfo(curProviderId);
            provider.InvalidateStorage();

            var folderDao1 = GetFolderDao();
            var folder = folderDao1.GetFolder((T)Convert.ChangeType(provider.RootFolderId, typeof(T)));
            ErrorIf(!FileSecurity.CanRead(folder), FilesCommonResource.ErrorMassage_SecurityException_ViewFolder);

            FilesMessageService.Send(parentFolder, GetHttpHeaders(), messageAction, folder.ID.ToString(), provider.ProviderKey);

            if (thirdPartyParams.Corporate && lostFolderType != FolderType.COMMON)
            {
                FileMarker.MarkAsNew(folder);
            }

            return folder;
        }

        public object DeleteThirdParty(string providerId)
        {
            var providerDao = GetProviderDao();
            if (providerDao == null) return null;

            var curProviderId = Convert.ToInt32(providerId);
            var providerInfo = providerDao.GetProviderInfo(curProviderId);

            var folder = EntryManager.GetFakeThirdpartyFolder<T>(providerInfo);
            ErrorIf(!FileSecurity.CanDelete(folder), FilesCommonResource.ErrorMassage_SecurityException_DeleteFolder);

            if (providerInfo.RootFolderType == FolderType.COMMON)
            {
                FileMarker.RemoveMarkAsNewForAll(folder);
            }

            providerDao.RemoveProviderInfo(folder.ProviderId);
            FilesMessageService.Send(folder, GetHttpHeaders(), MessageAction.ThirdPartyDeleted, folder.ID.ToString(), providerInfo.ProviderKey);

            return folder.ID;
        }

        public bool ChangeAccessToThirdparty(bool enable)
        {
            ErrorIf(!Global.IsAdministrator, FilesCommonResource.ErrorMassage_SecurityException);

            FilesSettingsHelper.EnableThirdParty = enable;
            FilesMessageService.Send(GetHttpHeaders(), MessageAction.DocumentsThirdPartySettingsUpdated);

            return FilesSettingsHelper.EnableThirdParty;
        }

        public bool SaveDocuSign(string code)
        {
            ErrorIf(!AuthContext.IsAuthenticated
                    || UserManager.GetUsers(AuthContext.CurrentAccount.ID).IsVisitor(UserManager)
                    || !Global.IsAdministrator && !FilesSettingsHelper.EnableThirdParty
                    || !ThirdpartyConfiguration.SupportDocuSignInclusion, FilesCommonResource.ErrorMassage_SecurityException_Create);

            var token = ConsumerFactory.Get<DocuSignLoginProvider>().GetAccessToken(code);
            DocuSignHelper.ValidateToken(token);
            DocuSignToken.SaveToken(token);
            return true;
        }

        public object DeleteDocuSign()
        {
            DocuSignToken.DeleteToken();
            return null;
        }

        public string SendDocuSign(T fileId, DocuSignData docuSignData)
        {
            try
            {
                ErrorIf(UserManager.GetUsers(AuthContext.CurrentAccount.ID).IsVisitor(UserManager)
                    || !FilesSettingsHelper.EnableThirdParty || !ThirdpartyConfiguration.SupportDocuSignInclusion, FilesCommonResource.ErrorMassage_SecurityException_Create);

                return DocuSignHelper.SendDocuSign(fileId, docuSignData, GetHttpHeaders());
            }
            catch (Exception e)
            {
                throw GenerateException(e);
            }
        }

        public ItemList<FileOperationResult> GetTasksStatuses()
        {
            ErrorIf(!AuthContext.IsAuthenticated, FilesCommonResource.ErrorMassage_SecurityException);

            return FileOperationsManagerHelper.GetOperationResults();
        }

        public ItemList<FileOperationResult> TerminateTasks()
        {
            ErrorIf(!AuthContext.IsAuthenticated, FilesCommonResource.ErrorMassage_SecurityException);

            return FileOperationsManagerHelper.CancelOperations();
        }

        public ItemList<FileOperationResult> BulkDownload(Dictionary<JsonElement, string> folders, Dictionary<JsonElement, string> files)
        {
            ErrorIf(!folders.Any() && !files.Any(), FilesCommonResource.ErrorMassage_BadRequest);

            return FileOperationsManagerHelper.Download(folders, files, GetHttpHeaders());
        }


        public (List<object>, List<object>) MoveOrCopyFilesCheck<T1>(IEnumerable<JsonElement> filesId, IEnumerable<JsonElement> foldersId, T1 destFolderId)
        {
            var checkedFiles = new List<object>();
            var checkedFolders = new List<object>();

            var (filesInts, folderInts) = MoveOrCopyFilesCheck(
                filesId.Where(r => r.ValueKind == JsonValueKind.Number).Select(r => r.GetInt32()),
                foldersId.Where(r => r.ValueKind == JsonValueKind.Number).Select(r => r.GetInt32()),
                destFolderId);

            foreach (var i in filesInts)
            {
                checkedFiles.Add(i);
            }

            foreach (var i in folderInts)
            {
                checkedFolders.Add(i);
            }

            var (filesStrings, folderStrings) = MoveOrCopyFilesCheck(
                filesId.Where(r => r.ValueKind == JsonValueKind.String).Select(r => r.GetString()),
                foldersId.Where(r => r.ValueKind == JsonValueKind.String).Select(r => r.GetString()),
                destFolderId);

            foreach (var i in filesStrings)
            {
                checkedFiles.Add(i);
            }

            foreach (var i in folderStrings)
            {
                checkedFolders.Add(i);
            }

            return (checkedFiles, checkedFolders);
        }

        private (List<TFrom>, List<TFrom>) MoveOrCopyFilesCheck<TFrom, TTo>(IEnumerable<TFrom> filesId, IEnumerable<TFrom> foldersId, TTo destFolderId)
        {
            var checkedFiles = new List<TFrom>();
            var checkedFolders = new List<TFrom>();
            var folderDao = DaoFactory.GetFolderDao<TFrom>();
            var fileDao = DaoFactory.GetFileDao<TFrom>();
            var destFolderDao = DaoFactory.GetFolderDao<TTo>();

            var toFolder = destFolderDao.GetFolder(destFolderId);
            ErrorIf(toFolder == null, FilesCommonResource.ErrorMassage_FolderNotFound);
            ErrorIf(!FileSecurity.CanCreate(toFolder), FilesCommonResource.ErrorMassage_SecurityException_Create);

            foreach (var id in filesId)
            {
                var file = fileDao.GetFile(id);
                if (file != null && fileDao.IsExist(file.Title, toFolder.ID))
                {
                    checkedFiles.Add(id);
                }
            }

            var folders = folderDao.GetFolders(foldersId.ToArray());
            var foldersProject = folders.Where(folder => folder.FolderType == FolderType.BUNCH).ToList();
            if (foldersProject.Any())
            {
                var toSubfolders = destFolderDao.GetFolders(toFolder.ID);

                foreach (var folderProject in foldersProject)
                {
                    var toSub = toSubfolders.FirstOrDefault(to => Equals(to.Title, folderProject.Title));
                    if (toSub == null) continue;

                    var filesPr = fileDao.GetFiles(folderProject.ID);
                    var foldersPr = folderDao.GetFolders(folderProject.ID).Select(d => d.ID);

                    var (cFiles, cFolders) = MoveOrCopyFilesCheck(filesPr, foldersPr, toSub.ID);
                    checkedFiles.AddRange(cFiles);
                    checkedFolders.AddRange(cFolders);
                }
            }
            try
            {
                foreach (var pair in folderDao.CanMoveOrCopy(foldersId.ToArray(), toFolder.ID))
                {
                    checkedFolders.Add(pair.Key);
                }
            }
            catch (Exception e)
            {
                throw GenerateException(e);
            }

            return (checkedFiles, checkedFolders);
        }

        public ItemList<FileOperationResult> MoveOrCopyItems(IEnumerable<JsonElement> foldersId, IEnumerable<JsonElement> filesId, JsonElement destFolderId, FileConflictResolveType resolve, bool ic, bool deleteAfter = false)
        {
            ItemList<FileOperationResult> result;
            if (foldersId.Any() || filesId.Any())
            {
                result = FileOperationsManagerHelper.MoveOrCopy(foldersId, filesId, destFolderId, ic, resolve, !deleteAfter, GetHttpHeaders());
            }
            else
            {
                result = FileOperationsManagerHelper.GetOperationResults();
            }
            return result;
        }


        public ItemList<FileOperationResult> DeleteFile(string action, T fileId, bool ignoreException = false, bool deleteAfter = false, bool immediately = false)
        {
            return FileOperationsManagerHelper.DeleteFile(fileId, ignoreException, !deleteAfter, immediately, GetHttpHeaders());
        }
        public ItemList<FileOperationResult> DeleteFolder(string action, T folderId, bool ignoreException = false, bool deleteAfter = false, bool immediately = false)
        {
            return FileOperationsManagerHelper.DeleteFolder(folderId, ignoreException, !deleteAfter, immediately, GetHttpHeaders());
        }

        public ItemList<FileOperationResult> DeleteItems(string action, List<JsonElement> files, List<JsonElement> folders, bool ignoreException = false, bool deleteAfter = false, bool immediately = false)
        {
            return FileOperationsManagerHelper.Delete(folders, files, ignoreException, !deleteAfter, immediately, GetHttpHeaders());
        }

        public ItemList<FileOperationResult> EmptyTrash()
        {
            var folderDao = GetFolderDao();
            var fileDao = GetFileDao();
            var trashId = folderDao.GetFolderIDTrash(true);
            var foldersId = folderDao.GetFolders(trashId).Select(f => f.ID).ToList();
            var filesId = fileDao.GetFiles(trashId).ToList();

            return FileOperationsManagerHelper.Delete(foldersId, filesId, false, true, false, GetHttpHeaders());
        }

        public ItemList<FileOperationResult> CheckConversion(ItemList<ItemList<string>> filesInfoJSON)
        {
            if (filesInfoJSON == null || filesInfoJSON.Count == 0) return new ItemList<FileOperationResult>();

            var fileDao = GetFileDao();
            var files = new List<KeyValuePair<File<T>, bool>>();
            foreach (var fileInfo in filesInfoJSON)
            {
                var fileId = (T)Convert.ChangeType(fileInfo[0], typeof(T));

                var file = int.TryParse(fileInfo[1], out var version) && version > 0
                                ? fileDao.GetFile(fileId, version)
                                : fileDao.GetFile(fileId);

                if (file == null)
                {
                    var newFile = ServiceProvider.GetService<File<T>>();
                    newFile.ID = fileId;
                    newFile.Version = version;

                    files.Add(new KeyValuePair<File<T>, bool>(newFile, true));
                    continue;
                }

                ErrorIf(!FileSecurity.CanRead(file), FilesCommonResource.ErrorMassage_SecurityException_ReadFile);

                var startConvert = Convert.ToBoolean(fileInfo[2]);
                if (startConvert && FileConverter.MustConvert(file))
                {
                    try
                    {
                        FileConverter.ExecAsync(file, false, fileInfo.Count > 3 ? fileInfo[3] : null);
                    }
                    catch (Exception e)
                    {
                        throw GenerateException(e);
                    }
                }

                files.Add(new KeyValuePair<File<T>, bool>(file, false));
            }

            var results = FileConverter.GetStatus(files).ToList();

            return new ItemList<FileOperationResult>(results);
        }

        public void ReassignStorage(Guid userFromId, Guid userToId)
        {
            //check current user have access
            ErrorIf(!Global.IsAdministrator, FilesCommonResource.ErrorMassage_SecurityException);

            //check exist userFrom
            var userFrom = UserManager.GetUsers(userFromId);
            ErrorIf(Equals(userFrom, Constants.LostUser), FilesCommonResource.ErrorMassage_UserNotFound);

            //check exist userTo
            var userTo = UserManager.GetUsers(userToId);
            ErrorIf(Equals(userTo, Constants.LostUser), FilesCommonResource.ErrorMassage_UserNotFound);
            ErrorIf(userTo.IsVisitor(UserManager), FilesCommonResource.ErrorMassage_SecurityException);

            var providerDao = GetProviderDao();
            if (providerDao != null)
            {
                var providersInfo = providerDao.GetProvidersInfo(userFrom.ID);
                var commonProvidersInfo = providersInfo.Where(provider => provider.RootFolderType == FolderType.COMMON).ToList();

                //move common thirdparty storage userFrom
                foreach (var commonProviderInfo in commonProvidersInfo)
                {
                    Logger.InfoFormat("Reassign provider {0} from {1} to {2}", commonProviderInfo.ID, userFrom.ID, userTo.ID);
                    providerDao.UpdateProviderInfo(commonProviderInfo.ID, null, null, FolderType.DEFAULT, userTo.ID);
                }
            }

            var folderDao = GetFolderDao();
            var fileDao = GetFileDao();

            if (!userFrom.IsVisitor(UserManager))
            {
                var folderIdFromMy = folderDao.GetFolderIDUser(false, userFrom.ID);

                if (!Equals(folderIdFromMy, 0))
                {
                    //create folder with name userFrom in folder userTo
                    var folderIdToMy = folderDao.GetFolderIDUser(true, userTo.ID);
                    var newFolder = ServiceProvider.GetService<Folder<T>>();
                    newFolder.Title = string.Format(CustomNamingPeople.Substitute<FilesCommonResource>("TitleDeletedUserFolder"), userFrom.DisplayUserName(false, DisplayUserSettingsHelper));
                    newFolder.ParentFolderID = folderIdToMy;

                    var newFolderTo = folderDao.SaveFolder(newFolder);

                    //move items from userFrom to userTo
                    EntryManager.MoveSharedItems(folderIdFromMy, newFolderTo, folderDao, fileDao);

                    EntryManager.ReassignItems(newFolderTo, userFrom.ID, userTo.ID, folderDao, fileDao);
                }
            }

            EntryManager.ReassignItems(GlobalFolderHelper.GetFolderCommon<T>(), userFrom.ID, userTo.ID, folderDao, fileDao);
        }

        public void DeleteStorage(Guid userId)
        {
            //check current user have access
            ErrorIf(!Global.IsAdministrator, FilesCommonResource.ErrorMassage_SecurityException);

            //delete docuSign
            DocuSignToken.DeleteToken(userId);

            var providerDao = GetProviderDao();
            if (providerDao != null)
            {
                var providersInfo = providerDao.GetProvidersInfo(userId);

                //delete thirdparty storage
                foreach (var myProviderInfo in providersInfo)
                {
                    Logger.InfoFormat("Delete provider {0} for {1}", myProviderInfo.ID, userId);
                    providerDao.RemoveProviderInfo(myProviderInfo.ID);
                }
            }

            var folderDao = GetFolderDao();
            var fileDao = GetFileDao();

            //delete all markAsNew
            var rootFoldersId = new List<T>
                {
                    GlobalFolderHelper.GetFolderShare<T>(),
                    GlobalFolderHelper.GetFolderCommon<T>(),
                    GlobalFolderHelper.GetFolderProjects<T>(),
                };

            var folderIdFromMy = folderDao.GetFolderIDUser(false, userId);
            if (!Equals(folderIdFromMy, 0))
            {
                rootFoldersId.Add(folderIdFromMy);
            }

            var rootFolders = folderDao.GetFolders(rootFoldersId.ToArray());
            foreach (var rootFolder in rootFolders)
            {
                FileMarker.RemoveMarkAsNew(rootFolder, userId);
            }

            //delete all from My
            if (!Equals(folderIdFromMy, 0))
            {
                EntryManager.DeleteSubitems(folderIdFromMy, folderDao, fileDao);

                //delete My userFrom folder
                folderDao.DeleteFolder(folderIdFromMy);
                GlobalFolderHelper.SetFolderMy(userId);
            }

            //delete all from Trash
            var folderIdFromTrash = folderDao.GetFolderIDTrash(false, userId);
            if (!Equals(folderIdFromTrash, 0))
            {
                EntryManager.DeleteSubitems(folderIdFromTrash, folderDao, fileDao);
                folderDao.DeleteFolder(folderIdFromTrash);
                GlobalFolderHelper.FolderTrash = userId;
            }

            EntryManager.ReassignItems(GlobalFolderHelper.GetFolderCommon<T>(), userId, AuthContext.CurrentAccount.ID, folderDao, fileDao);
        }

        public ItemList<AceWrapper> GetSharedInfo(ItemList<string> objectIds)
        {
            return FileSharing.GetSharedInfo<T>(objectIds);
        }

        public ItemList<AceShortWrapper> GetSharedInfoShort(string objectId)
        {
            return FileSharing.GetSharedInfoShort<T>(objectId);
        }

        public ItemList<string> SetAceObject(AceCollection aceCollection, bool notify)
        {
            var fileDao = GetFileDao();
            var folderDao = GetFolderDao();
            var result = new ItemList<string>();
            foreach (var objectId in aceCollection.Entries)
            {
                Debug.Assert(objectId != null, "objectId != null");
                var entryType = objectId.StartsWith("file_") ? FileEntryType.File : FileEntryType.Folder;
                var entryId = (T)Convert.ChangeType(objectId.Substring((entryType == FileEntryType.File ? "file_" : "folder_").Length), typeof(T));
                var entry = entryType == FileEntryType.File
                                ? fileDao.GetFile(entryId)
                                : (FileEntry<T>)folderDao.GetFolder(entryId);

                try
                {
                    var changed = FileSharingAceHelper.SetAceObject(aceCollection.Aces, entry, notify, aceCollection.Message);
                    if (changed)
                    {
                        FilesMessageService.Send(entry, GetHttpHeaders(),
                                                    entryType == FileEntryType.Folder ? MessageAction.FolderUpdatedAccess : MessageAction.FileUpdatedAccess,
                                                    entry.Title);
                    }
                }
                catch (Exception e)
                {
                    throw GenerateException(e);
                }

                var securityDao = GetSecurityDao();
                if (securityDao.IsShared(entry.ID, entryType))
                {
                    result.Add(objectId);
                }
            }
            return result;
        }

        public void RemoveAce(ItemList<string> items)
        {
            ErrorIf(!AuthContext.IsAuthenticated, FilesCommonResource.ErrorMassage_SecurityException);
            ParseArrayItems(items, out var foldersId, out var filesId);

            var entries = new List<FileEntry<T>>();

            var fileDao = GetFileDao();
            var folderDao = GetFolderDao();
            entries.AddRange(filesId.Select(fileId => fileDao.GetFile(fileId)));
            entries.AddRange(foldersId.Select(folderDao.GetFolder));

            FileSharingAceHelper.RemoveAce(entries);
        }

        public string GetShortenLink(T fileId)
        {
            File<T> file;
            var fileDao = GetFileDao();
            file = fileDao.GetFile(fileId);
            ErrorIf(!FileSharing.CanSetAccess(file), FilesCommonResource.ErrorMassage_SecurityException);
            var shareLink = FileShareLink.GetLink(file);

            try
            {
                return UrlShortener.Instance.GetShortenLink(shareLink);
            }
            catch (Exception e)
            {
                throw GenerateException(e);
            }
        }

        public bool SetAceLink(T fileId, FileShare share)
        {
            FileEntry<T> file;
            var fileDao = GetFileDao();
            file = fileDao.GetFile(fileId);
            var aces = new List<AceWrapper>
                {
                    new AceWrapper
                        {
                            Share = share,
                            SubjectId = FileConstant.ShareLinkId,
                            SubjectGroup = true,
                        }
                };

            try
            {

                var changed = FileSharingAceHelper.SetAceObject(aces, file, false, null);
                if (changed)
                {
                    FilesMessageService.Send(file, GetHttpHeaders(), MessageAction.FileUpdatedAccess, file.Title);
                }
            }
            catch (Exception e)
            {
                throw GenerateException(e);
            }

            var securityDao = GetSecurityDao();
            return securityDao.IsShared(file.ID, FileEntryType.File);
        }

        public ItemList<MentionWrapper> SharedUsers(T fileId)
        {
            if (!AuthContext.IsAuthenticated || CoreBaseSettings.Personal)
                return null;

            FileEntry<T> file;
            var fileDao = GetFileDao();
            file = fileDao.GetFile(fileId);

            ErrorIf(file == null, FilesCommonResource.ErrorMassage_FileNotFound);

            var usersIdWithAccess = new List<Guid>();
            if (FileSharing.CanSetAccess(file))
            {
                var access = FileSharing.GetSharedInfo(file);
                usersIdWithAccess = access.Where(aceWrapper => !aceWrapper.SubjectGroup && aceWrapper.Share != FileShare.Restrict)
                                          .Select(aceWrapper => aceWrapper.SubjectId)
                                          .ToList();
            }
            else
            {
                usersIdWithAccess.Add(file.CreateBy);
            }

            var users = UserManager.GetUsersByGroup(Constants.GroupEveryone.ID)
                                   .Where(user => !user.ID.Equals(AuthContext.CurrentAccount.ID)
                                                  && !user.ID.Equals(Constants.LostUser.ID))
                                   .Select(user => new MentionWrapper(user, DisplayUserSettingsHelper) { HasAccess = usersIdWithAccess.Contains(user.ID) })
                                   .ToList();

            users = users
                .OrderBy(user => !user.HasAccess)
                .ThenBy(user => user.User, UserInfoComparer.Default)
                .ToList();

            return new ItemList<MentionWrapper>(users);
        }

        public ItemList<AceShortWrapper> SendEditorNotify(T fileId, MentionMessageWrapper mentionMessage)
        {
            ErrorIf(!AuthContext.IsAuthenticated, FilesCommonResource.ErrorMassage_SecurityException);

            File<T> file;
            var fileDao = GetFileDao();
            file = fileDao.GetFile(fileId);

            ErrorIf(file == null, FilesCommonResource.ErrorMassage_FileNotFound);

            var fileSecurity = FileSecurity;
            ErrorIf(!fileSecurity.CanRead(file), FilesCommonResource.ErrorMassage_SecurityException_ReadFile);
            ErrorIf(mentionMessage == null || mentionMessage.Emails == null, FilesCommonResource.ErrorMassage_BadRequest);

            var changed = false;
            bool? canShare = null;
            if (file.Encrypted) canShare = false;

            var recipients = new List<Guid>();
            foreach (var email in mentionMessage.Emails)
            {
                if (!canShare.HasValue)
                {
                    canShare = FileSharing.CanSetAccess(file);
                }

                var recipient = UserManager.GetUserByEmail(email);
                if (recipient == null || recipient.ID == Constants.LostUser.ID)
                {
                    changed = canShare.Value;
                    continue;
                }

                if (!fileSecurity.CanRead(file, recipient.ID))
                {
                    if (!canShare.Value)
                    {
                        continue;
                    }

                    try
                    {
                        var aces = new List<AceWrapper>
                            {
                                new AceWrapper
                                    {
                                        Share = FileShare.Read,
                                        SubjectId = recipient.ID,
                                        SubjectGroup = false,
                                    }
                            };

                        changed |= FileSharingAceHelper.SetAceObject(aces, file, false, null);

                        recipients.Add(recipient.ID);
                    }
                    catch (Exception e)
                    {
                        throw GenerateException(e);
                    }
                }
                else
                {
                    recipients.Add(recipient.ID);
                }
            }

            if (changed)
            {
                FilesMessageService.Send(file, GetHttpHeaders(), MessageAction.FileUpdatedAccess, file.Title);
            }

            var fileLink = FilesLinkUtility.GetFileWebEditorUrl(file.ID);
            if (mentionMessage.ActionLink != null)
            {
                fileLink += "&" + FilesLinkUtility.Anchor + "=" + HttpUtility.UrlEncode(ActionLinkConfig.Serialize(mentionMessage.ActionLink));
            }

            var message = (mentionMessage.Message ?? "").Trim();
            const int maxMessageLength = 200;
            if (message.Length > maxMessageLength)
            {
                message = message.Substring(0, maxMessageLength) + "...";
            }

            NotifyClient.SendEditorMentions(file, fileLink, recipients, message);

            return changed ? GetSharedInfoShort("file_" + fileId) : null;
        }

        public ItemList<string> GetMailAccounts()
        {
            return null;
            //var apiServer = new ASC.Api.ApiServer();
            //var apiUrl = string.Format("{0}mail/accounts.json", SetupInfo.WebApiBaseUrl);

            //var accounts = new List<string>();

            //var responseBody = apiServer.GetApiResponse(apiUrl, "GET");
            //if (responseBody != null)
            //{
            //    var responseApi = JObject.Parse(Encoding.UTF8.GetString(Convert.FromBase64String(responseBody)));

            //    var responseData = responseApi["response"];
            //    if (responseData is JArray)
            //    {
            //        accounts.AddRange(
            //            from account in responseData.Children()
            //            orderby account["isDefault"].Value<bool>() descending
            //            where account["enabled"].Value<bool>() && !account["isGroup"].Value<bool>()
            //            select account["email"].Value<string>()
            //            );
            //    }
            //}
            //ErrorIf(!accounts.Any(), FilesCommonResource.ErrorMassage_MailAccountNotFound);

            //return new ItemList<string>(accounts);
        }

        public ItemList<FileEntry<T>> ChangeOwner(ItemList<string> items, Guid userId)
        {
            var userInfo = UserManager.GetUsers(userId);
            ErrorIf(Equals(userInfo, Constants.LostUser) || userInfo.IsVisitor(UserManager), FilesCommonResource.ErrorMassage_ChangeOwner);

            ParseArrayItems(items, out var foldersId, out var filesId);

            var entries = new List<FileEntry<T>>();

            var folderDao = GetFolderDao();
            var folders = folderDao.GetFolders(foldersId.ToArray());

            foreach (var folder in folders)
            {
                ErrorIf(!FileSecurity.CanEdit(folder), FilesCommonResource.ErrorMassage_SecurityException);
                ErrorIf(folder.RootFolderType != FolderType.COMMON, FilesCommonResource.ErrorMassage_SecurityException);
                if (folder.ProviderEntry) continue;

                var newFolder = folder;
                if (folder.CreateBy != userInfo.ID)
                {
                    var folderAccess = folder.Access;

                    newFolder.CreateBy = userInfo.ID;
                    var newFolderID = folderDao.SaveFolder(newFolder);

                    newFolder = folderDao.GetFolder(newFolderID);
                    newFolder.Access = folderAccess;

                    FilesMessageService.Send(newFolder, GetHttpHeaders(), MessageAction.FileChangeOwner, new[] { newFolder.Title, userInfo.DisplayUserName(false, DisplayUserSettingsHelper) });
                }
                entries.Add(newFolder);
            }

            var fileDao = GetFileDao();
            var files = fileDao.GetFiles(filesId.ToArray());

            foreach (var file in files)
            {
                ErrorIf(!FileSecurity.CanEdit(file), FilesCommonResource.ErrorMassage_SecurityException);
                ErrorIf(EntryManager.FileLockedForMe(file.ID), FilesCommonResource.ErrorMassage_LockedFile);
                ErrorIf(FileTracker.IsEditing(file.ID), FilesCommonResource.ErrorMassage_UpdateEditingFile);
                ErrorIf(file.RootFolderType != FolderType.COMMON, FilesCommonResource.ErrorMassage_SecurityException);
                if (file.ProviderEntry) continue;

                var newFile = file;
                if (file.CreateBy != userInfo.ID)
                {
                    newFile = ServiceProvider.GetService<File<T>>();
                    newFile.ID = file.ID;
                    newFile.Version = file.Version + 1;
                    newFile.VersionGroup = file.VersionGroup + 1;
                    newFile.Title = file.Title;
                    newFile.FileStatus = file.FileStatus;
                    newFile.FolderID = file.FolderID;
                    newFile.CreateBy = userInfo.ID;
                    newFile.CreateOn = file.CreateOn;
                    newFile.ConvertedType = file.ConvertedType;
                    newFile.Comment = FilesCommonResource.CommentChangeOwner;
                    newFile.Encrypted = file.Encrypted;

                    using (var stream = fileDao.GetFileStream(file))
                    {
                        newFile.ContentLength = stream.CanSeek ? stream.Length : file.ContentLength;
                        newFile = fileDao.SaveFile(newFile, stream);
                    }

                    FileMarker.MarkAsNew(newFile);

                    EntryManager.SetFileStatus(newFile);

                    FilesMessageService.Send(newFile, GetHttpHeaders(), MessageAction.FileChangeOwner, new[] { newFile.Title, userInfo.DisplayUserName(false, DisplayUserSettingsHelper) });
                }
                entries.Add(newFile);
            }

            return new ItemList<FileEntry<T>>(entries);
        }

        public bool StoreOriginal(bool set)
        {
            FilesSettingsHelper.StoreOriginalFiles = set;
            FilesMessageService.Send(GetHttpHeaders(), MessageAction.DocumentsUploadingFormatsSettingsUpdated);

            return FilesSettingsHelper.StoreOriginalFiles;
        }

        public bool HideConfirmConvert(bool isForSave)
        {
            if (isForSave)
            {
                FilesSettingsHelper.HideConfirmConvertSave = true;
            }
            else
            {
                FilesSettingsHelper.HideConfirmConvertOpen = true;
            }

            return true;
        }

        public bool UpdateIfExist(bool set)
        {
            FilesSettingsHelper.UpdateIfExist = set;
            FilesMessageService.Send(GetHttpHeaders(), MessageAction.DocumentsOverwritingSettingsUpdated);

            return FilesSettingsHelper.UpdateIfExist;
        }

        public bool Forcesave(bool set)
        {
            FilesSettingsHelper.Forcesave = set;
            FilesMessageService.Send(GetHttpHeaders(), MessageAction.DocumentsForcesave);

            return FilesSettingsHelper.Forcesave;
        }

        public bool StoreForcesave(bool set)
        {
            ErrorIf(!Global.IsAdministrator, FilesCommonResource.ErrorMassage_SecurityException);

            FilesSettingsHelper.StoreForcesave = set;
            FilesMessageService.Send(GetHttpHeaders(), MessageAction.DocumentsStoreForcesave);

            return FilesSettingsHelper.StoreForcesave;
        }

        public bool ChangeDeleteConfrim(bool set)
        {
            FilesSettingsHelper.ConfirmDelete = set;

            return FilesSettingsHelper.ConfirmDelete;
        }

        public string GetHelpCenter()
        {
            return ""; //TODO: Studio.UserControls.Common.HelpCenter.HelpCenter.RenderControlToString();
        }

        private IFolderDao<T> GetFolderDao()
        {
            return DaoFactory.GetFolderDao<T>();
        }

        private IFileDao<T> GetFileDao()
        {
            return DaoFactory.GetFileDao<T>();
        }

        private ITagDao<T> GetTagDao()
        {
            return DaoFactory.GetTagDao<T>();
        }

        private IDataStore GetStoreTemplate()
        {
            return GlobalStore.GetStoreTemplate();
        }

        private IProviderDao GetProviderDao()
        {
            return DaoFactory.ProviderDao;
        }

        private ISecurityDao<T> GetSecurityDao()
        {
            return DaoFactory.GetSecurityDao<T>();
        }

        private static void ParseArrayItems(IEnumerable<string> data, out List<T> foldersId, out List<T> filesId)
        {
            //TODO:!!!!Fix
            foldersId = new List<T>();
            filesId = new List<T>();
            foreach (var id in data)
            {
                if (id.StartsWith("file_")) filesId.Add((T)Convert.ChangeType(id.Substring("file_".Length), typeof(T)));
                if (id.StartsWith("folder_")) foldersId.Add((T)Convert.ChangeType(id.Substring("folder_".Length), typeof(T)));
            }
        }

        private static void ErrorIf(bool condition, string errorMessage)
        {
            if (condition) throw new InvalidOperationException(errorMessage);
        }

        private Exception GenerateException(Exception error, bool warning = false)
        {
            if (warning)
            {
                Logger.Info(error);
            }
            else
            {
                Logger.Error(error);
            }
            return new InvalidOperationException(error.Message, error);
        }

        private IDictionary<string, StringValues> GetHttpHeaders()
        {
            return HttpContextAccessor?.HttpContext?.Request?.Headers;
        }
    }

    public static class FileStorageServiceExtention
    {
        public static DIHelper AddFileStorageService(this DIHelper services)
        {
            if (services.TryAddScoped<FileStorageService<string>>())
            {
                services.TryAddScoped<FileStorageService<int>>();
                //services.TryAddScoped<IFileStorageService, FileStorageService>();
                return services
                    .AddGlobalService()
                    .AddGlobalStoreService()
                    .AddGlobalFolderHelperService()
                    .AddAuthContextService()
                    .AddUserManagerService()
                    .AddFactoryIndexerFolderService()
                    .AddFactoryIndexerFileService()
                    .AddFilesLinkUtilityService()
                    .AddBaseCommonLinkUtilityService()
                    .AddCoreBaseSettingsService()
                    .AddCustomNamingPeopleService()
                    .AddDisplayUserSettingsService()
                    .AddPathProviderService()
                    .AddDaoFactoryService()
                    .AddFileMarkerService()
                    .AddFilesSettingsHelperService()
                    .AddFileUtilityService()
                    .AddFileSecurityService()
                    .AddFilesMessageService()
                    .AddFileShareLinkService()
                    .AddDocumentServiceConnectorService()
                    .AddDocuSignLoginProviderService()
                    .AddEntryManagerService()
                    .AddDocumentServiceHelperService()
                    .AddThirdpartyConfigurationService()
                    .AddUrlShortener()
                    .AddDocuSignHelperService()
                    .AddDocuSignTokenService()
                    .AddFileConverterService()
                    .AddNotifyClientService()
                    .AddFileSharingService()
                    .AddDocumentServiceTrackerHelperService()
                    .AddSocketManagerService()
                    .AddFileOperationsManagerHelperService()
                    .AddFileSharingAceHelperService();
            }

            return services;
        }
    }

    public class FileModel<T>
    {
        public T ParentId { get; set; }
        public string Title { get; set; }
    }
>>>>>>> ec20c66c
}<|MERGE_RESOLUTION|>--- conflicted
+++ resolved
@@ -1,4201 +1,2100 @@
-<<<<<<< HEAD
-/*
- *
- * (c) Copyright Ascensio System Limited 2010-2018
- *
- * This program is freeware. You can redistribute it and/or modify it under the terms of the GNU 
- * General Public License (GPL) version 3 as published by the Free Software Foundation (https://www.gnu.org/copyleft/gpl.html). 
- * In accordance with Section 7(a) of the GNU GPL its Section 15 shall be amended to the effect that 
- * Ascensio System SIA expressly excludes the warranty of non-infringement of any third-party rights.
- *
- * THIS PROGRAM IS DISTRIBUTED WITHOUT ANY WARRANTY; WITHOUT EVEN THE IMPLIED WARRANTY OF MERCHANTABILITY OR
- * FITNESS FOR A PARTICULAR PURPOSE. For more details, see GNU GPL at https://www.gnu.org/copyleft/gpl.html
- *
- * You can contact Ascensio System SIA by email at sales@onlyoffice.com
- *
- * The interactive user interfaces in modified source and object code versions of ONLYOFFICE must display 
- * Appropriate Legal Notices, as required under Section 5 of the GNU GPL version 3.
- *
- * Pursuant to Section 7 § 3(b) of the GNU GPL you must retain the original ONLYOFFICE logo which contains 
- * relevant author attributions when distributing the software. If the display of the logo in its graphic 
- * form is not reasonably feasible for technical reasons, you must include the words "Powered by ONLYOFFICE" 
- * in every copy of the program you distribute. 
- * Pursuant to Section 7 § 3(e) we decline to grant you any rights under trademark law for use of our trademarks.
- *
-*/
-
-
-using System;
-using System.Collections.Generic;
-using System.Diagnostics;
-using System.Globalization;
-using System.IO;
-using System.Linq;
-using System.Net;
-using System.Net.Http;
-using System.Net.Http.Headers;
-using System.Security;
-using System.Text.Json;
-using System.Web;
-
-using ASC.Api.Core;
-using ASC.Common;
-using ASC.Common.Logging;
-using ASC.Core;
-using ASC.Core.Common;
-using ASC.Core.Common.Configuration;
-using ASC.Core.Users;
-using ASC.Data.Storage;
-using ASC.ElasticSearch;
-using ASC.FederatedLogin.LoginProviders;
-using ASC.Files.Core;
-using ASC.Files.Core.Data;
-using ASC.Files.Core.EF;
-using ASC.Files.Core.Security;
+/*
+ *
+ * (c) Copyright Ascensio System Limited 2010-2018
+ *
+ * This program is freeware. You can redistribute it and/or modify it under the terms of the GNU 
+ * General Public License (GPL) version 3 as published by the Free Software Foundation (https://www.gnu.org/copyleft/gpl.html). 
+ * In accordance with Section 7(a) of the GNU GPL its Section 15 shall be amended to the effect that 
+ * Ascensio System SIA expressly excludes the warranty of non-infringement of any third-party rights.
+ *
+ * THIS PROGRAM IS DISTRIBUTED WITHOUT ANY WARRANTY; WITHOUT EVEN THE IMPLIED WARRANTY OF MERCHANTABILITY OR
+ * FITNESS FOR A PARTICULAR PURPOSE. For more details, see GNU GPL at https://www.gnu.org/copyleft/gpl.html
+ *
+ * You can contact Ascensio System SIA by email at sales@onlyoffice.com
+ *
+ * The interactive user interfaces in modified source and object code versions of ONLYOFFICE must display 
+ * Appropriate Legal Notices, as required under Section 5 of the GNU GPL version 3.
+ *
+ * Pursuant to Section 7 § 3(b) of the GNU GPL you must retain the original ONLYOFFICE logo which contains 
+ * relevant author attributions when distributing the software. If the display of the logo in its graphic 
+ * form is not reasonably feasible for technical reasons, you must include the words "Powered by ONLYOFFICE" 
+ * in every copy of the program you distribute. 
+ * Pursuant to Section 7 § 3(e) we decline to grant you any rights under trademark law for use of our trademarks.
+ *
+*/
+
+
+using System;
+using System.Collections.Generic;
+using System.Diagnostics;
+using System.Globalization;
+using System.IO;
+using System.Linq;
+using System.Net;
+using System.Net.Http;
+using System.Net.Http.Headers;
+using System.Security;
+using System.Text.Json;
+using System.Web;
+
+using ASC.Api.Core;
+using ASC.Common;
+using ASC.Common.Logging;
+using ASC.Core;
+using ASC.Core.Common;
+using ASC.Core.Common.Configuration;
+using ASC.Core.Users;
+using ASC.Data.Storage;
+using ASC.ElasticSearch;
+using ASC.FederatedLogin.LoginProviders;
+using ASC.Files.Core;
+using ASC.Files.Core.Data;
+using ASC.Files.Core.EF;
 using ASC.Files.Core.Resources;
-using ASC.MessagingSystem;
-using ASC.Web.Core.Files;
-using ASC.Web.Core.Users;
-using ASC.Web.Core.Utility;
-using ASC.Web.Files.Classes;
-using ASC.Web.Files.Core.Search;
-using ASC.Web.Files.Helpers;
-using ASC.Web.Files.Services.DocumentService;
-using ASC.Web.Files.Services.NotifyService;
-using ASC.Web.Files.Services.WCFService.FileOperations;
-using ASC.Web.Files.ThirdPartyApp;
-using ASC.Web.Files.Utils;
-
-using Microsoft.AspNetCore.Http;
-using Microsoft.Extensions.DependencyInjection;
-using Microsoft.Extensions.Options;
-using Microsoft.Extensions.Primitives;
-
-using FileShare = ASC.Files.Core.Security.FileShare;
-using UrlShortener = ASC.Web.Core.Utility.UrlShortener;
-
-namespace ASC.Web.Files.Services.WCFService
-{
-    public class FileStorageService<T> //: IFileStorageService
-    {
-        private static readonly FileEntrySerializer serializer = new FileEntrySerializer();
-        public Global Global { get; }
-        public GlobalStore GlobalStore { get; }
-        public GlobalFolderHelper GlobalFolderHelper { get; }
-        public FilesSettingsHelper FilesSettingsHelper { get; }
-        public AuthContext AuthContext { get; }
-        public UserManager UserManager { get; }
-        public FactoryIndexer<DbFolder> FoldersIndexer { get; }
-        public FactoryIndexer<DbFile> FilesIndexer { get; }
-        public FileUtility FileUtility { get; }
-        public FilesLinkUtility FilesLinkUtility { get; }
-        public BaseCommonLinkUtility BaseCommonLinkUtility { get; }
-        public CoreBaseSettings CoreBaseSettings { get; }
-        public CustomNamingPeople CustomNamingPeople { get; }
-        public DisplayUserSettingsHelper DisplayUserSettingsHelper { get; }
-        public IHttpContextAccessor HttpContextAccessor { get; }
-        public DocuSignLoginProvider DocuSignLoginProvider { get; }
-        public PathProvider PathProvider { get; }
-        public FileSecurity FileSecurity { get; }
-        public SocketManager SocketManager { get; }
-        public IDaoFactory DaoFactory { get; }
-        public FileMarker FileMarker { get; }
-        public EntryManager EntryManager { get; }
-        public FilesMessageService FilesMessageService { get; }
-        public DocumentServiceTrackerHelper DocumentServiceTrackerHelper { get; }
-        public DocuSignToken DocuSignToken { get; }
-        public DocuSignHelper DocuSignHelper { get; }
-        public FileShareLink FileShareLink { get; }
-        public FileConverter FileConverter { get; }
-        public DocumentServiceHelper DocumentServiceHelper { get; }
-        public ThirdpartyConfiguration ThirdpartyConfiguration { get; }
-        public DocumentServiceConnector DocumentServiceConnector { get; }
-        public FileSharing FileSharing { get; }
-        public NotifyClient NotifyClient { get; }
-        public FileOperationsManagerHelper FileOperationsManagerHelper { get; }
-        public UrlShortener UrlShortener { get; }
-        public IServiceProvider ServiceProvider { get; }
-        public FileSharingAceHelper<T> FileSharingAceHelper { get; }
-        public ApiContext ApiContext { get; }
-        public ConsumerFactory ConsumerFactory { get; }
-        public ILog Logger { get; set; }
-
-        public FileStorageService(
-            Global global,
-            GlobalStore globalStore,
-            GlobalFolderHelper globalFolderHelper,
-            FilesSettingsHelper filesSettingsHelper,
-            AuthContext authContext,
-            UserManager userManager,
-            FactoryIndexer<DbFolder> foldersIndexer,
-            FactoryIndexer<DbFile> filesIndexer,
-            FileUtility fileUtility,
-            FilesLinkUtility filesLinkUtility,
-            BaseCommonLinkUtility baseCommonLinkUtility,
-            CoreBaseSettings coreBaseSettings,
-            CustomNamingPeople customNamingPeople,
-            DisplayUserSettingsHelper displayUserSettingsHelper,
-            IHttpContextAccessor httpContextAccessor,
-            IOptionsMonitor<ILog> optionMonitor,
-            PathProvider pathProvider,
-            FileSecurity fileSecurity,
-            SocketManager socketManager,
-            IDaoFactory daoFactory,
-            FileMarker fileMarker,
-            EntryManager entryManager,
-            FilesMessageService filesMessageService,
-            DocumentServiceTrackerHelper documentServiceTrackerHelper,
-            DocuSignToken docuSignToken,
-            DocuSignHelper docuSignHelper,
-            FileShareLink fileShareLink,
-            FileConverter fileConverter,
-            DocumentServiceHelper documentServiceHelper,
-            ThirdpartyConfiguration thirdpartyConfiguration,
-            DocumentServiceConnector documentServiceConnector,
-            FileSharing fileSharing,
-            NotifyClient notifyClient,
-            FileOperationsManagerHelper fileOperationsManagerHelper,
-            UrlShortener urlShortener,
-            IServiceProvider serviceProvider,
-            FileSharingAceHelper<T> fileSharingAceHelper,
-            ApiContext apiContext,
-            ConsumerFactory consumerFactory)
-        {
-            Global = global;
-            GlobalStore = globalStore;
-            GlobalFolderHelper = globalFolderHelper;
-            FilesSettingsHelper = filesSettingsHelper;
-            AuthContext = authContext;
-            UserManager = userManager;
-            FoldersIndexer = foldersIndexer;
-            FilesIndexer = filesIndexer;
-            FileUtility = fileUtility;
-            FilesLinkUtility = filesLinkUtility;
-            BaseCommonLinkUtility = baseCommonLinkUtility;
-            CoreBaseSettings = coreBaseSettings;
-            CustomNamingPeople = customNamingPeople;
-            DisplayUserSettingsHelper = displayUserSettingsHelper;
-            HttpContextAccessor = httpContextAccessor;
-            PathProvider = pathProvider;
-            FileSecurity = fileSecurity;
-            SocketManager = socketManager;
-            DaoFactory = daoFactory;
-            FileMarker = fileMarker;
-            EntryManager = entryManager;
-            FilesMessageService = filesMessageService;
-            DocumentServiceTrackerHelper = documentServiceTrackerHelper;
-            DocuSignToken = docuSignToken;
-            DocuSignHelper = docuSignHelper;
-            FileShareLink = fileShareLink;
-            FileConverter = fileConverter;
-            DocumentServiceHelper = documentServiceHelper;
-            ThirdpartyConfiguration = thirdpartyConfiguration;
-            DocumentServiceConnector = documentServiceConnector;
-            FileSharing = fileSharing;
-            NotifyClient = notifyClient;
-            FileOperationsManagerHelper = fileOperationsManagerHelper;
-            UrlShortener = urlShortener;
-            ServiceProvider = serviceProvider;
-            FileSharingAceHelper = fileSharingAceHelper;
-            ApiContext = apiContext;
-            ConsumerFactory = consumerFactory;
-            Logger = optionMonitor.Get("ASC.Files");
-        }
-
-        public Folder<T> GetFolder(T folderId)
-        {
-            var folderDao = GetFolderDao();
-            var folder = folderDao.GetFolder(folderId);
-
-            ErrorIf(folder == null, FilesCommonResource.ErrorMassage_FolderNotFound);
-            ErrorIf(!FileSecurity.CanRead(folder), FilesCommonResource.ErrorMassage_SecurityException_ReadFolder);
-
-            return folder;
-        }
-
-        public ItemList<Folder<T>> GetFolders(T parentId)
-        {
-            var folderDao = GetFolderDao();
-
-            try
-            {
-                var folders = EntryManager.GetEntries(folderDao.GetFolder(parentId), 0, 0, FilterType.FoldersOnly, false, Guid.Empty, string.Empty, false, false, new OrderBy(SortedByType.AZ, true), out var total);
-                return new ItemList<Folder<T>>(folders.OfType<Folder<T>>());
-            }
-            catch (Exception e)
-            {
-                throw GenerateException(e);
-            }
-        }
-
-        public ItemList<T> GetPath(T folderId)
-        {
-            var folderDao = GetFolderDao();
-            var folder = folderDao.GetFolder(folderId);
-
-            ErrorIf(folder == null, FilesCommonResource.ErrorMassage_FolderNotFound);
-            ErrorIf(!FileSecurity.CanRead(folder), FilesCommonResource.ErrorMassage_SecurityException_ViewFolder);
-
-            return new ItemList<T>(EntryManager.GetBreadCrumbs(folderId, folderDao).Select(f => f.ID));
-        }
-
-        public DataWrapper<T> GetFolderItems(T parentId, int from, int count, FilterType filter, bool subjectGroup, string ssubject, string searchText, bool searchInContent, bool withSubfolders, OrderBy orderBy)
-        {
-            var subjectId = string.IsNullOrEmpty(ssubject) ? Guid.Empty : new Guid(ssubject);
-
-            var folderDao = GetFolderDao();
-            var fileDao = GetFileDao();
-
-            Folder<T> parent = null;
-            try
-            {
-                parent = folderDao.GetFolder(parentId);
-                if (parent != null && !string.IsNullOrEmpty(parent.Error)) throw new Exception(parent.Error);
-            }
-            catch (Exception e)
-            {
-                if (parent != null && parent.ProviderEntry)
-                {
-                    throw GenerateException(new Exception(FilesCommonResource.ErrorMassage_SharpBoxException, e));
-                }
-                throw GenerateException(e);
-            }
-
-            ErrorIf(parent == null, FilesCommonResource.ErrorMassage_FolderNotFound);
-            ErrorIf(!FileSecurity.CanRead(parent), FilesCommonResource.ErrorMassage_SecurityException_ViewFolder);
-            ErrorIf(parent.RootFolderType == FolderType.TRASH && !Equals(parent.ID, GlobalFolderHelper.FolderTrash), FilesCommonResource.ErrorMassage_ViewTrashItem);
-
-            if (orderBy != null)
-            {
-                FilesSettingsHelper.DefaultOrder = orderBy;
-            }
-            else
-            {
-                orderBy = FilesSettingsHelper.DefaultOrder;
-            }
-
-            if (Equals(parent.ID, GlobalFolderHelper.FolderShare) && orderBy.SortedBy == SortedByType.DateAndTime)
-                orderBy.SortedBy = SortedByType.New;
-
-            int total;
-            IEnumerable<FileEntry> entries;
-            try
-            {
-                entries = EntryManager.GetEntries(parent, from, count, filter, subjectGroup, subjectId, searchText, searchInContent, withSubfolders, orderBy, out total);
-            }
-            catch (Exception e)
-            {
-                if (parent.ProviderEntry)
-                {
-                    throw GenerateException(new Exception(FilesCommonResource.ErrorMassage_SharpBoxException, e));
-                }
-                throw GenerateException(e);
-            }
-
-            var breadCrumbs = EntryManager.GetBreadCrumbs(parentId, folderDao);
-
-            var prevVisible = breadCrumbs.ElementAtOrDefault(breadCrumbs.Count() - 2);
-            if (prevVisible != null)
-            {
-                parent.ParentFolderID = prevVisible.ID;
-            }
-
-            parent.Shareable =FileSharing.CanSetAccess(parent) || parent.FolderType == FolderType.SHARE;
-
-            entries = entries.Where(x => x.FileEntryType == FileEntryType.Folder || !FileConverter.IsConverting((File<T>)x));
-
-            var result = new DataWrapper<T>
-            {
-                Total = total,
-                Entries = new ItemList<FileEntry>(entries.ToList()),
-                FolderPathParts = new ItemList<T>(breadCrumbs.Select(f => f.ID)),
-                FolderInfo = parent,
-                New = FileMarker.GetRootFoldersIdMarkedAsNew(parentId)
-            };
-
-            return result;
-        }
-
-        public object GetFolderItemsXml(T parentId, int from, int count, FilterType filter, bool subjectGroup, string subjectID, string search, bool searchInContent, bool withSubfolders, OrderBy orderBy)
-        {
-            var folderItems = GetFolderItems(parentId, from, count, filter, subjectGroup, subjectID, search, searchInContent, withSubfolders, orderBy);
-            var response = new HttpResponseMessage(HttpStatusCode.OK)
-            {
-                Content = new StreamContent(serializer.ToXml(folderItems))
-            };
-            response.Content.Headers.ContentType = new MediaTypeHeaderValue("application/xml");
-            return response;
-        }
-
-        public ItemList<FileEntry> GetItems<TId>(IEnumerable<TId> filesId, IEnumerable<TId> foldersId, FilterType filter, bool subjectGroup, string subjectID, string search)
-        {
-            var subjectId = string.IsNullOrEmpty(subjectID) ? Guid.Empty : new Guid(subjectID);
-
-            var entries = Enumerable.Empty<FileEntry<TId>>();
-
-            var folderDao = DaoFactory.GetFolderDao<TId>();
-            var fileDao = DaoFactory.GetFileDao<TId>();
-            var folders = folderDao.GetFolders(foldersId.ToArray());
-            folders = FileSecurity.FilterRead(folders).ToList();
-            entries = entries.Concat(folders);
-
-            var files = fileDao.GetFiles(filesId.ToArray());
-            files = FileSecurity.FilterRead(files).ToList();
-            entries = entries.Concat(files);
-
-            entries = EntryManager.FilterEntries(entries, filter, subjectGroup, subjectId, search, true);
-
-            foreach (var fileEntry in entries)
-            {
-                if (fileEntry is File<TId> file)
-                {
-                    if (fileEntry.RootFolderType == FolderType.USER
-                        && !Equals(fileEntry.RootFolderCreator, AuthContext.CurrentAccount.ID)
-                        && !FileSecurity.CanRead(folderDao.GetFolder(file.FolderIdDisplay)))
-                    {
-                        file.FolderIdDisplay = GlobalFolderHelper.GetFolderShare<TId>();
-                    }
-                }
-                else if (fileEntry is Folder<TId> folder)
-                {
-                    if (fileEntry.RootFolderType == FolderType.USER
-                        && !Equals(fileEntry.RootFolderCreator, AuthContext.CurrentAccount.ID)
-                        && !FileSecurity.CanRead(folderDao.GetFolder(folder.FolderIdDisplay)))
-                    {
-                        folder.FolderIdDisplay = GlobalFolderHelper.GetFolderShare<TId>();
-                    }
-                }
-            }
-
-            EntryManager.SetFileStatus(entries.OfType<File<TId>>().Where(r => r.ID != null).ToList());
-
-            return new ItemList<FileEntry>(entries);
-        }
-
-        public Folder<T> CreateNewFolder(T parentId, string title)
-        {
-            if (string.IsNullOrEmpty(title) || parentId == null) throw new ArgumentException();
-
-            var folderDao = GetFolderDao();
-            var parent = folderDao.GetFolder(parentId);
-            ErrorIf(parent == null, FilesCommonResource.ErrorMassage_FolderNotFound);
-            ErrorIf(!FileSecurity.CanCreate(parent), FilesCommonResource.ErrorMassage_SecurityException_Create);
-
-            try
-            {
-                var newFolder = ServiceProvider.GetService<Folder<T>>();
-                newFolder.Title = title;
-                newFolder.ParentFolderID = parent.ID;
-
-                var folderId = folderDao.SaveFolder(newFolder);
-                var folder = folderDao.GetFolder(folderId);
-                FilesMessageService.Send(folder, GetHttpHeaders(), MessageAction.FolderCreated, folder.Title);
-
-                return folder;
-            }
-            catch (Exception e)
-            {
-                throw GenerateException(e);
-            }
-        }
-
-        public Folder<T> FolderRename(T folderId, string title)
-        {
-            var tagDao = GetTagDao();
-            var folderDao = GetFolderDao();
-            var folder = folderDao.GetFolder(folderId);
-            ErrorIf(folder == null, FilesCommonResource.ErrorMassage_FolderNotFound);
-            ErrorIf(!FileSecurity.CanEdit(folder), FilesCommonResource.ErrorMassage_SecurityException_RenameFolder);
-            if (!FileSecurity.CanDelete(folder) && UserManager.GetUsers(AuthContext.CurrentAccount.ID).IsVisitor(UserManager)) throw new SecurityException(FilesCommonResource.ErrorMassage_SecurityException_RenameFolder);
-            ErrorIf(folder.RootFolderType == FolderType.TRASH, FilesCommonResource.ErrorMassage_ViewTrashItem);
-
-            var folderAccess = folder.Access;
-
-            if (string.Compare(folder.Title, title, false) != 0)
-            {
-                var newFolderID = folderDao.RenameFolder(folder, title);
-                folder = folderDao.GetFolder(newFolderID);
-                folder.Access = folderAccess;
-
-                FilesMessageService.Send(folder, GetHttpHeaders(), MessageAction.FolderRenamed, folder.Title);
-
-                //if (!folder.ProviderEntry)
-                //{
-                //    FoldersIndexer.IndexAsync(FoldersWrapper.GetFolderWrapper(ServiceProvider, folder));
-                //}
-            }
-
-            var tag = tagDao.GetNewTags(AuthContext.CurrentAccount.ID, folder).FirstOrDefault();
-            if (tag != null)
-            {
-                folder.NewForMe = tag.Count;
-            }
-
-            if (folder.RootFolderType == FolderType.USER
-                && !Equals(folder.RootFolderCreator, AuthContext.CurrentAccount.ID)
-                && !FileSecurity.CanRead(folderDao.GetFolder(folder.ParentFolderID)))
-            {
-                folder.FolderIdDisplay = GlobalFolderHelper.GetFolderShare<T>();
-            }
-
-            return folder;
-        }
-
-        public File<T> GetFile(T fileId, int version)
-        {
-            var fileDao = GetFileDao();
-            fileDao.InvalidateCache(fileId);
-
-            var file = version > 0
-                           ? fileDao.GetFile(fileId, version)
-                           : fileDao.GetFile(fileId);
-            ErrorIf(file == null, FilesCommonResource.ErrorMassage_FileNotFound);
-            ErrorIf(!FileSecurity.CanRead(file), FilesCommonResource.ErrorMassage_SecurityException_ReadFile);
-
-            EntryManager.SetFileStatus(file);
-
-            if (file.RootFolderType == FolderType.USER
-                && !Equals(file.RootFolderCreator, AuthContext.CurrentAccount.ID))
-            {
-                var folderDao = GetFolderDao();
-                if (!FileSecurity.CanRead(folderDao.GetFolder(file.FolderID)))
-                {
-                    file.FolderIdDisplay = GlobalFolderHelper.GetFolderShare<T>();
-                }
-            }
-
-            return file;
-        }
-
-        public ItemList<File<T>> GetSiblingsFile(T fileId, T parentId, FilterType filter, bool subjectGroup, string subjectID, string search, bool searchInContent, bool withSubfolders, OrderBy orderBy)
-        {
-            var subjectId = string.IsNullOrEmpty(subjectID) ? Guid.Empty : new Guid(subjectID);
-
-            var fileDao = GetFileDao();
-            var folderDao = GetFolderDao();
-
-            var file = fileDao.GetFile(fileId);
-            ErrorIf(file == null, FilesCommonResource.ErrorMassage_FileNotFound);
-            ErrorIf(!FileSecurity.CanRead(file), FilesCommonResource.ErrorMassage_SecurityException_ReadFile);
-
-            var parent = folderDao.GetFolder(parentId == null || parentId.Equals(default(T)) ? file.FolderID : parentId);
-            ErrorIf(parent == null, FilesCommonResource.ErrorMassage_FolderNotFound);
-            ErrorIf(parent.RootFolderType == FolderType.TRASH, FilesCommonResource.ErrorMassage_ViewTrashItem);
-
-            if (filter == FilterType.FoldersOnly)
-            {
-                return new ItemList<File<T>>();
-            }
-            if (filter == FilterType.None)
-            {
-                filter = FilterType.FilesOnly;
-            }
-
-            if (orderBy == null)
-            {
-                orderBy = FilesSettingsHelper.DefaultOrder;
-            }
-            if (Equals(parent.ID, GlobalFolderHelper.GetFolderShare<T>()) && orderBy.SortedBy == SortedByType.DateAndTime)
-            {
-                orderBy.SortedBy = SortedByType.New;
-            }
-
-            var entries = Enumerable.Empty<FileEntry>();
-
-            if (!FileSecurity.CanRead(parent))
-            {
-                file.FolderID = GlobalFolderHelper.GetFolderShare<T>();
-                entries = entries.Concat(new[] { file });
-            }
-            else
-            {
-                try
-                {
-                    entries = EntryManager.GetEntries(parent, 0, 0, filter, subjectGroup, subjectId, search, searchInContent, withSubfolders, orderBy, out var total);
-                }
-                catch (Exception e)
-                {
-                    if (parent.ProviderEntry)
-                    {
-                        throw GenerateException(new Exception(FilesCommonResource.ErrorMassage_SharpBoxException, e));
-                    }
-                    throw GenerateException(e);
-                }
-            }
-
-            var previewedType = new[] { FileType.Image, FileType.Audio, FileType.Video };
-
-            var result =
-                FileSecurity.FilterRead(entries.OfType<File<T>>())
-                            .OfType<File<T>>()
-                            .Where(f => previewedType.Contains(FileUtility.GetFileTypeByFileName(f.Title)));
-
-            return new ItemList<File<T>>(result);
-        }
-
-        public File<T> CreateNewFile(FileModel<T> fileWrapper)
-        {
-            if (string.IsNullOrEmpty(fileWrapper.Title) || fileWrapper.ParentId == null) throw new ArgumentException();
-
-            var fileDao = GetFileDao();
-            var folderDao = GetFolderDao();
-
-            var folder = folderDao.GetFolder(fileWrapper.ParentId);
-            ErrorIf(folder == null, FilesCommonResource.ErrorMassage_FolderNotFound);
-            ErrorIf(folder.RootFolderType == FolderType.TRASH, FilesCommonResource.ErrorMassage_CreateNewFolderInTrash);
-            ErrorIf(!FileSecurity.CanCreate(folder), FilesCommonResource.ErrorMassage_SecurityException_Create);
-
-            var file = ServiceProvider.GetService<File<T>>();
-            file.FolderID = folder.ID;
-            file.Comment = FilesCommonResource.CommentCreate;
-
-            var fileExt = FileUtility.GetInternalExtension(fileWrapper.Title);
-            if (!FileUtility.InternalExtension.Values.Contains(fileExt))
-            {
-                fileExt = FileUtility.InternalExtension[FileType.Document];
-                file.Title = fileWrapper.Title + fileExt;
-            }
-            else
-            {
-                file.Title = FileUtility.ReplaceFileExtension(fileWrapper.Title, fileExt);
-            }
-
-            var culture = UserManager.GetUsers(AuthContext.CurrentAccount.ID).GetCulture();
-            var storeTemplate = GetStoreTemplate();
-
-            var path = FileConstant.NewDocPath + culture + "/";
-            if (!storeTemplate.IsDirectory(path))
-            {
-                path = FileConstant.NewDocPath + "default/";
-            }
-
-            path += "new" + fileExt;
-
-            try
-            {
-                using var stream = storeTemplate.GetReadStream("", path);
-                file.ContentLength = stream.CanSeek ? stream.Length : storeTemplate.GetFileSize(path);
-                file = fileDao.SaveFile(file, stream);
-            }
-            catch (Exception e)
-            {
-                throw GenerateException(e);
-            }
-            FilesMessageService.Send(file, GetHttpHeaders(), MessageAction.FileCreated, file.Title);
-
-            FileMarker.MarkAsNew(file);
-
-            return file;
-        }
-
-        public KeyValuePair<bool, string> TrackEditFile(T fileId, Guid tabId, string docKeyForTrack, string doc = null, bool isFinish = false)
-        {
-            try
-            {
-                var id = FileShareLink.Parse<T>(doc);
-                if (id == null)
-                {
-                    if (!AuthContext.IsAuthenticated) throw new SecurityException(FilesCommonResource.ErrorMassage_SecurityException);
-                    if (!string.IsNullOrEmpty(doc)) throw new SecurityException(FilesCommonResource.ErrorMassage_SecurityException);
-                    id = fileId;
-                }
-
-                if (docKeyForTrack != DocumentServiceHelper.GetDocKey(id, -1, DateTime.MinValue)) throw new SecurityException(FilesCommonResource.ErrorMassage_SecurityException);
-
-                if (isFinish)
-                {
-                    FileTracker.Remove(id, tabId);
-                    SocketManager.FilesChangeEditors(id, true);
-                }
-                else
-                {
-                    EntryManager.TrackEditing(id, tabId, AuthContext.CurrentAccount.ID, doc);
-                }
-
-                return new KeyValuePair<bool, string>(true, string.Empty);
-            }
-            catch (Exception ex)
-            {
-                return new KeyValuePair<bool, string>(false, ex.Message);
-            }
-        }
-
-        public ItemDictionary<string, string> CheckEditing(ItemList<T> filesId)
-        {
-            ErrorIf(!AuthContext.IsAuthenticated, FilesCommonResource.ErrorMassage_SecurityException);
-            var result = new ItemDictionary<string, string>();
-
-            var fileDao = GetFileDao();
-            var ids = filesId.Where(FileTracker.IsEditing).Select(id => id).ToArray();
-
-            foreach (var file in fileDao.GetFiles(ids))
-            {
-                if (file == null || !FileSecurity.CanEdit(file) && !FileSecurity.CanReview(file)) continue;
-
-                var usersId = FileTracker.GetEditingBy(file.ID);
-                var value = string.Join(", ", usersId.Select(userId => Global.GetUserName(userId, true)).ToArray());
-                result[file.ID.ToString()] = value;
-            }
-
-            return result;
-        }
-
-        public File<T> SaveEditing(T fileId, string fileExtension, string fileuri, Stream stream, string doc = null, bool forcesave = false)
-        {
-            try
-            {
-                if (!forcesave && FileTracker.IsEditingAlone(fileId))
-                {
-                    FileTracker.Remove(fileId);
-                }
-
-                var file = EntryManager.SaveEditing(fileId, fileExtension, fileuri, stream, doc, forcesave: forcesave ? ForcesaveType.User : ForcesaveType.None);
-
-                if (file != null)
-                    FilesMessageService.Send(file, GetHttpHeaders(), MessageAction.FileUpdated, file.Title);
-
-                SocketManager.FilesChangeEditors(fileId, !forcesave);
-                return file;
-            }
-            catch (Exception e)
-            {
-                throw GenerateException(e);
-            }
-        }
-
-        public File<T> UpdateFileStream(T fileId, Stream stream, bool encrypted)
-        {
-            try
-            {
-                if (FileTracker.IsEditing(fileId))
-                {
-                    FileTracker.Remove(fileId);
-                }
-
-                var file = EntryManager.SaveEditing(fileId, null, null, stream, null, encrypted ? FilesCommonResource.CommentEncrypted : null, encrypted: encrypted);
-
-                if (file != null)
-                    FilesMessageService.Send(file, GetHttpHeaders(), MessageAction.FileUpdated, file.Title);
-
-                SocketManager.FilesChangeEditors(fileId, true);
-                return file;
-            }
-            catch (Exception e)
-            {
-                throw GenerateException(e);
-            }
-        }
-
-        public string StartEdit(T fileId, bool editingAlone = false, string doc = null)
-        {
-            try
-            {
-                IThirdPartyApp app;
-                if (editingAlone)
-                {
-                    ErrorIf(FileTracker.IsEditing(fileId), FilesCommonResource.ErrorMassage_SecurityException_EditFileTwice);
-
-                    app = ThirdPartySelector.GetAppByFileId(fileId.ToString());
-                    if (app == null)
-                    {
-                        EntryManager.TrackEditing(fileId, Guid.Empty, AuthContext.CurrentAccount.ID, doc, true);
-                    }
-
-                    //without StartTrack, track via old scheme
-                    return DocumentServiceHelper.GetDocKey(fileId, -1, DateTime.MinValue);
-                }
-
-                Configuration<string> configuration;
-
-                app = ThirdPartySelector.GetAppByFileId(fileId.ToString());
-                if (app == null)
-                {
-                    DocumentServiceHelper.GetParams(fileId.ToString(), -1, doc, true, true, false, out configuration);
-                }
-                else
-                {
-                    var file = app.GetFile(fileId.ToString(), out var editable);
-                    DocumentServiceHelper.GetParams(file, true, editable ? FileShare.ReadWrite : FileShare.Read, false, editable, editable, editable, false, out configuration);
-                }
-
-                ErrorIf(!configuration.EditorConfig.ModeWrite
-                        || !(configuration.Document.Permissions.Edit
-                             || configuration.Document.Permissions.Review
-                             || configuration.Document.Permissions.FillForms
-                             || configuration.Document.Permissions.Comment),
-                        !string.IsNullOrEmpty(configuration.ErrorMessage) ? configuration.ErrorMessage : FilesCommonResource.ErrorMassage_SecurityException_EditFile);
-                var key = configuration.Document.Key;
-
-                if (!DocumentServiceTrackerHelper.StartTrack(fileId.ToString(), key))
-                {
-                    throw new Exception(FilesCommonResource.ErrorMassage_StartEditing);
-                }
-
-                return key;
-            }
-            catch (Exception e)
-            {
-                FileTracker.Remove(fileId);
-                throw GenerateException(e);
-            }
-        }
-
-        public File<T> FileRename(T fileId, string title)
-        {
-            try
-            {
-                var renamed = EntryManager.FileRename(fileId, title, out var file);
-                if (renamed)
-                {
-                    FilesMessageService.Send(file, GetHttpHeaders(), MessageAction.FileRenamed, file.Title);
-
-                    //if (!file.ProviderEntry)
-                    //{
-                    //    FilesIndexer.UpdateAsync(FilesWrapper.GetFilesWrapper(ServiceProvider, file), true, r => r.Title);
-                    //}
-                }
-
-                if (file.RootFolderType == FolderType.USER
-                    && !Equals(file.RootFolderCreator, AuthContext.CurrentAccount.ID))
-                {
-                    var folderDao = GetFolderDao();
-                    if (!FileSecurity.CanRead(folderDao.GetFolder(file.FolderID)))
-                    {
-                        file.FolderIdDisplay = GlobalFolderHelper.GetFolderShare<T>();
-                    }
-                }
-
-                return file;
-            }
-            catch (Exception ex)
-            {
-                throw GenerateException(ex);
-            }
-        }
-
-        public ItemList<File<T>> GetFileHistory(T fileId)
-        {
-            var fileDao = GetFileDao();
-            var file = fileDao.GetFile(fileId);
-            ErrorIf(!FileSecurity.CanRead(file), FilesCommonResource.ErrorMassage_SecurityException_ReadFile);
-
-            return new ItemList<File<T>>(fileDao.GetFileHistory(fileId));
-        }
-
-        public KeyValuePair<File<T>, ItemList<File<T>>> UpdateToVersion(T fileId, int version)
-        {
-            var file = EntryManager.UpdateToVersionFile(fileId, version);
-            FilesMessageService.Send(file, GetHttpHeaders(), MessageAction.FileRestoreVersion, file.Title, version.ToString(CultureInfo.InvariantCulture));
-
-            if (file.RootFolderType == FolderType.USER
-                && !Equals(file.RootFolderCreator, AuthContext.CurrentAccount.ID))
-            {
-                var folderDao = GetFolderDao();
-                if (!FileSecurity.CanRead(folderDao.GetFolder(file.FolderID)))
-                {
-                    file.FolderIdDisplay = GlobalFolderHelper.GetFolderShare<T>();
-                }
-            }
-
-            return new KeyValuePair<File<T>, ItemList<File<T>>>(file, GetFileHistory(fileId));
-        }
-
-        public string UpdateComment(T fileId, int version, string comment)
-        {
-            var fileDao = GetFileDao();
-            var file = fileDao.GetFile(fileId, version);
-            ErrorIf(file == null, FilesCommonResource.ErrorMassage_FileNotFound);
-            ErrorIf(!FileSecurity.CanEdit(file) || UserManager.GetUsers(AuthContext.CurrentAccount.ID).IsVisitor(UserManager), FilesCommonResource.ErrorMassage_SecurityException_EditFile);
-            ErrorIf(EntryManager.FileLockedForMe(file.ID), FilesCommonResource.ErrorMassage_LockedFile);
-            ErrorIf(file.RootFolderType == FolderType.TRASH, FilesCommonResource.ErrorMassage_ViewTrashItem);
-
-            comment = fileDao.UpdateComment(fileId, version, comment);
-
-            FilesMessageService.Send(file, GetHttpHeaders(), MessageAction.FileUpdatedRevisionComment, file.Title, version.ToString(CultureInfo.InvariantCulture));
-
-            return comment;
-        }
-
-        public KeyValuePair<File<T>, ItemList<File<T>>> CompleteVersion(T fileId, int version, bool continueVersion)
-        {
-            var file = EntryManager.CompleteVersionFile(fileId, version, continueVersion);
-
-            FilesMessageService.Send(file, GetHttpHeaders(),
-                                     continueVersion ? MessageAction.FileDeletedVersion : MessageAction.FileCreatedVersion,
-                                     file.Title, version == 0 ? (file.Version - 1).ToString(CultureInfo.InvariantCulture) : version.ToString(CultureInfo.InvariantCulture));
-
-            if (file.RootFolderType == FolderType.USER
-                && !Equals(file.RootFolderCreator, AuthContext.CurrentAccount.ID))
-            {
-                var folderDao = GetFolderDao();
-                if (!FileSecurity.CanRead(folderDao.GetFolder(file.FolderID)))
-                {
-                    file.FolderIdDisplay = GlobalFolderHelper.GetFolderShare<T>();
-                }
-            }
-
-            return new KeyValuePair<File<T>, ItemList<File<T>>>(file, GetFileHistory(fileId));
-        }
-
-        public File<T> LockFile(T fileId, bool lockfile)
-        {
-            var tagDao = GetTagDao();
-            var fileDao = GetFileDao();
-            var file = fileDao.GetFile(fileId);
-
-            ErrorIf(file == null, FilesCommonResource.ErrorMassage_FileNotFound);
-            ErrorIf(!FileSecurity.CanEdit(file) || lockfile && UserManager.GetUsers(AuthContext.CurrentAccount.ID).IsVisitor(UserManager), FilesCommonResource.ErrorMassage_SecurityException_EditFile);
-            ErrorIf(file.RootFolderType == FolderType.TRASH, FilesCommonResource.ErrorMassage_ViewTrashItem);
-
-            var tagLocked = tagDao.GetTags(file.ID, FileEntryType.File, TagType.Locked).FirstOrDefault();
-
-            ErrorIf(tagLocked != null
-                    && tagLocked.Owner != AuthContext.CurrentAccount.ID
-                    && !Global.IsAdministrator
-                    && (file.RootFolderType != FolderType.USER || file.RootFolderCreator != AuthContext.CurrentAccount.ID), FilesCommonResource.ErrorMassage_LockedFile);
-
-            if (lockfile)
-            {
-                if (tagLocked == null)
-                {
-                    tagLocked = new Tag("locked", TagType.Locked, AuthContext.CurrentAccount.ID, 0).AddEntry(file);
-
-                    tagDao.SaveTags(tagLocked);
-                }
-
-                var usersDrop = FileTracker.GetEditingBy(file.ID).Where(uid => uid != AuthContext.CurrentAccount.ID).Select(u => u.ToString()).ToArray();
-                if (usersDrop.Any())
-                {
-                    var fileStable = file.Forcesave == ForcesaveType.None ? file : fileDao.GetFileStable(file.ID, file.Version);
-                    var docKey = DocumentServiceHelper.GetDocKey(fileStable);
-                    DocumentServiceHelper.DropUser(docKey, usersDrop, file.ID);
-                }
-
-                FilesMessageService.Send(file, GetHttpHeaders(), MessageAction.FileLocked, file.Title);
-            }
-            else
-            {
-                if (tagLocked != null)
-                {
-                    tagDao.RemoveTags(tagLocked);
-
-                    FilesMessageService.Send(file, GetHttpHeaders(), MessageAction.FileUnlocked, file.Title);
-                }
-
-                if (!file.ProviderEntry)
-                {
-                    file = EntryManager.CompleteVersionFile(file.ID, 0, false);
-                    UpdateComment(file.ID, file.Version, FilesCommonResource.UnlockComment);
-                }
-            }
-
-            EntryManager.SetFileStatus(file);
-
-            if (file.RootFolderType == FolderType.USER
-                && !Equals(file.RootFolderCreator, AuthContext.CurrentAccount.ID))
-            {
-                var folderDao = GetFolderDao();
-                if (!FileSecurity.CanRead(folderDao.GetFolder(file.FolderID)))
-                {
-                    file.FolderIdDisplay = GlobalFolderHelper.GetFolderShare<T>();
-                }
-            }
-
-            return file;
-        }
-
-        public ItemList<EditHistory> GetEditHistory(T fileId, string doc = null)
-        {
-            var fileDao = GetFileDao();
-            var readLink = FileShareLink.Check(doc, true, fileDao, out var file);
-            if (file == null)
-                file = fileDao.GetFile(fileId);
-
-            ErrorIf(file == null, FilesCommonResource.ErrorMassage_FileNotFound);
-            ErrorIf(!readLink && !FileSecurity.CanRead(file), FilesCommonResource.ErrorMassage_SecurityException_ReadFile);
-            ErrorIf(file.ProviderEntry, FilesCommonResource.ErrorMassage_BadRequest);
-
-            return new ItemList<EditHistory>(fileDao.GetEditHistory(DocumentServiceHelper, file.ID));
-        }
-
-        public EditHistoryData GetEditDiffUrl(T fileId, int version = 0, string doc = null)
-        {
-            var fileDao = GetFileDao();
-            var readLink = FileShareLink.Check(doc, true, fileDao, out var file);
-
-            if (file != null)
-            {
-                fileId = file.ID;
-            }
-
-            if (file == null
-                || version > 0 && file.Version != version)
-            {
-                file = version > 0
-                           ? fileDao.GetFile(fileId, version)
-                           : fileDao.GetFile(fileId);
-            }
-
-            ErrorIf(file == null, FilesCommonResource.ErrorMassage_FileNotFound);
-            ErrorIf(!readLink && !FileSecurity.CanRead(file), FilesCommonResource.ErrorMassage_SecurityException_ReadFile);
-            ErrorIf(file.ProviderEntry, FilesCommonResource.ErrorMassage_BadRequest);
-
-            var result = new EditHistoryData
-            {
-                Key = DocumentServiceHelper.GetDocKey(file),
-                Url = DocumentServiceConnector.ReplaceCommunityAdress(PathProvider.GetFileStreamUrl(file, doc)),
-                Version = version,
-            };
-
-            if (fileDao.ContainChanges(file.ID, file.Version))
-            {
-                string previouseKey;
-                string sourceFileUrl;
-                if (file.Version > 1)
-                {
-                    var previousFileStable = fileDao.GetFileStable(file.ID, file.Version - 1);
-                    ErrorIf(previousFileStable == null, FilesCommonResource.ErrorMassage_FileNotFound);
-
-                    sourceFileUrl = PathProvider.GetFileStreamUrl(previousFileStable, doc);
-
-                    previouseKey = DocumentServiceHelper.GetDocKey(previousFileStable);
-                }
-                else
-                {
-                    var culture = UserManager.GetUsers(AuthContext.CurrentAccount.ID).GetCulture();
-                    var storeTemplate = GetStoreTemplate();
-
-                    var path = FileConstant.NewDocPath + culture + "/";
-                    if (!storeTemplate.IsDirectory(path))
-                    {
-                        path = FileConstant.NewDocPath + "default/";
-                    }
-
-                    var fileExt = FileUtility.GetFileExtension(file.Title);
-
-                    path += "new" + fileExt;
-
-                    sourceFileUrl = storeTemplate.GetUri("", path).ToString();
-                    sourceFileUrl = BaseCommonLinkUtility.GetFullAbsolutePath(sourceFileUrl);
-
-                    previouseKey = DocumentServiceConnector.GenerateRevisionId(Guid.NewGuid().ToString());
-                }
-
-                result.Previous = new EditHistoryUrl
-                {
-                    Key = previouseKey,
-                    Url = DocumentServiceConnector.ReplaceCommunityAdress(sourceFileUrl),
-                };
-                result.ChangesUrl = PathProvider.GetFileChangesUrl(file, doc);
-            }
-
-            result.Token = DocumentServiceHelper.GetSignature(result);
-
-            return result;
-        }
-
-        public ItemList<EditHistory> RestoreVersion(T fileId, int version, string url = null, string doc = null)
-        {
-            IFileDao<T> fileDao;
-            File<T> file;
-            if (string.IsNullOrEmpty(url))
-            {
-                file = EntryManager.UpdateToVersionFile(fileId, version, doc);
-            }
-            else
-            {
-                string modifiedOnString;
-                fileDao = GetFileDao();
-                var fromFile = fileDao.GetFile(fileId, version);
-                modifiedOnString = fromFile.ModifiedOnString;
-                file = EntryManager.SaveEditing(fileId, null, url, null, doc, string.Format(FilesCommonResource.CommentRevertChanges, modifiedOnString));
-            }
-
-            FilesMessageService.Send(file, HttpContextAccessor?.HttpContext?.Request?.Headers, MessageAction.FileRestoreVersion, file.Title, version.ToString(CultureInfo.InvariantCulture));
-
-            fileDao = GetFileDao();
-            return new ItemList<EditHistory>(fileDao.GetEditHistory(DocumentServiceHelper, file.ID));
-        }
-
-        public Web.Core.Files.DocumentService.FileLink GetPresignedUri(T fileId)
-        {
-            var file = GetFile(fileId, -1);
-            var result = new Web.Core.Files.DocumentService.FileLink
-            {
-                FileType = FileUtility.GetFileExtension(file.Title),
-                Url = DocumentServiceConnector.ReplaceCommunityAdress(PathProvider.GetFileStreamUrl(file))
-            };
-
-            result.Token = DocumentServiceHelper.GetSignature(result);
-
-            return result;
-        }
-
-        public List<FileEntry> GetNewItems(T folderId)
-        {
-            try
-            {
-                Folder<T> folder;
-                var folderDao = GetFolderDao();
-                folder = folderDao.GetFolder(folderId);
-
-                var result = FileMarker.MarkedItems(folder);
-
-                result = new List<FileEntry>(EntryManager.SortEntries<T>(result, new OrderBy(SortedByType.DateAndTime, false)));
-
-                if (!result.Any())
-                {
-                    MarkAsRead(new List<JsonElement>() { JsonDocument.Parse(folderId.ToString()).RootElement }, new List<JsonElement>() { }); //TODO
-                }
-
-
-                return result;
-            }
-            catch (Exception e)
-            {
-                throw GenerateException(e);
-            }
-        }
-
-        public ItemList<FileOperationResult> MarkAsRead(IEnumerable<JsonElement> foldersId, IEnumerable<JsonElement> filesId)
-        {
-            if (!foldersId.Any() && !filesId.Any()) return GetTasksStatuses();
-
-            return FileOperationsManagerHelper.MarkAsRead(foldersId, filesId);
-        }
-
-        public ItemList<ThirdPartyParams> GetThirdParty()
-        {
-            var providerDao = GetProviderDao();
-            if (providerDao == null) return new ItemList<ThirdPartyParams>();
-
-            var providersInfo = providerDao.GetProvidersInfo();
-
-            var resultList = providersInfo
-                .Select(r =>
-                        new ThirdPartyParams
-                        {
-                            CustomerTitle = r.CustomerTitle,
-                            Corporate = r.RootFolderType == FolderType.COMMON,
-                            ProviderId = r.ID.ToString(),
-                            ProviderKey = r.ProviderKey
-                        }
-                );
-            return new ItemList<ThirdPartyParams>(resultList.ToList());
-        }
-
-        public ItemList<FileEntry> GetThirdPartyFolder(int folderType = 0)
-        {
-            var providerDao = GetProviderDao();
-            if (providerDao == null) return new ItemList<FileEntry>();
-
-            var providersInfo = providerDao.GetProvidersInfo((FolderType)folderType);
-
-            var folders = providersInfo.Select(providerInfo =>
-                {
-                    var folder = EntryManager.GetFakeThirdpartyFolder<T>(providerInfo);
-                    folder.NewForMe = folder.RootFolderType == FolderType.COMMON ? 1 : 0;
-                    return folder;
-                });
-
-            return new ItemList<FileEntry>(folders);
-        }
-
-        public Folder<T> SaveThirdParty(ThirdPartyParams thirdPartyParams)
-        {
-            var folderDao = GetFolderDao();
-            var providerDao = GetProviderDao();
-
-            if (providerDao == null) return null;
-
-            ErrorIf(thirdPartyParams == null, FilesCommonResource.ErrorMassage_BadRequest);
-            var parentFolder = folderDao.GetFolder(thirdPartyParams.Corporate && !CoreBaseSettings.Personal ? GlobalFolderHelper.GetFolderCommon<T>() : GlobalFolderHelper.GetFolderMy<T>());
-            ErrorIf(!FileSecurity.CanCreate(parentFolder), FilesCommonResource.ErrorMassage_SecurityException_Create);
-            ErrorIf(!Global.IsAdministrator && !FilesSettingsHelper.EnableThirdParty, FilesCommonResource.ErrorMassage_SecurityException_Create);
-
-            var lostFolderType = FolderType.USER;
-            var folderType = thirdPartyParams.Corporate ? FolderType.COMMON : FolderType.USER;
-
-            int curProviderId;
-
-            MessageAction messageAction;
-            if (string.IsNullOrEmpty(thirdPartyParams.ProviderId))
-            {
-                ErrorIf(!ThirdpartyConfiguration.SupportInclusion
-                        ||
-                        (!Global.IsAdministrator
-                         && !CoreBaseSettings.Personal
-                         && !FilesSettingsHelper.EnableThirdParty)
-                        , FilesCommonResource.ErrorMassage_SecurityException_Create);
-
-                thirdPartyParams.CustomerTitle = Global.ReplaceInvalidCharsAndTruncate(thirdPartyParams.CustomerTitle);
-                ErrorIf(string.IsNullOrEmpty(thirdPartyParams.CustomerTitle), FilesCommonResource.ErrorMassage_InvalidTitle);
-
-                try
-                {
-                    curProviderId = providerDao.SaveProviderInfo(thirdPartyParams.ProviderKey, thirdPartyParams.CustomerTitle, thirdPartyParams.AuthData, folderType);
-                    messageAction = MessageAction.ThirdPartyCreated;
-                }
-                catch (UnauthorizedAccessException e)
-                {
-                    throw GenerateException(e, true);
-                }
-                catch (Exception e)
-                {
-                    throw GenerateException(e);
-                }
-            }
-            else
-            {
-                curProviderId = Convert.ToInt32(thirdPartyParams.ProviderId);
-
-                var lostProvider = providerDao.GetProviderInfo(curProviderId);
-                ErrorIf(lostProvider.Owner != AuthContext.CurrentAccount.ID, FilesCommonResource.ErrorMassage_SecurityException);
-
-                lostFolderType = lostProvider.RootFolderType;
-                if (lostProvider.RootFolderType == FolderType.COMMON && !thirdPartyParams.Corporate)
-                {
-                    var lostFolder = folderDao.GetFolder((T)Convert.ChangeType(lostProvider.RootFolderId, typeof(T)));
-                    FileMarker.RemoveMarkAsNewForAll(lostFolder);
-                }
-
-                curProviderId = providerDao.UpdateProviderInfo(curProviderId, thirdPartyParams.CustomerTitle, thirdPartyParams.AuthData, folderType);
-                messageAction = MessageAction.ThirdPartyUpdated;
-            }
-
-            var provider = providerDao.GetProviderInfo(curProviderId);
-            provider.InvalidateStorage();
-
-            var folderDao1 = GetFolderDao();
-            var folder = folderDao1.GetFolder((T)Convert.ChangeType(provider.RootFolderId, typeof(T)));
-            ErrorIf(!FileSecurity.CanRead(folder), FilesCommonResource.ErrorMassage_SecurityException_ViewFolder);
-
-            FilesMessageService.Send(parentFolder, GetHttpHeaders(), messageAction, folder.ID.ToString(), provider.ProviderKey);
-
-            if (thirdPartyParams.Corporate && lostFolderType != FolderType.COMMON)
-            {
-                FileMarker.MarkAsNew(folder);
-            }
-
-            return folder;
-        }
-
-        public object DeleteThirdParty(string providerId)
-        {
-            var providerDao = GetProviderDao();
-            if (providerDao == null) return null;
-
-            var curProviderId = Convert.ToInt32(providerId);
-            var providerInfo = providerDao.GetProviderInfo(curProviderId);
-
-            var folder = EntryManager.GetFakeThirdpartyFolder<T>(providerInfo);
-            ErrorIf(!FileSecurity.CanDelete(folder), FilesCommonResource.ErrorMassage_SecurityException_DeleteFolder);
-
-            if (providerInfo.RootFolderType == FolderType.COMMON)
-            {
-                FileMarker.RemoveMarkAsNewForAll(folder);
-            }
-
-            providerDao.RemoveProviderInfo(folder.ProviderId);
-            FilesMessageService.Send(folder, GetHttpHeaders(), MessageAction.ThirdPartyDeleted, folder.ID.ToString(), providerInfo.ProviderKey);
-
-            return folder.ID;
-        }
-
-        public bool ChangeAccessToThirdparty(bool enable)
-        {
-            ErrorIf(!Global.IsAdministrator, FilesCommonResource.ErrorMassage_SecurityException);
-
-            FilesSettingsHelper.EnableThirdParty = enable;
-            FilesMessageService.Send(GetHttpHeaders(), MessageAction.DocumentsThirdPartySettingsUpdated);
-
-            return FilesSettingsHelper.EnableThirdParty;
-        }
-
-        public bool SaveDocuSign(string code)
-        {
-            ErrorIf(!AuthContext.IsAuthenticated
-                    || UserManager.GetUsers(AuthContext.CurrentAccount.ID).IsVisitor(UserManager)
-                    || !Global.IsAdministrator && !FilesSettingsHelper.EnableThirdParty
-                    || !ThirdpartyConfiguration.SupportDocuSignInclusion, FilesCommonResource.ErrorMassage_SecurityException_Create);
-
-            var token = ConsumerFactory.Get<DocuSignLoginProvider>().GetAccessToken(code);
-            DocuSignHelper.ValidateToken(token);
-            DocuSignToken.SaveToken(token);
-            return true;
-        }
-
-        public object DeleteDocuSign()
-        {
-            DocuSignToken.DeleteToken();
-            return null;
-        }
-
-        public string SendDocuSign(T fileId, DocuSignData docuSignData)
-        {
-            try
-            {
-                ErrorIf(UserManager.GetUsers(AuthContext.CurrentAccount.ID).IsVisitor(UserManager)
-                    || !FilesSettingsHelper.EnableThirdParty || !ThirdpartyConfiguration.SupportDocuSignInclusion, FilesCommonResource.ErrorMassage_SecurityException_Create);
-
-                return DocuSignHelper.SendDocuSign(fileId, docuSignData, GetHttpHeaders());
-            }
-            catch (Exception e)
-            {
-                throw GenerateException(e);
-            }
-        }
-
-        public ItemList<FileOperationResult> GetTasksStatuses()
-        {
-            ErrorIf(!AuthContext.IsAuthenticated, FilesCommonResource.ErrorMassage_SecurityException);
-
-            return FileOperationsManagerHelper.GetOperationResults();
-        }
-
-        public ItemList<FileOperationResult> TerminateTasks()
-        {
-            ErrorIf(!AuthContext.IsAuthenticated, FilesCommonResource.ErrorMassage_SecurityException);
-
-            return FileOperationsManagerHelper.CancelOperations();
-        }
-
-        public ItemList<FileOperationResult> BulkDownload(Dictionary<JsonElement, string> folders, Dictionary<JsonElement, string> files)
-        {
-            ErrorIf(!folders.Any() && !files.Any(), FilesCommonResource.ErrorMassage_BadRequest);
-
-            return FileOperationsManagerHelper.Download(folders, files, GetHttpHeaders());
-        }
-
-
-        public (List<object>, List<object>) MoveOrCopyFilesCheck<T1>(IEnumerable<JsonElement> filesId, IEnumerable<JsonElement> foldersId, T1 destFolderId)
-        {
-            var checkedFiles = new List<object>();
-            var checkedFolders = new List<object>();
-
-            var (filesInts, folderInts) = MoveOrCopyFilesCheck(
-                filesId.Where(r => r.ValueKind == JsonValueKind.Number).Select(r => r.GetInt32()),
-                foldersId.Where(r => r.ValueKind == JsonValueKind.Number).Select(r => r.GetInt32()),
-                destFolderId);
-
-            foreach (var i in filesInts)
-            {
-                checkedFiles.Add(i);
-            }
-
-            foreach (var i in folderInts)
-            {
-                checkedFolders.Add(i);
-            }
-
-            var (filesStrings, folderStrings) = MoveOrCopyFilesCheck(
-                filesId.Where(r => r.ValueKind == JsonValueKind.String).Select(r => r.GetString()),
-                foldersId.Where(r => r.ValueKind == JsonValueKind.String).Select(r => r.GetString()),
-                destFolderId);
-
-            foreach (var i in filesStrings)
-            {
-                checkedFiles.Add(i);
-            }
-
-            foreach (var i in folderStrings)
-            {
-                checkedFolders.Add(i);
-            }
-
-            return (checkedFiles, checkedFolders);
-        }
-
-        private (List<TFrom>, List<TFrom>) MoveOrCopyFilesCheck<TFrom, TTo>(IEnumerable<TFrom> filesId, IEnumerable<TFrom> foldersId, TTo destFolderId)
-        {
-            var checkedFiles = new List<TFrom>();
-            var checkedFolders = new List<TFrom>();
-            var folderDao = DaoFactory.GetFolderDao<TFrom>();
-            var fileDao = DaoFactory.GetFileDao<TFrom>();
-            var destFolderDao = DaoFactory.GetFolderDao<TTo>();
-
-            var toFolder = destFolderDao.GetFolder(destFolderId);
-            ErrorIf(toFolder == null, FilesCommonResource.ErrorMassage_FolderNotFound);
-            ErrorIf(!FileSecurity.CanCreate(toFolder), FilesCommonResource.ErrorMassage_SecurityException_Create);
-
-            foreach (var id in filesId)
-            {
-                var file = fileDao.GetFile(id);
-                if (file != null && fileDao.IsExist(file.Title, toFolder.ID))
-                {
-                    checkedFiles.Add(id);
-                }
-            }
-
-            var folders = folderDao.GetFolders(foldersId.ToArray());
-            var foldersProject = folders.Where(folder => folder.FolderType == FolderType.BUNCH).ToList();
-            if (foldersProject.Any())
-            {
-                var toSubfolders = destFolderDao.GetFolders(toFolder.ID);
-
-                foreach (var folderProject in foldersProject)
-                {
-                    var toSub = toSubfolders.FirstOrDefault(to => Equals(to.Title, folderProject.Title));
-                    if (toSub == null) continue;
-
-                    var filesPr = fileDao.GetFiles(folderProject.ID);
-                    var foldersPr = folderDao.GetFolders(folderProject.ID).Select(d => d.ID);
-
-                    var (cFiles, cFolders) = MoveOrCopyFilesCheck(filesPr, foldersPr, toSub.ID);
-                    checkedFiles.AddRange(cFiles);
-                    checkedFolders.AddRange(cFolders);
-                }
-            }
-            try
-            {
-                foreach (var pair in folderDao.CanMoveOrCopy(foldersId.ToArray(), toFolder.ID))
-                {
-                    checkedFolders.Add(pair.Key);
-                }
-            }
-            catch (Exception e)
-            {
-                throw GenerateException(e);
-            }
-
-            return (checkedFiles, checkedFolders);
-        }
-
-        public ItemList<FileOperationResult> MoveOrCopyItems(IEnumerable<JsonElement> foldersId, IEnumerable<JsonElement> filesId, JsonElement destFolderId, FileConflictResolveType resolve, bool ic, bool deleteAfter = false)
-        {
-            ItemList<FileOperationResult> result;
-            if (foldersId.Any() || filesId.Any())
-            {
-                result = FileOperationsManagerHelper.MoveOrCopy(foldersId, filesId, destFolderId, ic, resolve, !deleteAfter, GetHttpHeaders());
-            }
-            else
-            {
-                result = FileOperationsManagerHelper.GetOperationResults();
-            }
-            return result;
-        }
-
-
-        public ItemList<FileOperationResult> DeleteFile(string action, T fileId, bool ignoreException = false, bool deleteAfter = false, bool immediately = false)
-        {
-            return FileOperationsManagerHelper.DeleteFile(fileId, ignoreException, !deleteAfter, immediately, GetHttpHeaders());
-        }
-        public ItemList<FileOperationResult> DeleteFolder(string action, T folderId, bool ignoreException = false, bool deleteAfter = false, bool immediately = false)
-        {
-            return FileOperationsManagerHelper.DeleteFolder(folderId, ignoreException, !deleteAfter, immediately, GetHttpHeaders());
-        }
-
-        public ItemList<FileOperationResult> DeleteItems(string action, List<JsonElement> files, List<JsonElement> folders, bool ignoreException = false, bool deleteAfter = false, bool immediately = false)
-        {
-            return FileOperationsManagerHelper.Delete(folders, files, ignoreException, !deleteAfter, immediately, GetHttpHeaders());
-        }
-
-        public ItemList<FileOperationResult> EmptyTrash()
-        {
-            var folderDao = GetFolderDao();
-            var fileDao = GetFileDao();
-            var trashId = folderDao.GetFolderIDTrash(true);
-            var foldersId = folderDao.GetFolders(trashId).Select(f => f.ID).ToList();
-            var filesId = fileDao.GetFiles(trashId).ToList();
-
-            return FileOperationsManagerHelper.Delete(foldersId, filesId, false, true, false, GetHttpHeaders());
-        }
-
-        public ItemList<FileOperationResult> CheckConversion(ItemList<ItemList<string>> filesInfoJSON)
-        {
-            if (filesInfoJSON == null || filesInfoJSON.Count == 0) return new ItemList<FileOperationResult>();
-
-            var fileDao = GetFileDao();
-            var files = new List<KeyValuePair<File<T>, bool>>();
-            foreach (var fileInfo in filesInfoJSON)
-            {
-                var fileId = (T)Convert.ChangeType(fileInfo[0], typeof(T));
-
-                var file = int.TryParse(fileInfo[1], out var version) && version > 0
-                                ? fileDao.GetFile(fileId, version)
-                                : fileDao.GetFile(fileId);
-
-                if (file == null)
-                {
-                    var newFile = ServiceProvider.GetService<File<T>>();
-                    newFile.ID = fileId;
-                    newFile.Version = version;
-
-                    files.Add(new KeyValuePair<File<T>, bool>(newFile, true));
-                    continue;
-                }
-
-                ErrorIf(!FileSecurity.CanRead(file), FilesCommonResource.ErrorMassage_SecurityException_ReadFile);
-
-                var startConvert = Convert.ToBoolean(fileInfo[2]);
-                if (startConvert && FileConverter.MustConvert(file))
-                {
-                    try
-                    {
-                        FileConverter.ExecAsync(file, false, fileInfo.Count > 3 ? fileInfo[3] : null);
-                    }
-                    catch (Exception e)
-                    {
-                        throw GenerateException(e);
-                    }
-                }
-
-                files.Add(new KeyValuePair<File<T>, bool>(file, false));
-            }
-
-            var results = FileConverter.GetStatus(files).ToList();
-
-            return new ItemList<FileOperationResult>(results);
-        }
-
-        public void ReassignStorage(Guid userFromId, Guid userToId)
-        {
-            //check current user have access
-            ErrorIf(!Global.IsAdministrator, FilesCommonResource.ErrorMassage_SecurityException);
-
-            //check exist userFrom
-            var userFrom = UserManager.GetUsers(userFromId);
-            ErrorIf(Equals(userFrom, Constants.LostUser), FilesCommonResource.ErrorMassage_UserNotFound);
-
-            //check exist userTo
-            var userTo = UserManager.GetUsers(userToId);
-            ErrorIf(Equals(userTo, Constants.LostUser), FilesCommonResource.ErrorMassage_UserNotFound);
-            ErrorIf(userTo.IsVisitor(UserManager), FilesCommonResource.ErrorMassage_SecurityException);
-
-            var providerDao = GetProviderDao();
-            if (providerDao != null)
-            {
-                var providersInfo = providerDao.GetProvidersInfo(userFrom.ID);
-                var commonProvidersInfo = providersInfo.Where(provider => provider.RootFolderType == FolderType.COMMON).ToList();
-
-                //move common thirdparty storage userFrom
-                foreach (var commonProviderInfo in commonProvidersInfo)
-                {
-                    Logger.InfoFormat("Reassign provider {0} from {1} to {2}", commonProviderInfo.ID, userFrom.ID, userTo.ID);
-                    providerDao.UpdateProviderInfo(commonProviderInfo.ID, null, null, FolderType.DEFAULT, userTo.ID);
-                }
-            }
-
-            var folderDao = GetFolderDao();
-            var fileDao = GetFileDao();
-
-            if (!userFrom.IsVisitor(UserManager))
-            {
-                var folderIdFromMy = folderDao.GetFolderIDUser(false, userFrom.ID);
-
-                if (!Equals(folderIdFromMy, 0))
-                {
-                    //create folder with name userFrom in folder userTo
-                    var folderIdToMy = folderDao.GetFolderIDUser(true, userTo.ID);
-                    var newFolder = ServiceProvider.GetService<Folder<T>>();
-                    newFolder.Title = string.Format(CustomNamingPeople.Substitute<FilesCommonResource>("TitleDeletedUserFolder"), userFrom.DisplayUserName(false, DisplayUserSettingsHelper));
-                    newFolder.ParentFolderID = folderIdToMy;
-
-                    var newFolderTo = folderDao.SaveFolder(newFolder);
-
-                    //move items from userFrom to userTo
-                    EntryManager.MoveSharedItems(folderIdFromMy, newFolderTo, folderDao, fileDao);
-
-                    EntryManager.ReassignItems(newFolderTo, userFrom.ID, userTo.ID, folderDao, fileDao);
-                }
-            }
-
-            EntryManager.ReassignItems(GlobalFolderHelper.GetFolderCommon<T>(), userFrom.ID, userTo.ID, folderDao, fileDao);
-        }
-
-        public void DeleteStorage(Guid userId)
-        {
-            //check current user have access
-            ErrorIf(!Global.IsAdministrator, FilesCommonResource.ErrorMassage_SecurityException);
-
-            //delete docuSign
-            DocuSignToken.DeleteToken(userId);
-
-            var providerDao = GetProviderDao();
-            if (providerDao != null)
-            {
-                var providersInfo = providerDao.GetProvidersInfo(userId);
-
-                //delete thirdparty storage
-                foreach (var myProviderInfo in providersInfo)
-                {
-                    Logger.InfoFormat("Delete provider {0} for {1}", myProviderInfo.ID, userId);
-                    providerDao.RemoveProviderInfo(myProviderInfo.ID);
-                }
-            }
-
-            var folderDao = GetFolderDao();
-            var fileDao = GetFileDao();
-
-            //delete all markAsNew
-            var rootFoldersId = new List<T>
-                {
-                    GlobalFolderHelper.GetFolderShare<T>(),
-                    GlobalFolderHelper.GetFolderCommon<T>(),
-                    GlobalFolderHelper.GetFolderProjects<T>(),
-                };
-
-            var folderIdFromMy = folderDao.GetFolderIDUser(false, userId);
-            if (!Equals(folderIdFromMy, 0))
-            {
-                rootFoldersId.Add(folderIdFromMy);
-            }
-
-            var rootFolders = folderDao.GetFolders(rootFoldersId.ToArray());
-            foreach (var rootFolder in rootFolders)
-            {
-                FileMarker.RemoveMarkAsNew(rootFolder, userId);
-            }
-
-            //delete all from My
-            if (!Equals(folderIdFromMy, 0))
-            {
-                EntryManager.DeleteSubitems(folderIdFromMy, folderDao, fileDao);
-
-                //delete My userFrom folder
-                folderDao.DeleteFolder(folderIdFromMy);
-                GlobalFolderHelper.SetFolderMy(userId);
-            }
-
-            //delete all from Trash
-            var folderIdFromTrash = folderDao.GetFolderIDTrash(false, userId);
-            if (!Equals(folderIdFromTrash, 0))
-            {
-                EntryManager.DeleteSubitems(folderIdFromTrash, folderDao, fileDao);
-                folderDao.DeleteFolder(folderIdFromTrash);
-                GlobalFolderHelper.FolderTrash = userId;
-            }
-
-            EntryManager.ReassignItems(GlobalFolderHelper.GetFolderCommon<T>(), userId, AuthContext.CurrentAccount.ID, folderDao, fileDao);
-        }
-
-        public ItemList<AceWrapper> GetSharedInfo(ItemList<string> objectIds)
-        {
-            return FileSharing.GetSharedInfo<T>(objectIds);
-        }
-
-        public ItemList<AceShortWrapper> GetSharedInfoShort(string objectId)
-        {
-            return FileSharing.GetSharedInfoShort<T>(objectId);
-        }
-
-        public ItemList<string> SetAceObject(AceCollection aceCollection, bool notify)
-        {
-            var fileDao = GetFileDao();
-            var folderDao = GetFolderDao();
-            var result = new ItemList<string>();
-            foreach (var objectId in aceCollection.Entries)
-            {
-                Debug.Assert(objectId != null, "objectId != null");
-                var entryType = objectId.StartsWith("file_") ? FileEntryType.File : FileEntryType.Folder;
-                var entryId = (T)Convert.ChangeType(objectId.Substring((entryType == FileEntryType.File ? "file_" : "folder_").Length), typeof(T));
-                var entry = entryType == FileEntryType.File
-                                ? fileDao.GetFile(entryId)
-                                : (FileEntry<T>)folderDao.GetFolder(entryId);
-
-                try
-                {
-                    var changed = FileSharingAceHelper.SetAceObject(aceCollection.Aces, entry, notify, aceCollection.Message);
-                    if (changed)
-                    {
-                        FilesMessageService.Send(entry, GetHttpHeaders(),
-                                                    entryType == FileEntryType.Folder ? MessageAction.FolderUpdatedAccess : MessageAction.FileUpdatedAccess,
-                                                    entry.Title);
-                    }
-                }
-                catch (Exception e)
-                {
-                    throw GenerateException(e);
-                }
-
-                var securityDao = GetSecurityDao();
-                if (securityDao.IsShared(entry.ID, entryType))
-                {
-                    result.Add(objectId);
-                }
-            }
-            return result;
-        }
-
-        public void RemoveAce(List<T> filesId, List<T> foldersId)
-        {
-            ErrorIf(!AuthContext.IsAuthenticated, FilesCommonResource.ErrorMassage_SecurityException);
-            var entries = new List<FileEntry<T>>();
-
-            var fileDao = GetFileDao();
-            var folderDao = GetFolderDao();
-            entries.AddRange(filesId.Select(fileId => fileDao.GetFile(fileId)));
-            entries.AddRange(foldersId.Select(folderDao.GetFolder));
-
-            FileSharingAceHelper.RemoveAce(entries);
-        }
-
-        public string GetShortenLink(T fileId)
-        {
-            File<T> file;
-            var fileDao = GetFileDao();
-            file = fileDao.GetFile(fileId);
-            ErrorIf(!FileSharing.CanSetAccess(file), FilesCommonResource.ErrorMassage_SecurityException);
-            var shareLink = FileShareLink.GetLink(file);
-
-            try
-            {
-                return UrlShortener.Instance.GetShortenLink(shareLink);
-            }
-            catch (Exception e)
-            {
-                throw GenerateException(e);
-            }
-        }
-
-        public bool SetAceLink(T fileId, FileShare share)
-        {
-            FileEntry<T> file;
-            var fileDao = GetFileDao();
-            file = fileDao.GetFile(fileId);
-            var aces = new List<AceWrapper>
-                {
-                    new AceWrapper
-                        {
-                            Share = share,
-                            SubjectId = FileConstant.ShareLinkId,
-                            SubjectGroup = true,
-                        }
-                };
-
-            try
-            {
-
-                var changed = FileSharingAceHelper.SetAceObject(aces, file, false, null);
-                if (changed)
-                {
-                    FilesMessageService.Send(file, GetHttpHeaders(), MessageAction.FileUpdatedAccess, file.Title);
-                }
-            }
-            catch (Exception e)
-            {
-                throw GenerateException(e);
-            }
-
-            var securityDao = GetSecurityDao();
-            return securityDao.IsShared(file.ID, FileEntryType.File);
-        }
-
-        public ItemList<MentionWrapper> SharedUsers(T fileId)
-        {
-            if (!AuthContext.IsAuthenticated || CoreBaseSettings.Personal)
-                return null;
-
-            FileEntry<T> file;
-            var fileDao = GetFileDao();
-            file = fileDao.GetFile(fileId);
-
-            ErrorIf(file == null, FilesCommonResource.ErrorMassage_FileNotFound);
-
-            var usersIdWithAccess = new List<Guid>();
-            if (FileSharing.CanSetAccess(file))
-            {
-                var access = FileSharing.GetSharedInfo(file);
-                usersIdWithAccess = access.Where(aceWrapper => !aceWrapper.SubjectGroup && aceWrapper.Share != FileShare.Restrict)
-                                          .Select(aceWrapper => aceWrapper.SubjectId)
-                                          .ToList();
-            }
-            else
-            {
-                usersIdWithAccess.Add(file.CreateBy);
-            }
-
-            var users = UserManager.GetUsersByGroup(Constants.GroupEveryone.ID)
-                                   .Where(user => !user.ID.Equals(AuthContext.CurrentAccount.ID)
-                                                  && !user.ID.Equals(Constants.LostUser.ID))
-                                   .Select(user => new MentionWrapper(user, DisplayUserSettingsHelper) { HasAccess = usersIdWithAccess.Contains(user.ID) })
-                                   .ToList();
-
-            users = users
-                .OrderBy(user => !user.HasAccess)
-                .ThenBy(user => user.User, UserInfoComparer.Default)
-                .ToList();
-
-            return new ItemList<MentionWrapper>(users);
-        }
-
-        public ItemList<AceShortWrapper> SendEditorNotify(T fileId, MentionMessageWrapper mentionMessage)
-        {
-            ErrorIf(!AuthContext.IsAuthenticated, FilesCommonResource.ErrorMassage_SecurityException);
-
-            File<T> file;
-            var fileDao = GetFileDao();
-            file = fileDao.GetFile(fileId);
-
-            ErrorIf(file == null, FilesCommonResource.ErrorMassage_FileNotFound);
-
-            var fileSecurity = FileSecurity;
-            ErrorIf(!fileSecurity.CanRead(file), FilesCommonResource.ErrorMassage_SecurityException_ReadFile);
-            ErrorIf(mentionMessage == null || mentionMessage.Emails == null, FilesCommonResource.ErrorMassage_BadRequest);
-
-            var changed = false;
-            bool? canShare = null;
-            if (file.Encrypted) canShare = false;
-
-            var recipients = new List<Guid>();
-            foreach (var email in mentionMessage.Emails)
-            {
-                if (!canShare.HasValue)
-                {
-                    canShare = FileSharing.CanSetAccess(file);
-                }
-
-                var recipient = UserManager.GetUserByEmail(email);
-                if (recipient == null || recipient.ID == Constants.LostUser.ID)
-                {
-                    changed = canShare.Value;
-                    continue;
-                }
-
-                if (!fileSecurity.CanRead(file, recipient.ID))
-                {
-                    if (!canShare.Value)
-                    {
-                        continue;
-                    }
-
-                    try
-                    {
-                        var aces = new List<AceWrapper>
-                            {
-                                new AceWrapper
-                                    {
-                                        Share = FileShare.Read,
-                                        SubjectId = recipient.ID,
-                                        SubjectGroup = false,
-                                    }
-                            };
-
-                        changed |= FileSharingAceHelper.SetAceObject(aces, file, false, null);
-
-                        recipients.Add(recipient.ID);
-                    }
-                    catch (Exception e)
-                    {
-                        throw GenerateException(e);
-                    }
-                }
-                else
-                {
-                    recipients.Add(recipient.ID);
-                }
-            }
-
-            if (changed)
-            {
-                FilesMessageService.Send(file, GetHttpHeaders(), MessageAction.FileUpdatedAccess, file.Title);
-            }
-
-            var fileLink = FilesLinkUtility.GetFileWebEditorUrl(file.ID);
-            if (mentionMessage.ActionLink != null)
-            {
-                fileLink += "&" + FilesLinkUtility.Anchor + "=" + HttpUtility.UrlEncode(ActionLinkConfig.Serialize(mentionMessage.ActionLink));
-            }
-
-            var message = (mentionMessage.Message ?? "").Trim();
-            const int maxMessageLength = 200;
-            if (message.Length > maxMessageLength)
-            {
-                message = message.Substring(0, maxMessageLength) + "...";
-            }
-
-            NotifyClient.SendEditorMentions(file, fileLink, recipients, message);
-
-            return changed ? GetSharedInfoShort("file_" + fileId) : null;
-        }
-
-        public ItemList<string> GetMailAccounts()
-        {
-            return null;
-            //var apiServer = new ASC.Api.ApiServer();
-            //var apiUrl = string.Format("{0}mail/accounts.json", SetupInfo.WebApiBaseUrl);
-
-            //var accounts = new List<string>();
-
-            //var responseBody = apiServer.GetApiResponse(apiUrl, "GET");
-            //if (responseBody != null)
-            //{
-            //    var responseApi = JObject.Parse(Encoding.UTF8.GetString(Convert.FromBase64String(responseBody)));
-
-            //    var responseData = responseApi["response"];
-            //    if (responseData is JArray)
-            //    {
-            //        accounts.AddRange(
-            //            from account in responseData.Children()
-            //            orderby account["isDefault"].Value<bool>() descending
-            //            where account["enabled"].Value<bool>() && !account["isGroup"].Value<bool>()
-            //            select account["email"].Value<string>()
-            //            );
-            //    }
-            //}
-            //ErrorIf(!accounts.Any(), FilesCommonResource.ErrorMassage_MailAccountNotFound);
-
-            //return new ItemList<string>(accounts);
-        }
-
-        public ItemList<FileEntry<T>> ChangeOwner(ItemList<string> items, Guid userId)
-        {
-            var userInfo = UserManager.GetUsers(userId);
-            ErrorIf(Equals(userInfo, Constants.LostUser) || userInfo.IsVisitor(UserManager), FilesCommonResource.ErrorMassage_ChangeOwner);
-
-            ParseArrayItems(items, out var foldersId, out var filesId);
-
-            var entries = new List<FileEntry<T>>();
-
-            var folderDao = GetFolderDao();
-            var folders = folderDao.GetFolders(foldersId.ToArray());
-
-            foreach (var folder in folders)
-            {
-                ErrorIf(!FileSecurity.CanEdit(folder), FilesCommonResource.ErrorMassage_SecurityException);
-                ErrorIf(folder.RootFolderType != FolderType.COMMON, FilesCommonResource.ErrorMassage_SecurityException);
-                if (folder.ProviderEntry) continue;
-
-                var newFolder = folder;
-                if (folder.CreateBy != userInfo.ID)
-                {
-                    var folderAccess = folder.Access;
-
-                    newFolder.CreateBy = userInfo.ID;
-                    var newFolderID = folderDao.SaveFolder(newFolder);
-
-                    newFolder = folderDao.GetFolder(newFolderID);
-                    newFolder.Access = folderAccess;
-
-                    FilesMessageService.Send(newFolder, GetHttpHeaders(), MessageAction.FileChangeOwner, new[] { newFolder.Title, userInfo.DisplayUserName(false, DisplayUserSettingsHelper) });
-                }
-                entries.Add(newFolder);
-            }
-
-            var fileDao = GetFileDao();
-            var files = fileDao.GetFiles(filesId.ToArray());
-
-            foreach (var file in files)
-            {
-                ErrorIf(!FileSecurity.CanEdit(file), FilesCommonResource.ErrorMassage_SecurityException);
-                ErrorIf(EntryManager.FileLockedForMe(file.ID), FilesCommonResource.ErrorMassage_LockedFile);
-                ErrorIf(FileTracker.IsEditing(file.ID), FilesCommonResource.ErrorMassage_UpdateEditingFile);
-                ErrorIf(file.RootFolderType != FolderType.COMMON, FilesCommonResource.ErrorMassage_SecurityException);
-                if (file.ProviderEntry) continue;
-
-                var newFile = file;
-                if (file.CreateBy != userInfo.ID)
-                {
-                    newFile = ServiceProvider.GetService<File<T>>();
-                    newFile.ID = file.ID;
-                    newFile.Version = file.Version + 1;
-                    newFile.VersionGroup = file.VersionGroup + 1;
-                    newFile.Title = file.Title;
-                    newFile.FileStatus = file.FileStatus;
-                    newFile.FolderID = file.FolderID;
-                    newFile.CreateBy = userInfo.ID;
-                    newFile.CreateOn = file.CreateOn;
-                    newFile.ConvertedType = file.ConvertedType;
-                    newFile.Comment = FilesCommonResource.CommentChangeOwner;
-                    newFile.Encrypted = file.Encrypted;
-
-                    using (var stream = fileDao.GetFileStream(file))
-                    {
-                        newFile.ContentLength = stream.CanSeek ? stream.Length : file.ContentLength;
-                        newFile = fileDao.SaveFile(newFile, stream);
-                    }
-
-                    FileMarker.MarkAsNew(newFile);
-
-                    EntryManager.SetFileStatus(newFile);
-
-                    FilesMessageService.Send(newFile, GetHttpHeaders(), MessageAction.FileChangeOwner, new[] { newFile.Title, userInfo.DisplayUserName(false, DisplayUserSettingsHelper) });
-                }
-                entries.Add(newFile);
-            }
-
-            return new ItemList<FileEntry<T>>(entries);
-        }
-
-        public bool StoreOriginal(bool set)
-        {
-            FilesSettingsHelper.StoreOriginalFiles = set;
-            FilesMessageService.Send(GetHttpHeaders(), MessageAction.DocumentsUploadingFormatsSettingsUpdated);
-
-            return FilesSettingsHelper.StoreOriginalFiles;
-        }
-
-        public bool HideConfirmConvert(bool isForSave)
-        {
-            if (isForSave)
-            {
-                FilesSettingsHelper.HideConfirmConvertSave = true;
-            }
-            else
-            {
-                FilesSettingsHelper.HideConfirmConvertOpen = true;
-            }
-
-            return true;
-        }
-
-        public bool UpdateIfExist(bool set)
-        {
-            FilesSettingsHelper.UpdateIfExist = set;
-            FilesMessageService.Send(GetHttpHeaders(), MessageAction.DocumentsOverwritingSettingsUpdated);
-
-            return FilesSettingsHelper.UpdateIfExist;
-        }
-
-        public bool Forcesave(bool set)
-        {
-            FilesSettingsHelper.Forcesave = set;
-            FilesMessageService.Send(GetHttpHeaders(), MessageAction.DocumentsForcesave);
-
-            return FilesSettingsHelper.Forcesave;
-        }
-
-        public bool StoreForcesave(bool set)
-        {
-            ErrorIf(!Global.IsAdministrator, FilesCommonResource.ErrorMassage_SecurityException);
-
-            FilesSettingsHelper.StoreForcesave = set;
-            FilesMessageService.Send(GetHttpHeaders(), MessageAction.DocumentsStoreForcesave);
-
-            return FilesSettingsHelper.StoreForcesave;
-        }
-
-        public bool ChangeDeleteConfrim(bool set)
-        {
-            FilesSettingsHelper.ConfirmDelete = set;
-
-            return FilesSettingsHelper.ConfirmDelete;
-        }
-
-        public string GetHelpCenter()
-        {
-            return ""; //TODO: Studio.UserControls.Common.HelpCenter.HelpCenter.RenderControlToString();
-        }
-
-        private IFolderDao<T> GetFolderDao()
-        {
-            return DaoFactory.GetFolderDao<T>();
-        }
-
-        private IFileDao<T> GetFileDao()
-        {
-            return DaoFactory.GetFileDao<T>();
-        }
-
-        private ITagDao<T> GetTagDao()
-        {
-            return DaoFactory.GetTagDao<T>();
-        }
-
-        private IDataStore GetStoreTemplate()
-        {
-            return GlobalStore.GetStoreTemplate();
-        }
-
-        private IProviderDao GetProviderDao()
-        {
-            return DaoFactory.ProviderDao;
-        }
-
-        private ISecurityDao<T> GetSecurityDao()
-        {
-            return DaoFactory.GetSecurityDao<T>();
-        }
-
-        private static void ParseArrayItems(IEnumerable<string> data, out List<T> foldersId, out List<T> filesId)
-        {
-            //TODO:!!!!Fix
-            foldersId = new List<T>();
-            filesId = new List<T>();
-            foreach (var id in data)
-            {
-                if (id.StartsWith("file_")) filesId.Add((T)Convert.ChangeType(id.Substring("file_".Length), typeof(T)));
-                if (id.StartsWith("folder_")) foldersId.Add((T)Convert.ChangeType(id.Substring("folder_".Length), typeof(T)));
-            }
-        }
-
-        private static void ErrorIf(bool condition, string errorMessage)
-        {
-            if (condition) throw new InvalidOperationException(errorMessage);
-        }
-
-        private Exception GenerateException(Exception error, bool warning = false)
-        {
-            if (warning)
-            {
-                Logger.Info(error);
-            }
-            else
-            {
-                Logger.Error(error);
-            }
-            return new InvalidOperationException(error.Message, error);
-        }
-
-        private IDictionary<string, StringValues> GetHttpHeaders()
-        {
-            return HttpContextAccessor?.HttpContext?.Request?.Headers;
-        }
+using ASC.Files.Core.Security;
+using ASC.MessagingSystem;
+using ASC.Web.Core.Files;
+using ASC.Web.Core.Users;
+using ASC.Web.Core.Utility;
+using ASC.Web.Files.Classes;
+using ASC.Web.Files.Core.Search;
+using ASC.Web.Files.Helpers;
+using ASC.Web.Files.Services.DocumentService;
+using ASC.Web.Files.Services.NotifyService;
+using ASC.Web.Files.Services.WCFService.FileOperations;
+using ASC.Web.Files.ThirdPartyApp;
+using ASC.Web.Files.Utils;
+
+using Microsoft.AspNetCore.Http;
+using Microsoft.Extensions.DependencyInjection;
+using Microsoft.Extensions.Options;
+using Microsoft.Extensions.Primitives;
+
+using FileShare = ASC.Files.Core.Security.FileShare;
+using UrlShortener = ASC.Web.Core.Utility.UrlShortener;
+
+namespace ASC.Web.Files.Services.WCFService
+{
+    public class FileStorageService<T> //: IFileStorageService
+    {
+        private static readonly FileEntrySerializer serializer = new FileEntrySerializer();
+        public Global Global { get; }
+        public GlobalStore GlobalStore { get; }
+        public GlobalFolderHelper GlobalFolderHelper { get; }
+        public FilesSettingsHelper FilesSettingsHelper { get; }
+        public AuthContext AuthContext { get; }
+        public UserManager UserManager { get; }
+        public FactoryIndexer<DbFolder> FoldersIndexer { get; }
+        public FactoryIndexer<DbFile> FilesIndexer { get; }
+        public FileUtility FileUtility { get; }
+        public FilesLinkUtility FilesLinkUtility { get; }
+        public BaseCommonLinkUtility BaseCommonLinkUtility { get; }
+        public CoreBaseSettings CoreBaseSettings { get; }
+        public CustomNamingPeople CustomNamingPeople { get; }
+        public DisplayUserSettingsHelper DisplayUserSettingsHelper { get; }
+        public IHttpContextAccessor HttpContextAccessor { get; }
+        public DocuSignLoginProvider DocuSignLoginProvider { get; }
+        public PathProvider PathProvider { get; }
+        public FileSecurity FileSecurity { get; }
+        public SocketManager SocketManager { get; }
+        public IDaoFactory DaoFactory { get; }
+        public FileMarker FileMarker { get; }
+        public EntryManager EntryManager { get; }
+        public FilesMessageService FilesMessageService { get; }
+        public DocumentServiceTrackerHelper DocumentServiceTrackerHelper { get; }
+        public DocuSignToken DocuSignToken { get; }
+        public DocuSignHelper DocuSignHelper { get; }
+        public FileShareLink FileShareLink { get; }
+        public FileConverter FileConverter { get; }
+        public DocumentServiceHelper DocumentServiceHelper { get; }
+        public ThirdpartyConfiguration ThirdpartyConfiguration { get; }
+        public DocumentServiceConnector DocumentServiceConnector { get; }
+        public FileSharing FileSharing { get; }
+        public NotifyClient NotifyClient { get; }
+        public FileOperationsManagerHelper FileOperationsManagerHelper { get; }
+        public UrlShortener UrlShortener { get; }
+        public IServiceProvider ServiceProvider { get; }
+        public FileSharingAceHelper<T> FileSharingAceHelper { get; }
+        public ApiContext ApiContext { get; }
+        public ConsumerFactory ConsumerFactory { get; }
+        public ILog Logger { get; set; }
+
+        public FileStorageService(
+            Global global,
+            GlobalStore globalStore,
+            GlobalFolderHelper globalFolderHelper,
+            FilesSettingsHelper filesSettingsHelper,
+            AuthContext authContext,
+            UserManager userManager,
+            FactoryIndexer<DbFolder> foldersIndexer,
+            FactoryIndexer<DbFile> filesIndexer,
+            FileUtility fileUtility,
+            FilesLinkUtility filesLinkUtility,
+            BaseCommonLinkUtility baseCommonLinkUtility,
+            CoreBaseSettings coreBaseSettings,
+            CustomNamingPeople customNamingPeople,
+            DisplayUserSettingsHelper displayUserSettingsHelper,
+            IHttpContextAccessor httpContextAccessor,
+            IOptionsMonitor<ILog> optionMonitor,
+            PathProvider pathProvider,
+            FileSecurity fileSecurity,
+            SocketManager socketManager,
+            IDaoFactory daoFactory,
+            FileMarker fileMarker,
+            EntryManager entryManager,
+            FilesMessageService filesMessageService,
+            DocumentServiceTrackerHelper documentServiceTrackerHelper,
+            DocuSignToken docuSignToken,
+            DocuSignHelper docuSignHelper,
+            FileShareLink fileShareLink,
+            FileConverter fileConverter,
+            DocumentServiceHelper documentServiceHelper,
+            ThirdpartyConfiguration thirdpartyConfiguration,
+            DocumentServiceConnector documentServiceConnector,
+            FileSharing fileSharing,
+            NotifyClient notifyClient,
+            FileOperationsManagerHelper fileOperationsManagerHelper,
+            UrlShortener urlShortener,
+            IServiceProvider serviceProvider,
+            FileSharingAceHelper<T> fileSharingAceHelper,
+            ApiContext apiContext,
+            ConsumerFactory consumerFactory)
+        {
+            Global = global;
+            GlobalStore = globalStore;
+            GlobalFolderHelper = globalFolderHelper;
+            FilesSettingsHelper = filesSettingsHelper;
+            AuthContext = authContext;
+            UserManager = userManager;
+            FoldersIndexer = foldersIndexer;
+            FilesIndexer = filesIndexer;
+            FileUtility = fileUtility;
+            FilesLinkUtility = filesLinkUtility;
+            BaseCommonLinkUtility = baseCommonLinkUtility;
+            CoreBaseSettings = coreBaseSettings;
+            CustomNamingPeople = customNamingPeople;
+            DisplayUserSettingsHelper = displayUserSettingsHelper;
+            HttpContextAccessor = httpContextAccessor;
+            PathProvider = pathProvider;
+            FileSecurity = fileSecurity;
+            SocketManager = socketManager;
+            DaoFactory = daoFactory;
+            FileMarker = fileMarker;
+            EntryManager = entryManager;
+            FilesMessageService = filesMessageService;
+            DocumentServiceTrackerHelper = documentServiceTrackerHelper;
+            DocuSignToken = docuSignToken;
+            DocuSignHelper = docuSignHelper;
+            FileShareLink = fileShareLink;
+            FileConverter = fileConverter;
+            DocumentServiceHelper = documentServiceHelper;
+            ThirdpartyConfiguration = thirdpartyConfiguration;
+            DocumentServiceConnector = documentServiceConnector;
+            FileSharing = fileSharing;
+            NotifyClient = notifyClient;
+            FileOperationsManagerHelper = fileOperationsManagerHelper;
+            UrlShortener = urlShortener;
+            ServiceProvider = serviceProvider;
+            FileSharingAceHelper = fileSharingAceHelper;
+            ApiContext = apiContext;
+            ConsumerFactory = consumerFactory;
+            Logger = optionMonitor.Get("ASC.Files");
+        }
+
+        public Folder<T> GetFolder(T folderId)
+        {
+            var folderDao = GetFolderDao();
+            var folder = folderDao.GetFolder(folderId);
+
+            ErrorIf(folder == null, FilesCommonResource.ErrorMassage_FolderNotFound);
+            ErrorIf(!FileSecurity.CanRead(folder), FilesCommonResource.ErrorMassage_SecurityException_ReadFolder);
+
+            return folder;
+        }
+
+        public ItemList<Folder<T>> GetFolders(T parentId)
+        {
+            var folderDao = GetFolderDao();
+
+            try
+            {
+                var folders = EntryManager.GetEntries(folderDao.GetFolder(parentId), 0, 0, FilterType.FoldersOnly, false, Guid.Empty, string.Empty, false, false, new OrderBy(SortedByType.AZ, true), out var total);
+                return new ItemList<Folder<T>>(folders.OfType<Folder<T>>());
+            }
+            catch (Exception e)
+            {
+                throw GenerateException(e);
+            }
+        }
+
+        public ItemList<T> GetPath(T folderId)
+        {
+            var folderDao = GetFolderDao();
+            var folder = folderDao.GetFolder(folderId);
+
+            ErrorIf(folder == null, FilesCommonResource.ErrorMassage_FolderNotFound);
+            ErrorIf(!FileSecurity.CanRead(folder), FilesCommonResource.ErrorMassage_SecurityException_ViewFolder);
+
+            return new ItemList<T>(EntryManager.GetBreadCrumbs(folderId, folderDao).Select(f => f.ID));
+        }
+
+        public DataWrapper<T> GetFolderItems(T parentId, int from, int count, FilterType filter, bool subjectGroup, string ssubject, string searchText, bool searchInContent, bool withSubfolders, OrderBy orderBy)
+        {
+            var subjectId = string.IsNullOrEmpty(ssubject) ? Guid.Empty : new Guid(ssubject);
+
+            var folderDao = GetFolderDao();
+            var fileDao = GetFileDao();
+
+            Folder<T> parent = null;
+            try
+            {
+                parent = folderDao.GetFolder(parentId);
+                if (parent != null && !string.IsNullOrEmpty(parent.Error)) throw new Exception(parent.Error);
+            }
+            catch (Exception e)
+            {
+                if (parent != null && parent.ProviderEntry)
+                {
+                    throw GenerateException(new Exception(FilesCommonResource.ErrorMassage_SharpBoxException, e));
+                }
+                throw GenerateException(e);
+            }
+
+            ErrorIf(parent == null, FilesCommonResource.ErrorMassage_FolderNotFound);
+            ErrorIf(!FileSecurity.CanRead(parent), FilesCommonResource.ErrorMassage_SecurityException_ViewFolder);
+            ErrorIf(parent.RootFolderType == FolderType.TRASH && !Equals(parent.ID, GlobalFolderHelper.FolderTrash), FilesCommonResource.ErrorMassage_ViewTrashItem);
+
+            if (orderBy != null)
+            {
+                FilesSettingsHelper.DefaultOrder = orderBy;
+            }
+            else
+            {
+                orderBy = FilesSettingsHelper.DefaultOrder;
+            }
+
+            if (Equals(parent.ID, GlobalFolderHelper.FolderShare) && orderBy.SortedBy == SortedByType.DateAndTime)
+                orderBy.SortedBy = SortedByType.New;
+
+            int total;
+            IEnumerable<FileEntry> entries;
+            try
+            {
+                entries = EntryManager.GetEntries(parent, from, count, filter, subjectGroup, subjectId, searchText, searchInContent, withSubfolders, orderBy, out total);
+            }
+            catch (Exception e)
+            {
+                if (parent.ProviderEntry)
+                {
+                    throw GenerateException(new Exception(FilesCommonResource.ErrorMassage_SharpBoxException, e));
+                }
+                throw GenerateException(e);
+            }
+
+            var breadCrumbs = EntryManager.GetBreadCrumbs(parentId, folderDao);
+
+            var prevVisible = breadCrumbs.ElementAtOrDefault(breadCrumbs.Count() - 2);
+            if (prevVisible != null)
+            {
+                parent.ParentFolderID = prevVisible.ID;
+            }
+
+            parent.Shareable =FileSharing.CanSetAccess(parent) || parent.FolderType == FolderType.SHARE;
+
+            entries = entries.Where(x => x.FileEntryType == FileEntryType.Folder || !FileConverter.IsConverting((File<T>)x));
+
+            var result = new DataWrapper<T>
+            {
+                Total = total,
+                Entries = new ItemList<FileEntry>(entries.ToList()),
+                FolderPathParts = new ItemList<T>(breadCrumbs.Select(f => f.ID)),
+                FolderInfo = parent,
+                New = FileMarker.GetRootFoldersIdMarkedAsNew(parentId)
+            };
+
+            return result;
+        }
+
+        public object GetFolderItemsXml(T parentId, int from, int count, FilterType filter, bool subjectGroup, string subjectID, string search, bool searchInContent, bool withSubfolders, OrderBy orderBy)
+        {
+            var folderItems = GetFolderItems(parentId, from, count, filter, subjectGroup, subjectID, search, searchInContent, withSubfolders, orderBy);
+            var response = new HttpResponseMessage(HttpStatusCode.OK)
+            {
+                Content = new StreamContent(serializer.ToXml(folderItems))
+            };
+            response.Content.Headers.ContentType = new MediaTypeHeaderValue("application/xml");
+            return response;
+        }
+
+        public ItemList<FileEntry> GetItems<TId>(IEnumerable<TId> filesId, IEnumerable<TId> foldersId, FilterType filter, bool subjectGroup, string subjectID, string search)
+        {
+            var subjectId = string.IsNullOrEmpty(subjectID) ? Guid.Empty : new Guid(subjectID);
+
+            var entries = Enumerable.Empty<FileEntry<TId>>();
+
+            var folderDao = DaoFactory.GetFolderDao<TId>();
+            var fileDao = DaoFactory.GetFileDao<TId>();
+            var folders = folderDao.GetFolders(foldersId.ToArray());
+            folders = FileSecurity.FilterRead(folders).ToList();
+            entries = entries.Concat(folders);
+
+            var files = fileDao.GetFiles(filesId.ToArray());
+            files = FileSecurity.FilterRead(files).ToList();
+            entries = entries.Concat(files);
+
+            entries = EntryManager.FilterEntries(entries, filter, subjectGroup, subjectId, search, true);
+
+            foreach (var fileEntry in entries)
+            {
+                if (fileEntry is File<TId> file)
+                {
+                    if (fileEntry.RootFolderType == FolderType.USER
+                        && !Equals(fileEntry.RootFolderCreator, AuthContext.CurrentAccount.ID)
+                        && !FileSecurity.CanRead(folderDao.GetFolder(file.FolderIdDisplay)))
+                    {
+                        file.FolderIdDisplay = GlobalFolderHelper.GetFolderShare<TId>();
+                    }
+                }
+                else if (fileEntry is Folder<TId> folder)
+                {
+                    if (fileEntry.RootFolderType == FolderType.USER
+                        && !Equals(fileEntry.RootFolderCreator, AuthContext.CurrentAccount.ID)
+                        && !FileSecurity.CanRead(folderDao.GetFolder(folder.FolderIdDisplay)))
+                    {
+                        folder.FolderIdDisplay = GlobalFolderHelper.GetFolderShare<TId>();
+                    }
+                }
+            }
+
+            EntryManager.SetFileStatus(entries.OfType<File<TId>>().Where(r => r.ID != null).ToList());
+
+            return new ItemList<FileEntry>(entries);
+        }
+
+        public Folder<T> CreateNewFolder(T parentId, string title)
+        {
+            if (string.IsNullOrEmpty(title) || parentId == null) throw new ArgumentException();
+
+            var folderDao = GetFolderDao();
+            var parent = folderDao.GetFolder(parentId);
+            ErrorIf(parent == null, FilesCommonResource.ErrorMassage_FolderNotFound);
+            ErrorIf(!FileSecurity.CanCreate(parent), FilesCommonResource.ErrorMassage_SecurityException_Create);
+
+            try
+            {
+                var newFolder = ServiceProvider.GetService<Folder<T>>();
+                newFolder.Title = title;
+                newFolder.ParentFolderID = parent.ID;
+
+                var folderId = folderDao.SaveFolder(newFolder);
+                var folder = folderDao.GetFolder(folderId);
+                FilesMessageService.Send(folder, GetHttpHeaders(), MessageAction.FolderCreated, folder.Title);
+
+                return folder;
+            }
+            catch (Exception e)
+            {
+                throw GenerateException(e);
+            }
+        }
+
+        public Folder<T> FolderRename(T folderId, string title)
+        {
+            var tagDao = GetTagDao();
+            var folderDao = GetFolderDao();
+            var folder = folderDao.GetFolder(folderId);
+            ErrorIf(folder == null, FilesCommonResource.ErrorMassage_FolderNotFound);
+            ErrorIf(!FileSecurity.CanEdit(folder), FilesCommonResource.ErrorMassage_SecurityException_RenameFolder);
+            if (!FileSecurity.CanDelete(folder) && UserManager.GetUsers(AuthContext.CurrentAccount.ID).IsVisitor(UserManager)) throw new SecurityException(FilesCommonResource.ErrorMassage_SecurityException_RenameFolder);
+            ErrorIf(folder.RootFolderType == FolderType.TRASH, FilesCommonResource.ErrorMassage_ViewTrashItem);
+
+            var folderAccess = folder.Access;
+
+            if (string.Compare(folder.Title, title, false) != 0)
+            {
+                var newFolderID = folderDao.RenameFolder(folder, title);
+                folder = folderDao.GetFolder(newFolderID);
+                folder.Access = folderAccess;
+
+                FilesMessageService.Send(folder, GetHttpHeaders(), MessageAction.FolderRenamed, folder.Title);
+
+                //if (!folder.ProviderEntry)
+                //{
+                //    FoldersIndexer.IndexAsync(FoldersWrapper.GetFolderWrapper(ServiceProvider, folder));
+                //}
+            }
+
+            var tag = tagDao.GetNewTags(AuthContext.CurrentAccount.ID, folder).FirstOrDefault();
+            if (tag != null)
+            {
+                folder.NewForMe = tag.Count;
+            }
+
+            if (folder.RootFolderType == FolderType.USER
+                && !Equals(folder.RootFolderCreator, AuthContext.CurrentAccount.ID)
+                && !FileSecurity.CanRead(folderDao.GetFolder(folder.ParentFolderID)))
+            {
+                folder.FolderIdDisplay = GlobalFolderHelper.GetFolderShare<T>();
+            }
+
+            return folder;
+        }
+
+        public File<T> GetFile(T fileId, int version)
+        {
+            var fileDao = GetFileDao();
+            fileDao.InvalidateCache(fileId);
+
+            var file = version > 0
+                           ? fileDao.GetFile(fileId, version)
+                           : fileDao.GetFile(fileId);
+            ErrorIf(file == null, FilesCommonResource.ErrorMassage_FileNotFound);
+            ErrorIf(!FileSecurity.CanRead(file), FilesCommonResource.ErrorMassage_SecurityException_ReadFile);
+
+            EntryManager.SetFileStatus(file);
+
+            if (file.RootFolderType == FolderType.USER
+                && !Equals(file.RootFolderCreator, AuthContext.CurrentAccount.ID))
+            {
+                var folderDao = GetFolderDao();
+                if (!FileSecurity.CanRead(folderDao.GetFolder(file.FolderID)))
+                {
+                    file.FolderIdDisplay = GlobalFolderHelper.GetFolderShare<T>();
+                }
+            }
+
+            return file;
+        }
+
+        public ItemList<File<T>> GetSiblingsFile(T fileId, T parentId, FilterType filter, bool subjectGroup, string subjectID, string search, bool searchInContent, bool withSubfolders, OrderBy orderBy)
+        {
+            var subjectId = string.IsNullOrEmpty(subjectID) ? Guid.Empty : new Guid(subjectID);
+
+            var fileDao = GetFileDao();
+            var folderDao = GetFolderDao();
+
+            var file = fileDao.GetFile(fileId);
+            ErrorIf(file == null, FilesCommonResource.ErrorMassage_FileNotFound);
+            ErrorIf(!FileSecurity.CanRead(file), FilesCommonResource.ErrorMassage_SecurityException_ReadFile);
+
+            var parent = folderDao.GetFolder(parentId == null || parentId.Equals(default(T)) ? file.FolderID : parentId);
+            ErrorIf(parent == null, FilesCommonResource.ErrorMassage_FolderNotFound);
+            ErrorIf(parent.RootFolderType == FolderType.TRASH, FilesCommonResource.ErrorMassage_ViewTrashItem);
+
+            if (filter == FilterType.FoldersOnly)
+            {
+                return new ItemList<File<T>>();
+            }
+            if (filter == FilterType.None)
+            {
+                filter = FilterType.FilesOnly;
+            }
+
+            if (orderBy == null)
+            {
+                orderBy = FilesSettingsHelper.DefaultOrder;
+            }
+            if (Equals(parent.ID, GlobalFolderHelper.GetFolderShare<T>()) && orderBy.SortedBy == SortedByType.DateAndTime)
+            {
+                orderBy.SortedBy = SortedByType.New;
+            }
+
+            var entries = Enumerable.Empty<FileEntry>();
+
+            if (!FileSecurity.CanRead(parent))
+            {
+                file.FolderID = GlobalFolderHelper.GetFolderShare<T>();
+                entries = entries.Concat(new[] { file });
+            }
+            else
+            {
+                try
+                {
+                    entries = EntryManager.GetEntries(parent, 0, 0, filter, subjectGroup, subjectId, search, searchInContent, withSubfolders, orderBy, out var total);
+                }
+                catch (Exception e)
+                {
+                    if (parent.ProviderEntry)
+                    {
+                        throw GenerateException(new Exception(FilesCommonResource.ErrorMassage_SharpBoxException, e));
+                    }
+                    throw GenerateException(e);
+                }
+            }
+
+            var previewedType = new[] { FileType.Image, FileType.Audio, FileType.Video };
+
+            var result =
+                FileSecurity.FilterRead(entries.OfType<File<T>>())
+                            .OfType<File<T>>()
+                            .Where(f => previewedType.Contains(FileUtility.GetFileTypeByFileName(f.Title)));
+
+            return new ItemList<File<T>>(result);
+        }
+
+        public File<T> CreateNewFile(FileModel<T> fileWrapper)
+        {
+            if (string.IsNullOrEmpty(fileWrapper.Title) || fileWrapper.ParentId == null) throw new ArgumentException();
+
+            var fileDao = GetFileDao();
+            var folderDao = GetFolderDao();
+
+            var folder = folderDao.GetFolder(fileWrapper.ParentId);
+            ErrorIf(folder == null, FilesCommonResource.ErrorMassage_FolderNotFound);
+            ErrorIf(folder.RootFolderType == FolderType.TRASH, FilesCommonResource.ErrorMassage_CreateNewFolderInTrash);
+            ErrorIf(!FileSecurity.CanCreate(folder), FilesCommonResource.ErrorMassage_SecurityException_Create);
+
+            var file = ServiceProvider.GetService<File<T>>();
+            file.FolderID = folder.ID;
+            file.Comment = FilesCommonResource.CommentCreate;
+
+            var fileExt = FileUtility.GetInternalExtension(fileWrapper.Title);
+            if (!FileUtility.InternalExtension.Values.Contains(fileExt))
+            {
+                fileExt = FileUtility.InternalExtension[FileType.Document];
+                file.Title = fileWrapper.Title + fileExt;
+            }
+            else
+            {
+                file.Title = FileUtility.ReplaceFileExtension(fileWrapper.Title, fileExt);
+            }
+
+            var culture = UserManager.GetUsers(AuthContext.CurrentAccount.ID).GetCulture();
+            var storeTemplate = GetStoreTemplate();
+
+            var path = FileConstant.NewDocPath + culture + "/";
+            if (!storeTemplate.IsDirectory(path))
+            {
+                path = FileConstant.NewDocPath + "default/";
+            }
+
+            path += "new" + fileExt;
+
+            try
+            {
+                using var stream = storeTemplate.GetReadStream("", path);
+                file.ContentLength = stream.CanSeek ? stream.Length : storeTemplate.GetFileSize(path);
+                file = fileDao.SaveFile(file, stream);
+            }
+            catch (Exception e)
+            {
+                throw GenerateException(e);
+            }
+            FilesMessageService.Send(file, GetHttpHeaders(), MessageAction.FileCreated, file.Title);
+
+            FileMarker.MarkAsNew(file);
+
+            return file;
+        }
+
+        public KeyValuePair<bool, string> TrackEditFile(T fileId, Guid tabId, string docKeyForTrack, string doc = null, bool isFinish = false)
+        {
+            try
+            {
+                var id = FileShareLink.Parse<T>(doc);
+                if (id == null)
+                {
+                    if (!AuthContext.IsAuthenticated) throw new SecurityException(FilesCommonResource.ErrorMassage_SecurityException);
+                    if (!string.IsNullOrEmpty(doc)) throw new SecurityException(FilesCommonResource.ErrorMassage_SecurityException);
+                    id = fileId;
+                }
+
+                if (docKeyForTrack != DocumentServiceHelper.GetDocKey(id, -1, DateTime.MinValue)) throw new SecurityException(FilesCommonResource.ErrorMassage_SecurityException);
+
+                if (isFinish)
+                {
+                    FileTracker.Remove(id, tabId);
+                    SocketManager.FilesChangeEditors(id, true);
+                }
+                else
+                {
+                    EntryManager.TrackEditing(id, tabId, AuthContext.CurrentAccount.ID, doc);
+                }
+
+                return new KeyValuePair<bool, string>(true, string.Empty);
+            }
+            catch (Exception ex)
+            {
+                return new KeyValuePair<bool, string>(false, ex.Message);
+            }
+        }
+
+        public ItemDictionary<string, string> CheckEditing(ItemList<T> filesId)
+        {
+            ErrorIf(!AuthContext.IsAuthenticated, FilesCommonResource.ErrorMassage_SecurityException);
+            var result = new ItemDictionary<string, string>();
+
+            var fileDao = GetFileDao();
+            var ids = filesId.Where(FileTracker.IsEditing).Select(id => id).ToArray();
+
+            foreach (var file in fileDao.GetFiles(ids))
+            {
+                if (file == null || !FileSecurity.CanEdit(file) && !FileSecurity.CanReview(file)) continue;
+
+                var usersId = FileTracker.GetEditingBy(file.ID);
+                var value = string.Join(", ", usersId.Select(userId => Global.GetUserName(userId, true)).ToArray());
+                result[file.ID.ToString()] = value;
+            }
+
+            return result;
+        }
+
+        public File<T> SaveEditing(T fileId, string fileExtension, string fileuri, Stream stream, string doc = null, bool forcesave = false)
+        {
+            try
+            {
+                if (!forcesave && FileTracker.IsEditingAlone(fileId))
+                {
+                    FileTracker.Remove(fileId);
+                }
+
+                var file = EntryManager.SaveEditing(fileId, fileExtension, fileuri, stream, doc, forcesave: forcesave ? ForcesaveType.User : ForcesaveType.None);
+
+                if (file != null)
+                    FilesMessageService.Send(file, GetHttpHeaders(), MessageAction.FileUpdated, file.Title);
+
+                SocketManager.FilesChangeEditors(fileId, !forcesave);
+                return file;
+            }
+            catch (Exception e)
+            {
+                throw GenerateException(e);
+            }
+        }
+
+        public File<T> UpdateFileStream(T fileId, Stream stream, bool encrypted)
+        {
+            try
+            {
+                if (FileTracker.IsEditing(fileId))
+                {
+                    FileTracker.Remove(fileId);
+                }
+
+                var file = EntryManager.SaveEditing(fileId, null, null, stream, null, encrypted ? FilesCommonResource.CommentEncrypted : null, encrypted: encrypted);
+
+                if (file != null)
+                    FilesMessageService.Send(file, GetHttpHeaders(), MessageAction.FileUpdated, file.Title);
+
+                SocketManager.FilesChangeEditors(fileId, true);
+                return file;
+            }
+            catch (Exception e)
+            {
+                throw GenerateException(e);
+            }
+        }
+
+        public string StartEdit(T fileId, bool editingAlone = false, string doc = null)
+        {
+            try
+            {
+                IThirdPartyApp app;
+                if (editingAlone)
+                {
+                    ErrorIf(FileTracker.IsEditing(fileId), FilesCommonResource.ErrorMassage_SecurityException_EditFileTwice);
+
+                    app = ThirdPartySelector.GetAppByFileId(fileId.ToString());
+                    if (app == null)
+                    {
+                        EntryManager.TrackEditing(fileId, Guid.Empty, AuthContext.CurrentAccount.ID, doc, true);
+                    }
+
+                    //without StartTrack, track via old scheme
+                    return DocumentServiceHelper.GetDocKey(fileId, -1, DateTime.MinValue);
+                }
+
+                Configuration<string> configuration;
+
+                app = ThirdPartySelector.GetAppByFileId(fileId.ToString());
+                if (app == null)
+                {
+                    DocumentServiceHelper.GetParams(fileId.ToString(), -1, doc, true, true, false, out configuration);
+                }
+                else
+                {
+                    var file = app.GetFile(fileId.ToString(), out var editable);
+                    DocumentServiceHelper.GetParams(file, true, editable ? FileShare.ReadWrite : FileShare.Read, false, editable, editable, editable, false, out configuration);
+                }
+
+                ErrorIf(!configuration.EditorConfig.ModeWrite
+                        || !(configuration.Document.Permissions.Edit
+                             || configuration.Document.Permissions.Review
+                             || configuration.Document.Permissions.FillForms
+                             || configuration.Document.Permissions.Comment),
+                        !string.IsNullOrEmpty(configuration.ErrorMessage) ? configuration.ErrorMessage : FilesCommonResource.ErrorMassage_SecurityException_EditFile);
+                var key = configuration.Document.Key;
+
+                if (!DocumentServiceTrackerHelper.StartTrack(fileId.ToString(), key))
+                {
+                    throw new Exception(FilesCommonResource.ErrorMassage_StartEditing);
+                }
+
+                return key;
+            }
+            catch (Exception e)
+            {
+                FileTracker.Remove(fileId);
+                throw GenerateException(e);
+            }
+        }
+
+        public File<T> FileRename(T fileId, string title)
+        {
+            try
+            {
+                var renamed = EntryManager.FileRename(fileId, title, out var file);
+                if (renamed)
+                {
+                    FilesMessageService.Send(file, GetHttpHeaders(), MessageAction.FileRenamed, file.Title);
+
+                    //if (!file.ProviderEntry)
+                    //{
+                    //    FilesIndexer.UpdateAsync(FilesWrapper.GetFilesWrapper(ServiceProvider, file), true, r => r.Title);
+                    //}
+                }
+
+                if (file.RootFolderType == FolderType.USER
+                    && !Equals(file.RootFolderCreator, AuthContext.CurrentAccount.ID))
+                {
+                    var folderDao = GetFolderDao();
+                    if (!FileSecurity.CanRead(folderDao.GetFolder(file.FolderID)))
+                    {
+                        file.FolderIdDisplay = GlobalFolderHelper.GetFolderShare<T>();
+                    }
+                }
+
+                return file;
+            }
+            catch (Exception ex)
+            {
+                throw GenerateException(ex);
+            }
+        }
+
+        public ItemList<File<T>> GetFileHistory(T fileId)
+        {
+            var fileDao = GetFileDao();
+            var file = fileDao.GetFile(fileId);
+            ErrorIf(!FileSecurity.CanRead(file), FilesCommonResource.ErrorMassage_SecurityException_ReadFile);
+
+            return new ItemList<File<T>>(fileDao.GetFileHistory(fileId));
+        }
+
+        public KeyValuePair<File<T>, ItemList<File<T>>> UpdateToVersion(T fileId, int version)
+        {
+            var file = EntryManager.UpdateToVersionFile(fileId, version);
+            FilesMessageService.Send(file, GetHttpHeaders(), MessageAction.FileRestoreVersion, file.Title, version.ToString(CultureInfo.InvariantCulture));
+
+            if (file.RootFolderType == FolderType.USER
+                && !Equals(file.RootFolderCreator, AuthContext.CurrentAccount.ID))
+            {
+                var folderDao = GetFolderDao();
+                if (!FileSecurity.CanRead(folderDao.GetFolder(file.FolderID)))
+                {
+                    file.FolderIdDisplay = GlobalFolderHelper.GetFolderShare<T>();
+                }
+            }
+
+            return new KeyValuePair<File<T>, ItemList<File<T>>>(file, GetFileHistory(fileId));
+        }
+
+        public string UpdateComment(T fileId, int version, string comment)
+        {
+            var fileDao = GetFileDao();
+            var file = fileDao.GetFile(fileId, version);
+            ErrorIf(file == null, FilesCommonResource.ErrorMassage_FileNotFound);
+            ErrorIf(!FileSecurity.CanEdit(file) || UserManager.GetUsers(AuthContext.CurrentAccount.ID).IsVisitor(UserManager), FilesCommonResource.ErrorMassage_SecurityException_EditFile);
+            ErrorIf(EntryManager.FileLockedForMe(file.ID), FilesCommonResource.ErrorMassage_LockedFile);
+            ErrorIf(file.RootFolderType == FolderType.TRASH, FilesCommonResource.ErrorMassage_ViewTrashItem);
+
+            comment = fileDao.UpdateComment(fileId, version, comment);
+
+            FilesMessageService.Send(file, GetHttpHeaders(), MessageAction.FileUpdatedRevisionComment, file.Title, version.ToString(CultureInfo.InvariantCulture));
+
+            return comment;
+        }
+
+        public KeyValuePair<File<T>, ItemList<File<T>>> CompleteVersion(T fileId, int version, bool continueVersion)
+        {
+            var file = EntryManager.CompleteVersionFile(fileId, version, continueVersion);
+
+            FilesMessageService.Send(file, GetHttpHeaders(),
+                                     continueVersion ? MessageAction.FileDeletedVersion : MessageAction.FileCreatedVersion,
+                                     file.Title, version == 0 ? (file.Version - 1).ToString(CultureInfo.InvariantCulture) : version.ToString(CultureInfo.InvariantCulture));
+
+            if (file.RootFolderType == FolderType.USER
+                && !Equals(file.RootFolderCreator, AuthContext.CurrentAccount.ID))
+            {
+                var folderDao = GetFolderDao();
+                if (!FileSecurity.CanRead(folderDao.GetFolder(file.FolderID)))
+                {
+                    file.FolderIdDisplay = GlobalFolderHelper.GetFolderShare<T>();
+                }
+            }
+
+            return new KeyValuePair<File<T>, ItemList<File<T>>>(file, GetFileHistory(fileId));
+        }
+
+        public File<T> LockFile(T fileId, bool lockfile)
+        {
+            var tagDao = GetTagDao();
+            var fileDao = GetFileDao();
+            var file = fileDao.GetFile(fileId);
+
+            ErrorIf(file == null, FilesCommonResource.ErrorMassage_FileNotFound);
+            ErrorIf(!FileSecurity.CanEdit(file) || lockfile && UserManager.GetUsers(AuthContext.CurrentAccount.ID).IsVisitor(UserManager), FilesCommonResource.ErrorMassage_SecurityException_EditFile);
+            ErrorIf(file.RootFolderType == FolderType.TRASH, FilesCommonResource.ErrorMassage_ViewTrashItem);
+
+            var tagLocked = tagDao.GetTags(file.ID, FileEntryType.File, TagType.Locked).FirstOrDefault();
+
+            ErrorIf(tagLocked != null
+                    && tagLocked.Owner != AuthContext.CurrentAccount.ID
+                    && !Global.IsAdministrator
+                    && (file.RootFolderType != FolderType.USER || file.RootFolderCreator != AuthContext.CurrentAccount.ID), FilesCommonResource.ErrorMassage_LockedFile);
+
+            if (lockfile)
+            {
+                if (tagLocked == null)
+                {
+                    tagLocked = new Tag("locked", TagType.Locked, AuthContext.CurrentAccount.ID, 0).AddEntry(file);
+
+                    tagDao.SaveTags(tagLocked);
+                }
+
+                var usersDrop = FileTracker.GetEditingBy(file.ID).Where(uid => uid != AuthContext.CurrentAccount.ID).Select(u => u.ToString()).ToArray();
+                if (usersDrop.Any())
+                {
+                    var fileStable = file.Forcesave == ForcesaveType.None ? file : fileDao.GetFileStable(file.ID, file.Version);
+                    var docKey = DocumentServiceHelper.GetDocKey(fileStable);
+                    DocumentServiceHelper.DropUser(docKey, usersDrop, file.ID);
+                }
+
+                FilesMessageService.Send(file, GetHttpHeaders(), MessageAction.FileLocked, file.Title);
+            }
+            else
+            {
+                if (tagLocked != null)
+                {
+                    tagDao.RemoveTags(tagLocked);
+
+                    FilesMessageService.Send(file, GetHttpHeaders(), MessageAction.FileUnlocked, file.Title);
+                }
+
+                if (!file.ProviderEntry)
+                {
+                    file = EntryManager.CompleteVersionFile(file.ID, 0, false);
+                    UpdateComment(file.ID, file.Version, FilesCommonResource.UnlockComment);
+                }
+            }
+
+            EntryManager.SetFileStatus(file);
+
+            if (file.RootFolderType == FolderType.USER
+                && !Equals(file.RootFolderCreator, AuthContext.CurrentAccount.ID))
+            {
+                var folderDao = GetFolderDao();
+                if (!FileSecurity.CanRead(folderDao.GetFolder(file.FolderID)))
+                {
+                    file.FolderIdDisplay = GlobalFolderHelper.GetFolderShare<T>();
+                }
+            }
+
+            return file;
+        }
+
+        public ItemList<EditHistory> GetEditHistory(T fileId, string doc = null)
+        {
+            var fileDao = GetFileDao();
+            var readLink = FileShareLink.Check(doc, true, fileDao, out var file);
+            if (file == null)
+                file = fileDao.GetFile(fileId);
+
+            ErrorIf(file == null, FilesCommonResource.ErrorMassage_FileNotFound);
+            ErrorIf(!readLink && !FileSecurity.CanRead(file), FilesCommonResource.ErrorMassage_SecurityException_ReadFile);
+            ErrorIf(file.ProviderEntry, FilesCommonResource.ErrorMassage_BadRequest);
+
+            return new ItemList<EditHistory>(fileDao.GetEditHistory(DocumentServiceHelper, file.ID));
+        }
+
+        public EditHistoryData GetEditDiffUrl(T fileId, int version = 0, string doc = null)
+        {
+            var fileDao = GetFileDao();
+            var readLink = FileShareLink.Check(doc, true, fileDao, out var file);
+
+            if (file != null)
+            {
+                fileId = file.ID;
+            }
+
+            if (file == null
+                || version > 0 && file.Version != version)
+            {
+                file = version > 0
+                           ? fileDao.GetFile(fileId, version)
+                           : fileDao.GetFile(fileId);
+            }
+
+            ErrorIf(file == null, FilesCommonResource.ErrorMassage_FileNotFound);
+            ErrorIf(!readLink && !FileSecurity.CanRead(file), FilesCommonResource.ErrorMassage_SecurityException_ReadFile);
+            ErrorIf(file.ProviderEntry, FilesCommonResource.ErrorMassage_BadRequest);
+
+            var result = new EditHistoryData
+            {
+                Key = DocumentServiceHelper.GetDocKey(file),
+                Url = DocumentServiceConnector.ReplaceCommunityAdress(PathProvider.GetFileStreamUrl(file, doc)),
+                Version = version,
+            };
+
+            if (fileDao.ContainChanges(file.ID, file.Version))
+            {
+                string previouseKey;
+                string sourceFileUrl;
+                if (file.Version > 1)
+                {
+                    var previousFileStable = fileDao.GetFileStable(file.ID, file.Version - 1);
+                    ErrorIf(previousFileStable == null, FilesCommonResource.ErrorMassage_FileNotFound);
+
+                    sourceFileUrl = PathProvider.GetFileStreamUrl(previousFileStable, doc);
+
+                    previouseKey = DocumentServiceHelper.GetDocKey(previousFileStable);
+                }
+                else
+                {
+                    var culture = UserManager.GetUsers(AuthContext.CurrentAccount.ID).GetCulture();
+                    var storeTemplate = GetStoreTemplate();
+
+                    var path = FileConstant.NewDocPath + culture + "/";
+                    if (!storeTemplate.IsDirectory(path))
+                    {
+                        path = FileConstant.NewDocPath + "default/";
+                    }
+
+                    var fileExt = FileUtility.GetFileExtension(file.Title);
+
+                    path += "new" + fileExt;
+
+                    sourceFileUrl = storeTemplate.GetUri("", path).ToString();
+                    sourceFileUrl = BaseCommonLinkUtility.GetFullAbsolutePath(sourceFileUrl);
+
+                    previouseKey = DocumentServiceConnector.GenerateRevisionId(Guid.NewGuid().ToString());
+                }
+
+                result.Previous = new EditHistoryUrl
+                {
+                    Key = previouseKey,
+                    Url = DocumentServiceConnector.ReplaceCommunityAdress(sourceFileUrl),
+                };
+                result.ChangesUrl = PathProvider.GetFileChangesUrl(file, doc);
+            }
+
+            result.Token = DocumentServiceHelper.GetSignature(result);
+
+            return result;
+        }
+
+        public ItemList<EditHistory> RestoreVersion(T fileId, int version, string url = null, string doc = null)
+        {
+            IFileDao<T> fileDao;
+            File<T> file;
+            if (string.IsNullOrEmpty(url))
+            {
+                file = EntryManager.UpdateToVersionFile(fileId, version, doc);
+            }
+            else
+            {
+                string modifiedOnString;
+                fileDao = GetFileDao();
+                var fromFile = fileDao.GetFile(fileId, version);
+                modifiedOnString = fromFile.ModifiedOnString;
+                file = EntryManager.SaveEditing(fileId, null, url, null, doc, string.Format(FilesCommonResource.CommentRevertChanges, modifiedOnString));
+            }
+
+            FilesMessageService.Send(file, HttpContextAccessor?.HttpContext?.Request?.Headers, MessageAction.FileRestoreVersion, file.Title, version.ToString(CultureInfo.InvariantCulture));
+
+            fileDao = GetFileDao();
+            return new ItemList<EditHistory>(fileDao.GetEditHistory(DocumentServiceHelper, file.ID));
+        }
+
+        public Web.Core.Files.DocumentService.FileLink GetPresignedUri(T fileId)
+        {
+            var file = GetFile(fileId, -1);
+            var result = new Web.Core.Files.DocumentService.FileLink
+            {
+                FileType = FileUtility.GetFileExtension(file.Title),
+                Url = DocumentServiceConnector.ReplaceCommunityAdress(PathProvider.GetFileStreamUrl(file))
+            };
+
+            result.Token = DocumentServiceHelper.GetSignature(result);
+
+            return result;
+        }
+
+        public List<FileEntry> GetNewItems(T folderId)
+        {
+            try
+            {
+                Folder<T> folder;
+                var folderDao = GetFolderDao();
+                folder = folderDao.GetFolder(folderId);
+
+                var result = FileMarker.MarkedItems(folder);
+
+                result = new List<FileEntry>(EntryManager.SortEntries<T>(result, new OrderBy(SortedByType.DateAndTime, false)));
+
+                if (!result.Any())
+                {
+                    MarkAsRead(new List<JsonElement>() { JsonDocument.Parse(folderId.ToString()).RootElement }, new List<JsonElement>() { }); //TODO
+                }
+
+
+                return result;
+            }
+            catch (Exception e)
+            {
+                throw GenerateException(e);
+            }
+        }
+
+        public ItemList<FileOperationResult> MarkAsRead(IEnumerable<JsonElement> foldersId, IEnumerable<JsonElement> filesId)
+        {
+            if (!foldersId.Any() && !filesId.Any()) return GetTasksStatuses();
+
+            return FileOperationsManagerHelper.MarkAsRead(foldersId, filesId);
+        }
+
+        public ItemList<ThirdPartyParams> GetThirdParty()
+        {
+            var providerDao = GetProviderDao();
+            if (providerDao == null) return new ItemList<ThirdPartyParams>();
+
+            var providersInfo = providerDao.GetProvidersInfo();
+
+            var resultList = providersInfo
+                .Select(r =>
+                        new ThirdPartyParams
+                        {
+                            CustomerTitle = r.CustomerTitle,
+                            Corporate = r.RootFolderType == FolderType.COMMON,
+                            ProviderId = r.ID.ToString(),
+                            ProviderKey = r.ProviderKey
+                        }
+                );
+            return new ItemList<ThirdPartyParams>(resultList.ToList());
+        }
+
+        public ItemList<FileEntry> GetThirdPartyFolder(int folderType = 0)
+        {
+            var providerDao = GetProviderDao();
+            if (providerDao == null) return new ItemList<FileEntry>();
+
+            var providersInfo = providerDao.GetProvidersInfo((FolderType)folderType);
+
+            var folders = providersInfo.Select(providerInfo =>
+                {
+                    var folder = EntryManager.GetFakeThirdpartyFolder<T>(providerInfo);
+                    folder.NewForMe = folder.RootFolderType == FolderType.COMMON ? 1 : 0;
+                    return folder;
+                });
+
+            return new ItemList<FileEntry>(folders);
+        }
+
+        public Folder<T> SaveThirdParty(ThirdPartyParams thirdPartyParams)
+        {
+            var folderDao = GetFolderDao();
+            var providerDao = GetProviderDao();
+
+            if (providerDao == null) return null;
+
+            ErrorIf(thirdPartyParams == null, FilesCommonResource.ErrorMassage_BadRequest);
+            var parentFolder = folderDao.GetFolder(thirdPartyParams.Corporate && !CoreBaseSettings.Personal ? GlobalFolderHelper.GetFolderCommon<T>() : GlobalFolderHelper.GetFolderMy<T>());
+            ErrorIf(!FileSecurity.CanCreate(parentFolder), FilesCommonResource.ErrorMassage_SecurityException_Create);
+            ErrorIf(!Global.IsAdministrator && !FilesSettingsHelper.EnableThirdParty, FilesCommonResource.ErrorMassage_SecurityException_Create);
+
+            var lostFolderType = FolderType.USER;
+            var folderType = thirdPartyParams.Corporate ? FolderType.COMMON : FolderType.USER;
+
+            int curProviderId;
+
+            MessageAction messageAction;
+            if (string.IsNullOrEmpty(thirdPartyParams.ProviderId))
+            {
+                ErrorIf(!ThirdpartyConfiguration.SupportInclusion
+                        ||
+                        (!Global.IsAdministrator
+                         && !CoreBaseSettings.Personal
+                         && !FilesSettingsHelper.EnableThirdParty)
+                        , FilesCommonResource.ErrorMassage_SecurityException_Create);
+
+                thirdPartyParams.CustomerTitle = Global.ReplaceInvalidCharsAndTruncate(thirdPartyParams.CustomerTitle);
+                ErrorIf(string.IsNullOrEmpty(thirdPartyParams.CustomerTitle), FilesCommonResource.ErrorMassage_InvalidTitle);
+
+                try
+                {
+                    curProviderId = providerDao.SaveProviderInfo(thirdPartyParams.ProviderKey, thirdPartyParams.CustomerTitle, thirdPartyParams.AuthData, folderType);
+                    messageAction = MessageAction.ThirdPartyCreated;
+                }
+                catch (UnauthorizedAccessException e)
+                {
+                    throw GenerateException(e, true);
+                }
+                catch (Exception e)
+                {
+                    throw GenerateException(e);
+                }
+            }
+            else
+            {
+                curProviderId = Convert.ToInt32(thirdPartyParams.ProviderId);
+
+                var lostProvider = providerDao.GetProviderInfo(curProviderId);
+                ErrorIf(lostProvider.Owner != AuthContext.CurrentAccount.ID, FilesCommonResource.ErrorMassage_SecurityException);
+
+                lostFolderType = lostProvider.RootFolderType;
+                if (lostProvider.RootFolderType == FolderType.COMMON && !thirdPartyParams.Corporate)
+                {
+                    var lostFolder = folderDao.GetFolder((T)Convert.ChangeType(lostProvider.RootFolderId, typeof(T)));
+                    FileMarker.RemoveMarkAsNewForAll(lostFolder);
+                }
+
+                curProviderId = providerDao.UpdateProviderInfo(curProviderId, thirdPartyParams.CustomerTitle, thirdPartyParams.AuthData, folderType);
+                messageAction = MessageAction.ThirdPartyUpdated;
+            }
+
+            var provider = providerDao.GetProviderInfo(curProviderId);
+            provider.InvalidateStorage();
+
+            var folderDao1 = GetFolderDao();
+            var folder = folderDao1.GetFolder((T)Convert.ChangeType(provider.RootFolderId, typeof(T)));
+            ErrorIf(!FileSecurity.CanRead(folder), FilesCommonResource.ErrorMassage_SecurityException_ViewFolder);
+
+            FilesMessageService.Send(parentFolder, GetHttpHeaders(), messageAction, folder.ID.ToString(), provider.ProviderKey);
+
+            if (thirdPartyParams.Corporate && lostFolderType != FolderType.COMMON)
+            {
+                FileMarker.MarkAsNew(folder);
+            }
+
+            return folder;
+        }
+
+        public object DeleteThirdParty(string providerId)
+        {
+            var providerDao = GetProviderDao();
+            if (providerDao == null) return null;
+
+            var curProviderId = Convert.ToInt32(providerId);
+            var providerInfo = providerDao.GetProviderInfo(curProviderId);
+
+            var folder = EntryManager.GetFakeThirdpartyFolder<T>(providerInfo);
+            ErrorIf(!FileSecurity.CanDelete(folder), FilesCommonResource.ErrorMassage_SecurityException_DeleteFolder);
+
+            if (providerInfo.RootFolderType == FolderType.COMMON)
+            {
+                FileMarker.RemoveMarkAsNewForAll(folder);
+            }
+
+            providerDao.RemoveProviderInfo(folder.ProviderId);
+            FilesMessageService.Send(folder, GetHttpHeaders(), MessageAction.ThirdPartyDeleted, folder.ID.ToString(), providerInfo.ProviderKey);
+
+            return folder.ID;
+        }
+
+        public bool ChangeAccessToThirdparty(bool enable)
+        {
+            ErrorIf(!Global.IsAdministrator, FilesCommonResource.ErrorMassage_SecurityException);
+
+            FilesSettingsHelper.EnableThirdParty = enable;
+            FilesMessageService.Send(GetHttpHeaders(), MessageAction.DocumentsThirdPartySettingsUpdated);
+
+            return FilesSettingsHelper.EnableThirdParty;
+        }
+
+        public bool SaveDocuSign(string code)
+        {
+            ErrorIf(!AuthContext.IsAuthenticated
+                    || UserManager.GetUsers(AuthContext.CurrentAccount.ID).IsVisitor(UserManager)
+                    || !Global.IsAdministrator && !FilesSettingsHelper.EnableThirdParty
+                    || !ThirdpartyConfiguration.SupportDocuSignInclusion, FilesCommonResource.ErrorMassage_SecurityException_Create);
+
+            var token = ConsumerFactory.Get<DocuSignLoginProvider>().GetAccessToken(code);
+            DocuSignHelper.ValidateToken(token);
+            DocuSignToken.SaveToken(token);
+            return true;
+        }
+
+        public object DeleteDocuSign()
+        {
+            DocuSignToken.DeleteToken();
+            return null;
+        }
+
+        public string SendDocuSign(T fileId, DocuSignData docuSignData)
+        {
+            try
+            {
+                ErrorIf(UserManager.GetUsers(AuthContext.CurrentAccount.ID).IsVisitor(UserManager)
+                    || !FilesSettingsHelper.EnableThirdParty || !ThirdpartyConfiguration.SupportDocuSignInclusion, FilesCommonResource.ErrorMassage_SecurityException_Create);
+
+                return DocuSignHelper.SendDocuSign(fileId, docuSignData, GetHttpHeaders());
+            }
+            catch (Exception e)
+            {
+                throw GenerateException(e);
+            }
+        }
+
+        public ItemList<FileOperationResult> GetTasksStatuses()
+        {
+            ErrorIf(!AuthContext.IsAuthenticated, FilesCommonResource.ErrorMassage_SecurityException);
+
+            return FileOperationsManagerHelper.GetOperationResults();
+        }
+
+        public ItemList<FileOperationResult> TerminateTasks()
+        {
+            ErrorIf(!AuthContext.IsAuthenticated, FilesCommonResource.ErrorMassage_SecurityException);
+
+            return FileOperationsManagerHelper.CancelOperations();
+        }
+
+        public ItemList<FileOperationResult> BulkDownload(Dictionary<JsonElement, string> folders, Dictionary<JsonElement, string> files)
+        {
+            ErrorIf(!folders.Any() && !files.Any(), FilesCommonResource.ErrorMassage_BadRequest);
+
+            return FileOperationsManagerHelper.Download(folders, files, GetHttpHeaders());
+        }
+
+
+        public (List<object>, List<object>) MoveOrCopyFilesCheck<T1>(IEnumerable<JsonElement> filesId, IEnumerable<JsonElement> foldersId, T1 destFolderId)
+        {
+            var checkedFiles = new List<object>();
+            var checkedFolders = new List<object>();
+
+            var (filesInts, folderInts) = MoveOrCopyFilesCheck(
+                filesId.Where(r => r.ValueKind == JsonValueKind.Number).Select(r => r.GetInt32()),
+                foldersId.Where(r => r.ValueKind == JsonValueKind.Number).Select(r => r.GetInt32()),
+                destFolderId);
+
+            foreach (var i in filesInts)
+            {
+                checkedFiles.Add(i);
+            }
+
+            foreach (var i in folderInts)
+            {
+                checkedFolders.Add(i);
+            }
+
+            var (filesStrings, folderStrings) = MoveOrCopyFilesCheck(
+                filesId.Where(r => r.ValueKind == JsonValueKind.String).Select(r => r.GetString()),
+                foldersId.Where(r => r.ValueKind == JsonValueKind.String).Select(r => r.GetString()),
+                destFolderId);
+
+            foreach (var i in filesStrings)
+            {
+                checkedFiles.Add(i);
+            }
+
+            foreach (var i in folderStrings)
+            {
+                checkedFolders.Add(i);
+            }
+
+            return (checkedFiles, checkedFolders);
+        }
+
+        private (List<TFrom>, List<TFrom>) MoveOrCopyFilesCheck<TFrom, TTo>(IEnumerable<TFrom> filesId, IEnumerable<TFrom> foldersId, TTo destFolderId)
+        {
+            var checkedFiles = new List<TFrom>();
+            var checkedFolders = new List<TFrom>();
+            var folderDao = DaoFactory.GetFolderDao<TFrom>();
+            var fileDao = DaoFactory.GetFileDao<TFrom>();
+            var destFolderDao = DaoFactory.GetFolderDao<TTo>();
+
+            var toFolder = destFolderDao.GetFolder(destFolderId);
+            ErrorIf(toFolder == null, FilesCommonResource.ErrorMassage_FolderNotFound);
+            ErrorIf(!FileSecurity.CanCreate(toFolder), FilesCommonResource.ErrorMassage_SecurityException_Create);
+
+            foreach (var id in filesId)
+            {
+                var file = fileDao.GetFile(id);
+                if (file != null && fileDao.IsExist(file.Title, toFolder.ID))
+                {
+                    checkedFiles.Add(id);
+                }
+            }
+
+            var folders = folderDao.GetFolders(foldersId.ToArray());
+            var foldersProject = folders.Where(folder => folder.FolderType == FolderType.BUNCH).ToList();
+            if (foldersProject.Any())
+            {
+                var toSubfolders = destFolderDao.GetFolders(toFolder.ID);
+
+                foreach (var folderProject in foldersProject)
+                {
+                    var toSub = toSubfolders.FirstOrDefault(to => Equals(to.Title, folderProject.Title));
+                    if (toSub == null) continue;
+
+                    var filesPr = fileDao.GetFiles(folderProject.ID);
+                    var foldersPr = folderDao.GetFolders(folderProject.ID).Select(d => d.ID);
+
+                    var (cFiles, cFolders) = MoveOrCopyFilesCheck(filesPr, foldersPr, toSub.ID);
+                    checkedFiles.AddRange(cFiles);
+                    checkedFolders.AddRange(cFolders);
+                }
+            }
+            try
+            {
+                foreach (var pair in folderDao.CanMoveOrCopy(foldersId.ToArray(), toFolder.ID))
+                {
+                    checkedFolders.Add(pair.Key);
+                }
+            }
+            catch (Exception e)
+            {
+                throw GenerateException(e);
+            }
+
+            return (checkedFiles, checkedFolders);
+        }
+
+        public ItemList<FileOperationResult> MoveOrCopyItems(IEnumerable<JsonElement> foldersId, IEnumerable<JsonElement> filesId, JsonElement destFolderId, FileConflictResolveType resolve, bool ic, bool deleteAfter = false)
+        {
+            ItemList<FileOperationResult> result;
+            if (foldersId.Any() || filesId.Any())
+            {
+                result = FileOperationsManagerHelper.MoveOrCopy(foldersId, filesId, destFolderId, ic, resolve, !deleteAfter, GetHttpHeaders());
+            }
+            else
+            {
+                result = FileOperationsManagerHelper.GetOperationResults();
+            }
+            return result;
+        }
+
+
+        public ItemList<FileOperationResult> DeleteFile(string action, T fileId, bool ignoreException = false, bool deleteAfter = false, bool immediately = false)
+        {
+            return FileOperationsManagerHelper.DeleteFile(fileId, ignoreException, !deleteAfter, immediately, GetHttpHeaders());
+        }
+        public ItemList<FileOperationResult> DeleteFolder(string action, T folderId, bool ignoreException = false, bool deleteAfter = false, bool immediately = false)
+        {
+            return FileOperationsManagerHelper.DeleteFolder(folderId, ignoreException, !deleteAfter, immediately, GetHttpHeaders());
+        }
+
+        public ItemList<FileOperationResult> DeleteItems(string action, List<JsonElement> files, List<JsonElement> folders, bool ignoreException = false, bool deleteAfter = false, bool immediately = false)
+        {
+            return FileOperationsManagerHelper.Delete(folders, files, ignoreException, !deleteAfter, immediately, GetHttpHeaders());
+        }
+
+        public ItemList<FileOperationResult> EmptyTrash()
+        {
+            var folderDao = GetFolderDao();
+            var fileDao = GetFileDao();
+            var trashId = folderDao.GetFolderIDTrash(true);
+            var foldersId = folderDao.GetFolders(trashId).Select(f => f.ID).ToList();
+            var filesId = fileDao.GetFiles(trashId).ToList();
+
+            return FileOperationsManagerHelper.Delete(foldersId, filesId, false, true, false, GetHttpHeaders());
+        }
+
+        public ItemList<FileOperationResult> CheckConversion(ItemList<ItemList<string>> filesInfoJSON)
+        {
+            if (filesInfoJSON == null || filesInfoJSON.Count == 0) return new ItemList<FileOperationResult>();
+
+            var fileDao = GetFileDao();
+            var files = new List<KeyValuePair<File<T>, bool>>();
+            foreach (var fileInfo in filesInfoJSON)
+            {
+                var fileId = (T)Convert.ChangeType(fileInfo[0], typeof(T));
+
+                var file = int.TryParse(fileInfo[1], out var version) && version > 0
+                                ? fileDao.GetFile(fileId, version)
+                                : fileDao.GetFile(fileId);
+
+                if (file == null)
+                {
+                    var newFile = ServiceProvider.GetService<File<T>>();
+                    newFile.ID = fileId;
+                    newFile.Version = version;
+
+                    files.Add(new KeyValuePair<File<T>, bool>(newFile, true));
+                    continue;
+                }
+
+                ErrorIf(!FileSecurity.CanRead(file), FilesCommonResource.ErrorMassage_SecurityException_ReadFile);
+
+                var startConvert = Convert.ToBoolean(fileInfo[2]);
+                if (startConvert && FileConverter.MustConvert(file))
+                {
+                    try
+                    {
+                        FileConverter.ExecAsync(file, false, fileInfo.Count > 3 ? fileInfo[3] : null);
+                    }
+                    catch (Exception e)
+                    {
+                        throw GenerateException(e);
+                    }
+                }
+
+                files.Add(new KeyValuePair<File<T>, bool>(file, false));
+            }
+
+            var results = FileConverter.GetStatus(files).ToList();
+
+            return new ItemList<FileOperationResult>(results);
+        }
+
+        public void ReassignStorage(Guid userFromId, Guid userToId)
+        {
+            //check current user have access
+            ErrorIf(!Global.IsAdministrator, FilesCommonResource.ErrorMassage_SecurityException);
+
+            //check exist userFrom
+            var userFrom = UserManager.GetUsers(userFromId);
+            ErrorIf(Equals(userFrom, Constants.LostUser), FilesCommonResource.ErrorMassage_UserNotFound);
+
+            //check exist userTo
+            var userTo = UserManager.GetUsers(userToId);
+            ErrorIf(Equals(userTo, Constants.LostUser), FilesCommonResource.ErrorMassage_UserNotFound);
+            ErrorIf(userTo.IsVisitor(UserManager), FilesCommonResource.ErrorMassage_SecurityException);
+
+            var providerDao = GetProviderDao();
+            if (providerDao != null)
+            {
+                var providersInfo = providerDao.GetProvidersInfo(userFrom.ID);
+                var commonProvidersInfo = providersInfo.Where(provider => provider.RootFolderType == FolderType.COMMON).ToList();
+
+                //move common thirdparty storage userFrom
+                foreach (var commonProviderInfo in commonProvidersInfo)
+                {
+                    Logger.InfoFormat("Reassign provider {0} from {1} to {2}", commonProviderInfo.ID, userFrom.ID, userTo.ID);
+                    providerDao.UpdateProviderInfo(commonProviderInfo.ID, null, null, FolderType.DEFAULT, userTo.ID);
+                }
+            }
+
+            var folderDao = GetFolderDao();
+            var fileDao = GetFileDao();
+
+            if (!userFrom.IsVisitor(UserManager))
+            {
+                var folderIdFromMy = folderDao.GetFolderIDUser(false, userFrom.ID);
+
+                if (!Equals(folderIdFromMy, 0))
+                {
+                    //create folder with name userFrom in folder userTo
+                    var folderIdToMy = folderDao.GetFolderIDUser(true, userTo.ID);
+                    var newFolder = ServiceProvider.GetService<Folder<T>>();
+                    newFolder.Title = string.Format(CustomNamingPeople.Substitute<FilesCommonResource>("TitleDeletedUserFolder"), userFrom.DisplayUserName(false, DisplayUserSettingsHelper));
+                    newFolder.ParentFolderID = folderIdToMy;
+
+                    var newFolderTo = folderDao.SaveFolder(newFolder);
+
+                    //move items from userFrom to userTo
+                    EntryManager.MoveSharedItems(folderIdFromMy, newFolderTo, folderDao, fileDao);
+
+                    EntryManager.ReassignItems(newFolderTo, userFrom.ID, userTo.ID, folderDao, fileDao);
+                }
+            }
+
+            EntryManager.ReassignItems(GlobalFolderHelper.GetFolderCommon<T>(), userFrom.ID, userTo.ID, folderDao, fileDao);
+        }
+
+        public void DeleteStorage(Guid userId)
+        {
+            //check current user have access
+            ErrorIf(!Global.IsAdministrator, FilesCommonResource.ErrorMassage_SecurityException);
+
+            //delete docuSign
+            DocuSignToken.DeleteToken(userId);
+
+            var providerDao = GetProviderDao();
+            if (providerDao != null)
+            {
+                var providersInfo = providerDao.GetProvidersInfo(userId);
+
+                //delete thirdparty storage
+                foreach (var myProviderInfo in providersInfo)
+                {
+                    Logger.InfoFormat("Delete provider {0} for {1}", myProviderInfo.ID, userId);
+                    providerDao.RemoveProviderInfo(myProviderInfo.ID);
+                }
+            }
+
+            var folderDao = GetFolderDao();
+            var fileDao = GetFileDao();
+
+            //delete all markAsNew
+            var rootFoldersId = new List<T>
+                {
+                    GlobalFolderHelper.GetFolderShare<T>(),
+                    GlobalFolderHelper.GetFolderCommon<T>(),
+                    GlobalFolderHelper.GetFolderProjects<T>(),
+                };
+
+            var folderIdFromMy = folderDao.GetFolderIDUser(false, userId);
+            if (!Equals(folderIdFromMy, 0))
+            {
+                rootFoldersId.Add(folderIdFromMy);
+            }
+
+            var rootFolders = folderDao.GetFolders(rootFoldersId.ToArray());
+            foreach (var rootFolder in rootFolders)
+            {
+                FileMarker.RemoveMarkAsNew(rootFolder, userId);
+            }
+
+            //delete all from My
+            if (!Equals(folderIdFromMy, 0))
+            {
+                EntryManager.DeleteSubitems(folderIdFromMy, folderDao, fileDao);
+
+                //delete My userFrom folder
+                folderDao.DeleteFolder(folderIdFromMy);
+                GlobalFolderHelper.SetFolderMy(userId);
+            }
+
+            //delete all from Trash
+            var folderIdFromTrash = folderDao.GetFolderIDTrash(false, userId);
+            if (!Equals(folderIdFromTrash, 0))
+            {
+                EntryManager.DeleteSubitems(folderIdFromTrash, folderDao, fileDao);
+                folderDao.DeleteFolder(folderIdFromTrash);
+                GlobalFolderHelper.FolderTrash = userId;
+            }
+
+            EntryManager.ReassignItems(GlobalFolderHelper.GetFolderCommon<T>(), userId, AuthContext.CurrentAccount.ID, folderDao, fileDao);
+        }
+
+        public ItemList<AceWrapper> GetSharedInfo(ItemList<string> objectIds)
+        {
+            return FileSharing.GetSharedInfo<T>(objectIds);
+        }
+
+        public ItemList<AceShortWrapper> GetSharedInfoShort(string objectId)
+        {
+            return FileSharing.GetSharedInfoShort<T>(objectId);
+        }
+
+        public ItemList<string> SetAceObject(AceCollection aceCollection, bool notify)
+        {
+            var fileDao = GetFileDao();
+            var folderDao = GetFolderDao();
+            var result = new ItemList<string>();
+            foreach (var objectId in aceCollection.Entries)
+            {
+                Debug.Assert(objectId != null, "objectId != null");
+                var entryType = objectId.StartsWith("file_") ? FileEntryType.File : FileEntryType.Folder;
+                var entryId = (T)Convert.ChangeType(objectId.Substring((entryType == FileEntryType.File ? "file_" : "folder_").Length), typeof(T));
+                var entry = entryType == FileEntryType.File
+                                ? fileDao.GetFile(entryId)
+                                : (FileEntry<T>)folderDao.GetFolder(entryId);
+
+                try
+                {
+                    var changed = FileSharingAceHelper.SetAceObject(aceCollection.Aces, entry, notify, aceCollection.Message);
+                    if (changed)
+                    {
+                        FilesMessageService.Send(entry, GetHttpHeaders(),
+                                                    entryType == FileEntryType.Folder ? MessageAction.FolderUpdatedAccess : MessageAction.FileUpdatedAccess,
+                                                    entry.Title);
+                    }
+                }
+                catch (Exception e)
+                {
+                    throw GenerateException(e);
+                }
+
+                var securityDao = GetSecurityDao();
+                if (securityDao.IsShared(entry.ID, entryType))
+                {
+                    result.Add(objectId);
+                }
+            }
+            return result;
+        }
+
+        public void RemoveAce(List<T> filesId, List<T> foldersId)
+        {
+            ErrorIf(!AuthContext.IsAuthenticated, FilesCommonResource.ErrorMassage_SecurityException);
+            var entries = new List<FileEntry<T>>();
+
+            var fileDao = GetFileDao();
+            var folderDao = GetFolderDao();
+            entries.AddRange(filesId.Select(fileId => fileDao.GetFile(fileId)));
+            entries.AddRange(foldersId.Select(folderDao.GetFolder));
+
+            FileSharingAceHelper.RemoveAce(entries);
+        }
+
+        public string GetShortenLink(T fileId)
+        {
+            File<T> file;
+            var fileDao = GetFileDao();
+            file = fileDao.GetFile(fileId);
+            ErrorIf(!FileSharing.CanSetAccess(file), FilesCommonResource.ErrorMassage_SecurityException);
+            var shareLink = FileShareLink.GetLink(file);
+
+            try
+            {
+                return UrlShortener.Instance.GetShortenLink(shareLink);
+            }
+            catch (Exception e)
+            {
+                throw GenerateException(e);
+            }
+        }
+
+        public bool SetAceLink(T fileId, FileShare share)
+        {
+            FileEntry<T> file;
+            var fileDao = GetFileDao();
+            file = fileDao.GetFile(fileId);
+            var aces = new List<AceWrapper>
+                {
+                    new AceWrapper
+                        {
+                            Share = share,
+                            SubjectId = FileConstant.ShareLinkId,
+                            SubjectGroup = true,
+                        }
+                };
+
+            try
+            {
+
+                var changed = FileSharingAceHelper.SetAceObject(aces, file, false, null);
+                if (changed)
+                {
+                    FilesMessageService.Send(file, GetHttpHeaders(), MessageAction.FileUpdatedAccess, file.Title);
+                }
+            }
+            catch (Exception e)
+            {
+                throw GenerateException(e);
+            }
+
+            var securityDao = GetSecurityDao();
+            return securityDao.IsShared(file.ID, FileEntryType.File);
+        }
+
+        public ItemList<MentionWrapper> SharedUsers(T fileId)
+        {
+            if (!AuthContext.IsAuthenticated || CoreBaseSettings.Personal)
+                return null;
+
+            FileEntry<T> file;
+            var fileDao = GetFileDao();
+            file = fileDao.GetFile(fileId);
+
+            ErrorIf(file == null, FilesCommonResource.ErrorMassage_FileNotFound);
+
+            var usersIdWithAccess = new List<Guid>();
+            if (FileSharing.CanSetAccess(file))
+            {
+                var access = FileSharing.GetSharedInfo(file);
+                usersIdWithAccess = access.Where(aceWrapper => !aceWrapper.SubjectGroup && aceWrapper.Share != FileShare.Restrict)
+                                          .Select(aceWrapper => aceWrapper.SubjectId)
+                                          .ToList();
+            }
+            else
+            {
+                usersIdWithAccess.Add(file.CreateBy);
+            }
+
+            var users = UserManager.GetUsersByGroup(Constants.GroupEveryone.ID)
+                                   .Where(user => !user.ID.Equals(AuthContext.CurrentAccount.ID)
+                                                  && !user.ID.Equals(Constants.LostUser.ID))
+                                   .Select(user => new MentionWrapper(user, DisplayUserSettingsHelper) { HasAccess = usersIdWithAccess.Contains(user.ID) })
+                                   .ToList();
+
+            users = users
+                .OrderBy(user => !user.HasAccess)
+                .ThenBy(user => user.User, UserInfoComparer.Default)
+                .ToList();
+
+            return new ItemList<MentionWrapper>(users);
+        }
+
+        public ItemList<AceShortWrapper> SendEditorNotify(T fileId, MentionMessageWrapper mentionMessage)
+        {
+            ErrorIf(!AuthContext.IsAuthenticated, FilesCommonResource.ErrorMassage_SecurityException);
+
+            File<T> file;
+            var fileDao = GetFileDao();
+            file = fileDao.GetFile(fileId);
+
+            ErrorIf(file == null, FilesCommonResource.ErrorMassage_FileNotFound);
+
+            var fileSecurity = FileSecurity;
+            ErrorIf(!fileSecurity.CanRead(file), FilesCommonResource.ErrorMassage_SecurityException_ReadFile);
+            ErrorIf(mentionMessage == null || mentionMessage.Emails == null, FilesCommonResource.ErrorMassage_BadRequest);
+
+            var changed = false;
+            bool? canShare = null;
+            if (file.Encrypted) canShare = false;
+
+            var recipients = new List<Guid>();
+            foreach (var email in mentionMessage.Emails)
+            {
+                if (!canShare.HasValue)
+                {
+                    canShare = FileSharing.CanSetAccess(file);
+                }
+
+                var recipient = UserManager.GetUserByEmail(email);
+                if (recipient == null || recipient.ID == Constants.LostUser.ID)
+                {
+                    changed = canShare.Value;
+                    continue;
+                }
+
+                if (!fileSecurity.CanRead(file, recipient.ID))
+                {
+                    if (!canShare.Value)
+                    {
+                        continue;
+                    }
+
+                    try
+                    {
+                        var aces = new List<AceWrapper>
+                            {
+                                new AceWrapper
+                                    {
+                                        Share = FileShare.Read,
+                                        SubjectId = recipient.ID,
+                                        SubjectGroup = false,
+                                    }
+                            };
+
+                        changed |= FileSharingAceHelper.SetAceObject(aces, file, false, null);
+
+                        recipients.Add(recipient.ID);
+                    }
+                    catch (Exception e)
+                    {
+                        throw GenerateException(e);
+                    }
+                }
+                else
+                {
+                    recipients.Add(recipient.ID);
+                }
+            }
+
+            if (changed)
+            {
+                FilesMessageService.Send(file, GetHttpHeaders(), MessageAction.FileUpdatedAccess, file.Title);
+            }
+
+            var fileLink = FilesLinkUtility.GetFileWebEditorUrl(file.ID);
+            if (mentionMessage.ActionLink != null)
+            {
+                fileLink += "&" + FilesLinkUtility.Anchor + "=" + HttpUtility.UrlEncode(ActionLinkConfig.Serialize(mentionMessage.ActionLink));
+            }
+
+            var message = (mentionMessage.Message ?? "").Trim();
+            const int maxMessageLength = 200;
+            if (message.Length > maxMessageLength)
+            {
+                message = message.Substring(0, maxMessageLength) + "...";
+            }
+
+            NotifyClient.SendEditorMentions(file, fileLink, recipients, message);
+
+            return changed ? GetSharedInfoShort("file_" + fileId) : null;
+        }
+
+        public ItemList<string> GetMailAccounts()
+        {
+            return null;
+            //var apiServer = new ASC.Api.ApiServer();
+            //var apiUrl = string.Format("{0}mail/accounts.json", SetupInfo.WebApiBaseUrl);
+
+            //var accounts = new List<string>();
+
+            //var responseBody = apiServer.GetApiResponse(apiUrl, "GET");
+            //if (responseBody != null)
+            //{
+            //    var responseApi = JObject.Parse(Encoding.UTF8.GetString(Convert.FromBase64String(responseBody)));
+
+            //    var responseData = responseApi["response"];
+            //    if (responseData is JArray)
+            //    {
+            //        accounts.AddRange(
+            //            from account in responseData.Children()
+            //            orderby account["isDefault"].Value<bool>() descending
+            //            where account["enabled"].Value<bool>() && !account["isGroup"].Value<bool>()
+            //            select account["email"].Value<string>()
+            //            );
+            //    }
+            //}
+            //ErrorIf(!accounts.Any(), FilesCommonResource.ErrorMassage_MailAccountNotFound);
+
+            //return new ItemList<string>(accounts);
+        }
+
+        public ItemList<FileEntry<T>> ChangeOwner(ItemList<string> items, Guid userId)
+        {
+            var userInfo = UserManager.GetUsers(userId);
+            ErrorIf(Equals(userInfo, Constants.LostUser) || userInfo.IsVisitor(UserManager), FilesCommonResource.ErrorMassage_ChangeOwner);
+
+            ParseArrayItems(items, out var foldersId, out var filesId);
+
+            var entries = new List<FileEntry<T>>();
+
+            var folderDao = GetFolderDao();
+            var folders = folderDao.GetFolders(foldersId.ToArray());
+
+            foreach (var folder in folders)
+            {
+                ErrorIf(!FileSecurity.CanEdit(folder), FilesCommonResource.ErrorMassage_SecurityException);
+                ErrorIf(folder.RootFolderType != FolderType.COMMON, FilesCommonResource.ErrorMassage_SecurityException);
+                if (folder.ProviderEntry) continue;
+
+                var newFolder = folder;
+                if (folder.CreateBy != userInfo.ID)
+                {
+                    var folderAccess = folder.Access;
+
+                    newFolder.CreateBy = userInfo.ID;
+                    var newFolderID = folderDao.SaveFolder(newFolder);
+
+                    newFolder = folderDao.GetFolder(newFolderID);
+                    newFolder.Access = folderAccess;
+
+                    FilesMessageService.Send(newFolder, GetHttpHeaders(), MessageAction.FileChangeOwner, new[] { newFolder.Title, userInfo.DisplayUserName(false, DisplayUserSettingsHelper) });
+                }
+                entries.Add(newFolder);
+            }
+
+            var fileDao = GetFileDao();
+            var files = fileDao.GetFiles(filesId.ToArray());
+
+            foreach (var file in files)
+            {
+                ErrorIf(!FileSecurity.CanEdit(file), FilesCommonResource.ErrorMassage_SecurityException);
+                ErrorIf(EntryManager.FileLockedForMe(file.ID), FilesCommonResource.ErrorMassage_LockedFile);
+                ErrorIf(FileTracker.IsEditing(file.ID), FilesCommonResource.ErrorMassage_UpdateEditingFile);
+                ErrorIf(file.RootFolderType != FolderType.COMMON, FilesCommonResource.ErrorMassage_SecurityException);
+                if (file.ProviderEntry) continue;
+
+                var newFile = file;
+                if (file.CreateBy != userInfo.ID)
+                {
+                    newFile = ServiceProvider.GetService<File<T>>();
+                    newFile.ID = file.ID;
+                    newFile.Version = file.Version + 1;
+                    newFile.VersionGroup = file.VersionGroup + 1;
+                    newFile.Title = file.Title;
+                    newFile.FileStatus = file.FileStatus;
+                    newFile.FolderID = file.FolderID;
+                    newFile.CreateBy = userInfo.ID;
+                    newFile.CreateOn = file.CreateOn;
+                    newFile.ConvertedType = file.ConvertedType;
+                    newFile.Comment = FilesCommonResource.CommentChangeOwner;
+                    newFile.Encrypted = file.Encrypted;
+
+                    using (var stream = fileDao.GetFileStream(file))
+                    {
+                        newFile.ContentLength = stream.CanSeek ? stream.Length : file.ContentLength;
+                        newFile = fileDao.SaveFile(newFile, stream);
+                    }
+
+                    FileMarker.MarkAsNew(newFile);
+
+                    EntryManager.SetFileStatus(newFile);
+
+                    FilesMessageService.Send(newFile, GetHttpHeaders(), MessageAction.FileChangeOwner, new[] { newFile.Title, userInfo.DisplayUserName(false, DisplayUserSettingsHelper) });
+                }
+                entries.Add(newFile);
+            }
+
+            return new ItemList<FileEntry<T>>(entries);
+        }
+
+        public bool StoreOriginal(bool set)
+        {
+            FilesSettingsHelper.StoreOriginalFiles = set;
+            FilesMessageService.Send(GetHttpHeaders(), MessageAction.DocumentsUploadingFormatsSettingsUpdated);
+
+            return FilesSettingsHelper.StoreOriginalFiles;
+        }
+
+        public bool HideConfirmConvert(bool isForSave)
+        {
+            if (isForSave)
+            {
+                FilesSettingsHelper.HideConfirmConvertSave = true;
+            }
+            else
+            {
+                FilesSettingsHelper.HideConfirmConvertOpen = true;
+            }
+
+            return true;
+        }
+
+        public bool UpdateIfExist(bool set)
+        {
+            FilesSettingsHelper.UpdateIfExist = set;
+            FilesMessageService.Send(GetHttpHeaders(), MessageAction.DocumentsOverwritingSettingsUpdated);
+
+            return FilesSettingsHelper.UpdateIfExist;
+        }
+
+        public bool Forcesave(bool set)
+        {
+            FilesSettingsHelper.Forcesave = set;
+            FilesMessageService.Send(GetHttpHeaders(), MessageAction.DocumentsForcesave);
+
+            return FilesSettingsHelper.Forcesave;
+        }
+
+        public bool StoreForcesave(bool set)
+        {
+            ErrorIf(!Global.IsAdministrator, FilesCommonResource.ErrorMassage_SecurityException);
+
+            FilesSettingsHelper.StoreForcesave = set;
+            FilesMessageService.Send(GetHttpHeaders(), MessageAction.DocumentsStoreForcesave);
+
+            return FilesSettingsHelper.StoreForcesave;
+        }
+
+        public bool ChangeDeleteConfrim(bool set)
+        {
+            FilesSettingsHelper.ConfirmDelete = set;
+
+            return FilesSettingsHelper.ConfirmDelete;
+        }
+
+        public string GetHelpCenter()
+        {
+            return ""; //TODO: Studio.UserControls.Common.HelpCenter.HelpCenter.RenderControlToString();
+        }
+
+        private IFolderDao<T> GetFolderDao()
+        {
+            return DaoFactory.GetFolderDao<T>();
+        }
+
+        private IFileDao<T> GetFileDao()
+        {
+            return DaoFactory.GetFileDao<T>();
+        }
+
+        private ITagDao<T> GetTagDao()
+        {
+            return DaoFactory.GetTagDao<T>();
+        }
+
+        private IDataStore GetStoreTemplate()
+        {
+            return GlobalStore.GetStoreTemplate();
+        }
+
+        private IProviderDao GetProviderDao()
+        {
+            return DaoFactory.ProviderDao;
+        }
+
+        private ISecurityDao<T> GetSecurityDao()
+        {
+            return DaoFactory.GetSecurityDao<T>();
+        }
+
+        private static void ParseArrayItems(IEnumerable<string> data, out List<T> foldersId, out List<T> filesId)
+        {
+            //TODO:!!!!Fix
+            foldersId = new List<T>();
+            filesId = new List<T>();
+            foreach (var id in data)
+            {
+                if (id.StartsWith("file_")) filesId.Add((T)Convert.ChangeType(id.Substring("file_".Length), typeof(T)));
+                if (id.StartsWith("folder_")) foldersId.Add((T)Convert.ChangeType(id.Substring("folder_".Length), typeof(T)));
+            }
+        }
+
+        private static void ErrorIf(bool condition, string errorMessage)
+        {
+            if (condition) throw new InvalidOperationException(errorMessage);
+        }
+
+        private Exception GenerateException(Exception error, bool warning = false)
+        {
+            if (warning)
+            {
+                Logger.Info(error);
+            }
+            else
+            {
+                Logger.Error(error);
+            }
+            return new InvalidOperationException(error.Message, error);
+        }
+
+        private IDictionary<string, StringValues> GetHttpHeaders()
+        {
+            return HttpContextAccessor?.HttpContext?.Request?.Headers;
+        }
+    }
+
+    public static class FileStorageServiceExtention
+    {
+        public static DIHelper AddFileStorageService(this DIHelper services)
+        {
+            if (services.TryAddScoped<FileStorageService<string>>())
+            {
+            services.TryAddScoped<FileStorageService<int>>();
+            //services.TryAddScoped<IFileStorageService, FileStorageService>();
+            return services
+                .AddGlobalService()
+                .AddGlobalStoreService()
+                .AddGlobalFolderHelperService()
+                .AddAuthContextService()
+                .AddUserManagerService()
+                .AddFactoryIndexerFolderService()
+                .AddFactoryIndexerFileService()
+                .AddFilesLinkUtilityService()
+                .AddBaseCommonLinkUtilityService()
+                .AddCoreBaseSettingsService()
+                .AddCustomNamingPeopleService()
+                .AddDisplayUserSettingsService()
+                .AddPathProviderService()
+                .AddDaoFactoryService()
+                .AddFileMarkerService()
+                .AddFilesSettingsHelperService()
+                .AddFileUtilityService()
+                .AddFileSecurityService()
+                .AddFilesMessageService()
+                .AddFileShareLinkService()
+                .AddDocumentServiceConnectorService()
+                .AddDocuSignLoginProviderService()
+                .AddEntryManagerService()
+                .AddDocumentServiceHelperService()
+                .AddThirdpartyConfigurationService()
+                .AddUrlShortener()
+                .AddDocuSignHelperService()
+                .AddDocuSignTokenService()
+                .AddFileConverterService()
+                .AddNotifyClientService()
+                .AddFileSharingService()
+                .AddDocumentServiceTrackerHelperService()
+                .AddSocketManagerService()
+                .AddFileOperationsManagerHelperService()
+                .AddFileSharingAceHelperService();
+        }
+
+            return services;
+    }
     }
-
-    public static class FileStorageServiceExtention
-    {
-        public static DIHelper AddFileStorageService(this DIHelper services)
-        {
-            services.TryAddScoped<FileStorageService<string>>();
-            services.TryAddScoped<FileStorageService<int>>();
-            //services.TryAddScoped<IFileStorageService, FileStorageService>();
-            return services
-                .AddGlobalService()
-                .AddGlobalStoreService()
-                .AddGlobalFolderHelperService()
-                .AddAuthContextService()
-                .AddUserManagerService()
-                .AddFactoryIndexerFolderService()
-                .AddFactoryIndexerFileService()
-                .AddFilesLinkUtilityService()
-                .AddBaseCommonLinkUtilityService()
-                .AddCoreBaseSettingsService()
-                .AddCustomNamingPeopleService()
-                .AddDisplayUserSettingsService()
-                .AddPathProviderService()
-                .AddDaoFactoryService()
-                .AddFileMarkerService()
-                .AddFilesSettingsHelperService()
-                .AddFileUtilityService()
-                .AddFileSecurityService()
-                .AddFilesMessageService()
-                .AddFileShareLinkService()
-                .AddDocumentServiceConnectorService()
-                .AddDocuSignLoginProviderService()
-                .AddEntryManagerService()
-                .AddDocumentServiceHelperService()
-                .AddThirdpartyConfigurationService()
-                .AddUrlShortener()
-                .AddDocuSignHelperService()
-                .AddDocuSignTokenService()
-                .AddFileConverterService()
-                .AddNotifyClientService()
-                .AddFileSharingService()
-                .AddDocumentServiceTrackerHelperService()
-                .AddSocketManagerService()
-                .AddFileOperationsManagerHelperService()
-                .AddFileSharingAceHelperService();
-            ;
-        }
-    }
-
-    public class FileModel<T>
-    {
-        public T ParentId { get; set; }
-        public string Title { get; set; }
-    }
-=======
-/*
- *
- * (c) Copyright Ascensio System Limited 2010-2018
- *
- * This program is freeware. You can redistribute it and/or modify it under the terms of the GNU 
- * General Public License (GPL) version 3 as published by the Free Software Foundation (https://www.gnu.org/copyleft/gpl.html). 
- * In accordance with Section 7(a) of the GNU GPL its Section 15 shall be amended to the effect that 
- * Ascensio System SIA expressly excludes the warranty of non-infringement of any third-party rights.
- *
- * THIS PROGRAM IS DISTRIBUTED WITHOUT ANY WARRANTY; WITHOUT EVEN THE IMPLIED WARRANTY OF MERCHANTABILITY OR
- * FITNESS FOR A PARTICULAR PURPOSE. For more details, see GNU GPL at https://www.gnu.org/copyleft/gpl.html
- *
- * You can contact Ascensio System SIA by email at sales@onlyoffice.com
- *
- * The interactive user interfaces in modified source and object code versions of ONLYOFFICE must display 
- * Appropriate Legal Notices, as required under Section 5 of the GNU GPL version 3.
- *
- * Pursuant to Section 7 § 3(b) of the GNU GPL you must retain the original ONLYOFFICE logo which contains 
- * relevant author attributions when distributing the software. If the display of the logo in its graphic 
- * form is not reasonably feasible for technical reasons, you must include the words "Powered by ONLYOFFICE" 
- * in every copy of the program you distribute. 
- * Pursuant to Section 7 § 3(e) we decline to grant you any rights under trademark law for use of our trademarks.
- *
-*/
-
-
-using System;
-using System.Collections.Generic;
-using System.Diagnostics;
-using System.Globalization;
-using System.IO;
-using System.Linq;
-using System.Net;
-using System.Net.Http;
-using System.Net.Http.Headers;
-using System.Security;
-using System.Text.Json;
-using System.Web;
-
-using ASC.Api.Core;
-using ASC.Common;
-using ASC.Common.Logging;
-using ASC.Core;
-using ASC.Core.Common;
-using ASC.Core.Common.Configuration;
-using ASC.Core.Users;
-using ASC.Data.Storage;
-using ASC.ElasticSearch;
-using ASC.FederatedLogin.LoginProviders;
-using ASC.Files.Core;
-using ASC.Files.Core.Data;
-using ASC.Files.Core.EF;
-using ASC.Files.Core.Resources;
-using ASC.Files.Core.Security;
-using ASC.MessagingSystem;
-using ASC.Web.Core.Files;
-using ASC.Web.Core.Users;
-using ASC.Web.Core.Utility;
-using ASC.Web.Files.Classes;
-using ASC.Web.Files.Core.Search;
-using ASC.Web.Files.Helpers;
-using ASC.Web.Files.Services.DocumentService;
-using ASC.Web.Files.Services.NotifyService;
-using ASC.Web.Files.Services.WCFService.FileOperations;
-using ASC.Web.Files.ThirdPartyApp;
-using ASC.Web.Files.Utils;
-
-using Microsoft.AspNetCore.Http;
-using Microsoft.Extensions.DependencyInjection;
-using Microsoft.Extensions.Options;
-using Microsoft.Extensions.Primitives;
-
-using FileShare = ASC.Files.Core.Security.FileShare;
-using UrlShortener = ASC.Web.Core.Utility.UrlShortener;
-
-namespace ASC.Web.Files.Services.WCFService
-{
-    public class FileStorageService<T> //: IFileStorageService
-    {
-        private static readonly FileEntrySerializer serializer = new FileEntrySerializer();
-        public Global Global { get; }
-        public GlobalStore GlobalStore { get; }
-        public GlobalFolderHelper GlobalFolderHelper { get; }
-        public FilesSettingsHelper FilesSettingsHelper { get; }
-        public AuthContext AuthContext { get; }
-        public UserManager UserManager { get; }
-        public FactoryIndexer<DbFolder> FoldersIndexer { get; }
-        public FactoryIndexer<DbFile> FilesIndexer { get; }
-        public FileUtility FileUtility { get; }
-        public FilesLinkUtility FilesLinkUtility { get; }
-        public BaseCommonLinkUtility BaseCommonLinkUtility { get; }
-        public CoreBaseSettings CoreBaseSettings { get; }
-        public CustomNamingPeople CustomNamingPeople { get; }
-        public DisplayUserSettingsHelper DisplayUserSettingsHelper { get; }
-        public IHttpContextAccessor HttpContextAccessor { get; }
-        public DocuSignLoginProvider DocuSignLoginProvider { get; }
-        public PathProvider PathProvider { get; }
-        public FileSecurity FileSecurity { get; }
-        public SocketManager SocketManager { get; }
-        public IDaoFactory DaoFactory { get; }
-        public FileMarker FileMarker { get; }
-        public EntryManager EntryManager { get; }
-        public FilesMessageService FilesMessageService { get; }
-        public DocumentServiceTrackerHelper DocumentServiceTrackerHelper { get; }
-        public DocuSignToken DocuSignToken { get; }
-        public DocuSignHelper DocuSignHelper { get; }
-        public FileShareLink FileShareLink { get; }
-        public FileConverter FileConverter { get; }
-        public DocumentServiceHelper DocumentServiceHelper { get; }
-        public ThirdpartyConfiguration ThirdpartyConfiguration { get; }
-        public DocumentServiceConnector DocumentServiceConnector { get; }
-        public FileSharing FileSharing { get; }
-        public NotifyClient NotifyClient { get; }
-        public FileOperationsManagerHelper FileOperationsManagerHelper { get; }
-        public UrlShortener UrlShortener { get; }
-        public IServiceProvider ServiceProvider { get; }
-        public FileSharingAceHelper<T> FileSharingAceHelper { get; }
-        public ApiContext ApiContext { get; }
-        public ConsumerFactory ConsumerFactory { get; }
-        public ILog Logger { get; set; }
-
-        public FileStorageService(
-            Global global,
-            GlobalStore globalStore,
-            GlobalFolderHelper globalFolderHelper,
-            FilesSettingsHelper filesSettingsHelper,
-            AuthContext authContext,
-            UserManager userManager,
-            FactoryIndexer<DbFolder> foldersIndexer,
-            FactoryIndexer<DbFile> filesIndexer,
-            FileUtility fileUtility,
-            FilesLinkUtility filesLinkUtility,
-            BaseCommonLinkUtility baseCommonLinkUtility,
-            CoreBaseSettings coreBaseSettings,
-            CustomNamingPeople customNamingPeople,
-            DisplayUserSettingsHelper displayUserSettingsHelper,
-            IHttpContextAccessor httpContextAccessor,
-            IOptionsMonitor<ILog> optionMonitor,
-            PathProvider pathProvider,
-            FileSecurity fileSecurity,
-            SocketManager socketManager,
-            IDaoFactory daoFactory,
-            FileMarker fileMarker,
-            EntryManager entryManager,
-            FilesMessageService filesMessageService,
-            DocumentServiceTrackerHelper documentServiceTrackerHelper,
-            DocuSignToken docuSignToken,
-            DocuSignHelper docuSignHelper,
-            FileShareLink fileShareLink,
-            FileConverter fileConverter,
-            DocumentServiceHelper documentServiceHelper,
-            ThirdpartyConfiguration thirdpartyConfiguration,
-            DocumentServiceConnector documentServiceConnector,
-            FileSharing fileSharing,
-            NotifyClient notifyClient,
-            FileOperationsManagerHelper fileOperationsManagerHelper,
-            UrlShortener urlShortener,
-            IServiceProvider serviceProvider,
-            FileSharingAceHelper<T> fileSharingAceHelper,
-            ApiContext apiContext,
-            ConsumerFactory consumerFactory)
-        {
-            Global = global;
-            GlobalStore = globalStore;
-            GlobalFolderHelper = globalFolderHelper;
-            FilesSettingsHelper = filesSettingsHelper;
-            AuthContext = authContext;
-            UserManager = userManager;
-            FoldersIndexer = foldersIndexer;
-            FilesIndexer = filesIndexer;
-            FileUtility = fileUtility;
-            FilesLinkUtility = filesLinkUtility;
-            BaseCommonLinkUtility = baseCommonLinkUtility;
-            CoreBaseSettings = coreBaseSettings;
-            CustomNamingPeople = customNamingPeople;
-            DisplayUserSettingsHelper = displayUserSettingsHelper;
-            HttpContextAccessor = httpContextAccessor;
-            PathProvider = pathProvider;
-            FileSecurity = fileSecurity;
-            SocketManager = socketManager;
-            DaoFactory = daoFactory;
-            FileMarker = fileMarker;
-            EntryManager = entryManager;
-            FilesMessageService = filesMessageService;
-            DocumentServiceTrackerHelper = documentServiceTrackerHelper;
-            DocuSignToken = docuSignToken;
-            DocuSignHelper = docuSignHelper;
-            FileShareLink = fileShareLink;
-            FileConverter = fileConverter;
-            DocumentServiceHelper = documentServiceHelper;
-            ThirdpartyConfiguration = thirdpartyConfiguration;
-            DocumentServiceConnector = documentServiceConnector;
-            FileSharing = fileSharing;
-            NotifyClient = notifyClient;
-            FileOperationsManagerHelper = fileOperationsManagerHelper;
-            UrlShortener = urlShortener;
-            ServiceProvider = serviceProvider;
-            FileSharingAceHelper = fileSharingAceHelper;
-            ApiContext = apiContext;
-            ConsumerFactory = consumerFactory;
-            Logger = optionMonitor.Get("ASC.Files");
-        }
-
-        public Folder<T> GetFolder(T folderId)
-        {
-            var folderDao = GetFolderDao();
-            var folder = folderDao.GetFolder(folderId);
-
-            ErrorIf(folder == null, FilesCommonResource.ErrorMassage_FolderNotFound);
-            ErrorIf(!FileSecurity.CanRead(folder), FilesCommonResource.ErrorMassage_SecurityException_ReadFolder);
-
-            return folder;
-        }
-
-        public ItemList<Folder<T>> GetFolders(T parentId)
-        {
-            var folderDao = GetFolderDao();
-
-            try
-            {
-                var folders = EntryManager.GetEntries(folderDao.GetFolder(parentId), 0, 0, FilterType.FoldersOnly, false, Guid.Empty, string.Empty, false, false, new OrderBy(SortedByType.AZ, true), out var total);
-                return new ItemList<Folder<T>>(folders.OfType<Folder<T>>());
-            }
-            catch (Exception e)
-            {
-                throw GenerateException(e);
-            }
-        }
-
-        public ItemList<T> GetPath(T folderId)
-        {
-            var folderDao = GetFolderDao();
-            var folder = folderDao.GetFolder(folderId);
-
-            ErrorIf(folder == null, FilesCommonResource.ErrorMassage_FolderNotFound);
-            ErrorIf(!FileSecurity.CanRead(folder), FilesCommonResource.ErrorMassage_SecurityException_ViewFolder);
-
-            return new ItemList<T>(EntryManager.GetBreadCrumbs(folderId, folderDao).Select(f => f.ID));
-        }
-
-        public DataWrapper<T> GetFolderItems(T parentId, int from, int count, FilterType filter, bool subjectGroup, string ssubject, string searchText, bool searchInContent, bool withSubfolders, OrderBy orderBy)
-        {
-            var subjectId = string.IsNullOrEmpty(ssubject) ? Guid.Empty : new Guid(ssubject);
-
-            var folderDao = GetFolderDao();
-            var fileDao = GetFileDao();
-
-            Folder<T> parent = null;
-            try
-            {
-                parent = folderDao.GetFolder(parentId);
-                if (parent != null && !string.IsNullOrEmpty(parent.Error)) throw new Exception(parent.Error);
-            }
-            catch (Exception e)
-            {
-                if (parent != null && parent.ProviderEntry)
-                {
-                    throw GenerateException(new Exception(FilesCommonResource.ErrorMassage_SharpBoxException, e));
-                }
-                throw GenerateException(e);
-            }
-
-            ErrorIf(parent == null, FilesCommonResource.ErrorMassage_FolderNotFound);
-            ErrorIf(!FileSecurity.CanRead(parent), FilesCommonResource.ErrorMassage_SecurityException_ViewFolder);
-            ErrorIf(parent.RootFolderType == FolderType.TRASH && !Equals(parent.ID, GlobalFolderHelper.FolderTrash), FilesCommonResource.ErrorMassage_ViewTrashItem);
-
-            if (orderBy != null)
-            {
-                FilesSettingsHelper.DefaultOrder = orderBy;
-            }
-            else
-            {
-                orderBy = FilesSettingsHelper.DefaultOrder;
-            }
-
-            if (Equals(parent.ID, GlobalFolderHelper.FolderShare) && orderBy.SortedBy == SortedByType.DateAndTime)
-                orderBy.SortedBy = SortedByType.New;
-
-            int total;
-            IEnumerable<FileEntry> entries;
-            try
-            {
-                entries = EntryManager.GetEntries(parent, from, count, filter, subjectGroup, subjectId, searchText, searchInContent, withSubfolders, orderBy, out total);
-            }
-            catch (Exception e)
-            {
-                if (parent.ProviderEntry)
-                {
-                    throw GenerateException(new Exception(FilesCommonResource.ErrorMassage_SharpBoxException, e));
-                }
-                throw GenerateException(e);
-            }
-
-            var breadCrumbs = EntryManager.GetBreadCrumbs(parentId, folderDao);
-
-            var prevVisible = breadCrumbs.ElementAtOrDefault(breadCrumbs.Count() - 2);
-            if (prevVisible != null)
-            {
-                parent.ParentFolderID = prevVisible.ID;
-            }
-
-            parent.Shareable = FileSharing.CanSetAccess(parent) || parent.FolderType == FolderType.SHARE;
-
-            entries = entries.Where(x => x.FileEntryType == FileEntryType.Folder || !FileConverter.IsConverting((File<T>)x));
-
-            var result = new DataWrapper<T>
-            {
-                Total = total,
-                Entries = new ItemList<FileEntry>(entries.ToList()),
-                FolderPathParts = new ItemList<T>(breadCrumbs.Select(f => f.ID)),
-                FolderInfo = parent,
-                New = FileMarker.GetRootFoldersIdMarkedAsNew(parentId)
-            };
-
-            return result;
-        }
-
-        public object GetFolderItemsXml(T parentId, int from, int count, FilterType filter, bool subjectGroup, string subjectID, string search, bool searchInContent, bool withSubfolders, OrderBy orderBy)
-        {
-            var folderItems = GetFolderItems(parentId, from, count, filter, subjectGroup, subjectID, search, searchInContent, withSubfolders, orderBy);
-            var response = new HttpResponseMessage(HttpStatusCode.OK)
-            {
-                Content = new StreamContent(serializer.ToXml(folderItems))
-            };
-            response.Content.Headers.ContentType = new MediaTypeHeaderValue("application/xml");
-            return response;
-        }
-
-        public ItemList<FileEntry> GetItems<TId>(IEnumerable<TId> filesId, IEnumerable<TId> foldersId, FilterType filter, bool subjectGroup, string subjectID, string search)
-        {
-            var subjectId = string.IsNullOrEmpty(subjectID) ? Guid.Empty : new Guid(subjectID);
-
-            var entries = Enumerable.Empty<FileEntry<TId>>();
-
-            var folderDao = DaoFactory.GetFolderDao<TId>();
-            var fileDao = DaoFactory.GetFileDao<TId>();
-            var folders = folderDao.GetFolders(foldersId.ToArray());
-            folders = FileSecurity.FilterRead(folders).ToList();
-            entries = entries.Concat(folders);
-
-            var files = fileDao.GetFiles(filesId.ToArray());
-            files = FileSecurity.FilterRead(files).ToList();
-            entries = entries.Concat(files);
-
-            entries = EntryManager.FilterEntries(entries, filter, subjectGroup, subjectId, search, true);
-
-            foreach (var fileEntry in entries)
-            {
-                if (fileEntry is File<TId> file)
-                {
-                    if (fileEntry.RootFolderType == FolderType.USER
-                        && !Equals(fileEntry.RootFolderCreator, AuthContext.CurrentAccount.ID)
-                        && !FileSecurity.CanRead(folderDao.GetFolder(file.FolderIdDisplay)))
-                    {
-                        file.FolderIdDisplay = GlobalFolderHelper.GetFolderShare<TId>();
-                    }
-                }
-                else if (fileEntry is Folder<TId> folder)
-                {
-                    if (fileEntry.RootFolderType == FolderType.USER
-                        && !Equals(fileEntry.RootFolderCreator, AuthContext.CurrentAccount.ID)
-                        && !FileSecurity.CanRead(folderDao.GetFolder(folder.FolderIdDisplay)))
-                    {
-                        folder.FolderIdDisplay = GlobalFolderHelper.GetFolderShare<TId>();
-                    }
-                }
-            }
-
-            EntryManager.SetFileStatus(entries.OfType<File<TId>>().Where(r => r.ID != null).ToList());
-
-            return new ItemList<FileEntry>(entries);
-        }
-
-        public Folder<T> CreateNewFolder(T parentId, string title)
-        {
-            if (string.IsNullOrEmpty(title) || parentId == null) throw new ArgumentException();
-
-            var folderDao = GetFolderDao();
-            var parent = folderDao.GetFolder(parentId);
-            ErrorIf(parent == null, FilesCommonResource.ErrorMassage_FolderNotFound);
-            ErrorIf(!FileSecurity.CanCreate(parent), FilesCommonResource.ErrorMassage_SecurityException_Create);
-
-            try
-            {
-                var newFolder = ServiceProvider.GetService<Folder<T>>();
-                newFolder.Title = title;
-                newFolder.ParentFolderID = parent.ID;
-
-                var folderId = folderDao.SaveFolder(newFolder);
-                var folder = folderDao.GetFolder(folderId);
-                FilesMessageService.Send(folder, GetHttpHeaders(), MessageAction.FolderCreated, folder.Title);
-
-                return folder;
-            }
-            catch (Exception e)
-            {
-                throw GenerateException(e);
-            }
-        }
-
-        public Folder<T> FolderRename(T folderId, string title)
-        {
-            var tagDao = GetTagDao();
-            var folderDao = GetFolderDao();
-            var folder = folderDao.GetFolder(folderId);
-            ErrorIf(folder == null, FilesCommonResource.ErrorMassage_FolderNotFound);
-            ErrorIf(!FileSecurity.CanEdit(folder), FilesCommonResource.ErrorMassage_SecurityException_RenameFolder);
-            if (!FileSecurity.CanDelete(folder) && UserManager.GetUsers(AuthContext.CurrentAccount.ID).IsVisitor(UserManager)) throw new SecurityException(FilesCommonResource.ErrorMassage_SecurityException_RenameFolder);
-            ErrorIf(folder.RootFolderType == FolderType.TRASH, FilesCommonResource.ErrorMassage_ViewTrashItem);
-
-            var folderAccess = folder.Access;
-
-            if (string.Compare(folder.Title, title, false) != 0)
-            {
-                var newFolderID = folderDao.RenameFolder(folder, title);
-                folder = folderDao.GetFolder(newFolderID);
-                folder.Access = folderAccess;
-
-                FilesMessageService.Send(folder, GetHttpHeaders(), MessageAction.FolderRenamed, folder.Title);
-
-                //if (!folder.ProviderEntry)
-                //{
-                //    FoldersIndexer.IndexAsync(FoldersWrapper.GetFolderWrapper(ServiceProvider, folder));
-                //}
-            }
-
-            var tag = tagDao.GetNewTags(AuthContext.CurrentAccount.ID, folder).FirstOrDefault();
-            if (tag != null)
-            {
-                folder.NewForMe = tag.Count;
-            }
-
-            if (folder.RootFolderType == FolderType.USER
-                && !Equals(folder.RootFolderCreator, AuthContext.CurrentAccount.ID)
-                && !FileSecurity.CanRead(folderDao.GetFolder(folder.ParentFolderID)))
-            {
-                folder.FolderIdDisplay = GlobalFolderHelper.GetFolderShare<T>();
-            }
-
-            return folder;
-        }
-
-        public File<T> GetFile(T fileId, int version)
-        {
-            var fileDao = GetFileDao();
-            fileDao.InvalidateCache(fileId);
-
-            var file = version > 0
-                           ? fileDao.GetFile(fileId, version)
-                           : fileDao.GetFile(fileId);
-            ErrorIf(file == null, FilesCommonResource.ErrorMassage_FileNotFound);
-            ErrorIf(!FileSecurity.CanRead(file), FilesCommonResource.ErrorMassage_SecurityException_ReadFile);
-
-            EntryManager.SetFileStatus(file);
-
-            if (file.RootFolderType == FolderType.USER
-                && !Equals(file.RootFolderCreator, AuthContext.CurrentAccount.ID))
-            {
-                var folderDao = GetFolderDao();
-                if (!FileSecurity.CanRead(folderDao.GetFolder(file.FolderID)))
-                {
-                    file.FolderIdDisplay = GlobalFolderHelper.GetFolderShare<T>();
-                }
-            }
-
-            return file;
-        }
-
-        public ItemList<File<T>> GetSiblingsFile(T fileId, T parentId, FilterType filter, bool subjectGroup, string subjectID, string search, bool searchInContent, bool withSubfolders, OrderBy orderBy)
-        {
-            var subjectId = string.IsNullOrEmpty(subjectID) ? Guid.Empty : new Guid(subjectID);
-
-            var fileDao = GetFileDao();
-            var folderDao = GetFolderDao();
-
-            var file = fileDao.GetFile(fileId);
-            ErrorIf(file == null, FilesCommonResource.ErrorMassage_FileNotFound);
-            ErrorIf(!FileSecurity.CanRead(file), FilesCommonResource.ErrorMassage_SecurityException_ReadFile);
-
-            var parent = folderDao.GetFolder(parentId == null || parentId.Equals(default(T)) ? file.FolderID : parentId);
-            ErrorIf(parent == null, FilesCommonResource.ErrorMassage_FolderNotFound);
-            ErrorIf(parent.RootFolderType == FolderType.TRASH, FilesCommonResource.ErrorMassage_ViewTrashItem);
-
-            if (filter == FilterType.FoldersOnly)
-            {
-                return new ItemList<File<T>>();
-            }
-            if (filter == FilterType.None)
-            {
-                filter = FilterType.FilesOnly;
-            }
-
-            if (orderBy == null)
-            {
-                orderBy = FilesSettingsHelper.DefaultOrder;
-            }
-            if (Equals(parent.ID, GlobalFolderHelper.GetFolderShare<T>()) && orderBy.SortedBy == SortedByType.DateAndTime)
-            {
-                orderBy.SortedBy = SortedByType.New;
-            }
-
-            var entries = Enumerable.Empty<FileEntry>();
-
-            if (!FileSecurity.CanRead(parent))
-            {
-                file.FolderID = GlobalFolderHelper.GetFolderShare<T>();
-                entries = entries.Concat(new[] { file });
-            }
-            else
-            {
-                try
-                {
-                    entries = EntryManager.GetEntries(parent, 0, 0, filter, subjectGroup, subjectId, search, searchInContent, withSubfolders, orderBy, out var total);
-                }
-                catch (Exception e)
-                {
-                    if (parent.ProviderEntry)
-                    {
-                        throw GenerateException(new Exception(FilesCommonResource.ErrorMassage_SharpBoxException, e));
-                    }
-                    throw GenerateException(e);
-                }
-            }
-
-            var previewedType = new[] { FileType.Image, FileType.Audio, FileType.Video };
-
-            var result =
-                FileSecurity.FilterRead(entries.OfType<File<T>>())
-                            .OfType<File<T>>()
-                            .Where(f => previewedType.Contains(FileUtility.GetFileTypeByFileName(f.Title)));
-
-            return new ItemList<File<T>>(result);
-        }
-
-        public File<T> CreateNewFile(FileModel<T> fileWrapper)
-        {
-            if (string.IsNullOrEmpty(fileWrapper.Title) || fileWrapper.ParentId == null) throw new ArgumentException();
-
-            var fileDao = GetFileDao();
-            var folderDao = GetFolderDao();
-
-            var folder = folderDao.GetFolder(fileWrapper.ParentId);
-            ErrorIf(folder == null, FilesCommonResource.ErrorMassage_FolderNotFound);
-            ErrorIf(folder.RootFolderType == FolderType.TRASH, FilesCommonResource.ErrorMassage_CreateNewFolderInTrash);
-            ErrorIf(!FileSecurity.CanCreate(folder), FilesCommonResource.ErrorMassage_SecurityException_Create);
-
-            var file = ServiceProvider.GetService<File<T>>();
-            file.FolderID = folder.ID;
-            file.Comment = FilesCommonResource.CommentCreate;
-
-            var fileExt = FileUtility.GetInternalExtension(fileWrapper.Title);
-            if (!FileUtility.InternalExtension.Values.Contains(fileExt))
-            {
-                fileExt = FileUtility.InternalExtension[FileType.Document];
-                file.Title = fileWrapper.Title + fileExt;
-            }
-            else
-            {
-                file.Title = FileUtility.ReplaceFileExtension(fileWrapper.Title, fileExt);
-            }
-
-            var culture = UserManager.GetUsers(AuthContext.CurrentAccount.ID).GetCulture();
-            var storeTemplate = GetStoreTemplate();
-
-            var path = FileConstant.NewDocPath + culture + "/";
-            if (!storeTemplate.IsDirectory(path))
-            {
-                path = FileConstant.NewDocPath + "default/";
-            }
-
-            path += "new" + fileExt;
-
-            try
-            {
-                using var stream = storeTemplate.GetReadStream("", path);
-                file.ContentLength = stream.CanSeek ? stream.Length : storeTemplate.GetFileSize(path);
-                file = fileDao.SaveFile(file, stream);
-            }
-            catch (Exception e)
-            {
-                throw GenerateException(e);
-            }
-            FilesMessageService.Send(file, GetHttpHeaders(), MessageAction.FileCreated, file.Title);
-
-            FileMarker.MarkAsNew(file);
-
-            return file;
-        }
-
-        public KeyValuePair<bool, string> TrackEditFile(T fileId, Guid tabId, string docKeyForTrack, string doc = null, bool isFinish = false)
-        {
-            try
-            {
-                var id = FileShareLink.Parse<T>(doc);
-                if (id == null)
-                {
-                    if (!AuthContext.IsAuthenticated) throw new SecurityException(FilesCommonResource.ErrorMassage_SecurityException);
-                    if (!string.IsNullOrEmpty(doc)) throw new SecurityException(FilesCommonResource.ErrorMassage_SecurityException);
-                    id = fileId;
-                }
-
-                if (docKeyForTrack != DocumentServiceHelper.GetDocKey(id, -1, DateTime.MinValue)) throw new SecurityException(FilesCommonResource.ErrorMassage_SecurityException);
-
-                if (isFinish)
-                {
-                    FileTracker.Remove(id, tabId);
-                    SocketManager.FilesChangeEditors(id, true);
-                }
-                else
-                {
-                    EntryManager.TrackEditing(id, tabId, AuthContext.CurrentAccount.ID, doc);
-                }
-
-                return new KeyValuePair<bool, string>(true, string.Empty);
-            }
-            catch (Exception ex)
-            {
-                return new KeyValuePair<bool, string>(false, ex.Message);
-            }
-        }
-
-        public ItemDictionary<string, string> CheckEditing(ItemList<T> filesId)
-        {
-            ErrorIf(!AuthContext.IsAuthenticated, FilesCommonResource.ErrorMassage_SecurityException);
-            var result = new ItemDictionary<string, string>();
-
-            var fileDao = GetFileDao();
-            var ids = filesId.Where(FileTracker.IsEditing).Select(id => id).ToArray();
-
-            foreach (var file in fileDao.GetFiles(ids))
-            {
-                if (file == null || !FileSecurity.CanEdit(file) && !FileSecurity.CanReview(file)) continue;
-
-                var usersId = FileTracker.GetEditingBy(file.ID);
-                var value = string.Join(", ", usersId.Select(userId => Global.GetUserName(userId, true)).ToArray());
-                result[file.ID.ToString()] = value;
-            }
-
-            return result;
-        }
-
-        public File<T> SaveEditing(T fileId, string fileExtension, string fileuri, Stream stream, string doc = null, bool forcesave = false)
-        {
-            try
-            {
-                if (!forcesave && FileTracker.IsEditingAlone(fileId))
-                {
-                    FileTracker.Remove(fileId);
-                }
-
-                var file = EntryManager.SaveEditing(fileId, fileExtension, fileuri, stream, doc, forcesave: forcesave ? ForcesaveType.User : ForcesaveType.None);
-
-                if (file != null)
-                    FilesMessageService.Send(file, GetHttpHeaders(), MessageAction.FileUpdated, file.Title);
-
-                SocketManager.FilesChangeEditors(fileId, !forcesave);
-                return file;
-            }
-            catch (Exception e)
-            {
-                throw GenerateException(e);
-            }
-        }
-
-        public File<T> UpdateFileStream(T fileId, Stream stream, bool encrypted)
-        {
-            try
-            {
-                if (FileTracker.IsEditing(fileId))
-                {
-                    FileTracker.Remove(fileId);
-                }
-
-                var file = EntryManager.SaveEditing(fileId, null, null, stream, null, encrypted ? FilesCommonResource.CommentEncrypted : null, encrypted: encrypted);
-
-                if (file != null)
-                    FilesMessageService.Send(file, GetHttpHeaders(), MessageAction.FileUpdated, file.Title);
-
-                SocketManager.FilesChangeEditors(fileId, true);
-                return file;
-            }
-            catch (Exception e)
-            {
-                throw GenerateException(e);
-            }
-        }
-
-        public string StartEdit(T fileId, bool editingAlone = false, string doc = null)
-        {
-            try
-            {
-                IThirdPartyApp app;
-                if (editingAlone)
-                {
-                    ErrorIf(FileTracker.IsEditing(fileId), FilesCommonResource.ErrorMassage_SecurityException_EditFileTwice);
-
-                    app = ThirdPartySelector.GetAppByFileId(fileId.ToString());
-                    if (app == null)
-                    {
-                        EntryManager.TrackEditing(fileId, Guid.Empty, AuthContext.CurrentAccount.ID, doc, true);
-                    }
-
-                    //without StartTrack, track via old scheme
-                    return DocumentServiceHelper.GetDocKey(fileId, -1, DateTime.MinValue);
-                }
-
-                Configuration<string> configuration;
-
-                app = ThirdPartySelector.GetAppByFileId(fileId.ToString());
-                if (app == null)
-                {
-                    DocumentServiceHelper.GetParams(fileId.ToString(), -1, doc, true, true, false, out configuration);
-                }
-                else
-                {
-                    var file = app.GetFile(fileId.ToString(), out var editable);
-                    DocumentServiceHelper.GetParams(file, true, editable ? FileShare.ReadWrite : FileShare.Read, false, editable, editable, editable, false, out configuration);
-                }
-
-                ErrorIf(!configuration.EditorConfig.ModeWrite
-                        || !(configuration.Document.Permissions.Edit
-                             || configuration.Document.Permissions.Review
-                             || configuration.Document.Permissions.FillForms
-                             || configuration.Document.Permissions.Comment),
-                        !string.IsNullOrEmpty(configuration.ErrorMessage) ? configuration.ErrorMessage : FilesCommonResource.ErrorMassage_SecurityException_EditFile);
-                var key = configuration.Document.Key;
-
-                if (!DocumentServiceTrackerHelper.StartTrack(fileId.ToString(), key))
-                {
-                    throw new Exception(FilesCommonResource.ErrorMassage_StartEditing);
-                }
-
-                return key;
-            }
-            catch (Exception e)
-            {
-                FileTracker.Remove(fileId);
-                throw GenerateException(e);
-            }
-        }
-
-        public File<T> FileRename(T fileId, string title)
-        {
-            try
-            {
-                var renamed = EntryManager.FileRename(fileId, title, out var file);
-                if (renamed)
-                {
-                    FilesMessageService.Send(file, GetHttpHeaders(), MessageAction.FileRenamed, file.Title);
-
-                    //if (!file.ProviderEntry)
-                    //{
-                    //    FilesIndexer.UpdateAsync(FilesWrapper.GetFilesWrapper(ServiceProvider, file), true, r => r.Title);
-                    //}
-                }
-
-                if (file.RootFolderType == FolderType.USER
-                    && !Equals(file.RootFolderCreator, AuthContext.CurrentAccount.ID))
-                {
-                    var folderDao = GetFolderDao();
-                    if (!FileSecurity.CanRead(folderDao.GetFolder(file.FolderID)))
-                    {
-                        file.FolderIdDisplay = GlobalFolderHelper.GetFolderShare<T>();
-                    }
-                }
-
-                return file;
-            }
-            catch (Exception ex)
-            {
-                throw GenerateException(ex);
-            }
-        }
-
-        public ItemList<File<T>> GetFileHistory(T fileId)
-        {
-            var fileDao = GetFileDao();
-            var file = fileDao.GetFile(fileId);
-            ErrorIf(!FileSecurity.CanRead(file), FilesCommonResource.ErrorMassage_SecurityException_ReadFile);
-
-            return new ItemList<File<T>>(fileDao.GetFileHistory(fileId));
-        }
-
-        public KeyValuePair<File<T>, ItemList<File<T>>> UpdateToVersion(T fileId, int version)
-        {
-            var file = EntryManager.UpdateToVersionFile(fileId, version);
-            FilesMessageService.Send(file, GetHttpHeaders(), MessageAction.FileRestoreVersion, file.Title, version.ToString(CultureInfo.InvariantCulture));
-
-            if (file.RootFolderType == FolderType.USER
-                && !Equals(file.RootFolderCreator, AuthContext.CurrentAccount.ID))
-            {
-                var folderDao = GetFolderDao();
-                if (!FileSecurity.CanRead(folderDao.GetFolder(file.FolderID)))
-                {
-                    file.FolderIdDisplay = GlobalFolderHelper.GetFolderShare<T>();
-                }
-            }
-
-            return new KeyValuePair<File<T>, ItemList<File<T>>>(file, GetFileHistory(fileId));
-        }
-
-        public string UpdateComment(T fileId, int version, string comment)
-        {
-            var fileDao = GetFileDao();
-            var file = fileDao.GetFile(fileId, version);
-            ErrorIf(file == null, FilesCommonResource.ErrorMassage_FileNotFound);
-            ErrorIf(!FileSecurity.CanEdit(file) || UserManager.GetUsers(AuthContext.CurrentAccount.ID).IsVisitor(UserManager), FilesCommonResource.ErrorMassage_SecurityException_EditFile);
-            ErrorIf(EntryManager.FileLockedForMe(file.ID), FilesCommonResource.ErrorMassage_LockedFile);
-            ErrorIf(file.RootFolderType == FolderType.TRASH, FilesCommonResource.ErrorMassage_ViewTrashItem);
-
-            comment = fileDao.UpdateComment(fileId, version, comment);
-
-            FilesMessageService.Send(file, GetHttpHeaders(), MessageAction.FileUpdatedRevisionComment, file.Title, version.ToString(CultureInfo.InvariantCulture));
-
-            return comment;
-        }
-
-        public KeyValuePair<File<T>, ItemList<File<T>>> CompleteVersion(T fileId, int version, bool continueVersion)
-        {
-            var file = EntryManager.CompleteVersionFile(fileId, version, continueVersion);
-
-            FilesMessageService.Send(file, GetHttpHeaders(),
-                                     continueVersion ? MessageAction.FileDeletedVersion : MessageAction.FileCreatedVersion,
-                                     file.Title, version == 0 ? (file.Version - 1).ToString(CultureInfo.InvariantCulture) : version.ToString(CultureInfo.InvariantCulture));
-
-            if (file.RootFolderType == FolderType.USER
-                && !Equals(file.RootFolderCreator, AuthContext.CurrentAccount.ID))
-            {
-                var folderDao = GetFolderDao();
-                if (!FileSecurity.CanRead(folderDao.GetFolder(file.FolderID)))
-                {
-                    file.FolderIdDisplay = GlobalFolderHelper.GetFolderShare<T>();
-                }
-            }
-
-            return new KeyValuePair<File<T>, ItemList<File<T>>>(file, GetFileHistory(fileId));
-        }
-
-        public File<T> LockFile(T fileId, bool lockfile)
-        {
-            var tagDao = GetTagDao();
-            var fileDao = GetFileDao();
-            var file = fileDao.GetFile(fileId);
-
-            ErrorIf(file == null, FilesCommonResource.ErrorMassage_FileNotFound);
-            ErrorIf(!FileSecurity.CanEdit(file) || lockfile && UserManager.GetUsers(AuthContext.CurrentAccount.ID).IsVisitor(UserManager), FilesCommonResource.ErrorMassage_SecurityException_EditFile);
-            ErrorIf(file.RootFolderType == FolderType.TRASH, FilesCommonResource.ErrorMassage_ViewTrashItem);
-
-            var tagLocked = tagDao.GetTags(file.ID, FileEntryType.File, TagType.Locked).FirstOrDefault();
-
-            ErrorIf(tagLocked != null
-                    && tagLocked.Owner != AuthContext.CurrentAccount.ID
-                    && !Global.IsAdministrator
-                    && (file.RootFolderType != FolderType.USER || file.RootFolderCreator != AuthContext.CurrentAccount.ID), FilesCommonResource.ErrorMassage_LockedFile);
-
-            if (lockfile)
-            {
-                if (tagLocked == null)
-                {
-                    tagLocked = new Tag("locked", TagType.Locked, AuthContext.CurrentAccount.ID, 0).AddEntry(file);
-
-                    tagDao.SaveTags(tagLocked);
-                }
-
-                var usersDrop = FileTracker.GetEditingBy(file.ID).Where(uid => uid != AuthContext.CurrentAccount.ID).Select(u => u.ToString()).ToArray();
-                if (usersDrop.Any())
-                {
-                    var fileStable = file.Forcesave == ForcesaveType.None ? file : fileDao.GetFileStable(file.ID, file.Version);
-                    var docKey = DocumentServiceHelper.GetDocKey(fileStable);
-                    DocumentServiceHelper.DropUser(docKey, usersDrop, file.ID);
-                }
-
-                FilesMessageService.Send(file, GetHttpHeaders(), MessageAction.FileLocked, file.Title);
-            }
-            else
-            {
-                if (tagLocked != null)
-                {
-                    tagDao.RemoveTags(tagLocked);
-
-                    FilesMessageService.Send(file, GetHttpHeaders(), MessageAction.FileUnlocked, file.Title);
-                }
-
-                if (!file.ProviderEntry)
-                {
-                    file = EntryManager.CompleteVersionFile(file.ID, 0, false);
-                    UpdateComment(file.ID, file.Version, FilesCommonResource.UnlockComment);
-                }
-            }
-
-            EntryManager.SetFileStatus(file);
-
-            if (file.RootFolderType == FolderType.USER
-                && !Equals(file.RootFolderCreator, AuthContext.CurrentAccount.ID))
-            {
-                var folderDao = GetFolderDao();
-                if (!FileSecurity.CanRead(folderDao.GetFolder(file.FolderID)))
-                {
-                    file.FolderIdDisplay = GlobalFolderHelper.GetFolderShare<T>();
-                }
-            }
-
-            return file;
-        }
-
-        public ItemList<EditHistory> GetEditHistory(T fileId, string doc = null)
-        {
-            var fileDao = GetFileDao();
-            var readLink = FileShareLink.Check(doc, true, fileDao, out var file);
-            if (file == null)
-                file = fileDao.GetFile(fileId);
-
-            ErrorIf(file == null, FilesCommonResource.ErrorMassage_FileNotFound);
-            ErrorIf(!readLink && !FileSecurity.CanRead(file), FilesCommonResource.ErrorMassage_SecurityException_ReadFile);
-            ErrorIf(file.ProviderEntry, FilesCommonResource.ErrorMassage_BadRequest);
-
-            return new ItemList<EditHistory>(fileDao.GetEditHistory(DocumentServiceHelper, file.ID));
-        }
-
-        public EditHistoryData GetEditDiffUrl(T fileId, int version = 0, string doc = null)
-        {
-            var fileDao = GetFileDao();
-            var readLink = FileShareLink.Check(doc, true, fileDao, out var file);
-
-            if (file != null)
-            {
-                fileId = file.ID;
-            }
-
-            if (file == null
-                || version > 0 && file.Version != version)
-            {
-                file = version > 0
-                           ? fileDao.GetFile(fileId, version)
-                           : fileDao.GetFile(fileId);
-            }
-
-            ErrorIf(file == null, FilesCommonResource.ErrorMassage_FileNotFound);
-            ErrorIf(!readLink && !FileSecurity.CanRead(file), FilesCommonResource.ErrorMassage_SecurityException_ReadFile);
-            ErrorIf(file.ProviderEntry, FilesCommonResource.ErrorMassage_BadRequest);
-
-            var result = new EditHistoryData
-            {
-                Key = DocumentServiceHelper.GetDocKey(file),
-                Url = DocumentServiceConnector.ReplaceCommunityAdress(PathProvider.GetFileStreamUrl(file, doc)),
-                Version = version,
-            };
-
-            if (fileDao.ContainChanges(file.ID, file.Version))
-            {
-                string previouseKey;
-                string sourceFileUrl;
-                if (file.Version > 1)
-                {
-                    var previousFileStable = fileDao.GetFileStable(file.ID, file.Version - 1);
-                    ErrorIf(previousFileStable == null, FilesCommonResource.ErrorMassage_FileNotFound);
-
-                    sourceFileUrl = PathProvider.GetFileStreamUrl(previousFileStable, doc);
-
-                    previouseKey = DocumentServiceHelper.GetDocKey(previousFileStable);
-                }
-                else
-                {
-                    var culture = UserManager.GetUsers(AuthContext.CurrentAccount.ID).GetCulture();
-                    var storeTemplate = GetStoreTemplate();
-
-                    var path = FileConstant.NewDocPath + culture + "/";
-                    if (!storeTemplate.IsDirectory(path))
-                    {
-                        path = FileConstant.NewDocPath + "default/";
-                    }
-
-                    var fileExt = FileUtility.GetFileExtension(file.Title);
-
-                    path += "new" + fileExt;
-
-                    sourceFileUrl = storeTemplate.GetUri("", path).ToString();
-                    sourceFileUrl = BaseCommonLinkUtility.GetFullAbsolutePath(sourceFileUrl);
-
-                    previouseKey = DocumentServiceConnector.GenerateRevisionId(Guid.NewGuid().ToString());
-                }
-
-                result.Previous = new EditHistoryUrl
-                {
-                    Key = previouseKey,
-                    Url = DocumentServiceConnector.ReplaceCommunityAdress(sourceFileUrl),
-                };
-                result.ChangesUrl = PathProvider.GetFileChangesUrl(file, doc);
-            }
-
-            result.Token = DocumentServiceHelper.GetSignature(result);
-
-            return result;
-        }
-
-        public ItemList<EditHistory> RestoreVersion(T fileId, int version, string url = null, string doc = null)
-        {
-            IFileDao<T> fileDao;
-            File<T> file;
-            if (string.IsNullOrEmpty(url))
-            {
-                file = EntryManager.UpdateToVersionFile(fileId, version, doc);
-            }
-            else
-            {
-                string modifiedOnString;
-                fileDao = GetFileDao();
-                var fromFile = fileDao.GetFile(fileId, version);
-                modifiedOnString = fromFile.ModifiedOnString;
-                file = EntryManager.SaveEditing(fileId, null, url, null, doc, string.Format(FilesCommonResource.CommentRevertChanges, modifiedOnString));
-            }
-
-            FilesMessageService.Send(file, HttpContextAccessor?.HttpContext?.Request?.Headers, MessageAction.FileRestoreVersion, file.Title, version.ToString(CultureInfo.InvariantCulture));
-
-            fileDao = GetFileDao();
-            return new ItemList<EditHistory>(fileDao.GetEditHistory(DocumentServiceHelper, file.ID));
-        }
-
-        public Web.Core.Files.DocumentService.FileLink GetPresignedUri(T fileId)
-        {
-            var file = GetFile(fileId, -1);
-            var result = new Web.Core.Files.DocumentService.FileLink
-            {
-                FileType = FileUtility.GetFileExtension(file.Title),
-                Url = DocumentServiceConnector.ReplaceCommunityAdress(PathProvider.GetFileStreamUrl(file))
-            };
-
-            result.Token = DocumentServiceHelper.GetSignature(result);
-
-            return result;
-        }
-
-        public List<FileEntry> GetNewItems(T folderId)
-        {
-            try
-            {
-                Folder<T> folder;
-                var folderDao = GetFolderDao();
-                folder = folderDao.GetFolder(folderId);
-
-                var result = FileMarker.MarkedItems(folder);
-
-                result = new List<FileEntry>(EntryManager.SortEntries<T>(result, new OrderBy(SortedByType.DateAndTime, false)));
-
-                if (!result.Any())
-                {
-                    MarkAsRead(new List<JsonElement>() { JsonDocument.Parse(folderId.ToString()).RootElement }, new List<JsonElement>() { }); //TODO
-                }
-
-
-                return result;
-            }
-            catch (Exception e)
-            {
-                throw GenerateException(e);
-            }
-        }
-
-        public ItemList<FileOperationResult> MarkAsRead(IEnumerable<JsonElement> foldersId, IEnumerable<JsonElement> filesId)
-        {
-            if (!foldersId.Any() && !filesId.Any()) return GetTasksStatuses();
-
-            return FileOperationsManagerHelper.MarkAsRead(foldersId, filesId);
-        }
-
-        public ItemList<ThirdPartyParams> GetThirdParty()
-        {
-            var providerDao = GetProviderDao();
-            if (providerDao == null) return new ItemList<ThirdPartyParams>();
-
-            var providersInfo = providerDao.GetProvidersInfo();
-
-            var resultList = providersInfo
-                .Select(r =>
-                        new ThirdPartyParams
-                        {
-                            CustomerTitle = r.CustomerTitle,
-                            Corporate = r.RootFolderType == FolderType.COMMON,
-                            ProviderId = r.ID.ToString(),
-                            ProviderKey = r.ProviderKey
-                        }
-                );
-            return new ItemList<ThirdPartyParams>(resultList.ToList());
-        }
-
-        public ItemList<FileEntry> GetThirdPartyFolder(int folderType = 0)
-        {
-            var providerDao = GetProviderDao();
-            if (providerDao == null) return new ItemList<FileEntry>();
-
-            var providersInfo = providerDao.GetProvidersInfo((FolderType)folderType);
-
-            var folders = providersInfo.Select(providerInfo =>
-                {
-                    var folder = EntryManager.GetFakeThirdpartyFolder<T>(providerInfo);
-                    folder.NewForMe = folder.RootFolderType == FolderType.COMMON ? 1 : 0;
-                    return folder;
-                });
-
-            return new ItemList<FileEntry>(folders);
-        }
-
-        public Folder<T> SaveThirdParty(ThirdPartyParams thirdPartyParams)
-        {
-            var folderDao = GetFolderDao();
-            var providerDao = GetProviderDao();
-
-            if (providerDao == null) return null;
-
-            ErrorIf(thirdPartyParams == null, FilesCommonResource.ErrorMassage_BadRequest);
-            var parentFolder = folderDao.GetFolder(thirdPartyParams.Corporate && !CoreBaseSettings.Personal ? GlobalFolderHelper.GetFolderCommon<T>() : GlobalFolderHelper.GetFolderMy<T>());
-            ErrorIf(!FileSecurity.CanCreate(parentFolder), FilesCommonResource.ErrorMassage_SecurityException_Create);
-            ErrorIf(!Global.IsAdministrator && !FilesSettingsHelper.EnableThirdParty, FilesCommonResource.ErrorMassage_SecurityException_Create);
-
-            var lostFolderType = FolderType.USER;
-            var folderType = thirdPartyParams.Corporate ? FolderType.COMMON : FolderType.USER;
-
-            int curProviderId;
-
-            MessageAction messageAction;
-            if (string.IsNullOrEmpty(thirdPartyParams.ProviderId))
-            {
-                ErrorIf(!ThirdpartyConfiguration.SupportInclusion
-                        ||
-                        (!Global.IsAdministrator
-                         && !CoreBaseSettings.Personal
-                         && !FilesSettingsHelper.EnableThirdParty)
-                        , FilesCommonResource.ErrorMassage_SecurityException_Create);
-
-                thirdPartyParams.CustomerTitle = Global.ReplaceInvalidCharsAndTruncate(thirdPartyParams.CustomerTitle);
-                ErrorIf(string.IsNullOrEmpty(thirdPartyParams.CustomerTitle), FilesCommonResource.ErrorMassage_InvalidTitle);
-
-                try
-                {
-                    curProviderId = providerDao.SaveProviderInfo(thirdPartyParams.ProviderKey, thirdPartyParams.CustomerTitle, thirdPartyParams.AuthData, folderType);
-                    messageAction = MessageAction.ThirdPartyCreated;
-                }
-                catch (UnauthorizedAccessException e)
-                {
-                    throw GenerateException(e, true);
-                }
-                catch (Exception e)
-                {
-                    throw GenerateException(e);
-                }
-            }
-            else
-            {
-                curProviderId = Convert.ToInt32(thirdPartyParams.ProviderId);
-
-                var lostProvider = providerDao.GetProviderInfo(curProviderId);
-                ErrorIf(lostProvider.Owner != AuthContext.CurrentAccount.ID, FilesCommonResource.ErrorMassage_SecurityException);
-
-                lostFolderType = lostProvider.RootFolderType;
-                if (lostProvider.RootFolderType == FolderType.COMMON && !thirdPartyParams.Corporate)
-                {
-                    var lostFolder = folderDao.GetFolder((T)Convert.ChangeType(lostProvider.RootFolderId, typeof(T)));
-                    FileMarker.RemoveMarkAsNewForAll(lostFolder);
-                }
-
-                curProviderId = providerDao.UpdateProviderInfo(curProviderId, thirdPartyParams.CustomerTitle, thirdPartyParams.AuthData, folderType);
-                messageAction = MessageAction.ThirdPartyUpdated;
-            }
-
-            var provider = providerDao.GetProviderInfo(curProviderId);
-            provider.InvalidateStorage();
-
-            var folderDao1 = GetFolderDao();
-            var folder = folderDao1.GetFolder((T)Convert.ChangeType(provider.RootFolderId, typeof(T)));
-            ErrorIf(!FileSecurity.CanRead(folder), FilesCommonResource.ErrorMassage_SecurityException_ViewFolder);
-
-            FilesMessageService.Send(parentFolder, GetHttpHeaders(), messageAction, folder.ID.ToString(), provider.ProviderKey);
-
-            if (thirdPartyParams.Corporate && lostFolderType != FolderType.COMMON)
-            {
-                FileMarker.MarkAsNew(folder);
-            }
-
-            return folder;
-        }
-
-        public object DeleteThirdParty(string providerId)
-        {
-            var providerDao = GetProviderDao();
-            if (providerDao == null) return null;
-
-            var curProviderId = Convert.ToInt32(providerId);
-            var providerInfo = providerDao.GetProviderInfo(curProviderId);
-
-            var folder = EntryManager.GetFakeThirdpartyFolder<T>(providerInfo);
-            ErrorIf(!FileSecurity.CanDelete(folder), FilesCommonResource.ErrorMassage_SecurityException_DeleteFolder);
-
-            if (providerInfo.RootFolderType == FolderType.COMMON)
-            {
-                FileMarker.RemoveMarkAsNewForAll(folder);
-            }
-
-            providerDao.RemoveProviderInfo(folder.ProviderId);
-            FilesMessageService.Send(folder, GetHttpHeaders(), MessageAction.ThirdPartyDeleted, folder.ID.ToString(), providerInfo.ProviderKey);
-
-            return folder.ID;
-        }
-
-        public bool ChangeAccessToThirdparty(bool enable)
-        {
-            ErrorIf(!Global.IsAdministrator, FilesCommonResource.ErrorMassage_SecurityException);
-
-            FilesSettingsHelper.EnableThirdParty = enable;
-            FilesMessageService.Send(GetHttpHeaders(), MessageAction.DocumentsThirdPartySettingsUpdated);
-
-            return FilesSettingsHelper.EnableThirdParty;
-        }
-
-        public bool SaveDocuSign(string code)
-        {
-            ErrorIf(!AuthContext.IsAuthenticated
-                    || UserManager.GetUsers(AuthContext.CurrentAccount.ID).IsVisitor(UserManager)
-                    || !Global.IsAdministrator && !FilesSettingsHelper.EnableThirdParty
-                    || !ThirdpartyConfiguration.SupportDocuSignInclusion, FilesCommonResource.ErrorMassage_SecurityException_Create);
-
-            var token = ConsumerFactory.Get<DocuSignLoginProvider>().GetAccessToken(code);
-            DocuSignHelper.ValidateToken(token);
-            DocuSignToken.SaveToken(token);
-            return true;
-        }
-
-        public object DeleteDocuSign()
-        {
-            DocuSignToken.DeleteToken();
-            return null;
-        }
-
-        public string SendDocuSign(T fileId, DocuSignData docuSignData)
-        {
-            try
-            {
-                ErrorIf(UserManager.GetUsers(AuthContext.CurrentAccount.ID).IsVisitor(UserManager)
-                    || !FilesSettingsHelper.EnableThirdParty || !ThirdpartyConfiguration.SupportDocuSignInclusion, FilesCommonResource.ErrorMassage_SecurityException_Create);
-
-                return DocuSignHelper.SendDocuSign(fileId, docuSignData, GetHttpHeaders());
-            }
-            catch (Exception e)
-            {
-                throw GenerateException(e);
-            }
-        }
-
-        public ItemList<FileOperationResult> GetTasksStatuses()
-        {
-            ErrorIf(!AuthContext.IsAuthenticated, FilesCommonResource.ErrorMassage_SecurityException);
-
-            return FileOperationsManagerHelper.GetOperationResults();
-        }
-
-        public ItemList<FileOperationResult> TerminateTasks()
-        {
-            ErrorIf(!AuthContext.IsAuthenticated, FilesCommonResource.ErrorMassage_SecurityException);
-
-            return FileOperationsManagerHelper.CancelOperations();
-        }
-
-        public ItemList<FileOperationResult> BulkDownload(Dictionary<JsonElement, string> folders, Dictionary<JsonElement, string> files)
-        {
-            ErrorIf(!folders.Any() && !files.Any(), FilesCommonResource.ErrorMassage_BadRequest);
-
-            return FileOperationsManagerHelper.Download(folders, files, GetHttpHeaders());
-        }
-
-
-        public (List<object>, List<object>) MoveOrCopyFilesCheck<T1>(IEnumerable<JsonElement> filesId, IEnumerable<JsonElement> foldersId, T1 destFolderId)
-        {
-            var checkedFiles = new List<object>();
-            var checkedFolders = new List<object>();
-
-            var (filesInts, folderInts) = MoveOrCopyFilesCheck(
-                filesId.Where(r => r.ValueKind == JsonValueKind.Number).Select(r => r.GetInt32()),
-                foldersId.Where(r => r.ValueKind == JsonValueKind.Number).Select(r => r.GetInt32()),
-                destFolderId);
-
-            foreach (var i in filesInts)
-            {
-                checkedFiles.Add(i);
-            }
-
-            foreach (var i in folderInts)
-            {
-                checkedFolders.Add(i);
-            }
-
-            var (filesStrings, folderStrings) = MoveOrCopyFilesCheck(
-                filesId.Where(r => r.ValueKind == JsonValueKind.String).Select(r => r.GetString()),
-                foldersId.Where(r => r.ValueKind == JsonValueKind.String).Select(r => r.GetString()),
-                destFolderId);
-
-            foreach (var i in filesStrings)
-            {
-                checkedFiles.Add(i);
-            }
-
-            foreach (var i in folderStrings)
-            {
-                checkedFolders.Add(i);
-            }
-
-            return (checkedFiles, checkedFolders);
-        }
-
-        private (List<TFrom>, List<TFrom>) MoveOrCopyFilesCheck<TFrom, TTo>(IEnumerable<TFrom> filesId, IEnumerable<TFrom> foldersId, TTo destFolderId)
-        {
-            var checkedFiles = new List<TFrom>();
-            var checkedFolders = new List<TFrom>();
-            var folderDao = DaoFactory.GetFolderDao<TFrom>();
-            var fileDao = DaoFactory.GetFileDao<TFrom>();
-            var destFolderDao = DaoFactory.GetFolderDao<TTo>();
-
-            var toFolder = destFolderDao.GetFolder(destFolderId);
-            ErrorIf(toFolder == null, FilesCommonResource.ErrorMassage_FolderNotFound);
-            ErrorIf(!FileSecurity.CanCreate(toFolder), FilesCommonResource.ErrorMassage_SecurityException_Create);
-
-            foreach (var id in filesId)
-            {
-                var file = fileDao.GetFile(id);
-                if (file != null && fileDao.IsExist(file.Title, toFolder.ID))
-                {
-                    checkedFiles.Add(id);
-                }
-            }
-
-            var folders = folderDao.GetFolders(foldersId.ToArray());
-            var foldersProject = folders.Where(folder => folder.FolderType == FolderType.BUNCH).ToList();
-            if (foldersProject.Any())
-            {
-                var toSubfolders = destFolderDao.GetFolders(toFolder.ID);
-
-                foreach (var folderProject in foldersProject)
-                {
-                    var toSub = toSubfolders.FirstOrDefault(to => Equals(to.Title, folderProject.Title));
-                    if (toSub == null) continue;
-
-                    var filesPr = fileDao.GetFiles(folderProject.ID);
-                    var foldersPr = folderDao.GetFolders(folderProject.ID).Select(d => d.ID);
-
-                    var (cFiles, cFolders) = MoveOrCopyFilesCheck(filesPr, foldersPr, toSub.ID);
-                    checkedFiles.AddRange(cFiles);
-                    checkedFolders.AddRange(cFolders);
-                }
-            }
-            try
-            {
-                foreach (var pair in folderDao.CanMoveOrCopy(foldersId.ToArray(), toFolder.ID))
-                {
-                    checkedFolders.Add(pair.Key);
-                }
-            }
-            catch (Exception e)
-            {
-                throw GenerateException(e);
-            }
-
-            return (checkedFiles, checkedFolders);
-        }
-
-        public ItemList<FileOperationResult> MoveOrCopyItems(IEnumerable<JsonElement> foldersId, IEnumerable<JsonElement> filesId, JsonElement destFolderId, FileConflictResolveType resolve, bool ic, bool deleteAfter = false)
-        {
-            ItemList<FileOperationResult> result;
-            if (foldersId.Any() || filesId.Any())
-            {
-                result = FileOperationsManagerHelper.MoveOrCopy(foldersId, filesId, destFolderId, ic, resolve, !deleteAfter, GetHttpHeaders());
-            }
-            else
-            {
-                result = FileOperationsManagerHelper.GetOperationResults();
-            }
-            return result;
-        }
-
-
-        public ItemList<FileOperationResult> DeleteFile(string action, T fileId, bool ignoreException = false, bool deleteAfter = false, bool immediately = false)
-        {
-            return FileOperationsManagerHelper.DeleteFile(fileId, ignoreException, !deleteAfter, immediately, GetHttpHeaders());
-        }
-        public ItemList<FileOperationResult> DeleteFolder(string action, T folderId, bool ignoreException = false, bool deleteAfter = false, bool immediately = false)
-        {
-            return FileOperationsManagerHelper.DeleteFolder(folderId, ignoreException, !deleteAfter, immediately, GetHttpHeaders());
-        }
-
-        public ItemList<FileOperationResult> DeleteItems(string action, List<JsonElement> files, List<JsonElement> folders, bool ignoreException = false, bool deleteAfter = false, bool immediately = false)
-        {
-            return FileOperationsManagerHelper.Delete(folders, files, ignoreException, !deleteAfter, immediately, GetHttpHeaders());
-        }
-
-        public ItemList<FileOperationResult> EmptyTrash()
-        {
-            var folderDao = GetFolderDao();
-            var fileDao = GetFileDao();
-            var trashId = folderDao.GetFolderIDTrash(true);
-            var foldersId = folderDao.GetFolders(trashId).Select(f => f.ID).ToList();
-            var filesId = fileDao.GetFiles(trashId).ToList();
-
-            return FileOperationsManagerHelper.Delete(foldersId, filesId, false, true, false, GetHttpHeaders());
-        }
-
-        public ItemList<FileOperationResult> CheckConversion(ItemList<ItemList<string>> filesInfoJSON)
-        {
-            if (filesInfoJSON == null || filesInfoJSON.Count == 0) return new ItemList<FileOperationResult>();
-
-            var fileDao = GetFileDao();
-            var files = new List<KeyValuePair<File<T>, bool>>();
-            foreach (var fileInfo in filesInfoJSON)
-            {
-                var fileId = (T)Convert.ChangeType(fileInfo[0], typeof(T));
-
-                var file = int.TryParse(fileInfo[1], out var version) && version > 0
-                                ? fileDao.GetFile(fileId, version)
-                                : fileDao.GetFile(fileId);
-
-                if (file == null)
-                {
-                    var newFile = ServiceProvider.GetService<File<T>>();
-                    newFile.ID = fileId;
-                    newFile.Version = version;
-
-                    files.Add(new KeyValuePair<File<T>, bool>(newFile, true));
-                    continue;
-                }
-
-                ErrorIf(!FileSecurity.CanRead(file), FilesCommonResource.ErrorMassage_SecurityException_ReadFile);
-
-                var startConvert = Convert.ToBoolean(fileInfo[2]);
-                if (startConvert && FileConverter.MustConvert(file))
-                {
-                    try
-                    {
-                        FileConverter.ExecAsync(file, false, fileInfo.Count > 3 ? fileInfo[3] : null);
-                    }
-                    catch (Exception e)
-                    {
-                        throw GenerateException(e);
-                    }
-                }
-
-                files.Add(new KeyValuePair<File<T>, bool>(file, false));
-            }
-
-            var results = FileConverter.GetStatus(files).ToList();
-
-            return new ItemList<FileOperationResult>(results);
-        }
-
-        public void ReassignStorage(Guid userFromId, Guid userToId)
-        {
-            //check current user have access
-            ErrorIf(!Global.IsAdministrator, FilesCommonResource.ErrorMassage_SecurityException);
-
-            //check exist userFrom
-            var userFrom = UserManager.GetUsers(userFromId);
-            ErrorIf(Equals(userFrom, Constants.LostUser), FilesCommonResource.ErrorMassage_UserNotFound);
-
-            //check exist userTo
-            var userTo = UserManager.GetUsers(userToId);
-            ErrorIf(Equals(userTo, Constants.LostUser), FilesCommonResource.ErrorMassage_UserNotFound);
-            ErrorIf(userTo.IsVisitor(UserManager), FilesCommonResource.ErrorMassage_SecurityException);
-
-            var providerDao = GetProviderDao();
-            if (providerDao != null)
-            {
-                var providersInfo = providerDao.GetProvidersInfo(userFrom.ID);
-                var commonProvidersInfo = providersInfo.Where(provider => provider.RootFolderType == FolderType.COMMON).ToList();
-
-                //move common thirdparty storage userFrom
-                foreach (var commonProviderInfo in commonProvidersInfo)
-                {
-                    Logger.InfoFormat("Reassign provider {0} from {1} to {2}", commonProviderInfo.ID, userFrom.ID, userTo.ID);
-                    providerDao.UpdateProviderInfo(commonProviderInfo.ID, null, null, FolderType.DEFAULT, userTo.ID);
-                }
-            }
-
-            var folderDao = GetFolderDao();
-            var fileDao = GetFileDao();
-
-            if (!userFrom.IsVisitor(UserManager))
-            {
-                var folderIdFromMy = folderDao.GetFolderIDUser(false, userFrom.ID);
-
-                if (!Equals(folderIdFromMy, 0))
-                {
-                    //create folder with name userFrom in folder userTo
-                    var folderIdToMy = folderDao.GetFolderIDUser(true, userTo.ID);
-                    var newFolder = ServiceProvider.GetService<Folder<T>>();
-                    newFolder.Title = string.Format(CustomNamingPeople.Substitute<FilesCommonResource>("TitleDeletedUserFolder"), userFrom.DisplayUserName(false, DisplayUserSettingsHelper));
-                    newFolder.ParentFolderID = folderIdToMy;
-
-                    var newFolderTo = folderDao.SaveFolder(newFolder);
-
-                    //move items from userFrom to userTo
-                    EntryManager.MoveSharedItems(folderIdFromMy, newFolderTo, folderDao, fileDao);
-
-                    EntryManager.ReassignItems(newFolderTo, userFrom.ID, userTo.ID, folderDao, fileDao);
-                }
-            }
-
-            EntryManager.ReassignItems(GlobalFolderHelper.GetFolderCommon<T>(), userFrom.ID, userTo.ID, folderDao, fileDao);
-        }
-
-        public void DeleteStorage(Guid userId)
-        {
-            //check current user have access
-            ErrorIf(!Global.IsAdministrator, FilesCommonResource.ErrorMassage_SecurityException);
-
-            //delete docuSign
-            DocuSignToken.DeleteToken(userId);
-
-            var providerDao = GetProviderDao();
-            if (providerDao != null)
-            {
-                var providersInfo = providerDao.GetProvidersInfo(userId);
-
-                //delete thirdparty storage
-                foreach (var myProviderInfo in providersInfo)
-                {
-                    Logger.InfoFormat("Delete provider {0} for {1}", myProviderInfo.ID, userId);
-                    providerDao.RemoveProviderInfo(myProviderInfo.ID);
-                }
-            }
-
-            var folderDao = GetFolderDao();
-            var fileDao = GetFileDao();
-
-            //delete all markAsNew
-            var rootFoldersId = new List<T>
-                {
-                    GlobalFolderHelper.GetFolderShare<T>(),
-                    GlobalFolderHelper.GetFolderCommon<T>(),
-                    GlobalFolderHelper.GetFolderProjects<T>(),
-                };
-
-            var folderIdFromMy = folderDao.GetFolderIDUser(false, userId);
-            if (!Equals(folderIdFromMy, 0))
-            {
-                rootFoldersId.Add(folderIdFromMy);
-            }
-
-            var rootFolders = folderDao.GetFolders(rootFoldersId.ToArray());
-            foreach (var rootFolder in rootFolders)
-            {
-                FileMarker.RemoveMarkAsNew(rootFolder, userId);
-            }
-
-            //delete all from My
-            if (!Equals(folderIdFromMy, 0))
-            {
-                EntryManager.DeleteSubitems(folderIdFromMy, folderDao, fileDao);
-
-                //delete My userFrom folder
-                folderDao.DeleteFolder(folderIdFromMy);
-                GlobalFolderHelper.SetFolderMy(userId);
-            }
-
-            //delete all from Trash
-            var folderIdFromTrash = folderDao.GetFolderIDTrash(false, userId);
-            if (!Equals(folderIdFromTrash, 0))
-            {
-                EntryManager.DeleteSubitems(folderIdFromTrash, folderDao, fileDao);
-                folderDao.DeleteFolder(folderIdFromTrash);
-                GlobalFolderHelper.FolderTrash = userId;
-            }
-
-            EntryManager.ReassignItems(GlobalFolderHelper.GetFolderCommon<T>(), userId, AuthContext.CurrentAccount.ID, folderDao, fileDao);
-        }
-
-        public ItemList<AceWrapper> GetSharedInfo(ItemList<string> objectIds)
-        {
-            return FileSharing.GetSharedInfo<T>(objectIds);
-        }
-
-        public ItemList<AceShortWrapper> GetSharedInfoShort(string objectId)
-        {
-            return FileSharing.GetSharedInfoShort<T>(objectId);
-        }
-
-        public ItemList<string> SetAceObject(AceCollection aceCollection, bool notify)
-        {
-            var fileDao = GetFileDao();
-            var folderDao = GetFolderDao();
-            var result = new ItemList<string>();
-            foreach (var objectId in aceCollection.Entries)
-            {
-                Debug.Assert(objectId != null, "objectId != null");
-                var entryType = objectId.StartsWith("file_") ? FileEntryType.File : FileEntryType.Folder;
-                var entryId = (T)Convert.ChangeType(objectId.Substring((entryType == FileEntryType.File ? "file_" : "folder_").Length), typeof(T));
-                var entry = entryType == FileEntryType.File
-                                ? fileDao.GetFile(entryId)
-                                : (FileEntry<T>)folderDao.GetFolder(entryId);
-
-                try
-                {
-                    var changed = FileSharingAceHelper.SetAceObject(aceCollection.Aces, entry, notify, aceCollection.Message);
-                    if (changed)
-                    {
-                        FilesMessageService.Send(entry, GetHttpHeaders(),
-                                                    entryType == FileEntryType.Folder ? MessageAction.FolderUpdatedAccess : MessageAction.FileUpdatedAccess,
-                                                    entry.Title);
-                    }
-                }
-                catch (Exception e)
-                {
-                    throw GenerateException(e);
-                }
-
-                var securityDao = GetSecurityDao();
-                if (securityDao.IsShared(entry.ID, entryType))
-                {
-                    result.Add(objectId);
-                }
-            }
-            return result;
-        }
-
-        public void RemoveAce(ItemList<string> items)
-        {
-            ErrorIf(!AuthContext.IsAuthenticated, FilesCommonResource.ErrorMassage_SecurityException);
-            ParseArrayItems(items, out var foldersId, out var filesId);
-
-            var entries = new List<FileEntry<T>>();
-
-            var fileDao = GetFileDao();
-            var folderDao = GetFolderDao();
-            entries.AddRange(filesId.Select(fileId => fileDao.GetFile(fileId)));
-            entries.AddRange(foldersId.Select(folderDao.GetFolder));
-
-            FileSharingAceHelper.RemoveAce(entries);
-        }
-
-        public string GetShortenLink(T fileId)
-        {
-            File<T> file;
-            var fileDao = GetFileDao();
-            file = fileDao.GetFile(fileId);
-            ErrorIf(!FileSharing.CanSetAccess(file), FilesCommonResource.ErrorMassage_SecurityException);
-            var shareLink = FileShareLink.GetLink(file);
-
-            try
-            {
-                return UrlShortener.Instance.GetShortenLink(shareLink);
-            }
-            catch (Exception e)
-            {
-                throw GenerateException(e);
-            }
-        }
-
-        public bool SetAceLink(T fileId, FileShare share)
-        {
-            FileEntry<T> file;
-            var fileDao = GetFileDao();
-            file = fileDao.GetFile(fileId);
-            var aces = new List<AceWrapper>
-                {
-                    new AceWrapper
-                        {
-                            Share = share,
-                            SubjectId = FileConstant.ShareLinkId,
-                            SubjectGroup = true,
-                        }
-                };
-
-            try
-            {
-
-                var changed = FileSharingAceHelper.SetAceObject(aces, file, false, null);
-                if (changed)
-                {
-                    FilesMessageService.Send(file, GetHttpHeaders(), MessageAction.FileUpdatedAccess, file.Title);
-                }
-            }
-            catch (Exception e)
-            {
-                throw GenerateException(e);
-            }
-
-            var securityDao = GetSecurityDao();
-            return securityDao.IsShared(file.ID, FileEntryType.File);
-        }
-
-        public ItemList<MentionWrapper> SharedUsers(T fileId)
-        {
-            if (!AuthContext.IsAuthenticated || CoreBaseSettings.Personal)
-                return null;
-
-            FileEntry<T> file;
-            var fileDao = GetFileDao();
-            file = fileDao.GetFile(fileId);
-
-            ErrorIf(file == null, FilesCommonResource.ErrorMassage_FileNotFound);
-
-            var usersIdWithAccess = new List<Guid>();
-            if (FileSharing.CanSetAccess(file))
-            {
-                var access = FileSharing.GetSharedInfo(file);
-                usersIdWithAccess = access.Where(aceWrapper => !aceWrapper.SubjectGroup && aceWrapper.Share != FileShare.Restrict)
-                                          .Select(aceWrapper => aceWrapper.SubjectId)
-                                          .ToList();
-            }
-            else
-            {
-                usersIdWithAccess.Add(file.CreateBy);
-            }
-
-            var users = UserManager.GetUsersByGroup(Constants.GroupEveryone.ID)
-                                   .Where(user => !user.ID.Equals(AuthContext.CurrentAccount.ID)
-                                                  && !user.ID.Equals(Constants.LostUser.ID))
-                                   .Select(user => new MentionWrapper(user, DisplayUserSettingsHelper) { HasAccess = usersIdWithAccess.Contains(user.ID) })
-                                   .ToList();
-
-            users = users
-                .OrderBy(user => !user.HasAccess)
-                .ThenBy(user => user.User, UserInfoComparer.Default)
-                .ToList();
-
-            return new ItemList<MentionWrapper>(users);
-        }
-
-        public ItemList<AceShortWrapper> SendEditorNotify(T fileId, MentionMessageWrapper mentionMessage)
-        {
-            ErrorIf(!AuthContext.IsAuthenticated, FilesCommonResource.ErrorMassage_SecurityException);
-
-            File<T> file;
-            var fileDao = GetFileDao();
-            file = fileDao.GetFile(fileId);
-
-            ErrorIf(file == null, FilesCommonResource.ErrorMassage_FileNotFound);
-
-            var fileSecurity = FileSecurity;
-            ErrorIf(!fileSecurity.CanRead(file), FilesCommonResource.ErrorMassage_SecurityException_ReadFile);
-            ErrorIf(mentionMessage == null || mentionMessage.Emails == null, FilesCommonResource.ErrorMassage_BadRequest);
-
-            var changed = false;
-            bool? canShare = null;
-            if (file.Encrypted) canShare = false;
-
-            var recipients = new List<Guid>();
-            foreach (var email in mentionMessage.Emails)
-            {
-                if (!canShare.HasValue)
-                {
-                    canShare = FileSharing.CanSetAccess(file);
-                }
-
-                var recipient = UserManager.GetUserByEmail(email);
-                if (recipient == null || recipient.ID == Constants.LostUser.ID)
-                {
-                    changed = canShare.Value;
-                    continue;
-                }
-
-                if (!fileSecurity.CanRead(file, recipient.ID))
-                {
-                    if (!canShare.Value)
-                    {
-                        continue;
-                    }
-
-                    try
-                    {
-                        var aces = new List<AceWrapper>
-                            {
-                                new AceWrapper
-                                    {
-                                        Share = FileShare.Read,
-                                        SubjectId = recipient.ID,
-                                        SubjectGroup = false,
-                                    }
-                            };
-
-                        changed |= FileSharingAceHelper.SetAceObject(aces, file, false, null);
-
-                        recipients.Add(recipient.ID);
-                    }
-                    catch (Exception e)
-                    {
-                        throw GenerateException(e);
-                    }
-                }
-                else
-                {
-                    recipients.Add(recipient.ID);
-                }
-            }
-
-            if (changed)
-            {
-                FilesMessageService.Send(file, GetHttpHeaders(), MessageAction.FileUpdatedAccess, file.Title);
-            }
-
-            var fileLink = FilesLinkUtility.GetFileWebEditorUrl(file.ID);
-            if (mentionMessage.ActionLink != null)
-            {
-                fileLink += "&" + FilesLinkUtility.Anchor + "=" + HttpUtility.UrlEncode(ActionLinkConfig.Serialize(mentionMessage.ActionLink));
-            }
-
-            var message = (mentionMessage.Message ?? "").Trim();
-            const int maxMessageLength = 200;
-            if (message.Length > maxMessageLength)
-            {
-                message = message.Substring(0, maxMessageLength) + "...";
-            }
-
-            NotifyClient.SendEditorMentions(file, fileLink, recipients, message);
-
-            return changed ? GetSharedInfoShort("file_" + fileId) : null;
-        }
-
-        public ItemList<string> GetMailAccounts()
-        {
-            return null;
-            //var apiServer = new ASC.Api.ApiServer();
-            //var apiUrl = string.Format("{0}mail/accounts.json", SetupInfo.WebApiBaseUrl);
-
-            //var accounts = new List<string>();
-
-            //var responseBody = apiServer.GetApiResponse(apiUrl, "GET");
-            //if (responseBody != null)
-            //{
-            //    var responseApi = JObject.Parse(Encoding.UTF8.GetString(Convert.FromBase64String(responseBody)));
-
-            //    var responseData = responseApi["response"];
-            //    if (responseData is JArray)
-            //    {
-            //        accounts.AddRange(
-            //            from account in responseData.Children()
-            //            orderby account["isDefault"].Value<bool>() descending
-            //            where account["enabled"].Value<bool>() && !account["isGroup"].Value<bool>()
-            //            select account["email"].Value<string>()
-            //            );
-            //    }
-            //}
-            //ErrorIf(!accounts.Any(), FilesCommonResource.ErrorMassage_MailAccountNotFound);
-
-            //return new ItemList<string>(accounts);
-        }
-
-        public ItemList<FileEntry<T>> ChangeOwner(ItemList<string> items, Guid userId)
-        {
-            var userInfo = UserManager.GetUsers(userId);
-            ErrorIf(Equals(userInfo, Constants.LostUser) || userInfo.IsVisitor(UserManager), FilesCommonResource.ErrorMassage_ChangeOwner);
-
-            ParseArrayItems(items, out var foldersId, out var filesId);
-
-            var entries = new List<FileEntry<T>>();
-
-            var folderDao = GetFolderDao();
-            var folders = folderDao.GetFolders(foldersId.ToArray());
-
-            foreach (var folder in folders)
-            {
-                ErrorIf(!FileSecurity.CanEdit(folder), FilesCommonResource.ErrorMassage_SecurityException);
-                ErrorIf(folder.RootFolderType != FolderType.COMMON, FilesCommonResource.ErrorMassage_SecurityException);
-                if (folder.ProviderEntry) continue;
-
-                var newFolder = folder;
-                if (folder.CreateBy != userInfo.ID)
-                {
-                    var folderAccess = folder.Access;
-
-                    newFolder.CreateBy = userInfo.ID;
-                    var newFolderID = folderDao.SaveFolder(newFolder);
-
-                    newFolder = folderDao.GetFolder(newFolderID);
-                    newFolder.Access = folderAccess;
-
-                    FilesMessageService.Send(newFolder, GetHttpHeaders(), MessageAction.FileChangeOwner, new[] { newFolder.Title, userInfo.DisplayUserName(false, DisplayUserSettingsHelper) });
-                }
-                entries.Add(newFolder);
-            }
-
-            var fileDao = GetFileDao();
-            var files = fileDao.GetFiles(filesId.ToArray());
-
-            foreach (var file in files)
-            {
-                ErrorIf(!FileSecurity.CanEdit(file), FilesCommonResource.ErrorMassage_SecurityException);
-                ErrorIf(EntryManager.FileLockedForMe(file.ID), FilesCommonResource.ErrorMassage_LockedFile);
-                ErrorIf(FileTracker.IsEditing(file.ID), FilesCommonResource.ErrorMassage_UpdateEditingFile);
-                ErrorIf(file.RootFolderType != FolderType.COMMON, FilesCommonResource.ErrorMassage_SecurityException);
-                if (file.ProviderEntry) continue;
-
-                var newFile = file;
-                if (file.CreateBy != userInfo.ID)
-                {
-                    newFile = ServiceProvider.GetService<File<T>>();
-                    newFile.ID = file.ID;
-                    newFile.Version = file.Version + 1;
-                    newFile.VersionGroup = file.VersionGroup + 1;
-                    newFile.Title = file.Title;
-                    newFile.FileStatus = file.FileStatus;
-                    newFile.FolderID = file.FolderID;
-                    newFile.CreateBy = userInfo.ID;
-                    newFile.CreateOn = file.CreateOn;
-                    newFile.ConvertedType = file.ConvertedType;
-                    newFile.Comment = FilesCommonResource.CommentChangeOwner;
-                    newFile.Encrypted = file.Encrypted;
-
-                    using (var stream = fileDao.GetFileStream(file))
-                    {
-                        newFile.ContentLength = stream.CanSeek ? stream.Length : file.ContentLength;
-                        newFile = fileDao.SaveFile(newFile, stream);
-                    }
-
-                    FileMarker.MarkAsNew(newFile);
-
-                    EntryManager.SetFileStatus(newFile);
-
-                    FilesMessageService.Send(newFile, GetHttpHeaders(), MessageAction.FileChangeOwner, new[] { newFile.Title, userInfo.DisplayUserName(false, DisplayUserSettingsHelper) });
-                }
-                entries.Add(newFile);
-            }
-
-            return new ItemList<FileEntry<T>>(entries);
-        }
-
-        public bool StoreOriginal(bool set)
-        {
-            FilesSettingsHelper.StoreOriginalFiles = set;
-            FilesMessageService.Send(GetHttpHeaders(), MessageAction.DocumentsUploadingFormatsSettingsUpdated);
-
-            return FilesSettingsHelper.StoreOriginalFiles;
-        }
-
-        public bool HideConfirmConvert(bool isForSave)
-        {
-            if (isForSave)
-            {
-                FilesSettingsHelper.HideConfirmConvertSave = true;
-            }
-            else
-            {
-                FilesSettingsHelper.HideConfirmConvertOpen = true;
-            }
-
-            return true;
-        }
-
-        public bool UpdateIfExist(bool set)
-        {
-            FilesSettingsHelper.UpdateIfExist = set;
-            FilesMessageService.Send(GetHttpHeaders(), MessageAction.DocumentsOverwritingSettingsUpdated);
-
-            return FilesSettingsHelper.UpdateIfExist;
-        }
-
-        public bool Forcesave(bool set)
-        {
-            FilesSettingsHelper.Forcesave = set;
-            FilesMessageService.Send(GetHttpHeaders(), MessageAction.DocumentsForcesave);
-
-            return FilesSettingsHelper.Forcesave;
-        }
-
-        public bool StoreForcesave(bool set)
-        {
-            ErrorIf(!Global.IsAdministrator, FilesCommonResource.ErrorMassage_SecurityException);
-
-            FilesSettingsHelper.StoreForcesave = set;
-            FilesMessageService.Send(GetHttpHeaders(), MessageAction.DocumentsStoreForcesave);
-
-            return FilesSettingsHelper.StoreForcesave;
-        }
-
-        public bool ChangeDeleteConfrim(bool set)
-        {
-            FilesSettingsHelper.ConfirmDelete = set;
-
-            return FilesSettingsHelper.ConfirmDelete;
-        }
-
-        public string GetHelpCenter()
-        {
-            return ""; //TODO: Studio.UserControls.Common.HelpCenter.HelpCenter.RenderControlToString();
-        }
-
-        private IFolderDao<T> GetFolderDao()
-        {
-            return DaoFactory.GetFolderDao<T>();
-        }
-
-        private IFileDao<T> GetFileDao()
-        {
-            return DaoFactory.GetFileDao<T>();
-        }
-
-        private ITagDao<T> GetTagDao()
-        {
-            return DaoFactory.GetTagDao<T>();
-        }
-
-        private IDataStore GetStoreTemplate()
-        {
-            return GlobalStore.GetStoreTemplate();
-        }
-
-        private IProviderDao GetProviderDao()
-        {
-            return DaoFactory.ProviderDao;
-        }
-
-        private ISecurityDao<T> GetSecurityDao()
-        {
-            return DaoFactory.GetSecurityDao<T>();
-        }
-
-        private static void ParseArrayItems(IEnumerable<string> data, out List<T> foldersId, out List<T> filesId)
-        {
-            //TODO:!!!!Fix
-            foldersId = new List<T>();
-            filesId = new List<T>();
-            foreach (var id in data)
-            {
-                if (id.StartsWith("file_")) filesId.Add((T)Convert.ChangeType(id.Substring("file_".Length), typeof(T)));
-                if (id.StartsWith("folder_")) foldersId.Add((T)Convert.ChangeType(id.Substring("folder_".Length), typeof(T)));
-            }
-        }
-
-        private static void ErrorIf(bool condition, string errorMessage)
-        {
-            if (condition) throw new InvalidOperationException(errorMessage);
-        }
-
-        private Exception GenerateException(Exception error, bool warning = false)
-        {
-            if (warning)
-            {
-                Logger.Info(error);
-            }
-            else
-            {
-                Logger.Error(error);
-            }
-            return new InvalidOperationException(error.Message, error);
-        }
-
-        private IDictionary<string, StringValues> GetHttpHeaders()
-        {
-            return HttpContextAccessor?.HttpContext?.Request?.Headers;
-        }
-    }
-
-    public static class FileStorageServiceExtention
-    {
-        public static DIHelper AddFileStorageService(this DIHelper services)
-        {
-            if (services.TryAddScoped<FileStorageService<string>>())
-            {
-                services.TryAddScoped<FileStorageService<int>>();
-                //services.TryAddScoped<IFileStorageService, FileStorageService>();
-                return services
-                    .AddGlobalService()
-                    .AddGlobalStoreService()
-                    .AddGlobalFolderHelperService()
-                    .AddAuthContextService()
-                    .AddUserManagerService()
-                    .AddFactoryIndexerFolderService()
-                    .AddFactoryIndexerFileService()
-                    .AddFilesLinkUtilityService()
-                    .AddBaseCommonLinkUtilityService()
-                    .AddCoreBaseSettingsService()
-                    .AddCustomNamingPeopleService()
-                    .AddDisplayUserSettingsService()
-                    .AddPathProviderService()
-                    .AddDaoFactoryService()
-                    .AddFileMarkerService()
-                    .AddFilesSettingsHelperService()
-                    .AddFileUtilityService()
-                    .AddFileSecurityService()
-                    .AddFilesMessageService()
-                    .AddFileShareLinkService()
-                    .AddDocumentServiceConnectorService()
-                    .AddDocuSignLoginProviderService()
-                    .AddEntryManagerService()
-                    .AddDocumentServiceHelperService()
-                    .AddThirdpartyConfigurationService()
-                    .AddUrlShortener()
-                    .AddDocuSignHelperService()
-                    .AddDocuSignTokenService()
-                    .AddFileConverterService()
-                    .AddNotifyClientService()
-                    .AddFileSharingService()
-                    .AddDocumentServiceTrackerHelperService()
-                    .AddSocketManagerService()
-                    .AddFileOperationsManagerHelperService()
-                    .AddFileSharingAceHelperService();
-            }
-
-            return services;
-        }
-    }
-
-    public class FileModel<T>
-    {
-        public T ParentId { get; set; }
-        public string Title { get; set; }
-    }
->>>>>>> ec20c66c
+
+    public class FileModel<T>
+    {
+        public T ParentId { get; set; }
+        public string Title { get; set; }
+    }
 }