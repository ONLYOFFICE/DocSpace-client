// (c) Copyright Ascensio System SIA 2009-2025
//
// This program is a free software product.
// You can redistribute it and/or modify it under the terms
// of the GNU Affero General Public License (AGPL) version 3 as published by the Free Software
// Foundation. In accordance with Section 7(a) of the GNU AGPL its Section 15 shall be amended
// to the effect that Ascensio System SIA expressly excludes the warranty of non-infringement of
// any third-party rights.
//
// This program is distributed WITHOUT ANY WARRANTY, without even the implied warranty
// of MERCHANTABILITY or FITNESS FOR A PARTICULAR  PURPOSE. For details, see
// the GNU AGPL at: http://www.gnu.org/licenses/agpl-3.0.html
//
// You can contact Ascensio System SIA at Lubanas st. 125a-25, Riga, Latvia, EU, LV-1021.
//
// The  interactive user interfaces in modified source and object code versions of the Program must
// display Appropriate Legal Notices, as required under Section 5 of the GNU AGPL version 3.
//
// Pursuant to Section 7(b) of the License you must retain the original Product logo when
// distributing the program. Pursuant to Section 7(e) we decline to grant you any rights under
// trademark law for use of our trademarks.
//
// All the Product's GUI elements, including illustrations and icon sets, as well as technical writing
// content are licensed under the terms of the Creative Commons Attribution-ShareAlike 4.0
// International. See the License terms at http://creativecommons.org/licenses/by-sa/4.0/legalcode

import React from "react";
import { inject, observer } from "mobx-react";
import { ShareAccessRights, FileStatus } from "@docspace/shared/enums";

import config from "PACKAGE_FILE";
import { copyShareLink } from "@docspace/shared/utils/copy";
import { toastr } from "@docspace/shared/components/toast";
import Badges from "@docspace/shared/components/badges";
import { ShareLinkService } from "@docspace/shared/services/share-link.service";

import NewFilesBadge from "SRC_DIR/components/NewFilesBadge";

export default function withBadges(WrappedComponent) {
  class WithBadges extends React.Component {
    constructor(props) {
      super(props);

      this.state = {
        disableBadgeClick: false,
        disableUnpinClick: false,
        isLoading: false,
      };
    }

    onShowVersionHistory = () => {
      const {
        item,
        setIsVerHistoryPanel,
        fetchFileVersions,

        isTrashFolder,
      } = this.props;
      if (isTrashFolder) return;
      fetchFileVersions(`${item.id}`, item.security);
      setIsVerHistoryPanel(true);
    };

    onBadgeClick = () => {
      const { disableBadgeClick } = this.state;
      if (disableBadgeClick) return;

      const { item, markAsRead } = this.props;
      this.setState(() => ({
        disableBadgeClick: true,
      }));

      const enableBadgeClick = () => {
        this.setState({ disableBadgeClick: false });
      };

      if (item.fileExst) {
        markAsRead([], [item.id], item).then(() => {
          enableBadgeClick();
        });
      }
    };

    onUnpinClick = (e) => {
      const { disableUnpinClick } = this.state;
      if (disableUnpinClick) return;

      this.setState({ disableUnpinClick: true });

      const { t, setPinAction } = this.props;

      const { action, id } = e.target.closest(".is-pinned").dataset;

      if (!action && !id) return;

      setPinAction(action, id, t).then(() => {
        this.setState({ disableUnpinClick: false });
      });
    };

    onUnmuteClick = (e) => {
      const { t, setMuteAction } = this.props;
      const elem = e.target.closest(".is-mute");
      const data = elem.dataset;
      const { id, rootfolderid } = data;

      setMuteAction(
        "unmute",
        { id, rootFolderId: rootfolderid, new: data.new },
        t,
      );
    };

    setConvertDialogVisible = () => {
      const {
        setConvertItem,
        setConvertDialogVisible,
        setConvertDialogData,
        item,
      } = this.props;

      setConvertItem(item);
      setConvertDialogVisible(true);
      setConvertDialogData({
        files: item,
      });
    };

    onCopyPrimaryLink = async () => {
      const { t, item } = this.props;
      const primaryLink = await ShareLinkService.getPrimaryLink(item);
      if (primaryLink) {
        copyShareLink(primaryLink.sharedTo.shareLink);
        toastr.success(t("Common:LinkSuccessfullyCopied"));
      }
    };

    openLocationFile = () => {
      const { checkAndOpenLocationAction, item } = this.props;

      const { draftLocation, ...options } = item;

      const file = {
        ...options,
        parentId: draftLocation.folderId,
        parentTitle: draftLocation.folderTitle,
        id: draftLocation.fileId,
        title: draftLocation.fileTitle,
      };

      checkAndOpenLocationAction?.(file);
    };

    onCreateRoom = () => {
      const { item, onCreateRoomFromTemplate } = this.props;

      onCreateRoomFromTemplate(item, true);
    };

<<<<<<< HEAD
    onRetryVectorization = () => {
      const { item, retryVectorization } = this.props;

      retryVectorization([item]);
=======
    onClickLock = () => {
      const { item, lockFileAction, t } = this.props;
      const { locked, id, security } = item;
      const { isLoading } = this.state;

      if (!security?.Lock || isLoading) return;

      this.setState({ isLoading: true });
      return lockFileAction(id, !locked)
        .then(() => toastr.success(t("Translations:FileUnlocked")))
        .catch((err) => toastr.error(err))
        .finally(() => this.setState({ isLoading: false }));
>>>>>>> 528b682c
    };

    render() {
      const {
        t,
        theme,
        item,
        isTrashFolder,
        isPrivacyFolder,
        onFilesClick,
        isAdmin,
        isVisitor,
        isDesktopClient,
        viewAs,
        isMutedBadge,
        isArchiveFolderRoot,
        isArchiveFolder,
        isPublicRoom,
        isTemplatesFolder,
        isExtsCustomFilter,
        docspaceManagingRoomsHelpUrl,
      } = this.props;
      const { fileStatus, access, mute } = item;

      const newItems =
        item.new ||
        (!mute && (fileStatus & FileStatus.IsNew) === FileStatus.IsNew);
      const showNew = !!newItems && !isPublicRoom;

      const accessToEdit =
        access === ShareAccessRights.FullAccess ||
        access === ShareAccessRights.None; // TODO: fix access type for owner (now - None)

      const badgesComponent = (
        <Badges
          t={t}
          theme={theme}
          item={item}
          isAdmin={isAdmin}
          isVisitor={isVisitor}
          showNew={showNew}
          newItems={newItems}
          isTrashFolder={isTrashFolder}
          isPrivacyFolder={isPrivacyFolder}
          isArchiveFolderRoot={isArchiveFolderRoot}
          isDesktopClient={isDesktopClient}
          accessToEdit={accessToEdit}
          onShowVersionHistory={this.onShowVersionHistory}
          onBadgeClick={this.onBadgeClick}
          onUnpinClick={this.onUnpinClick}
          onUnmuteClick={this.onUnmuteClick}
          onRetryVectorization={this.onRetryVectorization}
          openLocationFile={this.openLocationFile}
          setConvertDialogVisible={this.setConvertDialogVisible}
          onClickLock={this.onClickLock}
          onFilesClick={onFilesClick}
          viewAs={viewAs}
          isMutedBadge={isMutedBadge}
          onCopyPrimaryLink={this.onCopyPrimaryLink}
          isArchiveFolder={isArchiveFolder}
          onCreateRoom={this.onCreateRoom}
          isTemplatesFolder={isTemplatesFolder}
          isExtsCustomFilter={isExtsCustomFilter}
          customFilterExternalLink={docspaceManagingRoomsHelpUrl}
          newFilesBadge={
            <NewFilesBadge
              className="tablet-badge"
              newFilesCount={newItems}
              folderId={item.id}
              mute={mute}
              isRoom={item.isRoom}
            />
          }
        />
      );

      return (
        <WrappedComponent badgesComponent={badgesComponent} {...this.props} />
      );
    }
  }

  return inject(
    (
      {
        authStore,
        treeFoldersStore,
        filesActionsStore,
        versionHistoryStore,
        dialogsStore,
        filesStore,
        publicRoomStore,
        userStore,
        settingsStore,
        filesSettingsStore,
      },
      { item },
    ) => {
      const {
        isRecycleBinFolder,
        isPrivacyFolder,
        isArchiveFolderRoot,
        isArchiveFolder,
        isTemplatesFolder,
      } = treeFoldersStore;
      const {
        markAsRead,
        setPinAction,
        setMuteAction,
        checkAndOpenLocationAction,
        onCreateRoomFromTemplate,
        retryVectorization,
      } = filesActionsStore;
      const {
        isTabletView,
        isDesktopClient,
        theme,
        docspaceManagingRoomsHelpUrl,
      } = settingsStore;
      const { setIsVerHistoryPanel, fetchFileVersions } = versionHistoryStore;
      const { setConvertDialogVisible, setConvertItem, setConvertDialogData } =
        dialogsStore;
      const { setIsLoading, isMuteCurrentRoomNotifications } = filesStore;
      const { roomType, mute } = item;

      const isRoom = !!roomType;
      const isMutedBadge = isRoom ? mute : isMuteCurrentRoomNotifications;

      const extsCustomFilter =
        filesSettingsStore?.extsWebCustomFilterEditing || [];
      const isExtsCustomFilter = extsCustomFilter.includes(item.fileExst);

      return {
        isArchiveFolderRoot,
        theme,
        isAdmin: authStore.isAdmin,
        isVisitor: userStore?.user?.isVisitor || !userStore?.user,
        isTrashFolder: isRecycleBinFolder,
        isPrivacyFolder,
        homepage: config.homepage,
        isTabletView,
        setIsVerHistoryPanel,
        fetchFileVersions,
        markAsRead,
        setIsLoading,
        setConvertDialogVisible,
        setConvertDialogData,
        setConvertItem,
        isDesktopClient,
        setPinAction,
        setMuteAction,
        isMutedBadge,
        isArchiveFolder,
        isPublicRoom: publicRoomStore.isPublicRoom,
        checkAndOpenLocationAction,
        isTemplatesFolder,
        onCreateRoomFromTemplate,
        isExtsCustomFilter,
        docspaceManagingRoomsHelpUrl,
        retryVectorization,
      };
    },
  )(observer(WithBadges));
}<|MERGE_RESOLUTION|>--- conflicted
+++ resolved
@@ -157,12 +157,12 @@
       onCreateRoomFromTemplate(item, true);
     };
 
-<<<<<<< HEAD
     onRetryVectorization = () => {
       const { item, retryVectorization } = this.props;
 
       retryVectorization([item]);
-=======
+    };
+
     onClickLock = () => {
       const { item, lockFileAction, t } = this.props;
       const { locked, id, security } = item;
@@ -175,7 +175,6 @@
         .then(() => toastr.success(t("Translations:FileUnlocked")))
         .catch((err) => toastr.error(err))
         .finally(() => this.setState({ isLoading: false }));
->>>>>>> 528b682c
     };
 
     render() {
