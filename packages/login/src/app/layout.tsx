--- conflicted
+++ resolved
@@ -58,19 +58,18 @@
 
   let redirectUrl = "";
 
-<<<<<<< HEAD
-  const [settings, colorTheme] = await Promise.all([
-=======
   const timers = { otherOperations: 0 };
 
   const startOtherOperationsDate = new Date();
 
   const [settings, colorTheme, config] = await Promise.all([
->>>>>>> 6e3b950c
     getSettings(),
     getColorTheme(),
     getConfig(),
   ]);
+
+  timers.otherOperations =
+    new Date().getTime() - startOtherOperationsDate.getTime();
 
   if (settings === "access-restricted") redirectUrl = `/${settings}`;
 
