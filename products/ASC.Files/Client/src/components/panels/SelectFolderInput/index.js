--- conflicted
+++ resolved
@@ -77,13 +77,10 @@
       header,
       headerName,
       footer,
-<<<<<<< HEAD
+      selectionButtonPrimary,
       fontSizeInput,
       maxInputWidth,
       isReset,
-=======
-      selectionButtonPrimary,
->>>>>>> e16d7583
     } = this.props;
     const { isLoading, baseFolderPath, fullFolderPath } = this.state;
 
@@ -124,11 +121,8 @@
           header={header}
           headerName={headerName}
           footer={footer}
-<<<<<<< HEAD
+          selectionButtonPrimary={selectionButtonPrimary}
           isReset={isReset}
-=======
-          selectionButtonPrimary={selectionButtonPrimary}
->>>>>>> e16d7583
         />
       </StyledComponent>
     );
