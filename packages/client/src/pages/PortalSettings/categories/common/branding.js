import React from "react";
import { withTranslation } from "react-i18next";

import { inject, observer } from "mobx-react";
import { isMobile } from "react-device-detect";

import withLoading from "SRC_DIR/HOCs/withLoading";
import Whitelabel from "./settingsBranding/whitelabel";
import CompanyInfoSettings from "./settingsBranding/companyInfoSettings";
import styled, { css } from "styled-components";
import AdditionalResources from "./settingsBranding/additionalResources";

import ForbiddenPage from "../ForbiddenPage";
import { UnavailableStyles } from "../../utils/commonSettingsStyles";

const StyledComponent = styled.div`
  max-width: 700px;
  width: 100%;
  font-weight: 400;
  font-size: 13px;

  .header {
    font-weight: 700;
    font-size: 16px;
    line-height: 22px;
    padding-bottom: 16px;
  }

  .description {
    padding-bottom: 16px;
  }

  .settings-block {
    max-width: 433px;
  }

  .section-description {
    color: #657077;
    line-height: 20px;
    padding-bottom: 20px;
  }

  hr {
    margin: 24px 0;
    border: none;
    border-top: 1px solid #eceef1;
  }

  ${(props) => !props.isSettingPaid && UnavailableStyles}
`;

<<<<<<< HEAD
const Branding = ({ isSettingPaid }) => {
  if (!isDesktop) return <ForbiddenPage />;
=======
  if (isMobile) return <ForbiddenPage />;
>>>>>>> 8f9c92e7

  return (
    <StyledComponent isSettingPaid={isSettingPaid}>
      <Whitelabel isSettingPaid={isSettingPaid} />
      <hr />
      <div className="section-description settings_unavailable">
        Specify your company information, add links to external resources, and
        email addresses displayed within the online office interface.
      </div>
      <CompanyInfoSettings isSettingPaid={isSettingPaid} />
      <AdditionalResources isSettingPaid={isSettingPaid} />
    </StyledComponent>
  );
};

export default inject(({ auth }) => {
  const { currentQuotaStore } = auth;
  const { isBrandingAndCustomizationAvailable } = currentQuotaStore;

  return {
    isSettingPaid: isBrandingAndCustomizationAvailable,
  };
})(withLoading(withTranslation(["Settings", "Common"])(observer(Branding))));<|MERGE_RESOLUTION|>--- conflicted
+++ resolved
@@ -49,12 +49,8 @@
   ${(props) => !props.isSettingPaid && UnavailableStyles}
 `;
 
-<<<<<<< HEAD
 const Branding = ({ isSettingPaid }) => {
-  if (!isDesktop) return <ForbiddenPage />;
-=======
   if (isMobile) return <ForbiddenPage />;
->>>>>>> 8f9c92e7
 
   return (
     <StyledComponent isSettingPaid={isSettingPaid}>
