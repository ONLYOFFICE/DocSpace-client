--- conflicted
+++ resolved
@@ -49,34 +49,6 @@
   selectionFiles,
 }) => {
   return (
-<<<<<<< HEAD
-    <div onMouseUp={onMouseEvent} onMouseDown={onMouseEvent}>
-      <StyledModalDialog
-        visible={isPanelVisible}
-        onClose={onClose}
-        className="select-file-modal-dialog"
-        style={{ maxWidth: "773px" }}
-        displayType="modal"
-        isLoading={isLoading}
-        autoMaxHeight
-        autoMaxWidth
-      >
-        <ModalDialog.Header theme={theme}>{dialogName}</ModalDialog.Header>
-        <ModalDialog.Body
-          theme={theme}
-          className="select-file_body-modal-dialog"
-        >
-          <StyledBody header={!!header} footer={!!footer}>
-            <div className="selection-panel_body">
-              <div className="selection-panel_tree-body">
-                <Text
-                  fontWeight="700"
-                  fontSize="18px"
-                  className="selection-panel_folder-title"
-                >
-                  {t("Common:Documents")}
-                </Text>
-=======
     <StyledModalDialog
       theme={theme}
       visible={isPanelVisible}
@@ -98,7 +70,6 @@
               >
                 {t("Common:Documents")}
               </Text>
->>>>>>> 930b05fc
 
               {folderId && resultingFolderTree ? (
                 <FolderTreeBody
