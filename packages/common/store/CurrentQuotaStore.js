--- conflicted
+++ resolved
@@ -225,28 +225,7 @@
   };
   setPortalQuota = async () => {
     try {
-<<<<<<< HEAD
       const res = await api.portal.getPortalQuota();
-=======
-      let refresh = false;
-
-      if (
-        window.location.search === "?complete=true" &&
-        !authStore.isUpdatingTariff
-      ) {
-        refresh = true;
-      }
-
-      const res = await api.portal.getPortalQuota(refresh);
-
-      if (refresh) {
-        window.history.replaceState(
-          {},
-          document.title,
-          window.location.pathname
-        );
-      }
->>>>>>> 0df3278f
 
       if (!res) return;
 
