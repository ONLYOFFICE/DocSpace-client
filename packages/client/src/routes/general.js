// (c) Copyright Ascensio System SIA 2009-2025
//
// This program is a free software product.
// You can redistribute it and/or modify it under the terms
// of the GNU Affero General Public License (AGPL) version 3 as published by the Free Software
// Foundation. In accordance with Section 7(a) of the GNU AGPL its Section 15 shall be amended
// to the effect that Ascensio System SIA expressly excludes the warranty of non-infringement of
// any third-party rights.
//
// This program is distributed WITHOUT ANY WARRANTY, without even the implied warranty
// of MERCHANTABILITY or FITNESS FOR A PARTICULAR  PURPOSE. For details, see
// the GNU AGPL at: http://www.gnu.org/licenses/agpl-3.0.html
//
// You can contact Ascensio System SIA at Lubanas st. 125a-25, Riga, Latvia, EU, LV-1021.
//
// The  interactive user interfaces in modified source and object code versions of the Program must
// display Appropriate Legal Notices, as required under Section 5 of the GNU AGPL version 3.
//
// Pursuant to Section 7(b) of the License you must retain the original Product logo when
// distributing the program. Pursuant to Section 7(e) we decline to grant you any rights under
// trademark law for use of our trademarks.
//
// All the Product's GUI elements, including illustrations and icon sets, as well as technical writing
// content are licensed under the terms of the Creative Commons Attribution-ShareAlike 4.0
// International. See the License terms at http://creativecommons.org/licenses/by-sa/4.0/legalcode

import { Navigate } from "react-router";

import componentLoader from "@docspace/shared/utils/component-loader";
import { ViewComponent } from "SRC_DIR/pages/Home/View";

import { ViewComponent as PortalSettingsViewComponent } from "SRC_DIR/pages/PortalSettings/View";

import PrivateRouteWrapper from "SRC_DIR/components/PrivateRouteWrapper";

export const profileClientRoutes = [
  {
    path: "profile",
    element: (
      <PrivateRouteWrapper>
        <Navigate to="login" state={window.DocSpace?.location?.state} replace />
      </PrivateRouteWrapper>
    ),
  },
  {
    path: "profile/login",
    element: (
      <PrivateRouteWrapper>
        <ViewComponent />
      </PrivateRouteWrapper>
    ),
  },
  {
    path: "profile/notifications",
    element: (
      <PrivateRouteWrapper>
        <ViewComponent />
      </PrivateRouteWrapper>
    ),
  },
  {
    path: "profile/file-management",
    element: (
      <PrivateRouteWrapper>
        <ViewComponent />
      </PrivateRouteWrapper>
    ),
  },
  {
    path: "profile/interface-theme",
    element: (
      <PrivateRouteWrapper>
        <ViewComponent />
      </PrivateRouteWrapper>
    ),
  },
  {
    path: "profile/authorized-apps",
    element: (
      <PrivateRouteWrapper>
        <ViewComponent />
      </PrivateRouteWrapper>
    ),
  },
];

export const generalClientRoutes = [
  {
    path: "developer-tools/",
    lazy: () =>
      componentLoader(
        () =>
          import(
            "SRC_DIR/pages/PortalSettings/categories/developer-tools/Wrapper"
          ),
      ),
    children: [
      {
        index: true,
        Component: () => (
          <Navigate
            to="javascript-sdk"
            state={window.DocSpace?.location?.state}
            replace
          />
        ),
      },
      {
        path: "api",
        element: <PortalSettingsViewComponent />,
      },
      {
        path: "api-keys",
        element: <PortalSettingsViewComponent />,
      },
      {
        path: "javascript-sdk",
        element: <PortalSettingsViewComponent />,
      },
      {
        path: "javascript-sdk/docspace",
        lazy: () =>
          componentLoader(
            () =>
              import(
                "SRC_DIR/pages/PortalSettings/categories/developer-tools/JavascriptSDK/presets/DocSpace"
              ),
          ),
      },
      {
        path: "javascript-sdk/public-room",
        lazy: () =>
          componentLoader(
            () =>
              import(
                "SRC_DIR/pages/PortalSettings/categories/developer-tools/JavascriptSDK/presets/SimpleRoom"
              ),
          ),
      },
      {
        path: "javascript-sdk/custom",
        lazy: () =>
          componentLoader(
            () =>
              import(
                "SRC_DIR/pages/PortalSettings/categories/developer-tools/JavascriptSDK/presets/Manager"
              ),
          ),
      },
      {
        path: "javascript-sdk/room-selector",
        lazy: () =>
          componentLoader(
            () =>
              import(
                "SRC_DIR/pages/PortalSettings/categories/developer-tools/JavascriptSDK/presets/RoomSelector"
              ),
          ),
      },
      {
        path: "javascript-sdk/file-selector",
        lazy: () =>
          componentLoader(
            () =>
              import(
                "SRC_DIR/pages/PortalSettings/categories/developer-tools/JavascriptSDK/presets/FileSelector"
              ),
          ),
      },
      {
        path: "javascript-sdk/editor",
        lazy: () =>
          componentLoader(
            () =>
              import(
                "SRC_DIR/pages/PortalSettings/categories/developer-tools/JavascriptSDK/presets/Editor"
              ),
          ),
      },
      {
        path: "javascript-sdk/viewer",
        lazy: () =>
          componentLoader(
            () =>
              import(
                "SRC_DIR/pages/PortalSettings/categories/developer-tools/JavascriptSDK/presets/Viewer"
              ),
          ),
      },
      {
        path: "plugin-sdk",
        element: <PortalSettingsViewComponent />,
      },
      {
        path: "webhooks",
        element: <PortalSettingsViewComponent />,
      },
      {
        path: "webhooks/:id",
        lazy: () =>
          componentLoader(
            () =>
              import(
                "SRC_DIR/pages/PortalSettings/categories/developer-tools/Webhooks/WebhookHistory"
              ),
          ),
      },
      {
        path: "webhooks/:id/:eventId",
        lazy: () =>
          componentLoader(
            () =>
              import(
                "SRC_DIR/pages/PortalSettings/categories/developer-tools/Webhooks/WebhookEventDetails"
              ),
          ),
      },
      {
        path: "oauth",
        element: <PortalSettingsViewComponent />,
      },
      {
        path: "oauth/create",
        lazy: () =>
          componentLoader(
            () =>
              import(
                "SRC_DIR/pages/PortalSettings/categories/developer-tools/OAuth/OAuthCreatePage"
              ),
          ),
      },
      {
        path: "oauth/:id",
        lazy: () =>
          componentLoader(
            () =>
              import(
                "SRC_DIR/pages/PortalSettings/categories/developer-tools/OAuth/OAuthEditPage"
              ),
          ),
      },
    ],
  },
];

const generalRoutes = [
  {
    path: "profile/",
    children: [
      {
        index: true,
        Component: () => (
          <Navigate
            to="login"
            state={window.DocSpace?.location?.state}
            replace
          />
        ),
      },
      {
        path: "login",
        lazy: () => componentLoader(() => import("SRC_DIR/pages/Profile")),
      },
      {
        path: "notifications",
        lazy: () => componentLoader(() => import("SRC_DIR/pages/Profile")),
      },
      {
        path: "file-management",
        lazy: () => componentLoader(() => import("SRC_DIR/pages/Profile")),
      },
      {
        path: "interface-theme",
        lazy: () => componentLoader(() => import("SRC_DIR/pages/Profile")),
      },
      {
        path: "authorized-apps",
        lazy: () => componentLoader(() => import("SRC_DIR/pages/Profile")),
      },
    ],
  },
<<<<<<< HEAD
  {
    path: "developer-tools/",
    lazy: () =>
      componentLoader(
        () =>
          import(
            "SRC_DIR/pages/PortalSettings/categories/developer-tools/Wrapper"
          ),
      ),
    children: [
      {
        index: true,
        Component: () => (
          <Navigate
            to="javascript-sdk"
            state={window.DocSpace?.location?.state}
            replace
          />
        ),
      },
      {
        path: "api",
        lazy: () =>
          componentLoader(
            () =>
              import("SRC_DIR/pages/PortalSettings/categories/developer-tools"),
          ),
      },
      {
        path: "api-keys",
        lazy: () =>
          componentLoader(
            () =>
              import("SRC_DIR/pages/PortalSettings/categories/developer-tools"),
          ),
      },
      {
        path: "javascript-sdk",
        lazy: () =>
          componentLoader(
            () =>
              import("SRC_DIR/pages/PortalSettings/categories/developer-tools"),
          ),
      },
      {
        path: "javascript-sdk/docspace",
        lazy: () =>
          componentLoader(
            () =>
              import(
                "SRC_DIR/pages/PortalSettings/categories/developer-tools/JavascriptSDK/presets/DocSpace"
              ),
          ),
      },
      {
        path: "javascript-sdk/public-room",
        lazy: () =>
          componentLoader(
            () =>
              import(
                "SRC_DIR/pages/PortalSettings/categories/developer-tools/JavascriptSDK/presets/SimpleRoom"
              ),
          ),
      },
      {
        path: "javascript-sdk/custom",
        lazy: () =>
          componentLoader(
            () =>
              import(
                "SRC_DIR/pages/PortalSettings/categories/developer-tools/JavascriptSDK/presets/Manager"
              ),
          ),
      },
      {
        path: "javascript-sdk/room-selector",
        lazy: () =>
          componentLoader(
            () =>
              import(
                "SRC_DIR/pages/PortalSettings/categories/developer-tools/JavascriptSDK/presets/RoomSelector"
              ),
          ),
      },
      {
        path: "javascript-sdk/file-selector",
        lazy: () =>
          componentLoader(
            () =>
              import(
                "SRC_DIR/pages/PortalSettings/categories/developer-tools/JavascriptSDK/presets/FileSelector"
              ),
          ),
      },
      {
        path: "javascript-sdk/editor",
        lazy: () =>
          componentLoader(
            () =>
              import(
                "SRC_DIR/pages/PortalSettings/categories/developer-tools/JavascriptSDK/presets/Editor"
              ),
          ),
      },
      {
        path: "javascript-sdk/viewer",
        lazy: () =>
          componentLoader(
            () =>
              import(
                "SRC_DIR/pages/PortalSettings/categories/developer-tools/JavascriptSDK/presets/Viewer"
              ),
          ),
      },
      {
        path: "plugin-sdk",
        lazy: () =>
          componentLoader(
            () =>
              import("SRC_DIR/pages/PortalSettings/categories/developer-tools"),
          ),
      },
      {
        path: "webhooks",
        lazy: () =>
          componentLoader(
            () =>
              import("SRC_DIR/pages/PortalSettings/categories/developer-tools"),
          ),
      },
      {
        path: "webhooks/:id",
        lazy: () =>
          componentLoader(
            () =>
              import(
                "SRC_DIR/pages/PortalSettings/categories/developer-tools/Webhooks/WebhookHistory"
              ),
          ),
      },
      {
        path: "webhooks/:id/:eventId",
        lazy: () =>
          componentLoader(
            () =>
              import(
                "SRC_DIR/pages/PortalSettings/categories/developer-tools/Webhooks/WebhookEventDetails"
              ),
          ),
      },
      {
        path: "oauth",
        lazy: () =>
          componentLoader(
            () =>
              import("SRC_DIR/pages/PortalSettings/categories/developer-tools"),
          ),
      },
      {
        path: "oauth/create",
        lazy: () =>
          componentLoader(
            () =>
              import(
                "SRC_DIR/pages/PortalSettings/categories/developer-tools/OAuth/OAuthCreatePage"
              ),
          ),
      },
      {
        path: "oauth/:id",
        lazy: () =>
          componentLoader(
            () =>
              import(
                "SRC_DIR/pages/PortalSettings/categories/developer-tools/OAuth/OAuthEditPage"
              ),
          ),
      },
      {
        path: "onlyflow",
        lazy: () =>
          componentLoader(
            () =>
              import("SRC_DIR/pages/PortalSettings/categories/developer-tools"),
          ),
      },
    ],
  },
=======
>>>>>>> 6ba12fd3
];

export { generalRoutes };<|MERGE_RESOLUTION|>--- conflicted
+++ resolved
@@ -279,197 +279,6 @@
       },
     ],
   },
-<<<<<<< HEAD
-  {
-    path: "developer-tools/",
-    lazy: () =>
-      componentLoader(
-        () =>
-          import(
-            "SRC_DIR/pages/PortalSettings/categories/developer-tools/Wrapper"
-          ),
-      ),
-    children: [
-      {
-        index: true,
-        Component: () => (
-          <Navigate
-            to="javascript-sdk"
-            state={window.DocSpace?.location?.state}
-            replace
-          />
-        ),
-      },
-      {
-        path: "api",
-        lazy: () =>
-          componentLoader(
-            () =>
-              import("SRC_DIR/pages/PortalSettings/categories/developer-tools"),
-          ),
-      },
-      {
-        path: "api-keys",
-        lazy: () =>
-          componentLoader(
-            () =>
-              import("SRC_DIR/pages/PortalSettings/categories/developer-tools"),
-          ),
-      },
-      {
-        path: "javascript-sdk",
-        lazy: () =>
-          componentLoader(
-            () =>
-              import("SRC_DIR/pages/PortalSettings/categories/developer-tools"),
-          ),
-      },
-      {
-        path: "javascript-sdk/docspace",
-        lazy: () =>
-          componentLoader(
-            () =>
-              import(
-                "SRC_DIR/pages/PortalSettings/categories/developer-tools/JavascriptSDK/presets/DocSpace"
-              ),
-          ),
-      },
-      {
-        path: "javascript-sdk/public-room",
-        lazy: () =>
-          componentLoader(
-            () =>
-              import(
-                "SRC_DIR/pages/PortalSettings/categories/developer-tools/JavascriptSDK/presets/SimpleRoom"
-              ),
-          ),
-      },
-      {
-        path: "javascript-sdk/custom",
-        lazy: () =>
-          componentLoader(
-            () =>
-              import(
-                "SRC_DIR/pages/PortalSettings/categories/developer-tools/JavascriptSDK/presets/Manager"
-              ),
-          ),
-      },
-      {
-        path: "javascript-sdk/room-selector",
-        lazy: () =>
-          componentLoader(
-            () =>
-              import(
-                "SRC_DIR/pages/PortalSettings/categories/developer-tools/JavascriptSDK/presets/RoomSelector"
-              ),
-          ),
-      },
-      {
-        path: "javascript-sdk/file-selector",
-        lazy: () =>
-          componentLoader(
-            () =>
-              import(
-                "SRC_DIR/pages/PortalSettings/categories/developer-tools/JavascriptSDK/presets/FileSelector"
-              ),
-          ),
-      },
-      {
-        path: "javascript-sdk/editor",
-        lazy: () =>
-          componentLoader(
-            () =>
-              import(
-                "SRC_DIR/pages/PortalSettings/categories/developer-tools/JavascriptSDK/presets/Editor"
-              ),
-          ),
-      },
-      {
-        path: "javascript-sdk/viewer",
-        lazy: () =>
-          componentLoader(
-            () =>
-              import(
-                "SRC_DIR/pages/PortalSettings/categories/developer-tools/JavascriptSDK/presets/Viewer"
-              ),
-          ),
-      },
-      {
-        path: "plugin-sdk",
-        lazy: () =>
-          componentLoader(
-            () =>
-              import("SRC_DIR/pages/PortalSettings/categories/developer-tools"),
-          ),
-      },
-      {
-        path: "webhooks",
-        lazy: () =>
-          componentLoader(
-            () =>
-              import("SRC_DIR/pages/PortalSettings/categories/developer-tools"),
-          ),
-      },
-      {
-        path: "webhooks/:id",
-        lazy: () =>
-          componentLoader(
-            () =>
-              import(
-                "SRC_DIR/pages/PortalSettings/categories/developer-tools/Webhooks/WebhookHistory"
-              ),
-          ),
-      },
-      {
-        path: "webhooks/:id/:eventId",
-        lazy: () =>
-          componentLoader(
-            () =>
-              import(
-                "SRC_DIR/pages/PortalSettings/categories/developer-tools/Webhooks/WebhookEventDetails"
-              ),
-          ),
-      },
-      {
-        path: "oauth",
-        lazy: () =>
-          componentLoader(
-            () =>
-              import("SRC_DIR/pages/PortalSettings/categories/developer-tools"),
-          ),
-      },
-      {
-        path: "oauth/create",
-        lazy: () =>
-          componentLoader(
-            () =>
-              import(
-                "SRC_DIR/pages/PortalSettings/categories/developer-tools/OAuth/OAuthCreatePage"
-              ),
-          ),
-      },
-      {
-        path: "oauth/:id",
-        lazy: () =>
-          componentLoader(
-            () =>
-              import(
-                "SRC_DIR/pages/PortalSettings/categories/developer-tools/OAuth/OAuthEditPage"
-              ),
-          ),
-      },
-      {
-        path: "onlyflow",
-        lazy: () =>
-          componentLoader(
-            () =>
-              import("SRC_DIR/pages/PortalSettings/categories/developer-tools"),
-          ),
-      },
-    ],
-  },
-=======
->>>>>>> 6ba12fd3
 ];
 
 export { generalRoutes };