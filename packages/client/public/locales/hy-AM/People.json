--- conflicted
+++ resolved
@@ -1,9 +1,5 @@
 {
   "LblInviteAgain": "Կրկին հրավիրել",
   "MessageEmailActivationInstuctionsSentOnEmail": "Էլփոստի ակտիվացման հրահանգներն ուղարկվել են <1>{{email}}</1> Էլփոստի հասցե",
-<<<<<<< HEAD
-  "ReassignmentData": "Տվյալների վերաբաշխում",
-=======
->>>>>>> b39b2949
   "UserStatus": "Կարգավիճակ"
 }