// (c) Copyright Ascensio System SIA 2009-2024
//
// This program is a free software product.
// You can redistribute it and/or modify it under the terms
// of the GNU Affero General Public License (AGPL) version 3 as published by the Free Software
// Foundation. In accordance with Section 7(a) of the GNU AGPL its Section 15 shall be amended
// to the effect that Ascensio System SIA expressly excludes the warranty of non-infringement of
// any third-party rights.
//
// This program is distributed WITHOUT ANY WARRANTY, without even the implied warranty
// of MERCHANTABILITY or FITNESS FOR A PARTICULAR  PURPOSE. For details, see
// the GNU AGPL at: http://www.gnu.org/licenses/agpl-3.0.html
//
// You can contact Ascensio System SIA at Lubanas st. 125a-25, Riga, Latvia, EU, LV-1021.
//
// The  interactive user interfaces in modified source and object code versions of the Program must
// display Appropriate Legal Notices, as required under Section 5 of the GNU AGPL version 3.
//
// Pursuant to Section 7(b) of the License you must retain the original Product logo when
// distributing the program. Pursuant to Section 7(e) we decline to grant you any rights under
// trademark law for use of our trademarks.
//
// All the Product's GUI elements, including illustrations and icon sets, as well as technical writing
// content are licensed under the terms of the Creative Commons Attribution-ShareAlike 4.0
// International. See the License terms at http://creativecommons.org/licenses/by-sa/4.0/legalcode

import React from "react";
import styled from "styled-components";

import CodeMirror from "@uiw/react-codemirror";
import { javascript } from "@codemirror/lang-javascript";
import { githubLightInit, githubDarkInit } from "@uiw/codemirror-theme-github";
<<<<<<< HEAD
import { Base, globalColors } from "@docspace/shared/themes";
=======
import { Base } from "@docspace/shared/themes";
import { SDK_SCRIPT_URL } from "@docspace/shared/constants";
>>>>>>> 425c4623

const StyledContainer = styled.div`
  border: 1px solid ${(props) => props.theme.plugins.borderColor};
  border-radius: 6px;
  width: 800px;
  overflow: hidden;
  background-color: ${(props) => props.theme.sdkPresets.previewBackgroundColor};
`;

StyledContainer.defaultProps = { theme: Base };

const CodeBlock = ({ config }) => {
  const codeString = `const config = ${JSON.stringify(config, null, "\t")}\n\nconst script = document.createElement("script");\n\nscript.setAttribute("src", "${SDK_SCRIPT_URL}");\nscript.onload = () => window.DocSpace.SDK.initFrame(config);\n\ndocument.body.appendChild(script);`;

  const extensions = [javascript({ jsx: true })];

  const baseTheme = githubLightInit({
    settings: {
      background: globalColors.white,
      caret: globalColors.darkBlack,
      lineHighlight: globalColors.lightGrayHover,
      gutterBorder: globalColors.grayLight,
      gutterBackground: globalColors.grayLight,
      gutterForeground: globalColors.black,
    },
  });

  const darkTheme = githubDarkInit({
    settings: {
      background: globalColors.darkGrayLight,
      caret: globalColors.white,
      lineHighlight: globalColors.lightDarkGrayHover,
      gutterBorder: globalColors.grayDarkMid,
      gutterBackground: globalColors.grayDarkMid,
      gutterForeground: globalColors.darkGrayDark,
    },
  });

  return (
    <StyledContainer>
      <CodeMirror
        value={codeString}
        maxWidth="800px"
        theme={theme.isBase ? baseTheme : darkTheme}
        extensions={extensions}
        editable={true}
        readOnly={true}
      />
    </StyledContainer>
  );
};

export default CodeBlock;<|MERGE_RESOLUTION|>--- conflicted
+++ resolved
@@ -30,12 +30,8 @@
 import CodeMirror from "@uiw/react-codemirror";
 import { javascript } from "@codemirror/lang-javascript";
 import { githubLightInit, githubDarkInit } from "@uiw/codemirror-theme-github";
-<<<<<<< HEAD
 import { Base, globalColors } from "@docspace/shared/themes";
-=======
-import { Base } from "@docspace/shared/themes";
 import { SDK_SCRIPT_URL } from "@docspace/shared/constants";
->>>>>>> 425c4623
 
 const StyledContainer = styled.div`
   border: 1px solid ${(props) => props.theme.plugins.borderColor};
