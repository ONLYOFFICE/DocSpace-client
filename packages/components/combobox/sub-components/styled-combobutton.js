--- conflicted
+++ resolved
@@ -3,17 +3,11 @@
 import Base from "../../themes/base";
 import NoUserSelect from "../../utils/commonStyles";
 
-<<<<<<< HEAD
-import TriangleDownIcon from "../../../../public/images/triangle.down.react.svg";
-import commonIconsStyles from "../../utils/common-icons-style";
-
-=======
 import TriangleDownIcon from "PUBLIC_DIR/images/triangle.down.react.svg";
 import commonIconsStyles from "../../utils/common-icons-style";
 
 import Loader from "../../loader";
 
->>>>>>> b39b2949
 const StyledTriangleDownIcon = styled(TriangleDownIcon)`
   ${commonIconsStyles}
 `;
@@ -21,11 +15,7 @@
 const modernViewButton = css`
   height: ${(props) => props.theme.comboBox.button.heightModernView};
   background: ${(props) =>
-<<<<<<< HEAD
-    props.isOpen
-=======
     props.isOpen || props.isLoading
->>>>>>> b39b2949
       ? props.theme.comboBox.button.focusBackgroundModernView
       : props.theme.comboBox.button.backgroundModernView};
 
@@ -35,11 +25,7 @@
 
 const hoverModernViewButton = css`
   background: ${(props) =>
-<<<<<<< HEAD
-    props.isOpen
-=======
     props.isOpen || props.isLoading
->>>>>>> b39b2949
       ? props.theme.comboBox.button.focusBackgroundModernView
       : props.theme.comboBox.button.hoverBackgroundModernView} !important;
 `;
@@ -249,11 +235,8 @@
 const StyledArrowIcon = styled.div`
   display: flex;
   align-self: center;
-<<<<<<< HEAD
-=======
 
   visibility: ${(props) => (props.isLoading ? "hidden" : "visible")};
->>>>>>> b39b2949
 
   .combo-buttons_expander-icon {
     path {
@@ -284,8 +267,6 @@
 
 StyledArrowIcon.defaultProps = { theme: Base };
 
-<<<<<<< HEAD
-=======
 const StyledLoader = styled(Loader)`
   position: absolute;
   margin-left: ${(props) =>
@@ -293,15 +274,11 @@
   margin-top: 2px;
 `;
 
->>>>>>> b39b2949
 export {
   StyledArrowIcon,
   StyledIcon,
   StyledOptionalItem,
   StyledComboButton,
   StyledTriangleDownIcon,
-<<<<<<< HEAD
-=======
   StyledLoader,
->>>>>>> b39b2949
 };