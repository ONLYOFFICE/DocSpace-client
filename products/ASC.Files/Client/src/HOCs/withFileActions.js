import React from "react";
import { inject, observer } from "mobx-react";
import { ReactSVG } from "react-svg";

import IconButton from "@appserver/components/icon-button";
import Text from "@appserver/components/text";
import toastr from "@appserver/components/toast/toastr";

import { EncryptedFileIcon } from "../components/Icons";
import { checkProtocol, createTreeFolders } from "../helpers/files-helpers";

const svgLoader = () => <div style={{ width: "24px" }}></div>;
export default function withFileActions(WrappedFileItem) {
  class WithFileActions extends React.Component {
    constructor(props) {
      super(props);

      this.state = {
        isMouseDown: false,
      };
    }
    onContentFileSelect = (checked, file) => {
      const { selectRowAction } = this.props;
      if (!file || file.id === -1) return;
      selectRowAction(checked, file);
    };

    onClickShare = () => {
      const { onSelectItem, setSharingPanelVisible, item } = this.props;
      onSelectItem(item);
      setSharingPanelVisible(true);
    };

    fileContextClick = () => {
      const { onSelectItem, item } = this.props;

      item.id !== -1 && onSelectItem(item);
    };

    getSharedButton = (shared) => {
      const { t } = this.props;
      const color = shared ? "#657077" : "#a3a9ae";
      return (
        <Text
          className="share-button"
          as="span"
          title={t("Share")}
          fontSize="12px"
          fontWeight={600}
          color={color}
          display="inline-flex"
          onClick={this.onClickShare}
        >
          <IconButton
            className="share-button-icon"
            color={color}
            hoverColor="#657077"
            size={18}
            iconName="images/catalog.shared.react.svg"
          />
          {t("Share")}
        </Text>
      );
    };

    getItemIcon = (isEdit) => {
      const { item, isPrivacy, viewAs } = this.props;
      const { icon, fileExst } = item;
      return (
        <>
          <ReactSVG
            className={`react-svg-icon${isEdit ? " is-edit" : ""}`}
            src={icon}
            loading={svgLoader}
          />
          {isPrivacy && fileExst && (
            <EncryptedFileIcon isEdit={isEdit && viewAs !== "tile"} />
          )}
        </>
      );
    };

    onDropZoneUpload = (files, uploadToFolder) => {
      const { t, dragging, setDragging, startUpload } = this.props;

      dragging && setDragging(false);
      startUpload(files, uploadToFolder, t);
    };

    onDrop = (items) => {
      const { fileExst, id } = this.props.item;

      if (!fileExst) {
        this.onDropZoneUpload(items, id);
      } else {
        this.onDropZoneUpload(items);
      }
    };

    onMouseDown = (e) => {
      const {
        draggable,
        setTooltipPosition,
        setStartDrag,
        isPrivacy,
      } = this.props;
      const notSelectable = e.target.classList.contains("not-selectable");

      this.setState({ isMouseDown: true });

      if (!draggable || isPrivacy) return;

      if (window.innerWidth < 1025 || notSelectable) {
        return;
      }

      const mouseButton = e.which
        ? e.which !== 1
        : e.button
        ? e.button !== 0
        : false;
      const label = e.currentTarget.getAttribute("label");
      if (mouseButton || e.currentTarget.tagName !== "DIV" || label) {
        return;
      }
      setTooltipPosition(e.pageX, e.pageY);
      setStartDrag(true);
    };

    onMarkAsRead = (id) =>
      this.props.markAsRead([], [`${id}`], this.props.item);

    onMouseUpHandler = (e) => {
      const { isMouseDown } = this.state;
      const { viewAs, checked, item } = this.props;

      if (
        e.target.closest(".checkbox") ||
        e.target.tagName === "INPUT" ||
        e.target.tagName === "SPAN" ||
        e.target.tagName === "A" ||
        e.target.closest(".expandButton") ||
        e.target.closest(".badges") ||
        e.button !== 0
      )
        return;

      if (viewAs === "tile") {
        if (
          !isMouseDown ||
          e.target.closest(".edit-button") ||
          e.target.tagName === "IMG"
        )
          return;

        this.onFilesClick();
      } else {
        this.fileContextClick();
      }
      this.setState({ isMouseDown: false });
    };
    onFilesClick = (e) => {
      const {
        filter,
        parentFolder,
        setIsLoading,
        fetchFiles,
        isImage,
        isSound,
        isVideo,
        canConvert,
        canWebEdit,
        item,
        isTrashFolder,
        isPrivacy,
        openDocEditor,
        expandedKeys,
        addExpandedKeys,
        setExpandedKeys,
        setMediaViewerData,
        setConvertItem,
        setConvertDialogVisible,
      } = this.props;
      const {
        id,
        fileExst,
        viewUrl,
        providerKey,
        contentLength,
        fileStatus,
        encrypted,
      } = item;
      if (encrypted && isPrivacy) return checkProtocol(item.id, true);

      if (isTrashFolder) return;
      if (e && e.target.tagName === "INPUT") return;

      if (!fileExst && !contentLength) {
        setIsLoading(true);
        if (!expandedKeys.includes(parentFolder + "")) {
          addExpandedKeys(parentFolder + "");
        }

        fetchFiles(id)
          .then((data) => {
            const pathParts = data.selectedFolder.pathParts;
            const newExpandedKeys = createTreeFolders(pathParts, expandedKeys);
            setExpandedKeys(newExpandedKeys);

            this.setNewBadgeCount();
          })
          .catch((err) => {
            toastr.error(err);
            setIsLoading(false);
          })
          .finally(() => setIsLoading(false));
      } else {
        if (canConvert) {
          setConvertItem(item);
          setConvertDialogVisible(true);
          return;
        }

        if (fileStatus === 2) this.onMarkAsRead(id);

        if (canWebEdit) {
          return openDocEditor(id, providerKey);
        }

        if (isImage || isSound || isVideo) {
          setMediaViewerData({ visible: true, id });
          return;
        }

        return window.open(viewUrl, "_blank");
      }
    };

    render() {
      const {
        item,
        isTrashFolder,
        draggable,
        canShare,
        isPrivacy,
        actionType,
        actionExtension,
        actionId,
        sectionWidth,
        checked,
        dragging,
        isFolder,
<<<<<<< HEAD
        personal,
        canWebEdit,
=======
        isDesktop,
>>>>>>> 5a16c5a6
      } = this.props;
      const { fileExst, access, contentLength, id, shared } = item;

      const isEdit =
        actionType !== null && actionId === id && fileExst === actionExtension;

      const isDragging = isFolder && access < 2 && !isTrashFolder && !isPrivacy;

      let className = isDragging ? " droppable" : "";
      if (draggable) className += " draggable not-selectable";

      let value = fileExst || contentLength ? `file_${id}` : `folder_${id}`;
      value += draggable ? "_draggable" : "";

      const isMobile = sectionWidth < 500;
      const displayShareButton = isMobile
        ? "26px"
        : !canShare
        ? "38px"
        : "96px";

      const showShare = isPrivacy && (!isDesktop || !fileExst) ? false : true;

      const sharedButton =
<<<<<<< HEAD
        !canShare ||
        (isPrivacy && !fileExst) ||
        (personal && !canWebEdit) ||
        isEdit ||
        id <= 0 ||
        isMobile
=======
        !canShare || !showShare || isEdit || id <= 0 || isMobile
>>>>>>> 5a16c5a6
          ? null
          : this.getSharedButton(shared);

      const checkedProps = isEdit || id <= 0 ? {} : { checked };
      const element = this.getItemIcon(isEdit || id <= 0);

      return (
        <WrappedFileItem
          onContentFileSelect={this.onContentFileSelect}
          onClickShare={this.onClickShare}
          fileContextClick={this.fileContextClick}
          onDrop={this.onDrop}
          onMouseDown={this.onMouseDown}
          onFilesClick={this.onFilesClick}
          onMouseUp={this.onMouseUpHandler}
          getClassName={this.getClassName}
          className={className}
          isDragging={isDragging}
          value={value}
          displayShareButton={displayShareButton}
          isPrivacy={isPrivacy}
          sharedButton={sharedButton}
          checkedProps={checkedProps}
          element={element}
          dragging={dragging}
          isEdit={isEdit}
          {...this.props}
        />
      );
    }
  }

  return inject(
    (
      {
        auth,
        filesActionsStore,
        dialogsStore,
        treeFoldersStore,
        selectedFolderStore,
        filesStore,
        uploadDataStore,
        formatsStore,
        mediaViewerDataStore,
      },
      { item, t, history }
    ) => {
      const { selectRowAction, onSelectItem, markAsRead } = filesActionsStore;
      const {
        setSharingPanelVisible,
        setConvertDialogVisible,
        setConvertItem,
      } = dialogsStore;
      const {
        isPrivacyFolder,
        isRecycleBinFolder,
        expandedKeys,
        addExpandedKeys,
        setExpandedKeys,
      } = treeFoldersStore;
      const { isRootFolder } = selectedFolderStore;
      const {
        dragging,
        setDragging,
        selection,
        setTooltipPosition,
        setStartDrag,
        fileActionStore,
        canShare,
        isFileSelected,
        filter,
        setIsLoading,
        fetchFiles,
        openDocEditor,
        getFolderInfo,
        viewAs,
      } = filesStore;
      const { startUpload } = uploadDataStore;
      const { type, extension, id } = fileActionStore;
      const {
        iconFormatsStore,
        mediaViewersFormatsStore,
        docserviceStore,
      } = formatsStore;
      const { setMediaViewerData } = mediaViewerDataStore;

      const selectedItem = selection.find(
        (x) => x.id === item.id && x.fileExst === item.fileExst
      );

      const draggable =
        !isRecycleBinFolder && selectedItem && selectedItem.id !== id;

      const isFolder = selectedItem
        ? false
        : item.fileExst //|| item.contentLength
        ? false
        : true;

      const isImage = iconFormatsStore.isImage(item.fileExst);
      const isSound = iconFormatsStore.isSound(item.fileExst);
      const isVideo = mediaViewersFormatsStore.isVideo(item.fileExst);
      const canWebEdit = docserviceStore.canWebEdit(item.fileExst);
      const canConvert = docserviceStore.canConvert(item.fileExst);

      return {
        t,
        item,
        selectRowAction,
        onSelectItem,
        setSharingPanelVisible,
        isPrivacy: isPrivacyFolder,
        dragging,
        setDragging,
        startUpload,
        draggable,
        setTooltipPosition,
        setStartDrag,
        history,
        isFolder,
        isRootFolder,
        canShare,
        actionType: type,
        actionExtension: extension,
        actionId: id,
        checked: isFileSelected(item.id, item.parentId),
        filter,
        parentFolder: selectedFolderStore.parentId,
        setIsLoading,
        fetchFiles,
        isImage,
        isSound,
        isVideo,
        canWebEdit,
        canConvert,
        isTrashFolder: isRecycleBinFolder,
        openDocEditor,
        expandedKeys,
        addExpandedKeys,
        setExpandedKeys,
        setMediaViewerData,
        getFolderInfo,
        markAsRead,
        viewAs,
        setConvertItem,
        setConvertDialogVisible,
<<<<<<< HEAD
        personal: auth.settingsStore.personal,
=======
        isDesktop: auth.settingsStore.isDesktopClient,
>>>>>>> 5a16c5a6
      };
    }
  )(observer(WithFileActions));
}<|MERGE_RESOLUTION|>--- conflicted
+++ resolved
@@ -156,7 +156,7 @@
         this.onFilesClick();
       } else {
         this.fileContextClick();
-      }
+        }
       this.setState({ isMouseDown: false });
     };
     onFilesClick = (e) => {
@@ -250,12 +250,8 @@
         checked,
         dragging,
         isFolder,
-<<<<<<< HEAD
-        personal,
+        isDesktop,        personal,
         canWebEdit,
-=======
-        isDesktop,
->>>>>>> 5a16c5a6
       } = this.props;
       const { fileExst, access, contentLength, id, shared } = item;
 
@@ -280,16 +276,12 @@
       const showShare = isPrivacy && (!isDesktop || !fileExst) ? false : true;
 
       const sharedButton =
-<<<<<<< HEAD
         !canShare ||
-        (isPrivacy && !fileExst) ||
+        !showShare ||
         (personal && !canWebEdit) ||
         isEdit ||
         id <= 0 ||
         isMobile
-=======
-        !canShare || !showShare || isEdit || id <= 0 || isMobile
->>>>>>> 5a16c5a6
           ? null
           : this.getSharedButton(shared);
 
@@ -436,11 +428,8 @@
         viewAs,
         setConvertItem,
         setConvertDialogVisible,
-<<<<<<< HEAD
+        isDesktop: auth.settingsStore.isDesktopClient,
         personal: auth.settingsStore.personal,
-=======
-        isDesktop: auth.settingsStore.isDesktopClient,
->>>>>>> 5a16c5a6
       };
     }
   )(observer(WithFileActions));
