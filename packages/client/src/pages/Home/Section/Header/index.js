--- conflicted
+++ resolved
@@ -1115,11 +1115,8 @@
                 showRootFolderTitle={insideTheRoom}
                 currentDeviceType={currentDeviceType}
                 isFrame={isFrame}
-<<<<<<< HEAD
                 showTitle={isFrame ? showTitle : true}
-=======
                 tariffBar={<TariffBar />}
->>>>>>> 68daf529
               />
             </div>
           )}
