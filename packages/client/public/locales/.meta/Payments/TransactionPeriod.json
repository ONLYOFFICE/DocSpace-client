{
  "key_path": "TransactionPeriod",
  "content": "Transaction period",
  "content_en_sha1_hash": "0ee3785ea63a0f415777955ae3de2c11a47ad857",
  "created_at": "2025-05-28T09:33:06.832Z",
<<<<<<< HEAD
  "updated_at": "2025-06-18T17:11:42.487Z",
=======
  "updated_at": "2025-06-24T16:31:24.462Z",
>>>>>>> 0de93b01
  "comment": {
    "text": "The \"TransactionPeriod\" translation key is used to display a label for filtering transaction history dates. It is displayed in a modal dialog as part of the portal settings page, allowing users to select a specific date range for their transactions.",
    "is_auto": true,
    "updated_at": "2025-05-28T09:34:46.720Z"
  },
  "usage": [
    {
      "file_path": "/packages/client/src/pages/PortalSettings/categories/payments/Wallet/TransactionHistory.tsx",
      "line_number": 370,
      "context": "/>\n </div>\n <div className={styles.filterDialogDivider} />\n <div className={styles.filterDialogSection}>\n <Text fontWeight={600} fontSize=\"15px\">\n {t(\"TransactionPeriod\")}\n </Text>\n <div>{datesComponent}</div>\n </div>\n </div>\n </ModalDialog.Body>",
      "module": "/packages/client"
    }
  ],
  "languages": {
    "en": {
      "ai_translated": false,
      "ai_model": null,
      "ai_spell_check_issues": [],
      "approved_at": null
    }
  }
}<|MERGE_RESOLUTION|>--- conflicted
+++ resolved
@@ -3,11 +3,7 @@
   "content": "Transaction period",
   "content_en_sha1_hash": "0ee3785ea63a0f415777955ae3de2c11a47ad857",
   "created_at": "2025-05-28T09:33:06.832Z",
-<<<<<<< HEAD
-  "updated_at": "2025-06-18T17:11:42.487Z",
-=======
   "updated_at": "2025-06-24T16:31:24.462Z",
->>>>>>> 0de93b01
   "comment": {
     "text": "The \"TransactionPeriod\" translation key is used to display a label for filtering transaction history dates. It is displayed in a modal dialog as part of the portal settings page, allowing users to select a specific date range for their transactions.",
     "is_auto": true,
