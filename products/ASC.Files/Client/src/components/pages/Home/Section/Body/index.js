import React from "react";
import { withRouter } from "react-router";
import { ReactSVG } from "react-svg";
import { withTranslation, Trans } from "react-i18next";
//import equal from "fast-deep-equal/react";
import copy from "copy-to-clipboard";
import styled from "styled-components";
import queryString from "query-string";
import {
  Row,
  RowContainer,
  Link,
  IconButton,
  DragAndDrop,
  Box,
  Text,
  utils,
} from "@appserver/components";
import EmptyFolderContainer from "./EmptyFolderContainer";
import FilesRowContent from "./FilesRowContent";
import FilesTileContent from "./FilesTileContent";
import TileContainer from "./TileContainer";
import Tile from "./Tile";
<<<<<<< HEAD
import {
  api,
  constants,
  MediaViewer,
  toastr,
  Loaders,
  store,
} from "@appserver/common";
import {
  clearSecondaryProgressData,
  loopFilesOperations,
  markItemAsFavorite,
  removeItemFromFavorite,
  fetchFavoritesFolder,
  deselectFile,
  updateFile,
  fetchFiles,
  selectFile,
  setAction,
  setDragging,
  setDragItem,
  setIsLoading,
  setMediaViewerData,
  setUpdateTree,
  setSecondaryProgressBarData,
  setSelected,
  setSelection,
  setTreeFolders,
  getFileInfo,
  addFileToRecentlyViewed,
  setIsVerHistoryPanel,
  setVerHistoryFileId,
  setSharingPanelVisible,
  setChangeOwnerPanelVisible,
} from "../../../../../store/files/actions";
=======
import { api, constants, MediaViewer, toastr, Loaders } from "asc-web-common";

>>>>>>> a586f8fe
import { TIMEOUT } from "../../../../../helpers/constants";
import { loopTreeFolders } from "../../../../../helpers/files-helpers";
import { OperationsPanel, VersionHistoryPanel } from "../../../../panels";
import { isMobile } from "react-device-detect";
import {
  DeleteThirdPartyDialog,
  ConnectDialog,
  ThirdPartyMoveDialog,
} from "../../../../dialogs";
import { observer, inject } from "mobx-react";

//import { getFilterByLocation } from "../../../../../helpers/converters";
//import config from "../../../../../../package.json";

const { FilesFilter } = api;
const { FileAction } = constants;
const { Consumer } = utils.context;
const linkStyles = {
  isHovered: true,
  type: "action",
  fontWeight: "600",
  color: "#555f65",
  className: "empty-folder_link",
  display: "flex",
};
const backgroundDragColor = "#EFEFB2";
const backgroundDragEnterColor = "#F8F7BF";

const CustomTooltip = styled.div`
  position: fixed;
  display: none;
  padding: 8px;
  z-index: 150;
  background: #fff;
  border-radius: 6px;
  font-size: 15px;
  font-weight: 600;
  -moz-border-radius: 6px;
  -webkit-border-radius: 6px;
  box-shadow: 0px 5px 20px rgba(0, 0, 0, 0.13);
  -moz-box-shadow: 0px 5px 20px rgba(0, 0, 0, 0.13);
  -webkit-box-shadow: 0px 5px 20px rgba(0, 0, 0, 0.13);

  .tooltip-moved-obj-wrapper {
    display: flex;
    align-items: center;
  }
  .tooltip-moved-obj-icon {
    margin-right: 6px;
  }
  .tooltip-moved-obj-extension {
    color: #a3a9ae;
  }
`;

const SimpleFilesRow = styled(Row)`
  margin-top: -2px;
  ${(props) =>
    !props.contextOptions &&
    `
    & > div:last-child {
        width: 0px;
      }
  `}

  .share-button-icon {
    margin-right: 7px;
    margin-top: -1px;
  }

  .share-button:hover,
  .share-button-icon:hover {
    cursor: pointer;
    color: #657077;
    path {
      fill: #657077;
    }
  }
  -webkit-tap-highlight-color: rgba(0, 0, 0, 0);

  @media (max-width: 1312px) {
    .share-button {
      padding-top: 3px;
    }
  }

  .styled-element {
    margin-right: 1px;
    margin-bottom: 2px;
  }
`;

const EncryptedFileIcon = styled.div`
  background: url("images/security.svg") no-repeat 0 0 / 16px 16px transparent;
  height: 16px;
  position: absolute;
  width: 16px;
  margin-top: 14px;
  margin-left: ${(props) => (props.isEdit ? "40px" : "12px")};
`;

class SectionBodyContent extends React.Component {
  constructor(props) {
    super(props);

    this.state = {
      editingId: null,
      showMoveToPanel: false,
      showCopyPanel: false,
      showDeleteThirdPartyDialog: false,
      connectDialogVisible: false,
      showThirdPartyMoveDialog: false,
      isDrag: false,
      canDrag: true,
      removeItem: null,
      connectItem: null,
    };

    this.tooltipRef = React.createRef();
    this.currentDroppable = null;
  }

  componentDidMount() {
    this.customScrollElm = document.querySelector(
      "#customScrollBar > .scroll-body"
    );

    let previewId = queryString.parse(this.props.location.search).preview;

    if (previewId) {
      this.removeQuery("preview");
      this.onMediaFileClick(+previewId);
    }

    window.addEventListener("mouseup", this.onMouseUp);

    document.addEventListener("dragstart", this.onDragStart);
    document.addEventListener("dragover", this.onDragOver);
    document.addEventListener("dragleave", this.onDragLeaveDoc);
    document.addEventListener("drop", this.onDropEvent);
  }

  componentWillUnmount() {
    window.removeEventListener("mouseup", this.onMouseUp);

    document.addEventListener("dragstart", this.onDragStart);
    document.removeEventListener("dragover", this.onDragOver);
    document.removeEventListener("dragleave", this.onDragLeaveDoc);
    document.removeEventListener("drop", this.onDropEvent);
  }

  // componentDidUpdate(prevProps, prevState) {
  //   Object.entries(this.props).forEach(([key, val]) =>
  //     prevProps[key] !== val && console.log(`Prop '${key}' changed`)
  //   );
  //   if (this.state) {
  //     Object.entries(this.state).forEach(([key, val]) =>
  //       prevState[key] !== val && console.log(`State '${key}' changed`)
  //     );
  //   }
  // }

  componentDidUpdate(prevProps) {
    const { folderId } = this.props;

    if (isMobile) {
      if (folderId !== prevProps.folderId) {
        this.customScrollElm && this.customScrollElm.scrollTo(0, 0);
      }
    }
  }


  //   const {
  //     showMoveToPanel,
  //     showCopyPanel,
  //     isDrag,
  //     showDeleteThirdPartyDialog,
  //     connectDialogVisible,
  //     showThirdPartyMoveDialog,
  //   } = this.state;
  //   const { isVersionHistoryPanel } = this.props;

  //   if (this.props.sharingPanelVisible !== nextProps.sharingPanelVisible) {
  //     return true;
  //   }

  //   if (this.state.showSharingPanel !== nextState.showSharingPanel) {
  //     return true;
  //   }

  //   if (this.props.dragItem !== nextProps.dragItem) {
  //     return false;
  //   }

  //   if (!equal(this.props, nextProps)) {
  //     return true;
  //   }

  //   if (
  //     showMoveToPanel !== nextState.showMoveToPanel ||
  //     showCopyPanel !== nextState.showCopyPanel
  //   ) {
  //     return true;
  //   }

  //   if (isDrag !== nextState.isDrag) {
  //     return true;
  //   }

  //   if (showDeleteThirdPartyDialog !== nextState.showDeleteThirdPartyDialog) {
  //     return true;
  //   }

  //   if (connectDialogVisible !== nextState.connectDialogVisible) {
  //     return true;
  //   }

  //   if (showThirdPartyMoveDialog !== nextState.showThirdPartyMoveDialog) {
  //     return true;
  //   }

  //   if (isVersionHistoryPanel !== nextProps.isVersionHistoryPanel) {
  //     return true;
  //   }

  //   return false;
  // }

  onOpenLocation = () => {
    const { filter, selection } = this.props;
    const { folderId, checked, id, isFolder } = selection[0];
    const item = selection[0];
    const locationId = isFolder ? id : folderId;
    const locationFilter = isFolder ? filter : null;

    return this.props
      .fetchFiles(locationId, locationFilter)
      .then(() => (isFolder ? null : this.onContentRowSelect(!checked, item)));
  };

  onClickFavorite = (e) => {
    const {
      markItemAsFavorite,
      removeItemFromFavorite,
      getFileInfo,
      fetchFavoritesFolder,
      isFavorites,
      selectedFolderId,
      setSelected,
      //selection,
      t,
    } = this.props;
    const { action, id } = e.currentTarget.dataset;
    //let data = selection.map(item => item.id)
    switch (action) {
      case "mark":
        return markItemAsFavorite([id])
          .then(() => getFileInfo(id))
          .then(() => toastr.success(t("MarkedAsFavorite")))
          .catch((e) => toastr.error(e));
      case "remove":
        return removeItemFromFavorite([id])
          .then(() => {
            return isFavorites
              ? fetchFavoritesFolder(selectedFolderId)
              : getFileInfo(id);
          })
          .then(() => toastr.success(t("RemovedFromFavorites")))
          .then(() => setSelected("close"))
          .catch((e) => toastr.error(e));
      default:
        return;
    }
  };

  onClickRename = () => {
    const { id, fileExst } = this.props.selection[0];

    this.setState({ editingId: id }, () => {
      this.props.setAction({
        type: FileAction.Rename,
        extension: fileExst,
        id,
      });
    });
  };

  onChangeThirdPartyInfo = (e) => {
    const providerKey = e.currentTarget.dataset.providerKey;
    const provider = this.props.providers.find(
      (x) => x.provider_key === providerKey
    );
    const capabilityItem = this.props.capabilities.find(
      (x) => x[0] === providerKey
    );
    const capability = {
      title: capabilityItem ? capabilityItem[0] : provider.customer_title,
      link: capabilityItem ? capabilityItem[1] : " ",
    };

    const connectItem = { ...provider, ...capability };
    this.setState({ connectItem, connectDialogVisible: true });
  };

  onEditComplete = (id, isFolder) => {
    const {
      selectedFolderId,
      fileAction,
      filter,
      folders,
      files,
      treeFolders,
      setTreeFolders,
      setIsLoading,
      fetchFiles,
      setAction,
      selection,
    } = this.props;
    const selectedItem = selection[0];
    const items = [...folders, ...files];
    const item = items.find((o) => o.id === id && !o.fileExst); //TODO maybe need files find and folders find, not at one function?
    if (
      fileAction.type === FileAction.Create ||
      fileAction.type === FileAction.Rename
    ) {
      setIsLoading(true);
      fetchFiles(selectedFolderId, filter)
        .then((data) => {
          const newItem = (item && item.id) === -1 ? null : item; //TODO not add new folders?
          if (isFolder) {
            const path = data.selectedFolder.pathParts;
            const newTreeFolders = treeFolders;
            const folders = data.selectedFolder.folders;
            loopTreeFolders(path, newTreeFolders, folders, null, newItem);
            setTreeFolders(newTreeFolders);
          }
        })
        .finally(() => {
          this.setState({ editingId: null }, () => {
            setAction({ type: null, id: null, extension: null });
            setIsLoading(false);
          });
          fileAction.type === FileAction.Rename &&
            this.onSelectItem(selectedItem);
        });
    }

    //this.setState({ editingId: null }, () => {
    //  setAction({type: null});
    //});
  };

  onClickDelete = (e) => {
    const { isThirdParty, id, title } = e.currentTarget.dataset;
    const splitItem = id.split("-");

    if (isThirdParty === "true") {
      this.setState({
        showDeleteThirdPartyDialog: true,
        removeItem: { id: splitItem[splitItem.length - 1], title },
      });
      return;
    }

    const item = this.props.selection[0];
    item.fileExst
      ? this.onDeleteFile(item.id, item.folderId)
      : this.onDeleteFolder(item.id, item.parentId);
  };

  onDeleteFile = (fileId, currentFolderId) => {
    const {
      t,
      setSecondaryProgressBarData,
      clearSecondaryProgressData,
    } = this.props;
    setSecondaryProgressBarData({
      icon: "trash",
      visible: true,
      percent: 0,
      label: t("DeleteOperation"),
      alert: false,
    });
    api.files
      .deleteFile(fileId)
      .then((res) => {
        const id = res[0] && res[0].id ? res[0].id : null;
        this.loopDeleteProgress(id, currentFolderId, false);
      })
      .catch((err) => {
        setSecondaryProgressBarData({
          visible: true,
          alert: true,
        });
        //toastr.error(err);
        setTimeout(() => clearSecondaryProgressData(), TIMEOUT);
      });
  };

  loopDeleteProgress = (id, folderId, isFolder) => {
    const {
      filter,
      treeFolders,
      setTreeFolders,
      isRecycleBin,
      t,
      setSecondaryProgressBarData,
      fetchFiles,
    } = this.props;
    api.files.getProgress().then((res) => {
      const deleteProgress = res.find((x) => x.id === id);
      if (deleteProgress && deleteProgress.progress !== 100) {
        setSecondaryProgressBarData({
          icon: "trash",
          visible: true,
          percent: deleteProgress.progress,
          label: t("DeleteOperation"),
          alert: false,
        });
        setTimeout(() => this.loopDeleteProgress(id, folderId, isFolder), 1000);
      } else {
        setSecondaryProgressBarData({
          icon: "trash",
          visible: true,
          percent: 100,
          label: t("DeleteOperation"),
          alert: false,
        });
        fetchFiles(folderId, filter)
          .then((data) => {
            if (!isRecycleBin && isFolder) {
              const path = data.selectedFolder.pathParts.slice(0);
              const newTreeFolders = treeFolders;
              const folders = data.selectedFolder.folders;
              const foldersCount = data.selectedFolder.foldersCount;
              loopTreeFolders(path, newTreeFolders, folders, foldersCount);
              setTreeFolders(newTreeFolders);
            }
            isFolder
              ? toastr.success(t("FolderRemoved"))
              : toastr.success(t("FileRemoved"));
          })
          .catch((err) => {
            setSecondaryProgressBarData({
              visible: true,
              alert: true,
            });
            //toastr.error(err);
            setTimeout(() => this.props.clearSecondaryProgressData(), TIMEOUT);
          })
          .finally(() =>
            setTimeout(() => this.props.clearSecondaryProgressData(), TIMEOUT)
          );
      }
    });
  };

  onDeleteFolder = (folderId, currentFolderId) => {
    const {
      t,
      setSecondaryProgressBarData,
      clearSecondaryProgressData,
    } = this.props;
    const progressLabel = t("DeleteOperation");
    setSecondaryProgressBarData({
      icon: "trash",
      visible: true,
      percent: 0,
      label: progressLabel,
      alert: false,
    });
    api.files
      .deleteFolder(folderId, currentFolderId)
      .then((res) => {
        const id = res[0] && res[0].id ? res[0].id : null;
        this.loopDeleteProgress(id, currentFolderId, true);
      })
      .catch((err) => {
        setSecondaryProgressBarData({
          visible: true,
          alert: true,
        });
        //toastr.error(err);
        setTimeout(() => clearSecondaryProgressData(), TIMEOUT);
      });
  };

  onClickShare = () =>
    this.props.setSharingPanelVisible(!this.props.sharingPanelVisible);

  onOwnerChange = () => {
    this.props.setChangeOwnerPanelVisible(true);
  };

  onClickLinkForPortal = () => {
    const { homepage, selection } = this.props;
    const item = selection[0];
    const isFile = !!item.fileExst;
    const { t } = this.props;
    copy(
      isFile
        ? item.canOpenPlayer
          ? `${window.location.href}&preview=${item.id}`
          : item.webUrl
        : `${window.location.origin + homepage}/filter?folder=${item.id}`
    );

    toastr.success(t("LinkCopySuccess"));
  };

  onClickDownload = () => {
    return window.open(this.props.selection[0].viewUrl, "_blank");
  };

  openDocEditor = (id, providerKey = null, tab = null, url = null) => {
    if (providerKey) {
      tab
        ? (tab.location = url)
        : window.open(`./doceditor?fileId=${id}`, "_blank");
    } else {
      return this.props
        .addFileToRecentlyViewed(id, this.props.isPrivacy)
        .then(() => console.log("Pushed to recently viewed"))
        .catch((e) => console.error(e))
        .finally(
          tab
            ? (tab.location = url)
            : window.open(`./doceditor?fileId=${id}`, "_blank")
        );
    }
  };

  onClickLinkEdit = (e) => {
    const { id, providerKey } = e.currentTarget.dataset;
    return this.openDocEditor(id, providerKey);
  };

  showVersionHistory = (e) => {
    const {
      homepage,
      history,
      setIsLoading,
      setIsVerHistoryPanel,
      setVerHistoryFileId,
      isTabletView,
    } = this.props;

    const fileId = e.currentTarget.dataset.id;

    if (!isTabletView) {
      setIsLoading(true);
      setVerHistoryFileId(fileId);
      setIsVerHistoryPanel(true);
    } else {
      history.push(`${homepage}/${fileId}/history`);
    }
  };

  onHistoryAction = () => {
    const { isVersionHistoryPanel, setIsVerHistoryPanel } = this.props;

    setIsVerHistoryPanel(!isVersionHistoryPanel);
  };

  lockFile = (e) => {
    const {
      selection,
      /*files,*/ selectedFolderId,
      filter,
      setIsLoading,
      fetchFiles,
    } = this.props;

    let fileId, isLockedFile;
    const file = selection[0];

    if (file) {
      fileId = file.id;
      isLockedFile = !file.locked;
    } else {
      const { id, locked } = e.currentTarget.dataset;
      fileId = Number(id);
      isLockedFile = !Boolean(locked);
    }

    api.files.lockFile(fileId, isLockedFile).then((res) => {
      /*const newFiles = files;
        const indexOfFile = newFiles.findIndex(x => x.id === res.id);
        newFiles[indexOfFile] = res;*/
      setIsLoading(true);
      fetchFiles(selectedFolderId, filter)
        .catch((err) => toastr.error(err))
        .finally(() => setIsLoading(false));
    });
  };

  finalizeVersion = (e) => {
    const { selectedFolderId, filter, setIsLoading, fetchFiles } = this.props;

    const fileId = e.currentTarget.dataset.id;
    //const version = (e.currentTarget.dataset.version)++;

    setIsLoading(true);

    api.files
      .finalizeVersion(fileId, 0, false)
      .then((data) => {
        //console.log("api.files.finalizeVersion", data);
        return fetchFiles(selectedFolderId, filter).catch((err) =>
          toastr.error(err)
        );
      })
      .finally(() => setIsLoading(false));
  };

  onMoveAction = () =>
    this.setState({ showMoveToPanel: !this.state.showMoveToPanel });
  onCopyAction = () =>
    this.setState({ showCopyPanel: !this.state.showCopyPanel });
  onShowDeleteThirdParty = () => {
    this.setState({
      showDeleteThirdPartyDialog: !this.state.showDeleteThirdPartyDialog,
    });
  };
  onDuplicate = () => {
    const {
      selection,
      selectedFolderId,
      setSecondaryProgressBarData,
      t,
    } = this.props;
    const folderIds = [];
    const fileIds = [];
    selection[0].fileExst
      ? fileIds.push(selection[0].id)
      : folderIds.push(selection[0].id);
    const conflictResolveType = 2; //Skip = 0, Overwrite = 1, Duplicate = 2
    const deleteAfter = false;

    setSecondaryProgressBarData({
      icon: "duplicate",
      visible: true,
      percent: 0,
      label: t("CopyOperation"),
      alert: false,
    });
    this.copyTo(
      selectedFolderId,
      folderIds,
      fileIds,
      conflictResolveType,
      deleteAfter
    );
  };

  onCloseConnectDialog = () => {
    this.setState({
      connectItem: null,
      connectDialogVisible: !this.state.connectDialogVisible,
    });
  };

  onCloseThirdPartyMoveDialog = () => {
    this.setState({
      showThirdPartyMoveDialog: !this.state.showThirdPartyMoveDialog,
    });
  };

  getFilesContextOptions = (options, item) => {
    const { t, isRootFolder } = this.props;

    const isSharable = item.access !== 1 && item.access !== 0;
    const isThirdPartyFolder = item.providerKey && isRootFolder;

    return options.map((option) => {
      switch (option) {
        case "open":
          return {
            key: option,
            label: t("Open"),
            icon: "CatalogFolderIcon",
            onClick: this.onOpenLocation,
            disabled: false,
          };
        case "show-version-history":
          return {
            key: option,
            label: t("ShowVersionHistory"),
            icon: "HistoryIcon",
            onClick: this.showVersionHistory,
            disabled: false,
            "data-id": item.id,
          };
        case "finalize-version":
          return {
            key: option,
            label: t("FinalizeVersion"),
            icon: "HistoryFinalizedIcon",
            onClick: this.finalizeVersion,
            disabled: false,
            "data-id": item.id,
            "data-version": item.version,
          };
        case "separator0":
        case "separator1":
        case "separator2":
        case "separator3":
          return { key: option, isSeparator: true };
        case "open-location":
          return {
            key: option,
            label: t("OpenLocation"),
            icon: "DownloadAsIcon",
            onClick: this.onOpenLocation,
            disabled: false,
          };
        case "mark-as-favorite":
          return {
            key: option,
            label: t("MarkAsFavorite"),
            icon: "FavoritesIcon",
            onClick: this.onClickFavorite,
            disabled: false,
            "data-action": "mark",
            "data-id": item.id,
            "data-title": item.title,
          };
        case "block-unblock-version":
          return {
            key: option,
            label: t("UnblockVersion"),
            icon: "LockIcon",
            onClick: this.lockFile,
            disabled: false,
          };
        case "sharing-settings":
          return {
            key: option,
            label: t("SharingSettings"),
            icon: "CatalogSharedIcon",
            onClick: this.onClickShare,
            disabled: isSharable,
          };
        case "send-by-email":
          return {
            key: option,
            label: t("SendByEmail"),
            icon: "MailIcon",
            disabled: true,
          };
        case "owner-change":
          return {
            key: option,
            label: t("ChangeOwner"),
            icon: "CatalogUserIcon",
            onClick: this.onOwnerChange,
            disabled: false,
          };
        case "link-for-portal-users":
          return {
            key: option,
            label: t("LinkForPortalUsers"),
            icon: "InvitationLinkIcon",
            onClick: this.onClickLinkForPortal,
            disabled: false,
          };
        case "edit":
          return {
            key: option,
            label: t("Edit"),
            icon: "AccessEditIcon",
            onClick: this.onClickLinkEdit,
            disabled: false,
            "data-id": item.id,
            "data-provider-key": item.providerKey,
          };
        case "preview":
          return {
            key: option,
            label: t("Preview"),
            icon: "EyeIcon",
            onClick: this.onClickLinkEdit,
            disabled: true,
            "data-id": item.id,
            "data-provider-key": item.providerKey,
          };
        case "view":
          return {
            key: option,
            label: t("View"),
            icon: "EyeIcon",
            onClick: this.onMediaFileClick,
            disabled: false,
          };
        case "download":
          return {
            key: option,
            label: t("Download"),
            icon: "DownloadIcon",
            onClick: this.onClickDownload,
            disabled: false,
          };
        case "move":
          return {
            key: option,
            label: t("MoveTo"),
            icon: "MoveToIcon",
            onClick: this.onMoveAction,
            disabled: false,
          };
        case "copy":
          return {
            key: option,
            label: t("Copy"),
            icon: "CopyIcon",
            onClick: this.onCopyAction,
            disabled: false,
          };
        case "duplicate":
          return {
            key: option,
            label: t("Duplicate"),
            icon: "CopyIcon",
            onClick: this.onDuplicate,
            disabled: false,
          };
        case "rename":
          return {
            key: option,
            label: t("Rename"),
            icon: "RenameIcon",
            onClick: this.onClickRename,
            disabled: false,
          };

        case "change-thirdparty-info":
          return {
            key: option,
            label: t("ThirdPartyInfo"),
            icon: "AccessEditIcon",
            onClick: this.onChangeThirdPartyInfo,
            disabled: false,
            "data-provider-key": item.providerKey,
          };

        case "delete":
          return {
            key: option,
            label: isThirdPartyFolder ? t("DeleteThirdParty") : t("Delete"),
            icon: "CatalogTrashIcon",
            onClick: this.onClickDelete,
            disabled: false,
            "data-is-third-party": isThirdPartyFolder ? true : false,
            "data-id": item.id,
            "data-title": item.title,
          };
        case "remove-from-favorites":
          return {
            key: option,
            label: t("RemoveFromFavorites"),
            icon: "FavoritesIcon",
            onClick: this.onClickFavorite,
            disabled: false,
            "data-action": "remove",
            "data-id": item.id,
            "data-title": item.title,
          };
        default:
          break;
      }

      return undefined;
    });
  };

  /*needForUpdate = (currentProps, nextProps) => {
    if (currentProps.widthProp !== nextProps.widthProp) {
      return true;
    }
    if (currentProps.checked !== nextProps.checked) {
      return true;
    }
    if (currentProps.editing !== nextProps.editing) {
      return true;
    }
    if (currentProps.sectionWidth !== nextProps.sectionWidth) {
      return true;
    }
    if (!equal(currentProps.data, nextProps.data)) {
      return true;
    }
    if (currentProps.viewAs !== nextProps.viewAs) {
      return true;
    }
    if (currentProps.isPrivacy !== nextProps.isPrivacy) {
      return true;
    }

    return false;
  };*/

  onContentRowSelect = (checked, file) => {
    if (!file) return;
    const { selected, setSelected, selectFile, deselectFile } = this.props;

    selected === "close" && setSelected("none");
    if (checked) {
      selectFile(file);
    } else {
      deselectFile(file);
    }
  };

  svgLoader = () => <div style={{ width: "24px" }}></div>;

  getItemIcon = (item, isEdit) => {
    return (
      <>
        <ReactSVG
          beforeInjection={(svg) => {
            svg.setAttribute("style", "margin-top: 4px");
            isEdit && svg.setAttribute("style", "margin: 4px 0 0 28px");
          }}
          src={item.icon}
          loading={this.svgLoader}
        />
        {this.props.isPrivacy && item.fileExst && (
          <EncryptedFileIcon isEdit={isEdit} />
        )}
      </>
    );
  };

  onCreate = (e) => {
    const format = e.currentTarget.dataset.format || null;
    this.props.setAction({
      type: FileAction.Create,
      extension: format,
      id: -1,
    });
  };

  onResetFilter = () => {
    const { selectedFolderId, setIsLoading, fetchFiles } = this.props;
    setIsLoading(true);
    const newFilter = FilesFilter.getDefault();
    fetchFiles(selectedFolderId, newFilter)
      .catch((err) => toastr.error(err))
      .finally(() => setIsLoading(false));
  };

  onGoToMyDocuments = () => {
    const { filter, myDocumentsId, setIsLoading, fetchFiles } = this.props;
    const newFilter = filter.clone();
    setIsLoading(true);
    fetchFiles(myDocumentsId, newFilter).finally(() => setIsLoading(false));
  };

  onBackToParentFolder = () => {
    const { filter, parentId, setIsLoading, fetchFiles } = this.props;
    const newFilter = filter.clone();
    setIsLoading(true);
    fetchFiles(parentId, newFilter).finally(() => setIsLoading(false));
  };

  renderEmptyRootFolderContainer = () => {
    const {
      isMy,
      isShare,
      isCommon,
      isRecycleBin,
      isFavorites,
      isRecent,
      isPrivacy,
      isDesktop,
      isEncryptionSupport,
      organizationName,
      privacyInstructions,
      title,
      t,
    } = this.props;
    const subheadingText = t("SubheadingEmptyText");
    const myDescription = t("MyEmptyContainerDescription");
    const shareDescription = t("SharedEmptyContainerDescription");
    const commonDescription = t("CommonEmptyContainerDescription");
    const trashDescription = t("TrashEmptyContainerDescription");
    const favoritesDescription = t("FavoritesEmptyContainerDescription");
    const recentDescription = t("RecentEmptyContainerDescription");

    const privateRoomHeader = t("PrivateRoomHeader");
    const privacyIcon = <img alt="" src="images/privacy.svg" />;
    const privateRoomDescTranslations = [
      t("PrivateRoomDescriptionSafest"),
      t("PrivateRoomDescriptionSecure"),
      t("PrivateRoomDescriptionEncrypted"),
      t("PrivateRoomDescriptionUnbreakable"),
    ];
    const privateRoomDescription = (
      <>
        <Text fontSize="15px" as="div">
          {privateRoomDescTranslations.map((el) => (
            <Box
              displayProp="flex"
              alignItems="center"
              paddingProp="0 0 13px 0"
              key={el}
            >
              <Box paddingProp="0 7px 0 0">{privacyIcon}</Box>
              <Box>{el}</Box>
            </Box>
          ))}
        </Text>
        {!isDesktop && (
          <Text fontSize="12px">
            <Trans i18nKey="PrivateRoomSupport" ns="Home">
              Work in Private Room is available via {{ organizationName }}
              desktop app.
              <Link isBold isHovered color="#116d9d" href={privacyInstructions}>
                Instructions
              </Link>
            </Trans>
          </Text>
        )}
      </>
    );

    const commonButtons = (
      <span>
        <div className="empty-folder_container-links">
          <img
            className="empty-folder_container_plus-image"
            src="images/plus.svg"
            data-format="docx"
            onClick={this.onCreate}
            alt="plus_icon"
          />
          <Box className="flex-wrapper_container">
            <Link data-format="docx" onClick={this.onCreate} {...linkStyles}>
              {t("Document")},
            </Link>
            <Link data-format="xlsx" onClick={this.onCreate} {...linkStyles}>
              {t("Spreadsheet")},
            </Link>
            <Link data-format="pptx" onClick={this.onCreate} {...linkStyles}>
              {t("Presentation")}
            </Link>
          </Box>
        </div>

        <div className="empty-folder_container-links">
          <img
            className="empty-folder_container_plus-image"
            src="images/plus.svg"
            onClick={this.onCreate}
            alt="plus_icon"
          />
          <Link {...linkStyles} onClick={this.onCreate}>
            {t("Folder")}
          </Link>
        </div>
      </span>
    );

    const trashButtons = (
      <div className="empty-folder_container-links">
        <img
          className="empty-folder_container_up-image"
          src="images/empty_screen_people.svg"
          width="12px"
          alt=""
          onClick={this.onGoToMyDocuments}
        />
        <Link onClick={this.onGoToMyDocuments} {...linkStyles}>
          {t("GoToMyButton")}
        </Link>
      </div>
    );

    if (isMy) {
      return (
        <EmptyFolderContainer
          headerText={title}
          subheadingText={subheadingText}
          descriptionText={myDescription}
          imageSrc="images/empty_screen.png"
          buttons={commonButtons}
        />
      );
    } else if (isShare) {
      return (
        <EmptyFolderContainer
          headerText={title}
          subheadingText={subheadingText}
          descriptionText={shareDescription}
          imageSrc="images/empty_screen_forme.png"
        />
      );
    } else if (isCommon) {
      return (
        <EmptyFolderContainer
          headerText={title}
          subheadingText={subheadingText}
          descriptionText={commonDescription}
          imageSrc="images/empty_screen_corporate.png"
          buttons={commonButtons}
        />
      );
    } else if (isRecycleBin) {
      return (
        <EmptyFolderContainer
          headerText={title}
          subheadingText={subheadingText}
          descriptionText={trashDescription}
          imageSrc="images/empty_screen_trash.png"
          buttons={trashButtons}
        />
      );
    } else if (isFavorites) {
      return (
        <EmptyFolderContainer
          headerText={title}
          subheadingText={subheadingText}
          descriptionText={favoritesDescription}
          imageSrc="images/empty_screen_favorites.png"
        />
      );
    } else if (isRecent) {
      return (
        <EmptyFolderContainer
          headerText={title}
          subheadingText={subheadingText}
          descriptionText={recentDescription}
          imageSrc="images/empty_screen_recent.png"
        />
      );
    } else if (isPrivacy) {
      return (
        <EmptyFolderContainer
          headerText={privateRoomHeader}
          descriptionText={privateRoomDescription}
          imageSrc="images/empty_screen_privacy.png"
          buttons={isDesktop && isEncryptionSupport && commonButtons}
        />
      );
    } else {
      return null;
    }
  };

  renderEmptyFolderContainer = () => {
    const { t } = this.props;
    const buttons = (
      <>
        <div className="empty-folder_container-links">
          <img
            className="empty-folder_container_plus-image"
            src="images/plus.svg"
            data-format="docx"
            onClick={this.onCreate}
            alt="plus_icon"
          />
          <Box className="flex-wrapper_container">
            <Link data-format="docx" onClick={this.onCreate} {...linkStyles}>
              {t("Document")},
            </Link>
            <Link data-format="xlsx" onClick={this.onCreate} {...linkStyles}>
              {t("Spreadsheet")},
            </Link>
            <Link data-format="pptx" onClick={this.onCreate} {...linkStyles}>
              {t("Presentation")}
            </Link>
          </Box>
        </div>

        <div className="empty-folder_container-links">
          <img
            className="empty-folder_container_plus-image"
            src="images/plus.svg"
            onClick={this.onCreate}
            alt="plus_icon"
          />
          <Link {...linkStyles} onClick={this.onCreate}>
            {t("Folder")}
          </Link>
        </div>

        <div className="empty-folder_container-links">
          <img
            className="empty-folder_container_up-image"
            src="images/up.svg"
            onClick={this.onBackToParentFolder}
            alt="up_icon"
          />

          <Link onClick={this.onBackToParentFolder} {...linkStyles}>
            {t("BackToParentFolderButton")}
          </Link>
        </div>
      </>
    );

    return (
      <EmptyFolderContainer
        headerText={t("EmptyFolderHeader")}
        imageSrc="images/empty_screen.png"
        buttons={buttons}
      />
    );
  };

  renderEmptyFilterContainer = () => {
    const { t } = this.props;
    const subheadingText = t("EmptyFilterSubheadingText");
    const descriptionText = t("EmptyFilterDescriptionText");

    const buttons = (
      <div className="empty-folder_container-links">
        <IconButton
          className="empty-folder_container-icon"
          size="12"
          onClick={this.onResetFilter}
          iconName="CrossIcon"
          isFill
          color="#657077"
        />
        <Link onClick={this.onResetFilter} {...linkStyles}>
          {t("ClearButton")}
        </Link>
      </div>
    );

    return (
      <EmptyFolderContainer
        headerText={t("Filter")}
        subheadingText={subheadingText}
        descriptionText={descriptionText}
        imageSrc="images/empty_screen_filter.png"
        buttons={buttons}
      />
    );
  };

  onMediaViewerClose = () => {
    const item = { visible: false, id: null };
    this.props.setMediaViewerData(item);
  };
  onMediaFileClick = (id) => {
    const itemId = typeof id !== "object" ? id : this.props.selection[0].id;
    const item = { visible: true, id: itemId };
    this.props.setMediaViewerData(item);
  };

  onDownloadMediaFile = (id) => {
    if (this.props.files.length > 0) {
      let viewUrlFile = this.props.files.find((file) => file.id === id).viewUrl;
      return window.open(viewUrlFile, "_blank");
    }
  };

  onDeleteMediaFile = (id) => {
    if (this.props.files.length > 0) {
      let file = this.props.files.find((file) => file.id === id);
      if (file) this.onDeleteFile(file.id, file.folderId);
    }
  };

  onDragStart = (e) => {
    if (e.dataTransfer.dropEffect === "none") {
      this.state.canDrag && this.setState({ canDrag: false });
    }
  };

  onDrop = (item, items, e) => {
    const { onDropZoneUpload, selectedFolderId } = this.props;

    if (!item.fileExst) {
      onDropZoneUpload(items, item.id);
    } else {
      onDropZoneUpload(items, selectedFolderId);
    }
  };

  onDropEvent = () => {
    this.props.dragging && this.props.setDragging(false);
  };

  onDragOver = (e) => {
    e.preventDefault();
    const { dragging, setDragging } = this.props;
    if (e.dataTransfer.items.length > 0 && !dragging && this.state.canDrag) {
      setDragging(true);
    }
  };

  onDragLeaveDoc = (e) => {
    e.preventDefault();
    const { dragging, setDragging } = this.props;
    if (dragging && !e.relatedTarget) {
      setDragging(false);
    }
  };

  onMouseDown = (e) => {
    if (
      window.innerWidth < 1025 ||
      e.target.tagName === "rect" ||
      e.target.tagName === "path"
    ) {
      return;
    }
    const mouseButton = e.which
      ? e.which !== 1
      : e.button
      ? e.button !== 0
      : false;
    const label = e.currentTarget.getAttribute("label");
    if (mouseButton || e.currentTarget.tagName !== "DIV" || label) {
      return;
    }
    document.addEventListener("mousemove", this.onMouseMove);
    this.setTooltipPosition(e);
    const { selection } = this.props;

    const elem = e.currentTarget.closest(".draggable");
    if (!elem) {
      return;
    }
    const value = elem.getAttribute("value");
    if (!value) {
      return;
    }
    let splitValue = value.split("_");
    let item = null;
    if (splitValue[0] === "folder") {
      splitValue.splice(0, 1);
      if (splitValue[splitValue.length - 1] === "draggable") {
        splitValue.splice(-1, 1);
      }
      splitValue = splitValue.join("_");

      item = selection.find((x) => x.id + "" === splitValue && !x.fileExst);
    } else {
      splitValue.splice(0, 1);
      if (splitValue[splitValue.length - 1] === "draggable") {
        splitValue.splice(-1, 1);
      }
      splitValue = splitValue.join("_");

      item = selection.find((x) => x.id + "" === splitValue && x.fileExst);
    }
    if (item) {
      this.setState({ isDrag: true });
    }
  };

  onMouseUp = (e) => {
    const { selection, dragging, setDragging, dragItem } = this.props;

    document.body.classList.remove("drag-cursor");

    if (this.state.isDrag || !this.state.canDrag) {
      this.setState({ isDrag: false, canDrag: true });
    }
    const mouseButton = e.which
      ? e.which !== 1
      : e.button
      ? e.button !== 0
      : false;
    if (mouseButton || !this.tooltipRef.current || !dragging) {
      return;
    }
    document.removeEventListener("mousemove", this.onMouseMove);
    this.tooltipRef.current.style.display = "none";

    const elem = e.target.closest(".dropable");
    if (elem && selection.length && dragging) {
      const value = elem.getAttribute("value");
      if (!value) {
        setDragging(false);
        return;
      }
      let splitValue = value.split("_");
      let item = null;
      if (splitValue[0] === "folder") {
        splitValue.splice(0, 1);
        if (splitValue[splitValue.length - 1] === "draggable") {
          splitValue.splice(-1, 1);
        }
        splitValue = splitValue.join("_");

        item = selection.find((x) => x.id + "" === splitValue && !x.fileExst);
      } else {
        return;
      }
      if (item) {
        setDragging(false);
        return;
      } else {
        setDragging(false);
        this.onMoveTo(splitValue);
        return;
      }
    } else {
      setDragging(false);
      if (dragItem) {
        this.onMoveTo(dragItem);
        return;
      }
      return;
    }
  };

  onMouseMove = (e) => {
    if (this.state.isDrag) {
      document.body.classList.add("drag-cursor");
      !this.props.dragging && this.props.setDragging(true);
      const tooltip = this.tooltipRef.current;
      tooltip.style.display = "block";
      this.setTooltipPosition(e);

      const wrapperElement = document.elementFromPoint(e.clientX, e.clientY);
      if (!wrapperElement) {
        return;
      }
      const droppable = wrapperElement.closest(".dropable");

      if (this.currentDroppable !== droppable) {
        if (this.currentDroppable) {
          this.currentDroppable.style.background = backgroundDragEnterColor;
        }
        this.currentDroppable = droppable;

        if (this.currentDroppable) {
          droppable.style.background = backgroundDragColor;
          this.currentDroppable = droppable;
        }
      }
    }
  };

  setTooltipPosition = (e) => {
    const tooltip = this.tooltipRef.current;
    if (tooltip) {
      const margin = 8;
      tooltip.style.left = e.pageX + margin + "px";
      tooltip.style.top = e.pageY + margin + "px";
    }
  };

  onMoveTo = (destFolderId) => {
    const {
      selection,
      t,
      isShare,
      isCommon,
      isAdmin,
      setSecondaryProgressBarData,
    } = this.props;

    const folderIds = [];
    const fileIds = [];
    const conflictResolveType = 0; //Skip = 0, Overwrite = 1, Duplicate = 2
    const deleteAfter = true;

    setSecondaryProgressBarData({
      icon: "move",
      visible: true,
      percent: 0,
      label: t("MoveToOperation"),
      alert: false,
    });

    for (let item of selection) {
      if (item.fileExst) {
        fileIds.push(item.id);
      } else {
        folderIds.push(item.id);
      }
    }

    if (isAdmin) {
      if (isShare) {
        this.copyTo(
          destFolderId,
          folderIds,
          fileIds,
          conflictResolveType,
          deleteAfter
        );
      } else {
        this.moveTo(
          destFolderId,
          folderIds,
          fileIds,
          conflictResolveType,
          deleteAfter
        );
      }
    } else {
      if (isShare || isCommon) {
        this.copyTo(
          destFolderId,
          folderIds,
          fileIds,
          conflictResolveType,
          deleteAfter
        );
      } else {
        this.moveTo(
          destFolderId,
          folderIds,
          fileIds,
          conflictResolveType,
          deleteAfter
        );
      }
    }
  };

  copyTo = (
    destFolderId,
    folderIds,
    fileIds,
    conflictResolveType,
    deleteAfter
  ) => {
    const {
      loopFilesOperations,
      clearSecondaryProgressData,
      setSecondaryProgressBarData,
    } = this.props;

    api.files
      .copyToFolder(
        destFolderId,
        folderIds,
        fileIds,
        conflictResolveType,
        deleteAfter
      )
      .then((res) => {
        const id = res[0] && res[0].id ? res[0].id : null;
        loopFilesOperations(id, destFolderId, true);
      })
      .catch((err) => {
        setSecondaryProgressBarData({
          visible: true,
          alert: true,
        });
        //toastr.error(err);
        setTimeout(() => clearSecondaryProgressData(), TIMEOUT);
      });
  };

  moveTo = (
    destFolderId,
    folderIds,
    fileIds,
    conflictResolveType,
    deleteAfter
  ) => {
    const {
      loopFilesOperations,
      clearSecondaryProgressData,
      setSecondaryProgressBarData,
    } = this.props;

    api.files
      .moveToFolder(
        destFolderId,
        folderIds,
        fileIds,
        conflictResolveType,
        deleteAfter
      )
      .then((res) => {
        const id = res[0] && res[0].id ? res[0].id : null;
        loopFilesOperations(id, destFolderId, false);
      })
      .catch((err) => {
        setSecondaryProgressBarData({
          visible: true,
          alert: true,
        });
        //toastr.error(err);
        setTimeout(() => clearSecondaryProgressData(), TIMEOUT);
      });
  };

  removeQuery = (queryName) => {
    const { location, history } = this.props;
    const queryParams = new URLSearchParams(location.search);

    if (queryParams.has(queryName)) {
      queryParams.delete(queryName);
      history.replace({
        search: queryParams.toString(),
      });
    }
  };

  onSelectItem = (item) => {
    const { selected, setSelected, setSelection } = this.props;
    selected === "close" && setSelected("none");
    setSelection([item]);
  };

  getSharedButton = (shared) => {
    const color = shared ? "#657077" : "#a3a9ae";
    return (
      <Text
        className="share-button"
        as="span"
        title={this.props.t("Share")}
        fontSize="12px"
        fontWeight={600}
        color={color}
        display="inline-flex"
        onClick={this.onClickShare}
      >
        <IconButton
          className="share-button-icon"
          color={color}
          hoverColor="#657077"
          size={18}
          iconName="CatalogSharedIcon"
        />
        {this.props.t("Share")}
      </Text>
    );
  };

  renderFileMoveTooltip = () => {
    const { selection, iconOfDraggedFile } = this.props;
    const { title } = selection[0];

    const reg = /^([^\\]*)\.(\w+)/;
    const matches = title.match(reg);

    let nameOfMovedObj, fileExtension;
    if (matches) {
      nameOfMovedObj = matches[1];
      fileExtension = matches.pop();
    } else {
      nameOfMovedObj = title;
    }

    return (
      <div className="tooltip-moved-obj-wrapper">
        {iconOfDraggedFile ? (
          <img
            className="tooltip-moved-obj-icon"
            src={`${iconOfDraggedFile}`}
            alt=""
          />
        ) : null}
        {nameOfMovedObj}
        {fileExtension ? (
          <span className="tooltip-moved-obj-extension">.{fileExtension}</span>
        ) : null}
      </div>
    );
  };

  startMoveOperation = () => {
    this.moveTo(this.props.dragItem);
    this.onCloseThirdPartyMoveDialog();
  };

  startCopyOperation = () => {
    this.copyTo(this.props.dragItem);
    this.onCloseThirdPartyMoveDialog();
  };

  render() {
    //console.log("Files Home SectionBodyContent render", this.props);

    const {
      viewer,
      parentId,
      culture,
      selection,
      fileAction,
      isRecycleBin,
      isPrivacy,
      isEncryptionSupport,
      dragging,
      mediaViewerVisible,
      currentMediaFileId,
      viewAs,
      t,
      isMobile,
      firstLoad,
      filesList,
      mediaViewerImageFormats,
      mediaViewerMediaFormats,
      tooltipValue,
      isVersionHistoryPanel,
      history,
      filter,
      isLoading,
    } = this.props;

    //console.log("Section body", this.props);

    const {
      editingId,
      showMoveToPanel,
      showCopyPanel,
      showDeleteThirdPartyDialog,
      removeItem,
      connectDialogVisible,
      connectItem,
      showThirdPartyMoveDialog,
    } = this.state;

    let fileMoveTooltip;
    if (dragging) {
      fileMoveTooltip = tooltipValue
        ? selection.length === 1 &&
          tooltipValue.label === "TooltipElementMoveMessage"
          ? this.renderFileMoveTooltip()
          : t(tooltipValue.label, { element: tooltipValue.filesCount })
        : "";
    }

    const items = filesList;

    var playlist = [];
    let id = 0;

    if (items) {
      items.forEach(function (file, i, files) {
        if (file.canOpenPlayer) {
          playlist.push({
            id: id,
            fileId: file.id,
            src: file.viewUrl,
            title: file.title,
          });
          id++;
        }
      });
    }

    const { authorType, search, withSubfolders, filterType } = filter;
    const isFiltered = authorType || search || !withSubfolders || filterType;

    return (!fileAction.id && items.length === 0) || null ? (
      firstLoad ? (
        <Loaders.Rows />
      ) : isFiltered ? (
        this.renderEmptyFilterContainer()
      ) : parentId === 0 || (isPrivacy && !isEncryptionSupport) ? (
        this.renderEmptyRootFolderContainer()
      ) : (
        this.renderEmptyFolderContainer()
      )
    ) : isMobile && isLoading ? (
      <Loaders.Rows />
    ) : (
      <>
        {showMoveToPanel && (
          <OperationsPanel
            visible={showMoveToPanel}
            onClose={this.onMoveAction}
          />
        )}

        {showCopyPanel && (
          <OperationsPanel
            isCopy
            visible={showCopyPanel}
            onClose={this.onCopyAction}
          />
        )}

        {showDeleteThirdPartyDialog && (
          <DeleteThirdPartyDialog
            onClose={this.onShowDeleteThirdParty}
            visible={showDeleteThirdPartyDialog}
            removeItem={removeItem}
          />
        )}

        {connectDialogVisible && (
          <ConnectDialog
            visible={connectDialogVisible}
            item={connectItem}
            onClose={this.onCloseConnectDialog}
          />
        )}

        {showThirdPartyMoveDialog && (
          <ThirdPartyMoveDialog
            visible={showThirdPartyMoveDialog}
            onClose={this.onCloseThirdPartyMoveDialog}
            startMoveOperation={this.startMoveOperation}
            startCopyOperation={this.startCopyOperation}
            provider={selection[0].providerKey}
          />
        )}

        {isVersionHistoryPanel && (
          <VersionHistoryPanel
            visible={isVersionHistoryPanel}
            onClose={this.onHistoryAction}
            history={history}
          />
        )}
        <CustomTooltip ref={this.tooltipRef}>{fileMoveTooltip}</CustomTooltip>

        {viewAs === "tile" ? (
          <TileContainer
            className="tileContainer"
            draggable
            useReactWindow={false}
            headingFolders={t("Folders")}
            headingFiles={t("Files")}
          >
            {items.map((item) => {
              const { checked, isFolder, value, contextOptions } = item;
              const isEdit =
                !!fileAction.type &&
                editingId === item.id &&
                item.fileExst === fileAction.extension;
              const contextOptionsProps =
                !isEdit && contextOptions && contextOptions.length > 0
                  ? {
                      contextOptions: this.getFilesContextOptions(
                        contextOptions,
                        item
                      ),
                    }
                  : {};
              const checkedProps = isEdit || item.id <= 0 ? {} : { checked };
              const element = this.getItemIcon(item, isEdit || item.id <= 0);

              let classNameProp =
                isFolder && item.access < 2 && !isRecycleBin
                  ? { className: " dropable" }
                  : {};

              if (item.draggable) classNameProp.className += " draggable";

              return (
                <DragAndDrop
                  {...classNameProp}
                  onDrop={this.onDrop.bind(this, item)}
                  onMouseDown={this.onMouseDown}
                  dragging={dragging && isFolder && item.access < 2}
                  key={`dnd-key_${item.id}`}
                  {...contextOptionsProps}
                  value={value}
                  isFolder={isFolder}
                >
                  <Tile
                    key={item.id}
                    item={item}
                    isFolder={!item.fileExst}
                    element={element}
                    onSelect={this.onContentRowSelect}
                    editing={editingId}
                    viewAs={viewAs}
                    {...checkedProps}
                    {...contextOptionsProps}
                    //needForUpdate={this.needForUpdate}
                  >
                    <FilesTileContent
                      item={item}
                      viewer={viewer}
                      culture={culture}
                      onEditComplete={this.onEditComplete}
                      onMediaFileClick={this.onMediaFileClick}
                      openDocEditor={this.openDocEditor}
                    />
                  </Tile>
                </DragAndDrop>
              );
            })}
          </TileContainer>
        ) : (
          <Consumer>
            {(context) => (
              <RowContainer
                className="files-row-container"
                draggable
                useReactWindow={false}
              >
                {items.map((item) => {
                  const {
                    checked,
                    isFolder,
                    value,
                    contextOptions,
                    canShare,
                  } = item;
                  const sectionWidth = context.sectionWidth;
                  const isEdit =
                    !!fileAction.type &&
                    editingId === item.id &&
                    item.fileExst === fileAction.extension;
                  const contextOptionsProps =
                    !isEdit && contextOptions && contextOptions.length > 0
                      ? {
                          contextOptions: this.getFilesContextOptions(
                            contextOptions,
                            item
                          ),
                        }
                      : {};
                  const checkedProps =
                    isEdit || item.id <= 0 ? {} : { checked };
                  const element = this.getItemIcon(
                    item,
                    isEdit || item.id <= 0
                  );
                  const sharedButton =
                    !canShare ||
                    (isPrivacy && !item.fileExst) ||
                    isEdit ||
                    item.id <= 0 ||
                    sectionWidth < 500
                      ? null
                      : this.getSharedButton(item.shared);
                  const displayShareButton =
                    sectionWidth < 500 ? "26px" : !canShare ? "38px" : "96px";
                  let classNameProp =
                    isFolder && item.access < 2 && !isRecycleBin
                      ? { className: " dropable" }
                      : { className: "" };

                  if (item.draggable) classNameProp.className += " draggable";

                  return (
                    <DragAndDrop
                      {...classNameProp}
                      onDrop={this.onDrop.bind(this, item)}
                      onMouseDown={this.onMouseDown}
                      dragging={dragging && isFolder && item.access < 2}
                      key={`dnd-key_${item.id}`}
                      {...contextOptionsProps}
                      value={value}
                    >
                      <SimpleFilesRow
                        sectionWidth={sectionWidth}
                        key={item.id}
                        data={item}
                        element={element}
                        contentElement={sharedButton}
                        onSelect={this.onContentRowSelect}
                        editing={editingId}
                        isPrivacy={isPrivacy}
                        {...checkedProps}
                        {...contextOptionsProps}
                        //needForUpdate={this.needForUpdate}
                        selectItem={this.onSelectItem.bind(this, item)}
                        contextButtonSpacerWidth={displayShareButton}
                      >
                        <FilesRowContent
                          sectionWidth={sectionWidth}
                          isMobile={isMobile}
                          item={item}
                          viewer={viewer}
                          culture={culture}
                          onEditComplete={this.onEditComplete}
                          onMediaFileClick={this.onMediaFileClick}
                          onClickFavorite={this.onClickFavorite}
                          onClickLock={this.lockFile}
                          openDocEditor={this.openDocEditor}
                        />
                      </SimpleFilesRow>
                    </DragAndDrop>
                  );
                })}
              </RowContainer>
            )}
          </Consumer>
        )}
        {playlist.length > 0 && mediaViewerVisible && (
          <MediaViewer
            currentFileId={currentMediaFileId}
            allowConvert={true} //TODO
            canDelete={(fileId) => {
              return true;
            }} //TODO
            canDownload={(fileId) => {
              return true;
            }} //TODO
            visible={mediaViewerVisible}
            playlist={playlist}
            onDelete={this.onDeleteMediaFile}
            onDownload={this.onDownloadMediaFile}
            onClose={this.onMediaViewerClose}
            onEmptyPlaylistError={this.onMediaViewerClose}
            extsMediaPreviewed={mediaViewerMediaFormats} //TODO
            extsImagePreviewed={mediaViewerImageFormats} //TODO
          />
        )}
      </>
    );
  }
}

SectionBodyContent.defaultProps = {
  files: null,
};

export default inject(
  ({
    auth,
    initFilesStore,
    filesStore,
    settingsStore,
    mediaViewerDataStore,
    formatsStore,
    versionHistoryStore,
    uploadDataStore,
    dialogsStore,
    treeFoldersStore,
    selectedFolderStore,
  }) => {
    const { providers, capabilities } = settingsStore.thirdPartyStore;
    const { mediaViewersFormatsStore, iconFormatsStore } = formatsStore;
    const { secondaryProgressDataStore, loopFilesOperations } = uploadDataStore;
    const {
      homepage,
      culture,
      isEncryptionSupport,
      isTabletView,
      organizationName,
      isDesktopClient,
    } = auth.settingsStore;
    const {
      dragging,
      setDragging,
      setIsLoading,
      viewAs,
      dragItem,
      setDragItem,
      privacyInstructions,
      tooltipValue,
    } = initFilesStore;
    const {
      files,
      folders,
      selected,
      setSelected,
      firstLoad,
      filesList,
      fetchFiles,
      setSelection,
      selection,
      selectFile,
      deselectFile,
      filter,
      fileActionStore,

      addFileToRecentlyViewed,
      updateFile,
      currentFolderCount,
      iconOfDraggedFile,
      markItemAsFavorite,
      removeItemFromFavorite,
      fetchFavoritesFolder,
      getFileInfo,
    } = filesStore;

    const { getFileIcon, getFolderIcon } = iconFormatsStore;

    const {
      treeFolders,
      setTreeFolders,
      myFolderId,
      isMyFolder,
      isRecycleBinFolder,
      isShareFolder,
      isFavoritesFolder,
      isCommonFolder,
      isRecentFolder,
      isPrivacyFolder,
    } = treeFoldersStore;

    const { type, extension, id, setAction } = fileActionStore;

    const fileAction = { type, extension, id };
    const {
      setSecondaryProgressBarData,
      clearSecondaryProgressData,
    } = secondaryProgressDataStore;

    const {
      sharingPanelVisible,
      setChangeOwnerPanelVisible,
      setSharingPanelVisible,
    } = dialogsStore;

    const {
      isVisible: isVersionHistoryPanel,
      setIsVerHistoryPanel,
      setVerHistoryFileId,
    } = versionHistoryStore;

    const { images, media } = mediaViewersFormatsStore;
    const {
      id: currentMediaFileId,
      visible: mediaViewerVisible,
      setMediaViewerData,
    } = mediaViewerDataStore;

    return {
      isAdmin: auth.isAdmin,
      homepage,
      culture,
      isEncryptionSupport,
      isTabletView,
      viewer: auth.userStore.user,
      organizationName,
      isDesktop: isDesktopClient,
      dragging,
      fileAction,
      files,
      folders,
      selected,
      firstLoad,
      filesList,
      title: selectedFolderStore.title,
      parentId: selectedFolderStore.parentId,
      selectedFolderId: selectedFolderStore.id,
      selection,
      treeFolders,
      isRecycleBin: isRecycleBinFolder,
      myDocumentsId: myFolderId,
      isShare: isShareFolder,
      isFavorites: isFavoritesFolder,
      isCommon: isCommonFolder,
      isRecent: isRecentFolder,
      isMy: isMyFolder,
      isPrivacy: isPrivacyFolder,
      filter,
      viewAs,
      dragItem,
      currentMediaFileId,
      mediaViewerVisible,
      sharingPanelVisible,
      isVersionHistoryPanel,
      privacyInstructions,
      isRootFolder: selectedFolderStore.isRootFolder,
      mediaViewerImageFormats: images,
      mediaViewerMediaFormats: media,
      providers,
      capabilities,
      currentFolderCount,
      iconOfDraggedFile,
      tooltipValue,

      setDragging,
      setAction,
      setSelected,
      setIsLoading,
      setSelection,
      fetchFiles,
      selectFile,
      deselectFile,
      setTreeFolders,
      setDragItem,
      setMediaViewerData,
      setSecondaryProgressBarData,
      setChangeOwnerPanelVisible,
      setSharingPanelVisible,
      clearSecondaryProgressData,
      setIsVerHistoryPanel,
      setVerHistoryFileId,
      addFileToRecentlyViewed,
      updateFile,
      markItemAsFavorite,
      removeItemFromFavorite,
      fetchFavoritesFolder,
      getFileInfo,
      loopFilesOperations,
      getFileIcon,
      getFolderIcon,
    };
  }
)(withRouter(withTranslation("Home")(observer(SectionBodyContent))));<|MERGE_RESOLUTION|>--- conflicted
+++ resolved
@@ -21,46 +21,8 @@
 import FilesTileContent from "./FilesTileContent";
 import TileContainer from "./TileContainer";
 import Tile from "./Tile";
-<<<<<<< HEAD
-import {
-  api,
-  constants,
-  MediaViewer,
-  toastr,
-  Loaders,
-  store,
-} from "@appserver/common";
-import {
-  clearSecondaryProgressData,
-  loopFilesOperations,
-  markItemAsFavorite,
-  removeItemFromFavorite,
-  fetchFavoritesFolder,
-  deselectFile,
-  updateFile,
-  fetchFiles,
-  selectFile,
-  setAction,
-  setDragging,
-  setDragItem,
-  setIsLoading,
-  setMediaViewerData,
-  setUpdateTree,
-  setSecondaryProgressBarData,
-  setSelected,
-  setSelection,
-  setTreeFolders,
-  getFileInfo,
-  addFileToRecentlyViewed,
-  setIsVerHistoryPanel,
-  setVerHistoryFileId,
-  setSharingPanelVisible,
-  setChangeOwnerPanelVisible,
-} from "../../../../../store/files/actions";
-=======
-import { api, constants, MediaViewer, toastr, Loaders } from "asc-web-common";
-
->>>>>>> a586f8fe
+import { api, constants, MediaViewer, toastr, Loaders } from "@appserver/common";
+
 import { TIMEOUT } from "../../../../../helpers/constants";
 import { loopTreeFolders } from "../../../../../helpers/files-helpers";
 import { OperationsPanel, VersionHistoryPanel } from "../../../../panels";
@@ -2172,7 +2134,7 @@
       setMediaViewerData,
     } = mediaViewerDataStore;
 
-    return {
+  return {
       isAdmin: auth.isAdmin,
       homepage,
       culture,
@@ -2223,25 +2185,25 @@
       setSelected,
       setIsLoading,
       setSelection,
-      fetchFiles,
-      selectFile,
+  fetchFiles,
+  selectFile,
       deselectFile,
-      setTreeFolders,
-      setDragItem,
-      setMediaViewerData,
-      setSecondaryProgressBarData,
+  setTreeFolders,
+  setDragItem,
+  setMediaViewerData,
+  setSecondaryProgressBarData,
       setChangeOwnerPanelVisible,
       setSharingPanelVisible,
-      clearSecondaryProgressData,
+  clearSecondaryProgressData,
       setIsVerHistoryPanel,
       setVerHistoryFileId,
       addFileToRecentlyViewed,
       updateFile,
-      markItemAsFavorite,
-      removeItemFromFavorite,
-      fetchFavoritesFolder,
-      getFileInfo,
-      loopFilesOperations,
+  markItemAsFavorite,
+  removeItemFromFavorite,
+  fetchFavoritesFolder,
+  getFileInfo,
+  loopFilesOperations,
       getFileIcon,
       getFolderIcon,
     };
