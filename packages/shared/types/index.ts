// (c) Copyright Ascensio System SIA 2009-2024
//
// This program is a free software product.
// You can redistribute it and/or modify it under the terms
// of the GNU Affero General Public License (AGPL) version 3 as published by the Free Software
// Foundation. In accordance with Section 7(a) of the GNU AGPL its Section 15 shall be amended
// to the effect that Ascensio System SIA expressly excludes the warranty of non-infringement of
// any third-party rights.
//
// This program is distributed WITHOUT ANY WARRANTY, without even the implied warranty
// of MERCHANTABILITY or FITNESS FOR A PARTICULAR  PURPOSE. For details, see
// the GNU AGPL at: http://www.gnu.org/licenses/agpl-3.0.html
//
// You can contact Ascensio System SIA at Lubanas st. 125a-25, Riga, Latvia, EU, LV-1021.
//
// The  interactive user interfaces in modified source and object code versions of the Program must
// display Appropriate Legal Notices, as required under Section 5 of the GNU AGPL version 3.
//
// Pursuant to Section 7(b) of the License you must retain the original Product logo when
// distributing the program. Pursuant to Section 7(e) we decline to grant you any rights under
// trademark law for use of our trademarks.
//
// All the Product's GUI elements, including illustrations and icon sets, as well as technical writing
// content are licensed under the terms of the Creative Commons Attribution-ShareAlike 4.0
// International. See the License terms at http://creativecommons.org/licenses/by-sa/4.0/legalcode

import {
  TGetColorTheme,
  TSettings,
  TVersionBuild,
} from "../api/settings/types";
import { RoomsType } from "../enums";
import { TTheme } from "../themes";
import FirebaseHelper from "../utils/firebase";

export type TDirectionX = "left" | "right";
export type TDirectionY = "bottom" | "top" | "both";

export type TViewAs = "tile" | "table" | "row" | "settings" | "profile";

<<<<<<< HEAD
export type ProviderType = {
  provider_id: unknown;
  customer_title: string;
};

export type ConnectedThirdPartyAccountType = {
  id: string;
  title: string;
  providerId: string;
  providerKey: string;
};

export type ThirdPartyAccountType = {
  key: string | number;
  title: string;
  label: string;
  provider_key: string;
  provider_link?: string;
  storageIsConnected: boolean;
  connected: boolean;
  provider_id?: string;
  id?: string;
  disabled: boolean;
  className?: string;
};
=======
export type TSortOrder = "descending" | "ascending";
export type TSortBy = "DateAndTime" | "Tags" | "AZ";
>>>>>>> 0d76e02f

export type TTranslation = (
  key: string,
  params?: { [key: string]: string | string[] },
) => string;

export type Nullable<T> = T | null;

export type NonFunctionPropertyNames<T, ExcludeTypes> = {
  [K in keyof T]: T[K] extends ExcludeTypes ? never : K;
}[keyof T];

export type NonFunctionProperties<T, ExcludeTypes> = Pick<
  T,
  NonFunctionPropertyNames<T, ExcludeTypes>
>;

export type MergeTypes<T, MergedType> = Omit<T, keyof MergedType> & MergedType;

export type TPathParts = {
  id: number;
  title: string;
  roomType?: RoomsType;
};

export type TCreatedBy = {
  avatarSmall: string;
  displayName: string;
  hasAvatar: boolean;
  id: string;
  profileUrl: string;
};

export type StorageRegionsType = { displayName: string; systemName: string };

export type PropertiesType = { name: string; title: string; value: string };

export type TI18n = {
  language: string;
  changeLanguage: (l: string) => string;
  t: (...key: string[]) => string;
};

export type SelectedStorageType = {
  id: string;
  isSet: boolean;
  title: string;
  properties: PropertiesType[];
  current?: unknown;
};

declare module "styled-components" {
  export interface DefaultTheme extends TTheme {}
}
declare global {
  interface Window {
    firebaseHelper: FirebaseHelper;
    __ASC_INITIAL_EDITOR_STATE__?: {
      user: unknown;
      portalSettings: TSettings;
      appearanceTheme: TGetColorTheme;
      versionInfo: TVersionBuild;
    };
    zESettings: {};
    zE: {};
    i18n: {
      loaded: {
        [key: string]: { data: { [key: string]: string }; namespaces: string };
      };
    };
    timezone: string;
    snackbar?: {};
    DocSpace: {
      navigate: (path: string, state?: { [key: string]: unknown }) => void;
      location: Location;
    };
    ClientConfig?: {
      pdfViewerUrl: string;
      wrongPortalNameUrl?: string;
      api: {
        origin?: string;
        prefix?: string;
      };
      proxy: {
        url?: string;
      };
      imageThumbnails?: boolean;
      oauth2: {
        origin: string;
      };
      editor?: {
        requestClose: boolean;
      };
      firebase: {
        fetchTimeoutMillis?: number;
        minimumFetchIntervalMillis?: number;
      };
      campaigns?: string[];
      isFrame?: boolean;
      management: {
        checkDomain?: boolean;
      };
    };
    AscDesktopEditor: {
      execCommand: (key: string, value: string) => void;
      cloudCryptoCommand: (
        key: string,
        value: unknown,
        callback: unknown,
      ) => void;
      getViewportSettings?: () => {
        widgetType: "window" | "tab";
        captionHeight: number;
      };
      onViewportSettingsChanged?: VoidFunction;
      attachEvent?: (listener: string, callback: VoidFunction) => void;
    };
    cloudCryptoCommand: (
      type: string,
      params: { [key: string]: string | boolean },
      callback: (obj?: {}) => void,
    ) => void;
    onSystemMessage: (e: {
      type: string;
      opMessage?: string;
      opType: number;
    }) => void;
    RendererProcessVariable: {
      theme?: { id: string; system: string };
    };
    Tiff: new (arg: object) => {
      toDataURL: () => string;
    };
    dataLayer?: Record<string, unknown>[];
    errorOnLoad?: Error;
    authCallback?: (profile: string) => Promise<void>;
  }

  export type ContextMenuModel =
    import("../components/context-menu/ContextMenu.types").ContextMenuModel;

  export type SeparatorType =
    import("../components/context-menu/ContextMenu.types").SeparatorType;
}<|MERGE_RESOLUTION|>--- conflicted
+++ resolved
@@ -38,7 +38,6 @@
 
 export type TViewAs = "tile" | "table" | "row" | "settings" | "profile";
 
-<<<<<<< HEAD
 export type ProviderType = {
   provider_id: unknown;
   customer_title: string;
@@ -64,10 +63,9 @@
   disabled: boolean;
   className?: string;
 };
-=======
+
 export type TSortOrder = "descending" | "ascending";
 export type TSortBy = "DateAndTime" | "Tags" | "AZ";
->>>>>>> 0d76e02f
 
 export type TTranslation = (
   key: string,
