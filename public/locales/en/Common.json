{
  "About": "About",
  "AboutCompanyTitle": "About this program",
  "AccessRights": "Access rights",
  "Accounts": "Accounts",
  "Action": "Action",
  "Actions": "Actions",
  "Activate": "Activate",
  "ActivatePremiumFeatures": "Activate premium features?",
  "Active": "Active",
  "AddButton": "Add",
  "AddUsers": "Add users",
  "Address": "Address",
  "AdvancedFilter": "Search options",
  "Alert": "Alert",
  "And": "and",
  "ApplyButton": "Apply",
  "Archive": "Archive",
  "Attention": "Attention",
  "Audio": "Audio",
  "Authorization": "Authorization",
  "BarMaintenanceDescription": "We apologize for any short-term technical issues in service functioning that may appear on {{targetDate}} during the update of {{productName}}.",
  "BarMaintenanceDisclaimer": "Please, make sure that all the changes are successfully saved during this day.",
  "BetaBadgeDescription": "Please note: you can enable RTL languages for the DocSpace interface in the beta mode. RTL support for the editors will be available soon.",
  "BetaBadgeFeedback": "If you have found a bug, please submit it via <1>forum</1> or contact us at <3>{{supportEmail}}</3>.",
  "BetaBadgeTitle": "RTL interface",
  "Bonus": "Bonus",
  "BookNow": "Book now",
  "BookTeamTraining": "Book a team training session with our best specialists",
  "BookTraining": "Book a training",
  "ByFirstNameSorting": "First name",
  "ByLastNameSorting": "Last name",
  "Bytes": "bytes",
  "CancelButton": "Cancel",
  "ChangeButton": "Change",
  "ChangesSavedSuccessfully": "Changes saved successfully",
  "ClearAll": "Clear all",
  "ClearFilter": "Clear filter",
  "CloseButton": "Close",
  "Color": "Color",
  "ComingSoon": "Coming soon",
  "Comments": "Comments",
  "Common": "Common",
  "CompanyName": "Company name",
  "Confirmation": "Confirmation",
  "Connect": "Connect",
  "Content": "Content",
  "Context": "Context",
  "ContinueButton": "Continue",
  "Copy": "Copy",
  "CopyOperation": "Copying",
  "CountPerPage": "{{count}} per page",
  "Create": "Create",
  "CreateCopy": "Create copy",
  "CreateFileCopy": "Create file copy",
  "Culture_ar-SA": "عربي (المملكة العربية السعودية)",
  "Culture_az": "Azərbaycan (Latın, Azərbaycan)",
  "Culture_bg": "Български (България)",
  "Culture_cs": "Český (Česká republika)",
  "Culture_de": "Deutsch (Deutschland)",
  "Culture_de-CH": "Deutsch (Schweiz)",
  "Culture_el-GR": "Ελληνικά (Ελλάδα)",
  "Culture_en-GB": "English (United Kingdom)",
  "Culture_en-US": "English (United States)",
  "Culture_es": "Español (España)",
  "Culture_es-MX": "Español (México)",
  "Culture_fi": "Suomi (Suomi)",
  "Culture_fr": "Français (France)",
  "Culture_hy-AM": "Հայերեն (Հայաստան)",
  "Culture_it": "Italiano (Italia)",
  "Culture_ja-JP": "日本語（日本）",
  "Culture_ko-KR": "한국어(대한민국)",
  "Culture_lo-LA": "ພາສາລາວ",
  "Culture_lv": "Latviešu (Latvija)",
  "Culture_nl": "Nederlands (Nederland)",
  "Culture_pl": "Polski (Polska)",
  "Culture_pt": "Português (Portugal)",
  "Culture_pt-BR": "Português (Brasil)",
  "Culture_ro": "Română (România)",
  "Culture_ru": "Русский (Россия)",
  "Culture_sk": "Slovenčina (Slovensko)",
  "Culture_sl": "Slovensko (Slovenija)",
  "Culture_tr": "Türkçe (Türkiye)",
  "Culture_uk-UA": "Українська (Україна)",
  "Culture_vi": "Tiếng Việt (Việt Nam)",
  "Culture_zh-CN": "中文（简体，中国）",
  "Date": "Date",
  "Day": "day",
  "DayOfTheMonth": "Day of the month",
  "DayOfTheWeek": "Day of the week",
  "Days": "days",
  "Delete": "Delete",
  "Description": "Description",
  "Disconnect": "Disconnect",
  "DocSpaceAdmin": "DocSpace admin",
  "DocSpaceOwner": "DocSpace owner",
  "Documents": "Documents",
  "DomainIpAddress": "Domains as IP addresses are not supported",
  "Done": "Done",
  "DontAskAgain": "Don't ask file name again on creation",
  "Download": "Download",
  "DropzoneTitleExsts": "(JPG or PNG)",
  "DropzoneTitleLink": "Select new image",
  "DropzoneTitleSecondary": "or drop file here",
  "Duplicate": "Duplicate",
  "EditButton": "Edit",
  "Email": "Email",
  "EmptyEmail": "No email address parsed",
  "EmptyFieldError": "Empty field",
  "Enable": "Enable",
  "EncryptingFile": "Encrypting file",
  "EncryptionFilePreparing": "Preparing file for encryption",
  "EncryptionKeysReload": "Encryption keys must be re-entered",
  "EnterName": "Enter name",
  "Error": "Error",
  "ErrorEmptyList": "The list of entities has been changed. Please check the contents and try again.",
  "ErrorInternalServer": "Internal server error. Try again later.",
  "ErrorReport": "Error report",
  "ErrorReportDescription": "Open the report below to see what data is included. Error reports do not contain any personal data of the users. To help our team better understand the problem, describe it in the free form using the comment field.",
  "ErrorReportSuccess": "Error report was successfully sent",
  "EveryDay": "Every day",
  "EveryDayOfTheMonth": "Every day of the month",
  "EveryDayOfTheWeek": "Every day of the week",
  "EveryHour": "Every hour",
  "EveryMinute": "Every minute",
  "EveryMonth": "Every month",
  "EveryWeek": "Every week",
  "EveryYear": "Every year",
  "Exabyte": "EB",
  "Example": "Example: {{example}}",
  "ExpiredLink": "Expired link",
  "FeedbackAndSupport": "Feedback & Support",
  "FillFormButton": "Fill in the form",
  "FirstName": "First name",
  "Free": "Free",
  "FreeProFeatures": "Free access to pro features",
  "FreeStartupPlan": "Free {{planName}} plan",
  "FullAccess": "Full access",
  "GetMoreOptions": "Get more security and branding options",
  "Gigabyte": "GB",
  "GoBack": "Go back",
  "GracePeriodActivated": "Grace period activated",
  "HasFullAccess": "He has full access to the room",
  "HelpCenter": "Help Center",
  "HideArticleMenu": "Hide menu",
  "Homepage": "Homepage",
  "Hotkeys": "Hotkeys",
  "Hour": "hour",
  "Hours": "hours",
  "Image": "Image",
  "IncorrectDomain": "Incorrect domain",
  "IncorrectEmail": "Incorrect email",
  "IncorrectFirstName": "Incorrect first name",
  "IncorrectLastName": "Incorrect last name",
  "IncorrectLocalPart": "Incorrect local part",
  "IncorrectPassword": "Incorrect password",
  "Info": "Info",
  "InfoPanel": "Info panel",
  "Invite": "Invite",
  "InviteUsers": "Invite users",
  "IpAddress": "IP address",
  "Kilobyte": "KB",
  "Language": "Language",
  "LastModifiedDate": "Last modified date",
  "LastName": "Last name",
  "LatePayment": "Late payment",
  "LearnMore": "Learn more",
  "LiveChat": "Live chat",
  "LiveChatOff": "Live chat was successfully disconnected",
  "LiveChatOn": "Live chat was successfully connected",
  "Load": "Load",
  "LoadingDescription": "Please wait...",
  "LoadingProcessing": "Loading...",
  "LocalDomain": "Local domains are not supported",
  "Location": "Location",
  "LoginButton": "Sign in",
  "LogoutButton": "Sign out",
  "MainHeaderSelectAll": "Select all",
  "MakeForm": "Save as PDF form",
  "ManyEmails": "Too many email addresses parsed",
  "MaxLengthExceeded": "The maximum length of a user name or another local part is 64 characters.",
  "MeLabel": "Me",
  "MediaError": "Media URL could not be loaded",
  "Megabyte": "MB",
  "Member": "Member",
  "Members": "Members",
  "More": "More",
  "MoveTo": "Move to",
  "Name": "Name",
  "NeedPassword": "You need a password to access the room",
  "NewDocument": "New document",
  "NewFolder": "New folder",
  "NewMasterForm": "New form template",
  "NewPresentation": "New presentation",
  "NewSpreadsheet": "New spreadsheet",
  "NewVersionAvailable": "A new version of the website available",
  "Next": "Next",
  "NotFoundLanguage": "Can't find your language? Contact us at <1>{{supportEmail}}</1> to take part in the translation program and get rewards.",
  "NotFoundTitle": "Nothing found",
  "NotSupportedFormat": "Sorry, this file format isn't supported",
<<<<<<< HEAD
  "OFORMsGallery": "OFORMs gallery",
=======
  "NOV": "NOV",
  "OCT": "OCT",
  "OFORMsGallery": "Form Gallery",
  "OkButton": "Ok",
>>>>>>> 17746854
  "OKButton": "OK",
  "OkButton": "Ok",
  "Or": "or",
  "OtherLabel": "Other",
  "OtherOperations": "Other operations",
  "Owner": "Owner",
  "PageOfTotalPage": "{{page}} of {{totalPage}}",
  "Pages": "Pages",
  "Paid": "Paid",
  "Password": "Password",
  "PasswordLimitDigits": "digits",
  "PasswordLimitMessage": "Password must contain",
  "PasswordLimitSpecialSymbols": "special characters",
  "PasswordLimitUpperCase": "capital letters",
  "PasswordMinimumLength": "Minimum length",
  "PayBeforeTheEndGracePeriod": "Make sure to make payment before the grace period is due.",
  "PaymentsTitle": "Payments",
  "People": "People",
  "PerUserMonth": "<1>{{currencySymbol}}</1><1>{{price}}</1> per admin/power user /month",
  "Petabyte": "PB",
  "Phone": "Phone",
  "Plugins": "Plugins",
  "PowerUser": "Power user",
  "PreparationPortalTitle": "Portal restoring is underway",
  "Preview": "Preview",
  "Previous": "Previous",
  "Profile": "Profile",
  "ProviderLoginError": "Authorization error",
  "ProviderNotConnected": "Provider is not connected to your account",
  "PublicRoomLabel": "Public",
  "PunycodeDomain": "Punycode domains are not supported",
  "PunycodeLocalPart": "Punycode local part is not supported",
  "QuotaPaidUserLimitError": "The paid user limit has been reached.",
  "ReadInstructions": "Read instructions",
  "ReconnectStorage": "Reconnect storage",
  "RecoverDescribeYourProblemPlaceholder": "Describe your problem",
  "RecoverTitle": "Access recovery",
  "Regenerate": "Regenerate",
  "RegistrationEmail": "Your registration email address",
  "ReloadPage": "Reload page",
  "Remember": "Remember me",
  "Rename": "Rename",
  "RenewSubscription": "Renew subscription?",
  "RepeatInvitation": "Repeat invitation",
  "RequiredField": "Required field",
  "ResetApplication": "Reset application",
  "Restore": "Restore",
  "RestoreHere": "Restore here",
  "RestoreTo": "Restore to",
  "Review": "Review",
  "Role": "Role",
  "Room": "Room",
  "RoomAdmin": "Room admin",
  "Rooms": "Rooms",
  "SameEmail": "You can't use the same email address",
  "SaveButton": "Save",
  "SaveHereButton": "Save here",
  "SaveToPublicRoom": "Save to Public room",
  "Search": "Search",
  "SearchEmptyRoomsDescription": "No rooms match this filter. Try a different one or clear filter to view all rooms.",
  "SelectAction": "Select",
  "SelectAll": "Select all",
  "SelectDOCXFFormat": "Select .DOCXF file",
  "SelectDOCXFormat": "Select .DOCX file",
  "SelectFile": "Select file",
  "SendButton": "Send",
  "SendReport": "Send report",
  "SendRequest": "Send request",
  "Sending": "Sending...",
  "Sessions": "Sessions",
  "Settings": "Settings",
  "SettingsGeneral": "General",
  "SettingsPersonal": "Personal",
  "ShowMore": "Show more",
  "SignInWithApple": "Sign in with Apple",
  "SignInWithFacebook": "Sign in with Facebook",
  "SignInWithGoogle": "Sign in with Google",
  "SignInWithLinkedIn": "Sign in with LinkedIn",
  "SignInWithMicrosoft": "Sign in with Microsoft",
  "SignInWithSso": "Sign in with SSO",
  "SignInWithTwitter": "Sign in with Twitter",
  "SignInWithZoom": "Sign in with Zoom",
  "SignUpWithApple": "Sign up with Apple",
  "SignUpWithFacebook": "Sign up with Facebook",
  "SignUpWithGoogle": "Sign up with Google",
  "SignUpWithLinkedIn": "Sign up with LinkedIn",
  "SignUpWithMicrosoft": "Sign up with Microsoft",
  "SignUpWithSso": "Sign up with SSO",
  "SignUpWithTwitter": "Sign up with Twitter",
  "SignUpWithZoom": "Sign up with Zoom",
  "Size": "Size",
  "SizeImageLarge": "The image size is too large, please select another image.",
  "SomethingWentWrong": "Something went wrong.",
  "SomethingWentWrongDescription": "Click Send report to automatically generate a report and help us fix the error. None of your personal data will be used in the report.",
  "SortBy": "Sort by",
  "SpaceManagement": "Space Management",
  "Spaces": "Spaces",
  "SpacesInLocalPart": "Local part can't contain spaces",
  "Standard": "Standard",
  "SubmitToFormGallery": "Submit to Form Gallery",
  "SubmitToGallery": "Submit to Gallery",
  "SubscriptionExpiredTitle": "Subscription expired",
  "SubscriptionExpired": "Your subscription to support and updates has expired",
  "SubscriptionIsExpiring": "Your subscription is expiring on {{date}}",
  "Support": "Support",
  "SwitchToThumbnails": "Switch to thumbnails view",
  "SwitchViewToCompact": "Switch to compact view",
  "Tags": "Tags",
  "TariffEnterprise": "Enterprise Edition",
  "Terabyte": "TB",
  "ThirdPartyStorage": "Third-party storage",
  "Title": "Title",
  "TitleSelectFile": "Select",
  "Today": "Today",
  "TrialDaysLeft": "Trial {{count}} days",
  "TrialExpired": "Trial expired",
  "TryBusiness": "Try Business",
  "Type": "Type",
  "UTC": "UTC",
  "UnexpectedError": "An unexpected error occurred. Try again later or contact support.",
  "Unknown": "Unknown",
  "UnknownError": "Unknown error",
  "Unlimited": "Unlimited",
  "UploadDate": "Upload date",
  "Uploader": "Uploader",
  "UseLikePro": "Use ONLYOFFICE like a pro",
  "User": "User",
  "UsersInvited": "Users invited",
  "Version": "Version",
  "Video": "Video",
  "View": "View",
  "WantToContinue": "Are you sure you want to continue?",
  "Warning": "Warning",
  "Website": "Website",
  "Yesterday": "Yesterday",
  "You": "You"
}<|MERGE_RESOLUTION|>--- conflicted
+++ resolved
@@ -198,16 +198,9 @@
   "NotFoundLanguage": "Can't find your language? Contact us at <1>{{supportEmail}}</1> to take part in the translation program and get rewards.",
   "NotFoundTitle": "Nothing found",
   "NotSupportedFormat": "Sorry, this file format isn't supported",
-<<<<<<< HEAD
-  "OFORMsGallery": "OFORMs gallery",
-=======
-  "NOV": "NOV",
-  "OCT": "OCT",
   "OFORMsGallery": "Form Gallery",
   "OkButton": "Ok",
->>>>>>> 17746854
   "OKButton": "OK",
-  "OkButton": "Ok",
   "Or": "or",
   "OtherLabel": "Other",
   "OtherOperations": "Other operations",
