{
<<<<<<< HEAD
<<<<<<< Updated upstream
	"kafka": {
	}
=======
  "kafka": {
    "BootstrapServers": "localhost:9092"
  }
>>>>>>> Stashed changes
=======
  "kafka": {}
>>>>>>> 671addab
}<|MERGE_RESOLUTION|>--- conflicted
+++ resolved
@@ -1,14 +1,5 @@
 {
-<<<<<<< HEAD
-<<<<<<< Updated upstream
-	"kafka": {
-	}
-=======
   "kafka": {
-    "BootstrapServers": "localhost:9092"
+    "BootstrapServers": ""
   }
->>>>>>> Stashed changes
-=======
-  "kafka": {}
->>>>>>> 671addab
 }