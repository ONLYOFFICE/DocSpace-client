// (c) Copyright Ascensio System SIA 2009-2025
//
// This program is a free software product.
// You can redistribute it and/or modify it under the terms
// of the GNU Affero General Public License (AGPL) version 3 as published by the Free Software
// Foundation. In accordance with Section 7(a) of the GNU AGPL its Section 15 shall be amended
// to the effect that Ascensio System SIA expressly excludes the warranty of non-infringement of
// any third-party rights.
//
// This program is distributed WITHOUT ANY WARRANTY, without even the implied warranty
// of MERCHANTABILITY or FITNESS FOR A PARTICULAR  PURPOSE. For details, see
// the GNU AGPL at: http://www.gnu.org/licenses/agpl-3.0.html
//
// You can contact Ascensio System SIA at Lubanas st. 125a-25, Riga, Latvia, EU, LV-1021.
//
// The  interactive user interfaces in modified source and object code versions of the Program must
// display Appropriate Legal Notices, as required under Section 5 of the GNU AGPL version 3.
//
// Pursuant to Section 7(b) of the License you must retain the original Product logo when
// distributing the program. Pursuant to Section 7(e) we decline to grant you any rights under
// trademark law for use of our trademarks.
//
// All the Product's GUI elements, including illustrations and icon sets, as well as technical writing
// content are licensed under the terms of the Creative Commons Attribution-ShareAlike 4.0
// International. See the License terms at http://creativecommons.org/licenses/by-sa/4.0/legalcode

"use server";

import { headers } from "next/headers";

import { createRequest } from "@docspace/shared/utils/next-ssr-helper";
import { TenantStatus, EditorConfigErrorType } from "@docspace/shared/enums";
import { tryParseToNumber } from "@docspace/shared/utils/tryParseToNumber";
import type {
  TDocServiceLocation,
  TFile,
  TFileFillingFormStatus,
  TFileLink,
} from "@docspace/shared/api/files/types";
import { TUser } from "@docspace/shared/api/people/types";
import type {
  TGetColorTheme,
  TSettings,
} from "@docspace/shared/api/settings/types";

import { logger } from "@/../logger.mjs";

import type {
  ActionType,
  IInitialConfig,
  TCatchError,
  TError,
  TResponse,
} from "@/types";

import { availableActions, REPLACED_URL_PATH } from "./constants";

export async function getFillingSession(
  fillingSessionId: string,
  share?: string,
) {
  logger.debug("Start GET /files/file/fillresult");

  try {
    const [request] = await createRequest(
      [`/files/file/fillresult?fillingSessionId=${fillingSessionId}`],
      [
        ["Content-Type", "application/json;charset=utf-8"],
        share ? ["Request-Token", share] : ["", ""],
      ],
      "GET",
    );

    try {
      const response = await fetch(request);

      if (response.ok) return await response.json();

      logger.error(`GET /files/file/fillresult failed: ${response.status}`);

      throw new Error("Something went wrong", {
        cause: await response.json(),
      });
    } catch (error) {
      const hdrs = await headers();

      const hostname = hdrs.get("x-forwarded-host");
      logger.error(
        `error: ${error}, fillingSessionId: ${fillingSessionId}, url: ${hostname} Get filling session faile`,
      );
    }
  } catch (error) {
    logger.error(`Error in getFillingSession: ${error}`);
    return;
  }
}

export async function fileCopyAs(
  fileId: string,
  destTitle: string,
  destFolderId: string,
  enableExternalExt?: boolean,
  password?: string,
  toForm?: string,
): Promise<
  | {
      file: TFile | undefined;
      error:
        | string
        | {
            message: string;
            status: number;
            type: string;
            stack: string;
            statusCode?: number;
          }
        | undefined;
    }
  | undefined
> {
  logger.debug(`Start POST /files/file/${fileId}/copyas`);
  try {
<<<<<<< HEAD
    const [createFile] = await createRequest(
=======
    logger.debug(`Start POST /files/file/${fileId}/copyas`);

    const [createFileRes] = await createRequest(
>>>>>>> 552ccf3f
      [`/files/file/${fileId}/copyas`],
      [["Content-Type", "application/json;charset=utf-8"]],
      "POST",
      JSON.stringify({
        destTitle,
        destFolderId: tryParseToNumber(destFolderId),
        enableExternalExt,
        password,
        toForm: toForm === "true",
      }),
    );

    const fileRes = await fetch(createFileRes);

    if (fileRes.status === 401) {
      logger.debug(`POST /files/file/${fileId}/copyas user auth failed`);

      return {
        file: undefined,
        error: { status: 401, message: "", type: "", stack: "" },
      };
    }

    const file = await fileRes.json();

    const hdrs = await headers();

    const hostname = hdrs.get("x-forwarded-host");

    if (!fileRes.ok && !file?.error) {
      logger.error(
        `error: ${fileRes}, url: ${hostname}, POST /files/file/${fileId}/copyas failed`,
      );

      return;
    }

    if (file.error)
      logger.error(
        `error: ${file.error}, url: ${hostname} POST /files/file/${fileId}/copyas failed`,
      );

    return {
      file: file.response,
      error: file.error
        ? typeof file.error === "string"
          ? file.error
          : {
              message: file.error?.message,
              status: file.error?.statusCode,
              type: file.error?.type,
              stack: file.error?.stack,
              statusCode: file?.statusCode,
            }
        : undefined,
    };
  } catch (e: any) {
    const hdrs = await headers();

    const hostname = hdrs.get("x-forwarded-host");

    logger.error(
      `error: ${e}, url: ${hostname} POST /files/file/${fileId}/copyas failed`,
    );
    return {
      file: undefined,
      error:
        typeof e === "string"
          ? e
          : {
              message: e.message,
              status: e.statusCode,
              type: e.type,
              stack: e.stack,
            },
    };
  }
}

export async function createFile(
  parentId: string,
  title: string,
  templateId?: string,
  formId?: string,
): Promise<
  | {
      file: TFile | undefined;
      error:
        | string
        | {
            message: string;
            status: number;
            type: string;
            stack: string;
            statusCode?: number;
          }
        | undefined;
    }
  | undefined
> {
  logger.debug(`Start POST /files/${parentId}/file`);
  try {
<<<<<<< HEAD
    const [createFile] = await createRequest(
=======
    logger.debug(`Start POST /files/${parentId}/file`);

    const [createFileRes] = await createRequest(
>>>>>>> 552ccf3f
      [`/files/${parentId}/file`],
      [["Content-Type", "application/json;charset=utf-8"]],
      "POST",
      JSON.stringify({ title, templateId, formId }),
    );

    const fileRes = await fetch(createFileRes);

    if (fileRes.status === 401) {
      logger.error(`POST /files/${parentId}/file user auth failed`);

      return {
        file: undefined,
        error: { status: 401, message: "", type: "", stack: "" },
      };
    }

    if (!fileRes.ok && fileRes.status !== 403) {
      logger.error(`POST /files/${parentId}/file failed: ${fileRes.status}`);
      return;
    }

    const file = await fileRes.json();

    if (file.error) {
      const hdrs = await headers();

      const hostname = hdrs.get("x-forwarded-host");

      logger.error(
        `error: ${file.error}, url: ${hostname} POST /files/${parentId}/file failed`,
      );
    }
    return {
      file: file.response,
      error: file.error
        ? typeof file.error === "string"
          ? file.error
          : {
              message: file.error?.message,
              status: file.error?.statusCode,
              type: file.error?.type,
              stack: file.error?.stack,
              statusCode: file?.statusCode,
            }
        : undefined,
    };
  } catch (e: any) {
    const hdrs = await headers();

    const hostname = hdrs.get("x-forwarded-host");
    logger.error(
      `error: ${e}, url: ${hostname} POST /files/${parentId}/file failed`,
    );
    return {
      file: undefined,
      error:
        typeof e === "string"
          ? e
          : {
              message: e.message,
              status: e.statusCode,
              type: e.type,
              stack: e.stack,
            },
    };
  }
}

export async function getUser(share?: string) {
  logger.debug("Start GET /people/@self");

  try {
    const hdrs = await headers();
    const cookie = hdrs.get("cookie");

    const [getUser] = await createRequest(
      [`/people/@self`],
      [share ? ["Request-Token", share] : ["", ""]],
      "GET",
      undefined,
    );

<<<<<<< HEAD
    if (!cookie?.includes("asc_auth_key")) return undefined;
    const userRes = await fetch(getUser);

    if (userRes.status === 401) return undefined;
=======
  const [getUserRes] = await createRequest(
    [`/people/@self`],
    [share ? ["Request-Token", share] : ["", ""]],
    "GET",
    undefined,
  );

  if (!cookie?.includes("asc_auth_key")) return undefined;
  const userRes = await fetch(getUserRes);
>>>>>>> 552ccf3f

    if (!userRes.ok) {
      const hdrs = await headers();

<<<<<<< HEAD
      const hostname = hdrs.get("x-forwarded-host");

      if (!share)
        logger.error(
          `error: ${userRes}, url: ${hostname} GET /people/@self failed`,
        );
=======
  if (!userRes.ok) {
    const hedrs = await headers();

    const hostname = hedrs.get("x-forwarded-host");
>>>>>>> 552ccf3f

      return;
    }

    const user = await userRes.json();

    return user.response as TUser;
  } catch (error) {
    logger.error(`Error in getUser: ${error}`);
    return;
  }
}

export async function getSettings(share?: string) {
  logger.debug("Start GET /settings");

  try {
    const hdrs = await headers();
    const cookie = hdrs.get("cookie");

    const [getSettings] = await createRequest(
      [
        `/settings?withPassword=${cookie?.includes("asc_auth_key") ? "false" : "true"}`,
      ],
      [share ? ["Request-Token", share] : ["", ""]],
      "GET",
      undefined,
    );

<<<<<<< HEAD
    const settingsRes = await fetch(getSettings);

    if (settingsRes.status === 403) return `access-restricted`;
=======
  const [getSettingsRes] = await createRequest(
    [
      `/settings?withPassword=${cookie?.includes("asc_auth_key") ? "false" : "true"}`,
    ],
    [share ? ["Request-Token", share] : ["", ""]],
    "GET",
    undefined,
  );

  const settingsRes = await fetch(getSettingsRes);
>>>>>>> 552ccf3f

    if (!settingsRes.ok) {
      const hdrs = await headers();

<<<<<<< HEAD
      const hostname = hdrs.get("x-forwarded-host");

      logger.error(
        `error: ${settingsRes}, url: ${hostname} GET /settings failed`,
      );
=======
  if (!settingsRes.ok) {
    const hedrs = await headers();

    const hostname = hedrs.get("x-forwarded-host");
>>>>>>> 552ccf3f

      return;
    }

    const settings = await settingsRes.json();

    return settings.response as TSettings;
  } catch (error) {
    logger.error(`Error in getSettings: ${error}`);
    return;
  }
}

export const checkIsAuthenticated = async () => {
  logger.debug("Start GET /authentication");

  try {
    const [request] = await createRequest(
      ["/authentication"],
      [["", ""]],
      "GET",
    );

    const res = await fetch(request);

    if (!res.ok) {
      const hdrs = await headers();

      const hostname = hdrs.get("x-forwarded-host");

      logger.error(
        `error: ${request}, url: ${hostname} GET /authentication failed`,
      );

      return;
    }

    const isAuth = await res.json();

    return isAuth.response as boolean;
  } catch (error) {
    logger.error(`Error in checkIsAuthenticated: ${error}`);
    return;
  }
};

export async function validatePublicRoomKey(key: string, fileId?: string) {
  logger.debug("Start GET /files/share");

<<<<<<< HEAD
  try {
    const [validatePublicRoomKey] = await createRequest(
      [`/files/share/${key}?fileid=${fileId}`],
      [key ? ["Request-Token", key] : ["", ""]],
      "GET",
    );

    const res = await fetch(validatePublicRoomKey);
    if (res.status === 401) return undefined;
    if (!res.ok) {
      const hdrs = await headers();
=======
  const [validatePublicRoomKeyRes] = await createRequest(
    [`/files/share/${key}?fileid=${fileId}`],
    [key ? ["Request-Token", key] : ["", ""]],
    "GET",
  );

  const res = await fetch(validatePublicRoomKeyRes);
  if (res.status === 401) return undefined;
  if (!res.ok) {
    const hdrs = await headers();
>>>>>>> 552ccf3f

      const hostname = hdrs.get("x-forwarded-host");

      logger.error(`error: ${res}, url: ${hostname} GET /files/share failed`);

      return;
    }

    const room = await res.json();

    return room;
  } catch (error) {
    logger.error(`Error in validatePublicRoomKey: ${error}`);
    return;
  }
}

<<<<<<< HEAD
=======
// export async function checkFillFromDraft(
//   templateFileId: number,
//   share?: string,
// ) {
//   const [checkFillFormDraft] = await createRequest(
//     [`/files/masterform/${templateFileId}/checkfillformdraft`],
//     [
//       share ? ["Request-Token", share] : ["", ""],
//       ["Content-Type", "application/json;charset=utf-8"],
//     ],
//     "POST",
//     JSON.stringify({ fileId: templateFileId }),
//   );

//   const response = await fetch(checkFillFormDraft);

//   if (!response.ok) return null;

//   const { response: formUrl } = await response.json();

//   return formUrl as string;
// }

export async function getEditorUrl(
  editorSearchParams?: string,
  share?: string,
) {
  logger.debug(`Start GET /files/docservice`);

  const [request] = await createRequest(
    [`/files/docservice?${editorSearchParams || ""}`],
    [share ? ["Request-Token", share] : ["", ""]],
    "GET",
    undefined,
  );

  const res = await fetch(request);

  if (!res.ok) {
    const hdrs = await headers();

    const hostname = hdrs.get("x-forwarded-host");

    logger.error(`error: ${res} url: ${hostname} GET /files/docservice failed`);

    return;
  }

  const editorUrl = await res.json();

  return editorUrl.response as TDocServiceLocation;
}

>>>>>>> 552ccf3f
export async function openEdit(
  fileId: number | string,
  searchParams: string,
  share?: string,
) {
  logger.debug(`Start GET /files/file/${fileId}/openedit`);

  try {
    const hdrs = await headers();
    const cookie = hdrs.get("cookie");

    const [getConfig] = await createRequest(
      [`/files/file/${fileId}/openedit?${searchParams}`],
      [share ? ["Request-Token", share] : ["", ""]],
      "GET",
      undefined,
    );

    const res = await fetch(getConfig);

    const hostname = hdrs.get("x-forwarded-host");

    if (res.status !== 404) {
      const config = await res.json();

      if (res.ok) {
        config.response.editorUrl = (
          config.response as IInitialConfig
        ).editorUrl.replace(REPLACED_URL_PATH, "");
        return { ...config.response } as IInitialConfig;
      }

      const isAuth = share ? true : await checkIsAuthenticated();

      const editorUrl = isAuth
        ? (await getEditorUrl("", share))?.docServiceUrl
        : "";

      const status =
        config.error?.type === EditorConfigErrorType.NotFoundScope
          ? "not-found"
          : config.error?.type === EditorConfigErrorType.AccessDeniedScope &&
              isAuth
            ? "access-denied"
            : config.error?.type === EditorConfigErrorType.TenantQuotaException
              ? "quota-exception"
              : res.status === 415
                ? "not-supported"
                : undefined;

      const message = status ? config.error.message : undefined;

      const error = isAuth
        ? config.error.type === EditorConfigErrorType.LinkScope
          ? { message: message ?? "unauthorized", status, editorUrl }
          : { ...config.error, status, editorUrl }
        : { message: "unauthorized", status, editorUrl };

      logger.error(
        `fileId: ${fileId}, error: ${error} url: ${hostname} GET /files/file/${fileId}/openedit failed`,
      );

      return error as TError;
    }

    const editorUrl =
      cookie?.includes("asc_auth_key") || share
        ? (await getEditorUrl("", share))?.docServiceUrl
        : "";

    return {
      status: "not-found",
      editorUrl,
    } as TError;
  } catch (error) {
    logger.error(`Error in openEdit: ${error}`);
    return {
      status: "error",
      message: "An unexpected error occurred",
    } as TError;
  }
}

<<<<<<< HEAD
export async function getEditorUrl(
  editorSearchParams?: string,
  share?: string,
) {
  logger.debug(`Start GET /files/docservice`);

  try {
    const [request] = await createRequest(
      [`/files/docservice?${editorSearchParams ? editorSearchParams : ""}`],
      [share ? ["Request-Token", share] : ["", ""]],
      "GET",
      undefined,
    );

    const res = await fetch(request);

    if (!res.ok) {
      const hdrs = await headers();

      const hostname = hdrs.get("x-forwarded-host");

      logger.error(
        `error: ${res} url: ${hostname} GET /files/docservice failed`,
      );

      return;
    }

    const editorUrl = await res.json();

    return editorUrl.response as TDocServiceLocation;
  } catch (error) {
    logger.error(`Error in getEditorUrl: ${error}`);
    return;
  }
}

export async function getColorTheme() {
  logger.debug(`Start GET /settings/colortheme`);

  try {
    const [getSettings] = await createRequest(
      [`/settings/colortheme`],
      [["", ""]],
      "GET",
    );

    const res = await fetch(getSettings);
=======
export async function getColorTheme() {
  logger.debug(`Start GET /settings/colortheme`);

  const [getSettingsRes] = await createRequest(
    [`/settings/colortheme`],
    [["", ""]],
    "GET",
  );

  const res = await fetch(getSettingsRes);
>>>>>>> 552ccf3f

    if (!res.ok) {
      const hdrs = await headers();

      const hostname = hdrs.get("x-forwarded-host");

      logger.error(
        `error: ${res} url: ${hostname} GET /settings/colortheme failed`,
      );
      return;
    }

    const colorTheme = await res.json();

    return colorTheme.response as TGetColorTheme;
  } catch (error) {
    logger.error(`Error in getColorTheme: ${error}`);
    return;
  }
}

export async function getDeepLinkSettings() {
  logger.debug(`Start GET /settings/deeplink`);

<<<<<<< HEAD
  try {
    const [getSettings] = await createRequest(
      [`/settings/deeplink`],
      [["", ""]],
      "GET",
    );

    const res = await fetch(getSettings);
=======
  const [getSettingsRes] = await createRequest(
    [`/settings/deeplink`],
    [["", ""]],
    "GET",
  );

  const res = await fetch(getSettingsRes);
>>>>>>> 552ccf3f

    if (!res.ok) {
      const hdrs = await headers();

      const hostname = hdrs.get("x-forwarded-host");

      logger.error(
        `error: ${res} url: ${hostname} GET /settings/deeplink failed`,
      );
      return;
    }

    const deepLinkSettings = await res.json();

    return deepLinkSettings.response;
  } catch (error) {
    logger.error(`Error in getDeepLinkSettings: ${error}`);
    return;
  }
}

export async function getFormFillingStatus(formId: string | number) {
  logger.debug(`Start GET /files/file/${formId}/formroles`);

<<<<<<< HEAD
  try {
    const [getFormFillingStatus] = await createRequest(
      [`/files/file/${formId}/formroles`],
      [["", ""]],
      "GET",
    );

    const response = await fetch(getFormFillingStatus);
=======
  const [getFormFillingStatusRes] = await createRequest(
    [`/files/file/${formId}/formroles`],
    [["", ""]],
    "GET",
  );

  const response = await fetch(getFormFillingStatusRes);
>>>>>>> 552ccf3f

    if (response.ok)
      return (await response.json()).response as TFileFillingFormStatus[];

    const hdrs = await headers();

    const hostname = hdrs.get("x-forwarded-host");

    logger.error(
      `error: ${response} url: ${hostname} GET /files/file/${formId}/formroles failed`,
    );

    return [];
  } catch (error) {
    logger.error(`Error in getFormFillingStatus: ${error}`);
    return [];
  }
}

export async function getFileById(fileId: number | string) {
  logger.debug(`Start GET /files/file/${fileId}`);

  try {
    const [getFile] = await createRequest(
      [`/files/file/${fileId}`],
      [["", ""]],
      "GET",
    );

    const response = await fetch(getFile);

    if (response.ok) return (await response.json()).response as TFile;

    const hdrs = await headers();

    const hostname = hdrs.get("x-forwarded-host");

    logger.error(
      `error: ${response} url: ${hostname} GET /files/file/${fileId} failed`,
    );

    return null;
  } catch (error) {
    logger.error(`Error in getFileById: ${error}`);
    return null;
  }
}

export async function getFileLink(fileId: number | string) {
  logger.debug(`Start GET /files/file/${fileId}/link`);

<<<<<<< HEAD
  try {
    const [getFileLink] = await createRequest(
      [`/files/file/${fileId}/link`],
      [["", ""]],
      "GET",
    );
=======
  const [getFileLinkRes] = await createRequest(
    [`/files/file/${fileId}/link`],
    [["", ""]],
    "GET",
  );

  const response = await fetch(getFileLinkRes);

  if (response.ok) return (await response.json()) as TFileLink;
>>>>>>> 552ccf3f

    const response = await fetch(getFileLink);

    if (response.ok) return (await response.json()) as TFileLink;

    const hdrs = await headers();

    const hostname = hdrs.get("x-forwarded-host");

    logger.error(
      `error: ${response} url: ${hostname} GET /files/file/${fileId}/link failed`,
    );

<<<<<<< HEAD
    return null;
  } catch (error) {
    logger.error(`Error in getFileLink: ${error}`);
    return null;
=======
//   return res;
// }

export async function getData(
  fileId: string,
  version?: string,
  doc?: string,
  action?: ActionType,
  share?: string,
  editorType?: string,
) {
  const view = action === "view";

  try {
    const searchParams = new URLSearchParams();

    if (action && availableActions[action]) searchParams.append(action, "true");

    if (version) {
      searchParams.append("version", version);
    }
    if (doc) searchParams.append("doc", doc);
    if (share) searchParams.append("share", share);
    if (editorType) searchParams.append("editorType", editorType);

    const [config, user, settings] = await Promise.all([
      openEdit(fileId, searchParams.toString(), share),
      getUser(share),
      getSettings(share),
    ]);

    if ("editorConfig" in config && typeof settings !== "string") {
      const newFileId = config.file.id.toString();
      const response: TResponse = {
        config,
        user,
        settings,
        successAuth: false,
        isSharingAccess: false,
        doc,
        fileId: newFileId !== fileId ? newFileId : fileId,
      };

      const successAuth = !!user;

      if (!successAuth && !doc && !share) {
        response.error = { message: "unauthorized" };
      }

      if (
        typeof response.settings !== "string" &&
        response.settings?.tenantStatus === TenantStatus.PortalRestore
      ) {
        response.error = { message: "restore-backup" };
      }

      if (
        typeof response.settings !== "string" &&
        response.settings?.tenantStatus === TenantStatus.PortalDeactivate
      ) {
        response.error = { message: "unavailable" };
      }

      const isSharingAccess = response.config.file.canShare;

      if (view) {
        response.config.editorConfig.mode = "view";
      }

      response.successAuth = successAuth;
      response.isSharingAccess = isSharingAccess;

      return response;
    }

    console.log("initDocEditor failed", config);

    const response: TResponse = {
      error: config,

      fileId,
    };

    if (
      typeof settings !== "string" &&
      settings?.tenantStatus === TenantStatus.PortalRestore
    ) {
      response.error = { message: "restore-backup" };
    }

    if (
      typeof settings !== "string" &&
      settings?.tenantStatus === TenantStatus.PortalDeactivate
    ) {
      response.error = { message: "unavailable" };
    }

    return response;
  } catch (e) {
    const err = e as TCatchError;
    console.error("initDocEditor failed", err);

    // const editorUrl = (await getEditorUrl("", share)).docServiceUrl;

    let message = "";
    if (typeof err === "string") message = err;
    else
      message =
        ("response" in err && err.response?.data?.error?.message) ||
        ("message" in err && err.message) ||
        "";

    const status =
      typeof err !== "string"
        ? ("response" in err && err?.response?.data?.statusCode) ||
          ("response" in err && err?.response?.data?.status) ||
          ""
        : "";

    const error: TError = {
      message,
      status,
      editorUrl: "",
    };
    return { error };
>>>>>>> 552ccf3f
  }
}<|MERGE_RESOLUTION|>--- conflicted
+++ resolved
@@ -120,13 +120,7 @@
 > {
   logger.debug(`Start POST /files/file/${fileId}/copyas`);
   try {
-<<<<<<< HEAD
-    const [createFile] = await createRequest(
-=======
-    logger.debug(`Start POST /files/file/${fileId}/copyas`);
-
     const [createFileRes] = await createRequest(
->>>>>>> 552ccf3f
       [`/files/file/${fileId}/copyas`],
       [["Content-Type", "application/json;charset=utf-8"]],
       "POST",
@@ -229,13 +223,7 @@
 > {
   logger.debug(`Start POST /files/${parentId}/file`);
   try {
-<<<<<<< HEAD
-    const [createFile] = await createRequest(
-=======
-    logger.debug(`Start POST /files/${parentId}/file`);
-
     const [createFileRes] = await createRequest(
->>>>>>> 552ccf3f
       [`/files/${parentId}/file`],
       [["Content-Type", "application/json;charset=utf-8"]],
       "POST",
@@ -312,19 +300,6 @@
     const hdrs = await headers();
     const cookie = hdrs.get("cookie");
 
-    const [getUser] = await createRequest(
-      [`/people/@self`],
-      [share ? ["Request-Token", share] : ["", ""]],
-      "GET",
-      undefined,
-    );
-
-<<<<<<< HEAD
-    if (!cookie?.includes("asc_auth_key")) return undefined;
-    const userRes = await fetch(getUser);
-
-    if (userRes.status === 401) return undefined;
-=======
   const [getUserRes] = await createRequest(
     [`/people/@self`],
     [share ? ["Request-Token", share] : ["", ""]],
@@ -334,24 +309,18 @@
 
   if (!cookie?.includes("asc_auth_key")) return undefined;
   const userRes = await fetch(getUserRes);
->>>>>>> 552ccf3f
-
-    if (!userRes.ok) {
-      const hdrs = await headers();
-
-<<<<<<< HEAD
-      const hostname = hdrs.get("x-forwarded-host");
+
+    if (userRes.status === 401) return undefined;
+
+  if (!userRes.ok) {
+    const hedrs = await headers();
+
+    const hostname = hedrs.get("x-forwarded-host");
 
       if (!share)
         logger.error(
           `error: ${userRes}, url: ${hostname} GET /people/@self failed`,
         );
-=======
-  if (!userRes.ok) {
-    const hedrs = await headers();
-
-    const hostname = hedrs.get("x-forwarded-host");
->>>>>>> 552ccf3f
 
       return;
     }
@@ -372,20 +341,6 @@
     const hdrs = await headers();
     const cookie = hdrs.get("cookie");
 
-    const [getSettings] = await createRequest(
-      [
-        `/settings?withPassword=${cookie?.includes("asc_auth_key") ? "false" : "true"}`,
-      ],
-      [share ? ["Request-Token", share] : ["", ""]],
-      "GET",
-      undefined,
-    );
-
-<<<<<<< HEAD
-    const settingsRes = await fetch(getSettings);
-
-    if (settingsRes.status === 403) return `access-restricted`;
-=======
   const [getSettingsRes] = await createRequest(
     [
       `/settings?withPassword=${cookie?.includes("asc_auth_key") ? "false" : "true"}`,
@@ -396,23 +351,17 @@
   );
 
   const settingsRes = await fetch(getSettingsRes);
->>>>>>> 552ccf3f
-
-    if (!settingsRes.ok) {
-      const hdrs = await headers();
-
-<<<<<<< HEAD
-      const hostname = hdrs.get("x-forwarded-host");
+
+    if (settingsRes.status === 403) return `access-restricted`;
+
+  if (!settingsRes.ok) {
+    const hedrs = await headers();
+
+    const hostname = hedrs.get("x-forwarded-host");
 
       logger.error(
         `error: ${settingsRes}, url: ${hostname} GET /settings failed`,
       );
-=======
-  if (!settingsRes.ok) {
-    const hedrs = await headers();
-
-    const hostname = hedrs.get("x-forwarded-host");
->>>>>>> 552ccf3f
 
       return;
     }
@@ -462,30 +411,17 @@
 export async function validatePublicRoomKey(key: string, fileId?: string) {
   logger.debug("Start GET /files/share");
 
-<<<<<<< HEAD
-  try {
-    const [validatePublicRoomKey] = await createRequest(
+  try {
+    const [validatePublicRoomKeyRes] = await createRequest(
       [`/files/share/${key}?fileid=${fileId}`],
       [key ? ["Request-Token", key] : ["", ""]],
       "GET",
     );
 
-    const res = await fetch(validatePublicRoomKey);
+    const res = await fetch(validatePublicRoomKeyRes);
     if (res.status === 401) return undefined;
     if (!res.ok) {
       const hdrs = await headers();
-=======
-  const [validatePublicRoomKeyRes] = await createRequest(
-    [`/files/share/${key}?fileid=${fileId}`],
-    [key ? ["Request-Token", key] : ["", ""]],
-    "GET",
-  );
-
-  const res = await fetch(validatePublicRoomKeyRes);
-  if (res.status === 401) return undefined;
-  if (!res.ok) {
-    const hdrs = await headers();
->>>>>>> 552ccf3f
 
       const hostname = hdrs.get("x-forwarded-host");
 
@@ -502,31 +438,6 @@
     return;
   }
 }
-
-<<<<<<< HEAD
-=======
-// export async function checkFillFromDraft(
-//   templateFileId: number,
-//   share?: string,
-// ) {
-//   const [checkFillFormDraft] = await createRequest(
-//     [`/files/masterform/${templateFileId}/checkfillformdraft`],
-//     [
-//       share ? ["Request-Token", share] : ["", ""],
-//       ["Content-Type", "application/json;charset=utf-8"],
-//     ],
-//     "POST",
-//     JSON.stringify({ fileId: templateFileId }),
-//   );
-
-//   const response = await fetch(checkFillFormDraft);
-
-//   if (!response.ok) return null;
-
-//   const { response: formUrl } = await response.json();
-
-//   return formUrl as string;
-// }
 
 export async function getEditorUrl(
   editorSearchParams?: string,
@@ -558,7 +469,6 @@
   return editorUrl.response as TDocServiceLocation;
 }
 
->>>>>>> 552ccf3f
 export async function openEdit(
   fileId: number | string,
   searchParams: string,
@@ -642,67 +552,17 @@
   }
 }
 
-<<<<<<< HEAD
-export async function getEditorUrl(
-  editorSearchParams?: string,
-  share?: string,
-) {
-  logger.debug(`Start GET /files/docservice`);
-
-  try {
-    const [request] = await createRequest(
-      [`/files/docservice?${editorSearchParams ? editorSearchParams : ""}`],
-      [share ? ["Request-Token", share] : ["", ""]],
-      "GET",
-      undefined,
-    );
-
-    const res = await fetch(request);
-
-    if (!res.ok) {
-      const hdrs = await headers();
-
-      const hostname = hdrs.get("x-forwarded-host");
-
-      logger.error(
-        `error: ${res} url: ${hostname} GET /files/docservice failed`,
-      );
-
-      return;
-    }
-
-    const editorUrl = await res.json();
-
-    return editorUrl.response as TDocServiceLocation;
-  } catch (error) {
-    logger.error(`Error in getEditorUrl: ${error}`);
-    return;
-  }
-}
-
 export async function getColorTheme() {
   logger.debug(`Start GET /settings/colortheme`);
 
   try {
-    const [getSettings] = await createRequest(
+    const [getSettingsRes] = await createRequest(
       [`/settings/colortheme`],
       [["", ""]],
       "GET",
     );
 
-    const res = await fetch(getSettings);
-=======
-export async function getColorTheme() {
-  logger.debug(`Start GET /settings/colortheme`);
-
-  const [getSettingsRes] = await createRequest(
-    [`/settings/colortheme`],
-    [["", ""]],
-    "GET",
-  );
-
-  const res = await fetch(getSettingsRes);
->>>>>>> 552ccf3f
+    const res = await fetch(getSettingsRes);
 
     if (!res.ok) {
       const hdrs = await headers();
@@ -727,24 +587,14 @@
 export async function getDeepLinkSettings() {
   logger.debug(`Start GET /settings/deeplink`);
 
-<<<<<<< HEAD
-  try {
-    const [getSettings] = await createRequest(
+  try {
+    const [getSettingsRes] = await createRequest(
       [`/settings/deeplink`],
       [["", ""]],
       "GET",
     );
 
-    const res = await fetch(getSettings);
-=======
-  const [getSettingsRes] = await createRequest(
-    [`/settings/deeplink`],
-    [["", ""]],
-    "GET",
-  );
-
-  const res = await fetch(getSettingsRes);
->>>>>>> 552ccf3f
+    const res = await fetch(getSettingsRes);
 
     if (!res.ok) {
       const hdrs = await headers();
@@ -769,24 +619,14 @@
 export async function getFormFillingStatus(formId: string | number) {
   logger.debug(`Start GET /files/file/${formId}/formroles`);
 
-<<<<<<< HEAD
-  try {
-    const [getFormFillingStatus] = await createRequest(
+  try {
+    const [getFormFillingStatusRes] = await createRequest(
       [`/files/file/${formId}/formroles`],
       [["", ""]],
       "GET",
     );
 
-    const response = await fetch(getFormFillingStatus);
-=======
-  const [getFormFillingStatusRes] = await createRequest(
-    [`/files/file/${formId}/formroles`],
-    [["", ""]],
-    "GET",
-  );
-
-  const response = await fetch(getFormFillingStatusRes);
->>>>>>> 552ccf3f
+    const response = await fetch(getFormFillingStatusRes);
 
     if (response.ok)
       return (await response.json()).response as TFileFillingFormStatus[];
@@ -838,26 +678,14 @@
 export async function getFileLink(fileId: number | string) {
   logger.debug(`Start GET /files/file/${fileId}/link`);
 
-<<<<<<< HEAD
-  try {
-    const [getFileLink] = await createRequest(
+  try {
+    const [getFileLinkRes] = await createRequest(
       [`/files/file/${fileId}/link`],
       [["", ""]],
       "GET",
     );
-=======
-  const [getFileLinkRes] = await createRequest(
-    [`/files/file/${fileId}/link`],
-    [["", ""]],
-    "GET",
-  );
-
-  const response = await fetch(getFileLinkRes);
-
-  if (response.ok) return (await response.json()) as TFileLink;
->>>>>>> 552ccf3f
-
-    const response = await fetch(getFileLink);
+
+    const response = await fetch(getFileLinkRes);
 
     if (response.ok) return (await response.json()) as TFileLink;
 
@@ -869,12 +697,19 @@
       `error: ${response} url: ${hostname} GET /files/file/${fileId}/link failed`,
     );
 
-<<<<<<< HEAD
     return null;
   } catch (error) {
     logger.error(`Error in getFileLink: ${error}`);
     return null;
-=======
+  }
+}
+
+// export async function getFileLink(fileId: number) {
+//   const res = (await request({
+//     method: "get",
+//     url: `/files/file/${fileId}/link`,
+//   })) as TFileLink;
+
 //   return res;
 // }
 
@@ -1000,6 +835,5 @@
       editorUrl: "",
     };
     return { error };
->>>>>>> 552ccf3f
   }
 }