--- conflicted
+++ resolved
@@ -24,76 +24,54 @@
 */
 
 
-<<<<<<< HEAD
 using System;
-=======
-using System;
-
-using ASC.Common.Utils;
-
-using Microsoft.Extensions.DependencyInjection;
-using Microsoft.Extensions.DependencyInjection.Extensions;
-using Microsoft.Extensions.Options;
->>>>>>> 30d952b9
 
 using ASC.Common;
 using ASC.Common.Utils;
+using Microsoft.Extensions.Options;
 
 namespace ASC.Core.Tenants
-<<<<<<< HEAD
 {
-    public class TenantUtil
+    class ConfigureTenantUtil : IConfigureNamedOptions<TenantUtil>
     {
-        public TenantManager TenantManager { get; }
+        public IOptionsSnapshot<TenantManager> TenantManager { get; }
         public TimeZoneConverter TimeZoneConverter { get; }
 
+        public ConfigureTenantUtil(
+            IOptionsSnapshot<TenantManager> tenantManager,
+            TimeZoneConverter timeZoneConverter
+            )
+        {
+            TenantManager = tenantManager;
+            TimeZoneConverter = timeZoneConverter;
+        }
+
+        public void Configure(string name, TenantUtil options)
+        {
+            Configure(options);
+            options.TenantManager = TenantManager.Get(name);
+        }
+
+        public void Configure(TenantUtil options)
+        {
+            options.TimeZoneConverter = TimeZoneConverter;
+            options.TenantManager = TenantManager.Value;
+        }
+    }
+
+    public class TenantUtil
+    {
+        internal TenantManager TenantManager { get; set; }
+        internal TimeZoneConverter TimeZoneConverter { get; set; }
+
+        public TenantUtil()
+        {
+        }
+
         public TenantUtil(TenantManager tenantManager, TimeZoneConverter timeZoneConverter)
         {
             TenantManager = tenantManager;
             TimeZoneConverter = timeZoneConverter;
-=======
-{
-    class ConfigureTenantUtil : IConfigureNamedOptions<TenantUtil>
-    {
-        public IOptionsSnapshot<TenantManager> TenantManager { get; }
-        public TimeZoneConverter TimeZoneConverter { get; }
-
-        public ConfigureTenantUtil(
-            IOptionsSnapshot<TenantManager> tenantManager,
-            TimeZoneConverter timeZoneConverter
-            )
-        {
-            TenantManager = tenantManager;
-            TimeZoneConverter = timeZoneConverter;
-        }
-
-        public void Configure(string name, TenantUtil options)
-        {
-            Configure(options);
-            options.TenantManager = TenantManager.Get(name);
-        }
-
-        public void Configure(TenantUtil options)
-        {
-            options.TimeZoneConverter = TimeZoneConverter;
-            options.TenantManager = TenantManager.Value;
-        }
-    }
-
-    public class TenantUtil
-    {
-        internal TenantManager TenantManager { get; set; }
-        internal TimeZoneConverter TimeZoneConverter { get; set; }
-
-        public TenantUtil()
-        {
-        }
-
-        public TenantUtil(TenantManager tenantManager, TimeZoneConverter timeZoneConverter)
-        {
-            TenantManager = tenantManager;
-            TimeZoneConverter = timeZoneConverter;
->>>>>>> 30d952b9
         }
 
 
@@ -159,7 +137,6 @@
         {
             return DateTimeNow(TimeZoneConverter.GetTimeZone(timeZone));
         }
-<<<<<<< HEAD
     }
 
     public static class TenantUtilExtention
@@ -167,21 +144,9 @@
         public static DIHelper AddTenantUtilService(this DIHelper services)
         {
             services.TryAddScoped<TenantUtil>();
+            services.TryAddScoped<IConfigureOptions<TenantUtil>, ConfigureTenantUtil>();
 
             return services.AddTenantManagerService();
         }
-=======
-    }
-
-    public static class TenantUtilExtention
-    {
-        public static IServiceCollection AddTenantUtilService(this IServiceCollection services)
-        {
-            services.TryAddScoped<TenantUtil>();
-            services.TryAddScoped<IConfigureOptions<TenantUtil>, ConfigureTenantUtil>();
-
-            return services.AddTenantManagerService();
-        }
->>>>>>> 30d952b9
     }
 }