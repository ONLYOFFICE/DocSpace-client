/* eslint-disable no-console */
/* eslint-disable no-multi-str */
/* eslint-disable no-plusplus */

import find from "lodash/find";
import moment from "moment-timezone";
import { isMobile } from "react-device-detect";
import sjcl from "sjcl";

import LoginPageSvgUrl from "PUBLIC_DIR/images/logo/loginpage.svg?url";
import DarkLoginPageSvgUrl from "PUBLIC_DIR/images/logo/dark_loginpage.svg?url";
import LeftMenuSvgUrl from "PUBLIC_DIR/images/logo/leftmenu.svg?url";
import DocseditorSvgUrl from "PUBLIC_DIR/images/logo/docseditor.svg?url";
import LightSmallSvgUrl from "PUBLIC_DIR/images/logo/lightsmall.svg?url";
import DocsEditoRembedSvgUrl from "PUBLIC_DIR/images/logo/docseditorembed.svg?url";
import DarkLightSmallSvgUrl from "PUBLIC_DIR/images/logo/dark_lightsmall.svg?url";
import FaviconIco from "PUBLIC_DIR/favicon.ico";

import BackgroundPatternReactSvgUrl from "PUBLIC_DIR/images/background.pattern.react.svg?url";
import BackgroundPatternOrangeReactSvgUrl from "PUBLIC_DIR/images/background.pattern.orange.react.svg?url";
import BackgroundPatternGreenReactSvgUrl from "PUBLIC_DIR/images/background.pattern.green.react.svg?url";
import BackgroundPatternRedReactSvgUrl from "PUBLIC_DIR/images/background.pattern.red.react.svg?url";
import BackgroundPatternPurpleReactSvgUrl from "PUBLIC_DIR/images/background.pattern.purple.react.svg?url";
import BackgroundPatternLightBlueReactSvgUrl from "PUBLIC_DIR/images/background.pattern.lightBlue.react.svg?url";
import BackgroundPatternBlackReactSvgUrl from "PUBLIC_DIR/images/background.pattern.black.react.svg?url";

import {
  ArticleAlerts,
  FolderType,
  RoomsType,
  ShareAccessRights,
  ThemeKeys,
} from "../enums";
import { LANGUAGE, RTL_LANGUAGES } from "../constants";

import { TI18n } from "../types";
import { TUser } from "../api/people/types";
import { TFolder, TFile, TGetFolder } from "../api/files/types";
import { TRoom } from "../api/rooms/types";
import TopLoaderService from "../components/top-loading-indicator";

import { Encoder } from "./encoder";
import { combineUrl } from "./combineUrl";
import { getCookie } from "./cookie";
import { checkIsSSR } from "./device";
import { AvatarRole } from "../components/avatar/Avatar.enums";

export const desktopConstants = Object.freeze({
  domain: !checkIsSSR() && window.location.origin,
  provider: "onlyoffice",
  cryptoEngineId: "{FFF0E1EB-13DB-4678-B67D-FF0A41DBBCEF}",
});

let timer: null | ReturnType<typeof setTimeout> = null;

export function changeLanguage(i18n: TI18n, currentLng = getCookie(LANGUAGE)) {
  return currentLng
    ? i18n.language !== currentLng
      ? i18n.changeLanguage(currentLng)
      : Promise.resolve((...args: string[]) => i18n.t(...args))
    : i18n.changeLanguage("en");
}

export function createPasswordHash(
  password: string,
  hashSettings: { [key: string]: boolean },
) {
  if (
    !password ||
    !hashSettings ||
    typeof password !== "string" ||
    typeof hashSettings !== "object" ||
    !Object.prototype.hasOwnProperty.call(hashSettings, "salt") ||
    !Object.prototype.hasOwnProperty.call(hashSettings, "size") ||
    !Object.prototype.hasOwnProperty.call(hashSettings, "iterations") ||
    typeof hashSettings.size !== "number" ||
    typeof hashSettings.iterations !== "number" ||
    typeof hashSettings.salt !== "string"
  )
    throw new Error("Invalid params.");

  const { size, iterations, salt } = hashSettings;

  let bits = sjcl.misc.pbkdf2(password, salt, iterations);
  bits = bits.slice(0, size / 32);
  const hash = sjcl.codec.hex.fromBits(bits);

  return hash;
}

export const isPublicRoom = () => {
  return window.location.pathname === "/rooms/share";
};

export const getUserTypeLabel = (
  role: AvatarRole | undefined,
  t: (key: string) => string,
) => {
  switch (role) {
    case "owner":
      return t("Common:Owner");
    case "admin":
      return t("Common:DocSpaceAdmin");
    case "manager":
      return t("Common:RoomAdmin");
    case "collaborator":
      return t("Common:PowerUser");
    case "user":
      return t("Common:User");
    default:
      return t("Common:User");
  }
};

export const getShowText = () => {
  const showArticle = localStorage.getItem("showArticle");

  if (showArticle) {
    return JSON.parse(showArticle) === "true";
  }

  return false;
};

export const isManagement = () => {
  return window.location.pathname.includes("management");
};

export const initArticleAlertsData = () => {
  const savedArticleAlertsData = localStorage.getItem("articleAlertsData");
  if (savedArticleAlertsData)
    return JSON.parse(savedArticleAlertsData) as {
      current: ArticleAlerts;
      available: ArticleAlerts[];
    };

  const articleAlertsArray = Object.values(ArticleAlerts).filter(
    (item, index) => Object.values(ArticleAlerts).indexOf(item) === index,
  );
  const defaultArticleAlertsData = {
    current: articleAlertsArray[0],
    available: articleAlertsArray,
  };

  localStorage.setItem(
    "articleAlertsData",
    JSON.stringify(defaultArticleAlertsData),
  );

  return defaultArticleAlertsData;
};

export function updateTempContent(isAuth = false) {
  if (isAuth) {
    const el = document.getElementById("burger-loader-svg");
    if (el) {
      el.style.display = "block";
    }

    const el1 = document.getElementById("logo-loader-svg");
    if (el1) {
      el1.style.display = "block";
    }

    const el2 = document.getElementById("avatar-loader-svg");
    if (el2) {
      el2.style.display = "block";
    }
  } else {
    const tempElm = document.getElementById("temp-content");
    if (tempElm) {
      tempElm.outerHTML = "";
    }
  }
}

export function hideLoader() {
  if (isMobile) return;
  if (timer) {
    clearTimeout(timer);
    timer = null;
  }
  TopLoaderService.end();
}

export function showLoader() {
  if (isMobile) return;

  hideLoader();

  timer = setTimeout(() => TopLoaderService.start(), 500);
}

export function isMe(user: TUser, userName: string) {
  return (
    user && user.id && (userName === "@self" || user.userName === userName)
  );
}

export function isAdmin(currentUser: TUser) {
  return (
    currentUser.isAdmin ||
    currentUser.isOwner ||
    (currentUser.listAdminModules && currentUser.listAdminModules?.length > 0)
  );
}

export const getUserRole = (user: TUser) => {
  if (user.isOwner) return "owner";
<<<<<<< HEAD
  if (isAdmin(user))
    //TODO: Change to People Product Id const
=======
  if (
    isAdmin(user) ||
    user.access === ShareAccessRights.RoomManager ||
    user.access === ShareAccessRights.Collaborator
  )
    // TODO: Change to People Product Id const
>>>>>>> 4836c6a3
    return "admin";
  //TODO: Need refactoring
  if (user.isVisitor) return "user";
  if (user.isCollaborator) return "collaborator";

  return "user";
};

export function clickBackdrop() {
  const elms = document.getElementsByClassName(
    "backdrop-active",
  ) as HTMLCollectionOf<HTMLDivElement>;

  if (elms && elms.length > 0) {
    elms[0].click();
  }
}

export function objectToGetParams(object: {}) {
  const params = Object.entries(object)
    .filter(([, value]) => value !== undefined && value !== null)
    .map(
      ([key, value]) =>
        `${encodeURIComponent(key)}=${encodeURIComponent(String(value))}`,
    );

  return params.length > 0 ? `?${params.join("&")}` : "";
}

export function toCommunityHostname(hostname: string) {
  let communityHostname;
  try {
    communityHostname =
      hostname.indexOf("m.") > -1
        ? hostname.substring(2, hostname.length)
        : hostname;
  } catch (e) {
    console.error(e);
    communityHostname = hostname;
  }

  return communityHostname;
}

export function getProviderTranslation(
  provider: string,
  t: (key: string) => string,
  linked = false,
  signUp = false,
) {
  const capitalizeProvider =
    provider.charAt(0).toUpperCase() + provider.slice(1);
  if (linked) {
    return `${t("Common:Disconnect")} ${capitalizeProvider}`;
  }

  switch (provider) {
    case "apple":
      return signUp ? t("Common:SignUpWithApple") : t("Common:SignInWithApple");
    case "google":
      return signUp
        ? t("Common:SignUpWithGoogle")
        : t("Common:SignInWithGoogle");
    case "facebook":
      return signUp
        ? t("Common:SignUpWithFacebook")
        : t("Common:SignInWithFacebook");
    case "twitter":
      return signUp
        ? t("Common:SignUpWithTwitter")
        : t("Common:SignInWithTwitter");
    case "linkedin":
      return signUp
        ? t("Common:SignUpWithLinkedIn")
        : t("Common:SignInWithLinkedIn");
    case "microsoft":
      return signUp
        ? t("Common:SignUpWithMicrosoft")
        : t("Common:SignInWithMicrosoft");
    case "sso":
      return signUp ? t("Common:SignUpWithSso") : t("Common:SignInWithSso");
    case "zoom":
      return signUp ? t("Common:SignUpWithZoom") : t("Common:SignInWithZoom");
    default:
      return "";
  }
}

export const isLanguageRtl = (lng: string) => {
  if (!lng) return;

  const splittedLng = lng.split("-");
  return RTL_LANGUAGES.includes(splittedLng[0]);
};

// temporary function needed to replace rtl language in Editor to ltr
export const getLtrLanguageForEditor = (
  userLng: string | undefined,
  portalLng: string,
  isEditor: boolean = false,
): string => {
  let isEditorPath;
  if (typeof window !== "undefined") {
    isEditorPath = window?.location.pathname.indexOf("doceditor") !== -1;
  }
  const isUserLngRtl = isLanguageRtl(userLng || "en");
  // const isPortalLngRtl = isLanguageRtl(portalLng);

  if (userLng === undefined && portalLng) return portalLng;

  if ((!isEditor && !isEditorPath) || (userLng && !isUserLngRtl))
    return userLng || "en";

  return "en";
};

export function loadScript(
  url: string,
  id: string,
  onLoad: (e: Event) => void,
  onError: OnErrorEventHandler,
) {
  try {
    const script = document.createElement("script");
    script.setAttribute("type", "text/javascript");
    script.setAttribute("id", id);

    if (onLoad) script.onload = onLoad;
    if (onError) script.onerror = onError;

    script.src = url;
    script.async = true;

    document.body.appendChild(script);
  } catch (e) {
    console.error(e);
  }
}

export function isRetina() {
  if (window.devicePixelRatio > 1) return true;

  const mediaQuery =
    "(-webkit-min-device-pixel-ratio: 1.5),\
      (min--moz-device-pixel-ratio: 1.5),\
      (-o-min-device-pixel-ratio: 3/2),\
      (min-resolution: 1.5dppx),\
      (min-device-pixel-ratio: 1.5)";

  if (window.matchMedia && window.matchMedia(mediaQuery).matches) return true;
  return false;
}

export function convertLanguage(key: string) {
  switch (key) {
    case "en":
      return "en-GB";
    case "ru-RU":
      return "ru";
    case "de-DE":
      return "de";
    case "it-IT":
      return "it";
    case "fr-FR":
      return "fr";
    default:
      return key;
  }
}

export function convertToCulture(key: string) {
  switch (key) {
    case "ar":
      return "ar-SA";
    case "en":
      return "en-US";
    case "el":
      return "el-GR";
    case "hy":
      return "hy-AM";
    case "ko":
      return "ko-KR";
    case "lo":
      return "lo-LA";
    case "pt":
      return "pt-BR";
    case "uk":
      return "uk-UA";
    case "ja":
      return "ja-JP";
    case "zh":
      return "zh-CN";
    default:
      return key;
  }
}

export function convertToLanguage(key: string) {
  if (!key) return;

  const splittedKey = key.split("-");

  if (splittedKey.length > 1) return splittedKey[0];

  return key;
}

export function sleep(ms: number) {
  return new Promise((resolve) => {
    setTimeout(resolve, ms);
  });
}

export function isElementInViewport(el: HTMLElement) {
  if (!el) return;

  const rect = el.getBoundingClientRect();

  return (
    rect.top >= 0 &&
    rect.left >= 0 &&
    rect.bottom <=
      (window.innerHeight || document.documentElement.clientHeight) &&
    rect.right <= (window.innerWidth || document.documentElement.clientWidth)
  );
}

export function assign(
  obj: { [key: string]: {} },
  keyPath: string[],
  value: {},
) {
  const lastKeyIndex = keyPath.length - 1;
  for (let i = 0; i < lastKeyIndex; ++i) {
    const key = keyPath[i];
    if (!(key in obj)) {
      obj[key] = {};
    }
    obj = obj[key];
  }
  obj[keyPath[lastKeyIndex]] = value;
}

export function getOAuthToken(
  tokenGetterWin: Window | string | null,
): Promise<string> {
  return new Promise((resolve, reject) => {
    localStorage.removeItem("code");
    const interval: ReturnType<typeof setInterval> = setInterval(() => {
      try {
        const code = localStorage.getItem("code");
        if (typeof tokenGetterWin !== "string") {
          if (code) {
            localStorage.removeItem("code");
            clearInterval(interval);
            resolve(code);
          } else if (tokenGetterWin && tokenGetterWin.closed) {
            clearInterval(interval);
            reject();
          }
        }
      } catch (e) {
        clearInterval(interval);
        reject(e);
      }
    }, 500);
  });
}

export function getLoginLink(token: string, code: string) {
  return combineUrl(
    window.DocSpaceConfig?.proxy?.url,
    `/login.ashx?p=${token}&code=${code}`,
  );
}

export const frameCallbackData = (methodReturnData: unknown) => {
  window.parent.postMessage(
    JSON.stringify({
      type: "onMethodReturn",
      methodReturnData,
    }),
    "*",
  );
};

export const frameCallEvent = (eventReturnData: unknown) => {
  window.parent.postMessage(
    JSON.stringify({
      type: "onEventReturn",
      eventReturnData,
    }),
    "*",
  );
};

export const frameCallCommand = (commandName: string, commandData: unknown) => {
  window.parent.postMessage(
    JSON.stringify({
      type: "onCallCommand",
      commandName,
      commandData,
    }),
    "*",
  );
};

export const getPowerFromBytes = (bytes: number, maxPower = 6) => {
  const power = Math.floor(Math.log(bytes) / Math.log(1024));
  return power <= maxPower ? power : maxPower;
};

export const getSizeFromBytes = (bytes: number, power: number) => {
  return parseFloat((bytes / Math.pow(1024, power)).toFixed(2));
};

export const getConvertedSize = (t: (key: string) => string, bytes: number) => {
  let power = 0;
  let resultSize = bytes;

  const sizeNames = [
    t("Common:Bytes"),
    t("Common:Kilobyte"),
    t("Common:Megabyte"),
    t("Common:Gigabyte"),
    t("Common:Terabyte"),
    t("Common:Petabyte"),
    t("Common:Exabyte"),
  ];

  if (bytes <= 0) return `${`0 ${t("Common:Bytes")}`}`;

  if (bytes >= 1024) {
    power = getPowerFromBytes(bytes, sizeNames.length - 1);
    resultSize = getSizeFromBytes(bytes, power);
  }

  return `${resultSize} ${sizeNames[power]}`;
};

export const getConvertedQuota = (
  t: (key: string) => string,
  bytes: number,
) => {
  if (bytes === -1) return t("Common:Unlimited");
  return getConvertedSize(t, bytes);
};

export const getSpaceQuotaAsText = (
  t: (key: string) => string,
  usedSpace: number,
  quotaLimit: number,
  isDefaultQuotaSet: boolean,
) => {
  const usedValue = getConvertedQuota(t, usedSpace);
  const quotaValue = getConvertedQuota(t, quotaLimit);

  if (isDefaultQuotaSet) return `${usedValue} / ${quotaValue}`;

  return usedValue;
};

export const conversionToBytes = (size: number, power: number) => {
  const value = Math.floor(size) * Math.pow(1024, power);
  return value.toString();
};

export const getBgPattern = (colorSchemeId: number | undefined) => {
  switch (colorSchemeId) {
    case 1:
      return `url('${BackgroundPatternReactSvgUrl}')`;
    case 2:
      return `url('${BackgroundPatternOrangeReactSvgUrl}')`;
    case 3:
      return `url('${BackgroundPatternGreenReactSvgUrl}')`;
    case 4:
      return `url('${BackgroundPatternRedReactSvgUrl}')`;
    case 5:
      return `url('${BackgroundPatternPurpleReactSvgUrl}')`;
    case 6:
      return `url('${BackgroundPatternLightBlueReactSvgUrl}')`;
    case 7:
      return `url('${BackgroundPatternBlackReactSvgUrl}')`;
    default:
      return `url('${BackgroundPatternReactSvgUrl}')`;
  }
};

export const getDaysLeft = (date: Date) => {
  return moment(date).startOf("day").diff(moment().startOf("day"), "days");
};

export const getDaysRemaining = (autoDelete: Date) => {
  const daysRemaining = getDaysLeft(autoDelete);

  if (daysRemaining <= 0) return "<1";
  return `${daysRemaining}`;
};

export const getFileExtension = (fileTitle: string) => {
  if (!fileTitle) {
    return "";
  }
  fileTitle = fileTitle.trim();
  const posExt = fileTitle.lastIndexOf(".");
  return posExt >= 0 ? fileTitle.substring(posExt).trim().toLowerCase() : "";
};

export const sortInDisplayOrder = (folders: TGetFolder[]) => {
  const sorted = [];

  const myFolder = find(
    folders,
    (folder) => folder.current.rootFolderType === FolderType.USER,
  );
  if (myFolder) sorted.push(myFolder);

  const shareRoom = find(
    folders,
    (folder) => folder.current.rootFolderType === FolderType.Rooms,
  );
  if (shareRoom) sorted.push(shareRoom);

  const archiveRoom = find(
    folders,
    (folder) => folder.current.rootFolderType === FolderType.Archive,
  );
  if (archiveRoom) sorted.push(archiveRoom);

  const shareFolder = find(
    folders,
    (folder) => folder.current.rootFolderType === FolderType.SHARE,
  );
  if (shareFolder) sorted.push(shareFolder);

  const favoritesFolder = find(
    folders,
    (folder) => folder.current.rootFolderType === FolderType.Favorites,
  );
  if (favoritesFolder) sorted.push(favoritesFolder);

  const recentFolder = find(
    folders,
    (folder) => folder.current.rootFolderType === FolderType.Recent,
  );
  if (recentFolder) sorted.push(recentFolder);

  const privateFolder = find(
    folders,
    (folder) => folder.current.rootFolderType === FolderType.Privacy,
  );
  if (privateFolder) sorted.push(privateFolder);

  const commonFolder = find(
    folders,
    (folder) => folder.current.rootFolderType === FolderType.COMMON,
  );
  if (commonFolder) sorted.push(commonFolder);

  const projectsFolder = find(
    folders,
    (folder) => folder.current.rootFolderType === FolderType.Projects,
  );
  if (projectsFolder) sorted.push(projectsFolder);

  const trashFolder = find(
    folders,
    (folder) => folder.current.rootFolderType === FolderType.TRASH,
  );
  if (trashFolder) sorted.push(trashFolder);

  return sorted;
};

export const getFolderClassNameByType = (folderType: FolderType) => {
  switch (folderType) {
    case FolderType.USER:
      return "tree-node-my";
    case FolderType.SHARE:
      return "tree-node-share";
    case FolderType.COMMON:
      return "tree-node-common";
    case FolderType.Projects:
      return "tree-node-projects";
    case FolderType.Favorites:
      return "tree-node-favorites";
    case FolderType.Recent:
      return "tree-node-recent";
    case FolderType.Privacy:
      return "tree-node-privacy";
    case FolderType.TRASH:
      return "tree-node-trash";
    default:
      return "";
  }
};

export const decodeDisplayName = <T extends TFile | TFolder | TRoom>(
  items: T[],
) => {
  return items.map((item) => {
    if (!item) return item;

    if ("updatedBy" in item) {
      const updatedBy = item.updatedBy as {};
      if (
        updatedBy &&
        "displayName" in updatedBy &&
        updatedBy.displayName &&
        typeof updatedBy.displayName === "string"
      )
        updatedBy.displayName = Encoder.htmlDecode(updatedBy.displayName);
    }

    if ("createdBy" in item) {
      const createdBy = item.createdBy as {};
      if (
        createdBy &&
        "displayName" in createdBy &&
        createdBy.displayName &&
        typeof createdBy.displayName === "string"
      )
        createdBy.displayName = Encoder.htmlDecode(createdBy.displayName);
    }

    return item;
  });
};

export const checkFilterInstance = (
  filterObject: {},
  certainClass: { prototype: {} },
) => {
  const isInstance =
    filterObject.constructor.name === certainClass.prototype.constructor.name;

  if (!isInstance)
    throw new Error(
      `Filter ${filterObject.constructor.name} isn't an instance of   ${certainClass.prototype.constructor.name}`,
    );

  return isInstance;
};

export const toUrlParams = (
  obj: { [key: string]: unknown },
  skipNull: boolean,
) => {
  let str = "";

  Object.keys(obj).forEach((key) => {
    if (skipNull && !obj[key]) return;

    if (str !== "") {
      str += "&";
    }

    const item = obj[key];

    // added for double employeetype
    if (Array.isArray(item) && key === "employeetypes") {
      for (let i = 0; i < item.length; i += 1) {
        str += `${key}=${encodeURIComponent(item[i])}`;
        if (i !== item.length - 1) {
          str += "&";
        }
      }
    } else if (typeof item === "object") {
      str += `${key}=${encodeURIComponent(JSON.stringify(item))}`;
    } else if (typeof item === "string" || typeof item === "number") {
      str += `${key}=${encodeURIComponent(item)}`;
    }
  });

  return str;
};

export function getObjectByLocation(location: Location) {
  if (!location.search || !location.search.length) return null;

  const searchUrl = location.search.substring(1);
  const decodedString = decodeURIComponent(searchUrl)
    .replace(/\["/g, '["')
    .replace(/"\]/g, '"]')
    .replace(/"/g, '\\"')
    .replace(/&/g, '","')
    .replace(/=/g, '":"')
    .replace(/\\/g, "\\\\")
    .replace(/\[\\\\"/g, '["')
    .replace(/\\\\"\]/g, '"]')
    .replace(/"\[/g, "[")
    .replace(/\]"/g, "]")
    .replace(/\\\\",\\\\"/g, '","')
    .replace(/\\\\\\\\"/g, '\\"');

  try {
    const object = JSON.parse(`{"${decodedString}"}`);
    return object;
  } catch (e) {
    return {};
  }
}

export const RoomsTypeValues = Object.values(RoomsType).filter(
  (item): item is number => typeof item === "number",
);

export const RoomsTypes = RoomsTypeValues.reduce<Record<number, number>>(
  (acc, current) => {
    if (typeof current === "string") return { ...acc };
    return { ...acc, [current]: current };
  },
  {},
);

export const getSystemTheme = () => {
  const isDesktopClient = window.AscDesktopEditor !== undefined;
  const desktopClientTheme = window?.RendererProcessVariable?.theme;
  const isDark =
    desktopClientTheme?.id === "theme-dark" ||
    desktopClientTheme?.id === "theme-contrast-dark" ||
    (desktopClientTheme?.id === "theme-system" &&
      desktopClientTheme?.system === "dark");

  return isDesktopClient
    ? isDark
      ? ThemeKeys.DarkStr
      : ThemeKeys.BaseStr
    : window.matchMedia &&
        window.matchMedia("(prefers-color-scheme: dark)").matches
      ? ThemeKeys.DarkStr
      : ThemeKeys.BaseStr;
};

export const getEditorTheme = (theme: ThemeKeys) => {
  switch (theme) {
    case ThemeKeys.BaseStr:
      return "default-light";
    case ThemeKeys.DarkStr:
      return "default-dark";
    case ThemeKeys.SystemStr: {
      const uiTheme = getSystemTheme();
      return uiTheme === ThemeKeys.DarkStr ? "default-dark" : "default-light";
    }
    default:
      return "default-dark";
  }
};

const languages: string[] = ["ar-SA"];
export const isBetaLanguage = (language: string): boolean => {
  return languages.includes(language);
};

export const getLogoFromPath = (path: string) => {
  if (!path || path.indexOf("images/logo/") === -1) return path;

  const name = path.split("/").pop();

  switch (name) {
    case "aboutpage.svg":
    case "loginpage.svg":
      return LoginPageSvgUrl;
    case "dark_loginpage.svg":
      return DarkLoginPageSvgUrl;
    case "leftmenu.svg":
    case "dark_leftmenu.svg":
      return LeftMenuSvgUrl;
    case "dark_aboutpage.svg":
    case "dark_lightsmall.svg":
      return DarkLightSmallSvgUrl;
    case "docseditor.svg":
      return DocseditorSvgUrl;
    case "lightsmall.svg":
      return LightSmallSvgUrl;
    case "docseditorembed.svg":
      return DocsEditoRembedSvgUrl;
    case "favicon.ico":
      return FaviconIco;
    default:
      break;
  }

  return path;
};

export type FolderTypeValueOf = (typeof FolderType)[keyof typeof FolderType];
export const getIconPathByFolderType = (
  folderType?: FolderTypeValueOf,
): string => {
  const defaultPath = "folder.svg";

  const folderIconPath: Partial<Record<FolderTypeValueOf, string>> = {
    [FolderType.Done]: "done.svg",
    [FolderType.InProgress]: "inProgress.svg",
    [FolderType.DEFAULT]: defaultPath,
  };

  return folderIconPath[folderType ?? FolderType.DEFAULT] ?? defaultPath;
};<|MERGE_RESOLUTION|>--- conflicted
+++ resolved
@@ -207,17 +207,12 @@
 
 export const getUserRole = (user: TUser) => {
   if (user.isOwner) return "owner";
-<<<<<<< HEAD
-  if (isAdmin(user))
-    //TODO: Change to People Product Id const
-=======
   if (
     isAdmin(user) ||
     user.access === ShareAccessRights.RoomManager ||
     user.access === ShareAccessRights.Collaborator
   )
-    // TODO: Change to People Product Id const
->>>>>>> 4836c6a3
+    //TODO: Change to People Product Id const
     return "admin";
   //TODO: Need refactoring
   if (user.isVisitor) return "user";
@@ -384,8 +379,8 @@
     case "fr-FR":
       return "fr";
     default:
-      return key;
-  }
+  return key;
+}
 }
 
 export function convertToCulture(key: string) {
@@ -411,8 +406,8 @@
     case "zh":
       return "zh-CN";
     default:
-      return key;
-  }
+  return key;
+}
 }
 
 export function convertToLanguage(key: string) {
