--- conflicted
+++ resolved
@@ -61,19 +61,6 @@
       clearSecondaryProgressData,
     } = this.uploadDataStore.secondaryProgressDataStore;
 
-<<<<<<< HEAD
-    let updatedFolder = this.selectedFolderStore.id;
-
-    if (this.dialogsStore.isFolderActions) {
-      updatedFolder = this.selectedFolderStore.parentId;
-    }
-
-    const { filter, fetchFiles } = this.filesStore;
-    fetchFiles(updatedFolder, filter, true, true).finally(() => {
-      this.dialogsStore.setIsFolderActions(false);
-      return setTimeout(() => clearSecondaryProgressData(), TIMEOUT);
-    });
-=======
     const {
       filter,
       fetchFiles,
@@ -87,13 +74,21 @@
       newFilter = resetFilterPage();
     }
 
+    let updatedFolder = this.selectedFolderStore.id;
+
+    if (this.dialogsStore.isFolderActions) {
+      updatedFolder = this.selectedFolderStore.parentId;
+    }
+
     fetchFiles(
-      this.selectedFolderStore.id,
+      updatedFolder,
       newFilter ? newFilter : filter,
       true,
       true
-    ).finally(() => setTimeout(() => clearSecondaryProgressData(), TIMEOUT));
->>>>>>> 366db9d8
+    ).finally(() => {
+      this.dialogsStore.setIsFolderActions(false);
+      return setTimeout(() => clearSecondaryProgressData(), TIMEOUT);
+    });
   };
 
   deleteAction = async (
@@ -156,7 +151,7 @@
             this.updateCurrentFolder(selection.length);
             if (isRecycleBinFolder) {
               return toastr.success(translations.deleteFromTrash);
-            }
+          }
 
             if (selection.length > 1) {
               return toastr.success(translations.deleteSelectedElem);
