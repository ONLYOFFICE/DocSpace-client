--- conflicted
+++ resolved
@@ -1,11 +1,10 @@
 import { redirect } from "next/navigation";
 
 import { createFile, fileCopyAs, getBaseUrl } from "@/utils/actions";
-<<<<<<< HEAD
+
 import { combineUrl } from "@docspace/shared/utils/combineUrl";
-=======
+
 import CreateFileError from "@/components/CreateFileError";
->>>>>>> cad64a5f
 
 type TSearchParams = {
   parentId: string;
@@ -67,29 +66,9 @@
       password,
     );
 
-<<<<<<< HEAD
-    if (!file)
-      return redirect(
-        `${baseURL}?createError=${JSON.stringify(
-          typeof error === "string"
-            ? { error, fileInfo, fromFile: true, isString: true }
-            : { ...error, fileInfo, fromFile: true },
-        )}`,
-      );
-
-    const url = new URL(combineUrl(baseURL, `/doceditor/?fileId=${file.id}`));
-    if (action) {
-      url.searchParams.set("action", action);
-    }
-
-    const redirectURL = url.toString();
-
-    console.log("redirectURL", redirectURL);
-=======
     if (!file) {
       fileError = error as unknown as Error;
     }
->>>>>>> cad64a5f
 
     if (file?.id) fileId = file.id;
   } else if (fromTemplate) {
@@ -120,8 +99,8 @@
     if (file?.id) fileId = file.id;
   }
 
-<<<<<<< HEAD
-    const url = new URL(combineUrl(baseURL, `/doceditor/?fileId=${file.id}`));
+  if (fileId || !fileError) {
+    const url = new URL(combineUrl(baseURL, `/doceditor/?fileId=${fileId}`));
     if (action) {
       url.searchParams.set("action", action);
     }
@@ -129,10 +108,6 @@
     const redirectURL = url.toString();
 
     console.log("redirectURL", redirectURL);
-=======
-  if (fileId || !fileError) {
-    const redirectURL = `${baseURL}/doceditor/?fileId=${fileId}`;
->>>>>>> cad64a5f
 
     return redirect(redirectURL);
   }
@@ -145,29 +120,6 @@
       fromTemplate={!!fromTemplate}
     />
   );
-<<<<<<< HEAD
-
-  if (!file)
-    return redirect(
-      `${baseURL}?createError=${JSON.stringify(
-        typeof error === "string"
-          ? { error, fileInfo, isString: true }
-          : { ...error, fileInfo },
-      )}`,
-    );
-
-  const url = new URL(combineUrl(baseURL, `/doceditor/?fileId=${file.id}`));
-  if (action) {
-    url.searchParams.set("action", action);
-  }
-
-  const redirectURL = url.toString();
-
-  console.log("redirectURL", redirectURL);
-
-  redirect(redirectURL);
-=======
->>>>>>> cad64a5f
 }
 
 export default Page;
