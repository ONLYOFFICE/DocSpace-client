import axios from "axios";
import { makeAutoObservable, runInAction } from "mobx";
import api from "@docspace/shared/api";
import {
  FileType,
  FilterType,
  FolderType,
  FileStatus,
  RoomsType,
  RoomsProviderType,
  ShareAccessRights,
} from "@docspace/shared/enums";

import { RoomsTypes } from "@docspace/shared/utils";

import { combineUrl } from "@docspace/shared/utils/combineUrl";
import { updateTempContent } from "@docspace/shared/utils/common";

import { toastr } from "@docspace/shared/components/toast";
import config from "PACKAGE_FILE";
import { thumbnailStatuses } from "@docspace/client/src/helpers/filesConstants";
import { openDocEditor as openEditor } from "@docspace/client/src/helpers/filesUtils";
import { getDaysRemaining } from "@docspace/shared/utils/common";

import {
  getCategoryType,
  getCategoryUrl,
  getCategoryTypeByFolderType,
} from "SRC_DIR/helpers/utils";
import { isDesktop, isMobile } from "@docspace/shared/utils";

import { PluginFileType } from "SRC_DIR/helpers/plugins/constants";

import { CategoryType } from "SRC_DIR/helpers/constants";
import debounce from "lodash.debounce";
import clone from "lodash/clone";
import Queue from "queue-promise";

const { FilesFilter, RoomsFilter } = api;
const storageViewAs = localStorage.getItem("viewAs");

let requestCounter = 0;

const NotFoundHttpCode = 404;
const ForbiddenHttpCode = 403;
const PaymentRequiredHttpCode = 402;
const UnauthorizedHttpCode = 401;

const THUMBNAILS_CACHE = 500;
let timerId;

class FilesStore {
  authStore;
  userStore;
  currentTariffStatusStore;
  selectedFolderStore;
  treeFoldersStore;
  filesSettingsStore;
  thirdPartyStore;
  clientLoadingStore;
  infoPanelStore;
  accessRightsStore;
  publicRoomStore;
  settingsStore;

  pluginStore;

  viewAs =
    !isDesktop() && storageViewAs !== "tile" ? "row" : storageViewAs || "table";

  dragging = false;
  privacyInstructions = "https://www.onlyoffice.com/private-rooms.aspx";

  isInit = false;
  isUpdatingRowItem = false;
  passwordEntryProcess = false;

  tooltipPageX = 0;
  tooltipPageY = 0;
  startDrag = false;

  alreadyFetchingRooms = false;

  files = [];
  folders = [];

  selection = [];
  bufferSelection = null;
  selected = "close";

  filter = FilesFilter.getDefault();
  roomsFilter = RoomsFilter.getDefault();
  membersFilter = { page: 0, pageCount: 100, total: 0, startIndex: 0 };

  categoryType = getCategoryType(window.location);

  loadTimeout = null;
  hotkeyCaret = null;
  hotkeyCaretStart = null;
  activeFiles = [];
  activeFolders = [];

  firstElemChecked = false;
  headerBorder = false;

  enabledHotkeys = true;

  createdItem = null;
  scrollToItem = null;

  roomCreated = false;

  isLoadingFilesFind = false;
  pageItemsLength = null;
  isHidePagination = false;
  trashIsEmpty = false;
  mainButtonMobileVisible = true;
  filesIsLoading = false;

  isEmptyPage = true;
  isLoadedFetchFiles = false;

  tempActionFilesIds = [];
  tempActionFoldersIds = [];
  operationAction = false;

  isErrorRoomNotAvailable = false;

  roomsController = null;
  filesController = null;

  clearSearch = false;

  isLoadedEmptyPage = false;
  isMuteCurrentRoomNotifications = false;
  isPreview = false;
  tempFilter = null;

  highlightFile = {};
  thumbnails = new Set();
  movingInProgress = false;
  createNewFilesQueue = new Queue({
    concurrent: 5,
    interval: 500,
    start: true,
  });

  hotkeysClipboard = [];

  constructor(
    authStore,
    selectedFolderStore,
    treeFoldersStore,
    filesSettingsStore,
    thirdPartyStore,
    accessRightsStore,
    clientLoadingStore,
    pluginStore,
    publicRoomStore,
    infoPanelStore,
    userStore,
    currentTariffStatusStore,
    settingsStore
  ) {
    const pathname = window.location.pathname.toLowerCase();
    this.isEditor = pathname.indexOf("doceditor") !== -1;

    makeAutoObservable(this);
    this.authStore = authStore;
    this.userStore = userStore;
    this.selectedFolderStore = selectedFolderStore;
    this.treeFoldersStore = treeFoldersStore;
    this.filesSettingsStore = filesSettingsStore;
    this.thirdPartyStore = thirdPartyStore;
    this.accessRightsStore = accessRightsStore;
    this.clientLoadingStore = clientLoadingStore;
    this.pluginStore = pluginStore;
    this.publicRoomStore = publicRoomStore;
    this.infoPanelStore = infoPanelStore;
    this.currentTariffStatusStore = currentTariffStatusStore;
    this.settingsStore = settingsStore;

    this.roomsController = new AbortController();
    this.filesController = new AbortController();
    const { socketHelper } = settingsStore;

    socketHelper.on("s:modify-folder", async (opt) => {
      const { socketSubscribers } = socketHelper;

      if (opt && opt.data) {
        const data = JSON.parse(opt.data);

        const pathParts = data.folderId
          ? `DIR-${data.folderId}`
          : `DIR-${data.parentId}`;

        if (
          !socketSubscribers.has(pathParts) &&
          !socketSubscribers.has(`DIR-${data.id}`)
        )
          return;
      }

      console.log("[WS] s:modify-folder", opt);

      if (!(this.clientLoadingStore.isLoading || this.operationAction))
        switch (opt?.cmd) {
          case "create":
            this.wsModifyFolderCreate(opt);
            break;
          case "update":
            this.wsModifyFolderUpdate(opt);
            break;
          case "delete":
            this.wsModifyFolderDelete(opt);
            break;
        }

      if (
        opt?.cmd &&
        opt.id &&
        (opt.type === "file" || opt.type === "folder") &&
        (opt.cmd === "create" || opt.cmd === "delete")
      ) {
        runInAction(() => {
          if (opt.cmd === "create") {
            this.selectedFolderStore[opt.type + "sCount"]++;
          } else if (opt.cmd === "delete") {
            this.selectedFolderStore[opt.type + "sCount"]--;
          }
<<<<<<< HEAD
          this.infoPanelStore.reloadSelection();
=======
          // this.authStore.infoPanelStore.updateInfoPanelSelection();
>>>>>>> cace139e
        });
      }

      this.treeFoldersStore.updateTreeFoldersItem(opt);
    });

    socketHelper.on("refresh-folder", (id) => {
      const { socketSubscribers } = socketHelper;
      const pathParts = `DIR-${id}`;

      if (!socketSubscribers.has(pathParts)) return;

      if (!id || this.clientLoadingStore.isLoading) return;

      //console.log(
      //  `selected folder id ${this.selectedFolderStore.id} an changed folder id ${id}`
      //);

      if (
        this.selectedFolderStore.id == id &&
        this.settingsStore.withPaging //TODO: no longer deletes the folder in other tabs
      ) {
        console.log("[WS] refresh-folder", id);
        this.fetchFiles(id, this.filter);
      }
    });

    socketHelper.on("s:markasnew-folder", ({ folderId, count }) => {
      const { socketSubscribers } = socketHelper;
      const pathParts = `DIR-${folderId}`;

      if (!socketSubscribers.has(pathParts)) return;

      console.log(`[WS] markasnew-folder ${folderId}:${count}`);

      const foundIndex =
        folderId && this.folders.findIndex((x) => x.id === folderId);
      if (foundIndex == -1) return;

      runInAction(() => {
        this.folders[foundIndex].new = count >= 0 ? count : 0;
        this.treeFoldersStore.fetchTreeFolders();
      });
    });

    socketHelper.on("s:markasnew-file", ({ fileId, count }) => {
      const { socketSubscribers } = socketHelper;
      const pathParts = `FILE-${fileId}`;

      if (!socketSubscribers.has(pathParts)) return;

      console.log(`[WS] markasnew-file ${fileId}:${count}`);

      const foundIndex = fileId && this.files.findIndex((x) => x.id === fileId);

      this.treeFoldersStore.fetchTreeFolders();

      if (foundIndex == -1) return;

      this.updateFileStatus(
        foundIndex,
        count > 0
          ? this.files[foundIndex].fileStatus | FileStatus.IsNew
          : this.files[foundIndex].fileStatus & ~FileStatus.IsNew
      );
    });

    //WAIT FOR RESPONSES OF EDITING FILE
    socketHelper.on("s:start-edit-file", (id) => {
      const { socketSubscribers } = socketHelper;
      const pathParts = `FILE-${id}`;

      if (!socketSubscribers.has(pathParts)) return;

      const foundIndex = this.files.findIndex((x) => x.id === id);
      if (foundIndex == -1) return;

      console.log(`[WS] s:start-edit-file`, id, this.files[foundIndex].title);

      this.updateSelectionStatus(
        id,
        this.files[foundIndex].fileStatus | FileStatus.IsEditing,
        true
      );

      this.updateFileStatus(
        foundIndex,
        this.files[foundIndex].fileStatus | FileStatus.IsEditing
      );
    });

    socketHelper.on("s:stop-edit-file", (id) => {
      const { socketSubscribers } = socketHelper;
      const pathParts = `FILE-${id}`;

      if (!socketSubscribers.has(pathParts)) return;

      const foundIndex = this.files.findIndex((x) => x.id === id);
      if (foundIndex == -1) return;

      console.log(`[WS] s:stop-edit-file`, id, this.files[foundIndex].title);

      this.updateSelectionStatus(
        id,
        this.files[foundIndex].fileStatus & ~FileStatus.IsEditing,
        false
      );

      this.updateFileStatus(
        foundIndex,
        this.files[foundIndex].fileStatus & ~FileStatus.IsEditing
      );

      this.getFileInfo(id);

      this.createThumbnail(this.files[foundIndex]);
    });

    this.createNewFilesQueue.on("resolve", this.onResolveNewFile);
  }

  onResolveNewFile = (fileInfo) => {
    if (!fileInfo) return;

    //console.log("onResolveNewFiles", { fileInfo });

    if (this.files.findIndex((x) => x.id === fileInfo.id) > -1) return;

    if (this.selectedFolderStore.id !== fileInfo.folderId) return;

    console.log("[WS] create new file", { fileInfo });

    const newFiles = [fileInfo, ...this.files];

    if (
      newFiles.length > this.filter.pageCount &&
      this.settingsStore.withPaging
    ) {
      newFiles.pop(); // Remove last
    }

    const newFilter = this.filter;
    newFilter.total += 1;

    runInAction(() => {
      this.setFilter(newFilter);
      this.setFiles(newFiles);
    });

    this.debouncefetchTreeFolders();
  };

  debouncefetchTreeFolders = debounce(() => {
    this.treeFoldersStore.fetchTreeFolders();
  }, 1000);

  debounceRemoveFiles = debounce(() => {
    this.removeFiles(this.tempActionFilesIds);
  }, 1000);

  debounceRemoveFolders = debounce(() => {
    this.removeFiles(null, this.tempActionFoldersIds);
  }, 1000);

  wsModifyFolderCreate = async (opt) => {
    if (opt?.type === "file" && opt?.id) {
      const foundIndex = this.files.findIndex((x) => x.id === opt?.id);

      const file = JSON.parse(opt?.data);

      if (this.selectedFolderStore.id !== file.folderId) {
        const movedToIndex = this.getFolderIndex(file.folderId);
        if (movedToIndex > -1) this.folders[movedToIndex].filesCount++;
        return;
      }

      //To update a file version
      if (foundIndex > -1 && !this.settingsStore.withPaging) {
        if (
          this.files[foundIndex].version !== file.version ||
          this.files[foundIndex].versionGroup !== file.versionGroup
        ) {
          this.files[foundIndex].version = file.version;
          this.files[foundIndex].versionGroup = file.versionGroup;
        }
        this.checkSelection(file);
      }

      if (foundIndex > -1) return;

      setTimeout(() => {
        const foundIndex = this.files.findIndex((x) => x.id === file.id);
        if (foundIndex > -1) {
          //console.log("Skip in timeout");
          return null;
        }

        this.createNewFilesQueue.enqueue(() => {
          const foundIndex = this.files.findIndex((x) => x.id === file.id);
          if (foundIndex > -1) {
            //console.log("Skip in queue");
            return null;
          }

          return api.files.getFileInfo(file.id);
        });
      }, 300);
    } else if (opt?.type === "folder" && opt?.id) {
      const foundIndex = this.folders.findIndex((x) => x.id === opt?.id);

      if (foundIndex > -1) return;

      const folder = JSON.parse(opt?.data);

      if (this.selectedFolderStore.id !== folder.parentId) {
        const movedToIndex = this.getFolderIndex(folder.parentId);
        if (movedToIndex > -1) this.folders[movedToIndex].foldersCount++;
      }

      if (
        this.selectedFolderStore.id !== folder.parentId ||
        (folder.roomType &&
          folder.createdBy.id === this.userStore.user.id &&
          this.roomCreated)
      )
        return (this.roomCreated = false);

      const folderInfo = await api.files.getFolderInfo(folder.id);

      console.log("[WS] create new folder", folderInfo.id, folderInfo.title);

      const newFolders = [folderInfo, ...this.folders];

      if (
        newFolders.length > this.filter.pageCount &&
        this.settingsStore.withPaging
      ) {
        newFolders.pop(); // Remove last
      }

      const newFilter = this.filter;
      newFilter.total += 1;

      runInAction(() => {
        this.setFilter(newFilter);
        this.setFolders(newFolders);
      });
    }
  };

  wsModifyFolderUpdate = (opt) => {
    if (opt?.type === "file" && opt?.data) {
      const file = JSON.parse(opt?.data);
      if (!file || !file.id) return;

      this.getFileInfo(file.id); //this.setFile(file);
      console.log("[WS] update file", file.id, file.title);

      this.checkSelection(file);
    } else if (opt?.type === "folder" && opt?.data) {
      const folder = JSON.parse(opt?.data);
      if (!folder || !folder.id) return;

      api.files
        .getFolderInfo(folder.id)
        .then(this.setFolder)
        .catch(() => {
          // console.log("Folder deleted")
        });

      console.log("[WS] update folder", folder.id, folder.title);

      if (this.selection?.length) {
        const foundIndex = this.selection?.findIndex((x) => x.id === folder.id);
        if (foundIndex > -1) {
          runInAction(() => {
            this.selection[foundIndex] = folder;
          });
        }
      }

      if (this.bufferSelection) {
        const foundIndex = [this.bufferSelection].findIndex(
          (x) => x.id === folder.id
        );
        if (foundIndex > -1) {
          runInAction(() => {
            this.bufferSelection[foundIndex] = folder;
          });
        }
      }

      if (folder.id === this.selectedFolderStore.id) {
        this.selectedFolderStore.setSelectedFolder({ ...folder });
      }
    }
  };

  wsModifyFolderDelete = (opt) => {
    if (opt?.type === "file" && opt?.id) {
      const foundIndex = this.files.findIndex((x) => x.id === opt?.id);
      if (foundIndex == -1) return;

      console.log(
        "[WS] delete file",
        this.files[foundIndex].id,
        this.files[foundIndex].title
      );

      // this.setFiles(
      //   this.files.filter((_, index) => {
      //     return index !== foundIndex;
      //   })
      // );

      // const newFilter = this.filter.clone();
      // newFilter.total -= 1;
      // this.setFilter(newFilter);

      const tempActionFilesIds = JSON.parse(
        JSON.stringify(this.tempActionFilesIds)
      );
      tempActionFilesIds.push(this.files[foundIndex].id);

      this.setTempActionFilesIds(tempActionFilesIds);

      this.debounceRemoveFiles();

      // Hide pagination when deleting files
      runInAction(() => {
        this.isHidePagination = true;
      });

      runInAction(() => {
        if (
          this.files.length === 0 &&
          this.folders.length === 0 &&
          this.pageItemsLength > 1
        ) {
          this.isLoadingFilesFind = true;
        }
      });
    } else if (opt?.type === "folder" && opt?.id) {
      const foundIndex = this.folders.findIndex((x) => x.id === opt?.id);
      if (foundIndex == -1) return;

      console.log(
        "[WS] delete folder",
        this.folders[foundIndex].id,
        this.folders[foundIndex].title
      );

      const tempActionFoldersIds = JSON.parse(
        JSON.stringify(this.tempActionFoldersIds)
      );
      tempActionFoldersIds.push(this.folders[foundIndex].id);

      this.setTempActionFoldersIds(tempActionFoldersIds);
      this.debounceRemoveFolders();

      runInAction(() => {
        this.isHidePagination = true;
      });

      runInAction(() => {
        if (
          this.files.length === 0 &&
          this.folders.length === 0 &&
          this.pageItemsLength > 1
        ) {
          this.isLoadingFilesFind = true;
        }
      });
    }
  };

  setIsErrorRoomNotAvailable = (state) => {
    this.isErrorRoomNotAvailable = state;
  };

  setTempActionFilesIds = (tempActionFilesIds) => {
    this.tempActionFilesIds = tempActionFilesIds;
  };

  setTempActionFoldersIds = (tempActionFoldersIds) => {
    this.tempActionFoldersIds = tempActionFoldersIds;
  };

  setOperationAction = (operationAction) => {
    this.operationAction = operationAction;
  };

  setClearSearch = (clearSearch) => {
    this.clearSearch = clearSearch;
  };

  setIsPreview = (predicate) => {
    this.isPreview = predicate;
  };

  setTempFilter = (filter) => {
    this.tempFilter = filter;
  };

  setHighlightFile = (highlightFile) => {
    const { highlightFileId, isFileHasExst } = highlightFile;

    runInAction(() => {
      this.highlightFile = {
        id: highlightFileId,
        isExst: isFileHasExst,
      };
    });

    if (timerId) {
      clearTimeout(timerId);
      timerId = null;
    }

    if (Object.keys(highlightFile).length === 0) return;

    timerId = setTimeout(() => {
      runInAction(() => {
        this.highlightFile = {};
      });
    }, 1000);
  };

  checkSelection = (file) => {
    if (this.selection) {
      const foundIndex = this.selection?.findIndex((x) => x.id === file.id);
      if (foundIndex > -1) {
        runInAction(() => {
          this.selection[foundIndex] = file;
        });
      }
    }

    if (this.bufferSelection) {
      const foundIndex = [this.bufferSelection].findIndex(
        (x) => x.id === file.id
      );
      if (foundIndex > -1) {
        runInAction(() => {
          this.bufferSelection[foundIndex] = file;
        });
      }
    }
  };

  updateSelectionStatus = (id, status, isEditing) => {
    const index = this.selection.findIndex((x) => x.id === id);

    if (index !== -1) {
      this.selection[index].fileStatus = status;
      this.selection[index].isEditing = isEditing;
    }
  };

  addActiveItems = (files, folders, destFolderId) => {
    if (folders && folders.length) {
      if (!this.activeFolders.length) {
        this.setActiveFolders(folders, destFolderId);
      } else {
        folders.map((item) =>
          this.activeFolders.push({ id: item, destFolderId })
        );
      }
    }

    if (files && files.length) {
      if (!this.activeFiles.length) {
        this.setActiveFiles(files, destFolderId);
      } else {
        files.map((item) => this.activeFiles.push({ id: item, destFolderId }));
      }
    }
  };

  updateActiveFiles = (items) => {
    this.activeFiles = items;
  };

  clearFiles = () => {
    this.setFolders([]);
    this.setFiles([]);

    this.selectedFolderStore.setSelectedFolder(null);
  };

  mappingActiveItems = (items, destFolderId) => {
    const arrayFormation = items.map((item) =>
      typeof item === "object"
        ? { ...item, destFolderId: destFolderId ?? item.destFolderId }
        : {
            id: item,
            destFolderId,
          }
    );
    return arrayFormation;
  };

  setActiveFiles = (activeFiles, destFolderId) => {
    const arrayFormation = this.mappingActiveItems(activeFiles, destFolderId);

    this.activeFiles = arrayFormation;
  };

  setActiveFolders = (activeFolders, destFolderId) => {
    const arrayFormation = this.mappingActiveItems(activeFolders, destFolderId);

    this.activeFolders = arrayFormation;
  };
  setViewAs = (viewAs) => {
    this.viewAs = viewAs;
    localStorage.setItem("viewAs", viewAs);
    viewAs === "tile" && this.createThumbnails();
  };

  setPageItemsLength = (pageItemsLength) => {
    this.pageItemsLength = pageItemsLength;
  };

  setDragging = (dragging) => {
    this.dragging = dragging;
  };

  setTooltipPosition = (tooltipPageX, tooltipPageY) => {
    this.tooltipPageX = tooltipPageX;
    this.tooltipPageY = tooltipPageY;
  };

  setStartDrag = (startDrag) => {
    this.selection = this.selection.filter(
      (x) => !x.providerKey || x.id !== x.rootFolderId
    ); // removed root thirdparty folders
    this.startDrag = startDrag;
  };

  setIsEmptyPage = (isEmptyPage) => {
    // this.isEmptyPage = isEmptyPage;

    runInAction(() => {
      this.isEmptyPage = isEmptyPage;
    });
  };

  setIsLoadedEmptyPage = (isLoadedEmptyPage) => {
    this.isLoadedEmptyPage = isLoadedEmptyPage;
  };

  get tooltipOptions() {
    if (!this.dragging) return null;

    const selectionLength = this.selection.length;
    const elementTitle = selectionLength && this.selection[0].title;
    const singleElement = selectionLength === 1;
    const filesCount = singleElement ? elementTitle : selectionLength;
    const { isShareFolder, isCommonFolder } = this.treeFoldersStore;

    let operationName;

    if (this.authStore.isAdmin && isShareFolder) {
      operationName = "copy";
    } else if (!this.authStore.isAdmin && (isShareFolder || isCommonFolder)) {
      operationName = "copy";
    } else {
      operationName = "move";
    }

    return {
      filesCount,
      operationName,
    };
  }

  initFiles = () => {
    if (this.isInit) return;

    const { isAuthenticated } = this.authStore;
    const { getFilesSettings } = this.filesSettingsStore;

    const {
      getPortalCultures,
      getIsEncryptionSupport,
      getEncryptionKeys,
      //setModuleInfo,
      isDesktopClient,
    } = this.settingsStore;

    //setModuleInfo(config.homepage, config.id);

    const requests = [];

    updateTempContent();
    if (!isAuthenticated) {
      return this.clientLoadingStore.setIsLoaded(true);
    } else {
      updateTempContent(isAuthenticated);
    }

    if (!this.isEditor) {
      requests.push(
        getPortalCultures(),
        this.treeFoldersStore.fetchTreeFolders().then((treeFolders) => {
          if (!treeFolders || !treeFolders.length) return;

          const trashFolder = treeFolders.find(
            (f) => f.rootFolderType == FolderType.TRASH
          );

          if (!trashFolder) return;

          const isEmpty = !trashFolder.foldersCount && !trashFolder.filesCount;

          this.setTrashIsEmpty(isEmpty);
        })
      );

      if (isDesktopClient) {
        requests.push(getIsEncryptionSupport(), getEncryptionKeys());
      }
    }
    requests.push(getFilesSettings());

    return Promise.all(requests).then(() => {
      this.clientLoadingStore.setIsArticleLoading(false);
      this.clientLoadingStore.setFirstLoad(false);

      this.setIsInit(true);
    });
  };

  setIsInit = (isInit) => {
    this.isInit = isInit;
  };

  reset = () => {
    this.isInit = false;
    this.clientLoadingStore.setIsLoaded(false);
    this.clientLoadingStore.setIsSectionHeaderLoading(true);
    this.clientLoadingStore.setIsSectionFilterLoading(true);
    this.clientLoadingStore.setIsSectionBodyLoading(true);
    this.clientLoadingStore.setIsArticleLoading(true);
    this.clientLoadingStore.setFirstLoad(true);

    this.alreadyFetchingRooms = false;

    this.files = [];
    this.folders = [];

    this.selection = [];
    this.bufferSelection = null;
    this.selected = "close";
  };

  setFiles = (files) => {
    const { socketHelper } = this.settingsStore;

    if (files.length === 0 && this.files.length === 0) return;

    if (this.files?.length > 0) {
      socketHelper.emit({
        command: "unsubscribe",
        data: {
          roomParts: this.files.map((f) => `FILE-${f.id}`),
          individual: true,
        },
      });
    }

    this.files = files;

    if (this.files?.length > 0) {
      socketHelper.emit({
        command: "subscribe",
        data: {
          roomParts: this.files.map((f) => `FILE-${f.id}`),
          individual: true,
        },
      });

      // this.files?.forEach((file) =>
      //   console.log("[WS] subscribe to file's changes", file.id, file.title)
      // );
    }

    this.createThumbnails();
  };

  setFolders = (folders) => {
    const { socketHelper } = this.settingsStore;
    if (folders.length === 0 && this.folders.length === 0) return;

    if (this.folders?.length > 0) {
      socketHelper.emit({
        command: "unsubscribe",
        data: {
          roomParts: this.folders.map((f) => `DIR-${f.id}`),
          individual: true,
        },
      });
    }

    this.folders = folders;

    if (this.folders?.length > 0) {
      socketHelper.emit({
        command: "subscribe",
        data: {
          roomParts: this.folders.map((f) => `DIR-${f.id}`),
          individual: true,
        },
      });
    }
  };

  getFileIndex = (id) => {
    const index = this.files.findIndex((x) => x.id === id);
    return index;
  };

  updateFileStatus = (index, status) => {
    if (index < 0) return;

    this.files[index].fileStatus = status;
  };
  updateRoomMute = (index, status) => {
    if (index < 0) return;

    this.folders[index].mute = status;
  };
  setFile = (file) => {
    const index = this.files.findIndex((x) => x.id === file.id);
    if (index !== -1) {
      this.files[index] = file;
      this.createThumbnail(file);
    }
  };

  updateSelection = (id) => {
    const indexFileList = this.filesList.findIndex(
      (filelist) => filelist.id === id
    );
    const indexSelectedRoom = this.selection.findIndex(
      (room) => room.id === id
    );

    if (~indexFileList && ~indexSelectedRoom) {
      this.selection[indexSelectedRoom] = this.filesList[indexFileList];
    }
    if (this.bufferSelection) {
      this.bufferSelection = this.filesList.find(
        (file) => file.id === this.bufferSelection.id
      );
    }
  };

  getFolderIndex = (id) => {
    const index = this.folders.findIndex((x) => x.id === id);
    return index;
  };

  updateFolder = (index, folder) => {
    if (index !== -1) this.folders[index] = folder;

    this.updateSelection(folder.id);
  };

  setFolder = (folder) => {
    const index = this.getFolderIndex(folder.id);

    this.updateFolder(index, folder);
  };

  getFilesChecked = (file, selected) => {
    if (!file.parentId) {
      if (this.activeFiles.find((elem) => elem.id === file.id)) return false;
    } else {
      if (this.activeFolders.find((elem) => elem.id === file.id)) return false;
    }

    const type = file.fileType;
    const roomType = file.roomType;

    switch (selected) {
      case "all":
        return true;
      case FilterType.FoldersOnly.toString():
        return file.parentId;
      case FilterType.DocumentsOnly.toString():
        return type === FileType.Document;
      case FilterType.PresentationsOnly.toString():
        return type === FileType.Presentation;
      case FilterType.SpreadsheetsOnly.toString():
        return type === FileType.Spreadsheet;
      case FilterType.ImagesOnly.toString():
        return type === FileType.Image;
      case FilterType.MediaOnly.toString():
        return type === FileType.Video || type === FileType.Audio;
      case FilterType.ArchiveOnly.toString():
        return type === FileType.Archive;
      case FilterType.FilesOnly.toString():
        return type || !file.parentId;
      case `room-${RoomsType.FillingFormsRoom}`:
        return roomType === RoomsType.FillingFormsRoom;
      case `room-${RoomsType.CustomRoom}`:
        return roomType === RoomsType.CustomRoom;
      case `room-${RoomsType.EditingRoom}`:
        return roomType === RoomsType.EditingRoom;
      case `room-${RoomsType.ReviewRoom}`:
        return roomType === RoomsType.ReviewRoom;
      case `room-${RoomsType.ReadOnlyRoom}`:
        return roomType === RoomsType.ReadOnlyRoom;
      case `room-${RoomsType.FormRoom}`:
        return roomType === RoomsType.FormRoom;
      case `room-${RoomsType.PublicRoom}`:
        return roomType === RoomsType.PublicRoom;
      default:
        return false;
    }
  };

  getFilesBySelected = (files, selected) => {
    let newSelection = [];
    files.forEach((file) => {
      const checked = this.getFilesChecked(file, selected);

      if (checked) newSelection.push(file);
    });

    return newSelection;
  };

  setSelected = (selected, clearBuffer = true) => {
    if (selected === "close" || selected === "none") {
      clearBuffer && this.setBufferSelection(null);
      this.setHotkeyCaretStart(null);
      this.setHotkeyCaret(null);
    }

    this.selected = selected;
    const files = this.filesList;
    this.selection = this.getFilesBySelected(files, selected);
  };

  setHotkeyCaret = (hotkeyCaret) => {
    if (hotkeyCaret || this.hotkeyCaret) {
      this.hotkeyCaret = hotkeyCaret;
    }
  };

  setHotkeyCaretStart = (hotkeyCaretStart) => {
    this.hotkeyCaretStart = hotkeyCaretStart;
  };

  setSelection = (selection) => {
    this.selection = selection;
  };

  setSelections = (added, removed, clear = false) => {
    if (clear) {
      this.selection = [];
    }

    let newSelections = JSON.parse(JSON.stringify(this.selection));

    for (let item of added) {
      if (!item) return;

      const value =
        this.viewAs === "tile"
          ? item.getAttribute("value")
          : item.getElementsByClassName("files-item")
            ? item
                .getElementsByClassName("files-item")[0]
                ?.getAttribute("value")
            : null;

      if (!value) return;
      const splitValue = value && value.split("_");

      const fileType = splitValue[0];
      const id = splitValue.slice(1, -3).join("_");

      if (fileType === "file") {
        if (this.activeFiles.findIndex((f) => f.id == id) === -1) {
          newSelections.push(
            this.filesList.find((f) => f.id == id && !f.isFolder)
          );
        }
      } else if (this.activeFolders.findIndex((f) => f.id == id) === -1) {
        const selectableFolder = this.filesList.find(
          (f) => f.id == id && f.isFolder
        );

        if (selectableFolder) {
          selectableFolder.isFolder = true;

          newSelections.push(selectableFolder);
        }
      }
    }

    for (let item of removed) {
      if (!item) return;

      const value =
        this.viewAs === "tile"
          ? item.getAttribute("value")
          : item.getElementsByClassName("files-item")
            ? item
                .getElementsByClassName("files-item")[0]
                ?.getAttribute("value")
            : null;

      const splitValue = value && value.split("_");

      const fileType = splitValue[0];
      const id = splitValue.slice(1, -3).join("_");

      if (fileType === "file") {
        if (this.activeFiles.findIndex((f) => f.id == id) === -1) {
          newSelections = newSelections.filter(
            (f) => !(f.id == id && !f.isFolder)
          );
        }
      } else if (this.activeFolders.findIndex((f) => f.id == id) === -1) {
        newSelections = newSelections.filter(
          (f) => !(f.id == id && f.isFolder)
        );
      }
    }

    const removeDuplicate = (items) => {
      return items.filter(
        (x, index, self) =>
          index ===
          self.findIndex((i) => i.id === x.id && i.isFolder === x.isFolder)
      );
    };

    this.setSelection(removeDuplicate(newSelections));
  };

  setBufferSelection = (bufferSelection) => {
    // console.log("setBufferSelection", bufferSelection);
    this.bufferSelection = bufferSelection;
  };

  setIsLoadedFetchFiles = (isLoadedFetchFiles) => {
    this.isLoadedFetchFiles = isLoadedFetchFiles;
  };

  //TODO: FILTER
  setFilesFilter = (filter) => {
    if (!this.publicRoomStore.isPublicRoom) {
      const key = `UserFilter=${this.userStore.user?.id}`;
      const value = `${filter.sortBy},${filter.pageCount},${filter.sortOrder}`;
      localStorage.setItem(key, value);
    }

    // this.setFilterUrl(filter);
    this.filter = filter;

    runInAction(() => {
      if (filter && this.isHidePagination) {
        this.isHidePagination = false;
      }
    });

    runInAction(() => {
      if (filter && this.isLoadingFilesFind) {
        this.isLoadingFilesFind = false;
      }
    });
  };

  resetUrl = () => {
    this.setFilesFilter(this.tempFilter);
  };

  setRoomsFilter = (filter) => {
    const key = `UserRoomsFilter=${this.userStore.user.id}`;
    const value = `${filter.sortBy},${filter.pageCount},${filter.sortOrder}`;
    localStorage.setItem(key, value);

    if (!this.settingsStore.withPaging) filter.pageCount = 100;

    // this.setFilterUrl(filter, true);
    this.roomsFilter = filter;

    runInAction(() => {
      if (filter && this.isHidePagination) {
        this.isHidePagination = false;
      }
    });

    runInAction(() => {
      if (filter && this.isLoadingFilesFind) {
        this.isLoadingFilesFind = false;
      }
    });
  };

  setFilter = (filter) => {
    if (!this.settingsStore.withPaging) filter.pageCount = 100;
    this.filter = filter;
  };

  setFilesOwner = (folderIds, fileIds, ownerId) => {
    return api.files.setFileOwner(folderIds, fileIds, ownerId);
  };

  setRoomOwner = (ownerId, folderIds) => {
    return api.files.setFileOwner(ownerId, folderIds);
  };

  setFilterUrl = (filter) => {
    const filterParamsStr = filter.toUrlParams();

    const url = getCategoryUrl(this.categoryType, filter.folder);

    const pathname = `${url}?${filterParamsStr}`;

    const currentUrl = window.location.href.replace(window.location.origin, "");
    const newUrl = combineUrl(
      window.DocSpaceConfig?.proxy?.url,
      config.homepage,
      pathname
    );

    if (newUrl === currentUrl) return;

    // window.DocSpace.navigate(newUrl, {
    //   state: {
    //     fromAccounts:
    //       window.DocSpace.location.pathname.includes("accounts/filter"),
    //     fromSettings: window.DocSpace.location.pathname.includes("settings"),
    //   },
    //   replace: !location.search,
    // });
  };

  isEmptyLastPageAfterOperation = (newSelection) => {
    const { isRoomsFolder, isArchiveFolder } = this.treeFoldersStore;

    const selection =
      newSelection || this.selection?.length || [this.bufferSelection].length;

    const filter =
      isRoomsFolder || isArchiveFolder ? this.roomsFilter : this.filter;

    return (
      selection &&
      filter.page > 0 &&
      !filter.hasNext() &&
      selection === this.files.length + this.folders.length
    );
  };

  resetFilterPage = () => {
    const { isRoomsFolder, isArchiveFolder } = this.treeFoldersStore;

    let newFilter;

    newFilter =
      isRoomsFolder || isArchiveFolder
        ? this.roomsFilter.clone()
        : this.filter.clone();

    newFilter.page--;

    return newFilter;
  };

  refreshFiles = async () => {
    const res = await this.fetchFiles(this.selectedFolderStore.id, this.filter);
    return res;
  };

  fetchFiles = (
    folderId,
    filter,
    clearFilter = true,
    withSubfolders = false,
    clearSelection = true
  ) => {
    const { setSelectedNode } = this.treeFoldersStore;
    if (this.clientLoadingStore.isLoading) {
      this.roomsController.abort();
      this.roomsController = new AbortController();
    }

    const filterData = filter ? filter.clone() : FilesFilter.getDefault();
    filterData.folder = folderId;

    if (folderId === "@my" && this.userStore.user.isVisitor) {
      const url = getCategoryUrl(CategoryType.Shared);
      return window.DocSpace.navigate(
        `${url}?${RoomsFilter.getDefault().toUrlParams()}`
      );
    }

    this.setIsErrorRoomNotAvailable(false);
    this.setIsLoadedFetchFiles(false);

    const filterStorageItem =
      this.userStore.user?.id &&
      localStorage.getItem(`UserFilter=${this.userStore.user.id}`);

    if (filterStorageItem && !filter) {
      const splitFilter = filterStorageItem.split(",");

      filterData.sortBy = splitFilter[0];
      filterData.pageCount = +splitFilter[1];
      filterData.sortOrder = splitFilter[2];
    }

    if (!this.settingsStore.withPaging) {
      filterData.page = 0;
      filterData.pageCount = 100;
    }

    setSelectedNode([folderId + ""]);

    return api.files
      .getFolder(folderId, filterData, this.filesController.signal)
      .then(async (data) => {
        let newTotal = data.total;

        // fixed row loader if total and items length is different
        const itemsLength = data.folders.length + data.files.length;
        if (itemsLength < filterData.pageCount) {
          newTotal =
            filterData.page > 0
              ? itemsLength + this.files.length + this.folders.length
              : itemsLength;
        }

        filterData.total = newTotal;

        if (
          (data.current.roomType === RoomsType.PublicRoom ||
            data.current.roomType === RoomsType.CustomRoom) &&
          !this.publicRoomStore.isPublicRoom
        ) {
          await this.publicRoomStore.getExternalLinks(data.current.id);
        }

        if (newTotal > 0) {
          const lastPage = filterData.getLastPage();

          if (filterData.page > lastPage) {
            filterData.page = lastPage;

            return this.fetchFiles(
              folderId,
              filterData,
              clearFilter,
              withSubfolders
            );
          }
        }

        runInAction(() => {
          if (!this.publicRoomStore.isPublicRoom) {
            this.categoryType = getCategoryTypeByFolderType(
              data.current.rootFolderType,
              data.current.parentId
            );
          }
        });

        if (this.isPreview) {
          //save filter for after closing preview change url
          this.setTempFilter(filterData);
        } else {
          this.setFilesFilter(filterData); //TODO: FILTER
        }

        const isPrivacyFolder =
          data.current.rootFolderType === FolderType.Privacy;

        runInAction(() => {
          const isEmptyList = [...data.folders, ...data.files].length === 0;

          if (filter && isEmptyList) {
            const {
              authorType,
              roomId,
              search,
              withSubfolders,
              filterType,
              searchInContent,
            } = filter;
            const isFiltered =
              authorType ||
              roomId ||
              search ||
              withSubfolders ||
              filterType ||
              searchInContent;

            if (isFiltered) {
              this.setIsEmptyPage(false);
            } else {
              this.setIsEmptyPage(isEmptyList);
            }
          } else {
            this.setIsEmptyPage(isEmptyList);
          }
          this.setFolders(isPrivacyFolder && !isDesktop() ? [] : data.folders);
          this.setFiles(isPrivacyFolder && !isDesktop() ? [] : data.files);
        });

        if (clearFilter) {
          if (clearSelection) {
            // Find not processed
            const tempSelection = this.selection.filter(
              (f) => !this.activeFiles.find((elem) => elem.id === f.id)
            );
            const tempBuffer =
              this.bufferSelection &&
              this.activeFiles.find(
                (elem) => elem.id === this.bufferSelection.id
              ) == null
                ? this.bufferSelection
                : null;

            // console.log({ tempSelection, tempBuffer });

            // Clear all selections
            this.setSelected("close");

            // TODO: see bug 63479
            if (this.selectedFolderStore?.id === folderId) {
              // Restore not processed
              tempSelection.length && this.setSelection(tempSelection);
              tempBuffer && this.setBufferSelection(tempBuffer);
            }
          }
        }

        const navigationPath = await Promise.all(
          data.pathParts.map(async (folder, idx) => {
            const { Rooms, Archive } = FolderType;

            let folderId = folder.id;

            if (
              data.current.providerKey &&
              data.current.rootFolderType === Rooms &&
              this.treeFoldersStore.myRoomsId
            ) {
              folderId = this.treeFoldersStore.myRoomsId;
            }

            const isCurrentFolder = data.current.id === folderId;

            const folderInfo = isCurrentFolder
              ? data.current
              : { ...folder, id: folderId };

            const { title, roomType } = folderInfo;

            const isRootRoom =
              idx === 0 &&
              (data.current.rootFolderType === Rooms ||
                data.current.rootFolderType === Archive);

            let shared, canCopyPublicLink;
            if (idx === 1) {
              let room = data.current;

              if (!isCurrentFolder) {
                room = await api.files.getFolderInfo(folderId);
                shared = room.shared;
                canCopyPublicLink =
                  room.access === ShareAccessRights.RoomManager ||
                  room.access === ShareAccessRights.None;

                room.canCopyPublicLink = canCopyPublicLink;
                this.authStore.infoPanelStore.setInfoPanelRoom(room);
              }

              const { mute } = room;

              runInAction(() => {
                this.isMuteCurrentRoomNotifications = mute;
              });
            }

            return {
              id: folderId,
              title,
              isRoom: !!roomType,
              roomType,
              isRootRoom,
              shared,
              canCopyPublicLink,
            };
          })
        ).then((res) => {
          return res
            .filter((item, index) => {
              return index !== res.length - 1;
            })
            .reverse();
        });

        this.selectedFolderStore.setSelectedFolder({
          folders: data.folders,
          ...data.current,
          inRoom: !!data.current.inRoom,
          pathParts: data.pathParts,
          navigationPath,
          ...{ new: data.new },
          // type,
        });

        this.clientLoadingStore.setIsSectionHeaderLoading(false);

        const selectedFolder = {
          selectedFolder: { ...this.selectedFolderStore },
        };

        if (this.createdItem) {
          const newItem = this.filesList.find(
            (item) => item.id === this.createdItem.id
          );

          if (newItem) {
            this.setBufferSelection(newItem);
            this.setScrollToItem({
              id: newItem.id,
              type: this.createdItem.type,
            });
          }

          this.setCreatedItem(null);
        }

        if (window.location.pathname === "/rooms/share") {
          return Promise.resolve(data);
        } else {
          return Promise.resolve(selectedFolder);
        }
      })
      .catch((err) => {
        if (err?.response?.status === 402)
          this.currentTariffStatusStore.setPortalTariff();

        if (requestCounter > 0) return;

        requestCounter++;
        const isUserError = [
          NotFoundHttpCode,
          ForbiddenHttpCode,
          PaymentRequiredHttpCode,
          UnauthorizedHttpCode,
        ].includes(err?.response?.status);

        if (isUserError) {
          runInAction(() => {
            this.isErrorRoomNotAvailable = true;
          });
        } else {
          if (axios.isCancel(err)) {
            console.log("Request canceled", err.message);
          } else {
            toastr.error(err);
          }
        }
      })
      .finally(() => {
        this.setIsLoadedFetchFiles(true);

        if (window?.DocSpace?.location?.state?.highlightFileId) {
          this.setHighlightFile({
            highlightFileId: window.DocSpace.location.state.highlightFileId,
            isFileHasExst: window.DocSpace.location.state.isFileHasExst,
          });
        }
      });
  };

  fetchRooms = (
    folderId,
    filter,
    clearFilter = true,
    withSubfolders = false,
    clearSelection = true,
    withFilterLocalStorage = false
  ) => {
    const { setSelectedNode, roomsFolderId } = this.treeFoldersStore;

    if (this.clientLoadingStore.isLoading) {
      this.filesController.abort();
      this.filesController = new AbortController();
    }

    const filterData = !!filter ? filter.clone() : RoomsFilter.getDefault();

    const filterStorageItem = localStorage.getItem(
      `UserRoomsFilter=${this.userStore.user?.id}`
    );

    if (filterStorageItem && (!filter || withFilterLocalStorage)) {
      const splitFilter = filterStorageItem.split(",");

      filterData.sortBy = splitFilter[0];
      filterData.pageCount = +splitFilter[1];
      filterData.sortOrder = splitFilter[2];
    }

    if (!this.settingsStore.withPaging) {
      filterData.page = 0;
      filterData.pageCount = 100;
    }

    if (folderId) setSelectedNode([folderId + ""]);

    const request = () =>
      api.rooms
        .getRooms(filterData, this.roomsController.signal)
        .then(async (data) => {
          if (!folderId) setSelectedNode([data.current.id + ""]);

          filterData.total = data.total;

          if (data.total > 0) {
            const lastPage = filterData.getLastPage();

            if (filterData.page > lastPage) {
              filterData.page = lastPage;

              return this.fetchRooms(
                folderId,
                filterData,
                undefined,
                undefined,
                undefined,
                true
              );
            }
          }

          runInAction(() => {
            this.categoryType = getCategoryTypeByFolderType(
              data.current.rootFolderType,
              data.current.parentId
            );
          });

          this.setRoomsFilter(filterData);

          runInAction(() => {
            const isEmptyList = data.folders.length === 0;
            if (filter && isEmptyList) {
              const {
                subjectId,
                filterValue,
                type,
                withSubfolders: withRoomsSubfolders,
                searchInContent: searchInContentRooms,
                tags,
                withoutTags,
              } = filter;

              const isFiltered =
                subjectId ||
                filterValue ||
                type ||
                withRoomsSubfolders ||
                searchInContentRooms ||
                tags ||
                withoutTags;

              if (!!isFiltered) {
                this.setIsEmptyPage(false);
              } else {
                this.setIsEmptyPage(isEmptyList);
              }
            } else {
              this.setIsEmptyPage(isEmptyList);
            }

            this.setFolders(data.folders);
            this.setFiles([]);
          });

          if (clearFilter) {
            if (clearSelection) {
              this.setSelected("close");
            }
          }

          this.authStore.infoPanelStore.setInfoPanelRoom(null);
          this.selectedFolderStore.setSelectedFolder({
            folders: data.folders,
            ...data.current,
            pathParts: data.pathParts,
            navigationPath: [],
            ...{ new: data.new },
          });

          this.clientLoadingStore.setIsSectionHeaderLoading(false);

          const selectedFolder = {
            selectedFolder: { ...this.selectedFolderStore },
          };

          if (this.createdItem) {
            const newItem = this.filesList.find(
              (item) => item.id === this.createdItem.id
            );

            if (newItem) {
              this.setBufferSelection(newItem);
              this.setScrollToItem({
                id: newItem.id,
                type: this.createdItem.type,
              });
            }

            this.setCreatedItem(null);
          }
          this.setIsErrorRoomNotAvailable(false);
          return Promise.resolve(selectedFolder);
        })
        .catch((err) => {
          if (err?.response?.status === 402)
            this.currentTariffStatusStore.setPortalTariff();

          if (axios.isCancel(err)) {
            console.log("Request canceled", err.message);
          } else {
            toastr.error(err);
          }
        });

    return request();
  };

  setAlreadyFetchingRooms = (alreadyFetchingRooms) => {
    this.alreadyFetchingRooms = alreadyFetchingRooms;
  };

  isFileSelected = (fileId, parentId) => {
    const item = this.selection.find(
      (x) => x.id === fileId && x.parentId === parentId
    );

    return item !== undefined;
  };

  selectFile = (file) => {
    const { id, parentId } = file;
    const isFileSelected = this.isFileSelected(id, parentId);
    if (!isFileSelected) this.selection.push(file);
  };

  deselectFile = (file) => {
    const { id, parentId } = file;
    const isFileSelected = this.isFileSelected(id, parentId);
    if (isFileSelected) {
      let selectionIndex = this.selection.findIndex(
        (x) => x.parentId === parentId && x.id === id
      );

      if (selectionIndex !== -1) {
        this.selection = this.selection.filter(
          (x, index) => index !== selectionIndex
        );
      }
    }
  };

  removeOptions = (options, toRemoveArray) =>
    options.filter((o) => !toRemoveArray.includes(o));

  removeSeparator = (options) => {
    const newOptions = options.map((o, index) => {
      if (index === 0 && o.includes("separator")) {
        return false;
      }

      if (index === options.length - 1 && o.includes("separator")) {
        return false;
      }

      if (
        o?.includes("separator") &&
        options[index + 1].includes("separator")
      ) {
        return false;
      }

      return o;
    });

    return newOptions.filter((o) => o);
  };

  getFilesContextOptions = (item, fromInfoPanel) => {
    const isFile = !!item.fileExst || item.contentLength;
    const isRoom = !!item.roomType;
    const isFavorite =
      (item.fileStatus & FileStatus.IsFavorite) === FileStatus.IsFavorite;

    const isThirdPartyItem = !!item.providerKey;
    const hasNew =
      item.new > 0 || (item.fileStatus & FileStatus.IsNew) === FileStatus.IsNew;
    const canConvert = item.viewAccessibility?.CanConvert;
    const mustConvert = item.viewAccessibility?.MustConvert;
    const isEncrypted = item.encrypted;
    const isDocuSign = false; //TODO: need this prop;
    const isEditing = false; // (item.fileStatus & FileStatus.IsEditing) === FileStatus.IsEditing;

    const { isRecycleBinFolder, isMy, isArchiveFolder } = this.treeFoldersStore;
    const { security } = this.selectedFolderStore;

    const { enablePlugins } = this.settingsStore;

    const isThirdPartyFolder =
      item.providerKey && item.id === item.rootFolderId;

    const isMyFolder = isMy(item.rootFolderType);

    const { isDesktopClient } = this.settingsStore;

    const pluginAllKeys =
      enablePlugins &&
      this.pluginStore.getContextMenuKeysByType(null, null, security);

    const canRenameItem = item.security?.Rename;

    const canMove = this.accessRightsStore.canMoveItems({
      ...item,
      ...{ editing: isEditing },
    });

    const canDelete = !isEditing && item.security?.Delete;

    const canCopy = item.security?.Copy;
    const canDuplicate = item.security?.Duplicate;
    const canDownload = item.security?.Download;

    if (isFile) {
      const shouldFillForm = item.viewAccessibility.WebRestrictedEditing;
      const canLockFile = item.security?.Lock;
      const canChangeVersionFileHistory =
        !isEditing && item.security?.EditHistory;

      const canViewVersionFileHistory = item.security?.ReadHistory;
      const canFillForm = item.security?.FillForms;

      const canSubmitToFormGallery = item.security?.SubmitToFormGallery;

      const canEditFile = item.security.Edit && item.viewAccessibility.WebEdit;
      const canOpenPlayer =
        item.viewAccessibility.ImageView || item.viewAccessibility.MediaView;
      const canViewFile = item.viewAccessibility.WebView;

      const isMasterForm = item.fileExst === ".docxf";
      const isPdf = item.fileExst === ".pdf";

      let fileOptions = [
        //"open",
        "select",
        "fill-form",
        "edit",
        "preview",
        "view",
        "pdf-view",
        "make-form",
        "separator0",
        "submit-to-gallery",
        "separator-SubmitToGallery",
        "link-for-room-members",
        "sharing-settings",
        // "external-link",
        "owner-change",
        // "link-for-portal-users",
        "send-by-email",
        "docu-sign",
        "version", //category
        //   "finalize-version",
        "show-version-history",
        "show-info",
        "block-unblock-version", //need split
        "separator1",
        "open-location",
        "mark-read",
        // "mark-as-favorite",
        // "remove-from-favorites",
        "create-room",
        "download",
        "download-as",
        "convert",
        "move", //category
        "move-to",
        "copy-to",
        "copy",
        "restore",
        "rename",
        "separator2",
        // "unsubscribe",
        "delete",
        "remove-from-recent",
      ];

      if (!canDownload) {
        fileOptions = this.removeOptions(fileOptions, ["download"]);
      }

      if (!isPdf || !window.DocSpaceConfig.pdfViewer || isRecycleBinFolder) {
        fileOptions = this.removeOptions(fileOptions, ["pdf-view"]);
      }

      if (!canLockFile) {
        fileOptions = this.removeOptions(fileOptions, [
          "block-unblock-version",
        ]);
      }

      if (!canChangeVersionFileHistory) {
        fileOptions = this.removeOptions(fileOptions, ["finalize-version"]);
      }

      if (!canViewVersionFileHistory) {
        fileOptions = this.removeOptions(fileOptions, ["show-version-history"]);
      }

      if (!canChangeVersionFileHistory && !canViewVersionFileHistory) {
        fileOptions = this.removeOptions(fileOptions, ["version"]);
        if (item.rootFolderType === FolderType.Archive) {
          fileOptions = this.removeOptions(fileOptions, ["separator0"]);
        }
      }

      if (!canRenameItem) {
        fileOptions = this.removeOptions(fileOptions, ["rename"]);
      }

      if (canOpenPlayer || !canEditFile) {
        fileOptions = this.removeOptions(fileOptions, ["edit"]);
      }

      if (!(shouldFillForm && canFillForm)) {
        fileOptions = this.removeOptions(fileOptions, ["fill-form"]);
      }

      if (!canDelete) {
        fileOptions = this.removeOptions(fileOptions, ["delete"]);
      }

      if (!canMove) {
        fileOptions = this.removeOptions(fileOptions, ["move-to"]);
      }

      if (!canCopy) {
        fileOptions = this.removeOptions(fileOptions, ["copy-to"]);
      }

      if (!canDuplicate) {
        fileOptions = this.removeOptions(fileOptions, ["copy"]);
      }
      if (!canMove && !canCopy && !canDuplicate) {
        fileOptions = this.removeOptions(fileOptions, ["move"]);
      }

      if (!(isMasterForm && canDuplicate))
        fileOptions = this.removeOptions(fileOptions, ["make-form"]);

      if (!canSubmitToFormGallery) {
        fileOptions = this.removeOptions(fileOptions, [
          "submit-to-gallery",
          "separator-SubmitToGallery",
        ]);
      }

      if (item.rootFolderType === FolderType.Archive) {
        fileOptions = this.removeOptions(fileOptions, [
          "mark-read",
          "mark-as-favorite",
          "remove-from-favorites",
        ]);
      }

      if (!canConvert) {
        fileOptions = this.removeOptions(fileOptions, ["download-as"]);
      }

      if (!mustConvert || isEncrypted) {
        fileOptions = this.removeOptions(fileOptions, ["convert"]);
      }

      if (!canViewFile || isRecycleBinFolder) {
        fileOptions = this.removeOptions(fileOptions, ["preview"]);
      }

      if (!canOpenPlayer || isRecycleBinFolder) {
        fileOptions = this.removeOptions(fileOptions, ["view"]);
      }

      if (!isDocuSign) {
        fileOptions = this.removeOptions(fileOptions, ["docu-sign"]);
      }

      if (
        isEditing ||
        item.rootFolderType === FolderType.Archive
        // ||
        // (isFavoritesFolder && !isFavorite) ||
        // isFavoritesFolder ||
        // isRecentFolder
      )
        fileOptions = this.removeOptions(fileOptions, ["separator2"]);

      // if (isFavorite) {
      //   fileOptions = this.removeOptions(fileOptions, ["mark-as-favorite"]);
      // } else {
      //   fileOptions = this.removeOptions(fileOptions, [
      //     "remove-from-favorites",
      //   ]);

      //   if (isFavoritesFolder) {
      //     fileOptions = this.removeOptions(fileOptions, ["mark-as-favorite"]);
      //   }
      // }

      if (isEncrypted) {
        fileOptions = this.removeOptions(fileOptions, [
          "open",
          "link-for-room-members",
          // "link-for-portal-users",
          // "external-link",
          "send-by-email",
          "mark-as-favorite",
        ]);
      }

      // if (isFavoritesFolder || isRecentFolder) {
      //   fileOptions = this.removeOptions(fileOptions, [
      //     //"unsubscribe",
      //   ]);
      // }

      if (!isRecycleBinFolder) {
        fileOptions = this.removeOptions(fileOptions, ["restore"]);

        if (enablePlugins) {
          if (
            !item.viewAccessibility.MediaView &&
            !item.viewAccessibility.ImageView
          ) {
            const pluginFilesKeys = this.pluginStore.getContextMenuKeysByType(
              PluginFileType.Files,
              item.fileExst,
              security
            );

            pluginAllKeys &&
              pluginAllKeys.forEach((key) => fileOptions.push(key));
            pluginFilesKeys &&
              pluginFilesKeys.forEach((key) => fileOptions.push(key));
          }

          if (
            !item.viewAccessibility.MediaView &&
            item.viewAccessibility.ImageView
          ) {
            const pluginFilesKeys = this.pluginStore.getContextMenuKeysByType(
              PluginFileType.Image,
              item.fileExst,
              security
            );

            pluginAllKeys &&
              pluginAllKeys.forEach((key) => fileOptions.push(key));
            pluginFilesKeys &&
              pluginFilesKeys.forEach((key) => fileOptions.push(key));
          }

          if (
            item.viewAccessibility.MediaView &&
            !item.viewAccessibility.ImageView
          ) {
            const pluginFilesKeys = this.pluginStore.getContextMenuKeysByType(
              PluginFileType.Video,
              item.fileExst,
              security
            );

            pluginAllKeys &&
              pluginAllKeys.forEach((key) => fileOptions.push(key));
            pluginFilesKeys &&
              pluginFilesKeys.forEach((key) => fileOptions.push(key));
          }
        }
      }

      if (!this.canShareOwnerChange(item)) {
        fileOptions = this.removeOptions(fileOptions, ["owner-change"]);
      }

      if (isThirdPartyItem) {
        fileOptions = this.removeOptions(fileOptions, ["owner-change"]);
      }

      if (!hasNew) {
        fileOptions = this.removeOptions(fileOptions, ["mark-read"]);
      }

      if (
        !(
          // isRecentFolder ||
          // isFavoritesFolder ||
          (isMyFolder && (this.filterType || this.filterSearch))
        )
      ) {
        fileOptions = this.removeOptions(fileOptions, ["open-location"]);
      }

      if (isMyFolder || isRecycleBinFolder) {
        fileOptions = this.removeOptions(fileOptions, [
          "link-for-room-members",
        ]);
      }

      // if (isPrivacyFolder) {
      //   fileOptions = this.removeOptions(fileOptions, [
      //     "preview",
      //     "view",
      //     "separator0",
      //     "download-as",
      //   ]);

      //   // if (!isDesktopClient) {
      //   //   fileOptions = this.removeOptions(fileOptions, ["sharing-settings"]);
      //   // }
      // }

      fileOptions = this.removeSeparator(fileOptions);

      return fileOptions;
    } else if (isRoom) {
      const canInviteUserInRoom = item.security?.EditAccess;
      const canRemoveRoom = item.security?.Delete;

      const canArchiveRoom = item.security?.Move;
      const canPinRoom = item.security?.Pin;

      const canEditRoom = item.security?.EditRoom;

      const canViewRoomInfo = item.security?.Read;
      const canMuteRoom = item.security?.Mute;

      const isPublicRoomType =
        item.roomType === RoomsType.PublicRoom ||
        item.roomType === RoomsType.CustomRoom;
      const isCustomRoomType = item.roomType === RoomsType.CustomRoom;

      let roomOptions = [
        "select",
        "open",
        "separator0",
        "link-for-room-members",
        "reconnect-storage",
        "edit-room",
        "invite-users-to-room",
        "external-link",
        "room-info",
        "pin-room",
        "unpin-room",
        "mute-room",
        "unmute-room",
        "separator1",
        "download",
        "archive-room",
        "unarchive-room",
        "leave-room",
        "delete",
      ];

      if (!canEditRoom) {
        roomOptions = this.removeOptions(roomOptions, [
          "edit-room",
          "reconnect-storage",
        ]);
      }

      if (!canInviteUserInRoom) {
        roomOptions = this.removeOptions(roomOptions, ["invite-users-to-room"]);
      }

      if (!canArchiveRoom) {
        roomOptions = this.removeOptions(roomOptions, [
          "archive-room",
          "unarchive-room",
        ]);
      }

      if (!canRemoveRoom) {
        roomOptions = this.removeOptions(roomOptions, ["delete"]);
      }

      if (!canDownload) {
        roomOptions = this.removeOptions(roomOptions, [
          "separator1",
          "download",
        ]);
      }

      if (!item.providerKey) {
        roomOptions = this.removeOptions(roomOptions, ["reconnect-storage"]);
      }

      if (!canPinRoom) {
        roomOptions = this.removeOptions(roomOptions, [
          "unpin-room",
          "pin-room",
        ]);
      } else {
        item.pinned
          ? (roomOptions = this.removeOptions(roomOptions, ["pin-room"]))
          : (roomOptions = this.removeOptions(roomOptions, ["unpin-room"]));
      }

      if (!canMuteRoom) {
        roomOptions = this.removeOptions(roomOptions, [
          "unmute-room",
          "mute-room",
        ]);
      } else {
        item.mute
          ? (roomOptions = this.removeOptions(roomOptions, ["mute-room"]))
          : (roomOptions = this.removeOptions(roomOptions, ["unmute-room"]));
      }

      if (!canViewRoomInfo) {
        roomOptions = this.removeOptions(roomOptions, ["room-info"]);
      }

      if (isArchiveFolder || item.rootFolderType === FolderType.Archive) {
        roomOptions = this.removeOptions(roomOptions, ["archive-room"]);
      } else {
        roomOptions = this.removeOptions(roomOptions, ["unarchive-room"]);

        if (enablePlugins) {
          const pluginRoomsKeys = this.pluginStore.getContextMenuKeysByType(
            PluginFileType.Rooms,
            null,
            security
          );

          pluginAllKeys &&
            pluginAllKeys.forEach((key) => roomOptions.push(key));
          pluginRoomsKeys &&
            pluginRoomsKeys.forEach((key) => roomOptions.push(key));
        }
      }

      // if (fromInfoPanel) {
      //   roomOptions = this.removeOptions(roomOptions, ["external-link"]);
      // }

      roomOptions = this.removeSeparator(roomOptions);

      return roomOptions;
    } else {
      let folderOptions = [
        "select",
        "open",
        // "separator0",
        "sharing-settings",
        "link-for-room-members",
        "owner-change",
        "show-info",
        // "link-for-portal-users",
        "separator1",
        "open-location",
        "create-room",
        "download",
        "move", //category
        "move-to",
        "copy-to",
        "mark-read",
        "restore",
        "rename",
        // "change-thirdparty-info",
        "separator2",
        // "unsubscribe",
        "delete",
      ];

      if (!canDownload) {
        folderOptions = this.removeOptions(folderOptions, ["download"]);
      }

      if (!canRenameItem) {
        folderOptions = this.removeOptions(folderOptions, ["rename"]);
      }

      if (!canDelete) {
        folderOptions = this.removeOptions(folderOptions, ["delete"]);
      }
      if (!canMove) {
        folderOptions = this.removeOptions(folderOptions, ["move-to"]);
      }

      if (!canCopy) {
        folderOptions = this.removeOptions(folderOptions, ["copy-to"]);
      }

      if (!canDuplicate) {
        folderOptions = this.removeOptions(folderOptions, ["copy"]);
      }

      if (!canMove && !canCopy && !canDuplicate) {
        folderOptions = this.removeOptions(folderOptions, ["move"]);
      }

      // if (item.rootFolderType === FolderType.Archive) {
      //   folderOptions = this.removeOptions(folderOptions, [
      //     "change-thirdparty-info",
      //     "separator2",
      //   ]);
      // }

      // if (isPrivacyFolder) {
      //   folderOptions = this.removeOptions(folderOptions, [
      //     // "sharing-settings",
      //   ]);
      // }

      if (isRecycleBinFolder) {
        folderOptions = this.removeOptions(folderOptions, [
          "open",
          "link-for-room-members",
          // "link-for-portal-users",
          // "sharing-settings",
          "mark-read",
          "separator0",
          "separator1",
        ]);
      } else {
        folderOptions = this.removeOptions(folderOptions, ["restore"]);

        if (enablePlugins) {
          const pluginFoldersKeys = this.pluginStore.getContextMenuKeysByType(
            PluginFileType.Folders,
            null,
            security
          );

          pluginAllKeys &&
            pluginAllKeys.forEach((key) => folderOptions.push(key));
          pluginFoldersKeys &&
            pluginFoldersKeys.forEach((key) => folderOptions.push(key));
        }
      }

      if (!this.canShareOwnerChange(item)) {
        folderOptions = this.removeOptions(folderOptions, ["owner-change"]);
      }

      if (!hasNew) {
        folderOptions = this.removeOptions(folderOptions, ["mark-read"]);
      }

      if (isThirdPartyFolder && isDesktopClient)
        folderOptions = this.removeOptions(folderOptions, ["separator2"]);

      // if (!isThirdPartyFolder)
      //   folderOptions = this.removeOptions(folderOptions, [
      //     "change-thirdparty-info",
      //   ]);

      // if (isThirdPartyItem) {
      //   folderOptions = this.removeOptions(folderOptions, ["owner-change"]);

      //   if (isShareFolder) {
      //     folderOptions = this.removeOptions(folderOptions, [
      //       "change-thirdparty-info",
      //     ]);
      //   } else {
      //     if (isDesktopClient) {
      //       folderOptions = this.removeOptions(folderOptions, [
      //         "change-thirdparty-info",
      //       ]);
      //     }

      //     folderOptions = this.removeOptions(folderOptions, ["remove"]);

      //     if (!item) {
      //       //For damaged items
      //       folderOptions = this.removeOptions(folderOptions, [
      //         "open",
      //         "download",
      //       ]);
      //     }
      //   }
      // } else {
      //   folderOptions = this.removeOptions(folderOptions, [
      //     "change-thirdparty-info",
      //   ]);
      // }

      if (!(isMyFolder && (this.filterType || this.filterSearch))) {
        folderOptions = this.removeOptions(folderOptions, ["open-location"]);
      }

      if (isMyFolder) {
        folderOptions = this.removeOptions(folderOptions, [
          "link-for-room-members",
        ]);
      }

      folderOptions = this.removeSeparator(folderOptions);

      return folderOptions;
    }
  };

  addFileToRecentlyViewed = (fileId) => {
    if (
      this.treeFoldersStore.isPrivacyFolder ||
      this.publicRoomStore.isPublicRoom
    )
      return Promise.resolve();
    return api.files.addFileToRecentlyViewed(fileId);
  };

  createFile = (folderId, title, templateId, formId) => {
    return api.files
      .createFile(folderId, title, templateId, formId)
      .then((file) => {
        return Promise.resolve(file);
      });
  };

  createFolder(parentFolderId, title) {
    return api.files.createFolder(parentFolderId, title);
  }

  createRoom = (roomParams) => {
    this.roomCreated = true;
    return api.rooms.createRoom(roomParams);
  };

  createRoomInThirdpary(thirpartyFolderId, roomParams) {
    return api.rooms.createRoomInThirdpary(thirpartyFolderId, roomParams);
  }

  editRoom(id, roomParams) {
    return api.rooms.editRoom(id, roomParams);
  }

  addTagsToRoom(id, tagArray) {
    return api.rooms.addTagsToRoom(id, tagArray);
  }

  removeTagsFromRoom(id, tagArray) {
    return api.rooms.removeTagsFromRoom(id, tagArray);
  }

  calculateRoomLogoParams(img, x, y, zoom) {
    let imgWidth, imgHeight, dimensions;
    if (img.width > img.height) {
      imgWidth = Math.min(1280, img.width);
      imgHeight = Math.round(img.height / (img.width / imgWidth));
      dimensions = Math.round(imgHeight / zoom);
    } else {
      imgHeight = Math.min(1280, img.height);
      imgWidth = Math.round(img.width / (img.height / imgHeight));
      dimensions = Math.round(imgWidth / zoom);
    }

    const croppedX = Math.round(x * imgWidth - dimensions / 2);
    const croppedY = Math.round(y * imgHeight - dimensions / 2);

    return {
      x: croppedX,
      y: croppedY,
      width: dimensions,
      height: dimensions,
    };
  }

  uploadRoomLogo(formData) {
    return api.rooms.uploadRoomLogo(formData);
  }

  addLogoToRoom(id, icon) {
    return api.rooms.addLogoToRoom(id, icon);
  }

  removeLogoFromRoom(id) {
    return api.rooms.removeLogoFromRoom(id);
  }

  getDefaultMembersFilter = () => {
    return { page: 0, pageCount: 100, total: 0, startIndex: 0 };
  };

  setRoomMembersFilter = (roomMembersFilter) => {
    this.roomMembersFilter = roomMembersFilter;
  };

  getRoomMembers = (id, clearFilter = true, membersFilter) => {
    let newFilter = membersFilter ? membersFilter : clone(this.membersFilter);

    if (clearFilter) {
      newFilter = this.getDefaultMembersFilter();
    } else if (!membersFilter) {
      newFilter.page += 1;
      newFilter.pageCount = 100;
      newFilter.startIndex = newFilter.page * newFilter.pageCount;
      this.setRoomMembersFilter(newFilter);
    }

    const membersFilters = {
      startIndex: newFilter.startIndex,
      count: newFilter.pageCount,
      filterType: 0, // 0 (Members)
    };

    return api.rooms.getRoomMembers(id, membersFilters).then((res) => {
      newFilter.total = res.total;
      this.setMembersFilter(newFilter);

      return res.items;
    });
  };

  setMembersFilter = (filter) => {
    this.membersFilter = filter;
  };

  getRoomLinks = (id) => {
    return api.rooms
      .getRoomMembers(id, { filterType: 2 }) // 2 (External link)
      .then((res) => res.items);
  };

  updateRoomMemberRole(id, data) {
    return api.rooms.updateRoomMemberRole(id, data);
  }

  getHistory(module, id, signal = null, requestToken) {
    return api.rooms.getHistory(module, id, signal, requestToken);
  }

  getRoomHistory(id) {
    return api.rooms.getRoomHistory(id);
  }

  getFileHistory(id) {
    return api.rooms.getFileHistory(id);
  }

  // updateFolderBadge = (id, count) => {
  //   const folder = this.folders.find((x) => x.id === id);
  //   if (folder) folder.new -= count;
  // };

  // updateFileBadge = (id) => {
  //   const file = this.files.find((x) => x.id === id);
  //   if (file) file.fileStatus = file.fileStatus & ~FileStatus.IsEditing;
  // };

  // updateFilesBadge = () => {
  //   for (let file of this.files) {
  //     file.fileStatus = file.fileStatus & ~FileStatus.IsEditing;
  //   }
  // };

  // updateFoldersBadge = () => {
  //   for (let folder of this.folders) {
  //     folder.new = 0;
  //   }
  // };

  updateRoomPin = (item) => {
    const idx = this.folders.findIndex((folder) => folder.id === item);

    if (idx === -1) return;
    this.folders[idx].pinned = !this.folders[idx].pinned;
  };

  scrollToTop = () => {
    if (this.settingsStore.withPaging) return;

    const scrollElm = isMobile()
      ? document.querySelector("#customScrollBar > .scroll-wrapper > .scroller")
      : document.querySelector("#sectionScroll > .scroll-wrapper > .scroller");

    scrollElm && scrollElm.scrollTo(0, 0);
  };

  addItem = (item, isFolder) => {
    const { socketHelper } = this.settingsStore;

    if (isFolder) {
      const foundIndex = this.folders.findIndex((x) => x.id === item?.id);
      if (foundIndex > -1) return;

      this.folders.unshift(item);

      console.log("[WS] subscribe to folder changes", item.id, item.title);

      socketHelper.emit({
        command: "subscribe",
        data: {
          roomParts: `DIR-${item.id}`,
          individual: true,
        },
      });
    } else {
      const foundIndex = this.files.findIndex((x) => x.id === item?.id);
      if (foundIndex > -1) return;

      console.log("[WS] subscribe to file changes", item.id, item.title);

      socketHelper.emit({
        command: "subscribe",
        data: { roomParts: `FILE-${item.id}`, individual: true },
      });

      this.files.unshift(item);
    }
    const { isRoomsFolder, isArchiveFolder } = this.treeFoldersStore;

    const isRooms = isRoomsFolder || isArchiveFolder;

    const filter = isRooms ? this.roomsFilter.clone() : this.filter.clone();

    filter.total += 1;

    if (isRooms) this.setRoomsFilter(filter);
    else this.setFilter(filter);

    this.scrollToTop();
  };

  removeFiles = (fileIds, folderIds, showToast, destFolderId) => {
    const { isRoomsFolder, isArchiveFolder } = this.treeFoldersStore;

    const isRooms = isRoomsFolder || isArchiveFolder;
    const newFilter = isRooms ? this.roomsFilter.clone() : this.filter.clone();

    const deleteCount = (fileIds?.length ?? 0) + (folderIds?.length ?? 0);

    if (destFolderId && destFolderId === this.selectedFolderStore.id) return;

    if (newFilter.total <= newFilter.pageCount) {
      const files = fileIds
        ? this.files.filter((x) => !fileIds.includes(x.id))
        : this.files;
      const folders = folderIds
        ? this.folders.filter((x) => !folderIds.includes(x.id))
        : this.folders;

      const hotkeysClipboard = fileIds
        ? this.hotkeysClipboard.filter(
            (f) => !fileIds.includes(f.id) && !f.isFolder
          )
        : this.hotkeysClipboard.filter(
            (f) => !folderIds.includes(f.id) && f.isFolder
          );

      newFilter.total -= deleteCount;
      this.setIsEmptyPage(newFilter.total <= 0);

      runInAction(() => {
        isRooms ? this.setRoomsFilter(newFilter) : this.setFilter(newFilter);
        this.setFiles(files);
        this.setFolders(folders);
        this.setTempActionFilesIds([]);
        this.setHotkeysClipboard(hotkeysClipboard);
        this.setTempActionFoldersIds([]);
      });

      return;
    }

    newFilter.startIndex =
      (newFilter.page + 1) * newFilter.pageCount - deleteCount;
    newFilter.pageCount = deleteCount;

    if (isRooms) {
      return api.rooms
        .getRooms(newFilter)
        .then((res) => {
          const folders = folderIds
            ? this.folders.filter((x) => !folderIds.includes(x.id))
            : this.folders;

          const newFolders = [...folders, ...res.folders];

          const roomsFilter = this.roomsFilter.clone();
          roomsFilter.total = res.total;

          runInAction(() => {
            this.setRoomsFilter(roomsFilter);
            this.setFolders(newFolders);
          });

          showToast && showToast();
        })
        .catch((err) => {
          toastr.error(err);
        })
        .finally(() => {
          this.setOperationAction(false);
          this.setTempActionFilesIds([]);
          this.setTempActionFoldersIds([]);
        });
    } else {
      api.files
        .getFolder(newFilter.folder, newFilter)
        .then((res) => {
          const files = fileIds
            ? this.files.filter((x) => !fileIds.includes(x.id))
            : this.files;
          const folders = folderIds
            ? this.folders.filter((x) => !folderIds.includes(x.id))
            : this.folders;

          const newFiles = [...files, ...res.files];
          const newFolders = [...folders, ...res.folders];

          const filter = this.filter.clone();
          filter.total = res.total;

          runInAction(() => {
            this.setFilter(filter);
            this.setFiles(newFiles);
            this.setFolders(newFolders);
          });

          showToast && showToast();
        })
        .catch((err) => {
          toastr.error(err);
        })
        .finally(() => {
          this.setOperationAction(false);
          this.setTempActionFilesIds([]);
          this.setTempActionFoldersIds([]);
        });
    }
  };

  updateFile = (fileId, title) => {
    return api.files
      .updateFile(fileId, title)
      .then((file) => this.setFile(file));
  };

  renameFolder = (folderId, title) => {
    return api.files.renameFolder(folderId, title).then((folder) => {
      this.setFolder(folder);
    });
  };

  getFilesCount = () => {
    const { filesCount, foldersCount } = this.selectedFolderStore;
    return filesCount + this.folders ? this.folders.length : foldersCount;
  };

  getServiceFilesCount = () => {
    const filesLength = this.files ? this.files.length : 0;
    const foldersLength = this.folders ? this.folders.length : 0;
    return filesLength + foldersLength;
  };

  canShareOwnerChange = (item) => {
    const userId = this.userStore.user && this.userStore.user.id;

    if (item.providerKey || !this.hasCommonFolder) {
      return false;
    } else if (this.authStore.isAdmin) {
      return true;
    } else if (item.createdBy.id === userId) {
      return true;
    } else {
      return false;
    }
  };

  get canShare() {
    const folderType = this.selectedFolderStore.rootFolderType;
    const isVisitor =
      (this.userStore.user && this.userStore.user.isVisitor) || false;

    if (isVisitor) {
      return false;
    }

    switch (folderType) {
      case FolderType.USER:
        return true;
      case FolderType.SHARE:
        return true;
      case FolderType.COMMON:
        return this.authStore.isAdmin;
      case FolderType.TRASH:
        return false;
      case FolderType.Favorites:
        return true; // false;
      case FolderType.Recent:
        return true; //false;
      case FolderType.Privacy:
        return true;
      default:
        return false;
    }
  }

  get currentFilesCount() {
    const serviceFilesCount = this.getServiceFilesCount();
    const filesCount = this.getFilesCount();
    return this.selectedFolderStore.providerItem
      ? serviceFilesCount
      : filesCount;
  }

  get iconOfDraggedFile() {
    const { getIcon } = this.filesSettingsStore;

    if (this.selection.length === 1) {
      return getIcon(
        24,
        this.selection[0].fileExst,
        this.selection[0].providerKey
      );
    }
    return null;
  }

  get isHeaderVisible() {
    return this.selection.length > 0;
  }

  get isHeaderIndeterminate() {
    const items = [...this.files, ...this.folders];
    return this.isHeaderVisible && this.selection.length
      ? this.selection.length < items.length
      : false;
  }

  get isHeaderChecked() {
    const items = [...this.files, ...this.folders];
    return this.isHeaderVisible && this.selection.length === items.length;
  }

  get hasCommonFolder() {
    return (
      this.treeFoldersStore.commonFolder &&
      this.selectedFolderStore.pathParts &&
      this.treeFoldersStore.commonFolder.id ===
        this.selectedFolderStore.pathParts[0].id
    );
  }

  setFirsElemChecked = (checked) => {
    this.firstElemChecked = checked;
  };

  setHeaderBorder = (headerBorder) => {
    this.headerBorder = headerBorder;
  };

  get canCreate() {
    switch (this.selectedFolderStore.rootFolderType) {
      case FolderType.USER:
      case FolderType.Rooms:
        return true;
      case FolderType.SHARE:
        const canCreateInSharedFolder = this.selectedFolderStore.access === 1;
        return (
          !this.selectedFolderStore.isRootFolder && canCreateInSharedFolder
        );
      case FolderType.Privacy:
        return (
          this.settingsStore.isDesktopClient &&
          this.settingsStore.isEncryptionSupport
        );
      case FolderType.COMMON:
        return this.authStore.isAdmin;
      case FolderType.Archive:
      case FolderType.TRASH:
      default:
        return false;
    }
  }

  onCreateAddTempItem = (items) => {
    const { getFileIcon, getFolderIcon } = this.filesSettingsStore;
    const { extension, title } = this.fileActionStore;

    if (items.length && items[0].id === -1) return; //TODO: if change media collection from state remove this;

    const iconSize = this.viewAs === "table" ? 24 : 32;
    const icon = extension
      ? getFileIcon(`.${extension}`, iconSize)
      : getFolderIcon(null, iconSize);

    items.unshift({
      id: -1,
      title: title,
      parentId: this.selectedFolderStore.id,
      fileExst: extension,
      icon,
    });
  };

  get filterType() {
    return this.filter.filterType;
  }

  get filterSearch() {
    return this.filter.search;
  }

  getItemUrl = (id, isFolder, needConvert, canOpenPlayer) => {
    const proxyURL =
      window.DocSpaceConfig?.proxy?.url || window.location.origin;

    const url = getCategoryUrl(this.categoryType, id);

    if (canOpenPlayer) {
      return combineUrl(proxyURL, config.homepage, url, id);
    }

    if (isFolder) {
      const folderUrl = isFolder
        ? combineUrl(proxyURL, config.homepage, `${url}?folder=${id}`)
        : null;

      return folderUrl;
    } else {
      const url = combineUrl(
        proxyURL,
        config.homepage,
        `/doceditor?fileId=${id}${needConvert ? "&action=view" : ""}`
      );

      return url;
    }
  };

  get filesList() {
    const { getIcon } = this.filesSettingsStore;
    //return [...this.folders, ...this.files];

    const { fileItemsList } = this.pluginStore;
    const { enablePlugins } = this.settingsStore;

    const newFolders = [...this.folders];

    newFolders.sort((a, b) => {
      const firstValue = a.roomType ? 1 : 0;
      const secondValue = b.roomType ? 1 : 0;

      return secondValue - firstValue;
    });

    const items = [...newFolders, ...this.files];

    if (items.length > 0 && this.isEmptyPage) {
      this.setIsEmptyPage(false);
    }

    const newItem = items.map((item) => {
      const {
        availableExternalRights,
        access,
        autoDelete,
        originTitle,
        comment,
        contentLength,
        created,
        createdBy,
        encrypted,
        fileExst,
        filesCount,
        fileStatus,
        fileType,
        folderId,
        foldersCount,
        id,
        logo,
        locked,
        originId,
        originFolderId,
        originRoomId,
        originRoomTitle,
        parentId,
        pureContentLength,
        rootFolderType,
        rootFolderId,
        shared,
        title,
        type,
        hasDraft,
        updated,
        updatedBy,
        version,
        versionGroup,
        viewUrl,
        webUrl,
        providerKey,
        thumbnailUrl,
        thumbnailStatus,
        canShare,
        canEdit,
        roomType,
        isArchive,
        tags,
        pinned,
        security,
        viewAccessibility,
        mute,
        inRoom,
        requestToken,
      } = item;

      const thirdPartyIcon = this.thirdPartyStore.getThirdPartyIcon(
        item.providerKey,
        "small"
      );

      const providerType =
        RoomsProviderType[
          Object.keys(RoomsProviderType).find((key) => key === item.providerKey)
        ];

      const canOpenPlayer =
        item.viewAccessibility?.ImageView || item.viewAccessibility?.MediaView;

      const previewUrl = canOpenPlayer
        ? this.getItemUrl(id, false, needConvert, canOpenPlayer)
        : null;

      const contextOptions = this.getFilesContextOptions(item);
      const isThirdPartyFolder = providerKey && id === rootFolderId;

      const iconSize = this.viewAs === "table" ? 24 : 32;

      let isFolder = false;
      this.folders.map((x) => {
        if (x.id === item.id && x.parentId === item.parentId) isFolder = true;
      });

      const { isRecycleBinFolder } = this.treeFoldersStore;

      const folderUrl = isFolder && this.getItemUrl(id, isFolder, false, false);

      const needConvert = item.viewAccessibility?.MustConvert;
      const isEditing =
        (item.fileStatus & FileStatus.IsEditing) === FileStatus.IsEditing;

      const docUrl =
        !canOpenPlayer && !isFolder && this.getItemUrl(id, false, needConvert);

      const href = isRecycleBinFolder
        ? null
        : previewUrl
          ? previewUrl
          : !isFolder
            ? docUrl
            : folderUrl;

      const isRoom = !!roomType;

      const icon =
        isRoom && logo?.medium
          ? logo?.medium
          : getIcon(
              iconSize,
              fileExst,
              providerKey,
              contentLength,
              roomType,
              isArchive,
              type
            );

      const defaultRoomIcon = isRoom
        ? getIcon(
            iconSize,
            fileExst,
            providerKey,
            contentLength,
            roomType,
            isArchive,
            type
          )
        : undefined;

      const pluginOptions = {};

      if (enablePlugins && fileItemsList) {
        fileItemsList.forEach(({ key, value }) => {
          if (value.extension === fileExst) {
            if (value.fileTypeName)
              pluginOptions.fileTypeName = value.fileTypeName;
            pluginOptions.isPlugin = true;
            if (value.fileIconTile)
              pluginOptions.fileTileIcon = value.fileIconTile;
          }
        });
      }

      const isForm = fileExst === ".oform";

      const canCopyPublicLink =
        access === ShareAccessRights.RoomManager ||
        access === ShareAccessRights.None;

      return {
        availableExternalRights,
        access,
        daysRemaining: autoDelete && getDaysRemaining(autoDelete),
        originTitle,
        //checked,
        comment,
        contentLength,
        contextOptions,
        created,
        createdBy,
        encrypted,
        fileExst,
        filesCount,
        fileStatus,
        fileType,
        folderId,
        foldersCount,
        icon,
        defaultRoomIcon,
        id,
        isFolder,
        logo,
        locked,
        new: item.new,
        mute,
        parentId,
        pureContentLength,
        rootFolderType,
        rootFolderId,
        //selectedItem,
        shared,
        title,
        updated,
        updatedBy,
        version,
        versionGroup,
        viewUrl,
        webUrl,
        providerKey,
        canOpenPlayer,
        //canShare,
        canShare,
        canEdit,
        thumbnailUrl,
        thumbnailStatus,
        originId,
        originFolderId,
        originRoomId,
        originRoomTitle,
        previewUrl,
        folderUrl,
        href,
        isThirdPartyFolder,
        isEditing,
        roomType,
        isRoom,
        isArchive,
        tags,
        pinned,
        thirdPartyIcon,
        providerType,
        security,
        viewAccessibility,
        ...pluginOptions,
        inRoom,
        type,
        hasDraft,
        isForm,
        canCopyPublicLink,
        requestToken,
      };
    });

    return newItem;
  }

  get cbMenuItems() {
    const { isDocument, isPresentation, isSpreadsheet, isArchive } =
      this.filesSettingsStore;

    let cbMenu = ["all"];
    const filesItems = [...this.files, ...this.folders];

    if (this.folders.length) {
      for (const item of this.folders) {
        if (item.roomType && RoomsTypes[item.roomType]) {
          cbMenu.push(`room-${RoomsTypes[item.roomType]}`);
        } else {
          cbMenu.push(FilterType.FoldersOnly);
        }
      }
    }

    for (let item of filesItems) {
      if (isDocument(item.fileExst)) cbMenu.push(FilterType.DocumentsOnly);
      else if (isPresentation(item.fileExst))
        cbMenu.push(FilterType.PresentationsOnly);
      else if (isSpreadsheet(item.fileExst))
        cbMenu.push(FilterType.SpreadsheetsOnly);
      else if (item.viewAccessibility?.ImageView)
        cbMenu.push(FilterType.ImagesOnly);
      else if (item.viewAccessibility?.MediaView)
        cbMenu.push(FilterType.MediaOnly);
      else if (isArchive(item.fileExst)) cbMenu.push(FilterType.ArchiveOnly);
    }

    const hasFiles = cbMenu.some(
      (elem) =>
        elem !== "all" &&
        elem !== `room-${FilterType.FoldersOnly}` &&
        elem !== `room-${RoomsType.FillingFormsRoom}` &&
        elem !== `room-${RoomsType.CustomRoom}` &&
        elem !== `room-${RoomsType.EditingRoom}` &&
        elem !== `room-${RoomsType.ReviewRoom}` &&
        elem !== `room-${RoomsType.FormRoom}` &&
        elem !== `room-${RoomsType.ReadOnlyRoom}` &&
        elem !== `room-${RoomsType.PublicRoom}`
    );

    if (hasFiles) cbMenu.push(FilterType.FilesOnly);

    cbMenu = cbMenu.filter((item, index) => cbMenu.indexOf(item) === index);

    return cbMenu;
  }

  getCheckboxItemLabel = (t, key) => {
    switch (key) {
      case "all":
        return t("All");
      case FilterType.FoldersOnly:
        return t("Translations:Folders");
      case FilterType.DocumentsOnly:
        return t("Common:Documents");
      case FilterType.PresentationsOnly:
        return t("Translations:Presentations");
      case FilterType.SpreadsheetsOnly:
        return t("Translations:Spreadsheets");
      case FilterType.ImagesOnly:
        return t("Images");
      case FilterType.MediaOnly:
        return t("Media");
      case FilterType.ArchiveOnly:
        return t("Archives");
      case FilterType.FilesOnly:
        return t("AllFiles");
      case `room-${RoomsType.FillingFormsRoom}`:
        return t("FillingFormRooms");
      case `room-${RoomsType.CustomRoom}`:
        return t("CustomRooms");
      case `room-${RoomsType.EditingRoom}`:
        return t("CollaborationRooms");
      case `room-${RoomsType.ReviewRoom}`:
        return t("Common:Review");
      case `room-${RoomsType.FormRoom}`:
        return t("FormRoom");
      case `room-${RoomsType.ReadOnlyRoom}`:
        return t("ViewOnlyRooms");
      case `room-${RoomsType.PublicRoom}`:
        return t("Common:PublicRoomLabel");

      default:
        return "";
    }
  };

  getCheckboxItemId = (key) => {
    switch (key) {
      case "all":
        return "selected-all";
      case FilterType.FoldersOnly:
        return "selected-only-folders";
      case FilterType.DocumentsOnly:
        return "selected-only-documents";
      case FilterType.PresentationsOnly:
        return "selected-only-presentations";
      case FilterType.SpreadsheetsOnly:
        return "selected-only-spreadsheets";
      case FilterType.ImagesOnly:
        return "selected-only-images";
      case FilterType.MediaOnly:
        return "selected-only-media";
      case FilterType.ArchiveOnly:
        return "selected-only-archives";
      case FilterType.FilesOnly:
        return "selected-only-files";
      case `room-${RoomsType.FillingFormsRoom}`:
        return "selected-only-filling-form-rooms";
      case `room-${RoomsType.CustomRoom}`:
        return "selected-only-custom-room";
      case `room-${RoomsType.EditingRoom}`:
        return "selected-only-collaboration-rooms";
      case `room-${RoomsType.ReviewRoom}`:
        return "selected-only-review-rooms";
      case `room-${RoomsType.ReadOnlyRoom}`:
        return "selected-only-view-rooms";
      case `room-${RoomsType.PublicRoom}`:
        return "selected-only-public-rooms";
      default:
        return "";
    }
  };

  get sortedFiles() {
    const { isSpreadsheet, isPresentation, isDocument, isMasterFormExtension } =
      this.filesSettingsStore;

    let sortedFiles = {
      documents: [],
      spreadsheets: [],
      presentations: [],
      masterForms: [],
      other: [],
    };

    let selection = this.selection.length
      ? this.selection
      : this.bufferSelection
        ? [this.bufferSelection]
        : [];

    selection = JSON.parse(JSON.stringify(selection));

    for (let item of selection) {
      item.checked = true;
      item.format = null;

      if (item.fileExst && item.viewAccessibility?.CanConvert) {
        if (isSpreadsheet(item.fileExst)) {
          sortedFiles.spreadsheets.push(item);
        } else if (isPresentation(item.fileExst)) {
          sortedFiles.presentations.push(item);
        } else if (isMasterFormExtension(item.fileExst)) {
          sortedFiles.masterForms.push(item);
        } else if (isDocument(item.fileExst)) {
          sortedFiles.documents.push(item);
        } else {
          sortedFiles.other.push(item);
        }
      } else {
        sortedFiles.other.push(item);
      }
    }

    return sortedFiles;
  }

  get userAccess() {
    switch (this.selectedFolderStore.rootFolderType) {
      case FolderType.USER:
        return true;
      case FolderType.SHARE:
        return false;
      case FolderType.COMMON:
        return (
          this.authStore.isAdmin ||
          this.selection.some((x) => x.access === 0 || x.access === 1)
        );
      case FolderType.Privacy:
        return true;
      case FolderType.TRASH:
        return true;
      default:
        return false;
    }
  }

  get isAccessedSelected() {
    return (
      this.selection.length &&
      this.selection.every((x) => x.access === 1 || x.access === 0)
    );
  }

  // get isThirdPartyRootSelection() {
  //   const withProvider = this.selection.find((x) => x.providerKey);
  //   return withProvider && withProvider.rootFolderId === withProvider.id;
  // }

  get isThirdPartySelection() {
    const withProvider = this.selection.find((x) => x.providerKey);
    return !!withProvider;
  }

  get canConvertSelected() {
    const selection = this.selection.length
      ? this.selection
      : this.bufferSelection
        ? [this.bufferSelection]
        : [];

    return selection.some((selected) => {
      if (
        selected.isFolder === true ||
        !selected.fileExst ||
        !selected.viewAccessibility
      )
        return false;

      return selected.viewAccessibility?.CanConvert;
    });
  }

  get isViewedSelected() {
    return this.selection.some((selected) => {
      if (selected.isFolder === true || !selected.fileExst) return false;
      return selected.viewAccessibility?.WebView;
    });
  }

  get isMediaSelected() {
    return this.selection.some((selected) => {
      if (selected.isFolder === true || !selected.fileExst) return false;
      return (
        selected.viewAccessibility?.ImageView ||
        selected.viewAccessibility?.MediaView
      );
    });
  }

  get selectionTitle() {
    if (this.selection.length === 0 && this.bufferSelection) {
      return this.bufferSelection.title;
    }

    return this.selection.find((el) => el.title)?.title || null;
  }

  get hasSelection() {
    return !!this.selection.length;
  }

  get hasBufferSelection() {
    return !!this.bufferSelection;
  }

  get isEmptyFilesList() {
    const filesList = [...this.files, ...this.folders];
    return filesList.length <= 0;
  }

  get hasNew() {
    const newFiles = [...this.files, ...this.folders].filter(
      (item) => (item.fileStatus & FileStatus.IsNew) === FileStatus.IsNew
    );
    return newFiles.length > 0;
  }

  get allFilesIsEditing() {
    const hasFolders = this.selection.find(
      (x) => !x.fileExst || !x.contentLength
    );
    if (!hasFolders) {
      return this.selection.every((x) => x.isEditing);
    }
    return false;
  }

  getOptions = (selection, externalAccess = false) => {
    if (selection[0].encrypted) {
      return ["FullAccess", "DenyAccess"];
    }

    let AccessOptions = [];

    AccessOptions.push("ReadOnly", "DenyAccess");

    const webEdit = selection.find((x) => x.viewAccessibility?.WebEdit);

    const webComment = selection.find((x) => x.viewAccessibility?.WebComment);

    const webReview = selection.find((x) => x.viewAccessibility?.WebReview);

    const formFillingDocs = selection.find(
      (x) => x.viewAccessibility?.WebRestrictedEditing
    );

    const webFilter = selection.find(
      (x) => x.viewAccessibility?.WebCustomFilterEditing
    );

    const webNeedConvert = selection.find(
      (x) => x.viewAccessibility?.MustConvert
    );

    if ((webEdit && !webNeedConvert) || !externalAccess)
      AccessOptions.push("FullAccess");

    if (webComment) AccessOptions.push("Comment");
    if (webReview) AccessOptions.push("Review");
    if (formFillingDocs && !externalAccess) AccessOptions.push("FormFilling");
    if (webFilter) AccessOptions.push("FilterEditing");

    return AccessOptions;
  };

  getAccessOption = (selection) => {
    return this.getOptions(selection);
  };

  getExternalAccessOption = (selection) => {
    return this.getOptions(selection, true);
  };

  getShareUsers(folderIds, fileIds) {
    // return api.files.getShareFiles(fileIds, folderIds);
  }

  // setShareFiles = (
  //   folderIds,
  //   fileIds,
  //   share,
  //   notify,
  //   sharingMessage,
  //   externalAccess,
  //   ownerId
  // ) => {
  //   let externalAccessRequest = [];
  //   if (fileIds.length === 1 && externalAccess !== null) {
  //     externalAccessRequest = fileIds.map((id) =>
  //       api.files.setExternalAccess(id, externalAccess)
  //     );
  //   }

  //   const ownerChangeRequest = ownerId
  //     ? [this.setFilesOwner(folderIds, fileIds, ownerId)]
  //     : [];

  //   const shareRequest = !!share.length
  //     ? [
  //         api.files.setShareFiles(
  //           fileIds,
  //           folderIds,
  //           share,
  //           notify,
  //           sharingMessage
  //         ),
  //       ]
  //     : [];

  //   const requests = [
  //     ...ownerChangeRequest,
  //     ...shareRequest,
  //     ...externalAccessRequest,
  //   ];

  //   return Promise.all(requests);
  // };

  markItemAsFavorite = (id) => api.files.markAsFavorite(id);

  removeItemFromFavorite = (id) => api.files.removeFromFavorite(id);

  fetchFavoritesFolder = async (folderId) => {
    const favoritesFolder = await api.files.getFolder(folderId);
    this.setFolders(favoritesFolder.folders);
    this.setFiles(favoritesFolder.files);

    this.selectedFolderStore.setSelectedFolder({
      folders: favoritesFolder.folders,
      ...favoritesFolder.current,
      pathParts: favoritesFolder.pathParts,
    });
  };

  pinRoom = (id) => api.rooms.pinRoom(id);

  unpinRoom = (id) => api.rooms.unpinRoom(id);

  getFileInfo = async (id) => {
    const fileInfo = await api.files.getFileInfo(id);
    this.setFile(fileInfo);
    return fileInfo;
  };

  getFolderInfo = async (id) => {
    const folderInfo = await api.files.getFolderInfo(id);
    this.setFolder(folderInfo);
    return folderInfo;
  };

  openDocEditor = (
    id,
    providerKey = null,
    tab = null,
    url = null,
    preview = false,
    shareKey = null
  ) => {
    const foundIndex = this.files.findIndex((x) => x.id === id);
    const file = foundIndex !== -1 ? this.files[foundIndex] : undefined;
    if (
      file &&
      !preview &&
      file.rootFolderType !== FolderType.Archive &&
      file.fileExst !== ".oform"
    ) {
      const newStatus = file.fileStatus | FileStatus.IsEditing;

      this.updateSelectionStatus(id, newStatus, true);
      this.updateFileStatus(foundIndex, newStatus);
    }

    const isPrivacy = this.treeFoldersStore.isPrivacyFolder;
    const share = shareKey ? shareKey : this.publicRoomStore.publicRoomKey;

    return openEditor(id, providerKey, tab, url, isPrivacy, preview, share);
  };

  createThumbnails = async (files = null) => {
    if ((this.viewAs !== "tile" || !this.files) && !files) return;

    const currentFiles = files || this.files;

    const newFiles = currentFiles.filter((f) => {
      return (
        typeof f.id !== "string" &&
        f?.thumbnailStatus === thumbnailStatuses.WAITING &&
        !this.thumbnails.has(`${f.id}|${f.versionGroup}`)
      );
    });

    if (!newFiles.length) return;

    if (this.thumbnails.size > THUMBNAILS_CACHE) this.thumbnails.clear();

    newFiles.forEach((f) => this.thumbnails.add(`${f.id}|${f.versionGroup}`));

    console.log("thumbnails", this.thumbnails);

    const fileIds = newFiles.map((f) => f.id);

    const res = await api.files.createThumbnails(fileIds);

    return res;
  };

  createThumbnail = async (file) => {
    if (
      this.viewAs !== "tile" ||
      !file ||
      !file.id ||
      typeof file.id === "string" ||
      file.thumbnailStatus !== thumbnailStatuses.WAITING ||
      this.thumbnails.has(`${file.id}|${file.versionGroup}`)
    ) {
      return;
    }

    if (this.thumbnails.size > THUMBNAILS_CACHE) this.thumbnails.clear();

    this.thumbnails.add(`${file.id}|${file.versionGroup}`);

    console.log("thumbnails", this.thumbnails);

    const res = await api.files.createThumbnails([file.id]);

    return res;
  };

  setIsUpdatingRowItem = (updating) => {
    this.isUpdatingRowItem = updating;
  };

  setPasswordEntryProcess = (process) => {
    this.passwordEntryProcess = process;
  };

  setEnabledHotkeys = (enabledHotkeys) => {
    this.enabledHotkeys = enabledHotkeys;
  };

  setCreatedItem = (createdItem) => {
    this.createdItem = createdItem;

    // const { socketHelper } = this.settingsStore;
    // if (createdItem?.type == "file") {
    //   console.log(
    //     "[WS] subscribe to file's changes",
    //     createdItem.id,
    //     createdItem.title
    //   );

    //   socketHelper.emit({
    //     command: "subscribe",
    //     data: { roomParts: `FILE-${createdItem.id}`, individual: true },
    //   });
    // }
  };

  setScrollToItem = (item) => {
    this.scrollToItem = item;
  };

  getIsEmptyTrash = async () => {
    const res = await api.files.getTrashFolderList();
    const items = [...res.files, ...res.folders];
    this.setTrashIsEmpty(items.length === 0 ? true : false);
  };

  setTrashIsEmpty = (isEmpty) => {
    this.trashIsEmpty = isEmpty;
  };

  setMovingInProgress = (movingInProgress) => {
    this.movingInProgress = movingInProgress;
  };

  setMainButtonMobileVisible = (visible) => {
    this.mainButtonMobileVisible = visible;
  };

  get roomsFilterTotal() {
    return this.roomsFilter.total;
  }

  get filterTotal() {
    return this.filter.total;
  }

  get hasMoreFiles() {
    const { isRoomsFolder, isArchiveFolder } = this.treeFoldersStore;

    const isRooms = isRoomsFolder || isArchiveFolder;
    const filterTotal = isRooms ? this.roomsFilter.total : this.filter.total;

    if (this.clientLoadingStore.isLoading) return false;
    return this.filesList.length < filterTotal;
  }

  setFilesIsLoading = (filesIsLoading) => {
    this.filesIsLoading = filesIsLoading;
  };

  fetchMoreFiles = async () => {
    if (
      !this.hasMoreFiles ||
      this.filesIsLoading ||
      this.clientLoadingStore.isLoading
    )
      return;

    const { isRoomsFolder, isArchiveFolder } = this.treeFoldersStore;

    const isRooms = isRoomsFolder || isArchiveFolder;

    this.setFilesIsLoading(true);
    // console.log("fetchMoreFiles");

    const newFilter = isRooms ? this.roomsFilter.clone() : this.filter.clone();
    newFilter.page += 1;
    if (isRooms) this.setRoomsFilter(newFilter);
    else this.setFilter(newFilter);

    const newFiles = isRooms
      ? await api.rooms.getRooms(newFilter)
      : await api.files.getFolder(newFilter.folder, newFilter);

    runInAction(() => {
      this.setFiles([...this.files, ...newFiles.files]);
      this.setFolders([...this.folders, ...newFiles.folders]);
      this.setFilesIsLoading(false);
    });
  };

  //Duplicate of countTilesInRow, used to update the number of tiles in a row after the window is resized.
  getCountTilesInRow = () => {
    const isDesktopView = isDesktop();
    const tileGap = isDesktopView ? 16 : 14;
    const minTileWidth = 216 + tileGap;
    const sectionPadding = isDesktopView ? 24 : 16;

    const body = document.getElementById("section");
    const sectionWidth = body ? body.offsetWidth - sectionPadding : 0;

    return Math.floor(sectionWidth / minTileWidth);
  };

  setInvitationLinks = async (roomId, title, access, linkId) => {
    return await api.rooms.setInvitationLinks(roomId, linkId, title, access);
  };

  resendEmailInvitations = async (id, resendAll) => {
    return await api.rooms.resendEmailInvitations(id, resendAll);
  };

  getRoomSecurityInfo = async (id) => {
    return await api.rooms.getRoomSecurityInfo(id).then((res) => res.items);
  };

  setRoomSecurity = async (id, data) => {
    return await api.rooms.setRoomSecurity(id, data);
  };

  withCtrlSelect = (item) => {
    this.setHotkeyCaret(item);
    this.setHotkeyCaretStart(item);

    const fileIndex = this.selection.findIndex(
      (f) => f.id === item.id && f.isFolder === item.isFolder
    );
    if (fileIndex === -1) {
      this.setSelection([...this.selection, item]);
    } else {
      this.deselectFile(item);
    }
  };

  withShiftSelect = (item) => {
    const caretStart = this.hotkeyCaretStart
      ? this.hotkeyCaretStart
      : this.filesList[0];
    const caret = this.hotkeyCaret ? this.hotkeyCaret : caretStart;

    if (!caret || !caretStart) return;

    const startCaretIndex = this.filesList.findIndex(
      (f) => f.id === caretStart.id && f.isFolder === caretStart.isFolder
    );

    const caretIndex = this.filesList.findIndex(
      (f) => f.id === caret.id && f.isFolder === caret.isFolder
    );

    const itemIndex = this.filesList.findIndex(
      (f) => f.id === item.id && f.isFolder === item.isFolder
    );

    const isMoveDown = caretIndex < itemIndex;

    let newSelection = JSON.parse(JSON.stringify(this.selection));
    let index = caretIndex;
    const newItemIndex = isMoveDown ? itemIndex + 1 : itemIndex - 1;

    while (index !== newItemIndex) {
      const filesItem = this.filesList[index];

      const selectionIndex = newSelection.findIndex(
        (f) => f.id === filesItem.id && f.isFolder === filesItem.isFolder
      );
      if (selectionIndex === -1) {
        newSelection.push(filesItem);
      } else {
        newSelection = newSelection.filter(
          (_, fIndex) => selectionIndex !== fIndex
        );
        newSelection.push(filesItem);
      }

      if (isMoveDown) {
        index++;
      } else {
        index--;
      }
    }

    const lastSelection = this.selection[this.selection.length - 1];
    const indexOfLast = this.filesList.findIndex(
      (f) =>
        f.id === lastSelection?.id && f.isFolder === lastSelection?.isFolder
    );

    newSelection = newSelection.filter((f) => {
      const listIndex = this.filesList.findIndex(
        (x) => x.id === f.id && x.isFolder === f.isFolder
      );

      if (isMoveDown) {
        const isSelect = listIndex < indexOfLast;
        if (isSelect) return true;

        if (listIndex >= startCaretIndex) {
          return true;
        } else {
          return listIndex >= itemIndex;
        }
      } else {
        const isSelect = listIndex > indexOfLast;
        if (isSelect) return true;

        if (listIndex <= startCaretIndex) {
          return true;
        } else {
          return listIndex <= itemIndex;
        }
      }
    });

    this.setSelection(newSelection);
    this.setHotkeyCaret(item);
  };

  get disableDrag() {
    const {
      isRecycleBinFolder,
      isRoomsFolder,
      isArchiveFolder,
      isFavoritesFolder,
      isRecentFolder,
    } = this.treeFoldersStore;

    return (
      isRecycleBinFolder ||
      isRoomsFolder ||
      isArchiveFolder ||
      isFavoritesFolder ||
      isRecentFolder
    );
  }

  get roomsForRestore() {
    return this.folders.filter((f) => f.security.Move);
  }

  get roomsForDelete() {
    return this.folders.filter((f) => f.security.Delete);
  }

  getRooms = async (filter) => {
    let newFilter = RoomsFilter.getDefault();
    Object.assign(newFilter, filter);

    return await api.rooms.getRooms(newFilter);
  };

  setHotkeysClipboard = (hotkeysClipboard) => {
    this.hotkeysClipboard = hotkeysClipboard
      ? hotkeysClipboard
      : this.selection;
  };

  getPrimaryLink = async (roomId) => {
    const link = await api.rooms.getPrimaryLink(roomId);
    if (link) {
      this.setRoomShared(roomId, true);
    }

    return link;
  };

  setRoomShared = (roomId, shared) => {
    const roomIndex = this.folders.findIndex((r) => r.id === roomId);

    if (roomIndex !== -1) {
      this.folders[roomIndex].shared = shared;
    }

    const navigationPath = [...this.selectedFolderStore.navigationPath];

    if (this.selectedFolderStore.id === roomId) {
      this.selectedFolderStore.setShared(shared);
      return;
    }

    const pathPartsRoomIndex = navigationPath.findIndex((f) => f.id === roomId);
    if (pathPartsRoomIndex === -1) return;
    navigationPath[pathPartsRoomIndex].shared = shared;
    this.selectedFolderStore.setNavigationPath(navigationPath);
  };

  get isFiltered() {
    const { isRoomsFolder, isArchiveFolder } = this.treeFoldersStore;

    const {
      subjectId,
      filterValue,
      type,
      withSubfolders: withRoomsSubfolders,
      searchInContent: searchInContentRooms,
      tags,
      withoutTags,
    } = this.roomsFilter;

    const {
      authorType,
      roomId,
      search,
      withSubfolders,
      filterType,
      searchInContent,
    } = this.filter;

    const isFiltered =
      isRoomsFolder || isArchiveFolder
        ? filterValue ||
          type ||
          withRoomsSubfolders ||
          searchInContentRooms ||
          subjectId ||
          tags ||
          withoutTags
        : authorType ||
          roomId ||
          search ||
          withSubfolders ||
          filterType ||
          searchInContent;

    return isFiltered;
  }
}

export default FilesStore;<|MERGE_RESOLUTION|>--- conflicted
+++ resolved
@@ -228,11 +228,6 @@
           } else if (opt.cmd === "delete") {
             this.selectedFolderStore[opt.type + "sCount"]--;
           }
-<<<<<<< HEAD
-          this.infoPanelStore.reloadSelection();
-=======
-          // this.authStore.infoPanelStore.updateInfoPanelSelection();
->>>>>>> cace139e
         });
       }
 
