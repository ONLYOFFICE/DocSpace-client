﻿// (c) Copyright Ascensio System SIA 2010-2022
//
// This program is a free software product.
// You can redistribute it and/or modify it under the terms
// of the GNU Affero General Public License (AGPL) version 3 as published by the Free Software
// Foundation. In accordance with Section 7(a) of the GNU AGPL its Section 15 shall be amended
// to the effect that Ascensio System SIA expressly excludes the warranty of non-infringement of
// any third-party rights.
//
// This program is distributed WITHOUT ANY WARRANTY, without even the implied warranty
// of MERCHANTABILITY or FITNESS FOR A PARTICULAR  PURPOSE. For details, see
// the GNU AGPL at: http://www.gnu.org/licenses/agpl-3.0.html
//
// You can contact Ascensio System SIA at Lubanas st. 125a-25, Riga, Latvia, EU, LV-1021.
//
// The  interactive user interfaces in modified source and object code versions of the Program must
// display Appropriate Legal Notices, as required under Section 5 of the GNU AGPL version 3.
//
// Pursuant to Section 7(b) of the License you must retain the original Product logo when
// distributing the program. Pursuant to Section 7(e) we decline to grant you any rights under
// trademark law for use of our trademarks.
//
// All the Product's GUI elements, including illustrations and icon sets, as well as technical writing
// content are licensed under the terms of the Creative Commons Attribution-ShareAlike 4.0
// International. See the License terms at http://creativecommons.org/licenses/by-sa/4.0/legalcode

namespace ASC.Web.Api.Controllers;

///<summary>
/// Portal information access.
///</summary>
///<name>portal</name>
[Scope]
[DefaultRoute]
[ApiController]
[AllowNotPayment]
[ControllerName("portal")]
public class PaymentController : ControllerBase
{
    private readonly ApiContext _apiContext;
    private readonly UserManager _userManager;
    private readonly TenantManager _tenantManager;
    private readonly ITariffService _tariffService;
    private readonly SecurityContext _securityContext;
    private readonly RegionHelper _regionHelper;
    private readonly QuotaHelper _quotaHelper;
    private readonly IMemoryCache _memoryCache;
    private readonly IHttpContextAccessor _httpContextAccessor;
    private readonly MessageService _messageService;
    private readonly StudioNotifyService _studioNotifyService;
    private readonly int _maxCount = 10;
    private readonly int _expirationMinutes = 2;
    protected Tenant Tenant { get { return _apiContext.Tenant; } }

    public PaymentController(
        ApiContext apiContext,
        UserManager userManager,
        TenantManager tenantManager,
        ITariffService tariffService,
        SecurityContext securityContext,
        RegionHelper regionHelper,
        QuotaHelper tariffHelper,
        IMemoryCache memoryCache,
        IHttpContextAccessor httpContextAccessor,
        MessageService messageService,
        StudioNotifyService studioNotifyService)
    {
        _apiContext = apiContext;
        _userManager = userManager;
        _tenantManager = tenantManager;
        _tariffService = tariffService;
        _securityContext = securityContext;
        _regionHelper = regionHelper;
        _quotaHelper = tariffHelper;
        _memoryCache = memoryCache;
        _httpContextAccessor = httpContextAccessor;
        _messageService = messageService;
        _studioNotifyService = studioNotifyService;
    }

    /// <summary>
    /// Returns the URL to the payment page.
    /// </summary>
    /// <short>
    /// Get the payment page URL
    /// </short>
    /// <category>Payment</category>
    /// <param type="ASC.Web.Api.Models.PaymentUrlRequestsDto, ASC.Web.Api" name="inDto">Payment URL request parameters</param>
    /// <returns type="System.Uri, System">The URL to the payment page</returns>
    /// <path>api/2.0/portal/payment/url</path>
    /// <httpMethod>PUT</httpMethod>
    [HttpPut("payment/url")]
    public async Task<Uri> GetPaymentUrlAsync(PaymentUrlRequestsDto inDto)
    {
        if ((await _tariffService.GetPaymentsAsync(Tenant.Id)).Any() ||
            !await _userManager.IsDocSpaceAdminAsync(_securityContext.CurrentAccount.ID))
        {
            return null;
        }

        var currency = await _regionHelper.GetCurrencyFromRequestAsync();

<<<<<<< HEAD
        return await _tariffService.GetShoppingUriAsync(Tenant.Id, currency,
            CultureInfo.CurrentCulture.TwoLetterISOLanguageName,
            (await _userManager.GetUsersAsync(_securityContext.CurrentAccount.ID)).Email,
=======
        return await _tariffService.GetShoppingUri(Tenant.Id,
            Tenant.AffiliateId,
            currency,
            Thread.CurrentThread.CurrentCulture.TwoLetterISOLanguageName,
            _userManager.GetUsers(_securityContext.CurrentAccount.ID).Email,
>>>>>>> 15d345d4
            inDto.Quantity,
            inDto.BackUrl);
    }

    /// <summary>
    /// Updates the quantity of payment.
    /// </summary>
    /// <short>
    /// Update the payment quantity
    /// </short>
    /// <category>Payment</category>
    /// <param type="ASC.Web.Api.Models.PaymentUrlRequestsDto, ASC.Web.Api" name="inDto">Payment URL request parameters</param>
    /// <returns type="System.Boolean, System">Boolean value: true if the operation is successful</returns>
    /// <path>api/2.0/portal/payment/update</path>
    /// <httpMethod>PUT</httpMethod>
    [HttpPut("payment/update")]
    public async Task<bool> PaymentUpdateAsync(PaymentUrlRequestsDto inDto)
    {
        var payerId = (await _tariffService.GetTariffAsync(Tenant.Id)).CustomerId;
        var payer = await _userManager.GetUserByEmailAsync(payerId);

        if (!(await _tariffService.GetPaymentsAsync(Tenant.Id)).Any() ||
            _securityContext.CurrentAccount.ID != payer.Id)
        {
            return false;
        }

        return await _tariffService.PaymentChangeAsync(Tenant.Id, inDto.Quantity);
    }

    /// <summary>
    /// Returns the URL to the payment account.
    /// </summary>
    /// <short>
    /// Get the payment account
    /// </short>
    /// <category>Payment</category>
    /// <param type="System.String, System" name="backUrl">Back URL</param>
    /// <returns type="System.Object, System">The URL to the payment account</returns>
    /// <path>api/2.0/portal/payment/account</path>
    /// <httpMethod>GET</httpMethod>
    [HttpGet("payment/account")]
    public async Task<object> GetPaymentAccountAsync(string backUrl)
    {
        if (!_tariffService.IsConfigured())
        {
            return null;
        }

        var payerId = (await _tariffService.GetTariffAsync(Tenant.Id)).CustomerId;
        var payer = await _userManager.GetUserByEmailAsync(payerId);

        if (_securityContext.CurrentAccount.ID != payer.Id &&
            _securityContext.CurrentAccount.ID != Tenant.OwnerId)
        {
            return null;
        }

        var result = "payment.ashx";
        return !string.IsNullOrEmpty(backUrl) ? $"{result}?backUrl={backUrl}" : result;
    }

    /// <summary>
    /// Returns the available portal prices.
    /// </summary>
    /// <short>
    /// Get prices
    /// </short>
    /// <category>Payment</category>
    /// <returns type="System.Object, System">List of available portal prices</returns>
    /// <path>api/2.0/portal/payment/prices</path>
    /// <httpMethod>GET</httpMethod>
    [HttpGet("payment/prices")]
    public async Task<object> GetPricesAsync()
    {
        var currency = await _regionHelper.GetCurrencyFromRequestAsync();
        var result = (await _tenantManager.GetProductPriceInfoAsync())
            .ToDictionary(pr => pr.Key, pr => pr.Value.ContainsKey(currency) ? pr.Value[currency] : 0);
        return result;
    }


    /// <summary>
    /// Returns the available portal currencies.
    /// </summary>
    /// <short>
    /// Get currencies
    /// </short>
    /// <category>Payment</category>
    /// <returns type="ASC.Web.Api.ApiModels.ResponseDto.CurrenciesDto, ASC.Web.Api">List of available portal currencies</returns>
    /// <path>api/2.0/portal/payment/currencies</path>
    /// <httpMethod>GET</httpMethod>
    /// <collection>list</collection>
    [HttpGet("payment/currencies")]
    public async IAsyncEnumerable<CurrenciesDto> GetCurrenciesAsync()
    {
        var defaultRegion = _regionHelper.GetDefaultRegionInfo();
        var currentRegion = await _regionHelper.GetCurrentRegionInfoAsync();

        yield return new CurrenciesDto(defaultRegion);

        if (!currentRegion.Name.Equals(defaultRegion.Name))
        {
            yield return new CurrenciesDto(currentRegion);
        }
    }

    /// <summary>
    /// Returns the available portal quotas.
    /// </summary>
    /// <short>
    /// Get quotas
    /// </short>
    /// <category>Quota</category>
    /// <returns type="ASC.Web.Api.ApiModels.ResponseDto.QuotaDto, ASC.Web.Api">List of available portal quotas</returns>
    /// <path>api/2.0/portal/payment/quotas</path>
    /// <httpMethod>GET</httpMethod>
    /// <collection>list</collection>
    [HttpGet("payment/quotas")]
    public async Task<IEnumerable<QuotaDto>> GetQuotasAsync()
    {
        return await _quotaHelper.GetQuotasAsync().ToListAsync();
    }

    /// <summary>
    /// Returns the payment information about the current portal quota.
    /// </summary>
    /// <short>
    /// Get quota payment information
    /// </short>
    /// <category>Payment</category>
    /// <returns type="ASC.Web.Api.ApiModels.ResponseDto.QuotaDto, ASC.Web.Api">Payment information about the current portal quota</returns>
    /// <path>api/2.0/portal/payment/quota</path>
    /// <httpMethod>GET</httpMethod>
    [HttpGet("payment/quota")]
    public async Task<QuotaDto> GetQuotaAsync(bool refresh)
    {
        return await _quotaHelper.GetCurrentQuotaAsync(refresh);
    }

    /// <summary>
    /// Sends a request for portal payment.
    /// </summary>
    /// <short>
    /// Send a payment request
    /// </short>
    /// <category>Payment</category>
    /// <param type="ASC.Web.Api.ApiModels.RequestsDto.SalesRequestsDto, ASC.Web.Api" name="inDto">Portal payment request parameters</param>
    /// <returns></returns>
    /// <path>api/2.0/portal/payment/request</path>
    /// <httpMethod>POST</httpMethod>
    [HttpPost("payment/request")]
    public async Task SendSalesRequestAsync(SalesRequestsDto inDto)
    {
        if (!inDto.Email.TestEmailRegex())
        {
            throw new Exception(Resource.ErrorNotCorrectEmail);
        }

        if (string.IsNullOrEmpty(inDto.Message))
        {
            throw new Exception(Resource.ErrorEmptyMessage);
        }

        CheckCache("salesrequest");

        await _studioNotifyService.SendMsgToSalesAsync(inDto.Email, inDto.UserName, inDto.Message);
        await _messageService.SendAsync(MessageAction.ContactSalesMailSent);
    }

    internal void CheckCache(string basekey)
    {
        var key = _httpContextAccessor.HttpContext.Connection.RemoteIpAddress.ToString() + basekey;

        if (_memoryCache.TryGetValue<int>(key, out var count))
        {
            if (count > _maxCount)
            {
                throw new Exception(Resource.ErrorRequestLimitExceeded);
            }
        }

        _memoryCache.Set(key, count + 1, TimeSpan.FromMinutes(_expirationMinutes));
    }
}
<|MERGE_RESOLUTION|>--- conflicted
+++ resolved
@@ -1,298 +1,292 @@
-﻿// (c) Copyright Ascensio System SIA 2010-2022
-//
-// This program is a free software product.
-// You can redistribute it and/or modify it under the terms
-// of the GNU Affero General Public License (AGPL) version 3 as published by the Free Software
-// Foundation. In accordance with Section 7(a) of the GNU AGPL its Section 15 shall be amended
-// to the effect that Ascensio System SIA expressly excludes the warranty of non-infringement of
-// any third-party rights.
-//
-// This program is distributed WITHOUT ANY WARRANTY, without even the implied warranty
-// of MERCHANTABILITY or FITNESS FOR A PARTICULAR  PURPOSE. For details, see
-// the GNU AGPL at: http://www.gnu.org/licenses/agpl-3.0.html
-//
-// You can contact Ascensio System SIA at Lubanas st. 125a-25, Riga, Latvia, EU, LV-1021.
-//
-// The  interactive user interfaces in modified source and object code versions of the Program must
-// display Appropriate Legal Notices, as required under Section 5 of the GNU AGPL version 3.
-//
-// Pursuant to Section 7(b) of the License you must retain the original Product logo when
-// distributing the program. Pursuant to Section 7(e) we decline to grant you any rights under
-// trademark law for use of our trademarks.
-//
-// All the Product's GUI elements, including illustrations and icon sets, as well as technical writing
-// content are licensed under the terms of the Creative Commons Attribution-ShareAlike 4.0
-// International. See the License terms at http://creativecommons.org/licenses/by-sa/4.0/legalcode
-
-namespace ASC.Web.Api.Controllers;
-
-///<summary>
-/// Portal information access.
-///</summary>
-///<name>portal</name>
-[Scope]
-[DefaultRoute]
-[ApiController]
-[AllowNotPayment]
-[ControllerName("portal")]
-public class PaymentController : ControllerBase
-{
-    private readonly ApiContext _apiContext;
-    private readonly UserManager _userManager;
-    private readonly TenantManager _tenantManager;
-    private readonly ITariffService _tariffService;
-    private readonly SecurityContext _securityContext;
-    private readonly RegionHelper _regionHelper;
-    private readonly QuotaHelper _quotaHelper;
-    private readonly IMemoryCache _memoryCache;
-    private readonly IHttpContextAccessor _httpContextAccessor;
-    private readonly MessageService _messageService;
-    private readonly StudioNotifyService _studioNotifyService;
-    private readonly int _maxCount = 10;
-    private readonly int _expirationMinutes = 2;
-    protected Tenant Tenant { get { return _apiContext.Tenant; } }
-
-    public PaymentController(
-        ApiContext apiContext,
-        UserManager userManager,
-        TenantManager tenantManager,
-        ITariffService tariffService,
-        SecurityContext securityContext,
-        RegionHelper regionHelper,
-        QuotaHelper tariffHelper,
-        IMemoryCache memoryCache,
-        IHttpContextAccessor httpContextAccessor,
-        MessageService messageService,
-        StudioNotifyService studioNotifyService)
-    {
-        _apiContext = apiContext;
-        _userManager = userManager;
-        _tenantManager = tenantManager;
-        _tariffService = tariffService;
-        _securityContext = securityContext;
-        _regionHelper = regionHelper;
-        _quotaHelper = tariffHelper;
-        _memoryCache = memoryCache;
-        _httpContextAccessor = httpContextAccessor;
-        _messageService = messageService;
-        _studioNotifyService = studioNotifyService;
-    }
-
-    /// <summary>
-    /// Returns the URL to the payment page.
-    /// </summary>
-    /// <short>
-    /// Get the payment page URL
-    /// </short>
-    /// <category>Payment</category>
-    /// <param type="ASC.Web.Api.Models.PaymentUrlRequestsDto, ASC.Web.Api" name="inDto">Payment URL request parameters</param>
-    /// <returns type="System.Uri, System">The URL to the payment page</returns>
-    /// <path>api/2.0/portal/payment/url</path>
-    /// <httpMethod>PUT</httpMethod>
-    [HttpPut("payment/url")]
-    public async Task<Uri> GetPaymentUrlAsync(PaymentUrlRequestsDto inDto)
-    {
-        if ((await _tariffService.GetPaymentsAsync(Tenant.Id)).Any() ||
-            !await _userManager.IsDocSpaceAdminAsync(_securityContext.CurrentAccount.ID))
-        {
-            return null;
-        }
-
-        var currency = await _regionHelper.GetCurrencyFromRequestAsync();
-
-<<<<<<< HEAD
-        return await _tariffService.GetShoppingUriAsync(Tenant.Id, currency,
-            CultureInfo.CurrentCulture.TwoLetterISOLanguageName,
-            (await _userManager.GetUsersAsync(_securityContext.CurrentAccount.ID)).Email,
-=======
-        return await _tariffService.GetShoppingUri(Tenant.Id,
-            Tenant.AffiliateId,
-            currency,
-            Thread.CurrentThread.CurrentCulture.TwoLetterISOLanguageName,
-            _userManager.GetUsers(_securityContext.CurrentAccount.ID).Email,
->>>>>>> 15d345d4
-            inDto.Quantity,
-            inDto.BackUrl);
-    }
-
-    /// <summary>
-    /// Updates the quantity of payment.
-    /// </summary>
-    /// <short>
-    /// Update the payment quantity
-    /// </short>
-    /// <category>Payment</category>
-    /// <param type="ASC.Web.Api.Models.PaymentUrlRequestsDto, ASC.Web.Api" name="inDto">Payment URL request parameters</param>
-    /// <returns type="System.Boolean, System">Boolean value: true if the operation is successful</returns>
-    /// <path>api/2.0/portal/payment/update</path>
-    /// <httpMethod>PUT</httpMethod>
-    [HttpPut("payment/update")]
-    public async Task<bool> PaymentUpdateAsync(PaymentUrlRequestsDto inDto)
-    {
-        var payerId = (await _tariffService.GetTariffAsync(Tenant.Id)).CustomerId;
-        var payer = await _userManager.GetUserByEmailAsync(payerId);
-
-        if (!(await _tariffService.GetPaymentsAsync(Tenant.Id)).Any() ||
-            _securityContext.CurrentAccount.ID != payer.Id)
-        {
-            return false;
-        }
-
-        return await _tariffService.PaymentChangeAsync(Tenant.Id, inDto.Quantity);
-    }
-
-    /// <summary>
-    /// Returns the URL to the payment account.
-    /// </summary>
-    /// <short>
-    /// Get the payment account
-    /// </short>
-    /// <category>Payment</category>
-    /// <param type="System.String, System" name="backUrl">Back URL</param>
-    /// <returns type="System.Object, System">The URL to the payment account</returns>
-    /// <path>api/2.0/portal/payment/account</path>
-    /// <httpMethod>GET</httpMethod>
-    [HttpGet("payment/account")]
-    public async Task<object> GetPaymentAccountAsync(string backUrl)
-    {
-        if (!_tariffService.IsConfigured())
-        {
-            return null;
-        }
-
-        var payerId = (await _tariffService.GetTariffAsync(Tenant.Id)).CustomerId;
-        var payer = await _userManager.GetUserByEmailAsync(payerId);
-
-        if (_securityContext.CurrentAccount.ID != payer.Id &&
-            _securityContext.CurrentAccount.ID != Tenant.OwnerId)
-        {
-            return null;
-        }
-
-        var result = "payment.ashx";
-        return !string.IsNullOrEmpty(backUrl) ? $"{result}?backUrl={backUrl}" : result;
-    }
-
-    /// <summary>
-    /// Returns the available portal prices.
-    /// </summary>
-    /// <short>
-    /// Get prices
-    /// </short>
-    /// <category>Payment</category>
-    /// <returns type="System.Object, System">List of available portal prices</returns>
-    /// <path>api/2.0/portal/payment/prices</path>
-    /// <httpMethod>GET</httpMethod>
-    [HttpGet("payment/prices")]
-    public async Task<object> GetPricesAsync()
-    {
-        var currency = await _regionHelper.GetCurrencyFromRequestAsync();
-        var result = (await _tenantManager.GetProductPriceInfoAsync())
-            .ToDictionary(pr => pr.Key, pr => pr.Value.ContainsKey(currency) ? pr.Value[currency] : 0);
-        return result;
-    }
-
-
-    /// <summary>
-    /// Returns the available portal currencies.
-    /// </summary>
-    /// <short>
-    /// Get currencies
-    /// </short>
-    /// <category>Payment</category>
-    /// <returns type="ASC.Web.Api.ApiModels.ResponseDto.CurrenciesDto, ASC.Web.Api">List of available portal currencies</returns>
-    /// <path>api/2.0/portal/payment/currencies</path>
-    /// <httpMethod>GET</httpMethod>
-    /// <collection>list</collection>
-    [HttpGet("payment/currencies")]
-    public async IAsyncEnumerable<CurrenciesDto> GetCurrenciesAsync()
-    {
-        var defaultRegion = _regionHelper.GetDefaultRegionInfo();
-        var currentRegion = await _regionHelper.GetCurrentRegionInfoAsync();
-
-        yield return new CurrenciesDto(defaultRegion);
-
-        if (!currentRegion.Name.Equals(defaultRegion.Name))
-        {
-            yield return new CurrenciesDto(currentRegion);
-        }
-    }
-
-    /// <summary>
-    /// Returns the available portal quotas.
-    /// </summary>
-    /// <short>
-    /// Get quotas
-    /// </short>
-    /// <category>Quota</category>
-    /// <returns type="ASC.Web.Api.ApiModels.ResponseDto.QuotaDto, ASC.Web.Api">List of available portal quotas</returns>
-    /// <path>api/2.0/portal/payment/quotas</path>
-    /// <httpMethod>GET</httpMethod>
-    /// <collection>list</collection>
-    [HttpGet("payment/quotas")]
-    public async Task<IEnumerable<QuotaDto>> GetQuotasAsync()
-    {
-        return await _quotaHelper.GetQuotasAsync().ToListAsync();
-    }
-
-    /// <summary>
-    /// Returns the payment information about the current portal quota.
-    /// </summary>
-    /// <short>
-    /// Get quota payment information
-    /// </short>
-    /// <category>Payment</category>
-    /// <returns type="ASC.Web.Api.ApiModels.ResponseDto.QuotaDto, ASC.Web.Api">Payment information about the current portal quota</returns>
-    /// <path>api/2.0/portal/payment/quota</path>
-    /// <httpMethod>GET</httpMethod>
-    [HttpGet("payment/quota")]
-    public async Task<QuotaDto> GetQuotaAsync(bool refresh)
-    {
-        return await _quotaHelper.GetCurrentQuotaAsync(refresh);
-    }
-
-    /// <summary>
-    /// Sends a request for portal payment.
-    /// </summary>
-    /// <short>
-    /// Send a payment request
-    /// </short>
-    /// <category>Payment</category>
-    /// <param type="ASC.Web.Api.ApiModels.RequestsDto.SalesRequestsDto, ASC.Web.Api" name="inDto">Portal payment request parameters</param>
-    /// <returns></returns>
-    /// <path>api/2.0/portal/payment/request</path>
-    /// <httpMethod>POST</httpMethod>
-    [HttpPost("payment/request")]
-    public async Task SendSalesRequestAsync(SalesRequestsDto inDto)
-    {
-        if (!inDto.Email.TestEmailRegex())
-        {
-            throw new Exception(Resource.ErrorNotCorrectEmail);
-        }
-
-        if (string.IsNullOrEmpty(inDto.Message))
-        {
-            throw new Exception(Resource.ErrorEmptyMessage);
-        }
-
-        CheckCache("salesrequest");
-
-        await _studioNotifyService.SendMsgToSalesAsync(inDto.Email, inDto.UserName, inDto.Message);
-        await _messageService.SendAsync(MessageAction.ContactSalesMailSent);
-    }
-
-    internal void CheckCache(string basekey)
-    {
-        var key = _httpContextAccessor.HttpContext.Connection.RemoteIpAddress.ToString() + basekey;
-
-        if (_memoryCache.TryGetValue<int>(key, out var count))
-        {
-            if (count > _maxCount)
-            {
-                throw new Exception(Resource.ErrorRequestLimitExceeded);
-            }
-        }
-
-        _memoryCache.Set(key, count + 1, TimeSpan.FromMinutes(_expirationMinutes));
-    }
-}
+﻿// (c) Copyright Ascensio System SIA 2010-2022
+//
+// This program is a free software product.
+// You can redistribute it and/or modify it under the terms
+// of the GNU Affero General Public License (AGPL) version 3 as published by the Free Software
+// Foundation. In accordance with Section 7(a) of the GNU AGPL its Section 15 shall be amended
+// to the effect that Ascensio System SIA expressly excludes the warranty of non-infringement of
+// any third-party rights.
+//
+// This program is distributed WITHOUT ANY WARRANTY, without even the implied warranty
+// of MERCHANTABILITY or FITNESS FOR A PARTICULAR  PURPOSE. For details, see
+// the GNU AGPL at: http://www.gnu.org/licenses/agpl-3.0.html
+//
+// You can contact Ascensio System SIA at Lubanas st. 125a-25, Riga, Latvia, EU, LV-1021.
+//
+// The  interactive user interfaces in modified source and object code versions of the Program must
+// display Appropriate Legal Notices, as required under Section 5 of the GNU AGPL version 3.
+//
+// Pursuant to Section 7(b) of the License you must retain the original Product logo when
+// distributing the program. Pursuant to Section 7(e) we decline to grant you any rights under
+// trademark law for use of our trademarks.
+//
+// All the Product's GUI elements, including illustrations and icon sets, as well as technical writing
+// content are licensed under the terms of the Creative Commons Attribution-ShareAlike 4.0
+// International. See the License terms at http://creativecommons.org/licenses/by-sa/4.0/legalcode
+
+namespace ASC.Web.Api.Controllers;
+
+///<summary>
+/// Portal information access.
+///</summary>
+///<name>portal</name>
+[Scope]
+[DefaultRoute]
+[ApiController]
+[AllowNotPayment]
+[ControllerName("portal")]
+public class PaymentController : ControllerBase
+{
+    private readonly ApiContext _apiContext;
+    private readonly UserManager _userManager;
+    private readonly TenantManager _tenantManager;
+    private readonly ITariffService _tariffService;
+    private readonly SecurityContext _securityContext;
+    private readonly RegionHelper _regionHelper;
+    private readonly QuotaHelper _quotaHelper;
+    private readonly IMemoryCache _memoryCache;
+    private readonly IHttpContextAccessor _httpContextAccessor;
+    private readonly MessageService _messageService;
+    private readonly StudioNotifyService _studioNotifyService;
+    private readonly int _maxCount = 10;
+    private readonly int _expirationMinutes = 2;
+    protected Tenant Tenant { get { return _apiContext.Tenant; } }
+
+    public PaymentController(
+        ApiContext apiContext,
+        UserManager userManager,
+        TenantManager tenantManager,
+        ITariffService tariffService,
+        SecurityContext securityContext,
+        RegionHelper regionHelper,
+        QuotaHelper tariffHelper,
+        IMemoryCache memoryCache,
+        IHttpContextAccessor httpContextAccessor,
+        MessageService messageService,
+        StudioNotifyService studioNotifyService)
+    {
+        _apiContext = apiContext;
+        _userManager = userManager;
+        _tenantManager = tenantManager;
+        _tariffService = tariffService;
+        _securityContext = securityContext;
+        _regionHelper = regionHelper;
+        _quotaHelper = tariffHelper;
+        _memoryCache = memoryCache;
+        _httpContextAccessor = httpContextAccessor;
+        _messageService = messageService;
+        _studioNotifyService = studioNotifyService;
+    }
+
+    /// <summary>
+    /// Returns the URL to the payment page.
+    /// </summary>
+    /// <short>
+    /// Get the payment page URL
+    /// </short>
+    /// <category>Payment</category>
+    /// <param type="ASC.Web.Api.Models.PaymentUrlRequestsDto, ASC.Web.Api" name="inDto">Payment URL request parameters</param>
+    /// <returns type="System.Uri, System">The URL to the payment page</returns>
+    /// <path>api/2.0/portal/payment/url</path>
+    /// <httpMethod>PUT</httpMethod>
+    [HttpPut("payment/url")]
+    public async Task<Uri> GetPaymentUrlAsync(PaymentUrlRequestsDto inDto)
+    {
+        if ((await _tariffService.GetPaymentsAsync(Tenant.Id)).Any() ||
+            !await _userManager.IsDocSpaceAdminAsync(_securityContext.CurrentAccount.ID))
+        {
+            return null;
+        }
+
+        var currency = await _regionHelper.GetCurrencyFromRequestAsync();
+
+        return await _tariffService.GetShoppingUriAsync(Tenant.Id,
+            Tenant.AffiliateId,
+            currency,
+            CultureInfo.CurrentCulture.TwoLetterISOLanguageName,
+            (await _userManager.GetUsersAsync(_securityContext.CurrentAccount.ID)).Email,
+            inDto.Quantity,
+            inDto.BackUrl);
+    }
+
+    /// <summary>
+    /// Updates the quantity of payment.
+    /// </summary>
+    /// <short>
+    /// Update the payment quantity
+    /// </short>
+    /// <category>Payment</category>
+    /// <param type="ASC.Web.Api.Models.PaymentUrlRequestsDto, ASC.Web.Api" name="inDto">Payment URL request parameters</param>
+    /// <returns type="System.Boolean, System">Boolean value: true if the operation is successful</returns>
+    /// <path>api/2.0/portal/payment/update</path>
+    /// <httpMethod>PUT</httpMethod>
+    [HttpPut("payment/update")]
+    public async Task<bool> PaymentUpdateAsync(PaymentUrlRequestsDto inDto)
+    {
+        var payerId = (await _tariffService.GetTariffAsync(Tenant.Id)).CustomerId;
+        var payer = await _userManager.GetUserByEmailAsync(payerId);
+
+        if (!(await _tariffService.GetPaymentsAsync(Tenant.Id)).Any() ||
+            _securityContext.CurrentAccount.ID != payer.Id)
+        {
+            return false;
+        }
+
+        return await _tariffService.PaymentChangeAsync(Tenant.Id, inDto.Quantity);
+    }
+
+    /// <summary>
+    /// Returns the URL to the payment account.
+    /// </summary>
+    /// <short>
+    /// Get the payment account
+    /// </short>
+    /// <category>Payment</category>
+    /// <param type="System.String, System" name="backUrl">Back URL</param>
+    /// <returns type="System.Object, System">The URL to the payment account</returns>
+    /// <path>api/2.0/portal/payment/account</path>
+    /// <httpMethod>GET</httpMethod>
+    [HttpGet("payment/account")]
+    public async Task<object> GetPaymentAccountAsync(string backUrl)
+    {
+        if (!_tariffService.IsConfigured())
+        {
+            return null;
+        }
+
+        var payerId = (await _tariffService.GetTariffAsync(Tenant.Id)).CustomerId;
+        var payer = await _userManager.GetUserByEmailAsync(payerId);
+
+        if (_securityContext.CurrentAccount.ID != payer.Id &&
+            _securityContext.CurrentAccount.ID != Tenant.OwnerId)
+        {
+            return null;
+        }
+
+        var result = "payment.ashx";
+        return !string.IsNullOrEmpty(backUrl) ? $"{result}?backUrl={backUrl}" : result;
+    }
+
+    /// <summary>
+    /// Returns the available portal prices.
+    /// </summary>
+    /// <short>
+    /// Get prices
+    /// </short>
+    /// <category>Payment</category>
+    /// <returns type="System.Object, System">List of available portal prices</returns>
+    /// <path>api/2.0/portal/payment/prices</path>
+    /// <httpMethod>GET</httpMethod>
+    [HttpGet("payment/prices")]
+    public async Task<object> GetPricesAsync()
+    {
+        var currency = await _regionHelper.GetCurrencyFromRequestAsync();
+        var result = (await _tenantManager.GetProductPriceInfoAsync())
+            .ToDictionary(pr => pr.Key, pr => pr.Value.ContainsKey(currency) ? pr.Value[currency] : 0);
+        return result;
+    }
+
+
+    /// <summary>
+    /// Returns the available portal currencies.
+    /// </summary>
+    /// <short>
+    /// Get currencies
+    /// </short>
+    /// <category>Payment</category>
+    /// <returns type="ASC.Web.Api.ApiModels.ResponseDto.CurrenciesDto, ASC.Web.Api">List of available portal currencies</returns>
+    /// <path>api/2.0/portal/payment/currencies</path>
+    /// <httpMethod>GET</httpMethod>
+    /// <collection>list</collection>
+    [HttpGet("payment/currencies")]
+    public async IAsyncEnumerable<CurrenciesDto> GetCurrenciesAsync()
+    {
+        var defaultRegion = _regionHelper.GetDefaultRegionInfo();
+        var currentRegion = await _regionHelper.GetCurrentRegionInfoAsync();
+
+        yield return new CurrenciesDto(defaultRegion);
+
+        if (!currentRegion.Name.Equals(defaultRegion.Name))
+        {
+            yield return new CurrenciesDto(currentRegion);
+        }
+    }
+
+    /// <summary>
+    /// Returns the available portal quotas.
+    /// </summary>
+    /// <short>
+    /// Get quotas
+    /// </short>
+    /// <category>Quota</category>
+    /// <returns type="ASC.Web.Api.ApiModels.ResponseDto.QuotaDto, ASC.Web.Api">List of available portal quotas</returns>
+    /// <path>api/2.0/portal/payment/quotas</path>
+    /// <httpMethod>GET</httpMethod>
+    /// <collection>list</collection>
+    [HttpGet("payment/quotas")]
+    public async Task<IEnumerable<QuotaDto>> GetQuotasAsync()
+    {
+        return await _quotaHelper.GetQuotasAsync().ToListAsync();
+    }
+
+    /// <summary>
+    /// Returns the payment information about the current portal quota.
+    /// </summary>
+    /// <short>
+    /// Get quota payment information
+    /// </short>
+    /// <category>Payment</category>
+    /// <returns type="ASC.Web.Api.ApiModels.ResponseDto.QuotaDto, ASC.Web.Api">Payment information about the current portal quota</returns>
+    /// <path>api/2.0/portal/payment/quota</path>
+    /// <httpMethod>GET</httpMethod>
+    [HttpGet("payment/quota")]
+    public async Task<QuotaDto> GetQuotaAsync(bool refresh)
+    {
+        return await _quotaHelper.GetCurrentQuotaAsync(refresh);
+    }
+
+    /// <summary>
+    /// Sends a request for portal payment.
+    /// </summary>
+    /// <short>
+    /// Send a payment request
+    /// </short>
+    /// <category>Payment</category>
+    /// <param type="ASC.Web.Api.ApiModels.RequestsDto.SalesRequestsDto, ASC.Web.Api" name="inDto">Portal payment request parameters</param>
+    /// <returns></returns>
+    /// <path>api/2.0/portal/payment/request</path>
+    /// <httpMethod>POST</httpMethod>
+    [HttpPost("payment/request")]
+    public async Task SendSalesRequestAsync(SalesRequestsDto inDto)
+    {
+        if (!inDto.Email.TestEmailRegex())
+        {
+            throw new Exception(Resource.ErrorNotCorrectEmail);
+        }
+
+        if (string.IsNullOrEmpty(inDto.Message))
+        {
+            throw new Exception(Resource.ErrorEmptyMessage);
+        }
+
+        CheckCache("salesrequest");
+
+        await _studioNotifyService.SendMsgToSalesAsync(inDto.Email, inDto.UserName, inDto.Message);
+        await _messageService.SendAsync(MessageAction.ContactSalesMailSent);
+    }
+
+    internal void CheckCache(string basekey)
+    {
+        var key = _httpContextAccessor.HttpContext.Connection.RemoteIpAddress.ToString() + basekey;
+
+        if (_memoryCache.TryGetValue<int>(key, out var count))
+        {
+            if (count > _maxCount)
+            {
+                throw new Exception(Resource.ErrorRequestLimitExceeded);
+            }
+        }
+
+        _memoryCache.Set(key, count + 1, TimeSpan.FromMinutes(_expirationMinutes));
+    }
+}