import React from "react";

// @ts-ignore
import { getFolder, getFolderInfo } from "@docspace/shared/api/files";
// @ts-ignore
import FilesFilter from "@docspace/shared/api/files/filter";
// @ts-ignore
import { iconSize32 } from "@docspace/shared/utils/image-helpers";

import { PAGE_COUNT, defaultBreadCrumb } from "../utils";

import {
  useFilesHelpersProps,
  Item,
  BreadCrumb,
  Security,
} from "../FilesSelector.types";
import {
  ApplyFilterOption,
  FilesSelectorFilterTypes,
  FilterType,
  FolderType,
<<<<<<< HEAD
} from "@docspace/common/constants";
import {
  getIconPathByFolderType,
  FolderTypeValueOf,
} from "@docspace/common/utils";
=======
} from "@docspace/shared/enums";
>>>>>>> 2f940a77
//@ts-ignore
import { toastr } from "@docspace/shared/components/toast";

type Room = {
  id: number;
  title: string;
  roomType: number;
  filesCount: number;
  foldersCount: number;
  security: Security;
  parentId: number;
  rootFolderType: number;
  type: FolderTypeValueOf;
};
const DEFAULT_FILE_EXTS = "file";

export const convertFoldersToItems = (
  folders: any,
  disabledItems: any[],
  filterParam?: string
) => {
  const items = folders.map((room: Room) => {
    const {
      id,
      title,
      roomType,
      filesCount,
      foldersCount,
      security,
      parentId,
      rootFolderType,
      type,
    } = room;

    const folderIconPath = getIconPathByFolderType(type);
    const icon = iconSize32.get(folderIconPath);

    return {
      id,
      label: title,
      title,
      icon,
      filesCount,
      foldersCount,
      security,
      parentId,
      rootFolderType,
      isFolder: true,
      roomType,
      isDisabled: !!filterParam ? false : disabledItems.includes(id),
    };
  });

  return items;
};

export const convertFilesToItems = (
  files: any,
  getIcon: (size: number, fileExst: string) => string,
  filterParam?: string
) => {
  const items = files.map((file: any) => {
    const {
      id,
      title,
      security,
      parentId,
      folderId,
      rootFolderType,
      fileExst,
    } = file;

    const icon = getIcon(32, fileExst || DEFAULT_FILE_EXTS);
    const label = title.replace(fileExst, "") || fileExst;

    return {
      id,
      label,
      title,
      icon,
      security,
      parentId: parentId || folderId,
      rootFolderType,
      isFolder: false,
      isDisabled: !filterParam,
      fileExst,
    };
  });
  return items;
};

export const useFilesHelper = ({
  setIsNextPageLoading,
  setHasNextPage,
  setTotal,
  setItems,
  setBreadCrumbs,
  setIsBreadCrumbsLoading,
  isFirstLoad,
  selectedItemId,
  setIsRoot,
  searchValue,
  disabledItems,
  setSelectedItemSecurity,
  isThirdParty,
  onSelectTreeNode,
  setSelectedTreeNode,
  filterParam,
  getRootData,
  onSetBaseFolderPath,
  isRoomsOnly,
  rootThirdPartyId,
  getRoomList,
  getIcon,
  t,
  setIsSelectedParentFolder,
  roomsFolderId,
}: useFilesHelpersProps) => {
  const getFileList = React.useCallback(
    async (
      startIndex: number,
      itemId: number | string | undefined,
      isInit?: boolean,
      search?: string | null
    ) => {
      setIsNextPageLoading(true);

      const currentSearch = search
        ? search
        : search === null
          ? ""
          : searchValue || "";

      const page = startIndex / PAGE_COUNT;

      const filter = FilesFilter.getDefault();

      filter.page = page;
      filter.pageCount = PAGE_COUNT;
      filter.search = currentSearch;
      filter.applyFilterOption = null;
      filter.withSubfolders = false;
      if (filterParam) {
        filter.applyFilterOption = ApplyFilterOption.Files;
        switch (filterParam) {
          case FilesSelectorFilterTypes.DOCX:
            filter.extension = FilesSelectorFilterTypes.DOCX;
            break;

          case FilesSelectorFilterTypes.IMG:
            filter.filterType = FilterType.ImagesOnly;
            break;

          case FilesSelectorFilterTypes.BackupOnly:
            filter.extension = "gz,tar";
            break;

          case FilesSelectorFilterTypes.DOCXF:
            filter.filterType = FilterType.OFormTemplateOnly;
            break;

          case FilesSelectorFilterTypes.XLSX:
            filter.filterType = FilterType.SpreadsheetsOnly;
            break;

          case FilesSelectorFilterTypes.ALL:
            filter.filterType = FilterType.FilesOnly;
            break;
        }
      }

      const id = itemId ? itemId : selectedItemId || "";

      filter.folder = id.toString();

      const setSettings = async (
        folderId: string | number,
        isErrorPath = false
      ) => {
        if (isInit && getRootData) {
          const folder = await getFolderInfo(folderId, true);

          const isArchive = folder.rootFolderType === FolderType.Archive;

          if (folder.rootFolderType === FolderType.TRASH || isArchive) {
            if (isRoomsOnly && getRoomList) {
              await getRoomList(0, true, null, true);
              toastr.error(
                t("Files:ArchivedRoomAction", { name: folder.title })
              );
              return;
            }
            await getRootData();

            if (onSetBaseFolderPath && isArchive) {
              onSetBaseFolderPath && onSetBaseFolderPath([]);
              toastr.error(
                t("Files:ArchivedRoomAction", { name: folder.title })
              );
            }

            return;
          }
        }

        const currentFolder = await getFolder(folderId, filter);

        const { folders, files, total, count, pathParts, current } =
          currentFolder;

        setSelectedItemSecurity(current.security);

        const foldersList: Item[] = convertFoldersToItems(
          folders,
          disabledItems,
          filterParam
        );

        const filesList: Item[] = convertFilesToItems(
          files,
          getIcon,
          filterParam
        );

        const itemList = [...foldersList, ...filesList];

        setHasNextPage(count === PAGE_COUNT);

        onSelectTreeNode &&
          setSelectedTreeNode({ ...current, path: pathParts });

        if (isInit) {
          let foundParentId = false,
            currentFolderIndex = -1;

          const breadCrumbs: BreadCrumb[] = pathParts.map(
            ({
              id,
              title,
              roomType,
            }: {
              id: number | string;
              title: string;
              roomType?: number;
            }) => {
              // const folderInfo: any = await getFolderInfo(folderId);

              // const { title, id, parentId, rootFolderType, roomType } =
              //   folderInfo;

              if (!foundParentId) {
                currentFolderIndex = disabledItems.findIndex((x) => x === id);
              }

              if (!foundParentId && currentFolderIndex !== -1) {
                foundParentId = true;
                setIsSelectedParentFolder(true);
              }

              return {
                label: title,
                id: id,
                isRoom: roomsFolderId === id,
                roomType,
              };
            }
          );

          !isThirdParty &&
            !isRoomsOnly &&
            breadCrumbs.unshift({ ...defaultBreadCrumb });

          onSetBaseFolderPath &&
            onSetBaseFolderPath(isErrorPath ? [] : breadCrumbs);

          setBreadCrumbs(breadCrumbs);
          setIsBreadCrumbsLoading(false);
        }

        if (isFirstLoad || startIndex === 0) {
          setTotal(total);
          setItems(itemList);
        } else {
          setItems((prevState: Item[] | null) => {
            if (prevState) return [...prevState, ...itemList];
            return [...itemList];
          });
        }
        setIsRoot(false);
        setIsNextPageLoading(false);
      };

      try {
        await setSettings(id);
      } catch (e) {
        sessionStorage.removeItem("filesSelectorPath");
        if (isThirdParty && rootThirdPartyId) {
          await setSettings(rootThirdPartyId, true);

          toastr.error(e);
          return;
        }

        if (isRoomsOnly && getRoomList) {
          await getRoomList(0, true, null, true);

          toastr.error(e);
          return;
        }

        getRootData && getRootData();

        if (onSetBaseFolderPath) {
          onSetBaseFolderPath([]);
          toastr.error(e);
        }
      }
    },
    [selectedItemId, searchValue, isFirstLoad, disabledItems, roomsFolderId]
  );

  return { getFileList };
};

export default useFilesHelper;<|MERGE_RESOLUTION|>--- conflicted
+++ resolved
@@ -20,15 +20,13 @@
   FilesSelectorFilterTypes,
   FilterType,
   FolderType,
-<<<<<<< HEAD
-} from "@docspace/common/constants";
+} from "@docspace/shared/enums";
+
 import {
   getIconPathByFolderType,
   FolderTypeValueOf,
-} from "@docspace/common/utils";
-=======
-} from "@docspace/shared/enums";
->>>>>>> 2f940a77
+} from "@docspace/shared/utils/common";
+
 //@ts-ignore
 import { toastr } from "@docspace/shared/components/toast";
 
