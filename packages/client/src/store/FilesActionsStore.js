--- conflicted
+++ resolved
@@ -61,11 +61,8 @@
   dialogsStore;
   mediaViewerDataStore;
   accessRightsStore;
-<<<<<<< HEAD
+  clientLoadingStore;
   publicRoomStore;
-=======
-  clientLoadingStore;
->>>>>>> 14b139ca
 
   isBulkDownload = false;
   isLoadedSearchFiles = false;
@@ -82,11 +79,8 @@
     dialogsStore,
     mediaViewerDataStore,
     accessRightsStore,
-<<<<<<< HEAD
+    clientLoadingStore,
     publicRoomStore
-=======
-    clientLoadingStore
->>>>>>> 14b139ca
   ) {
     makeAutoObservable(this);
     this.authStore = authStore;
@@ -98,11 +92,8 @@
     this.dialogsStore = dialogsStore;
     this.mediaViewerDataStore = mediaViewerDataStore;
     this.accessRightsStore = accessRightsStore;
-<<<<<<< HEAD
+    this.clientLoadingStore = clientLoadingStore;
     this.publicRoomStore = publicRoomStore;
-=======
-    this.clientLoadingStore = clientLoadingStore;
->>>>>>> 14b139ca
   }
 
   setIsBulkDownload = (isBulkDownload) => {
