// (c) Copyright Ascensio System SIA 2009-2024
//
// This program is a free software product.
// You can redistribute it and/or modify it under the terms
// of the GNU Affero General Public License (AGPL) version 3 as published by the Free Software
// Foundation. In accordance with Section 7(a) of the GNU AGPL its Section 15 shall be amended
// to the effect that Ascensio System SIA expressly excludes the warranty of non-infringement of
// any third-party rights.
//
// This program is distributed WITHOUT ANY WARRANTY, without even the implied warranty
// of MERCHANTABILITY or FITNESS FOR A PARTICULAR  PURPOSE. For details, see
// the GNU AGPL at: http://www.gnu.org/licenses/agpl-3.0.html
//
// You can contact Ascensio System SIA at Lubanas st. 125a-25, Riga, Latvia, EU, LV-1021.
//
// The  interactive user interfaces in modified source and object code versions of the Program must
// display Appropriate Legal Notices, as required under Section 5 of the GNU AGPL version 3.
//
// Pursuant to Section 7(b) of the License you must retain the original Product logo when
// distributing the program. Pursuant to Section 7(e) we decline to grant you any rights under
// trademark law for use of our trademarks.
//
// All the Product's GUI elements, including illustrations and icon sets, as well as technical writing
// content are licensed under the terms of the Creative Commons Attribution-ShareAlike 4.0
// International. See the License terms at http://creativecommons.org/licenses/by-sa/4.0/legalcode

import { useEffect, useState, useCallback, useMemo, useRef } from "react";
import { observer, inject } from "mobx-react";
import { withTranslation } from "react-i18next";
import { TTranslation } from "@docspace/shared/types";

import { EmployeeType, ShareAccessRights } from "@docspace/shared/enums";
import Filter from "@docspace/shared/api/people/filter";
import { isDesktop, isMobile } from "@docspace/shared/utils";
import { Button, ButtonSize } from "@docspace/shared/components/button";
import { toastr } from "@docspace/shared/components/toast";
import {
  ModalDialog,
  ModalDialogType,
} from "@docspace/shared/components/modal-dialog";
import { Text } from "@docspace/shared/components/text";
import { IconButton } from "@docspace/shared/components/icon-button";
import { Scrollbar } from "@docspace/shared/components/scrollbar";
import { TSelectorItem } from "@docspace/shared/components/selector";
import { TUser } from "@docspace/shared/api/people/types";
import {
  getRoomMembers,
  getTemplateAvailable,
  setTemplateAvailable,
  updateRoomMemberRole,
} from "@docspace/shared/api/rooms";
import { TRoom } from "@docspace/shared/api/rooms/types";
import ArrowPathReactSvgUrl from "PUBLIC_DIR/images/arrow.path.react.svg?url";
import CrossReactSvgUrl from "PUBLIC_DIR/images/icons/17/cross.react.svg?url";

import {
  StyledBlock,
  StyledSubHeader,
  StyledToggleButton,
  StyledDescription,
  StyledBody,
  StyledTemplateAccessSettingsContainer,
  StyledTemplateAccessSettingsHeader,
  StyledTemplateAccessSettingsBody,
  StyledTemplateAccessSettingsFooter,
} from "./StyledInvitePanel";
import TemplateAccessSelector from "../../TemplateAccessSelector";
import ItemsList from "./sub-components/ItemsList";
import InviteInput from "./sub-components/InviteInput";

type TemplateAccessSettingsContainer =
  | {
      isContainer: true;
      setUsersPanelIsVisible: (visible: boolean) => void;
      onClosePanels: VoidFunction;
      onCloseAccessSettings: VoidFunction;
      onSetAccessSettings: VoidFunction;
      inviteItems: TSelectorItem[];
      setInviteItems: (inviteItems: TSelectorItem[]) => void;
      updateInfoPanelMembers: undefined;
      templateIsAvailable: boolean;
      setTemplateIsAvailable: (isAvailable: boolean) => void;
    }
  | {
      isContainer?: undefined;
      setUsersPanelIsVisible?: undefined;
      onClosePanels?: undefined;
      onCloseAccessSettings?: undefined;
      onSetAccessSettings?: undefined;
      inviteItems?: undefined;
      setInviteItems?: undefined;
      updateInfoPanelMembers: () => void;
      templateIsAvailable: undefined;
      setTemplateIsAvailable: undefined;
    };

type TemplateAccessSettingsPanelProps = {
  t: TTranslation;
  tReady: boolean;
  visible: boolean;
  setIsVisible: (visible: boolean) => void;
  templateItem: TRoom;
  setInfoPanelIsMobileHidden?: (visible: boolean) => void;
} & TemplateAccessSettingsContainer;

const TemplateAccessSettingsPanel = ({
  t,
  tReady,
  visible,
  setIsVisible,
  templateItem,
  setInfoPanelIsMobileHidden,
  isContainer,
  setUsersPanelIsVisible,
  onClosePanels,
  onCloseAccessSettings,
  inviteItems,
  setInviteItems,
  onSetAccessSettings,
  updateInfoPanelMembers,
  templateIsAvailable,
  setTemplateIsAvailable,
}: TemplateAccessSettingsPanelProps) => {
  const [accessItems, setAccessItems] = useState<TSelectorItem[]>([]);

  const [isLoading, setIsLoading] = useState(false);
  const [modalIsLoading, setModalIsLoading] = useState(false);
  const [isAvailable, setIsAvailable] = useState(templateIsAvailable ?? false);

  const [scrollAllPanelContent, setScrollAllPanelContent] = useState(false);
  const [addUsersPanelVisible, setAddUsersPanelVisible] = useState(false);
  const [isMobileView, setIsMobileView] = useState(isMobile());

  const templateId = templateItem?.id;

  const prevIsAvailable = useRef<boolean>(undefined);

  const setAccessItemsAction = (items: TSelectorItem[]) => {
    if (isContainer) setInviteItems(items);
    else setAccessItems(items);
  };

  const onCheckHeight = () => {
    setScrollAllPanelContent(!isDesktop());
    setIsMobileView(isMobile());
  };

  const onAvailableChange = () => {
    if (isContainer) setTemplateIsAvailable(!templateIsAvailable);
    setIsAvailable(!isAvailable);
  };

  const onClose = useCallback(() => {
    if (setInfoPanelIsMobileHidden) {
      setInfoPanelIsMobileHidden(false);
    }

    setIsVisible(false);
  }, [setInfoPanelIsMobileHidden, setIsVisible]);

  const onCloseUsersPanel = () => {
    if (isContainer) setUsersPanelIsVisible(false);
    else setAddUsersPanelVisible(false);
  };

  const setPanelVisible = (isVisible: boolean) => {
    if (isContainer) setUsersPanelIsVisible(isVisible);
    else setAddUsersPanelVisible(isVisible);
  };

  const onMouseDown = useCallback(
    (e: MouseEvent) => {
      const target = e.target as HTMLTextAreaElement;

      if (target?.id === "InvitePanelWrapper") onClose();
    },
    [onClose],
  );

  useEffect(() => {
    onCheckHeight();
    window.addEventListener("resize", onCheckHeight);
    if (isMobileView) window.addEventListener("mousedown", onMouseDown);
    return () => {
      window.removeEventListener("resize", onCheckHeight);
      window.removeEventListener("mousedown", onMouseDown);
    };
  }, [isMobileView, onMouseDown]);

  const onKeyPress = (e: KeyboardEvent) =>
    (e.key === "Esc" || e.key === "Escape") && onClose();

  useEffect(() => {
    document.addEventListener("keyup", onKeyPress);
    return () => document.removeEventListener("keyup", onKeyPress);
  });

  const getTemplateMembers = async () => {
    if (isLoading) return;

    setModalIsLoading(true);
    Promise.all([
      getRoomMembers(templateId, {}),
      getTemplateAvailable(templateId),
    ])
      .then(([members, available]) => {
        if ((members as { items: TUser[] })?.items?.length) {
          const convertedItems = (members as { items: TUser[] }).items.map(
            ({ access, isOwner, sharedTo }) => {
              return {
                templateAccess: access,
                templateIsOwner: isOwner,
                ...sharedTo,
              };
            },
          );
          setAccessItems(convertedItems as TSelectorItem[]);
        }

        prevIsAvailable.current = available as boolean;
        setIsAvailable(available as boolean);
      })
      .catch((error) => {
        toastr.error(error as Error);
      })
      .finally(() => {
        setModalIsLoading(false);
      });
  };

  useEffect(() => {
    if (!isContainer) getTemplateMembers();
  }, [isContainer]);

  useEffect(() => {
    if (isContainer) {
      setAccessItems(inviteItems);
    }
  }, [isContainer, inviteItems]);

  const onSubmit = () => {
    if (isContainer) {
      onSetAccessSettings();
      return;
    }

    setIsLoading(true);

    if (prevIsAvailable.current !== isAvailable) {
      setTemplateAvailable?.(templateId, isAvailable)
<<<<<<< HEAD
        .then(() => updateInfoPanelMembers())
=======
        ?.then(() => updateInfoPanelMembers(t))
>>>>>>> 552ccf3f
        .finally(() => {
          setIsLoading(false);
          onClose();
        });

      return;
    }

    const invitations = accessItems
      .filter((i) => !i.templateIsOwner)
      .map((inviteItem) => {
        return {
          id: inviteItem.id,
          access: inviteItem.templateAccess ?? ShareAccessRights.ReadOnly,
        };
      });

    updateRoomMemberRole(templateId, {
      invitations,
      notify: false,
      sharingMessage: "",
    })
      .then(() => updateInfoPanelMembers())
      .catch((err) => toastr.error(err))
      .finally(() => {
        setIsLoading(false);
        onClose();
      });
  };

  const onSubmitItems = (users: TSelectorItem[]) => {
    const items = [...accessItems, ...users];

    setAccessItemsAction(items);
    onCloseUsersPanel();
  };

  const onCloseClick = () => {
    if (isContainer) onClosePanels();
    else onClose();
  };

  const roomType = templateItem?.roomType;
  const hasInvitedUsers = !!accessItems.length;

  const filter = Filter.getDefault();
  filter.role = [EmployeeType.Admin, EmployeeType.RoomAdmin];

  const invitedUsers = useMemo(
    () => accessItems.map((item) => item.id),
    [accessItems],
  );

  const TemplateAccessSettingsContent = (
    <StyledTemplateAccessSettingsContainer>
      <StyledTemplateAccessSettingsHeader>
        <IconButton
          className="arrow-button"
          iconName={ArrowPathReactSvgUrl}
          size={17}
          onClick={onCloseAccessSettings}
          isFill
          isClickable
        />
        <Text
          fontSize="21px"
          fontWeight={700}
          className="header-component"
          noSelect
        >
          {t("Files:AccessSettings")}
        </Text>
        <IconButton
          size={17}
          className="close-button"
          iconName={CrossReactSvgUrl}
          onClick={onClosePanels}
          isClickable
          isStroke
        />
      </StyledTemplateAccessSettingsHeader>
      <Scrollbar>
        <StyledTemplateAccessSettingsBody>
          <StyledBlock>
            <StyledSubHeader $inline>
              {t("Files:TemplateAvailable")}

              <StyledToggleButton
                className="invite-via-link"
                isChecked={isAvailable}
                onChange={onAvailableChange}
              />
            </StyledSubHeader>
            <StyledDescription>
              {t("Files:TemplateAvailableDescription", {
                productName: t("Common:ProductName"),
              })}
            </StyledDescription>
          </StyledBlock>
          <StyledBody isDisabled={isAvailable}>
            <InviteInput
              inviteItems={accessItems}
              setInviteItems={setAccessItemsAction}
              roomType={roomType}
              setAddUsersPanelVisible={setPanelVisible}
              isDisabled={isAvailable}
              roomId={templateId}
            />

            <StyledSubHeader className="invite-input-text">
              {t("Files:AccessToTemplate")}
            </StyledSubHeader>
            {hasInvitedUsers ? (
              <ItemsList
                t={t}
                inviteItems={accessItems}
                setInviteItems={setAccessItemsAction}
                scrollAllPanelContent={scrollAllPanelContent}
                isDisabled={isAvailable}
              />
            ) : null}
          </StyledBody>
        </StyledTemplateAccessSettingsBody>
      </Scrollbar>

      <StyledTemplateAccessSettingsFooter>
        <Button
          className="send-invitation"
          scale
          size={ButtonSize.normal}
          isDisabled={!hasInvitedUsers || isLoading}
          primary
          label={t("Common:SaveButton")}
          onClick={onSubmit}
        />
        <Button
          className="cancel-button"
          scale
          size={ButtonSize.normal}
          isDisabled={isLoading}
          onClick={onCloseAccessSettings}
          label={t("Common:CancelButton")}
        />
      </StyledTemplateAccessSettingsFooter>
    </StyledTemplateAccessSettingsContainer>
  );

  return !isContainer ? (
    <ModalDialog
      visible={visible}
      displayType={ModalDialogType.aside}
      onClose={onClose}
      withBodyScroll
      isLoading={!tReady || modalIsLoading}
      onSubmit={onSubmit}
      withForm
      withoutPadding
      containerVisible={addUsersPanelVisible}
    >
      <ModalDialog.Container>
        {addUsersPanelVisible ? (
          <TemplateAccessSelector
            roomId={templateId}
            onSubmit={onSubmitItems}
            onClose={onClosePanels}
            onCloseClick={onCloseClick}
            onBackClick={onCloseUsersPanel}
            disableInvitedUsers={invitedUsers as string[]}
          />
        ) : null}
      </ModalDialog.Container>

      <ModalDialog.Header>{t("Files:AccessSettings")}</ModalDialog.Header>
      <ModalDialog.Body>
        <>
          <StyledBlock>
            <StyledSubHeader $inline>
              {t("Files:TemplateAvailable")}

              <StyledToggleButton
                className="invite-via-link"
                isChecked={isAvailable}
                onChange={onAvailableChange}
              />
            </StyledSubHeader>
            <StyledDescription>
              {t("Files:TemplateAvailableDescription", {
                productName: t("Common:ProductName"),
              })}
            </StyledDescription>
          </StyledBlock>
          <StyledBody isDisabled={isAvailable}>
            <InviteInput
              inviteItems={accessItems}
              setInviteItems={setAccessItemsAction}
              roomType={roomType}
              setAddUsersPanelVisible={setAddUsersPanelVisible}
              isDisabled={isAvailable}
              roomId={templateId}
            />
            <StyledSubHeader className="invite-input-text">
              {t("Files:AccessToTemplate")}
            </StyledSubHeader>
            {hasInvitedUsers ? (
              <ItemsList
                t={t}
                inviteItems={accessItems}
                setInviteItems={setAccessItemsAction}
                scrollAllPanelContent={scrollAllPanelContent}
                isDisabled={isAvailable}
              />
            ) : null}
          </StyledBody>
        </>
      </ModalDialog.Body>
      <ModalDialog.Footer>
        <Button
          className="send-invitation"
          scale
          size={ButtonSize.normal}
          isLoading={isLoading}
          isDisabled={!hasInvitedUsers || isLoading}
          primary
          label={t("Common:SaveButton")}
          type="submit"
        />
        <Button
          className="cancel-button"
          scale
          size={ButtonSize.normal}
          isDisabled={isLoading}
          onClick={onClose}
          label={t("Common:CancelButton")}
        />
      </ModalDialog.Footer>
    </ModalDialog>
  ) : (
    TemplateAccessSettingsContent
  );
};

export default inject(
  (
    { dialogsStore, infoPanelStore, filesStore }: TStore,
    {
      isContainer = false,
      setIsVisible,
    }: {
      isContainer: boolean;
      setIsVisible: (visible: boolean) => void;
    },
  ) => {
    const {
      setIsMobileHidden: setInfoPanelIsMobileHidden,
      updateInfoPanelMembers,
      infoPanelSelection,
    } = infoPanelStore;
    const { selection, bufferSelection } = filesStore;
    const {
      templateAccessSettingsVisible,
      setTemplateAccessSettingsVisible,
      templateEventVisible,
    } = dialogsStore;

    return {
      setInfoPanelIsMobileHidden,
      templateItem: selection.length
        ? selection[0]
        : (bufferSelection ?? infoPanelSelection),
      templateEventVisible,
      visible: isContainer ? false : templateAccessSettingsVisible,
      setIsVisible: isContainer
        ? setIsVisible
        : setTemplateAccessSettingsVisible,
      updateInfoPanelMembers,
    };
  },
)(
  withTranslation(["Files", "Common", "InfoPanel"])(
    observer(TemplateAccessSettingsPanel),
  ),
);<|MERGE_RESOLUTION|>--- conflicted
+++ resolved
@@ -248,11 +248,7 @@
 
     if (prevIsAvailable.current !== isAvailable) {
       setTemplateAvailable?.(templateId, isAvailable)
-<<<<<<< HEAD
-        .then(() => updateInfoPanelMembers())
-=======
-        ?.then(() => updateInfoPanelMembers(t))
->>>>>>> 552ccf3f
+        ?.then(() => updateInfoPanelMembers())
         .finally(() => {
           setIsLoading(false);
           onClose();
