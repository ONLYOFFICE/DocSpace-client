import React, { useState, useEffect } from "react";
import { useTranslation } from "react-i18next";
import { inject, observer } from "mobx-react";
import { useNavigate, useLocation } from "react-router-dom";

import toastr from "@docspace/components/toast/toastr";

import { size } from "@docspace/components/utils/device";

import { saveToSessionStorage, getFromSessionStorage } from "../../../utils";
import LoaderWhiteLabel from "../sub-components/loaderWhiteLabel";

import {
  uploadLogo,
<<<<<<< HEAD
  getNewLogoArr,
  getLogosAsText,
} from "@docspace/common/utils/whiteLabelHelper";
import CommonWhiteLabel from "./CommonWhiteLabel";

import isEqual from "lodash/isEqual";

const WhiteLabel = ({
  isSettingPaid,
  logoText,
  logoUrls,
  restoreWhiteLabelSettings,
  getWhiteLabelLogoUrls,
  setWhiteLabelSettings,
  defaultWhiteLabelLogoUrls,
  getWhiteLabelLogoText,
  getWhiteLabelLogoUrlsAction,
  setLogoText,
}) => {
  const { t } = useTranslation("Settings");
=======
} from "../../../utils/whiteLabelHelper";

import isEqual from "lodash/isEqual";

const WhiteLabel = (props) => {
  const {
    t,
    isSettingPaid,
    logoText,
    logoUrls,
    setLogoText,
    restoreWhiteLabelSettings,
    getWhiteLabelLogoUrls,
    setWhiteLabelSettings,
    defaultWhiteLabelLogoUrls,
    getWhiteLabelLogoText,
    getWhiteLabelLogoUrlsAction,
    initSettings,
  } = props;
  const navigate = useNavigate();
  const location = useLocation();
>>>>>>> b4a6f6c1

  const [isLoadedData, setIsLoadedData] = useState(false);
  const [logoTextWhiteLabel, setLogoTextWhiteLabel] = useState("");
  const [defaultLogoTextWhiteLabel, setDefaultLogoTextWhiteLabel] =
    useState("");

  const [logoUrlsWhiteLabel, setLogoUrlsWhiteLabel] = useState(null);
  const [isSaving, setIsSaving] = useState(false);

  const init = async () => {
    await initSettings();
  };

  useEffect(() => {
    init();
    checkWidth();
    window.addEventListener("resize", checkWidth);
    return () => window.removeEventListener("resize", checkWidth);
  }, []);

  const checkWidth = () => {
    window.innerWidth > size.smallTablet &&
      location.pathname.includes("white-label") &&
      navigate("/portal-settings/customization/branding");
  };

  useEffect(() => {
    const companyNameFromSessionStorage = getFromSessionStorage("companyName");

    if (!companyNameFromSessionStorage) {
      if (!logoText) return;

      setLogoTextWhiteLabel(logoText);
      saveToSessionStorage("companyName", logoText);
    } else {
      setLogoTextWhiteLabel(companyNameFromSessionStorage);
      saveToSessionStorage("companyName", companyNameFromSessionStorage);
    }
  }, [logoText]);

  useEffect(() => {
    if (logoUrls) {
      setLogoUrlsWhiteLabel(logoUrls);
    }
  }, [logoUrls]);

  useEffect(() => {
    if (logoTextWhiteLabel && logoUrlsWhiteLabel.length && !isLoadedData) {
      setDefaultLogoTextWhiteLabel(logoText);
      setIsLoadedData(true);
    }
  }, [isLoadedData, logoTextWhiteLabel, logoUrlsWhiteLabel]);

  const onResetCompanyName = async () => {
    const whlText = await getWhiteLabelLogoText();
    saveToSessionStorage("companyName", whlText);
    setLogoTextWhiteLabel(logoText);
  };

  const onChangeCompanyName = (e) => {
    console.log(defaultLogoTextWhiteLabel);

    const value = e.target.value;
    setLogoTextWhiteLabel(value);
    saveToSessionStorage("companyName", value);
  };

  const onUseTextAsLogo = () => {
    const newLogos = getLogosAsText(logoUrlsWhiteLabel, logoTextWhiteLabel);
    setLogoUrlsWhiteLabel(newLogos);
  };

  const onRestoreDefault = async () => {
    try {
      await restoreWhiteLabelSettings(true);
      await getWhiteLabelLogoUrls();
      await getWhiteLabelLogoUrlsAction(); //TODO: delete duplicate request
      await onResetCompanyName();
      toastr.success(t("Settings:SuccessfullySaveSettingsMessage"));
    } catch (error) {
      toastr.error(error);
    }
  };

  const onChangeLogo = async (e) => {
    const id = e.target.id.split("_");
    const index = id[1];
    const theme = id[2];

    let file = e.target.files[0];

    const { data } = await uploadLogo(file);

    if (data.Success) {
      const url = data.Message;
      const newArr = logoUrlsWhiteLabel;

      if (theme === "light") {
        newArr[index - 1].path.light = url;
      } else if (theme === "dark") {
        newArr[index - 1].path.dark = url;
      }

      setLogoUrlsWhiteLabel(newArr);
    } else {
      console.error(data.Message);
      toastr.error(data.Message);
    }
  };

  const onSave = async () => {
    const newLogos = getNewLogoArr(
      logoUrlsWhiteLabel,
      defaultWhiteLabelLogoUrls
    );

    const data = {
      logoText: logoTextWhiteLabel,
      logo: newLogos,
    };

    try {
      setIsSaving(true);
      await setWhiteLabelSettings(data);
      await getWhiteLabelLogoUrls();
      await getWhiteLabelLogoUrlsAction();
      setLogoText(data.logoText);
      //TODO: delete duplicate request
      toastr.success(t("Settings:SuccessfullySaveSettingsMessage"));
    } catch (error) {
      toastr.error(error);
    } finally {
      setIsSaving(false);
    }
  };

  const isEqualLogo = isEqual(logoUrlsWhiteLabel, defaultWhiteLabelLogoUrls);
  const isEqualText = defaultLogoTextWhiteLabel === logoTextWhiteLabel;

  return !isLoadedData ? (
    <LoaderWhiteLabel />
  ) : (
<<<<<<< HEAD
    <CommonWhiteLabel
      isSettingPaid={isSettingPaid}
      logoTextWhiteLabel={logoTextWhiteLabel}
      onChangeCompanyName={onChangeCompanyName}
      onUseTextAsLogo={onUseTextAsLogo}
      logoUrlsWhiteLabel={logoUrlsWhiteLabel}
      onChangeLogo={onChangeLogo}
      onSave={onSave}
      onRestoreDefault={onRestoreDefault}
      isEqualLogo={isEqualLogo}
      isEqualText={isEqualText}
      isSaving={isSaving}
    />
=======
    <WhiteLabelWrapper>
      <Text className="subtitle">{t("BrandingSubtitle")}</Text>

      <div className="header-container">
        <Text fontSize="16px" fontWeight="700">
          {t("WhiteLabel")}
        </Text>
        {!isSettingPaid && (
          <Badge
            className="paid-badge"
            backgroundColor="#EDC409"
            label={t("Common:Paid")}
            isPaidBadge={true}
          />
        )}
      </div>
      <Text className="wl-subtitle settings_unavailable" fontSize="12px">
        {t("WhiteLabelSubtitle")}
      </Text>

      <div className="wl-helper">
        <Text className="wl-helper-label settings_unavailable" as="div">
          {t("WhiteLabelHelper")}
          <HelpButton
            tooltipContent={
              <Text fontSize="12px">{t("WhiteLabelTooltip")}</Text>
            }
            place="right"
            offsetRight={0}
            className="settings_unavailable"
          />
        </Text>
      </div>
      <div className="settings-block">
        <FieldContainer
          id="fieldContainerCompanyName"
          labelText={t("Common:CompanyName")}
          isVertical={true}
          className="settings_unavailable"
        >
          <TextInput
            className="company-name input"
            value={logoTextWhiteLabel}
            onChange={onChangeCompanyName}
            isDisabled={!isSettingPaid}
            isReadOnly={!isSettingPaid}
            scale={true}
            isAutoFocussed={true}
            tabIndex={1}
            maxLength={30}
          />
          <Button
            id="btnUseAsLogo"
            className="use-as-logo"
            size="small"
            label={t("UseAsLogoButton")}
            onClick={onUseTextAsLogo}
            tabIndex={2}
            isDisabled={!isSettingPaid}
          />
        </FieldContainer>
      </div>

      <div className="logos-container">
        <div className="logo-wrapper">
          <Text
            fontSize="15px"
            fontWeight="600"
            className="settings_unavailable"
          >
            {t("LogoLightSmall")} ({logoUrlsWhiteLabel[0].size.width}x
            {logoUrlsWhiteLabel[0].size.height})
          </Text>
          <div className="logos-wrapper">
            <Logo
              title={t("Profile:LightTheme")}
              src={logoUrlsWhiteLabel[0].path.light}
              imageClass="logo-header background-light"
              inputId="logoUploader_1_light"
              linkId="link-space-header-light"
              onChangeText={t("ChangeLogoButton")}
              onChange={onChangeLogo}
              isSettingPaid={isSettingPaid}
            />
            <Logo
              title={t("Profile:DarkTheme")}
              src={logoUrlsWhiteLabel[0].path.dark}
              imageClass="logo-header background-dark"
              inputId="logoUploader_1_dark"
              linkId="link-space-header-dark"
              onChangeText={t("ChangeLogoButton")}
              onChange={onChangeLogo}
              isSettingPaid={isSettingPaid}
            />
          </div>
        </div>

        <div className="logo-wrapper">
          <Text
            fontSize="15px"
            fontWeight="600"
            className="settings_unavailable"
          >
            {t("LogoCompact")} ({logoUrlsWhiteLabel[5].size.width}x
            {logoUrlsWhiteLabel[5].size.height})
          </Text>
          <div className="logos-wrapper">
            <Logo
              title={t("Profile:LightTheme")}
              src={logoUrlsWhiteLabel[5].path.light}
              imageClass="border-img logo-compact background-light"
              inputId="logoUploader_6_light"
              linkId="link-compact-left-menu-light"
              onChangeText={t("ChangeLogoButton")}
              onChange={onChangeLogo}
              isSettingPaid={isSettingPaid}
            />
            <Logo
              title={t("Profile:DarkTheme")}
              src={logoUrlsWhiteLabel[5].path.dark}
              imageClass="border-img logo-compact background-dark"
              inputId="logoUploader_6_dark"
              linkId="link-compact-left-menu-dark"
              onChangeText={t("ChangeLogoButton")}
              onChange={onChangeLogo}
              isSettingPaid={isSettingPaid}
            />
          </div>
        </div>

        <div className="logo-wrapper">
          <Text
            fontSize="15px"
            fontWeight="600"
            className="settings_unavailable"
          >
            {t("LogoLogin")} ({logoUrlsWhiteLabel[1].size.width}x
            {logoUrlsWhiteLabel[1].size.height})
          </Text>
          <div className="logos-login-wrapper">
            <Logo
              title={t("Profile:LightTheme")}
              src={logoUrlsWhiteLabel[1].path.light}
              imageClass="border-img logo-big background-white"
              inputId="logoUploader_2_light"
              linkId="link-login-emails-light"
              onChangeText={t("ChangeLogoButton")}
              onChange={onChangeLogo}
              isSettingPaid={isSettingPaid}
            />
            <Logo
              title={t("Profile:DarkTheme")}
              src={logoUrlsWhiteLabel[1].path.dark}
              imageClass="border-img logo-big background-dark"
              inputId="logoUploader_2_dark"
              linkId="link-login-emails-dark"
              onChangeText={t("ChangeLogoButton")}
              onChange={onChangeLogo}
              isSettingPaid={isSettingPaid}
            />
          </div>
        </div>

        <div className="logo-wrapper">
          <Text
            fontSize="15px"
            fontWeight="600"
            className="settings_unavailable"
          >
            {t("LogoAbout")} ({logoUrlsWhiteLabel[6].size.width}x
            {logoUrlsWhiteLabel[6].size.height})
          </Text>
          <div className="logos-wrapper">
            <Logo
              title={t("Profile:LightTheme")}
              src={logoUrlsWhiteLabel[6].path.light}
              imageClass="border-img logo-about background-white"
              inputId="logoUploader_7_light"
              linkId="link-about-light"
              onChangeText={t("ChangeLogoButton")}
              onChange={onChangeLogo}
              isSettingPaid={isSettingPaid}
            />
            <Logo
              title={t("Profile:DarkTheme")}
              src={logoUrlsWhiteLabel[6].path.dark}
              imageClass="border-img logo-about background-dark"
              inputId="logoUploader_7_dark"
              linkId="link-about-dark"
              onChangeText={t("ChangeLogoButton")}
              onChange={onChangeLogo}
              isSettingPaid={isSettingPaid}
            />
          </div>
        </div>

        <div className="logo-wrapper">
          <Text
            fontSize="15px"
            fontWeight="600"
            className="settings_unavailable"
          >
            {t("LogoFavicon")} ({logoUrlsWhiteLabel[2].size.width}x
            {logoUrlsWhiteLabel[2].size.height})
          </Text>
          <Logo
            src={logoUrlsWhiteLabel[2].path.light}
            imageClass="border-img logo-favicon"
            inputId="logoUploader_3_light"
            linkId="link-favicon"
            onChangeText={t("ChangeLogoButton")}
            onChange={onChangeLogo}
            isSettingPaid={isSettingPaid}
          />
        </div>

        <div className="logo-wrapper">
          <Text
            fontSize="15px"
            fontWeight="600"
            className="settings_unavailable"
          >
            {t("LogoDocsEditor")} ({logoUrlsWhiteLabel[3].size.width}x
            {logoUrlsWhiteLabel[3].size.height})
          </Text>
          <Logo
            isEditor={true}
            src={logoUrlsWhiteLabel[3].path.light}
            inputId="logoUploader_4_light"
            linkId="link-editors-header"
            onChangeText={t("ChangeLogoButton")}
            onChange={onChangeLogo}
            isSettingPaid={isSettingPaid}
          />
        </div>

        <div className="logo-wrapper">
          <Text
            fontSize="15px"
            fontWeight="600"
            className="settings_unavailable"
          >
            {t("LogoDocsEditorEmbedded")} ({logoUrlsWhiteLabel[4].size.width}x
            {logoUrlsWhiteLabel[4].size.height})
          </Text>
          <Logo
            src={logoUrlsWhiteLabel[4].path.light}
            imageClass="border-img logo-embedded-editor background-white"
            inputId="logoUploader_5_light"
            linkId="link-embedded-editor"
            onChangeText={t("ChangeLogoButton")}
            onChange={onChangeLogo}
            isSettingPaid={isSettingPaid}
          />
        </div>
      </div>

      <SaveCancelButtons
        tabIndex={3}
        className="save-cancel-buttons"
        onSaveClick={onSave}
        onCancelClick={onRestoreDefault}
        saveButtonLabel={t("Common:SaveButton")}
        cancelButtonLabel={t("RestoreDefaultButton")}
        displaySettings={true}
        showReminder={isSettingPaid}
        saveButtonDisabled={isEqualLogo && isEqualText}
        isSaving={isSaving}
        additionalClassSaveButton="white-label-save"
        additionalClassCancelButton="white-label-cancel"
      />
    </WhiteLabelWrapper>
>>>>>>> b4a6f6c1
  );
};

export default inject(({ setup, auth, common }) => {
  const { setWhiteLabelSettings } = setup;

  const {
    setLogoText,
    whiteLabelLogoText,
    getWhiteLabelLogoText,
    whiteLabelLogoUrls,
    restoreWhiteLabelSettings,
    getWhiteLabelLogoUrls: getWhiteLabelLogoUrlsAction,
    initSettings,
  } = common;

  const {
    getWhiteLabelLogoUrls,
    whiteLabelLogoUrls: defaultWhiteLabelLogoUrls,
  } = auth.settingsStore;
  const { isBrandingAndCustomizationAvailable } = auth.currentQuotaStore;

  return {
    setLogoText,
    theme: auth.settingsStore.theme,
    logoText: whiteLabelLogoText,
    logoUrls: whiteLabelLogoUrls,
    getWhiteLabelLogoText,
    getWhiteLabelLogoUrls,
    setWhiteLabelSettings,
    restoreWhiteLabelSettings,
    defaultWhiteLabelLogoUrls,
    getWhiteLabelLogoUrlsAction,
    isSettingPaid: isBrandingAndCustomizationAvailable,
    initSettings,
  };
})(observer(WhiteLabel));<|MERGE_RESOLUTION|>--- conflicted
+++ resolved
@@ -1,39 +1,28 @@
 import React, { useState, useEffect } from "react";
-import { useTranslation } from "react-i18next";
+import { withTranslation } from "react-i18next";
 import { inject, observer } from "mobx-react";
 import { useNavigate, useLocation } from "react-router-dom";
 
+import Text from "@docspace/components/text";
+import HelpButton from "@docspace/components/help-button";
+import FieldContainer from "@docspace/components/field-container";
+import TextInput from "@docspace/components/text-input";
+import Button from "@docspace/components/button";
+import Badge from "@docspace/components/badge";
+import SaveCancelButtons from "@docspace/components/save-cancel-buttons";
 import toastr from "@docspace/components/toast/toastr";
 
 import { size } from "@docspace/components/utils/device";
 
 import { saveToSessionStorage, getFromSessionStorage } from "../../../utils";
+import WhiteLabelWrapper from "./StyledWhitelabel";
 import LoaderWhiteLabel from "../sub-components/loaderWhiteLabel";
 
+import Logo from "./sub-components/logo";
 import {
+  generateLogo,
+  getLogoOptions,
   uploadLogo,
-<<<<<<< HEAD
-  getNewLogoArr,
-  getLogosAsText,
-} from "@docspace/common/utils/whiteLabelHelper";
-import CommonWhiteLabel from "./CommonWhiteLabel";
-
-import isEqual from "lodash/isEqual";
-
-const WhiteLabel = ({
-  isSettingPaid,
-  logoText,
-  logoUrls,
-  restoreWhiteLabelSettings,
-  getWhiteLabelLogoUrls,
-  setWhiteLabelSettings,
-  defaultWhiteLabelLogoUrls,
-  getWhiteLabelLogoText,
-  getWhiteLabelLogoUrlsAction,
-  setLogoText,
-}) => {
-  const { t } = useTranslation("Settings");
-=======
 } from "../../../utils/whiteLabelHelper";
 
 import isEqual from "lodash/isEqual";
@@ -55,7 +44,6 @@
   } = props;
   const navigate = useNavigate();
   const location = useLocation();
->>>>>>> b4a6f6c1
 
   const [isLoadedData, setIsLoadedData] = useState(false);
   const [logoTextWhiteLabel, setLogoTextWhiteLabel] = useState("");
@@ -124,7 +112,31 @@
   };
 
   const onUseTextAsLogo = () => {
-    const newLogos = getLogosAsText(logoUrlsWhiteLabel, logoTextWhiteLabel);
+    let newLogos = logoUrlsWhiteLabel;
+    for (let i = 0; i < logoUrlsWhiteLabel.length; i++) {
+      const options = getLogoOptions(i, logoTextWhiteLabel);
+      const isDocsEditorName = logoUrlsWhiteLabel[i].name === "DocsEditor";
+
+      const logoLight = generateLogo(
+        options.width,
+        options.height,
+        options.text,
+        options.fontSize,
+        isDocsEditorName ? "#fff" : "#000",
+        options.alignCenter
+      );
+      const logoDark = generateLogo(
+        options.width,
+        options.height,
+        options.text,
+        options.fontSize,
+        "#fff",
+        options.alignCenter
+      );
+      newLogos[i].path.light = logoLight;
+      newLogos[i].path.dark = logoDark;
+    }
+
     setLogoUrlsWhiteLabel(newLogos);
   };
 
@@ -167,14 +179,29 @@
   };
 
   const onSave = async () => {
-    const newLogos = getNewLogoArr(
-      logoUrlsWhiteLabel,
-      defaultWhiteLabelLogoUrls
-    );
-
+    let logosArr = [];
+
+    for (let i = 0; i < logoUrlsWhiteLabel.length; i++) {
+      const currentLogo = logoUrlsWhiteLabel[i];
+      const defaultLogo = defaultWhiteLabelLogoUrls[i];
+
+      if (!isEqual(currentLogo, defaultLogo)) {
+        let value = {};
+
+        if (!isEqual(currentLogo.path.light, defaultLogo.path.light))
+          value.light = currentLogo.path.light;
+        if (!isEqual(currentLogo.path.dark, defaultLogo.path.dark))
+          value.dark = currentLogo.path.dark;
+
+        logosArr.push({
+          key: String(i + 1),
+          value: value,
+        });
+      }
+    }
     const data = {
       logoText: logoTextWhiteLabel,
-      logo: newLogos,
+      logo: logosArr,
     };
 
     try {
@@ -198,21 +225,6 @@
   return !isLoadedData ? (
     <LoaderWhiteLabel />
   ) : (
-<<<<<<< HEAD
-    <CommonWhiteLabel
-      isSettingPaid={isSettingPaid}
-      logoTextWhiteLabel={logoTextWhiteLabel}
-      onChangeCompanyName={onChangeCompanyName}
-      onUseTextAsLogo={onUseTextAsLogo}
-      logoUrlsWhiteLabel={logoUrlsWhiteLabel}
-      onChangeLogo={onChangeLogo}
-      onSave={onSave}
-      onRestoreDefault={onRestoreDefault}
-      isEqualLogo={isEqualLogo}
-      isEqualText={isEqualText}
-      isSaving={isSaving}
-    />
-=======
     <WhiteLabelWrapper>
       <Text className="subtitle">{t("BrandingSubtitle")}</Text>
 
@@ -485,7 +497,6 @@
         additionalClassCancelButton="white-label-cancel"
       />
     </WhiteLabelWrapper>
->>>>>>> b4a6f6c1
   );
 };
 
@@ -522,4 +533,4 @@
     isSettingPaid: isBrandingAndCustomizationAvailable,
     initSettings,
   };
-})(observer(WhiteLabel));+})(withTranslation(["Settings", "Profile", "Common"])(observer(WhiteLabel)));