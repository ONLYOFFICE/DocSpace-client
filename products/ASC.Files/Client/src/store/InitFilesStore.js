import { makeObservable, action, observable, computed } from "mobx";
<<<<<<< HEAD
import store from "@appserver/common/store";
import { updateTempContent } from "@appserver/common/utils";
=======
import store from "studio/store";
import { utils } from "@appserver/common/src";
>>>>>>> ba7abf65
import filesStore from "./FilesStore";
import treeFoldersStore from "./TreeFoldersStore";
import config from "../../package.json";

const { auth } = store;
const { isAdmin } = auth;

class InitFilesStore {
  isLoaded = false;
  isLoading = false;
  viewAs = "row";
  dragging = false;
  dragItem = null;
  privacyInstructions = "https://www.onlyoffice.com/private-rooms.aspx";

  constructor() {
    const pathname = window.location.pathname.toLowerCase();
    this.isEditor = pathname.indexOf("doceditor") !== -1;

    makeObservable(this, {
      isLoaded: observable,
      isLoading: observable,
      viewAs: observable,
      dragging: observable,
      dragItem: observable,
      privacyInstructions: observable,

      tooltipValue: computed,

      initFiles: action,
      setIsLoaded: action,
      setIsLoading: action,
      setViewAs: action,
      setDragging: action,
      setDragItem: action,
    });
  }

  setIsLoaded = (isLoaded) => {
    this.isLoaded = isLoaded;
  };

  setViewAs = (viewAs) => {
    this.viewAs = viewAs;
  };

  setDragging = (dragging) => {
    this.dragging = dragging;
  };

  setIsLoading = (isLoading) => {
    this.isLoading = isLoading;
  };

  setDragItem = (dragItem) => {
    this.dragItem = dragItem;
  };

  get tooltipValue() {
    if (!this.dragging) return null;

    const selectionLength = filesStore.selection.length;
    const elementTitle = selectionLength && filesStore.selection[0].title;
    const singleElement = selectionLength === 1;
    const filesCount = singleElement ? elementTitle : selectionLength;
    const { isShareFolder, isCommonFolder } = treeFoldersStore;

    let operationName;

    if (isAdmin && isShareFolder) {
      operationName = "copy";
    } else if (!isAdmin && (isShareFolder || isCommonFolder)) {
      operationName = "copy";
    } else {
      operationName = "move";
    }

    return operationName === "copy"
      ? singleElement
        ? { label: "TooltipElementCopyMessage", filesCount }
        : { label: "TooltipElementsCopyMessage", filesCount }
      : singleElement
      ? { label: "TooltipElementMoveMessage", filesCount }
      : { label: "TooltipElementsMoveMessage", filesCount };
  }

  initFiles = () => {
    const isAuthenticated = auth.isAuthenticated;
    const {
      getPortalCultures,
      isDesktopClient,
      getIsEncryptionSupport,
      getEncryptionKeys,
      setModuleInfo,
    } = auth.settingsStore;

    const homepage = "/products/files"; //TODO: add homepage to config?
    setModuleInfo(homepage, "e67be73d-f9ae-4ce1-8fec-1880cb518cb4");

    const requests = [];

    updateTempContent();
    if (!isAuthenticated) {
      return this.setIsLoaded(true);
    } else {
      updateTempContent(isAuthenticated);
    }

    if (!this.isEditor) {
      requests.push(getPortalCultures(), treeFoldersStore.fetchTreeFolders());

      if (isDesktopClient) {
        requests.push(getIsEncryptionSupport(), getEncryptionKeys());
      }
    }

    return Promise.all(requests);
  };
}

export default new InitFilesStore();<|MERGE_RESOLUTION|>--- conflicted
+++ resolved
@@ -1,11 +1,6 @@
 import { makeObservable, action, observable, computed } from "mobx";
-<<<<<<< HEAD
-import store from "@appserver/common/store";
+import store from "studio/store";
 import { updateTempContent } from "@appserver/common/utils";
-=======
-import store from "studio/store";
-import { utils } from "@appserver/common/src";
->>>>>>> ba7abf65
 import filesStore from "./FilesStore";
 import treeFoldersStore from "./TreeFoldersStore";
 import config from "../../package.json";
