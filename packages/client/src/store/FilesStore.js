--- conflicted
+++ resolved
@@ -1457,11 +1457,11 @@
 
             // TODO: see bug 63479
             if (this.selectedFolderStore?.id === folderId) {
-              // Restore not processed
-              tempSelection.length && this.setSelection(tempSelection);
-              tempBuffer && this.setBufferSelection(tempBuffer);
-            }
+            // Restore not processed
+            tempSelection.length && this.setSelection(tempSelection);
+            tempBuffer && this.setBufferSelection(tempBuffer);
           }
+        }
         }
 
         const navigationPath = await Promise.all(
@@ -3075,13 +3075,10 @@
         viewAccessibility,
         mute,
         inRoom,
-<<<<<<< HEAD
+        requestToken,
         quotaLimit,
         usedSpace,
         isCustomQuota,
-=======
-        requestToken,
->>>>>>> a8399f3f
       } = item;
 
       const thirdPartyIcon = this.thirdPartyStore.getThirdPartyIcon(
@@ -3247,13 +3244,10 @@
         hasDraft,
         isForm,
         canCopyPublicLink,
-<<<<<<< HEAD
+        requestToken,
         quotaLimit,
         usedSpace,
         isCustomQuota,
-=======
-        requestToken,
->>>>>>> a8399f3f
       };
     });
 
