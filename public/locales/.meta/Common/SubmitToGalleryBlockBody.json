--- conflicted
+++ resolved
@@ -3,11 +3,7 @@
   "content": "Submit your templates to share them with the {{organizationName}} community.",
   "content_en_sha1_hash": "f402c1826e5738eb55c2ef6d097ef02787db7f76",
   "created_at": "2025-05-19T21:30:49.165Z",
-<<<<<<< HEAD
-  "updated_at": "2025-05-26T07:57:32.402Z",
-=======
   "updated_at": "2025-05-28T09:30:02.408Z",
->>>>>>> 398dda3c
   "comment": {
     "text": "This translation key is used to display a message encouraging users to submit their templates to share them within the organization's community. It appears in the body of a form gallery tile.",
     "is_auto": true,
@@ -31,13 +27,7 @@
     "ar-SA": {
       "ai_translated": false,
       "ai_model": null,
-      "ai_spell_check_issues": [
-        {
-          "type": "incorrect_translation",
-          "description": "The word 'تسليم' (tasleem) in this context translates more closely to 'delivery' or 'handover' rather than 'submit'. While understandable, 'تقديم' (taqdeem) or 'إرسال' (irsāl) would be more accurate translations of 'submit'.",
-          "suggestion": "تقديم القوالب الخاصة بك لمشاركتهم مع مجتمع {{organizationName}}."
-        }
-      ],
+      "ai_spell_check_issues": [],
       "approved_at": null
     },
     "az": {
@@ -58,8 +48,8 @@
       "ai_spell_check_issues": [
         {
           "type": "incorrect_translation",
-          "description": "The translation 'Pošlete své šablony a podělte se o ně s komunitou {{organizationName}}' is a literal translation but doesn't fully capture the nuance of 'Submit your templates to share them with the {{organizationName}} community.' A more natural Czech phrasing would be 'Odesílejte své šablony, abyste je mohli sdílet s komunitou {{organizationName}}.' or 'Sdílejte své šablony s komunitou {{organizationName}} odesláním.'.",
-          "suggestion": "Odesílejte své šablony, abyste je mohli sdílet s komunitou {{organizationName}}."
+          "description": "The English phrase \"Submit your templates\" is better translated as \"Odeslat své šablony\" rather than \"Pošlete své šablony\". \"Pošlete\" implies sending something physically, while \"odeslat\" is more appropriate for digital submission.",
+          "suggestion": "Odeslat své šablony a podělte se o ně s komunitou {{organizationName}}."
         }
       ],
       "approved_at": null
@@ -100,8 +90,8 @@
       "ai_spell_check_issues": [
         {
           "type": "formatting",
-          "description": "The Armenian translation uses \"-\" to connect \"community\" with \"հետ:\" which is not the standard way to form possessive or connecting phrases in Armenian. It's more common to use either a hyphen or other phrasing.",
-          "suggestion": "Consider rephrasing the connection between \"community\" and \"հետ\" using a hyphen (community-ի հետ) or a more natural phrasing for possessive connection in Armenian.  For example, \"community-ի հետ կիսելու համար\"."
+          "description": "The Armenian translation includes a hyphenated 'community-ի'. While understandable, in Armenian it's more common to use a genitive case marker directly attached to the noun, like 'community-ի հետ' (with community).",
+          "suggestion": "Consider rephrasing to 'Ներկայացրեք ձեր ձևանմուշները՝ դրանք կիսելու {{organizationName}} community-ի հետ' or restructure to be more natural."
         }
       ],
       "approved_at": null
@@ -130,78 +120,67 @@
       "ai_spell_check_issues": [
         {
           "type": "incorrect_translation",
-          "description": "The phrase \"to share them\" is not accurately translated. While \"ໃຫ້ແບ່ງປັນ\" (hai baeng pan) is present, it doesn't fully convey the intention of submitting *for the purpose* of sharing. A more accurate translation would emphasize the sharing aspect following the submission.",
-          "suggestion": "ສົ່ງແບບຢ່າງຂອງທ່ານ ໃຫ້ແບ່ງປັນກັບສະບ້ານຊຸມຊົນ {{organizationName}} ຂອງພວກເຮົາ"
+          "description": "The Lao translation 'ໃຫ້ແບ່ງປັນກັບສະບ້ານຊຸມຊົນ' doesn't quite capture the nuance of 'to share them with the community'. A more accurate translation would convey the idea of contributing to the community.",
+          "suggestion": "ສົ່ງແບບຢ່າງຂອງທ່ານ ໃຫ້ປະກອບສ່ວນເຂົ້າໃນຊຸມຊົນ {{organizationName}}."
+        }
+      ],
+      "approved_at": null
+    },
+    "lv": {
+      "ai_translated": false,
+      "ai_model": null,
+      "ai_spell_check_issues": [],
+      "approved_at": null
+    },
+    "nl": {
+      "ai_translated": false,
+      "ai_model": null,
+      "ai_spell_check_issues": [],
+      "approved_at": null
+    },
+    "pl": {
+      "ai_translated": false,
+      "ai_model": null,
+      "ai_spell_check_issues": [],
+      "approved_at": null
+    },
+    "pt": {
+      "ai_translated": false,
+      "ai_model": null,
+      "ai_spell_check_issues": [],
+      "approved_at": null
+    },
+    "pt-BR": {
+      "ai_translated": false,
+      "ai_model": null,
+      "ai_spell_check_issues": [],
+      "approved_at": null
+    },
+    "ro": {
+      "ai_translated": false,
+      "ai_model": null,
+      "ai_spell_check_issues": [],
+      "approved_at": null
+    },
+    "ru": {
+      "ai_translated": false,
+      "ai_model": null,
+      "ai_spell_check_issues": [],
+      "approved_at": null
+    },
+    "si": {
+      "ai_translated": false,
+      "ai_model": null,
+      "ai_spell_check_issues": [
+        {
+          "type": "incorrect_translation",
+          "description": "The translation \"ඔබේ සැකිලි {{organizationName}} ප්‍රජාව සමඟ බෙදා ගැනීමට ඉදිරිපත් කරන්න.\" is a literal translation that doesn't flow naturally in Sinhala. A more natural phrasing would be something like \"ඔබේ සැකිලි බෙදා ගැනීම සඳහා {{organizationName}} ප්‍රජާއ වෙත යවන්න\" or \"ඔබේ සැකිලි {{organizationName}} ප්‍රජාව සමඟ බෙදා ගන්න\".",
+          "suggestion": "ඔබේ සැකිලි බෙදා ගැනීම සඳහා {{organizationName}} ප්‍රජާއ වෙත යවන්න"
         },
         {
           "type": "formatting",
-          "description": "The original English includes a variable organizationName. The Lao translation doesn't clearly convey it's meant to be dynamically replaced.",
-          "suggestion": "ສົ່ງແບບຢ່າງຂອງທ່ານ ໃຫ້ແບ່ງປັນກັບສະບ້ານຊຸມຊົນ {{organizationName}}."
-        }
-      ],
-      "approved_at": null
-    },
-    "lv": {
-      "ai_translated": false,
-      "ai_model": null,
-      "ai_spell_check_issues": [],
-      "approved_at": null
-    },
-    "nl": {
-      "ai_translated": false,
-      "ai_model": null,
-      "ai_spell_check_issues": [],
-      "approved_at": null
-    },
-    "pl": {
-      "ai_translated": false,
-      "ai_model": null,
-      "ai_spell_check_issues": [],
-      "approved_at": null
-    },
-    "pt": {
-      "ai_translated": false,
-      "ai_model": null,
-      "ai_spell_check_issues": [],
-      "approved_at": null
-    },
-    "pt-BR": {
-      "ai_translated": false,
-      "ai_model": null,
-      "ai_spell_check_issues": [],
-      "approved_at": null
-    },
-    "ro": {
-      "ai_translated": false,
-      "ai_model": null,
-      "ai_spell_check_issues": [],
-      "approved_at": null
-    },
-    "ru": {
-      "ai_translated": false,
-      "ai_model": null,
-      "ai_spell_check_issues": [
-        {
-          "type": "incorrect_translation",
-          "description": "The word 'Присылайте' (Prisylaite) implies sending something, which can be overly informal or even slightly demanding for a submission context. 'Предлагайте' (Predlagayte) or 'Размещайте' (Razmeschayte) would be more appropriate and convey 'submit' or 'share' in a more professional tone.",
-          "suggestion": "Предлагайте свои шаблоны, чтобы поделиться ими с сообществом {{organizationName}}."
-        }
-      ],
-      "approved_at": null
-    },
-    "si": {
-      "ai_translated": false,
-      "ai_model": null,
-      "ai_spell_check_issues": [
-        {
-          "type": "incorrect_translation",
-          "description": "The Sinhala translation \"ඔබේ සැකිලි {{organizationName}} ප්‍රජාව සමඟ බෙදා ගැනීමට ඉදිරිපත් කරන්න.\" is a literal translation but doesn't flow naturally in Sinhala. A more natural phrasing would convey the action of submitting rather than just presenting.",
-          "suggestion": "ඔබේ සැකිලි {{organizationName}} ප්‍රජාවට යවන්න."
-        },
-        {
-          "type": "incorrect_translation",
-          "description": "The phrasing 'ඉදිරිපත් කරන්න' (idiriipath karannaa) suggests a formal submission, whereas 'යවන්න' (yavannaa) is more commonly used for sharing content within a community, which aligns better with the intent of the original English.",
-          "suggestion": "ඔබේ සැකිලි {{organizationName}} ප්‍රජාවට යවන්න."
+          "description": "The use of \"{{organizationName}}\" is maintained in the translation, which might be acceptable depending on the platform and desired user experience. Consider localizing this placeholder if possible.",
+          "suggestion": "Explore options to localize the placeholder {{organizationName}} if feasible."
         }
       ],
       "approved_at": null
@@ -224,7 +203,7 @@
       "ai_spell_check_issues": [
         {
           "type": "incorrect_translation",
-          "description": "The word 'Поднесите' (Podnesite) implies 'submit' in a formal or legal context, like submitting a document to an authority. In this context, 'share' is more appropriate. A more natural translation for 'submit' would be something like 'пошаљите' (poshaljite) or 'ставите' (stavite).",
+          "description": "The Serbian translation \"Поднесите своје шаблоне да их делите са {{organizationName}} заједницом\" doesn't accurately convey the meaning of \"Submit your templates\". \"Поднесите\" implies a formal submission, potentially to an authority, which isn't the intended meaning. A more appropriate translation would convey sharing or uploading.",
           "suggestion": "Пошаљите своје шаблоне да их делите са {{organizationName}} заједницом."
         }
       ],
@@ -236,7 +215,7 @@
       "ai_spell_check_issues": [
         {
           "type": "incorrect_translation",
-          "description": "The word 'Podnesite' is archaic and not commonly used in modern Serbian. A more natural and understandable translation would be 'Predajte'.",
+          "description": "The word 'Podnesite' (Podnesite) is archaic and not commonly used in modern Serbian. A more natural translation for 'Submit' would be 'Predajte'.",
           "suggestion": "Predajte svoje šablone da ih delite sa {{organizationName}} zajednicom."
         }
       ],
