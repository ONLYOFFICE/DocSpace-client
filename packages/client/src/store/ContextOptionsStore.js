--- conflicted
+++ resolved
@@ -100,11 +100,8 @@
 
 import {
   connectedCloudsTypeTitleTranslation,
-<<<<<<< HEAD
   getItemUrl,
-=======
   removeOptions,
->>>>>>> 01208999
 } from "@docspace/client/src/helpers/filesUtils";
 import { getOAuthToken } from "@docspace/shared/utils/common";
 import {
