import React, { useState } from "react";
import styled, { css } from "styled-components";
import { withTranslation } from "react-i18next";
import { TableRow } from "@docspace/shared/components/table";
import { TableCell } from "@docspace/shared/components/table";
import { Link } from "@docspace/shared/components/link";
import { Text } from "@docspace/shared/components/text";
import { Checkbox } from "@docspace/shared/components/checkbox";
import { ComboBox } from "@docspace/shared/components/combobox";
import withContent from "SRC_DIR/HOCs/withPeopleContent";
import Badges from "../../Badges";
import { Base } from "@docspace/shared/themes";
import { useNavigate } from "react-router-dom";

const StyledWrapper = styled.div`
  display: contents;
`;

const StyledPeopleRow = styled(TableRow)`
  .table-container_cell {
    border-top: ${(props) =>
      `1px solid ${props.theme.filesSection.tableView.row.borderColor}`};
    margin-top: -1px;
  }

  :hover {
    .table-container_cell {
      cursor: pointer;
      background: ${(props) =>
        `${props.theme.filesSection.tableView.row.backgroundActive} !important`};
    }

    .table-container_user-name-cell {
      margin-inline-start: -24px;
      padding-inline-start: 24px;
    }
    .table-container_row-context-menu-wrapper {
      margin-inline-end: -20px;
      padding-inline-end: 20px;
    }
  }

  .table-container_row-context-menu-wrapper {
    height: 49px !important;
    max-height: none !important;
    box-sizing: border-box;
  }

  .table-container_cell:not(.table-container_row-checkbox-wrapper) {
    height: auto;
    max-height: 48;
  }

  .table-container_cell {
    background: ${(props) =>
      (props.checked || props.isActive) &&
      `${props.theme.filesSection.tableView.row.backgroundActive} !important`};
  }

  .table-container_row-checkbox-wrapper {
    padding-inline-end: 0;
    min-width: 48px;

    .table-container_row-checkbox {
      margin-inline-start: -4px;
      padding-block: 16px;
      padding-inline: 12px 0;
    }
  }

  .link-with-dropdown-group {
    margin-inline-end: 12px;
  }

  .table-cell_username {
    margin-inline-end: 12px;
  }

  .table-container_row-context-menu-wrapper {
    justify-content: flex-end;
    padding-inline-end: 0;
  }

  .table-cell_type,
  .table-cell_groups,
  .table-cell_room {
    margin-inline-start: -8px;
  }

  .groups-combobox,
  .type-combobox {
    visibility: ${(props) => (props.hideColumns ? "hidden" : "visible")};
    opacity: ${(props) => (props.hideColumns ? 0 : 1)};

    & > div {
      max-width: fit-content;
    }
  }

  .type-combobox,
  .groups-combobox,
  .room-combobox {
    padding-inline-start: 8px;
    overflow: hidden;
  }

  .type-combobox,
  .groups-combobox,
  .room-combobox {
    .combo-button {
      padding-inline-start: 8px;
      margin-inline-start: -8px;

      .combo-button-label {
        font-size: ${(props) => props.theme.getCorrectFontSize("13px")};
        font-weight: 600;
      }
    }
  }

  .groups-combobox {
    .combo-button {
      padding-inline-start: 8px;
      margin-inline-start: -8px;
    }
  }

  .room-combobox {
    .combo-buttons_arrow-icon {
      display: none;
    }
  }

  .plainTextItem {
    padding-inline-start: 8px;
  }
`;

StyledPeopleRow.defaultProps = { theme: Base };

const StyledGroupsComboBox = styled(ComboBox)`
  .combo-button {
    display: flex;
    align-items: center;
    justify-content: center;
    gap: 4px;
    padding: 4px 8px;

    border-radius: 3px;
  }

  .dropdown {
    z-index: 105;
  }
`;

StyledGroupsComboBox.defaultProps = { theme: Base };

const fakeRooms = [
  {
    name: "Room 1",
    role: "Viewer",
  },
  {
    name: "Room 2",
    role: "Co-worker",
  },
];

const InsideGroupTableRow = (props) => {
  const {
    t,
    item,
    contextOptionsProps,
    element,
    checkedProps,
    onContentRowSelect,
    onContentRowClick,
    onEmailClick,

    isOwner,
    theme,
    changeUserType,

    setBufferSelection,
    isActive,
    isSeveralSelection,
    canChangeUserType,
    hideColumns,
    value,
    standalone,
    setCurrentGroup,

    typeAccountsInsideGroupColumnIsEnabled,
    groupAccountsInsideGroupColumnIsEnabled,
    emailAccountsInsideGroupColumnIsEnabled,
  } = props;

  const {
    displayName,
    email,
    statusType,

    position,
    rooms,

    role,
    isVisitor,
    isCollaborator,
    isSSO,
  } = item;

  const navigate = useNavigate();

  const isPending = statusType === "pending" || statusType === "disabled";

  const [groupDropDownIsOpened, setGroupDropDownIsOpened] = useState(false);
  const onToggleGroupDropdown = () =>
    setGroupDropDownIsOpened(!groupDropDownIsOpened);

  const [isLoading, setIsLoading] = React.useState(false);

  const nameColor = isPending
    ? theme.peopleTableRow.pendingNameColor
    : theme.peopleTableRow.nameColor;
  const sideInfoColor = theme.peopleTableRow.sideInfoColor;

  const getTypesOptions = React.useCallback(() => {
    const options = [];

    const adminOption = {
      key: "admin",
      title: t("Common:DocSpaceAdmin"),
      label: t("Common:DocSpaceAdmin"),
      action: "admin",
    };
    const managerOption = {
      key: "manager",
      title: t("Common:RoomAdmin"),
      label: t("Common:RoomAdmin"),
      action: "manager",
    };
    const collaboratorOption = {
      key: "collaborator",
      title: t("Common:PowerUser"),
      label: t("Common:PowerUser"),
      action: "collaborator",
    };
    const userOption = {
      key: "user",
      title: t("Common:User"),
      label: t("Common:User"),
      action: "user",
    };

    isOwner && options.push(adminOption);

    options.push(managerOption);

    if (isCollaborator || isVisitor) options.push(collaboratorOption);

    isVisitor && options.push(userOption);

    return options;
  }, [t, isOwner, isVisitor, isCollaborator]);

  const onAbort = () => {
    setIsLoading(false);
  };

  const onSuccess = () => {
    setIsLoading(false);
  };

  const onTypeChange = React.useCallback(
    ({ action }) => {
      setIsLoading(true);
      if (!changeUserType(action, [item], onSuccess, onAbort)) {
        setIsLoading(false);
      }
    },
    [item, changeUserType],
  );

  const onOpenGroup = ({ action }) => {
    setCurrentGroup(null);
    navigate(`/accounts/groups/${action}`);
  };

  // const getRoomsOptions = React.useCallback(() => {
  //   const options = [];

  //   fakeRooms.forEach((room) => {
  //     options.push(
  //       <DropDownItem key={room.name} noHover={true}>
  //         {room.name} &nbsp;
  //         <Text fontSize="13px" fontWeight={600} color={sideInfoColor} truncate>
  //           ({room.role})
  //         </Text>
  //       </DropDownItem>
  //     );
  //   });

  //   return <>{options.map((option) => option)}</>;
  // }, []);

  const getUserTypeLabel = React.useCallback((role) => {
    switch (role) {
      case "owner":
        return t("Common:Owner");
      case "admin":
        return t("Common:DocSpaceAdmin");
      case "manager":
        return t("Common:RoomAdmin");
      case "collaborator":
        return t("Common:PowerUser");
      case "user":
        return t("Common:User");
    }
  }, []);

  const typeLabel = getUserTypeLabel(role);

  const isChecked = checkedProps.checked;

  const renderGroupsCell = () => {
    const groups = item.groups || [];
    const groupItems = groups
      .map((group) => ({
        key: group.id,
        title: group.name,
        label: group.name,
        action: group.id,
      }))
      .slice(0, 5);

    if (groups.length > 1)
      return (
        <StyledGroupsComboBox
          // isActive={groupDropDownIsOpened}
          // isChecked={isChecked}
          // onToggle={onToggleGroupDropdown}
          className="groups-combobox"
          selectedOption={{
            key: "first-group",
            title: groups[0].name,
            label: groups[0].name + " ",
          }}
          plusBadgeValue={groups.length - 1}
          onSelect={onOpenGroup}
          options={groupItems}
          scaled
          directionY="both"
          size="content"
          modernView
          manualWidth={"fit-content"}
          isLoading={isLoading}
        />
      );

    if (groups.length === 1)
      return (
        <Text
          className="plainTextItem"
          type="page"
          title={position}
          fontSize="13px"
          fontWeight={600}
          color={sideInfoColor}
          truncate
          noSelect
          dir="auto"
        >
          {groups[0].name}
        </Text>
      );

    return null;
  };

  const renderTypeCell = () => {
    const typesOptions = getTypesOptions();

    const combobox = (
      <ComboBox
        className="type-combobox"
        selectedOption={
          typesOptions.find((option) => option.key === role) || {}
        }
        options={typesOptions}
        onSelect={onTypeChange}
        scaled
        directionY="both"
        size="content"
        displaySelectedOption
        modernView
        manualWidth={"fit-content"}
        isLoading={isLoading}
      />
    );

    const text = (
      <Text
        className="plainTextItem"
        type="page"
        title={position}
        fontSize="13px"
        fontWeight={600}
        color={sideInfoColor}
        truncate
        noSelect
        dir="auto"
      >
        {typeLabel}
      </Text>
    );

    const canChange = canChangeUserType(item);

    return canChange ? combobox : text;
  };

  const typeCell = renderTypeCell();

  const onChange = (e) => {
    //console.log("onChange");
    onContentRowSelect && onContentRowSelect(e.target.checked, item);
  };

  const onRowContextClick = React.useCallback(() => {
    //console.log("userContextClick");
    onContentRowClick && onContentRowClick(!isChecked, item, false);
  }, [isChecked, item, onContentRowClick]);

  const onRowClick = (e) => {
    if (
      e.target.closest(".checkbox") ||
      e.target.closest(".table-container_row-checkbox") ||
      e.target.closest(".type-combobox") ||
      e.target.closest(".paid-badge") ||
      e.target.closest(".pending-badge") ||
      e.target.closest(".disabled-badge") ||
      e.detail === 0
    ) {
      return;
    }

    //console.log("onRowClick");

    onContentRowClick && onContentRowClick(!isChecked, item);
  };
  const isPaidUser = !standalone && !isVisitor;
  return (
    <StyledWrapper
      className={`user-item ${
        isChecked || isActive ? "table-row-selected" : ""
      }`}
      value={value}
    >
      <StyledPeopleRow
        key={item.id}
        className="table-row"
        sideInfoColor={sideInfoColor}
        checked={isChecked}
        isActive={isActive}
        onClick={onRowClick}
        fileContextClick={onRowContextClick}
        hideColumns={hideColumns}
        {...contextOptionsProps}
      >
        <TableCell className={"table-container_user-name-cell"}>
          <TableCell
            hasAccess={true}
            className="table-container_row-checkbox-wrapper"
            checked={isChecked}
          >
            <div className="table-container_element">{element}</div>
            <Checkbox
              className="table-container_row-checkbox"
              onChange={onChange}
              isChecked={isChecked}
            />
          </TableCell>

          <Link
            type="page"
            title={displayName}
            fontWeight="600"
            fontSize="13px"
            color={nameColor}
            isTextOverflow
            className="table-cell_username"
            noHover
            dir="auto"
          >
            {statusType === "pending"
              ? email
              : displayName?.trim()
                ? displayName
                : email}
          </Link>
          <Badges statusType={statusType} isPaid={isPaidUser} isSSO={isSSO} />
        </TableCell>

        {typeAccountsInsideGroupColumnIsEnabled ? (
          <TableCell className={"table-cell_type"}>{typeCell}</TableCell>
        ) : (
          <div />
        )}

        {groupAccountsInsideGroupColumnIsEnabled ? (
          <TableCell
            className={"table-cell_groups"}
            onClick={(e) => e.stopPropagation()}
          >
            {renderGroupsCell()}
          </TableCell>
        ) : (
          <div />
        )}

        {/* <TableCell className="table-cell_room">
          {!rooms?.length ? (
            <Text
              type="page"
              title={position}
              fontSize="13px"
              fontWeight={400}
              color={sideInfoColor}
              truncate
              noSelect
              style={{ paddingLeft: "8px" }}
            >
              —
            </Text>
          ) : rooms?.length === 1 ? (
            <Text
              type="page"
              title={position}
              fontSize="13px"
              fontWeight={400}
              color={sideInfoColor}
              truncate
              style={{ paddingLeft: "8px" }}
            >
              {rooms[0].name} ({rooms[0].role})
            </Text>
          ) : (
            <ComboBox
              className="room-combobox"
              selectedOption={{ key: "length", label: `${fakeRooms.length}` }}
              options={[]}
              onSelect={onTypeChange}
              advancedOptions={getRoomsOptions()}
              scaled={false}
              size="content"
              displaySelectedOption
              modernView
            />
          )}
        </TableCell> */}

<<<<<<< HEAD
        <TableCell>
          <Link
            type="page"
            title={email}
            fontSize="13px"
            fontWeight={600}
            color={sideInfoColor}
            onClick={onEmailClick}
            isTextOverflow
            enableUserSelect
            dir="auto"
          >
            {email}
          </Link>
        </TableCell>
=======
        {emailAccountsInsideGroupColumnIsEnabled ? (
          <TableCell>
            <Link
              type="page"
              title={email}
              fontSize="13px"
              fontWeight={600}
              color={sideInfoColor}
              onClick={onEmailClick}
              isTextOverflow
              enableUserSelect
            >
              {email}
            </Link>
          </TableCell>
        ) : (
          <div />
        )}
>>>>>>> 74a6c933
      </StyledPeopleRow>
    </StyledWrapper>
  );
};

export default withTranslation(["People", "Common", "Settings"])(
  withContent(InsideGroupTableRow),
);<|MERGE_RESOLUTION|>--- conflicted
+++ resolved
@@ -560,23 +560,6 @@
           )}
         </TableCell> */}
 
-<<<<<<< HEAD
-        <TableCell>
-          <Link
-            type="page"
-            title={email}
-            fontSize="13px"
-            fontWeight={600}
-            color={sideInfoColor}
-            onClick={onEmailClick}
-            isTextOverflow
-            enableUserSelect
-            dir="auto"
-          >
-            {email}
-          </Link>
-        </TableCell>
-=======
         {emailAccountsInsideGroupColumnIsEnabled ? (
           <TableCell>
             <Link
@@ -595,7 +578,6 @@
         ) : (
           <div />
         )}
->>>>>>> 74a6c933
       </StyledPeopleRow>
     </StyledWrapper>
   );
