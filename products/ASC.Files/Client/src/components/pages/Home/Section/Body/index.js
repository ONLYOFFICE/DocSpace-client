import React from "react";
import { withRouter } from "react-router";
import { connect } from "react-redux";
import { ReactSVG } from "react-svg";
import { withTranslation } from "react-i18next";
import isEqual from "lodash/isEqual";
import copy from "copy-to-clipboard";
import styled from "styled-components";
import queryString from "query-string";
import {
  IconButton,
  Row,
  RowContainer,
  Link,
  DragAndDrop,
  Box,
  Text,
} from "asc-web-components";
import EmptyFolderContainer from "./EmptyFolderContainer";
import FilesRowContent from "./FilesRowContent";
import FilesTileContent from "./FilesTileContent";
import TileContainer from "./TileContainer";
import Tile from "./Tile";

import {
  api,
  constants,
  MediaViewer,
  toastr,
  Loaders,
  store,
} from "asc-web-common";
import {
  clearProgressData,
  markItemAsFavorite,
  removeItemFromFavorite,
  fetchFavoritesFolder,
  deselectFile,
  updateFile,
  fetchFiles,
  selectFile,
  setAction,
  setDragging,
  setDragItem,
  setIsLoading,
  setMediaViewerData,
  setUpdateTree,
  setProgressBarData,
  setSelected,
  setSelection,
  setTreeFolders,
<<<<<<< HEAD
  getFileInfo
=======
  loopFilesOperations,
>>>>>>> bdad5495
} from "../../../../../store/files/actions";
import {
  getCurrentFolderCount,
  getDragging,
  getDragItem,
  getFileAction,
  getFileIcon,
  getFiles,
  getFilter,
  getFirstLoad,
  getFolderIcon,
  getSelectedFolderId,
  getFolders,
  getIsLoading,
  getMediaViewerId,
  getMediaViewerVisibility,
  getSelectedFolderParentId,
  getSelected,
  getSelectedFolderTitle,
  getSelection,
  getTreeFolders,
  getViewAs,
  isFileSelected,
  loopTreeFolders,
  getFilesList,
<<<<<<< HEAD
  isMediaOrImage,
  getMediaViewerFormats
=======
  getMediaViewerImageFormats,
  getMediaViewerMediaFormats,
  getIsShareFolder,
  getIsCommonFolder,
  getIsRecycleBinFolder,
  getIsMyFolder,
  getMyFolderId,
  getTooltipLabel,
>>>>>>> bdad5495
} from "../../../../../store/files/selectors";
import { SharingPanel, OperationsPanel } from "../../../../panels";
const { isAdmin, getSettings, getCurrentUser } = store.auth.selectors;
//import { getFilterByLocation } from "../../../../../helpers/converters";
//import config from "../../../../../../package.json";

const { FilesFilter } = api;
const { FileAction } = constants;

const linkStyles = {
  isHovered: true,
  type: "action",
  fontWeight: "600",
  color: "#555f65",
  className: "empty-folder_link",
  display: "flex",
};
const backgroundDragColor = "#EFEFB2";
const backgroundDragEnterColor = "#F8F7BF";

const CustomTooltip = styled.div`
  position: fixed;
  display: none;
  padding: 8px;
  z-index: 150;
  background: #fff;
  border-radius: 6px;
  -moz-border-radius: 6px;
  -webkit-border-radius: 6px;
  box-shadow: 0px 5px 20px rgba(0, 0, 0, 0.13);
  -moz-box-shadow: 0px 5px 20px rgba(0, 0, 0, 0.13);
  -webkit-box-shadow: 0px 5px 20px rgba(0, 0, 0, 0.13);
`;

const SimpleFilesRow = styled(Row)`
  ${(props) =>
    !props.contextOptions &&
    `
    & > div:last-child {
        width: 0px;
      }
  `}

  .share-button-icon {
    margin-right: 8px;
  }

  .share-button,
  .share-button-icon:hover {
    cursor: pointer;
    div {
      color: "#657077";
    }
  }
`;

class SectionBodyContent extends React.Component {
  constructor(props) {
    super(props);

    this.state = {
      editingId: null,
      showSharingPanel: false,
      showMoveToPanel: false,
      showCopyPanel: false,
      isDrag: false,
    };

    this.tooltipRef = React.createRef();
    this.currentDroppable = null;
  }

  componentDidMount() {
    let previewId = queryString.parse(this.props.location.search).preview;

    if (previewId) {
      this.onMediaFileClick(+previewId);
    }

    window.addEventListener("mouseup", this.onMouseUp);

    document.addEventListener("dragover", this.onDragOver);
    document.addEventListener("dragleave", this.onDragLeaveDoc);
  }

  componentWillUnmount() {
    window.removeEventListener("mouseup", this.onMouseUp);

    document.removeEventListener("dragover", this.onDragOver);
    document.removeEventListener("dragleave", this.onDragLeaveDoc);
  }

  // componentDidUpdate(prevProps, prevState) {
  //   Object.entries(this.props).forEach(([key, val]) =>
  //     prevProps[key] !== val && console.log(`Prop '${key}' changed`)
  //   );
  //   if (this.state) {
  //     Object.entries(this.state).forEach(([key, val]) =>
  //       prevState[key] !== val && console.log(`State '${key}' changed`)
  //     );
  //   }
  // } 

  shouldComponentUpdate(nextProps, nextState) {
    if (this.props && this.props.firstLoad) return true;

    const { showMoveToPanel, showCopyPanel, isDrag } = this.state;
    if (this.state.showSharingPanel !== nextState.showSharingPanel) {
      return true;
    }

    if (this.props.dragItem !== nextProps.dragItem) {
      return false;
    }

    if (!isEqual(this.props, nextProps)) {
      return true;
    }

    if (
      showMoveToPanel !== nextState.showMoveToPanel ||
      showCopyPanel !== nextState.showCopyPanel
    ) {
      return true;
    }

    if (isDrag !== nextState.isDrag) {
      return true;
    }

    return false;
  }

  onClickFavorite = e => {
    const { markItemAsFavorite,
      removeItemFromFavorite,
      getFileInfo,
      fetchFavoritesFolder,
      isFavorites,
      selectedFolderId,
      //selection,
      t } = this.props;
    const { action, id } = e.currentTarget.dataset;
    //let data = selection.map(item => item.id)
    switch (action) {
      case "mark":
        return markItemAsFavorite([id])
          .then(() => getFileInfo(id))
          .then(() => toastr.success(t("MarkedAsFavorite")))
          .catch(e => toastr.error(e));
      case "remove":
        return removeItemFromFavorite([id])
          .then(() => {
            return isFavorites ? fetchFavoritesFolder(selectedFolderId) : getFileInfo(id)
          })
          .then(() => toastr.success(t("RemovedFromFavorites")))
          .catch(e => toastr.error(e));
      default:
        return;
    }
  }

  onClickRename = () => {
    const { id, fileExst } = this.props.selection[0];

    this.setState({ editingId: id }, () => {
      this.props.setAction({
        type: FileAction.Rename,
        extension: fileExst,
        id,
      });
    });
  };

  onEditComplete = (id, isFolder) => {
    const {
      folderId,
      fileAction,
      filter,
      folders,
      files,
      treeFolders,
      setTreeFolders,
      setIsLoading,
      fetchFiles,
      setUpdateTree,
    } = this.props;
    const items = [...folders, ...files];
    const item = items.find((o) => o.id === id && !o.fileExst); //TODO maybe need files find and folders find, not at one function?
    if (
      fileAction.type === FileAction.Create ||
      fileAction.type === FileAction.Rename
    ) {
      setIsLoading(true);
      fetchFiles(folderId, filter)
        .then((data) => {
          const newItem = (item && item.id) === -1 ? null : item; //TODO not add new folders?
          if (isFolder) {
            const path = data.selectedFolder.pathParts;
            const newTreeFolders = treeFolders;
            const folders = data.selectedFolder.folders;
            loopTreeFolders(path, newTreeFolders, folders, null, newItem);
            setUpdateTree(true);
            setTreeFolders(newTreeFolders);
          }
        })
        .finally(() => setIsLoading(false));
    }

    this.setState({ editingId: null }, () => {
      this.props.setAction({
        type: null,
      });
    });
  };

  onClickDelete = () => {
    const item = this.props.selection[0];
    item.fileExst
      ? this.onDeleteFile(item.id, item.folderId)
      : this.onDeleteFolder(item.id, item.parentId);
  };

  onDeleteFile = (fileId, currentFolderId) => {
    const { t, setProgressBarData, clearProgressData } = this.props;
    setProgressBarData({
      visible: true,
      percent: 0,
      label: t("DeleteOperation"),
    });
    api.files
      .deleteFile(fileId)
      .then((res) => {
        const id = res[0] && res[0].id ? res[0].id : null;
        this.loopDeleteProgress(id, currentFolderId, false);
      })
      .catch((err) => {
        toastr.error(err);
        clearProgressData();
      });
  };

  loopDeleteProgress = (id, folderId, isFolder) => {
    const {
      filter,
      treeFolders,
      setTreeFolders,
      isRecycleBin,
      t,
      setProgressBarData,
      fetchFiles,
      setUpdateTree,
    } = this.props;
    api.files.getProgress().then((res) => {
      const deleteProgress = res.find((x) => x.id === id);
      if (deleteProgress && deleteProgress.progress !== 100) {
        setProgressBarData({
          visible: true,
          percent: deleteProgress.progress,
          label: t("DeleteOperation"),
        });
        setTimeout(() => this.loopDeleteProgress(id, folderId, isFolder), 1000);
      } else {
        setProgressBarData({
          visible: true,
          percent: 100,
          label: t("DeleteOperation"),
        });
        fetchFiles(folderId, filter)
          .then((data) => {
            if (!isRecycleBin && isFolder) {
              const path = data.selectedFolder.pathParts.slice(0);
              const newTreeFolders = treeFolders;
              const folders = data.selectedFolder.folders;
              const foldersCount = data.selectedFolder.foldersCount;
              loopTreeFolders(path, newTreeFolders, folders, foldersCount);
              setUpdateTree(true);
              setTreeFolders(newTreeFolders);
            }
            isFolder
              ? toastr.success(`Folder moved to recycle bin`)
              : toastr.success(`File moved to recycle bin`);
          })
          .catch((err) => {
            toastr.error(err);
            this.props.clearProgressData();
          })
          .finally(() =>
            setTimeout(() => this.props.clearProgressData(), 5000)
          );
      }
    });
  };

  onDeleteFolder = (folderId, currentFolderId) => {
    const { t, setProgressBarData, clearProgressData } = this.props;
    const progressLabel = t("DeleteOperation");
    setProgressBarData({ visible: true, percent: 0, label: progressLabel });
    api.files
      .deleteFolder(folderId, currentFolderId)
      .then((res) => {
        const id = res[0] && res[0].id ? res[0].id : null;
        this.loopDeleteProgress(id, currentFolderId, true);
      })
      .catch((err) => {
        toastr.error(err);
        clearProgressData();
      });
  };

  onClickShare = () =>
    this.setState({ showSharingPanel: !this.state.showSharingPanel });

  onClickLinkForPortal = () => {
    const { settings, selection } = this.props;
    const item = selection[0];
    const isFile = !!item.fileExst;
    const { t } = this.props;

    copy(
      isFile
        ? item.canOpenPlayer
          ? `${window.location.origin + settings.homepage}/filter?folder=${
              item.folderId
            }&preview=${item.id}`
          : item.webUrl
        : `${window.location.origin + settings.homepage}/filter?folder=${
            item.id
          }`
    );

    toastr.success(t("LinkCopySuccess"));
  };

  onClickDownload = () => {
    return window.open(this.props.selection[0].viewUrl, "_blank");
  };

  onClickLinkEdit = (e) => {
    const id = e.currentTarget.dataset.id;
    return window.open(`./doceditor?fileId=${id}`, "_blank");
  };

  showVersionHistory = (e) => {
    const { settings, history } = this.props;
    const fileId = e.currentTarget.dataset.id;

    history.push(`${settings.homepage}/${fileId}/history`);
  };

  lockFile = () => {
    const {
      selection,
      /*files,*/ selectedFolderId,
      filter,
      setIsLoading,
      fetchFiles,
    } = this.props;
    const file = selection[0];

    api.files.lockFile(file.id, !file.locked).then((res) => {
      /*const newFiles = files;
        const indexOfFile = newFiles.findIndex(x => x.id === res.id);
        newFiles[indexOfFile] = res;*/
      setIsLoading(true);
      fetchFiles(selectedFolderId, filter)
        .catch((err) => toastr.error(err))
        .finally(() => setIsLoading(false));
    });
  };

  finalizeVersion = (e) => {
    const { selectedFolderId, filter, setIsLoading, fetchFiles } = this.props;

    const fileId = e.currentTarget.dataset.id;
    //const version = (e.currentTarget.dataset.version)++;

    setIsLoading(true);

    api.files
      .finalizeVersion(fileId, 0, false)
      .then((data) => {
        //console.log("api.files.finalizeVersion", data);
        return fetchFiles(selectedFolderId, filter).catch((err) =>
          toastr.error(err)
        );
      })
      .finally(() => setIsLoading(false));
  };

  onMoveAction = () =>
    this.setState({ showMoveToPanel: !this.state.showMoveToPanel });
  onCopyAction = () =>
    this.setState({ showCopyPanel: !this.state.showCopyPanel });
  onDuplicate = () => {
    const { selection, selectedFolderId, setProgressBarData, t } = this.props;
    const folderIds = [];
    const fileIds = [];
    selection[0].fileExst
      ? fileIds.push(selection[0].id)
      : folderIds.push(selection[0].id);
    const conflictResolveType = 0; //Skip = 0, Overwrite = 1, Duplicate = 2
    const deleteAfter = false;

    setProgressBarData({
      visible: true,
      percent: 0,
      label: t("CopyOperation"),
    });
    this.copyTo(
      selectedFolderId,
      folderIds,
      fileIds,
      conflictResolveType,
      deleteAfter
    );
  };

  getFilesContextOptions = (options, item) => {
    const { t } = this.props;

    const isSharable = item.access !== 1 && item.access !== 0;

    return options.map((option) => {
      switch (option) {
        case "show-version-history":
          return {
            key: option,
            label: t("ShowVersionHistory"),
            icon: "HistoryIcon",
            onClick: this.showVersionHistory,
            disabled: false,
            "data-id": item.id,
          };
        case "finalize-version":
          return {
            key: option,
            label: t("FinalizeVersion"),
            icon: "HistoryFinalizedIcon",
            onClick: this.finalizeVersion,
            disabled: false,
            "data-id": item.id,
            "data-version": item.version,
          };
        case "separator0":
        case "separator1":
        case "separator2":
          return { key: option, isSeparator: true };
        case "mark-as-favorite":
          return {
            key: option,
            label: t("MarkAsFavorite"),
            icon: "FavoritesIcon",
            onClick: this.onClickFavorite,
            disabled: false,
            "data-action": "mark",
            "data-id": item.id,
            "data-title": item.title
          };
        case "block-unblock-version":
          return {
            key: option,
            label: t("UnblockVersion"),
            icon: "LockIcon",
            onClick: this.lockFile,
            disabled: false,
          };
        case "sharing-settings":
          return {
            key: option,
            label: t("SharingSettings"),
            icon: "CatalogSharedIcon",
            onClick: this.onClickShare,
            disabled: isSharable,
          };
        case "send-by-email":
          return {
            key: option,
            label: t("SendByEmail"),
            icon: "MailIcon",
            disabled: true,
          };
        case "link-for-portal-users":
          return {
            key: option,
            label: t("LinkForPortalUsers"),
            icon: "InvitationLinkIcon",
            onClick: this.onClickLinkForPortal,
            disabled: false,
          };
        case "edit":
          return {
            key: option,
            label: t("Edit"),
            icon: "AccessEditIcon",
            onClick: this.onClickLinkEdit,
            disabled: false,
            "data-id": item.id,
          };
        case "preview":
          return {
            key: option,
            label: t("Preview"),
            icon: "EyeIcon",
            onClick: this.onClickLinkEdit,
            disabled: true,
            "data-id": item.id,
          };
        case "view":
          return {
            key: option,
            label: t("View"),
            icon: "EyeIcon",
            onClick: this.onMediaFileClick,
            disabled: false,
          };
        case "download":
          return {
            key: option,
            label: t("Download"),
            icon: "DownloadIcon",
            onClick: this.onClickDownload,
            disabled: false,
          };
        case "move":
          return {
            key: option,
            label: t("MoveTo"),
            icon: "DownloadAsIcon",
            onClick: this.onMoveAction,
            disabled: false,
          };
        case "copy":
          return {
            key: option,
            label: t("Copy"),
            icon: "CopyIcon",
            onClick: this.onCopyAction,
            disabled: false,
          };
        case "duplicate":
          return {
            key: option,
            label: t("Duplicate"),
            icon: "CopyIcon",
            onClick: this.onDuplicate,
            disabled: false,
          };
        case "rename":
          return {
            key: option,
            label: t("Rename"),
            icon: "RenameIcon",
            onClick: this.onClickRename,
            disabled: false,
          };
        case "delete":
          return {
            key: option,
            label: t("Delete"),
            icon: "CatalogTrashIcon",
            onClick: this.onClickDelete,
            disabled: false,
          };
        case "remove-from-favorites":
          return {
            key: option,
            label: t("RemoveFromFavorites"),
            icon: "FavoritesIcon",
            onClick: this.onClickFavorite,
            disabled: false,
            "data-action": "remove",
            "data-id": item.id,
            "data-title": item.title
          };
        default:
          break;
      }

      return undefined;
    });
  };

  needForUpdate = (currentProps, nextProps) => {
    if (currentProps.widthProp !== nextProps.widthProp) {
      return true;
    }
    if (currentProps.checked !== nextProps.checked) {
      return true;
    }
    if (currentProps.editing !== nextProps.editing) {
      return true;
    }
    if (!isEqual(currentProps.data, nextProps.data)) {
      return true;
    }
    if (currentProps.viewAs !== nextProps.viewAs) {
      return true;
    }
    return false;
  };

  onContentRowSelect = (checked, file) => {
    if (!file) return;
    const { selected, setSelected, selectFile, deselectFile } = this.props;

    selected === "close" && setSelected("none");
    if (checked) {
      selectFile(file);
    } else {
      deselectFile(file);
    }
  };

  svgLoader = () => <div style={{ width: "24px" }}></div>;

  getItemIcon = (item, isEdit) => {
    return (
      <ReactSVG
        beforeInjection={(svg) => {
          svg.setAttribute("style", "margin-top: 4px");
          isEdit && svg.setAttribute("style", "margin: 4px 0 0 24px");
        }}
        src={item.icon}
        loading={this.svgLoader}
      />
    );
  };

  onCreate = (e) => {
    const format = e.currentTarget.dataset.format || null;
    this.props.setAction({
      type: FileAction.Create,
      extension: format,
      id: -1,
    });
  };

  onResetFilter = () => {
    const { selectedFolderId, setIsLoading, fetchFiles } = this.props;
    setIsLoading(true);
    const newFilter = FilesFilter.getDefault();
    fetchFiles(selectedFolderId, newFilter)
      .catch((err) => toastr.error(err))
      .finally(() => setIsLoading(false));
  };

  onGoToMyDocuments = () => {
    const { filter, myDocumentsId, setIsLoading, fetchFiles } = this.props;
    const newFilter = filter.clone();
    setIsLoading(true);
    fetchFiles(myDocumentsId, newFilter).finally(() => setIsLoading(false));
  };

  onBackToParentFolder = () => {
    const { filter, parentId, setIsLoading, fetchFiles } = this.props;
    const newFilter = filter.clone();
    setIsLoading(true);
    fetchFiles(parentId, newFilter).finally(() => setIsLoading(false));
  };

  renderEmptyRootFolderContainer = () => {
    const { isMy, isShare, isCommon, isRecycleBin, title, t } = this.props;
    const subheadingText = t("SubheadingEmptyText");
    const myDescription = t("MyEmptyContainerDescription");
    const shareDescription = t("SharedEmptyContainerDescription");
    const commonDescription = t("CommonEmptyContainerDescription");
    const trashDescription = t("TrashEmptyContainerDescription");
    const favoritesDescription = t("FavoritesEmptyContainerDescription");

    const commonButtons = (
      <>
        <div className="empty-folder_container-links">
          <Link
            className="empty-folder_container_plus-image"
            color="#83888d"
            fontSize="26px"
            fontWeight="800"
            noHover
            data-format="docx"
            onClick={this.onCreate}
          >
            +
          </Link>

          <Box className="flex-wrapper_container">
            <Link data-format="docx" onClick={this.onCreate} {...linkStyles}>
              {t("Document")},
            </Link>
            <Link data-format="xlsx" onClick={this.onCreate} {...linkStyles}>
              {t("Spreadsheet")},
            </Link>
            <Link data-format="pptx" onClick={this.onCreate} {...linkStyles}>
              {t("Presentation")}
            </Link>
          </Box>
        </div>

        <div className="empty-folder_container-links">
          <Link
            className="empty-folder_container_plus-image"
            color="#83888d"
            fontSize="26px"
            fontWeight="800"
            onClick={this.onCreate}
            noHover
          >
            +
          </Link>
          <Link {...linkStyles} onClick={this.onCreate}>
            {t("Folder")}
          </Link>
        </div>
      </>
    );

    const trashButtons = (
      <div className="empty-folder_container-links">
        <img
          className="empty-folder_container_up-image"
          src="images/empty_screen_people.svg"
          alt=""
          onClick={this.onGoToMyDocuments}
        />
        <Link onClick={this.onGoToMyDocuments} {...linkStyles}>
          {t("GoToMyButton")}
        </Link>
      </div>
    );

<<<<<<< HEAD
    switch (currentFolderType) {
      case "My":
        return (
          <EmptyFolderContainer
            headerText={title}
            subheadingText={subheadingText}
            descriptionText={myDescription}
            imageSrc="images/empty_screen.png"
            buttons={commonButtons}
          />
        );
      case "Share":
        return (
          <EmptyFolderContainer
            headerText={title}
            subheadingText={subheadingText}
            descriptionText={shareDescription}
            imageSrc="images/empty_screen_forme.png"
          />
        );
      case "Common":
        return (
          <EmptyFolderContainer
            headerText={title}
            subheadingText={subheadingText}
            descriptionText={commonDescription}
            imageSrc="images/empty_screen_corporate.png"
            buttons={commonButtons}
          />
        );
      case "Favorites":
        return (
          <EmptyFolderContainer
            headerText={title}
            subheadingText={subheadingText}
            descriptionText={favoritesDescription}
            imageSrc="images/empty_screen_favorites.png"
          />
        );
      case "Trash":
        return (
          <EmptyFolderContainer
            headerText={title}
            subheadingText={subheadingText}
            descriptionText={trashDescription}
            imageSrc="images/empty_screen_trash.png"
            buttons={trashButtons}
          />
        );
      default:
        return;
=======
    if (isMy) {
      return (
        <EmptyFolderContainer
          headerText={title}
          subheadingText={subheadingText}
          descriptionText={myDescription}
          imageSrc="images/empty_screen.png"
          buttons={commonButtons}
        />
      );
    } else if (isShare) {
      return (
        <EmptyFolderContainer
          headerText={title}
          subheadingText={subheadingText}
          descriptionText={shareDescription}
          imageSrc="images/empty_screen_forme.png"
        />
      );
    } else if (isCommon) {
      return (
        <EmptyFolderContainer
          headerText={title}
          subheadingText={subheadingText}
          descriptionText={commonDescription}
          imageSrc="images/empty_screen_corporate.png"
          buttons={commonButtons}
        />
      );
    } else if (isRecycleBin) {
      return (
        <EmptyFolderContainer
          headerText={title}
          subheadingText={subheadingText}
          descriptionText={trashDescription}
          imageSrc="images/empty_screen_trash.png"
          buttons={trashButtons}
        />
      );
    } else {
      return;
>>>>>>> bdad5495
    }
  };

  renderEmptyFolderContainer = () => {
    const { t } = this.props;
    const buttons = (
      <>
        <div className="empty-folder_container-links">
          <Link
            className="empty-folder_container_plus-image"
            color="#83888d"
            fontSize="26px"
            fontWeight="800"
            noHover
            data-format="docx"
            onClick={this.onCreate}
          >
            +
          </Link>

          <Box className="flex-wrapper_container">
            <Link data-format="docx" onClick={this.onCreate} {...linkStyles}>
              {t("Document")},
            </Link>
            <Link data-format="xlsx" onClick={this.onCreate} {...linkStyles}>
              {t("Spreadsheet")},
            </Link>
            <Link data-format="pptx" onClick={this.onCreate} {...linkStyles}>
              {t("Presentation")}
            </Link>
          </Box>
        </div>

        <div className="empty-folder_container-links">
          <Link
            className="empty-folder_container_plus-image"
            color="#83888d"
            fontSize="26px"
            fontWeight="800"
            onClick={this.onCreate}
            noHover
          >
            +
          </Link>
          <Link {...linkStyles} onClick={this.onCreate}>
            {t("Folder")}
          </Link>
        </div>

        <div className="empty-folder_container-links">
          <img
            className="empty-folder_container_up-image"
            src="images/up.svg"
            onClick={this.onBackToParentFolder}
            alt=""
          />
          <Link onClick={this.onBackToParentFolder} {...linkStyles}>
            {t("BackToParentFolderButton")}
          </Link>
        </div>
      </>
    );

    return (
      <EmptyFolderContainer
        headerText={t("EmptyFolderHeader")}
        imageSrc="images/empty_screen.png"
        buttons={buttons}
      />
    );
  };

  renderEmptyFilterContainer = () => {
    const { t } = this.props;
    const subheadingText = t("EmptyFilterSubheadingText");
    const descriptionText = t("EmptyFilterDescriptionText");

    const buttons = (
      <div className="empty-folder_container-links">
        <IconButton
          className="empty-folder_container-icon"
          size="12"
          onClick={this.onResetFilter}
          iconName="CrossIcon"
          isFill
          color="A3A9AE"
        />
        <Link onClick={this.onResetFilter} {...linkStyles}>
          {this.props.t("ClearButton")}
        </Link>
      </div>
    );

    return (
      <EmptyFolderContainer
        headerText={t("Filter")}
        subheadingText={subheadingText}
        descriptionText={descriptionText}
        imageSrc="images/empty_screen_filter.png"
        buttons={buttons}
      />
    );
  };

  onMediaViewerClose = () => {
    const item = { visible: false, id: null };
    this.props.setMediaViewerData(item);
  };
  onMediaFileClick = (id) => {
    const itemId = typeof id !== "object" ? id : this.props.selection[0].id;
    const item = { visible: true, id: itemId };
    this.props.setMediaViewerData(item);
  };

  onDownloadMediaFile = (id) => {
    if (this.props.files.length > 0) {
      let viewUrlFile = this.props.files.find((file) => file.id === id).viewUrl;
      return window.open(viewUrlFile, "_blank");
    }
  };

  onDeleteMediaFile = (id) => {
    if (this.props.files.length > 0) {
      let file = this.props.files.find((file) => file.id === id);
      if (file) this.onDeleteFile(file.id, file.folderId);
    }
  };

  onDrop = (item, items, e) => {
    if (!item.fileExst) {
      const { setDragging, onDropZoneUpload } = this.props;
      setDragging(false);
      onDropZoneUpload(items, item.id);
    }
  };

  onDragOver = (e) => {
    e.preventDefault();
    const { dragging, setDragging } = this.props;
    if (e.dataTransfer.items.length > 0 && !dragging) {
      setDragging(true);
    }
  };

  onDragLeaveDoc = (e) => {
    e.preventDefault();
    const { dragging, setDragging } = this.props;
    if (dragging && !e.relatedTarget) {
      setDragging(false);
    }
  };

  onMouseDown = (e) => {
    if (
      window.innerWidth < 1025 ||
      e.target.tagName === "rect" ||
      e.target.tagName === "path"
    ) {
      return;
    }
    const mouseButton = e.which
      ? e.which !== 1
      : e.button
      ? e.button !== 0
      : false;
    const label = e.currentTarget.getAttribute("label");
    if (mouseButton || e.currentTarget.tagName !== "DIV" || label) {
      return;
    }
    document.addEventListener("mousemove", this.onMouseMove);
    this.setTooltipPosition(e);
    const { selection } = this.props;

    const elem = e.currentTarget.closest(".draggable");
    if (!elem) {
      return;
    }
    const value = elem.getAttribute("value");
    if (!value) {
      return;
    }
    const splitValue = value.split("_");
    let item = null;
    if (splitValue[0] === "folder") {
      item = selection.find(
        (x) => x.id === Number(splitValue[1]) && !x.fileExst
      );
    } else {
      item = selection.find(
        (x) => x.id === Number(splitValue[1]) && x.fileExst
      );
    }
    if (item) {
      this.setState({ isDrag: true });
    }
  };

  onMouseUp = (e) => {
    const {
      selection,
      dragging,
      setDragging,
      dragItem,
      setDragItem,
    } = this.props;
    this.state.isDrag && this.setState({ isDrag: false });
    const mouseButton = e.which
      ? e.which !== 1
      : e.button
      ? e.button !== 0
      : false;
    if (mouseButton || !this.tooltipRef.current || !dragging) {
      return;
    }
    document.removeEventListener("mousemove", this.onMouseMove);
    this.tooltipRef.current.style.display = "none";

    const elem = e.target.closest(".dropable");
    if (elem && selection.length && dragging) {
      const value = elem.getAttribute("value");
      if (!value) {
        setDragging(false);
        return;
      }
      const splitValue = value.split("_");
      let item = null;
      if (splitValue[0] === "folder") {
        item = selection.find(
          (x) => x.id === Number(splitValue[1]) && !x.fileExst
        );
      } else {
        return;
      }
      if (item) {
        setDragging(false);
        return;
      } else {
        setDragging(false);
        this.onMoveTo(Number(splitValue[1]));
        return;
      }
    } else {
      setDragging(false);
      if (dragItem) {
        this.onMoveTo(dragItem);
        setDragItem(null);
        return;
      }
      return;
    }
  };

  onMouseMove = (e) => {
    if (this.state.isDrag) {
      !this.props.dragging && this.props.setDragging(true);
      const tooltip = this.tooltipRef.current;
      tooltip.style.display = "block";
      this.setTooltipPosition(e);

      const wrapperElement = document.elementFromPoint(e.clientX, e.clientY);
      if (!wrapperElement) {
        return;
      }
      const droppable = wrapperElement.closest(".dropable");

      if (this.currentDroppable !== droppable) {
        if (this.currentDroppable) {
          this.currentDroppable.style.background = backgroundDragEnterColor;
        }
        this.currentDroppable = droppable;

        if (this.currentDroppable) {
          droppable.style.background = backgroundDragColor;
          this.currentDroppable = droppable;
        }
      }
    }
  };

  setTooltipPosition = (e) => {
    const tooltip = this.tooltipRef.current;
    if (tooltip) {
      const margin = 8;
      tooltip.style.left = e.pageX + margin + "px";
      tooltip.style.top = e.pageY + margin + "px";
    }
  };

  onMoveTo = (destFolderId) => {
    const {
      selection,
      t,
      isShare,
      isCommon,
      isAdmin,
      setProgressBarData,
    } = this.props;
    const folderIds = [];
    const fileIds = [];
    const conflictResolveType = 0; //Skip = 0, Overwrite = 1, Duplicate = 2
    const deleteAfter = true;

    setProgressBarData({
      visible: true,
      percent: 0,
      label: t("MoveToOperation"),
    });
    for (let item of selection) {
      if (item.fileExst) {
        fileIds.push(item.id);
      } else {
        folderIds.push(item.id);
      }
    }

    if (isAdmin) {
      if (isShare) {
        this.copyTo(
          destFolderId,
          folderIds,
          fileIds,
          conflictResolveType,
          deleteAfter
        );
      } else {
        this.moveTo(
          destFolderId,
          folderIds,
          fileIds,
          conflictResolveType,
          deleteAfter
        );
      }
    } else {
      if (isShare || isCommon) {
        this.copyTo(
          destFolderId,
          folderIds,
          fileIds,
          conflictResolveType,
          deleteAfter
        );
      } else {
        this.moveTo(
          destFolderId,
          folderIds,
          fileIds,
          conflictResolveType,
          deleteAfter
        );
      }
    }
  };

  copyTo = (
    destFolderId,
    folderIds,
    fileIds,
    conflictResolveType,
    deleteAfter
  ) => {
    const { loopFilesOperations, clearProgressData } = this.props;

    api.files
      .copyToFolder(
        destFolderId,
        folderIds,
        fileIds,
        conflictResolveType,
        deleteAfter
      )
      .then((res) => {
        const id = res[0] && res[0].id ? res[0].id : null;
        loopFilesOperations(id, destFolderId, true);
      })
      .catch((err) => {
        toastr.error(err);
        clearProgressData();
      });
  };

  moveTo = (
    destFolderId,
    folderIds,
    fileIds,
    conflictResolveType,
    deleteAfter
  ) => {
    const { loopFilesOperations, clearProgressData } = this.props;

    api.files
      .moveToFolder(
        destFolderId,
        folderIds,
        fileIds,
        conflictResolveType,
        deleteAfter
      )
      .then((res) => {
        const id = res[0] && res[0].id ? res[0].id : null;
        loopFilesOperations(id, destFolderId, false);
      })
      .catch((err) => {
        toastr.error(err);
        clearProgressData();
      });
  };

  onSelectItem = (item) => {
    const { selected, setSelected, setSelection } = this.props;
    selected === "close" && setSelected("none");
    setSelection([item]);
  };

  onCreateAddTempItem = (items, folderId, fileAction) => {
    if (items.length && items[0].id === -1) return; //TODO: if change media collection from state remove this;
    const icon = fileAction.extension
      ? getFileIcon(`.${fileAction.extension}`, 24)
      : getFolderIcon(null, 24);

    items.unshift({
      id: -1,
      title: "",
      parentId: folderId,
      fileExst: fileAction.extension,
      icon,
    });
  };

  getSharedButton = () => {
    return (
      <Text
        className="share-button"
        as="span"
        title={"Share"}
        fontSize="12px"
        fontWeight={400}
        color="#A3A9AE"
        display="inline-flex"
        onClick={this.onClickShare}
      >
        <IconButton
          className="share-button-icon"
          color="#a3a9ae"
          hoverColor="#657077"
          size={16}
          iconName="CatalogSharedIcon"
        />
        Share
      </Text>
    );
  };

  render() {
    const {
      viewer,
      parentId,
      folderId,
      settings,
      selection,
      fileAction,
      setIsLoading,
      isLoading,
      currentFolderCount,
      isRecycleBin,
      dragging,
      mediaViewerVisible,
      currentMediaFileId,
      viewAs,
      t,
      widthProp,
      isMobile,
      firstLoad,
      filesList,
      mediaViewerImageFormats,
      mediaViewerMediaFormats,
      tooltipValue,
    } = this.props;

    const {
      editingId,
      showSharingPanel,
      showMoveToPanel,
      showCopyPanel,
    } = this.state;

    const operationsPanelProps = {
      setIsLoading,
      isLoading,
    };

    const items = filesList;

    if (fileAction && fileAction.type === FileAction.Create) {
      this.onCreateAddTempItem(items, folderId, fileAction);
    }

    var playlist = [];
    let id = 0;

    if (items) {
      items.forEach(function (file, i, files) {
        if (file.canOpenPlayer) {
          playlist.push({
            id: id,
            fileId: file.id,
            src: file.viewUrl,
            title: file.title,
          });
          id++;
        }
      });
    }

    return !fileAction.id && currentFolderCount === 0 ? (
      parentId === 0 ? (
        this.renderEmptyRootFolderContainer()
      ) : (
        this.renderEmptyFolderContainer()
      )
    ) : !fileAction.id && items.length === 0 ? (
      firstLoad ? (
        <Loaders.Rows />
      ) : (
        this.renderEmptyFilterContainer()
      )
    ) : (
<<<<<<< HEAD
          <>
            {showMoveToPanel && (
              <OperationsPanel
                {...operationsPanelProps}
                isCopy={false}
                visible={showMoveToPanel}
                onClose={this.onMoveAction}
              />
            )}

            {showCopyPanel && (
              <OperationsPanel
                {...operationsPanelProps}
                isCopy={true}
                visible={showCopyPanel}
                onClose={this.onCopyAction}
              />
            )}
            <CustomTooltip ref={this.tooltipRef}>{tooltipLabel}</CustomTooltip>

            {viewAs === "tile" ? (
              <TileContainer
                className="tileContainer"
                draggable
                useReactWindow={false}
                headingFolders={t("Folders")}
                headingFiles={t("Files")}
              >
                {items.map((item) => {
                  const isEdit =
                    !!fileAction.type &&
                    editingId === item.id &&
                    item.fileExst === fileAction.extension;
                  const contextOptions = this.getFilesContextOptions(
                    item,
                    viewer
                  ).filter((o) => o);
                  const contextOptionsProps =
                    !contextOptions.length || isEdit ? {} : { contextOptions };
                  const checked = isFileSelected(selection, item.id, item.parentId);
                  const checkedProps = isEdit || item.id <= 0 ? {} : { checked };
                  const element = this.getItemIcon(item, isEdit || item.id <= 0);

                  const selectedItem = selection.find(
                    (x) => x.id === item.id && x.fileExst === item.fileExst
                  );
                  const isFolder = selectedItem
                    ? false
                    : item.fileExst
                      ? false
                      : true;
                  const draggable = selectedItem && currentFolderType !== "Trash";
                  let value = item.fileExst
                    ? `file_${item.id}`
                    : `folder_${item.id}`;
                  value += draggable ? "_draggable" : "";
                  const classNameProp =
                    isFolder && item.access < 2 ? { className: " dropable" } : {};

                  return (
                    <DragAndDrop
                      {...classNameProp}
                      onDrop={this.onDrop.bind(this, item)}
                      onMouseDown={this.onMouseDown}
                      dragging={dragging && isFolder && item.access < 2}
                      key={`dnd-key_${item.id}`}
                      {...contextOptionsProps}
                      value={value}
                      isFolder={!item.fileExst}
                    >
                      <Tile
                        key={item.id}
                        item={item}
                        isFolder={!item.fileExst}
                        element={element}
                        onSelect={this.onContentRowSelect}
                        editing={editingId}
                        viewAs={viewAs}
                        {...checkedProps}
                        {...contextOptionsProps}
                        needForUpdate={this.needForUpdate}
                      >
                        <FilesTileContent
                          item={item}
                          viewer={viewer}
                          culture={settings.culture}
                          onEditComplete={this.onEditComplete}
                          onMediaFileClick={this.onMediaFileClick}
                        />
                      </Tile>
                    </DragAndDrop>
                  );
                })}
              </TileContainer>
            ) : (
                <RowContainer draggable useReactWindow={false}>
                  {items.map((item) => {
                    const { checked, isFolder, value, contextOptions } = item;
                    const isEdit =
                      !!fileAction.type &&
                      editingId === item.id &&
                      item.fileExst === fileAction.extension;
                    const contextOptionsProps =
                      !isEdit && contextOptions && contextOptions.length > 0
                        ? {
                          contextOptions: this.getFilesContextOptions(
                            contextOptions,
                            item
                          ),
                        }
                        : {};
                    const checkedProps = isEdit || item.id <= 0 ? {} : { checked };
                    const element = this.getItemIcon(item, isEdit || item.id <= 0);
                    const classNameProp =
                      isFolder && item.access < 2 ? { className: " dropable" } : {};
                    const sharedButton = (isEdit || item.id <= 0) ? null : this.getSharedButton();
                    const displayShareButton = widthProp > 500 ? '96px' : '26px';

                    return (
                      <DragAndDrop
                        {...classNameProp}
                        onDrop={this.onDrop.bind(this, item)}
                        onMouseDown={this.onMouseDown}
                        dragging={dragging && isFolder && item.access < 2}
                        key={`dnd-key_${item.id}`}
                        {...contextOptionsProps}
                        value={value}
                      >
                        <SimpleFilesRow
                          widthProp={widthProp}
                          key={item.id}
                          data={item}
                          element={element}
                          contentElement={sharedButton}
                          onSelect={this.onContentRowSelect}
                          editing={editingId}
                          {...checkedProps}
                          {...contextOptionsProps}
                          needForUpdate={this.needForUpdate}
                          selectItem={this.onSelectItem.bind(this, item)}
                          contextButtonSpacerWidth={displayShareButton}
                        >
                          <FilesRowContent
                            widthProp={widthProp}
                            isMobile={isMobile}
                            item={item}
                            viewer={viewer}
                            culture={settings.culture}
                            onEditComplete={this.onEditComplete}
                            onMediaFileClick={this.onMediaFileClick}
                            onClickFavorite={this.onClickFavorite}
                          />
                        </SimpleFilesRow>
                      </DragAndDrop>
                    );
                  })}
                </RowContainer>
              )}
            {playlist.length > 0 && mediaViewerVisible && (
              <MediaViewer
                currentFileId={currentMediaFileId}
                allowConvert={true} //TODO
                canDelete={(fileId) => {
                  return true;
                }} //TODO
                canDownload={(fileId) => {
                  return true;
                }} //TODO
                visible={mediaViewerVisible}
                playlist={playlist}
                onDelete={this.onDeleteMediaFile}
                onDownload={this.onDownloadMediaFile}
                onClose={this.onMediaViewerClose}
                onEmptyPlaylistError={this.onMediaViewerClose}
                extsMediaPreviewed={mediaFormats.extsMediaPreviewed} //TODO
                extsImagePreviewed={mediaFormats.extsImagePreviewed} //TODO
              />
            )}
            {showSharingPanel && (
              <SharingPanel
                onClose={this.onClickShare}
                visible={showSharingPanel}
              />
            )}
          </>
        );
=======
      <>
        {showMoveToPanel && (
          <OperationsPanel
            {...operationsPanelProps}
            isCopy={false}
            visible={showMoveToPanel}
            onClose={this.onMoveAction}
          />
        )}

        {showCopyPanel && (
          <OperationsPanel
            {...operationsPanelProps}
            isCopy={true}
            visible={showCopyPanel}
            onClose={this.onCopyAction}
          />
        )}
        <CustomTooltip ref={this.tooltipRef}>
          {tooltipValue
            ? t(tooltipValue.label, { element: tooltipValue.filesCount })
            : ""}
        </CustomTooltip>

        {viewAs === "tile" ? (
          <TileContainer
            className="tileContainer"
            draggable
            useReactWindow={false}
            headingFolders={t("Folders")}
            headingFiles={t("Files")}
          >
            {items.map((item) => {
              const isEdit =
                !!fileAction.type &&
                editingId === item.id &&
                item.fileExst === fileAction.extension;
              const contextOptions = this.getFilesContextOptions(
                item,
                viewer
              ).filter((o) => o);
              const contextOptionsProps =
                !contextOptions.length || isEdit ? {} : { contextOptions };
              const checked = isFileSelected(selection, item.id, item.parentId);
              const checkedProps = isEdit || item.id <= 0 ? {} : { checked };
              const element = this.getItemIcon(item, isEdit || item.id <= 0);

              const selectedItem = selection.find(
                (x) => x.id === item.id && x.fileExst === item.fileExst
              );
              const isFolder = selectedItem
                ? false
                : item.fileExst
                ? false
                : true;
              const draggable = selectedItem && !isRecycleBin;
              let value = item.fileExst
                ? `file_${item.id}`
                : `folder_${item.id}`;
              value += draggable ? "_draggable" : "";
              let classNameProp =
                isFolder && item.access < 2 && !isRecycleBin
                  ? { className: " dropable" }
                  : {};

              if (item.draggable) classNameProp.className += " draggable";

              return (
                <DragAndDrop
                  {...classNameProp}
                  onDrop={this.onDrop.bind(this, item)}
                  onMouseDown={this.onMouseDown}
                  dragging={dragging && isFolder && item.access < 2}
                  key={`dnd-key_${item.id}`}
                  {...contextOptionsProps}
                  value={value}
                  isFolder={!item.fileExst}
                >
                  <Tile
                    key={item.id}
                    item={item}
                    isFolder={!item.fileExst}
                    element={element}
                    onSelect={this.onContentRowSelect}
                    editing={editingId}
                    viewAs={viewAs}
                    {...checkedProps}
                    {...contextOptionsProps}
                    needForUpdate={this.needForUpdate}
                  >
                    <FilesTileContent
                      item={item}
                      viewer={viewer}
                      culture={settings.culture}
                      onEditComplete={this.onEditComplete}
                      onMediaFileClick={this.onMediaFileClick}
                    />
                  </Tile>
                </DragAndDrop>
              );
            })}
          </TileContainer>
        ) : (
          <RowContainer draggable useReactWindow={false}>
            {items.map((item) => {
              const { checked, isFolder, value, contextOptions } = item;
              const isEdit =
                !!fileAction.type &&
                editingId === item.id &&
                item.fileExst === fileAction.extension;
              const contextOptionsProps =
                !isEdit && contextOptions && contextOptions.length > 0
                  ? {
                      contextOptions: this.getFilesContextOptions(
                        contextOptions,
                        item
                      ),
                    }
                  : {};
              const checkedProps = isEdit || item.id <= 0 ? {} : { checked };
              const element = this.getItemIcon(item, isEdit || item.id <= 0);
              const sharedButton =
                isEdit || item.id <= 0 ? null : this.getSharedButton();
              const displayShareButton = widthProp > 500 ? "96px" : "26px";
              let classNameProp =
                isFolder && item.access < 2 && !isRecycleBin
                  ? { className: " dropable" }
                  : { className: "" };

              if (item.draggable) classNameProp.className += " draggable";

              return (
                <DragAndDrop
                  {...classNameProp}
                  onDrop={this.onDrop.bind(this, item)}
                  onMouseDown={this.onMouseDown}
                  dragging={dragging && isFolder && item.access < 2}
                  key={`dnd-key_${item.id}`}
                  {...contextOptionsProps}
                  value={value}
                >
                  <SimpleFilesRow
                    widthProp={widthProp}
                    key={item.id}
                    data={item}
                    element={element}
                    contentElement={sharedButton}
                    onSelect={this.onContentRowSelect}
                    editing={editingId}
                    {...checkedProps}
                    {...contextOptionsProps}
                    needForUpdate={this.needForUpdate}
                    selectItem={this.onSelectItem.bind(this, item)}
                    contextButtonSpacerWidth={displayShareButton}
                  >
                    <FilesRowContent
                      widthProp={widthProp}
                      isMobile={isMobile}
                      item={item}
                      viewer={viewer}
                      culture={settings.culture}
                      onEditComplete={this.onEditComplete}
                      onMediaFileClick={this.onMediaFileClick}
                    />
                  </SimpleFilesRow>
                </DragAndDrop>
              );
            })}
          </RowContainer>
        )}
        {playlist.length > 0 && mediaViewerVisible && (
          <MediaViewer
            currentFileId={currentMediaFileId}
            allowConvert={true} //TODO
            canDelete={(fileId) => {
              return true;
            }} //TODO
            canDownload={(fileId) => {
              return true;
            }} //TODO
            visible={mediaViewerVisible}
            playlist={playlist}
            onDelete={this.onDeleteMediaFile}
            onDownload={this.onDownloadMediaFile}
            onClose={this.onMediaViewerClose}
            onEmptyPlaylistError={this.onMediaViewerClose}
            extsMediaPreviewed={mediaViewerMediaFormats} //TODO
            extsImagePreviewed={mediaViewerImageFormats} //TODO
          />
        )}
        {showSharingPanel && (
          <SharingPanel
            onClose={this.onClickShare}
            visible={showSharingPanel}
          />
        )}
      </>
    );
>>>>>>> bdad5495
  }
}

SectionBodyContent.defaultProps = {
  files: null,
};

const mapStateToProps = (state) => {
<<<<<<< HEAD
  const pathParts = getPathParts(state);
  const treeFolders = getTreeFolders(state);

  const myFolderIndex = 0;
  const shareFolderIndex = 1;
  const commonFolderIndex = 2;
  const favoritesFolderIndex = 3;

  const myDocumentsId =
    treeFolders.length &&
    treeFolders[myFolderIndex] &&
    treeFolders[myFolderIndex].id;
  const shareFolderId =
    treeFolders.length &&
    treeFolders[shareFolderIndex] &&
    treeFolders[shareFolderIndex].id;
  const commonFolderId =
    treeFolders.length &&
    treeFolders[commonFolderIndex] &&
    treeFolders[commonFolderIndex].id;
  const favoritesFolderId =
    treeFolders.length &&
    treeFolders[favoritesFolderIndex] &&
    treeFolders[favoritesFolderIndex].id;
  const isShare = pathParts && pathParts[0] === shareFolderId;
  const isCommon = pathParts && pathParts[0] === commonFolderId;
  const isFavorites = pathParts && pathParts[0] === favoritesFolderId;

=======
>>>>>>> bdad5495
  return {
    currentFolderCount: getCurrentFolderCount(state),
    currentMediaFileId: getMediaViewerId(state),
    dragging: getDragging(state),
    dragItem: getDragItem(state),
    fileAction: getFileAction(state),
    files: getFiles(state),
    filesList: getFilesList(state)(state),
    filter: getFilter(state),
    firstLoad: getFirstLoad(state),
    folderId: getSelectedFolderId(state),
    folders: getFolders(state),
    isAdmin: isAdmin(state),
<<<<<<< HEAD
    isCommon,
    isFavorites,
=======
    isCommon: getIsCommonFolder(state),
>>>>>>> bdad5495
    isLoading: getIsLoading(state),
    isMy: getIsMyFolder(state),
    isRecycleBin: getIsRecycleBinFolder(state),
    isShare: getIsShareFolder(state),
    mediaViewerImageFormats: getMediaViewerImageFormats(state),
    mediaViewerMediaFormats: getMediaViewerMediaFormats(state),
    mediaViewerVisible: getMediaViewerVisibility(state),
    myDocumentsId: getMyFolderId(state),
    parentId: getSelectedFolderParentId(state),
    selected: getSelected(state),
    selectedFolderId: getSelectedFolderId(state),
    selection: getSelection(state),
    settings: getSettings(state),
    title: getSelectedFolderTitle(state),
    treeFolders: getTreeFolders(state),
    viewAs: getViewAs(state),
    viewer: getCurrentUser(state),
    tooltipValue: getTooltipLabel(state),
  };
};

export default connect(mapStateToProps, {
  deselectFile,
  updateFile,
  fetchFiles,
  selectFile,
  setAction,
  setTreeFolders,
  setDragging,
  setDragItem,
  setMediaViewerData,
  setProgressBarData,
  setSelection,
  setSelected,
  setUpdateTree,
  setIsLoading,
  clearProgressData,
<<<<<<< HEAD
  markItemAsFavorite,
  removeItemFromFavorite,
  fetchFavoritesFolder,
  getFileInfo
=======
  loopFilesOperations,
>>>>>>> bdad5495
})(withRouter(withTranslation()(SectionBodyContent)));<|MERGE_RESOLUTION|>--- conflicted
+++ resolved
@@ -49,11 +49,7 @@
   setSelected,
   setSelection,
   setTreeFolders,
-<<<<<<< HEAD
   getFileInfo
-=======
-  loopFilesOperations,
->>>>>>> bdad5495
 } from "../../../../../store/files/actions";
 import {
   getCurrentFolderCount,
@@ -79,10 +75,6 @@
   isFileSelected,
   loopTreeFolders,
   getFilesList,
-<<<<<<< HEAD
-  isMediaOrImage,
-  getMediaViewerFormats
-=======
   getMediaViewerImageFormats,
   getMediaViewerMediaFormats,
   getIsShareFolder,
@@ -91,7 +83,6 @@
   getIsMyFolder,
   getMyFolderId,
   getTooltipLabel,
->>>>>>> bdad5495
 } from "../../../../../store/files/selectors";
 import { SharingPanel, OperationsPanel } from "../../../../panels";
 const { isAdmin, getSettings, getCurrentUser } = store.auth.selectors;
@@ -822,59 +813,6 @@
       </div>
     );
 
-<<<<<<< HEAD
-    switch (currentFolderType) {
-      case "My":
-        return (
-          <EmptyFolderContainer
-            headerText={title}
-            subheadingText={subheadingText}
-            descriptionText={myDescription}
-            imageSrc="images/empty_screen.png"
-            buttons={commonButtons}
-          />
-        );
-      case "Share":
-        return (
-          <EmptyFolderContainer
-            headerText={title}
-            subheadingText={subheadingText}
-            descriptionText={shareDescription}
-            imageSrc="images/empty_screen_forme.png"
-          />
-        );
-      case "Common":
-        return (
-          <EmptyFolderContainer
-            headerText={title}
-            subheadingText={subheadingText}
-            descriptionText={commonDescription}
-            imageSrc="images/empty_screen_corporate.png"
-            buttons={commonButtons}
-          />
-        );
-      case "Favorites":
-        return (
-          <EmptyFolderContainer
-            headerText={title}
-            subheadingText={subheadingText}
-            descriptionText={favoritesDescription}
-            imageSrc="images/empty_screen_favorites.png"
-          />
-        );
-      case "Trash":
-        return (
-          <EmptyFolderContainer
-            headerText={title}
-            subheadingText={subheadingText}
-            descriptionText={trashDescription}
-            imageSrc="images/empty_screen_trash.png"
-            buttons={trashButtons}
-          />
-        );
-      default:
-        return;
-=======
     if (isMy) {
       return (
         <EmptyFolderContainer
@@ -916,7 +854,6 @@
       );
     } else {
       return;
->>>>>>> bdad5495
     }
   };
 
@@ -1444,194 +1381,6 @@
         this.renderEmptyFilterContainer()
       )
     ) : (
-<<<<<<< HEAD
-          <>
-            {showMoveToPanel && (
-              <OperationsPanel
-                {...operationsPanelProps}
-                isCopy={false}
-                visible={showMoveToPanel}
-                onClose={this.onMoveAction}
-              />
-            )}
-
-            {showCopyPanel && (
-              <OperationsPanel
-                {...operationsPanelProps}
-                isCopy={true}
-                visible={showCopyPanel}
-                onClose={this.onCopyAction}
-              />
-            )}
-            <CustomTooltip ref={this.tooltipRef}>{tooltipLabel}</CustomTooltip>
-
-            {viewAs === "tile" ? (
-              <TileContainer
-                className="tileContainer"
-                draggable
-                useReactWindow={false}
-                headingFolders={t("Folders")}
-                headingFiles={t("Files")}
-              >
-                {items.map((item) => {
-                  const isEdit =
-                    !!fileAction.type &&
-                    editingId === item.id &&
-                    item.fileExst === fileAction.extension;
-                  const contextOptions = this.getFilesContextOptions(
-                    item,
-                    viewer
-                  ).filter((o) => o);
-                  const contextOptionsProps =
-                    !contextOptions.length || isEdit ? {} : { contextOptions };
-                  const checked = isFileSelected(selection, item.id, item.parentId);
-                  const checkedProps = isEdit || item.id <= 0 ? {} : { checked };
-                  const element = this.getItemIcon(item, isEdit || item.id <= 0);
-
-                  const selectedItem = selection.find(
-                    (x) => x.id === item.id && x.fileExst === item.fileExst
-                  );
-                  const isFolder = selectedItem
-                    ? false
-                    : item.fileExst
-                      ? false
-                      : true;
-                  const draggable = selectedItem && currentFolderType !== "Trash";
-                  let value = item.fileExst
-                    ? `file_${item.id}`
-                    : `folder_${item.id}`;
-                  value += draggable ? "_draggable" : "";
-                  const classNameProp =
-                    isFolder && item.access < 2 ? { className: " dropable" } : {};
-
-                  return (
-                    <DragAndDrop
-                      {...classNameProp}
-                      onDrop={this.onDrop.bind(this, item)}
-                      onMouseDown={this.onMouseDown}
-                      dragging={dragging && isFolder && item.access < 2}
-                      key={`dnd-key_${item.id}`}
-                      {...contextOptionsProps}
-                      value={value}
-                      isFolder={!item.fileExst}
-                    >
-                      <Tile
-                        key={item.id}
-                        item={item}
-                        isFolder={!item.fileExst}
-                        element={element}
-                        onSelect={this.onContentRowSelect}
-                        editing={editingId}
-                        viewAs={viewAs}
-                        {...checkedProps}
-                        {...contextOptionsProps}
-                        needForUpdate={this.needForUpdate}
-                      >
-                        <FilesTileContent
-                          item={item}
-                          viewer={viewer}
-                          culture={settings.culture}
-                          onEditComplete={this.onEditComplete}
-                          onMediaFileClick={this.onMediaFileClick}
-                        />
-                      </Tile>
-                    </DragAndDrop>
-                  );
-                })}
-              </TileContainer>
-            ) : (
-                <RowContainer draggable useReactWindow={false}>
-                  {items.map((item) => {
-                    const { checked, isFolder, value, contextOptions } = item;
-                    const isEdit =
-                      !!fileAction.type &&
-                      editingId === item.id &&
-                      item.fileExst === fileAction.extension;
-                    const contextOptionsProps =
-                      !isEdit && contextOptions && contextOptions.length > 0
-                        ? {
-                          contextOptions: this.getFilesContextOptions(
-                            contextOptions,
-                            item
-                          ),
-                        }
-                        : {};
-                    const checkedProps = isEdit || item.id <= 0 ? {} : { checked };
-                    const element = this.getItemIcon(item, isEdit || item.id <= 0);
-                    const classNameProp =
-                      isFolder && item.access < 2 ? { className: " dropable" } : {};
-                    const sharedButton = (isEdit || item.id <= 0) ? null : this.getSharedButton();
-                    const displayShareButton = widthProp > 500 ? '96px' : '26px';
-
-                    return (
-                      <DragAndDrop
-                        {...classNameProp}
-                        onDrop={this.onDrop.bind(this, item)}
-                        onMouseDown={this.onMouseDown}
-                        dragging={dragging && isFolder && item.access < 2}
-                        key={`dnd-key_${item.id}`}
-                        {...contextOptionsProps}
-                        value={value}
-                      >
-                        <SimpleFilesRow
-                          widthProp={widthProp}
-                          key={item.id}
-                          data={item}
-                          element={element}
-                          contentElement={sharedButton}
-                          onSelect={this.onContentRowSelect}
-                          editing={editingId}
-                          {...checkedProps}
-                          {...contextOptionsProps}
-                          needForUpdate={this.needForUpdate}
-                          selectItem={this.onSelectItem.bind(this, item)}
-                          contextButtonSpacerWidth={displayShareButton}
-                        >
-                          <FilesRowContent
-                            widthProp={widthProp}
-                            isMobile={isMobile}
-                            item={item}
-                            viewer={viewer}
-                            culture={settings.culture}
-                            onEditComplete={this.onEditComplete}
-                            onMediaFileClick={this.onMediaFileClick}
-                            onClickFavorite={this.onClickFavorite}
-                          />
-                        </SimpleFilesRow>
-                      </DragAndDrop>
-                    );
-                  })}
-                </RowContainer>
-              )}
-            {playlist.length > 0 && mediaViewerVisible && (
-              <MediaViewer
-                currentFileId={currentMediaFileId}
-                allowConvert={true} //TODO
-                canDelete={(fileId) => {
-                  return true;
-                }} //TODO
-                canDownload={(fileId) => {
-                  return true;
-                }} //TODO
-                visible={mediaViewerVisible}
-                playlist={playlist}
-                onDelete={this.onDeleteMediaFile}
-                onDownload={this.onDownloadMediaFile}
-                onClose={this.onMediaViewerClose}
-                onEmptyPlaylistError={this.onMediaViewerClose}
-                extsMediaPreviewed={mediaFormats.extsMediaPreviewed} //TODO
-                extsImagePreviewed={mediaFormats.extsImagePreviewed} //TODO
-              />
-            )}
-            {showSharingPanel && (
-              <SharingPanel
-                onClose={this.onClickShare}
-                visible={showSharingPanel}
-              />
-            )}
-          </>
-        );
-=======
       <>
         {showMoveToPanel && (
           <OperationsPanel
@@ -1830,7 +1579,6 @@
         )}
       </>
     );
->>>>>>> bdad5495
   }
 }
 
@@ -1839,37 +1587,6 @@
 };
 
 const mapStateToProps = (state) => {
-<<<<<<< HEAD
-  const pathParts = getPathParts(state);
-  const treeFolders = getTreeFolders(state);
-
-  const myFolderIndex = 0;
-  const shareFolderIndex = 1;
-  const commonFolderIndex = 2;
-  const favoritesFolderIndex = 3;
-
-  const myDocumentsId =
-    treeFolders.length &&
-    treeFolders[myFolderIndex] &&
-    treeFolders[myFolderIndex].id;
-  const shareFolderId =
-    treeFolders.length &&
-    treeFolders[shareFolderIndex] &&
-    treeFolders[shareFolderIndex].id;
-  const commonFolderId =
-    treeFolders.length &&
-    treeFolders[commonFolderIndex] &&
-    treeFolders[commonFolderIndex].id;
-  const favoritesFolderId =
-    treeFolders.length &&
-    treeFolders[favoritesFolderIndex] &&
-    treeFolders[favoritesFolderIndex].id;
-  const isShare = pathParts && pathParts[0] === shareFolderId;
-  const isCommon = pathParts && pathParts[0] === commonFolderId;
-  const isFavorites = pathParts && pathParts[0] === favoritesFolderId;
-
-=======
->>>>>>> bdad5495
   return {
     currentFolderCount: getCurrentFolderCount(state),
     currentMediaFileId: getMediaViewerId(state),
@@ -1883,12 +1600,8 @@
     folderId: getSelectedFolderId(state),
     folders: getFolders(state),
     isAdmin: isAdmin(state),
-<<<<<<< HEAD
-    isCommon,
+    isCommon: getIsCommonFolder(state),
     isFavorites,
-=======
-    isCommon: getIsCommonFolder(state),
->>>>>>> bdad5495
     isLoading: getIsLoading(state),
     isMy: getIsMyFolder(state),
     isRecycleBin: getIsRecycleBinFolder(state),
@@ -1926,12 +1639,8 @@
   setUpdateTree,
   setIsLoading,
   clearProgressData,
-<<<<<<< HEAD
   markItemAsFavorite,
   removeItemFromFavorite,
   fetchFavoritesFolder,
   getFileInfo
-=======
-  loopFilesOperations,
->>>>>>> bdad5495
 })(withRouter(withTranslation()(SectionBodyContent)));