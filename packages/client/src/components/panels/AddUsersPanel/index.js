--- conflicted
+++ resolved
@@ -100,14 +100,11 @@
       const newItem = {
         id: item.id,
         avatar: item.avatar,
-<<<<<<< HEAD
         access: currentAccess,
-=======
         isOwner: item.isOwner,
         isAdmin: item.isAdmin,
         isVisitor: item.isVisitor,
         isCollaborator: item.isCollaborator,
->>>>>>> c08c059f
       };
 
       if (item.isGroup) {
@@ -134,27 +131,10 @@
     (access) => access.access === accessRight,
   )[0];
 
-<<<<<<< HEAD
-=======
-  const [itemsList, setItemsList] = useState(null);
-  const [searchValue, setSearchValue] = useState("");
-  const [hasNextPage, setHasNextPage] = useState(true);
-  const [isNextPageLoading, setIsNextPageLoading] = useState(false);
-  const [total, setTotal] = useState(0);
-  const [isLoading, setIsLoading] = useLoadingWithTimeout(
-    LOADER_TIMEOUT,
-    false,
-  );
-  const [isLoadingSearch, setIsLoadingSearch] = useLoadingWithTimeout(
-    LOADER_TIMEOUT,
-    false,
-  );
-
   useEffect(() => {
     loadNextPage(0);
   }, []);
 
->>>>>>> c08c059f
   const onSearch = (value, callback) => {
     if (value === searchValue) return;
 
@@ -418,7 +398,6 @@
   };
 })(
   observer(
-<<<<<<< HEAD
     withTranslation([
       "SharingPanel",
       "PeopleTranslations",
@@ -426,10 +405,5 @@
       "InviteDialog",
       "GroupsSelector",
     ])(withLoader(AddUsersPanel)(<Loaders.DialogAsideLoader isPanel />)),
-=======
-    withTranslation(["SharingPanel", "PeopleTranslations", "Common"])(
-      withLoader(AddUsersPanel)(<Loaders.DialogAsideLoader isPanel />),
-    ),
->>>>>>> c08c059f
   ),
 );