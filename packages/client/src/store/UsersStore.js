import { makeAutoObservable, runInAction } from "mobx";
import DefaultUserPhotoSize32PngUrl from "PUBLIC_DIR/images/default_user_photo_size_32-32.png";
import api from "@docspace/shared/api";
import {
  EmployeeStatus,
  EmployeeType,
  EmployeeActivationStatus,
} from "@docspace/shared/enums";
const { Filter } = api;

const fullAccessId = "00000000-0000-0000-0000-000000000000";

class UsersStore {
  peopleStore = null;
  settingsStore = null;
  infoPanelStore = null;
  userStore = null;

  users = [];
  providers = [];
  accountsIsIsLoading = false;
  operationRunning = false;

  constructor(peopleStore, settingsStore, infoPanelStore, userStore) {
    this.peopleStore = peopleStore;
    this.settingsStore = settingsStore;
    this.infoPanelStore = infoPanelStore;
    this.userStore = userStore;
    makeAutoObservable(this);
  }

  getUsersList = async (filter, updateFilter = false) => {
    const filterData = filter ? filter.clone() : Filter.getDefault();

<<<<<<< HEAD
    if (!this.authStore.settingsStore.withPaging) {
      const isCustomCountPage =
        filter && filter.pageCount !== 100 && filter.pageCount !== 25;

      if (!isCustomCountPage) {
        filterData.page = 0;
        filterData.pageCount = 100;
      }
=======
    if (!this.settingsStore.withPaging) {
      filterData.page = 0;
      filterData.pageCount = 100;
>>>>>>> cef218c4
    }

    if (filterData.group && filterData.group === "root")
      filterData.group = undefined;

    const res = await api.people.getUserList(filterData);
    filterData.total = res.total;

    if (updateFilter) {
      this.peopleStore.filterStore.setFilterParams(filterData);
    }

    /*     this.peopleStore.filterStore.setFilterParams(filterData);
    this.peopleStore.selectedGroupStore.setSelectedGroup(
      filterData.group || "root"
    ); */

    this.setUsers(res.items);

    return Promise.resolve(res.items);
  };

  setUsers = (users) => {
    this.users = users;
  };

  setProviders = (providers) => {
    this.providers = providers;
  };

  setOperationRunning = (operationRunning) => {
    this.operationRunning = operationRunning;
  };

  employeeWrapperToMemberModel = (profile) => {
    const comment = profile.notes;
    const department = profile.groups
      ? profile.groups.map((group) => group.id)
      : [];
    const worksFrom = profile.workFrom;

    return { ...profile, comment, department, worksFrom };
  };

  createUser = async (user) => {
    const filter = this.peopleStore.filterStore.filter;
    const member = this.employeeWrapperToMemberModel(user);
    let result;
    const res = await api.people.createUser(member);
    result = res;

    await this.peopleStore.targetUserStore.getTargetUser(result.userName);
    await this.getUsersList(filter);
    return Promise.resolve(result);
  };

  removeUser = async (userId, filter) => {
    await api.people.deleteUsers(userId);
    await this.getUsersList(filter, true);
  };

  get needResetUserSelection() {
    const { isVisible: infoPanelVisible } = this.infoPanelStore;
    const { isOneUserSelection } = this.peopleStore.selectionStore;

    return !infoPanelVisible || !isOneUserSelection;
  }
  updateUserStatus = async (status, userIds) => {
    return api.people.updateUserStatus(status, userIds).then((users) => {
      if (users) {
        users.forEach((user) => {
          const userIndex = this.users.findIndex((x) => x.id === user.id);
          if (userIndex !== -1) this.users[userIndex] = user;
        });
      }

      return users;
    });
  };

  updateUserType = async (type, userIds, filter) => {
    let toType = 0;

    switch (type) {
      case "admin":
        toType = EmployeeType.Admin;
        break;
      case "user":
        toType = EmployeeType.Guest;
        break;
      case "collaborator":
        toType = EmployeeType.Collaborator;
        break;
      case "manager":
        toType = EmployeeType.User;
    }

    let users = null;

    try {
      users = await api.people.updateUserType(toType, userIds);
    } catch (e) {
      throw new Error(e);
    }

    // await this.getUsersList(filter, true); // accounts loader
    await this.getUsersList(filter); // rooms

    if (users && !this.needResetUserSelection) {
      this.peopleStore.selectionStore.updateSelection(this.peopleList);
    }

    return users;
  };

  setCustomUserQuota = async (quotaSize, userIds) => {
    const filter = this.peopleStore.filterStore.filter;
    const users = await api.people.setCustomUserQuota(userIds, quotaSize);

    await this.getUsersList(filter, true);

    return users;
  };

  resetUserQuota = async (userIds) => {
    const filter = this.peopleStore.filterStore.filter;
    const users = await api.people.resetUserQuota(userIds);

    await this.getUsersList(filter, true);

    return users;
  };

  updateProfileInUsers = async (updatedProfile) => {
    if (!this.users) {
      return this.getUsersList();
    }
    if (!updatedProfile) {
      updatedProfile = this.peopleStore.targetUserStore.targetUser;
    }
    const { userName } = updatedProfile;
    const oldProfileArr = this.users.filter((u) => u.userName === userName);
    const oldProfile = oldProfileArr[0];
    const newProfile = {};

    for (let key in oldProfile) {
      if (
        updatedProfile.hasOwnProperty(key) &&
        updatedProfile[key] !== oldProfile[key]
      ) {
        newProfile[key] = updatedProfile[key];
      } else {
        newProfile[key] = oldProfile[key];
      }
    }

    const updatedUsers = this.users.map((user) =>
      user.id === newProfile.id ? newProfile : user
    );

    this.setUsers(updatedUsers);
  };

  getStatusType = (user) => {
    if (
      user.status === EmployeeStatus.Active &&
      user.activationStatus === EmployeeActivationStatus.Activated
    ) {
      return "normal";
    } else if (
      user.status === EmployeeStatus.Active &&
      user.activationStatus === EmployeeActivationStatus.Pending
    ) {
      return "pending";
    } else if (user.status === EmployeeStatus.Disabled) {
      return "disabled";
    } else {
      return "unknown";
    }
  };

  getUserRole = (user) => {
    if (user.isOwner) return "owner";
    else if (user.isAdmin) return "admin";
    else if (user.isCollaborator) return "collaborator";
    else if (user.isVisitor) return "user";
    else return "manager";
  };

  getUserContextOptions = (isMySelf, statusType, userRole, status) => {
    const { isOwner, isAdmin, isVisitor, isCollaborator } = this.userStore.user;

    const options = [];

    switch (statusType) {
      case "normal":
      case "unknown":
        if (isMySelf) {
          options.push("profile");
        } else {
          options.push("details");
        }

        if (isAdmin || isOwner) {
          options.push("room-list");
        }

        if (isMySelf) {
          options.push("separator-1");

          options.push("change-name");
          options.push("change-email");
          options.push("change-password");

          if (isOwner) {
            options.push("separator-2");
            options.push("change-owner");
          }
        } else {
          if (
            isOwner ||
            (isAdmin &&
              (userRole === "user" ||
                userRole === "manager" ||
                userRole === "collaborator"))
          ) {
            options.push("separator-1");

            options.push("change-email");
            options.push("change-password");
            options.push("reset-auth");

            options.push("separator-2");
            options.push("disable");
          }
        }

        break;
      case "disabled":
        if (
          isOwner ||
          (isAdmin &&
            (userRole === "manager" ||
              userRole === "user" ||
              userRole === "collaborator"))
        ) {
          options.push("enable");

          options.push("details");

          if (userRole === "manager" || userRole === "admin") {
            options.push("reassign-data");
          }

          options.push("separator-1");
          options.push("delete-user");
        } else {
          options.push("details");
        }

        break;

      case "pending":
        if (
          isOwner ||
          ((isAdmin || (!isVisitor && !isCollaborator)) &&
            userRole === "manager") ||
          userRole === "collaborator" ||
          userRole === "user"
        ) {
          if (isMySelf) {
            options.push("profile");
          } else {
            options.push("invite-again");
            options.push("details");
          }

          if (isAdmin || isOwner) {
            options.push("room-list");
          }

          if (
            isOwner ||
            (isAdmin &&
              (userRole === "manager" ||
                userRole === "user" ||
                userRole === "collaborator"))
          ) {
            options.push("separator-1");

            if (status === EmployeeStatus.Active) {
              options.push("disable");
            } else {
              options.push("enable");
            }
          }
        } else {
          if (isMySelf) {
            options.push("profile");
          } else {
            options.push("details");
          }

          if (isAdmin || isOwner) {
            options.push("room-list");
          }
        }

        break;
    }

    return options;
  };

  isUserSelected = (id) => {
    return this.peopleStore.selectionStore.selection.some((el) => el.id === id);
  };

  setAccountsIsIsLoading = (accountsIsIsLoading) => {
    this.accountsIsIsLoading = accountsIsIsLoading;
  };

  fetchMoreAccounts = async () => {
    if (!this.hasMoreAccounts || this.accountsIsIsLoading) return;
    // console.log("fetchMoreAccounts");

    this.setAccountsIsIsLoading(true);

    const { filter, setFilterParams } = this.peopleStore.filterStore;

    const newFilter = filter.clone();
    newFilter.page += 1;
    setFilterParams(newFilter);

    const res = await api.people.getUserList(newFilter);

    runInAction(() => {
      this.setUsers([...this.users, ...res.items]);
      this.setAccountsIsIsLoading(false);
    });
  };

  get hasMoreAccounts() {
    return this.peopleList.length < this.peopleStore.filterStore.filterTotal;
  }

  getUsersByQuery = async (query) => {
    const filter = Filter.getFilterWithOutDisabledUser();

    filter.search = query;
    filter.pageCount = 100;

    const res = await api.people.getUserList(filter);

    return res.items;
  };

  getPeopleListItem = (user) => {
    const {
      id,
      displayName,
      avatar,
      hasAvatar,
      email,
      isOwner,
      isAdmin: isAdministrator,
      isVisitor,
      isCollaborator,
      isRoomAdmin,
      mobilePhone,
      userName,
      activationStatus,
      status,
      groups,
      title,
      firstName,
      lastName,
      isSSO,
      quotaLimit,
      usedSpace,
      isCustomQuota,
    } = user;
    const statusType = this.getStatusType(user);
    const role = this.getUserRole(user);
    const isMySelf =
      this.userStore.user && user.userName === this.userStore.user.userName;

    const options = this.getUserContextOptions(
      isMySelf,
      statusType,
      role,
      status
    );

    const currentAvatar = hasAvatar ? avatar : DefaultUserPhotoSize32PngUrl;

    return {
      id,
      status,
      activationStatus,
      statusType,
      role,
      isOwner,
      isAdmin: isAdministrator,
      isCollaborator,
      isRoomAdmin,
      isVisitor,
      displayName,
      avatar: currentAvatar,
      hasAvatar,
      email,
      userName,
      mobilePhone,
      options,
      groups,
      position: title,
      firstName,
      lastName,
      isSSO,
      quotaLimit,
      usedSpace,
      isCustomQuota,
    };
  };

  get peopleList() {
    const list = this.users.map((user) => this.getPeopleListItem(user));

    return list;
  }

  inviteUsers = async (data) => {
    const result = await api.people.inviteUsers(data);

    return Promise.resolve(result);
  };
}

export default UsersStore;<|MERGE_RESOLUTION|>--- conflicted
+++ resolved
@@ -32,8 +32,7 @@
   getUsersList = async (filter, updateFilter = false) => {
     const filterData = filter ? filter.clone() : Filter.getDefault();
 
-<<<<<<< HEAD
-    if (!this.authStore.settingsStore.withPaging) {
+    if (!this.settingsStore.withPaging) {
       const isCustomCountPage =
         filter && filter.pageCount !== 100 && filter.pageCount !== 25;
 
@@ -41,11 +40,6 @@
         filterData.page = 0;
         filterData.pageCount = 100;
       }
-=======
-    if (!this.settingsStore.withPaging) {
-      filterData.page = 0;
-      filterData.pageCount = 100;
->>>>>>> cef218c4
     }
 
     if (filterData.group && filterData.group === "root")
