--- conflicted
+++ resolved
@@ -1,31 +1,31 @@
-// (c) Copyright Ascensio System SIA 2010-2022
-//
-// This program is a free software product.
-// You can redistribute it and/or modify it under the terms
-// of the GNU Affero General Public License (AGPL) version 3 as published by the Free Software
-// Foundation. In accordance with Section 7(a) of the GNU AGPL its Section 15 shall be amended
-// to the effect that Ascensio System SIA expressly excludes the warranty of non-infringement of
-// any third-party rights.
-//
-// This program is distributed WITHOUT ANY WARRANTY, without even the implied warranty
-// of MERCHANTABILITY or FITNESS FOR A PARTICULAR  PURPOSE. For details, see
-// the GNU AGPL at: http://www.gnu.org/licenses/agpl-3.0.html
-//
-// You can contact Ascensio System SIA at Lubanas st. 125a-25, Riga, Latvia, EU, LV-1021.
-//
-// The  interactive user interfaces in modified source and object code versions of the Program must
-// display Appropriate Legal Notices, as required under Section 5 of the GNU AGPL version 3.
-//
-// Pursuant to Section 7(b) of the License you must retain the original Product logo when
-// distributing the program. Pursuant to Section 7(e) we decline to grant you any rights under
-// trademark law for use of our trademarks.
-//
-// All the Product's GUI elements, including illustrations and icon sets, as well as technical writing
-// content are licensed under the terms of the Creative Commons Attribution-ShareAlike 4.0
-// International. See the License terms at http://creativecommons.org/licenses/by-sa/4.0/legalcode
-
-using ASC.Web.Files.Utils;
-
+// (c) Copyright Ascensio System SIA 2010-2022
+//
+// This program is a free software product.
+// You can redistribute it and/or modify it under the terms
+// of the GNU Affero General Public License (AGPL) version 3 as published by the Free Software
+// Foundation. In accordance with Section 7(a) of the GNU AGPL its Section 15 shall be amended
+// to the effect that Ascensio System SIA expressly excludes the warranty of non-infringement of
+// any third-party rights.
+//
+// This program is distributed WITHOUT ANY WARRANTY, without even the implied warranty
+// of MERCHANTABILITY or FITNESS FOR A PARTICULAR  PURPOSE. For details, see
+// the GNU AGPL at: http://www.gnu.org/licenses/agpl-3.0.html
+//
+// You can contact Ascensio System SIA at Lubanas st. 125a-25, Riga, Latvia, EU, LV-1021.
+//
+// The  interactive user interfaces in modified source and object code versions of the Program must
+// display Appropriate Legal Notices, as required under Section 5 of the GNU AGPL version 3.
+//
+// Pursuant to Section 7(b) of the License you must retain the original Product logo when
+// distributing the program. Pursuant to Section 7(e) we decline to grant you any rights under
+// trademark law for use of our trademarks.
+//
+// All the Product's GUI elements, including illustrations and icon sets, as well as technical writing
+// content are licensed under the terms of the Creative Commons Attribution-ShareAlike 4.0
+// International. See the License terms at http://creativecommons.org/licenses/by-sa/4.0/legalcode
+
+using ASC.Web.Files.Utils;
+
 namespace ASC.Data.Backup.Storage;
 
 [Scope]
@@ -37,9 +37,9 @@
     private readonly SecurityContext _securityContext;
     private readonly IDaoFactory _daoFactory;
     private readonly StorageFactory _storageFactory;
-    private readonly IServiceProvider _serviceProvider;
-    private FilesChunkedUploadSessionHolder _sessionHolder;
-    private readonly TempPath _tempPath;
+    private readonly IServiceProvider _serviceProvider;
+    private FilesChunkedUploadSessionHolder _sessionHolder;
+    private readonly TempPath _tempPath;
     private readonly ILogger<DocumentsBackupStorage> _logger;
 
     public DocumentsBackupStorage(
@@ -48,8 +48,8 @@
         SecurityContext securityContext,
         IDaoFactory daoFactory,
         StorageFactory storageFactory,
-        IServiceProvider serviceProvider,
-        TempPath tempPath,
+        IServiceProvider serviceProvider,
+        TempPath tempPath,
         ILogger<DocumentsBackupStorage> logger)
     {
         _setupInfo = setupInfo;
@@ -57,24 +57,18 @@
         _securityContext = securityContext;
         _daoFactory = daoFactory;
         _storageFactory = storageFactory;
-        _serviceProvider = serviceProvider;
-        _tempPath = tempPath;
+        _serviceProvider = serviceProvider;
+        _tempPath = tempPath;
         _logger = logger;
     }
 
     public void Init(int tenantId)
     {
         _tenantId = tenantId;
-<<<<<<< HEAD
-        _webConfigPath = webConfigPath;
-        var store = _storageFactory.GetStorage(_webConfigPath, _tenantId, "files");
-        _sessionHolder = new FilesChunkedUploadSessionHolder(_daoFactory,_tempPath, _logger, store, "", _setupInfo.ChunkUploadSize);
-    }
-
-=======
-    }
-
->>>>>>> 4a47e72a
+        var store = _storageFactory.GetStorage(_tenantId, "files");
+        _sessionHolder = new FilesChunkedUploadSessionHolder(_daoFactory, _tempPath, _logger, store, "", _setupInfo.ChunkUploadSize);
+    }
+
     public async Task<string> Upload(string folderId, string localPath, Guid userId)
     {
         _tenantManager.SetCurrentTenant(_tenantId);
@@ -143,9 +137,9 @@
     private async Task<T> Upload<T>(T folderId, string localPath)
     {
         var folderDao = GetFolderDao<T>();
-        var fileDao = GetFileDao<T>();
-
-        var folder = await folderDao.GetFolderAsync(folderId);
+        var fileDao = GetFileDao<T>();
+
+        var folder = await folderDao.GetFolderAsync(folderId);
         if (folder == null)
         {
             throw new FileNotFoundException("Folder not found.");
@@ -158,10 +152,10 @@
         newFile.ContentLength = source.Length;
 
         File<T> file = null;
-        var buffer = new byte[_setupInfo.ChunkUploadSize];
-        var chunkedUploadSession = await fileDao.CreateUploadSessionAsync(newFile, source.Length);
-        chunkedUploadSession.CheckQuota = false;
-
+        var buffer = new byte[_setupInfo.ChunkUploadSize];
+        var chunkedUploadSession = await fileDao.CreateUploadSessionAsync(newFile, source.Length);
+        chunkedUploadSession.CheckQuota = false;
+
         int bytesRead;
 
         while ((bytesRead = await source.ReadAsync(buffer, 0, (int)_setupInfo.ChunkUploadSize)) > 0)
@@ -169,8 +163,8 @@
             using (var theMemStream = new MemoryStream())
             {
                 await theMemStream.WriteAsync(buffer, 0, bytesRead);
-                theMemStream.Position = 0;
-                file = await fileDao.UploadChunkAsync(chunkedUploadSession, theMemStream, bytesRead);
+                theMemStream.Position = 0;
+                file = await fileDao.UploadChunkAsync(chunkedUploadSession, theMemStream, bytesRead);
             }
         }
 
@@ -180,31 +174,31 @@
     private async Task DownloadDao<T>(T fileId, string targetLocalPath)
     {
         _tenantManager.SetCurrentTenant(_tenantId);
-        var fileDao = GetFileDao<T>();
-        var file = await fileDao.GetFileAsync(fileId);
+        var fileDao = GetFileDao<T>();
+        var file = await fileDao.GetFileAsync(fileId);
         if (file == null)
         {
             throw new FileNotFoundException("File not found.");
-        }
-
-        using var source = await fileDao.GetFileStreamAsync(file);
+        }
+
+        using var source = await fileDao.GetFileStreamAsync(file);
         using var destination = File.OpenWrite(targetLocalPath);
         await source.CopyToAsync(destination);
     }
 
     private async Task DeleteDao<T>(T fileId)
     {
-        var fileDao = GetFileDao<T>();
-        await fileDao.DeleteFileAsync(fileId);
+        var fileDao = GetFileDao<T>();
+        await fileDao.DeleteFileAsync(fileId);
     }
 
     private async Task<bool> IsExistsDao<T>(T fileId)
     {
         var fileDao = GetFileDao<T>();
         try
-        {
-
-            var file = await fileDao.GetFileAsync(fileId);
+        {
+
+            var file = await fileDao.GetFileAsync(fileId);
 
             return file != null && file.RootFolderType != FolderType.TRASH;
         }
@@ -212,48 +206,48 @@
         {
             return false;
         }
-    }
-
-    public async Task<IDataWriteOperator> GetWriteOperatorAsync(string storageBasePath, string title, Guid userId)
-    {
-        _tenantManager.SetCurrentTenant(_tenantId);
-        if (!userId.Equals(Guid.Empty))
-        {
-            _securityContext.AuthenticateMeWithoutCookie(userId);
-        }
-        else
-        {
+    }
+
+    public async Task<IDataWriteOperator> GetWriteOperatorAsync(string storageBasePath, string title, Guid userId)
+    {
+        _tenantManager.SetCurrentTenant(_tenantId);
+        if (!userId.Equals(Guid.Empty))
+        {
+            _securityContext.AuthenticateMeWithoutCookie(userId);
+        }
+        else
+        {
             var tenant = _tenantManager.GetTenant(_tenantId);
-            _securityContext.AuthenticateMeWithoutCookie(tenant.OwnerId);
-        }
-        if (int.TryParse(storageBasePath, out var fId))
-        {
-            var uploadSession = await InitUploadChunkAsync(fId, title);
-            var folderDao = GetFolderDao<int>();
-            return folderDao.CreateDataWriteOperator(fId, uploadSession, _sessionHolder);
-        }
-        else
-        {
-            var uploadSession = await InitUploadChunkAsync(storageBasePath, title);
-            var folderDao = GetFolderDao<string>();
-            return folderDao.CreateDataWriteOperator(storageBasePath, uploadSession, _sessionHolder);
-        }
-    }
-
-    private async Task<CommonChunkedUploadSession> InitUploadChunkAsync<T>(T folderId, string title)
-    {
-        var folderDao = GetFolderDao<T>();
-        var fileDao = GetFileDao<T>();
-
-        var folder = await folderDao.GetFolderAsync(folderId);
-        var newFile = _serviceProvider.GetService<File<T>>();
-
-        newFile.Title = title;
-        newFile.ParentId = folder.Id;
-
-        var chunkedUploadSession = await fileDao.CreateUploadSessionAsync(newFile, -1);
-        chunkedUploadSession.CheckQuota = false;
-        return chunkedUploadSession;
+            _securityContext.AuthenticateMeWithoutCookie(tenant.OwnerId);
+        }
+        if (int.TryParse(storageBasePath, out var fId))
+        {
+            var uploadSession = await InitUploadChunkAsync(fId, title);
+            var folderDao = GetFolderDao<int>();
+            return folderDao.CreateDataWriteOperator(fId, uploadSession, _sessionHolder);
+        }
+        else
+        {
+            var uploadSession = await InitUploadChunkAsync(storageBasePath, title);
+            var folderDao = GetFolderDao<string>();
+            return folderDao.CreateDataWriteOperator(storageBasePath, uploadSession, _sessionHolder);
+        }
+    }
+
+    private async Task<CommonChunkedUploadSession> InitUploadChunkAsync<T>(T folderId, string title)
+    {
+        var folderDao = GetFolderDao<T>();
+        var fileDao = GetFileDao<T>();
+
+        var folder = await folderDao.GetFolderAsync(folderId);
+        var newFile = _serviceProvider.GetService<File<T>>();
+
+        newFile.Title = title;
+        newFile.ParentId = folder.Id;
+
+        var chunkedUploadSession = await fileDao.CreateUploadSessionAsync(newFile, -1);
+        chunkedUploadSession.CheckQuota = false;
+        return chunkedUploadSession;
     }
 
     private IFolderDao<T> GetFolderDao<T>()
