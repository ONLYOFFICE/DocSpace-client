/*
 *
 * (c) Copyright Ascensio System Limited 2010-2018
 *
 * This program is freeware. You can redistribute it and/or modify it under the terms of the GNU 
 * General Public License (GPL) version 3 as published by the Free Software Foundation (https://www.gnu.org/copyleft/gpl.html). 
 * In accordance with Section 7(a) of the GNU GPL its Section 15 shall be amended to the effect that 
 * Ascensio System SIA expressly excludes the warranty of non-infringement of any third-party rights.
 *
 * THIS PROGRAM IS DISTRIBUTED WITHOUT ANY WARRANTY; WITHOUT EVEN THE IMPLIED WARRANTY OF MERCHANTABILITY OR
 * FITNESS FOR A PARTICULAR PURPOSE. For more details, see GNU GPL at https://www.gnu.org/copyleft/gpl.html
 *
 * You can contact Ascensio System SIA by email at sales@onlyoffice.com
 *
 * The interactive user interfaces in modified source and object code versions of ONLYOFFICE must display 
 * Appropriate Legal Notices, as required under Section 5 of the GNU GPL version 3.
 *
 * Pursuant to Section 7 § 3(b) of the GNU GPL you must retain the original ONLYOFFICE logo which contains 
 * relevant author attributions when distributing the software. If the display of the logo in its graphic 
 * form is not reasonably feasible for technical reasons, you must include the words "Powered by ONLYOFFICE" 
 * in every copy of the program you distribute. 
 * Pursuant to Section 7 § 3(e) we decline to grant you any rights under trademark law for use of our trademarks.
 *
*/


using System;
using System.Collections.Generic;
using System.Collections.Specialized;
using System.Globalization;
using System.Linq;
using System.Net;
using System.ServiceModel.Security;
using System.Web;

using ASC.Api.Collections;
using ASC.Api.Core;
using ASC.Api.Utils;
using ASC.Common.Logging;
using ASC.Common.Utils;
using ASC.Core;
using ASC.Core.Billing;
using ASC.Core.Common.Configuration;
using ASC.Core.Common.Settings;
using ASC.Core.Tenants;
using ASC.Core.Users;
using ASC.Data.Storage;
using ASC.Data.Storage.Configuration;
using ASC.Data.Storage.Migration;
using ASC.IPSecurity;
using ASC.MessagingSystem;
using ASC.Security.Cryptography;
using ASC.Web.Api.Models;
using ASC.Web.Api.Routing;
using ASC.Web.Core;
using ASC.Web.Core.PublicResources;
using ASC.Web.Core.Sms;
using ASC.Web.Core.Users;
using ASC.Web.Core.Utility;
using ASC.Web.Core.Utility.Settings;
using ASC.Web.Core.WebZones;
using ASC.Web.Core.WhiteLabel;
using ASC.Web.Studio.Core;
using ASC.Web.Studio.Core.Notify;
using ASC.Web.Studio.Core.Quota;
using ASC.Web.Studio.Core.SMS;
using ASC.Web.Studio.Core.Statistic;
using ASC.Web.Studio.Core.TFA;
using ASC.Web.Studio.UserControls.CustomNavigation;
using ASC.Web.Studio.UserControls.Statistics;
using ASC.Web.Studio.Utility;

using Microsoft.AspNetCore.Authorization;
using Microsoft.AspNetCore.Hosting;
using Microsoft.AspNetCore.Mvc;
using Microsoft.Extensions.Configuration;
using Microsoft.Extensions.DependencyInjection;
using Microsoft.Extensions.Options;

namespace ASC.Api.Settings
{
    [DefaultRoute]
    [ApiController]
    public partial class SettingsController : ControllerBase
    {
        //private const int ONE_THREAD = 1;

        //private static readonly DistributedTaskQueue quotaTasks = new DistributedTaskQueue("quotaOperations", ONE_THREAD);
        //private static DistributedTaskQueue LDAPTasks { get; } = new DistributedTaskQueue("ldapOperations");
        //private static DistributedTaskQueue SMTPTasks { get; } = new DistributedTaskQueue("smtpOperations");
        public Tenant Tenant { get { return ApiContext.Tenant; } }
        public ApiContext ApiContext { get; }
        public MessageService MessageService { get; }
        public StudioNotifyService StudioNotifyService { get; }
        public IWebHostEnvironment WebHostEnvironment { get; }
        public IServiceProvider ServiceProvider { get; }
        public EmployeeWraperHelper EmployeeWraperHelper { get; }
<<<<<<< HEAD
        public TimeZoneConverter TimeZoneConverter { get; }
=======
        public ConsumerFactory ConsumerFactory { get; }
        public SmsProviderManager SmsProviderManager { get; }
>>>>>>> 75f00016
        public UserManager UserManager { get; }
        public TenantManager TenantManager { get; }
        public TenantExtra TenantExtra { get; }
        public TenantStatisticsProvider TenantStatisticsProvider { get; }
        public AuthContext AuthContext { get; }
        public CookiesManager CookiesManager { get; }
        public WebItemSecurity WebItemSecurity { get; }
        public StudioNotifyHelper StudioNotifyHelper { get; }
        public LicenseReader LicenseReader { get; }
        public PermissionContext PermissionContext { get; }
        public SettingsManager SettingsManager { get; }
        public TfaManager TfaManager { get; }
        public WebItemManager WebItemManager { get; }
        public WebItemManagerSecurity WebItemManagerSecurity { get; }
        public TenantInfoSettingsHelper TenantInfoSettingsHelper { get; }
        public TenantWhiteLabelSettingsHelper TenantWhiteLabelSettingsHelper { get; }
        public StorageHelper StorageHelper { get; }
        public TenantLogoManager TenantLogoManager { get; }
        public TenantUtil TenantUtil { get; }
        public CoreBaseSettings CoreBaseSettings { get; }
        public CommonLinkUtility CommonLinkUtility { get; }
        public ColorThemesSettingsHelper ColorThemesSettingsHelper { get; }
        public IConfiguration Configuration { get; }
        public SetupInfo SetupInfo { get; }
        public BuildVersion BuildVersion { get; }
        public DisplayUserSettingsHelper DisplayUserSettingsHelper { get; }
        public StatisticManager StatisticManager { get; }
        public IPRestrictionsService IPRestrictionsService { get; }
        public CoreConfiguration CoreConfiguration { get; }
        public MessageTarget MessageTarget { get; }
        public StudioSmsNotificationSettingsHelper StudioSmsNotificationSettingsHelper { get; }
        public CoreSettings CoreSettings { get; }
        public StorageSettingsHelper StorageSettingsHelper { get; }
        public ILog Log { get; set; }

        public SettingsController(
            IOptionsMonitor<ILog> option,
            MessageService messageService,
            StudioNotifyService studioNotifyService,
            ApiContext apiContext,
            UserManager userManager,
            TenantManager tenantManager,
            TenantExtra tenantExtra,
            TenantStatisticsProvider tenantStatisticsProvider,
            AuthContext authContext,
            CookiesManager cookiesManager,
            WebItemSecurity webItemSecurity,
            StudioNotifyHelper studioNotifyHelper,
            LicenseReader licenseReader,
            PermissionContext permissionContext,
            SettingsManager settingsManager,
            TfaManager tfaManager,
            WebItemManager webItemManager,
            WebItemManagerSecurity webItemManagerSecurity,
            TenantInfoSettingsHelper tenantInfoSettingsHelper,
            TenantWhiteLabelSettingsHelper tenantWhiteLabelSettingsHelper,
            StorageHelper storageHelper,
            TenantLogoManager tenantLogoManager,
            TenantUtil tenantUtil,
            CoreBaseSettings coreBaseSettings,
            CommonLinkUtility commonLinkUtility,
            ColorThemesSettingsHelper colorThemesSettingsHelper,
            IConfiguration configuration,
            SetupInfo setupInfo,
            BuildVersion buildVersion,
            DisplayUserSettingsHelper displayUserSettingsHelper,
            StatisticManager statisticManager,
            IPRestrictionsService iPRestrictionsService,
            CoreConfiguration coreConfiguration,
            MessageTarget messageTarget,
            StudioSmsNotificationSettingsHelper studioSmsNotificationSettingsHelper,
            CoreSettings coreSettings,
            StorageSettingsHelper storageSettingsHelper,
            IWebHostEnvironment webHostEnvironment,
            IServiceProvider serviceProvider,
            EmployeeWraperHelper employeeWraperHelper,
<<<<<<< HEAD
            TimeZoneConverter timeZoneConverter)
=======
            ConsumerFactory consumerFactory,
            SmsProviderManager smsProviderManager)
>>>>>>> 75f00016
        {
            Log = option.Get("ASC.Api");
            WebHostEnvironment = webHostEnvironment;
            ServiceProvider = serviceProvider;
            EmployeeWraperHelper = employeeWraperHelper;
<<<<<<< HEAD
            TimeZoneConverter = timeZoneConverter;
=======
            ConsumerFactory = consumerFactory;
            SmsProviderManager = smsProviderManager;
>>>>>>> 75f00016
            MessageService = messageService;
            StudioNotifyService = studioNotifyService;
            ApiContext = apiContext;
            UserManager = userManager;
            TenantManager = tenantManager;
            TenantExtra = tenantExtra;
            TenantStatisticsProvider = tenantStatisticsProvider;
            AuthContext = authContext;
            CookiesManager = cookiesManager;
            WebItemSecurity = webItemSecurity;
            StudioNotifyHelper = studioNotifyHelper;
            LicenseReader = licenseReader;
            PermissionContext = permissionContext;
            SettingsManager = settingsManager;
            TfaManager = tfaManager;
            WebItemManager = webItemManager;
            WebItemManagerSecurity = webItemManagerSecurity;
            TenantInfoSettingsHelper = tenantInfoSettingsHelper;
            TenantWhiteLabelSettingsHelper = tenantWhiteLabelSettingsHelper;
            StorageHelper = storageHelper;
            TenantLogoManager = tenantLogoManager;
            TenantUtil = tenantUtil;
            CoreBaseSettings = coreBaseSettings;
            CommonLinkUtility = commonLinkUtility;
            ColorThemesSettingsHelper = colorThemesSettingsHelper;
            Configuration = configuration;
            SetupInfo = setupInfo;
            BuildVersion = buildVersion;
            DisplayUserSettingsHelper = displayUserSettingsHelper;
            StatisticManager = statisticManager;
            IPRestrictionsService = iPRestrictionsService;
            CoreConfiguration = coreConfiguration;
            MessageTarget = messageTarget;
            StudioSmsNotificationSettingsHelper = studioSmsNotificationSettingsHelper;
            CoreSettings = coreSettings;
            StorageSettingsHelper = storageSettingsHelper;
        }

        [Read("")]
        [AllowAnonymous]
        public SettingsWrapper GetSettings()
        {
            var settings = new SettingsWrapper
            {
                Culture = Tenant.GetCulture().ToString(),
                GreetingSettings = Tenant.Name
            };

            if (AuthContext.IsAuthenticated)
            {
                settings.TrustedDomains = Tenant.TrustedDomains;
                settings.TrustedDomainsType = Tenant.TrustedDomainsType;
                var timeZone = Tenant.TimeZone;
                settings.Timezone = timeZone;
                settings.UtcOffset = TimeZoneConverter.GetTimeZone(timeZone).GetUtcOffset(DateTime.UtcNow);
                settings.UtcHoursOffset = settings.UtcOffset.TotalHours;
                settings.OwnerId = Tenant.OwnerId;
            }

            return settings;
        }

        [Read("quota")]
        public QuotaWrapper GetQuotaUsed()
        {
            return new QuotaWrapper(Tenant, CoreBaseSettings, CoreConfiguration, TenantExtra, TenantStatisticsProvider, AuthContext, SettingsManager, WebItemManager);
        }

        [AllowAnonymous]
        [Read("cultures")]
        public List<CultureInfo> GetSupportedCultures()
        {
            return SetupInfo.EnabledCultures;
        }

        [Read("timezones")]
        public List<object> GetTimeZones()
        {
            var timeZones = TimeZoneInfo.GetSystemTimeZones().ToList();

            if (timeZones.All(tz => tz.Id != "UTC"))
            {
                timeZones.Add(TimeZoneInfo.Utc);
            }

            var listOfTimezones = new List<object>();

            foreach (var tz in timeZones.OrderBy(z => z.BaseUtcOffset))
            {
                var displayName = tz.DisplayName;
                if (!displayName.StartsWith("(UTC") && !displayName.StartsWith("UTC"))
                {
                    if (tz.BaseUtcOffset != TimeSpan.Zero)
                    {
                        displayName = string.Format("(UTC{0}{1}) ", tz.BaseUtcOffset < TimeSpan.Zero ? "-" : "+", tz.BaseUtcOffset.ToString(@"hh\:mm")) + displayName;
                    }
                    else
                    {
                        displayName = "(UTC) " + displayName;
                    }
                }

                listOfTimezones.Add(new TimezonesModel { Id = tz.Id, DisplayName = displayName });

            }

            return listOfTimezones;
        }

        /*        [Read("greetingsettings")]
                public string GetGreetingSettings()
                {
                    return Tenant.Name;
                }*/

        [Create("greetingsettings")]
        public object SaveGreetingSettings(GreetingSettingsModel model)
        {
            try
            {
                PermissionContext.DemandPermissions(SecutiryConstants.EditPortalSettings);

                Tenant.Name = model.Title;
                TenantManager.SaveTenant(Tenant);

                MessageService.Send(MessageAction.GreetingSettingsUpdated);

                return new { Status = 1, Message = Resource.SuccessfullySaveGreetingSettingsMessage };
            }
            catch (Exception e)
            {
                return new { Status = 0, Message = e.Message.HtmlEncode() };
            }
        }

        [Create("greetingsettings/restore")]
        public object RestoreGreetingSettings()
        {
            try
            {
                PermissionContext.DemandPermissions(SecutiryConstants.EditPortalSettings);

                TenantInfoSettingsHelper.RestoreDefaultTenantName();

                return new
                {
                    Status = 1,
                    Message = Resource.SuccessfullySaveGreetingSettingsMessage,
                    CompanyName = Tenant.Name
                };
            }
            catch (Exception e)
            {
                return new { Status = 0, Message = e.Message.HtmlEncode() };
            }
        }

        //[Read("recalculatequota")]
        //public void RecalculateQuota()
        //{
        //    SecurityContext.DemandPermissions(Tenant, SecutiryConstants.EditPortalSettings);

        //    var operations = quotaTasks.GetTasks()
        //        .Where(t => t.GetProperty<int>(QuotaSync.TenantIdKey) == Tenant.TenantId);

        //    if (operations.Any(o => o.Status <= DistributedTaskStatus.Running))
        //    {
        //        throw new InvalidOperationException(Resource.LdapSettingsTooManyOperations);
        //    }

        //    var op = new QuotaSync(Tenant.TenantId, ServiceProvider);

        //    quotaTasks.QueueTask(op.RunJob, op.GetDistributedTask());
        //}

        //[Read("checkrecalculatequota")]
        //public bool CheckRecalculateQuota()
        //{
        //    PermissionContext.DemandPermissions(SecutiryConstants.EditPortalSettings);

        //    var task = quotaTasks.GetTasks().FirstOrDefault(t => t.GetProperty<int>(QuotaSync.TenantIdKey) == Tenant.TenantId);

        //    if (task != null && task.Status == DistributedTaskStatus.Completed)
        //    {
        //        quotaTasks.RemoveTask(task.Id);
        //        return false;
        //    }

        //    return task != null;
        //}

        [AllowAnonymous]
        [Read("version/build", false)]
        public BuildVersion GetBuildVersions()
        {
            return BuildVersion.GetCurrentBuildVersion();
        }

        [Read("version")]
        public TenantVersionWrapper GetVersions()
        {
            return new TenantVersionWrapper(Tenant.Version, TenantManager.GetTenantVersions());
        }

        [Update("version")]
        public TenantVersionWrapper SetVersion(SettingsModel model)
        {
            PermissionContext.DemandPermissions(SecutiryConstants.EditPortalSettings);

            TenantManager.GetTenantVersions().FirstOrDefault(r => r.Id == model.VersionId).NotFoundIfNull();
            TenantManager.SetTenantVersion(Tenant, model.VersionId);

            return GetVersions();
        }

        [Read("security")]
        public IEnumerable<SecurityWrapper> GetWebItemSecurityInfo(IEnumerable<string> ids)
        {
            if (ids == null || !ids.Any())
            {
                ids = WebItemManager.GetItemsAll().Select(i => i.ID.ToString());
            }

            var subItemList = WebItemManager.GetItemsAll().Where(item => item.IsSubItem()).Select(i => i.ID.ToString());

            return ids.Select(r => WebItemSecurity.GetSecurityInfo(r))
                      .Select(i => new SecurityWrapper
                      {
                          WebItemId = i.WebItemId,
                          Enabled = i.Enabled,
                          Users = i.Users.Select(EmployeeWraperHelper.Get),
                          Groups = i.Groups.Select(g => new GroupWrapperSummary(g, UserManager)),
                          IsSubItem = subItemList.Contains(i.WebItemId),
                      }).ToList();
        }

        [Read("security/{id}")]
        public bool GetWebItemSecurityInfo(Guid id)
        {
            var module = WebItemManager[id];

            return module != null && !module.IsDisabled(WebItemSecurity, AuthContext);
        }

        [Read("security/modules")]
        public object GetEnabledModules()
        {
            var EnabledModules = WebItemManagerSecurity.GetItems(WebZoneType.All, ItemAvailableState.Normal)
                                        .Where(item => !item.IsSubItem() && item.Visible)
                                        .ToList()
                                        .Select(item => new
                                        {
                                            id = item.ProductClassName.HtmlEncode(),
                                            title = item.Name.HtmlEncode()
                                        });

            return EnabledModules;
        }

        [Read("security/password")]
        [Authorize(AuthenticationSchemes = "confirm", Roles = "Everyone")]
        public object GetPasswordSettings()
        {
            var UserPasswordSettings = SettingsManager.Load<PasswordSettings>();

            return UserPasswordSettings;
        }

        [Update("security")]
        public IEnumerable<SecurityWrapper> SetWebItemSecurity(WebItemSecurityModel model)
        {
            PermissionContext.DemandPermissions(SecutiryConstants.EditPortalSettings);

            WebItemSecurity.SetSecurity(model.Id, model.Enabled, model.Subjects?.ToArray());
            var securityInfo = GetWebItemSecurityInfo(new List<string> { model.Id });

            if (model.Subjects == null) return securityInfo;

            var productName = GetProductName(new Guid(model.Id));

            if (!model.Subjects.Any())
            {
                MessageService.Send(MessageAction.ProductAccessOpened, productName);
            }
            else
            {
                foreach (var info in securityInfo)
                {
                    if (info.Groups.Any())
                    {
                        MessageService.Send(MessageAction.GroupsOpenedProductAccess, productName, info.Groups.Select(x => x.Name));
                    }
                    if (info.Users.Any())
                    {
                        MessageService.Send(MessageAction.UsersOpenedProductAccess, productName, info.Users.Select(x => HttpUtility.HtmlDecode(x.DisplayName)));
                    }
                }
            }

            return securityInfo;
        }

        [Update("security/access")]
        public IEnumerable<SecurityWrapper> SetAccessToWebItems(WebItemSecurityModel model)
        {
            PermissionContext.DemandPermissions(SecutiryConstants.EditPortalSettings);

            var itemList = new ItemDictionary<string, bool>();

            foreach (var item in model.Items)
            {
                if (!itemList.ContainsKey(item.Key))
                    itemList.Add(item.Key, item.Value);
            }

            var defaultPageSettings = SettingsManager.Load<StudioDefaultPageSettings>();

            foreach (var item in itemList)
            {
                Guid[] subjects = null;
                var productId = new Guid(item.Key);

                if (item.Value)
                {
                    if (WebItemManager[productId] is IProduct webItem)
                    {
                        var productInfo = WebItemSecurity.GetSecurityInfo(item.Key);
                        var selectedGroups = productInfo.Groups.Select(group => group.ID).ToList();
                        var selectedUsers = productInfo.Users.Select(user => user.ID).ToList();
                        selectedUsers.AddRange(selectedGroups);
                        if (selectedUsers.Count > 0)
                        {
                            subjects = selectedUsers.ToArray();
                        }
                    }
                }
                else if (productId == defaultPageSettings.DefaultProductID)
                {
                    SettingsManager.Save(defaultPageSettings.GetDefault(ServiceProvider) as StudioDefaultPageSettings);
                }

                WebItemSecurity.SetSecurity(item.Key, item.Value, subjects);
            }

            MessageService.Send(MessageAction.ProductsListUpdated);

            return GetWebItemSecurityInfo(itemList.Keys.ToList());
        }

        [Read("security/administrator/{productid}")]
        public IEnumerable<EmployeeWraper> GetProductAdministrators(Guid productid)
        {
            return WebItemSecurity.GetProductAdministrators(productid)
                                  .Select(EmployeeWraperHelper.Get)
                                  .ToList();
        }

        [Read("security/administrator")]
        public object IsProductAdministrator(Guid productid, Guid userid)
        {
            var result = WebItemSecurity.IsProductAdministrator(productid, userid);
            return new { ProductId = productid, UserId = userid, Administrator = result, };
        }

        [Update("security/administrator")]
        public object SetProductAdministrator(SecurityModel model)
        {
            PermissionContext.DemandPermissions(SecutiryConstants.EditPortalSettings);

            WebItemSecurity.SetProductAdministrator(model.ProductId, model.UserId, model.Administrator);

            var admin = UserManager.GetUsers(model.UserId);

            if (model.ProductId == Guid.Empty)
            {
                var messageAction = model.Administrator ? MessageAction.AdministratorOpenedFullAccess : MessageAction.AdministratorDeleted;
                MessageService.Send(messageAction, MessageTarget.Create(admin.ID), admin.DisplayUserName(false, DisplayUserSettingsHelper));
            }
            else
            {
                var messageAction = model.Administrator ? MessageAction.ProductAddedAdministrator : MessageAction.ProductDeletedAdministrator;
                MessageService.Send(messageAction, MessageTarget.Create(admin.ID), GetProductName(model.ProductId), admin.DisplayUserName(false, DisplayUserSettingsHelper));
            }

            return new { model.ProductId, model.UserId, model.Administrator };
        }

        [Read("logo")]
        public string GetLogo()
        {
            return TenantInfoSettingsHelper.GetAbsoluteCompanyLogoPath(SettingsManager.Load<TenantInfoSettings>());
        }


        ///<visible>false</visible>
        [Create("whitelabel/save")]
        public void SaveWhiteLabelSettings(WhiteLabelModel model)
        {
            PermissionContext.DemandPermissions(SecutiryConstants.EditPortalSettings);

            if (!TenantLogoManager.WhiteLabelEnabled || !TenantLogoManager.WhiteLabelPaid)
            {
                throw new BillingException(Resource.ErrorNotAllowedOption, "WhiteLabel");
            }

            var _tenantWhiteLabelSettings = SettingsManager.Load<TenantWhiteLabelSettings>();

            if (model.Logo != null)
            {
                var logoDict = new Dictionary<int, string>();
                model.Logo.ToList().ForEach(n => logoDict.Add(n.Key, n.Value));

                TenantWhiteLabelSettingsHelper.SetLogo(_tenantWhiteLabelSettings, logoDict);
            }

            _tenantWhiteLabelSettings.SetLogoText(model.LogoText);
            TenantWhiteLabelSettingsHelper.Save(_tenantWhiteLabelSettings, Tenant.TenantId, TenantLogoManager);

        }


        ///<visible>false</visible>
        [Create("whitelabel/savefromfiles")]
        public void SaveWhiteLabelSettingsFromFiles(WhiteLabelModel model)
        {
            if (model.Attachments != null && model.Attachments.Any())
            {
                var _tenantWhiteLabelSettings = SettingsManager.Load<TenantWhiteLabelSettings>();

                foreach (var f in model.Attachments)
                {
                    var parts = f.FileName.Split('.');

                    var logoType = (WhiteLabelLogoTypeEnum)(Convert.ToInt32(parts[0]));
                    var fileExt = parts[1];
                    using var inputStream = f.OpenReadStream();
                    TenantWhiteLabelSettingsHelper.SetLogoFromStream(_tenantWhiteLabelSettings, logoType, fileExt, inputStream);
                }
                TenantWhiteLabelSettingsHelper.Save(_tenantWhiteLabelSettings, Tenant.TenantId, TenantLogoManager);
            }
            else
            {
                throw new InvalidOperationException("No input files");
            }
        }


        ///<visible>false</visible>
        [Read("whitelabel/sizes")]
        public object GetWhiteLabelSizes()
        {
            PermissionContext.DemandPermissions(SecutiryConstants.EditPortalSettings);

            if (!TenantLogoManager.WhiteLabelEnabled)
            {
                throw new BillingException(Resource.ErrorNotAllowedOption, "WhiteLabel");
            }

            return
            new[]
            {
                new {type = (int)WhiteLabelLogoTypeEnum.LightSmall, name = WhiteLabelLogoTypeEnum.LightSmall.ToString(), height = TenantWhiteLabelSettings.logoLightSmallSize.Height, width = TenantWhiteLabelSettings.logoLightSmallSize.Width},
                new {type = (int)WhiteLabelLogoTypeEnum.Dark, name = WhiteLabelLogoTypeEnum.Dark.ToString(), height = TenantWhiteLabelSettings.logoDarkSize.Height, width = TenantWhiteLabelSettings.logoDarkSize.Width},
                new {type = (int)WhiteLabelLogoTypeEnum.Favicon, name = WhiteLabelLogoTypeEnum.Favicon.ToString(), height = TenantWhiteLabelSettings.logoFaviconSize.Height, width = TenantWhiteLabelSettings.logoFaviconSize.Width},
                new {type = (int)WhiteLabelLogoTypeEnum.DocsEditor, name = WhiteLabelLogoTypeEnum.DocsEditor.ToString(), height = TenantWhiteLabelSettings.logoDocsEditorSize.Height, width = TenantWhiteLabelSettings.logoDocsEditorSize.Width}
            };
        }



        ///<visible>false</visible>
        [Read("whitelabel/logos")]
        public Dictionary<int, string> GetWhiteLabelLogos(bool retina)
        {
            PermissionContext.DemandPermissions(SecutiryConstants.EditPortalSettings);

            if (!TenantLogoManager.WhiteLabelEnabled)
            {
                throw new BillingException(Resource.ErrorNotAllowedOption, "WhiteLabel");
            }

            var _tenantWhiteLabelSettings = SettingsManager.Load<TenantWhiteLabelSettings>();


            var result = new Dictionary<int, string>
            {
                { (int)WhiteLabelLogoTypeEnum.LightSmall, CommonLinkUtility.GetFullAbsolutePath(TenantWhiteLabelSettingsHelper.GetAbsoluteLogoPath(_tenantWhiteLabelSettings, WhiteLabelLogoTypeEnum.LightSmall, !retina)) },
                { (int)WhiteLabelLogoTypeEnum.Dark, CommonLinkUtility.GetFullAbsolutePath(TenantWhiteLabelSettingsHelper.GetAbsoluteLogoPath(_tenantWhiteLabelSettings, WhiteLabelLogoTypeEnum.Dark, !retina)) },
                { (int)WhiteLabelLogoTypeEnum.Favicon, CommonLinkUtility.GetFullAbsolutePath(TenantWhiteLabelSettingsHelper.GetAbsoluteLogoPath(_tenantWhiteLabelSettings, WhiteLabelLogoTypeEnum.Favicon, !retina)) },
                { (int)WhiteLabelLogoTypeEnum.DocsEditor, CommonLinkUtility.GetFullAbsolutePath(TenantWhiteLabelSettingsHelper.GetAbsoluteLogoPath(_tenantWhiteLabelSettings, WhiteLabelLogoTypeEnum.DocsEditor, !retina)) }
            };

            return result;
        }

        ///<visible>false</visible>
        [Read("whitelabel/logotext")]
        public string GetWhiteLabelLogoText()
        {
            if (!TenantLogoManager.WhiteLabelEnabled)
            {
                throw new BillingException(Resource.ErrorNotAllowedOption, "WhiteLabel");
            }

            var whiteLabelSettings = SettingsManager.Load<TenantWhiteLabelSettings>();

            return whiteLabelSettings.GetLogoText(SettingsManager) ?? TenantWhiteLabelSettings.DefaultLogoText;
        }


        ///<visible>false</visible>
        [Update("whitelabel/restore")]
        public void RestoreWhiteLabelOptions()
        {
            PermissionContext.DemandPermissions(SecutiryConstants.EditPortalSettings);

            if (!TenantLogoManager.WhiteLabelEnabled || !TenantLogoManager.WhiteLabelPaid)
            {
                throw new BillingException(Resource.ErrorNotAllowedOption, "WhiteLabel");
            }

            var _tenantWhiteLabelSettings = SettingsManager.Load<TenantWhiteLabelSettings>();
            TenantWhiteLabelSettingsHelper.RestoreDefault(_tenantWhiteLabelSettings, TenantLogoManager);

            var _tenantInfoSettings = SettingsManager.Load<TenantInfoSettings>();
            TenantInfoSettingsHelper.RestoreDefaultLogo(_tenantInfoSettings, TenantLogoManager);
            SettingsManager.Save(_tenantInfoSettings);
        }

        [Read("iprestrictions")]
        public IEnumerable<IPRestriction> GetIpRestrictions()
        {
            PermissionContext.DemandPermissions(SecutiryConstants.EditPortalSettings);
            return IPRestrictionsService.Get(Tenant.TenantId);
        }

        [Update("iprestrictions")]
        public IEnumerable<string> SaveIpRestrictions(IpRestrictionsModel model)
        {
            PermissionContext.DemandPermissions(SecutiryConstants.EditPortalSettings);
            return IPRestrictionsService.Save(model.Ips, Tenant.TenantId);
        }

        [Update("iprestrictions/settings")]
        public IPRestrictionsSettings UpdateIpRestrictionsSettings(IpRestrictionsModel model)
        {
            PermissionContext.DemandPermissions(SecutiryConstants.EditPortalSettings);

            var settings = new IPRestrictionsSettings { Enable = model.Enable };
            SettingsManager.Save(settings);

            return settings;
        }

        [Update("tips")]
        public TipsSettings UpdateTipsSettings(SettingsModel model)
        {
            var settings = new TipsSettings { Show = model.Show };
            SettingsManager.SaveForCurrentUser(settings);

            if (!model.Show && !string.IsNullOrEmpty(SetupInfo.TipsAddress))
            {
                try
                {
                    using var client = new WebClient();
                    var data = new NameValueCollection
                    {
                        ["userId"] = AuthContext.CurrentAccount.ID.ToString(),
                        ["tenantId"] = Tenant.TenantId.ToString(CultureInfo.InvariantCulture)
                    };

                    client.UploadValues(string.Format("{0}/tips/deletereaded", SetupInfo.TipsAddress), data);
                }
                catch (Exception e)
                {
                    Log.Error(e.Message, e);
                }
            }

            return settings;
        }

        [Update("tips/change/subscription")]
        public bool UpdateTipsSubscription()
        {
            return StudioPeriodicNotify.ChangeSubscription(AuthContext.CurrentAccount.ID, StudioNotifyHelper);
        }

        [Update("wizard/complete")]
        public WizardSettings CompleteWizard()
        {
            PermissionContext.DemandPermissions(SecutiryConstants.EditPortalSettings);

            var settings = SettingsManager.Load<WizardSettings>();

            if (settings.Completed)
                return settings;

            settings.Completed = true;
            SettingsManager.Save(settings);

            return settings;
        }

        [Update("tfaapp")]
        public bool TfaSettings(TfaModel model)
        {
            PermissionContext.DemandPermissions(SecutiryConstants.EditPortalSettings);

            var result = false;

            MessageAction action;
            var settings = SettingsManager.Load<TfaAppAuthSettings>();

            switch (model.Type)
            {
                case "sms":
                    if (!StudioSmsNotificationSettingsHelper.IsVisibleSettings())
                        throw new Exception(Resource.SmsNotAvailable);

                    if (!SmsProviderManager.Enabled())
                        throw new MethodAccessException();

                    StudioSmsNotificationSettingsHelper.Enable = true;
                    action = MessageAction.TwoFactorAuthenticationEnabledBySms;

                    if (settings.EnableSetting)
                    {
                        settings.EnableSetting = false;
                        SettingsManager.Save(settings);
                    }

                    result = true;

                    break;

                case "app":
                    if (!TfaAppAuthSettings.IsVisibleSettings)
                    {
                        throw new Exception(Resource.TfaAppNotAvailable);
                    }

                    settings.EnableSetting = true;
                    SettingsManager.Save(settings);

                    action = MessageAction.TwoFactorAuthenticationEnabledByTfaApp;

                    if (StudioSmsNotificationSettingsHelper.IsVisibleSettings() && StudioSmsNotificationSettingsHelper.Enable)
                    {
                        StudioSmsNotificationSettingsHelper.Enable = false;
                    }

                    result = true;

                    break;

                default:
                    if (settings.EnableSetting)
                    {
                        settings.EnableSetting = false;
                        SettingsManager.Save(settings);
                    }

                    if (StudioSmsNotificationSettingsHelper.IsVisibleSettings() && StudioSmsNotificationSettingsHelper.Enable)
                    {
                        StudioSmsNotificationSettingsHelper.Enable = false;
                    }

                    action = MessageAction.TwoFactorAuthenticationDisabled;

                    break;
            }

            if (result)
            {
                CookiesManager.ResetTenantCookie();
            }

            MessageService.Send(action);
            return result;
        }

        ///<visible>false</visible>
        [Read("tfaappcodes")]
        public IEnumerable<object> TfaAppGetCodes()
        {
            var currentUser = UserManager.GetUsers(AuthContext.CurrentAccount.ID);

            if (!TfaAppAuthSettings.IsVisibleSettings || !TfaAppUserSettings.EnableForUser(SettingsManager, currentUser.ID))
                throw new Exception(Resource.TfaAppNotAvailable);

            if (currentUser.IsVisitor(UserManager) || currentUser.IsOutsider(UserManager))
                throw new NotSupportedException("Not available.");

            return SettingsManager.LoadForCurrentUser<TfaAppUserSettings>().CodesSetting.Select(r => new { r.IsUsed, r.Code }).ToList();
        }

        [Update("tfaappnewcodes")]
        public IEnumerable<object> TfaAppRequestNewCodes()
        {
            var currentUser = UserManager.GetUsers(AuthContext.CurrentAccount.ID);

            if (!TfaAppAuthSettings.IsVisibleSettings || !TfaAppUserSettings.EnableForUser(SettingsManager, currentUser.ID))
                throw new Exception(Resource.TfaAppNotAvailable);

            if (currentUser.IsVisitor(UserManager) || currentUser.IsOutsider(UserManager))
                throw new NotSupportedException("Not available.");

            var codes = TfaManager.GenerateBackupCodes(currentUser).Select(r => new { r.IsUsed, r.Code }).ToList();
            MessageService.Send(MessageAction.UserConnectedTfaApp, MessageTarget.Create(currentUser.ID), currentUser.DisplayUserName(false, DisplayUserSettingsHelper));
            return codes;
        }

        [Update("tfaappnewapp")]
        public string TfaAppNewApp(TfaModel model)
        {
            var isMe = model.Id.Equals(Guid.Empty);
            var user = UserManager.GetUsers(isMe ? AuthContext.CurrentAccount.ID : model.Id);

            if (!isMe && !PermissionContext.CheckPermissions(new UserSecurityProvider(user.ID), Constants.Action_EditUser))
                throw new SecurityAccessDeniedException(Resource.ErrorAccessDenied);

            if (!TfaAppAuthSettings.IsVisibleSettings || !TfaAppUserSettings.EnableForUser(SettingsManager, user.ID))
                throw new Exception(Resource.TfaAppNotAvailable);

            if (user.IsVisitor(UserManager) || user.IsOutsider(UserManager))
                throw new NotSupportedException("Not available.");

            TfaAppUserSettings.DisableForUser(ServiceProvider, SettingsManager, user.ID);
            MessageService.Send(MessageAction.UserDisconnectedTfaApp, MessageTarget.Create(user.ID), user.DisplayUserName(false, DisplayUserSettingsHelper));

            if (isMe)
            {
                return CommonLinkUtility.GetConfirmationUrl(user.Email, ConfirmType.TfaActivation);
            }

            StudioNotifyService.SendMsgTfaReset(user);
            return string.Empty;
        }

        ///<visible>false</visible>
        [Update("welcome/close")]
        public void CloseWelcomePopup()
        {
            var currentUser = UserManager.GetUsers(AuthContext.CurrentAccount.ID);

            var collaboratorPopupSettings = SettingsManager.LoadForCurrentUser<CollaboratorSettings>();

            if (!(currentUser.IsVisitor(UserManager) && collaboratorPopupSettings.FirstVisit && !currentUser.IsOutsider(UserManager)))
                throw new NotSupportedException("Not available.");

            collaboratorPopupSettings.FirstVisit = false;
            SettingsManager.SaveForCurrentUser(collaboratorPopupSettings);
        }

        ///<visible>false</visible>
        [Update("colortheme")]
        public void SaveColorTheme(SettingsModel model)
        {
            PermissionContext.DemandPermissions(SecutiryConstants.EditPortalSettings);
            ColorThemesSettingsHelper.SaveColorTheme(model.Theme);
            MessageService.Send(MessageAction.ColorThemeChanged);
        }

        ///<visible>false</visible>
        [Update("timeandlanguage")]
        public string TimaAndLanguage(SettingsModel model)
        {
            PermissionContext.DemandPermissions(SecutiryConstants.EditPortalSettings);

            var culture = CultureInfo.GetCultureInfo(model.Lng);

            var changelng = false;
            if (SetupInfo.EnabledCultures.Find(c => string.Equals(c.Name, culture.Name, StringComparison.InvariantCultureIgnoreCase)) != null)
            {
                if (!string.Equals(Tenant.Language, culture.Name, StringComparison.InvariantCultureIgnoreCase))
                {
                    Tenant.Language = culture.Name;
                    changelng = true;
                }
            }

            var oldTimeZone = Tenant.TimeZone;
            var timeZones = TimeZoneInfo.GetSystemTimeZones().ToList();
            if (timeZones.All(tz => tz.Id != "UTC"))
            {
                timeZones.Add(TimeZoneInfo.Utc);
            }
            Tenant.TimeZone = timeZones.FirstOrDefault(tz => tz.Id == model.TimeZoneID)?.Id ?? TimeZoneInfo.Utc.Id;

            TenantManager.SaveTenant(Tenant);

            if (!Tenant.TimeZone.Equals(oldTimeZone) || changelng)
            {
                if (!Tenant.TimeZone.Equals(oldTimeZone))
                {
                    MessageService.Send(MessageAction.TimeZoneSettingsUpdated);
                }
                if (changelng)
                {
                    MessageService.Send(MessageAction.LanguageSettingsUpdated);
                }
            }

            return Resource.SuccessfullySaveSettingsMessage;
        }

        ///<visible>false</visible>
        [Update("defaultpage")]
        public string SaveDefaultPageSettings(SettingsModel model)
        {
            PermissionContext.DemandPermissions(SecutiryConstants.EditPortalSettings);

            SettingsManager.Save(new StudioDefaultPageSettings { DefaultProductID = model.DefaultProductID });

            MessageService.Send(MessageAction.DefaultStartPageSettingsUpdated);

            return Resource.SuccessfullySaveSettingsMessage;
        }


        private string GetProductName(Guid productId)
        {
            var product = WebItemManager[productId];
            return productId == Guid.Empty ? "All" : product != null ? product.Name : productId.ToString();
        }

        [Read("license/refresh")]
        public bool RefreshLicense()
        {
            if (!CoreBaseSettings.Standalone) return false;
            LicenseReader.RefreshLicense();
            return true;
        }


        [Read("customnavigation/getall")]
        public List<CustomNavigationItem> GetCustomNavigationItems()
        {
            return SettingsManager.Load<CustomNavigationSettings>().Items;
        }

        [Read("customnavigation/getsample")]
        public CustomNavigationItem GetCustomNavigationItemSample()
        {
            return CustomNavigationItem.GetSample();
        }

        [Read("customnavigation/get/{id}")]
        public CustomNavigationItem GetCustomNavigationItem(Guid id)
        {
            return SettingsManager.Load<CustomNavigationSettings>().Items.FirstOrDefault(item => item.Id == id);
        }

        [Create("customnavigation/create")]
        public CustomNavigationItem CreateCustomNavigationItem(CustomNavigationItem item)
        {
            PermissionContext.DemandPermissions(SecutiryConstants.EditPortalSettings);

            var settings = SettingsManager.Load<CustomNavigationSettings>();

            var exist = false;

            foreach (var existItem in settings.Items)
            {
                if (existItem.Id != item.Id) continue;

                existItem.Label = item.Label;
                existItem.Url = item.Url;
                existItem.ShowInMenu = item.ShowInMenu;
                existItem.ShowOnHomePage = item.ShowOnHomePage;

                if (existItem.SmallImg != item.SmallImg)
                {
                    StorageHelper.DeleteLogo(existItem.SmallImg);
                    existItem.SmallImg = StorageHelper.SaveTmpLogo(item.SmallImg);
                }

                if (existItem.BigImg != item.BigImg)
                {
                    StorageHelper.DeleteLogo(existItem.BigImg);
                    existItem.BigImg = StorageHelper.SaveTmpLogo(item.BigImg);
                }

                exist = true;
                break;
            }

            if (!exist)
            {
                item.Id = Guid.NewGuid();
                item.SmallImg = StorageHelper.SaveTmpLogo(item.SmallImg);
                item.BigImg = StorageHelper.SaveTmpLogo(item.BigImg);

                settings.Items.Add(item);
            }

            SettingsManager.Save(settings);

            MessageService.Send(MessageAction.CustomNavigationSettingsUpdated);

            return item;
        }

        [Delete("customnavigation/delete/{id}")]
        public void DeleteCustomNavigationItem(Guid id)
        {
            PermissionContext.DemandPermissions(SecutiryConstants.EditPortalSettings);

            var settings = SettingsManager.Load<CustomNavigationSettings>();

            var terget = settings.Items.FirstOrDefault(item => item.Id == id);

            if (terget == null) return;

            StorageHelper.DeleteLogo(terget.SmallImg);
            StorageHelper.DeleteLogo(terget.BigImg);

            settings.Items.Remove(terget);
            SettingsManager.Save(settings);

            MessageService.Send(MessageAction.CustomNavigationSettingsUpdated);
        }

        [Update("emailactivation")]
        public EmailActivationSettings UpdateEmailActivationSettings(bool show)
        {
            var settings = new EmailActivationSettings { Show = show };

            SettingsManager.SaveForCurrentUser(settings);

            return settings;
        }

        ///<visible>false</visible>
        [Read("companywhitelabel")]
        public List<CompanyWhiteLabelSettings> GetCompanyWhiteLabelSettings()
        {
            var result = new List<CompanyWhiteLabelSettings>();

            var instance = CompanyWhiteLabelSettings.Instance(SettingsManager);

            result.Add(instance);

            if (!instance.IsDefault(CoreSettings) && !instance.IsLicensor)
            {
                result.Add(instance.GetDefault(ServiceProvider) as CompanyWhiteLabelSettings);
            }

            return result;
        }

        [Read("statistics/spaceusage/{id}")]
        public List<UsageSpaceStatItemWrapper> GetSpaceUsageStatistics(Guid id)
        {
            PermissionContext.DemandPermissions(SecutiryConstants.EditPortalSettings);

            var webtem = WebItemManagerSecurity.GetItems(WebZoneType.All, ItemAvailableState.All)
                                       .FirstOrDefault(item =>
                                                       item != null &&
                                                       item.ID == id &&
                                                       item.Context != null &&
                                                       item.Context.SpaceUsageStatManager != null);

            if (webtem == null) return new List<UsageSpaceStatItemWrapper>();

            return webtem.Context.SpaceUsageStatManager.GetStatData()
                         .ConvertAll(it => new UsageSpaceStatItemWrapper
                         {
                             Name = it.Name.HtmlEncode(),
                             Icon = it.ImgUrl,
                             Disabled = it.Disabled,
                             Size = FileSizeComment.FilesSizeToString(it.SpaceUsage),
                             Url = it.Url
                         });
        }

        [Read("statistics/visit")]
        public List<ChartPointWrapper> GetVisitStatistics(ApiDateTime fromDate, ApiDateTime toDate)
        {
            PermissionContext.DemandPermissions(SecutiryConstants.EditPortalSettings);

            var from = TenantUtil.DateTimeFromUtc(fromDate);
            var to = TenantUtil.DateTimeFromUtc(toDate);

            var points = new List<ChartPointWrapper>();

            if (from.CompareTo(to) >= 0) return points;

            for (var d = new DateTime(from.Ticks); d.Date.CompareTo(to.Date) <= 0; d = d.AddDays(1))
            {
                points.Add(new ChartPointWrapper
                {
                    DisplayDate = d.Date.ToShortDateString(),
                    Date = d.Date,
                    Hosts = 0,
                    Hits = 0
                });
            }

            var hits = StatisticManager.GetHitsByPeriod(Tenant.TenantId, from, to);
            var hosts = StatisticManager.GetHostsByPeriod(Tenant.TenantId, from, to);

            if (hits.Count == 0 || hosts.Count == 0) return points;

            hits.Sort((x, y) => x.VisitDate.CompareTo(y.VisitDate));
            hosts.Sort((x, y) => x.VisitDate.CompareTo(y.VisitDate));

            for (int i = 0, n = points.Count, hitsNum = 0, hostsNum = 0; i < n; i++)
            {
                while (hitsNum < hits.Count && points[i].Date.CompareTo(hits[hitsNum].VisitDate.Date) == 0)
                {
                    points[i].Hits += hits[hitsNum].VisitCount;
                    hitsNum++;
                }
                while (hostsNum < hosts.Count && points[i].Date.CompareTo(hosts[hostsNum].VisitDate.Date) == 0)
                {
                    points[i].Hosts++;
                    hostsNum++;
                }
            }

            return points;
        }

        [Read("storage")]
        public List<StorageWrapper> GetAllStorages()
        {
            PermissionContext.DemandPermissions(SecutiryConstants.EditPortalSettings);

            var current = SettingsManager.Load<StorageSettings>();
            var consumers = ConsumerFactory.GetAll<DataStoreConsumer>().ToList();
            return consumers.Select(consumer => new StorageWrapper(consumer, current)).ToList();
        }

        [Read("storage/progress", false)]
        public double GetStorageProgress()
        {
            PermissionContext.DemandPermissions(SecutiryConstants.EditPortalSettings);

            if (!CoreBaseSettings.Standalone) return -1;

            using var migrateClient = new ServiceClient();
            return migrateClient.GetProgress(Tenant.TenantId);
        }

        [Update("storage")]
        public StorageSettings UpdateStorage(StorageModel model)
        {
            PermissionContext.DemandPermissions(SecutiryConstants.EditPortalSettings);
            if (!CoreBaseSettings.Standalone) return null;

            var consumer = ConsumerFactory.GetByKey(model.Module);
            if (!consumer.IsSet)
                throw new ArgumentException("module");

            var settings = SettingsManager.Load<StorageSettings>();
            if (settings.Module == model.Module) return settings;

            settings.Module = model.Module;
            settings.Props = model.Props.ToDictionary(r => r.Key, b => b.Value);

            try
            {
                StartMigrate(settings);
            }
            catch (Exception e)
            {
                Log.Error("UpdateStorage", e);
                throw;
            }

            return settings;
        }

        [Delete("storage")]
        public void ResetStorageToDefault()
        {
            PermissionContext.DemandPermissions(SecutiryConstants.EditPortalSettings);
            if (!CoreBaseSettings.Standalone) return;

            var settings = SettingsManager.Load<StorageSettings>();

            settings.Module = null;
            settings.Props = null;

            try
            {
                StartMigrate(settings);
            }
            catch (Exception e)
            {
                Log.Error("ResetStorageToDefault", e);
                throw;
            }
        }

        [Read("storage/cdn")]
        public List<StorageWrapper> GetAllCdnStorages()
        {
            PermissionContext.DemandPermissions(SecutiryConstants.EditPortalSettings);
            if (!CoreBaseSettings.Standalone) return null;

            var current = SettingsManager.Load<CdnStorageSettings>();
            var consumers = ConsumerFactory.GetAll<DataStoreConsumer>().Where(r => r.Cdn != null).ToList();
            return consumers.Select(consumer => new StorageWrapper(consumer, current)).ToList();
        }

        [Update("storage/cdn")]
        public CdnStorageSettings UpdateCdn(StorageModel model)
        {
            PermissionContext.DemandPermissions(SecutiryConstants.EditPortalSettings);
            if (!CoreBaseSettings.Standalone) return null;

            var consumer = ConsumerFactory.GetByKey(model.Module);
            if (!consumer.IsSet)
                throw new ArgumentException("module");

            var settings = SettingsManager.Load<CdnStorageSettings>();
            if (settings.Module == model.Module) return settings;

            settings.Module = model.Module;
            settings.Props = model.Props.ToDictionary(r => r.Key, b => b.Value);

            try
            {
                using var migrateClient = new ServiceClient();
                migrateClient.UploadCdn(Tenant.TenantId, "/", WebHostEnvironment.ContentRootPath, settings);
            }
            catch (Exception e)
            {
                Log.Error("UpdateCdn", e);
                throw;
            }

            return settings;
        }

        [Delete("storage/cdn")]
        public void ResetCdnToDefault()
        {
            PermissionContext.DemandPermissions(SecutiryConstants.EditPortalSettings);
            if (!CoreBaseSettings.Standalone) return;

            StorageSettingsHelper.Clear(SettingsManager.Load<CdnStorageSettings>());
        }

        //[Read("storage/backup")]
        //public List<StorageWrapper> GetAllBackupStorages()
        //{
        //    PermissionContext.DemandPermissions(Tenant, SecutiryConstants.EditPortalSettings);

        //    var schedule = new BackupAjaxHandler().GetSchedule();
        //    var current = new StorageSettings();

        //    if (schedule != null && schedule.StorageType == Contracts.BackupStorageType.ThirdPartyConsumer)
        //    {
        //        current = new StorageSettings
        //        {
        //            Module = schedule.StorageParams["module"],
        //            Props = schedule.StorageParams.Where(r => r.Key != "module").ToDictionary(r => r.Key, r => r.Value)
        //        };
        //    }

        //    var consumers = ConsumerFactory.GetAll<DataStoreConsumer>().ToList();
        //    return consumers.Select(consumer => new StorageWrapper(consumer, current)).ToList();
        //}

        private void StartMigrate(StorageSettings settings)
        {
            using (var migrateClient = new ServiceClient())
            {
                migrateClient.Migrate(Tenant.TenantId, settings);
            }

            Tenant.SetStatus(TenantStatus.Migrating);
        }

        [Read("socket")]
        public object GetSocketSettings()
        {
            var hubUrl = Configuration["web:hub"] ?? string.Empty;
            if (hubUrl != string.Empty)
            {
                if (!hubUrl.EndsWith("/"))
                {
                    hubUrl += "/";
                }
            }

            return new { Url = hubUrl };
        }
    }

    public static class SettingsControllerExtension
    {
        public static IServiceCollection AddSettingsController(this IServiceCollection services)
        {
            return services
                .AddMessageTargetService()
                .AddCoreConfigurationService()
                .AddIPRestrictionsService()
                .AddDisplayUserSettingsService()
                .AddSetupInfo()
                .AddCommonLinkUtilityService()
                .AddCoreBaseSettingsService()
                .AddTenantUtilService()
                .AddEmailValidationKeyProviderService()
                .AddMessageServiceService()
                .AddStudioNotifyServiceService()
                .AddApiContextService()
                .AddUserManagerService()
                .AddTenantManagerService()
                .AddTenantExtraService()
                .AddTenantStatisticsProviderService()
                .AddUserPhotoManagerService()
                .AddAuthContextService()
                .AddCookiesManagerService()
                .AddWebItemSecurity()
                .AddStudioNotifyHelperService()
                .AddLicenseReaderService()
                .AddPermissionContextService()
                .AddWebItemManager()
                .AddWebItemManagerSecurity()
                .AddCdnStorageSettingsService()
                .AddStorageSettingsService()
                .AddStorageFactoryService()
                .AddStorageFactoryConfigService()
                .AddSettingsManagerService()
                .AddTenantInfoSettingsService()
                .AddColorThemesSettingsHelperService()
                .AddTenantWhiteLabelSettingsService()
                .AddStudioSmsNotificationSettingsService()
                .AddTfaManagerService()
                .AddStorageHelperService()
                .AddTenantLogoManagerService()
                .AddBuildVersionService()
                .AddStatisticManagerService()
                .AddEmployeeWraper()
                .AddConsumerFactoryService()
                .AddSmsProviderManagerService();
        }
    }
}<|MERGE_RESOLUTION|>--- conflicted
+++ resolved
@@ -1,1440 +1,1431 @@
-/*
- *
- * (c) Copyright Ascensio System Limited 2010-2018
- *
- * This program is freeware. You can redistribute it and/or modify it under the terms of the GNU 
- * General Public License (GPL) version 3 as published by the Free Software Foundation (https://www.gnu.org/copyleft/gpl.html). 
- * In accordance with Section 7(a) of the GNU GPL its Section 15 shall be amended to the effect that 
- * Ascensio System SIA expressly excludes the warranty of non-infringement of any third-party rights.
- *
- * THIS PROGRAM IS DISTRIBUTED WITHOUT ANY WARRANTY; WITHOUT EVEN THE IMPLIED WARRANTY OF MERCHANTABILITY OR
- * FITNESS FOR A PARTICULAR PURPOSE. For more details, see GNU GPL at https://www.gnu.org/copyleft/gpl.html
- *
- * You can contact Ascensio System SIA by email at sales@onlyoffice.com
- *
- * The interactive user interfaces in modified source and object code versions of ONLYOFFICE must display 
- * Appropriate Legal Notices, as required under Section 5 of the GNU GPL version 3.
- *
- * Pursuant to Section 7 § 3(b) of the GNU GPL you must retain the original ONLYOFFICE logo which contains 
- * relevant author attributions when distributing the software. If the display of the logo in its graphic 
- * form is not reasonably feasible for technical reasons, you must include the words "Powered by ONLYOFFICE" 
- * in every copy of the program you distribute. 
- * Pursuant to Section 7 § 3(e) we decline to grant you any rights under trademark law for use of our trademarks.
- *
-*/
-
-
-using System;
-using System.Collections.Generic;
-using System.Collections.Specialized;
-using System.Globalization;
-using System.Linq;
-using System.Net;
-using System.ServiceModel.Security;
-using System.Web;
-
-using ASC.Api.Collections;
-using ASC.Api.Core;
-using ASC.Api.Utils;
-using ASC.Common.Logging;
-using ASC.Common.Utils;
-using ASC.Core;
-using ASC.Core.Billing;
-using ASC.Core.Common.Configuration;
-using ASC.Core.Common.Settings;
-using ASC.Core.Tenants;
-using ASC.Core.Users;
-using ASC.Data.Storage;
-using ASC.Data.Storage.Configuration;
-using ASC.Data.Storage.Migration;
-using ASC.IPSecurity;
-using ASC.MessagingSystem;
-using ASC.Security.Cryptography;
-using ASC.Web.Api.Models;
-using ASC.Web.Api.Routing;
-using ASC.Web.Core;
-using ASC.Web.Core.PublicResources;
-using ASC.Web.Core.Sms;
-using ASC.Web.Core.Users;
-using ASC.Web.Core.Utility;
-using ASC.Web.Core.Utility.Settings;
-using ASC.Web.Core.WebZones;
-using ASC.Web.Core.WhiteLabel;
-using ASC.Web.Studio.Core;
-using ASC.Web.Studio.Core.Notify;
-using ASC.Web.Studio.Core.Quota;
-using ASC.Web.Studio.Core.SMS;
-using ASC.Web.Studio.Core.Statistic;
-using ASC.Web.Studio.Core.TFA;
-using ASC.Web.Studio.UserControls.CustomNavigation;
-using ASC.Web.Studio.UserControls.Statistics;
-using ASC.Web.Studio.Utility;
-
-using Microsoft.AspNetCore.Authorization;
-using Microsoft.AspNetCore.Hosting;
-using Microsoft.AspNetCore.Mvc;
-using Microsoft.Extensions.Configuration;
-using Microsoft.Extensions.DependencyInjection;
-using Microsoft.Extensions.Options;
-
-namespace ASC.Api.Settings
-{
-    [DefaultRoute]
-    [ApiController]
-    public partial class SettingsController : ControllerBase
-    {
-        //private const int ONE_THREAD = 1;
-
-        //private static readonly DistributedTaskQueue quotaTasks = new DistributedTaskQueue("quotaOperations", ONE_THREAD);
-        //private static DistributedTaskQueue LDAPTasks { get; } = new DistributedTaskQueue("ldapOperations");
-        //private static DistributedTaskQueue SMTPTasks { get; } = new DistributedTaskQueue("smtpOperations");
-        public Tenant Tenant { get { return ApiContext.Tenant; } }
-        public ApiContext ApiContext { get; }
-        public MessageService MessageService { get; }
-        public StudioNotifyService StudioNotifyService { get; }
-        public IWebHostEnvironment WebHostEnvironment { get; }
-        public IServiceProvider ServiceProvider { get; }
-        public EmployeeWraperHelper EmployeeWraperHelper { get; }
-<<<<<<< HEAD
-        public TimeZoneConverter TimeZoneConverter { get; }
-=======
-        public ConsumerFactory ConsumerFactory { get; }
-        public SmsProviderManager SmsProviderManager { get; }
->>>>>>> 75f00016
-        public UserManager UserManager { get; }
-        public TenantManager TenantManager { get; }
-        public TenantExtra TenantExtra { get; }
-        public TenantStatisticsProvider TenantStatisticsProvider { get; }
-        public AuthContext AuthContext { get; }
-        public CookiesManager CookiesManager { get; }
-        public WebItemSecurity WebItemSecurity { get; }
-        public StudioNotifyHelper StudioNotifyHelper { get; }
-        public LicenseReader LicenseReader { get; }
-        public PermissionContext PermissionContext { get; }
-        public SettingsManager SettingsManager { get; }
-        public TfaManager TfaManager { get; }
-        public WebItemManager WebItemManager { get; }
-        public WebItemManagerSecurity WebItemManagerSecurity { get; }
-        public TenantInfoSettingsHelper TenantInfoSettingsHelper { get; }
-        public TenantWhiteLabelSettingsHelper TenantWhiteLabelSettingsHelper { get; }
-        public StorageHelper StorageHelper { get; }
-        public TenantLogoManager TenantLogoManager { get; }
-        public TenantUtil TenantUtil { get; }
-        public CoreBaseSettings CoreBaseSettings { get; }
-        public CommonLinkUtility CommonLinkUtility { get; }
-        public ColorThemesSettingsHelper ColorThemesSettingsHelper { get; }
-        public IConfiguration Configuration { get; }
-        public SetupInfo SetupInfo { get; }
-        public BuildVersion BuildVersion { get; }
-        public DisplayUserSettingsHelper DisplayUserSettingsHelper { get; }
-        public StatisticManager StatisticManager { get; }
-        public IPRestrictionsService IPRestrictionsService { get; }
-        public CoreConfiguration CoreConfiguration { get; }
-        public MessageTarget MessageTarget { get; }
-        public StudioSmsNotificationSettingsHelper StudioSmsNotificationSettingsHelper { get; }
-        public CoreSettings CoreSettings { get; }
-        public StorageSettingsHelper StorageSettingsHelper { get; }
-        public ILog Log { get; set; }
-
-        public SettingsController(
-            IOptionsMonitor<ILog> option,
-            MessageService messageService,
-            StudioNotifyService studioNotifyService,
-            ApiContext apiContext,
-            UserManager userManager,
-            TenantManager tenantManager,
-            TenantExtra tenantExtra,
-            TenantStatisticsProvider tenantStatisticsProvider,
-            AuthContext authContext,
-            CookiesManager cookiesManager,
-            WebItemSecurity webItemSecurity,
-            StudioNotifyHelper studioNotifyHelper,
-            LicenseReader licenseReader,
-            PermissionContext permissionContext,
-            SettingsManager settingsManager,
-            TfaManager tfaManager,
-            WebItemManager webItemManager,
-            WebItemManagerSecurity webItemManagerSecurity,
-            TenantInfoSettingsHelper tenantInfoSettingsHelper,
-            TenantWhiteLabelSettingsHelper tenantWhiteLabelSettingsHelper,
-            StorageHelper storageHelper,
-            TenantLogoManager tenantLogoManager,
-            TenantUtil tenantUtil,
-            CoreBaseSettings coreBaseSettings,
-            CommonLinkUtility commonLinkUtility,
-            ColorThemesSettingsHelper colorThemesSettingsHelper,
-            IConfiguration configuration,
-            SetupInfo setupInfo,
-            BuildVersion buildVersion,
-            DisplayUserSettingsHelper displayUserSettingsHelper,
-            StatisticManager statisticManager,
-            IPRestrictionsService iPRestrictionsService,
-            CoreConfiguration coreConfiguration,
-            MessageTarget messageTarget,
-            StudioSmsNotificationSettingsHelper studioSmsNotificationSettingsHelper,
-            CoreSettings coreSettings,
-            StorageSettingsHelper storageSettingsHelper,
-            IWebHostEnvironment webHostEnvironment,
-            IServiceProvider serviceProvider,
-            EmployeeWraperHelper employeeWraperHelper,
-<<<<<<< HEAD
-            TimeZoneConverter timeZoneConverter)
-=======
-            ConsumerFactory consumerFactory,
-            SmsProviderManager smsProviderManager)
->>>>>>> 75f00016
-        {
-            Log = option.Get("ASC.Api");
-            WebHostEnvironment = webHostEnvironment;
-            ServiceProvider = serviceProvider;
-            EmployeeWraperHelper = employeeWraperHelper;
-<<<<<<< HEAD
-            TimeZoneConverter = timeZoneConverter;
-=======
-            ConsumerFactory = consumerFactory;
-            SmsProviderManager = smsProviderManager;
->>>>>>> 75f00016
-            MessageService = messageService;
-            StudioNotifyService = studioNotifyService;
-            ApiContext = apiContext;
-            UserManager = userManager;
-            TenantManager = tenantManager;
-            TenantExtra = tenantExtra;
-            TenantStatisticsProvider = tenantStatisticsProvider;
-            AuthContext = authContext;
-            CookiesManager = cookiesManager;
-            WebItemSecurity = webItemSecurity;
-            StudioNotifyHelper = studioNotifyHelper;
-            LicenseReader = licenseReader;
-            PermissionContext = permissionContext;
-            SettingsManager = settingsManager;
-            TfaManager = tfaManager;
-            WebItemManager = webItemManager;
-            WebItemManagerSecurity = webItemManagerSecurity;
-            TenantInfoSettingsHelper = tenantInfoSettingsHelper;
-            TenantWhiteLabelSettingsHelper = tenantWhiteLabelSettingsHelper;
-            StorageHelper = storageHelper;
-            TenantLogoManager = tenantLogoManager;
-            TenantUtil = tenantUtil;
-            CoreBaseSettings = coreBaseSettings;
-            CommonLinkUtility = commonLinkUtility;
-            ColorThemesSettingsHelper = colorThemesSettingsHelper;
-            Configuration = configuration;
-            SetupInfo = setupInfo;
-            BuildVersion = buildVersion;
-            DisplayUserSettingsHelper = displayUserSettingsHelper;
-            StatisticManager = statisticManager;
-            IPRestrictionsService = iPRestrictionsService;
-            CoreConfiguration = coreConfiguration;
-            MessageTarget = messageTarget;
-            StudioSmsNotificationSettingsHelper = studioSmsNotificationSettingsHelper;
-            CoreSettings = coreSettings;
-            StorageSettingsHelper = storageSettingsHelper;
-        }
-
-        [Read("")]
-        [AllowAnonymous]
-        public SettingsWrapper GetSettings()
-        {
-            var settings = new SettingsWrapper
-            {
-                Culture = Tenant.GetCulture().ToString(),
-                GreetingSettings = Tenant.Name
-            };
-
-            if (AuthContext.IsAuthenticated)
-            {
-                settings.TrustedDomains = Tenant.TrustedDomains;
-                settings.TrustedDomainsType = Tenant.TrustedDomainsType;
-                var timeZone = Tenant.TimeZone;
-                settings.Timezone = timeZone;
-                settings.UtcOffset = TimeZoneConverter.GetTimeZone(timeZone).GetUtcOffset(DateTime.UtcNow);
-                settings.UtcHoursOffset = settings.UtcOffset.TotalHours;
-                settings.OwnerId = Tenant.OwnerId;
-            }
-
-            return settings;
-        }
-
-        [Read("quota")]
-        public QuotaWrapper GetQuotaUsed()
-        {
-            return new QuotaWrapper(Tenant, CoreBaseSettings, CoreConfiguration, TenantExtra, TenantStatisticsProvider, AuthContext, SettingsManager, WebItemManager);
-        }
-
-        [AllowAnonymous]
-        [Read("cultures")]
-        public List<CultureInfo> GetSupportedCultures()
-        {
-            return SetupInfo.EnabledCultures;
-        }
-
-        [Read("timezones")]
-        public List<object> GetTimeZones()
-        {
-            var timeZones = TimeZoneInfo.GetSystemTimeZones().ToList();
-
-            if (timeZones.All(tz => tz.Id != "UTC"))
-            {
-                timeZones.Add(TimeZoneInfo.Utc);
-            }
-
-            var listOfTimezones = new List<object>();
-
-            foreach (var tz in timeZones.OrderBy(z => z.BaseUtcOffset))
-            {
-                var displayName = tz.DisplayName;
-                if (!displayName.StartsWith("(UTC") && !displayName.StartsWith("UTC"))
-                {
-                    if (tz.BaseUtcOffset != TimeSpan.Zero)
-                    {
-                        displayName = string.Format("(UTC{0}{1}) ", tz.BaseUtcOffset < TimeSpan.Zero ? "-" : "+", tz.BaseUtcOffset.ToString(@"hh\:mm")) + displayName;
-                    }
-                    else
-                    {
-                        displayName = "(UTC) " + displayName;
-                    }
-                }
-
-                listOfTimezones.Add(new TimezonesModel { Id = tz.Id, DisplayName = displayName });
-
-            }
-
-            return listOfTimezones;
-        }
-
-        /*        [Read("greetingsettings")]
-                public string GetGreetingSettings()
-                {
-                    return Tenant.Name;
-                }*/
-
-        [Create("greetingsettings")]
-        public object SaveGreetingSettings(GreetingSettingsModel model)
-        {
-            try
-            {
-                PermissionContext.DemandPermissions(SecutiryConstants.EditPortalSettings);
-
-                Tenant.Name = model.Title;
-                TenantManager.SaveTenant(Tenant);
-
-                MessageService.Send(MessageAction.GreetingSettingsUpdated);
-
-                return new { Status = 1, Message = Resource.SuccessfullySaveGreetingSettingsMessage };
-            }
-            catch (Exception e)
-            {
-                return new { Status = 0, Message = e.Message.HtmlEncode() };
-            }
-        }
-
-        [Create("greetingsettings/restore")]
-        public object RestoreGreetingSettings()
-        {
-            try
-            {
-                PermissionContext.DemandPermissions(SecutiryConstants.EditPortalSettings);
-
-                TenantInfoSettingsHelper.RestoreDefaultTenantName();
-
-                return new
-                {
-                    Status = 1,
-                    Message = Resource.SuccessfullySaveGreetingSettingsMessage,
-                    CompanyName = Tenant.Name
-                };
-            }
-            catch (Exception e)
-            {
-                return new { Status = 0, Message = e.Message.HtmlEncode() };
-            }
-        }
-
-        //[Read("recalculatequota")]
-        //public void RecalculateQuota()
-        //{
-        //    SecurityContext.DemandPermissions(Tenant, SecutiryConstants.EditPortalSettings);
-
-        //    var operations = quotaTasks.GetTasks()
-        //        .Where(t => t.GetProperty<int>(QuotaSync.TenantIdKey) == Tenant.TenantId);
-
-        //    if (operations.Any(o => o.Status <= DistributedTaskStatus.Running))
-        //    {
-        //        throw new InvalidOperationException(Resource.LdapSettingsTooManyOperations);
-        //    }
-
-        //    var op = new QuotaSync(Tenant.TenantId, ServiceProvider);
-
-        //    quotaTasks.QueueTask(op.RunJob, op.GetDistributedTask());
-        //}
-
-        //[Read("checkrecalculatequota")]
-        //public bool CheckRecalculateQuota()
-        //{
-        //    PermissionContext.DemandPermissions(SecutiryConstants.EditPortalSettings);
-
-        //    var task = quotaTasks.GetTasks().FirstOrDefault(t => t.GetProperty<int>(QuotaSync.TenantIdKey) == Tenant.TenantId);
-
-        //    if (task != null && task.Status == DistributedTaskStatus.Completed)
-        //    {
-        //        quotaTasks.RemoveTask(task.Id);
-        //        return false;
-        //    }
-
-        //    return task != null;
-        //}
-
-        [AllowAnonymous]
-        [Read("version/build", false)]
-        public BuildVersion GetBuildVersions()
-        {
-            return BuildVersion.GetCurrentBuildVersion();
-        }
-
-        [Read("version")]
-        public TenantVersionWrapper GetVersions()
-        {
-            return new TenantVersionWrapper(Tenant.Version, TenantManager.GetTenantVersions());
-        }
-
-        [Update("version")]
-        public TenantVersionWrapper SetVersion(SettingsModel model)
-        {
-            PermissionContext.DemandPermissions(SecutiryConstants.EditPortalSettings);
-
-            TenantManager.GetTenantVersions().FirstOrDefault(r => r.Id == model.VersionId).NotFoundIfNull();
-            TenantManager.SetTenantVersion(Tenant, model.VersionId);
-
-            return GetVersions();
-        }
-
-        [Read("security")]
-        public IEnumerable<SecurityWrapper> GetWebItemSecurityInfo(IEnumerable<string> ids)
-        {
-            if (ids == null || !ids.Any())
-            {
-                ids = WebItemManager.GetItemsAll().Select(i => i.ID.ToString());
-            }
-
-            var subItemList = WebItemManager.GetItemsAll().Where(item => item.IsSubItem()).Select(i => i.ID.ToString());
-
-            return ids.Select(r => WebItemSecurity.GetSecurityInfo(r))
-                      .Select(i => new SecurityWrapper
-                      {
-                          WebItemId = i.WebItemId,
-                          Enabled = i.Enabled,
-                          Users = i.Users.Select(EmployeeWraperHelper.Get),
-                          Groups = i.Groups.Select(g => new GroupWrapperSummary(g, UserManager)),
-                          IsSubItem = subItemList.Contains(i.WebItemId),
-                      }).ToList();
-        }
-
-        [Read("security/{id}")]
-        public bool GetWebItemSecurityInfo(Guid id)
-        {
-            var module = WebItemManager[id];
-
-            return module != null && !module.IsDisabled(WebItemSecurity, AuthContext);
-        }
-
-        [Read("security/modules")]
-        public object GetEnabledModules()
-        {
-            var EnabledModules = WebItemManagerSecurity.GetItems(WebZoneType.All, ItemAvailableState.Normal)
-                                        .Where(item => !item.IsSubItem() && item.Visible)
-                                        .ToList()
-                                        .Select(item => new
-                                        {
-                                            id = item.ProductClassName.HtmlEncode(),
-                                            title = item.Name.HtmlEncode()
-                                        });
-
-            return EnabledModules;
-        }
-
-        [Read("security/password")]
-        [Authorize(AuthenticationSchemes = "confirm", Roles = "Everyone")]
-        public object GetPasswordSettings()
-        {
-            var UserPasswordSettings = SettingsManager.Load<PasswordSettings>();
-
-            return UserPasswordSettings;
-        }
-
-        [Update("security")]
-        public IEnumerable<SecurityWrapper> SetWebItemSecurity(WebItemSecurityModel model)
-        {
-            PermissionContext.DemandPermissions(SecutiryConstants.EditPortalSettings);
-
-            WebItemSecurity.SetSecurity(model.Id, model.Enabled, model.Subjects?.ToArray());
-            var securityInfo = GetWebItemSecurityInfo(new List<string> { model.Id });
-
-            if (model.Subjects == null) return securityInfo;
-
-            var productName = GetProductName(new Guid(model.Id));
-
-            if (!model.Subjects.Any())
-            {
-                MessageService.Send(MessageAction.ProductAccessOpened, productName);
-            }
-            else
-            {
-                foreach (var info in securityInfo)
-                {
-                    if (info.Groups.Any())
-                    {
-                        MessageService.Send(MessageAction.GroupsOpenedProductAccess, productName, info.Groups.Select(x => x.Name));
-                    }
-                    if (info.Users.Any())
-                    {
-                        MessageService.Send(MessageAction.UsersOpenedProductAccess, productName, info.Users.Select(x => HttpUtility.HtmlDecode(x.DisplayName)));
-                    }
-                }
-            }
-
-            return securityInfo;
-        }
-
-        [Update("security/access")]
-        public IEnumerable<SecurityWrapper> SetAccessToWebItems(WebItemSecurityModel model)
-        {
-            PermissionContext.DemandPermissions(SecutiryConstants.EditPortalSettings);
-
-            var itemList = new ItemDictionary<string, bool>();
-
-            foreach (var item in model.Items)
-            {
-                if (!itemList.ContainsKey(item.Key))
-                    itemList.Add(item.Key, item.Value);
-            }
-
-            var defaultPageSettings = SettingsManager.Load<StudioDefaultPageSettings>();
-
-            foreach (var item in itemList)
-            {
-                Guid[] subjects = null;
-                var productId = new Guid(item.Key);
-
-                if (item.Value)
-                {
-                    if (WebItemManager[productId] is IProduct webItem)
-                    {
-                        var productInfo = WebItemSecurity.GetSecurityInfo(item.Key);
-                        var selectedGroups = productInfo.Groups.Select(group => group.ID).ToList();
-                        var selectedUsers = productInfo.Users.Select(user => user.ID).ToList();
-                        selectedUsers.AddRange(selectedGroups);
-                        if (selectedUsers.Count > 0)
-                        {
-                            subjects = selectedUsers.ToArray();
-                        }
-                    }
-                }
-                else if (productId == defaultPageSettings.DefaultProductID)
-                {
-                    SettingsManager.Save(defaultPageSettings.GetDefault(ServiceProvider) as StudioDefaultPageSettings);
-                }
-
-                WebItemSecurity.SetSecurity(item.Key, item.Value, subjects);
-            }
-
-            MessageService.Send(MessageAction.ProductsListUpdated);
-
-            return GetWebItemSecurityInfo(itemList.Keys.ToList());
-        }
-
-        [Read("security/administrator/{productid}")]
-        public IEnumerable<EmployeeWraper> GetProductAdministrators(Guid productid)
-        {
-            return WebItemSecurity.GetProductAdministrators(productid)
-                                  .Select(EmployeeWraperHelper.Get)
-                                  .ToList();
-        }
-
-        [Read("security/administrator")]
-        public object IsProductAdministrator(Guid productid, Guid userid)
-        {
-            var result = WebItemSecurity.IsProductAdministrator(productid, userid);
-            return new { ProductId = productid, UserId = userid, Administrator = result, };
-        }
-
-        [Update("security/administrator")]
-        public object SetProductAdministrator(SecurityModel model)
-        {
-            PermissionContext.DemandPermissions(SecutiryConstants.EditPortalSettings);
-
-            WebItemSecurity.SetProductAdministrator(model.ProductId, model.UserId, model.Administrator);
-
-            var admin = UserManager.GetUsers(model.UserId);
-
-            if (model.ProductId == Guid.Empty)
-            {
-                var messageAction = model.Administrator ? MessageAction.AdministratorOpenedFullAccess : MessageAction.AdministratorDeleted;
-                MessageService.Send(messageAction, MessageTarget.Create(admin.ID), admin.DisplayUserName(false, DisplayUserSettingsHelper));
-            }
-            else
-            {
-                var messageAction = model.Administrator ? MessageAction.ProductAddedAdministrator : MessageAction.ProductDeletedAdministrator;
-                MessageService.Send(messageAction, MessageTarget.Create(admin.ID), GetProductName(model.ProductId), admin.DisplayUserName(false, DisplayUserSettingsHelper));
-            }
-
-            return new { model.ProductId, model.UserId, model.Administrator };
-        }
-
-        [Read("logo")]
-        public string GetLogo()
-        {
-            return TenantInfoSettingsHelper.GetAbsoluteCompanyLogoPath(SettingsManager.Load<TenantInfoSettings>());
-        }
-
-
-        ///<visible>false</visible>
-        [Create("whitelabel/save")]
-        public void SaveWhiteLabelSettings(WhiteLabelModel model)
-        {
-            PermissionContext.DemandPermissions(SecutiryConstants.EditPortalSettings);
-
-            if (!TenantLogoManager.WhiteLabelEnabled || !TenantLogoManager.WhiteLabelPaid)
-            {
-                throw new BillingException(Resource.ErrorNotAllowedOption, "WhiteLabel");
-            }
-
-            var _tenantWhiteLabelSettings = SettingsManager.Load<TenantWhiteLabelSettings>();
-
-            if (model.Logo != null)
-            {
-                var logoDict = new Dictionary<int, string>();
-                model.Logo.ToList().ForEach(n => logoDict.Add(n.Key, n.Value));
-
-                TenantWhiteLabelSettingsHelper.SetLogo(_tenantWhiteLabelSettings, logoDict);
-            }
-
-            _tenantWhiteLabelSettings.SetLogoText(model.LogoText);
-            TenantWhiteLabelSettingsHelper.Save(_tenantWhiteLabelSettings, Tenant.TenantId, TenantLogoManager);
-
-        }
-
-
-        ///<visible>false</visible>
-        [Create("whitelabel/savefromfiles")]
-        public void SaveWhiteLabelSettingsFromFiles(WhiteLabelModel model)
-        {
-            if (model.Attachments != null && model.Attachments.Any())
-            {
-                var _tenantWhiteLabelSettings = SettingsManager.Load<TenantWhiteLabelSettings>();
-
-                foreach (var f in model.Attachments)
-                {
-                    var parts = f.FileName.Split('.');
-
-                    var logoType = (WhiteLabelLogoTypeEnum)(Convert.ToInt32(parts[0]));
-                    var fileExt = parts[1];
-                    using var inputStream = f.OpenReadStream();
-                    TenantWhiteLabelSettingsHelper.SetLogoFromStream(_tenantWhiteLabelSettings, logoType, fileExt, inputStream);
-                }
-                TenantWhiteLabelSettingsHelper.Save(_tenantWhiteLabelSettings, Tenant.TenantId, TenantLogoManager);
-            }
-            else
-            {
-                throw new InvalidOperationException("No input files");
-            }
-        }
-
-
-        ///<visible>false</visible>
-        [Read("whitelabel/sizes")]
-        public object GetWhiteLabelSizes()
-        {
-            PermissionContext.DemandPermissions(SecutiryConstants.EditPortalSettings);
-
-            if (!TenantLogoManager.WhiteLabelEnabled)
-            {
-                throw new BillingException(Resource.ErrorNotAllowedOption, "WhiteLabel");
-            }
-
-            return
-            new[]
-            {
-                new {type = (int)WhiteLabelLogoTypeEnum.LightSmall, name = WhiteLabelLogoTypeEnum.LightSmall.ToString(), height = TenantWhiteLabelSettings.logoLightSmallSize.Height, width = TenantWhiteLabelSettings.logoLightSmallSize.Width},
-                new {type = (int)WhiteLabelLogoTypeEnum.Dark, name = WhiteLabelLogoTypeEnum.Dark.ToString(), height = TenantWhiteLabelSettings.logoDarkSize.Height, width = TenantWhiteLabelSettings.logoDarkSize.Width},
-                new {type = (int)WhiteLabelLogoTypeEnum.Favicon, name = WhiteLabelLogoTypeEnum.Favicon.ToString(), height = TenantWhiteLabelSettings.logoFaviconSize.Height, width = TenantWhiteLabelSettings.logoFaviconSize.Width},
-                new {type = (int)WhiteLabelLogoTypeEnum.DocsEditor, name = WhiteLabelLogoTypeEnum.DocsEditor.ToString(), height = TenantWhiteLabelSettings.logoDocsEditorSize.Height, width = TenantWhiteLabelSettings.logoDocsEditorSize.Width}
-            };
-        }
-
-
-
-        ///<visible>false</visible>
-        [Read("whitelabel/logos")]
-        public Dictionary<int, string> GetWhiteLabelLogos(bool retina)
-        {
-            PermissionContext.DemandPermissions(SecutiryConstants.EditPortalSettings);
-
-            if (!TenantLogoManager.WhiteLabelEnabled)
-            {
-                throw new BillingException(Resource.ErrorNotAllowedOption, "WhiteLabel");
-            }
-
-            var _tenantWhiteLabelSettings = SettingsManager.Load<TenantWhiteLabelSettings>();
-
-
-            var result = new Dictionary<int, string>
-            {
-                { (int)WhiteLabelLogoTypeEnum.LightSmall, CommonLinkUtility.GetFullAbsolutePath(TenantWhiteLabelSettingsHelper.GetAbsoluteLogoPath(_tenantWhiteLabelSettings, WhiteLabelLogoTypeEnum.LightSmall, !retina)) },
-                { (int)WhiteLabelLogoTypeEnum.Dark, CommonLinkUtility.GetFullAbsolutePath(TenantWhiteLabelSettingsHelper.GetAbsoluteLogoPath(_tenantWhiteLabelSettings, WhiteLabelLogoTypeEnum.Dark, !retina)) },
-                { (int)WhiteLabelLogoTypeEnum.Favicon, CommonLinkUtility.GetFullAbsolutePath(TenantWhiteLabelSettingsHelper.GetAbsoluteLogoPath(_tenantWhiteLabelSettings, WhiteLabelLogoTypeEnum.Favicon, !retina)) },
-                { (int)WhiteLabelLogoTypeEnum.DocsEditor, CommonLinkUtility.GetFullAbsolutePath(TenantWhiteLabelSettingsHelper.GetAbsoluteLogoPath(_tenantWhiteLabelSettings, WhiteLabelLogoTypeEnum.DocsEditor, !retina)) }
-            };
-
-            return result;
-        }
-
-        ///<visible>false</visible>
-        [Read("whitelabel/logotext")]
-        public string GetWhiteLabelLogoText()
-        {
-            if (!TenantLogoManager.WhiteLabelEnabled)
-            {
-                throw new BillingException(Resource.ErrorNotAllowedOption, "WhiteLabel");
-            }
-
-            var whiteLabelSettings = SettingsManager.Load<TenantWhiteLabelSettings>();
-
-            return whiteLabelSettings.GetLogoText(SettingsManager) ?? TenantWhiteLabelSettings.DefaultLogoText;
-        }
-
-
-        ///<visible>false</visible>
-        [Update("whitelabel/restore")]
-        public void RestoreWhiteLabelOptions()
-        {
-            PermissionContext.DemandPermissions(SecutiryConstants.EditPortalSettings);
-
-            if (!TenantLogoManager.WhiteLabelEnabled || !TenantLogoManager.WhiteLabelPaid)
-            {
-                throw new BillingException(Resource.ErrorNotAllowedOption, "WhiteLabel");
-            }
-
-            var _tenantWhiteLabelSettings = SettingsManager.Load<TenantWhiteLabelSettings>();
-            TenantWhiteLabelSettingsHelper.RestoreDefault(_tenantWhiteLabelSettings, TenantLogoManager);
-
-            var _tenantInfoSettings = SettingsManager.Load<TenantInfoSettings>();
-            TenantInfoSettingsHelper.RestoreDefaultLogo(_tenantInfoSettings, TenantLogoManager);
-            SettingsManager.Save(_tenantInfoSettings);
-        }
-
-        [Read("iprestrictions")]
-        public IEnumerable<IPRestriction> GetIpRestrictions()
-        {
-            PermissionContext.DemandPermissions(SecutiryConstants.EditPortalSettings);
-            return IPRestrictionsService.Get(Tenant.TenantId);
-        }
-
-        [Update("iprestrictions")]
-        public IEnumerable<string> SaveIpRestrictions(IpRestrictionsModel model)
-        {
-            PermissionContext.DemandPermissions(SecutiryConstants.EditPortalSettings);
-            return IPRestrictionsService.Save(model.Ips, Tenant.TenantId);
-        }
-
-        [Update("iprestrictions/settings")]
-        public IPRestrictionsSettings UpdateIpRestrictionsSettings(IpRestrictionsModel model)
-        {
-            PermissionContext.DemandPermissions(SecutiryConstants.EditPortalSettings);
-
-            var settings = new IPRestrictionsSettings { Enable = model.Enable };
-            SettingsManager.Save(settings);
-
-            return settings;
-        }
-
-        [Update("tips")]
-        public TipsSettings UpdateTipsSettings(SettingsModel model)
-        {
-            var settings = new TipsSettings { Show = model.Show };
-            SettingsManager.SaveForCurrentUser(settings);
-
-            if (!model.Show && !string.IsNullOrEmpty(SetupInfo.TipsAddress))
-            {
-                try
-                {
-                    using var client = new WebClient();
-                    var data = new NameValueCollection
-                    {
-                        ["userId"] = AuthContext.CurrentAccount.ID.ToString(),
-                        ["tenantId"] = Tenant.TenantId.ToString(CultureInfo.InvariantCulture)
-                    };
-
-                    client.UploadValues(string.Format("{0}/tips/deletereaded", SetupInfo.TipsAddress), data);
-                }
-                catch (Exception e)
-                {
-                    Log.Error(e.Message, e);
-                }
-            }
-
-            return settings;
-        }
-
-        [Update("tips/change/subscription")]
-        public bool UpdateTipsSubscription()
-        {
-            return StudioPeriodicNotify.ChangeSubscription(AuthContext.CurrentAccount.ID, StudioNotifyHelper);
-        }
-
-        [Update("wizard/complete")]
-        public WizardSettings CompleteWizard()
-        {
-            PermissionContext.DemandPermissions(SecutiryConstants.EditPortalSettings);
-
-            var settings = SettingsManager.Load<WizardSettings>();
-
-            if (settings.Completed)
-                return settings;
-
-            settings.Completed = true;
-            SettingsManager.Save(settings);
-
-            return settings;
-        }
-
-        [Update("tfaapp")]
-        public bool TfaSettings(TfaModel model)
-        {
-            PermissionContext.DemandPermissions(SecutiryConstants.EditPortalSettings);
-
-            var result = false;
-
-            MessageAction action;
-            var settings = SettingsManager.Load<TfaAppAuthSettings>();
-
-            switch (model.Type)
-            {
-                case "sms":
-                    if (!StudioSmsNotificationSettingsHelper.IsVisibleSettings())
-                        throw new Exception(Resource.SmsNotAvailable);
-
-                    if (!SmsProviderManager.Enabled())
-                        throw new MethodAccessException();
-
-                    StudioSmsNotificationSettingsHelper.Enable = true;
-                    action = MessageAction.TwoFactorAuthenticationEnabledBySms;
-
-                    if (settings.EnableSetting)
-                    {
-                        settings.EnableSetting = false;
-                        SettingsManager.Save(settings);
-                    }
-
-                    result = true;
-
-                    break;
-
-                case "app":
-                    if (!TfaAppAuthSettings.IsVisibleSettings)
-                    {
-                        throw new Exception(Resource.TfaAppNotAvailable);
-                    }
-
-                    settings.EnableSetting = true;
-                    SettingsManager.Save(settings);
-
-                    action = MessageAction.TwoFactorAuthenticationEnabledByTfaApp;
-
-                    if (StudioSmsNotificationSettingsHelper.IsVisibleSettings() && StudioSmsNotificationSettingsHelper.Enable)
-                    {
-                        StudioSmsNotificationSettingsHelper.Enable = false;
-                    }
-
-                    result = true;
-
-                    break;
-
-                default:
-                    if (settings.EnableSetting)
-                    {
-                        settings.EnableSetting = false;
-                        SettingsManager.Save(settings);
-                    }
-
-                    if (StudioSmsNotificationSettingsHelper.IsVisibleSettings() && StudioSmsNotificationSettingsHelper.Enable)
-                    {
-                        StudioSmsNotificationSettingsHelper.Enable = false;
-                    }
-
-                    action = MessageAction.TwoFactorAuthenticationDisabled;
-
-                    break;
-            }
-
-            if (result)
-            {
-                CookiesManager.ResetTenantCookie();
-            }
-
-            MessageService.Send(action);
-            return result;
-        }
-
-        ///<visible>false</visible>
-        [Read("tfaappcodes")]
-        public IEnumerable<object> TfaAppGetCodes()
-        {
-            var currentUser = UserManager.GetUsers(AuthContext.CurrentAccount.ID);
-
-            if (!TfaAppAuthSettings.IsVisibleSettings || !TfaAppUserSettings.EnableForUser(SettingsManager, currentUser.ID))
-                throw new Exception(Resource.TfaAppNotAvailable);
-
-            if (currentUser.IsVisitor(UserManager) || currentUser.IsOutsider(UserManager))
-                throw new NotSupportedException("Not available.");
-
-            return SettingsManager.LoadForCurrentUser<TfaAppUserSettings>().CodesSetting.Select(r => new { r.IsUsed, r.Code }).ToList();
-        }
-
-        [Update("tfaappnewcodes")]
-        public IEnumerable<object> TfaAppRequestNewCodes()
-        {
-            var currentUser = UserManager.GetUsers(AuthContext.CurrentAccount.ID);
-
-            if (!TfaAppAuthSettings.IsVisibleSettings || !TfaAppUserSettings.EnableForUser(SettingsManager, currentUser.ID))
-                throw new Exception(Resource.TfaAppNotAvailable);
-
-            if (currentUser.IsVisitor(UserManager) || currentUser.IsOutsider(UserManager))
-                throw new NotSupportedException("Not available.");
-
-            var codes = TfaManager.GenerateBackupCodes(currentUser).Select(r => new { r.IsUsed, r.Code }).ToList();
-            MessageService.Send(MessageAction.UserConnectedTfaApp, MessageTarget.Create(currentUser.ID), currentUser.DisplayUserName(false, DisplayUserSettingsHelper));
-            return codes;
-        }
-
-        [Update("tfaappnewapp")]
-        public string TfaAppNewApp(TfaModel model)
-        {
-            var isMe = model.Id.Equals(Guid.Empty);
-            var user = UserManager.GetUsers(isMe ? AuthContext.CurrentAccount.ID : model.Id);
-
-            if (!isMe && !PermissionContext.CheckPermissions(new UserSecurityProvider(user.ID), Constants.Action_EditUser))
-                throw new SecurityAccessDeniedException(Resource.ErrorAccessDenied);
-
-            if (!TfaAppAuthSettings.IsVisibleSettings || !TfaAppUserSettings.EnableForUser(SettingsManager, user.ID))
-                throw new Exception(Resource.TfaAppNotAvailable);
-
-            if (user.IsVisitor(UserManager) || user.IsOutsider(UserManager))
-                throw new NotSupportedException("Not available.");
-
-            TfaAppUserSettings.DisableForUser(ServiceProvider, SettingsManager, user.ID);
-            MessageService.Send(MessageAction.UserDisconnectedTfaApp, MessageTarget.Create(user.ID), user.DisplayUserName(false, DisplayUserSettingsHelper));
-
-            if (isMe)
-            {
-                return CommonLinkUtility.GetConfirmationUrl(user.Email, ConfirmType.TfaActivation);
-            }
-
-            StudioNotifyService.SendMsgTfaReset(user);
-            return string.Empty;
-        }
-
-        ///<visible>false</visible>
-        [Update("welcome/close")]
-        public void CloseWelcomePopup()
-        {
-            var currentUser = UserManager.GetUsers(AuthContext.CurrentAccount.ID);
-
-            var collaboratorPopupSettings = SettingsManager.LoadForCurrentUser<CollaboratorSettings>();
-
-            if (!(currentUser.IsVisitor(UserManager) && collaboratorPopupSettings.FirstVisit && !currentUser.IsOutsider(UserManager)))
-                throw new NotSupportedException("Not available.");
-
-            collaboratorPopupSettings.FirstVisit = false;
-            SettingsManager.SaveForCurrentUser(collaboratorPopupSettings);
-        }
-
-        ///<visible>false</visible>
-        [Update("colortheme")]
-        public void SaveColorTheme(SettingsModel model)
-        {
-            PermissionContext.DemandPermissions(SecutiryConstants.EditPortalSettings);
-            ColorThemesSettingsHelper.SaveColorTheme(model.Theme);
-            MessageService.Send(MessageAction.ColorThemeChanged);
-        }
-
-        ///<visible>false</visible>
-        [Update("timeandlanguage")]
-        public string TimaAndLanguage(SettingsModel model)
-        {
-            PermissionContext.DemandPermissions(SecutiryConstants.EditPortalSettings);
-
-            var culture = CultureInfo.GetCultureInfo(model.Lng);
-
-            var changelng = false;
-            if (SetupInfo.EnabledCultures.Find(c => string.Equals(c.Name, culture.Name, StringComparison.InvariantCultureIgnoreCase)) != null)
-            {
-                if (!string.Equals(Tenant.Language, culture.Name, StringComparison.InvariantCultureIgnoreCase))
-                {
-                    Tenant.Language = culture.Name;
-                    changelng = true;
-                }
-            }
-
-            var oldTimeZone = Tenant.TimeZone;
-            var timeZones = TimeZoneInfo.GetSystemTimeZones().ToList();
-            if (timeZones.All(tz => tz.Id != "UTC"))
-            {
-                timeZones.Add(TimeZoneInfo.Utc);
-            }
-            Tenant.TimeZone = timeZones.FirstOrDefault(tz => tz.Id == model.TimeZoneID)?.Id ?? TimeZoneInfo.Utc.Id;
-
-            TenantManager.SaveTenant(Tenant);
-
-            if (!Tenant.TimeZone.Equals(oldTimeZone) || changelng)
-            {
-                if (!Tenant.TimeZone.Equals(oldTimeZone))
-                {
-                    MessageService.Send(MessageAction.TimeZoneSettingsUpdated);
-                }
-                if (changelng)
-                {
-                    MessageService.Send(MessageAction.LanguageSettingsUpdated);
-                }
-            }
-
-            return Resource.SuccessfullySaveSettingsMessage;
-        }
-
-        ///<visible>false</visible>
-        [Update("defaultpage")]
-        public string SaveDefaultPageSettings(SettingsModel model)
-        {
-            PermissionContext.DemandPermissions(SecutiryConstants.EditPortalSettings);
-
-            SettingsManager.Save(new StudioDefaultPageSettings { DefaultProductID = model.DefaultProductID });
-
-            MessageService.Send(MessageAction.DefaultStartPageSettingsUpdated);
-
-            return Resource.SuccessfullySaveSettingsMessage;
-        }
-
-
-        private string GetProductName(Guid productId)
-        {
-            var product = WebItemManager[productId];
-            return productId == Guid.Empty ? "All" : product != null ? product.Name : productId.ToString();
-        }
-
-        [Read("license/refresh")]
-        public bool RefreshLicense()
-        {
-            if (!CoreBaseSettings.Standalone) return false;
-            LicenseReader.RefreshLicense();
-            return true;
-        }
-
-
-        [Read("customnavigation/getall")]
-        public List<CustomNavigationItem> GetCustomNavigationItems()
-        {
-            return SettingsManager.Load<CustomNavigationSettings>().Items;
-        }
-
-        [Read("customnavigation/getsample")]
-        public CustomNavigationItem GetCustomNavigationItemSample()
-        {
-            return CustomNavigationItem.GetSample();
-        }
-
-        [Read("customnavigation/get/{id}")]
-        public CustomNavigationItem GetCustomNavigationItem(Guid id)
-        {
-            return SettingsManager.Load<CustomNavigationSettings>().Items.FirstOrDefault(item => item.Id == id);
-        }
-
-        [Create("customnavigation/create")]
-        public CustomNavigationItem CreateCustomNavigationItem(CustomNavigationItem item)
-        {
-            PermissionContext.DemandPermissions(SecutiryConstants.EditPortalSettings);
-
-            var settings = SettingsManager.Load<CustomNavigationSettings>();
-
-            var exist = false;
-
-            foreach (var existItem in settings.Items)
-            {
-                if (existItem.Id != item.Id) continue;
-
-                existItem.Label = item.Label;
-                existItem.Url = item.Url;
-                existItem.ShowInMenu = item.ShowInMenu;
-                existItem.ShowOnHomePage = item.ShowOnHomePage;
-
-                if (existItem.SmallImg != item.SmallImg)
-                {
-                    StorageHelper.DeleteLogo(existItem.SmallImg);
-                    existItem.SmallImg = StorageHelper.SaveTmpLogo(item.SmallImg);
-                }
-
-                if (existItem.BigImg != item.BigImg)
-                {
-                    StorageHelper.DeleteLogo(existItem.BigImg);
-                    existItem.BigImg = StorageHelper.SaveTmpLogo(item.BigImg);
-                }
-
-                exist = true;
-                break;
-            }
-
-            if (!exist)
-            {
-                item.Id = Guid.NewGuid();
-                item.SmallImg = StorageHelper.SaveTmpLogo(item.SmallImg);
-                item.BigImg = StorageHelper.SaveTmpLogo(item.BigImg);
-
-                settings.Items.Add(item);
-            }
-
-            SettingsManager.Save(settings);
-
-            MessageService.Send(MessageAction.CustomNavigationSettingsUpdated);
-
-            return item;
-        }
-
-        [Delete("customnavigation/delete/{id}")]
-        public void DeleteCustomNavigationItem(Guid id)
-        {
-            PermissionContext.DemandPermissions(SecutiryConstants.EditPortalSettings);
-
-            var settings = SettingsManager.Load<CustomNavigationSettings>();
-
-            var terget = settings.Items.FirstOrDefault(item => item.Id == id);
-
-            if (terget == null) return;
-
-            StorageHelper.DeleteLogo(terget.SmallImg);
-            StorageHelper.DeleteLogo(terget.BigImg);
-
-            settings.Items.Remove(terget);
-            SettingsManager.Save(settings);
-
-            MessageService.Send(MessageAction.CustomNavigationSettingsUpdated);
-        }
-
-        [Update("emailactivation")]
-        public EmailActivationSettings UpdateEmailActivationSettings(bool show)
-        {
-            var settings = new EmailActivationSettings { Show = show };
-
-            SettingsManager.SaveForCurrentUser(settings);
-
-            return settings;
-        }
-
-        ///<visible>false</visible>
-        [Read("companywhitelabel")]
-        public List<CompanyWhiteLabelSettings> GetCompanyWhiteLabelSettings()
-        {
-            var result = new List<CompanyWhiteLabelSettings>();
-
-            var instance = CompanyWhiteLabelSettings.Instance(SettingsManager);
-
-            result.Add(instance);
-
-            if (!instance.IsDefault(CoreSettings) && !instance.IsLicensor)
-            {
-                result.Add(instance.GetDefault(ServiceProvider) as CompanyWhiteLabelSettings);
-            }
-
-            return result;
-        }
-
-        [Read("statistics/spaceusage/{id}")]
-        public List<UsageSpaceStatItemWrapper> GetSpaceUsageStatistics(Guid id)
-        {
-            PermissionContext.DemandPermissions(SecutiryConstants.EditPortalSettings);
-
-            var webtem = WebItemManagerSecurity.GetItems(WebZoneType.All, ItemAvailableState.All)
-                                       .FirstOrDefault(item =>
-                                                       item != null &&
-                                                       item.ID == id &&
-                                                       item.Context != null &&
-                                                       item.Context.SpaceUsageStatManager != null);
-
-            if (webtem == null) return new List<UsageSpaceStatItemWrapper>();
-
-            return webtem.Context.SpaceUsageStatManager.GetStatData()
-                         .ConvertAll(it => new UsageSpaceStatItemWrapper
-                         {
-                             Name = it.Name.HtmlEncode(),
-                             Icon = it.ImgUrl,
-                             Disabled = it.Disabled,
-                             Size = FileSizeComment.FilesSizeToString(it.SpaceUsage),
-                             Url = it.Url
-                         });
-        }
-
-        [Read("statistics/visit")]
-        public List<ChartPointWrapper> GetVisitStatistics(ApiDateTime fromDate, ApiDateTime toDate)
-        {
-            PermissionContext.DemandPermissions(SecutiryConstants.EditPortalSettings);
-
-            var from = TenantUtil.DateTimeFromUtc(fromDate);
-            var to = TenantUtil.DateTimeFromUtc(toDate);
-
-            var points = new List<ChartPointWrapper>();
-
-            if (from.CompareTo(to) >= 0) return points;
-
-            for (var d = new DateTime(from.Ticks); d.Date.CompareTo(to.Date) <= 0; d = d.AddDays(1))
-            {
-                points.Add(new ChartPointWrapper
-                {
-                    DisplayDate = d.Date.ToShortDateString(),
-                    Date = d.Date,
-                    Hosts = 0,
-                    Hits = 0
-                });
-            }
-
-            var hits = StatisticManager.GetHitsByPeriod(Tenant.TenantId, from, to);
-            var hosts = StatisticManager.GetHostsByPeriod(Tenant.TenantId, from, to);
-
-            if (hits.Count == 0 || hosts.Count == 0) return points;
-
-            hits.Sort((x, y) => x.VisitDate.CompareTo(y.VisitDate));
-            hosts.Sort((x, y) => x.VisitDate.CompareTo(y.VisitDate));
-
-            for (int i = 0, n = points.Count, hitsNum = 0, hostsNum = 0; i < n; i++)
-            {
-                while (hitsNum < hits.Count && points[i].Date.CompareTo(hits[hitsNum].VisitDate.Date) == 0)
-                {
-                    points[i].Hits += hits[hitsNum].VisitCount;
-                    hitsNum++;
-                }
-                while (hostsNum < hosts.Count && points[i].Date.CompareTo(hosts[hostsNum].VisitDate.Date) == 0)
-                {
-                    points[i].Hosts++;
-                    hostsNum++;
-                }
-            }
-
-            return points;
-        }
-
-        [Read("storage")]
-        public List<StorageWrapper> GetAllStorages()
-        {
-            PermissionContext.DemandPermissions(SecutiryConstants.EditPortalSettings);
-
-            var current = SettingsManager.Load<StorageSettings>();
-            var consumers = ConsumerFactory.GetAll<DataStoreConsumer>().ToList();
-            return consumers.Select(consumer => new StorageWrapper(consumer, current)).ToList();
-        }
-
-        [Read("storage/progress", false)]
-        public double GetStorageProgress()
-        {
-            PermissionContext.DemandPermissions(SecutiryConstants.EditPortalSettings);
-
-            if (!CoreBaseSettings.Standalone) return -1;
-
-            using var migrateClient = new ServiceClient();
-            return migrateClient.GetProgress(Tenant.TenantId);
-        }
-
-        [Update("storage")]
-        public StorageSettings UpdateStorage(StorageModel model)
-        {
-            PermissionContext.DemandPermissions(SecutiryConstants.EditPortalSettings);
-            if (!CoreBaseSettings.Standalone) return null;
-
-            var consumer = ConsumerFactory.GetByKey(model.Module);
-            if (!consumer.IsSet)
-                throw new ArgumentException("module");
-
-            var settings = SettingsManager.Load<StorageSettings>();
-            if (settings.Module == model.Module) return settings;
-
-            settings.Module = model.Module;
-            settings.Props = model.Props.ToDictionary(r => r.Key, b => b.Value);
-
-            try
-            {
-                StartMigrate(settings);
-            }
-            catch (Exception e)
-            {
-                Log.Error("UpdateStorage", e);
-                throw;
-            }
-
-            return settings;
-        }
-
-        [Delete("storage")]
-        public void ResetStorageToDefault()
-        {
-            PermissionContext.DemandPermissions(SecutiryConstants.EditPortalSettings);
-            if (!CoreBaseSettings.Standalone) return;
-
-            var settings = SettingsManager.Load<StorageSettings>();
-
-            settings.Module = null;
-            settings.Props = null;
-
-            try
-            {
-                StartMigrate(settings);
-            }
-            catch (Exception e)
-            {
-                Log.Error("ResetStorageToDefault", e);
-                throw;
-            }
-        }
-
-        [Read("storage/cdn")]
-        public List<StorageWrapper> GetAllCdnStorages()
-        {
-            PermissionContext.DemandPermissions(SecutiryConstants.EditPortalSettings);
-            if (!CoreBaseSettings.Standalone) return null;
-
-            var current = SettingsManager.Load<CdnStorageSettings>();
-            var consumers = ConsumerFactory.GetAll<DataStoreConsumer>().Where(r => r.Cdn != null).ToList();
-            return consumers.Select(consumer => new StorageWrapper(consumer, current)).ToList();
-        }
-
-        [Update("storage/cdn")]
-        public CdnStorageSettings UpdateCdn(StorageModel model)
-        {
-            PermissionContext.DemandPermissions(SecutiryConstants.EditPortalSettings);
-            if (!CoreBaseSettings.Standalone) return null;
-
-            var consumer = ConsumerFactory.GetByKey(model.Module);
-            if (!consumer.IsSet)
-                throw new ArgumentException("module");
-
-            var settings = SettingsManager.Load<CdnStorageSettings>();
-            if (settings.Module == model.Module) return settings;
-
-            settings.Module = model.Module;
-            settings.Props = model.Props.ToDictionary(r => r.Key, b => b.Value);
-
-            try
-            {
-                using var migrateClient = new ServiceClient();
-                migrateClient.UploadCdn(Tenant.TenantId, "/", WebHostEnvironment.ContentRootPath, settings);
-            }
-            catch (Exception e)
-            {
-                Log.Error("UpdateCdn", e);
-                throw;
-            }
-
-            return settings;
-        }
-
-        [Delete("storage/cdn")]
-        public void ResetCdnToDefault()
-        {
-            PermissionContext.DemandPermissions(SecutiryConstants.EditPortalSettings);
-            if (!CoreBaseSettings.Standalone) return;
-
-            StorageSettingsHelper.Clear(SettingsManager.Load<CdnStorageSettings>());
-        }
-
-        //[Read("storage/backup")]
-        //public List<StorageWrapper> GetAllBackupStorages()
-        //{
-        //    PermissionContext.DemandPermissions(Tenant, SecutiryConstants.EditPortalSettings);
-
-        //    var schedule = new BackupAjaxHandler().GetSchedule();
-        //    var current = new StorageSettings();
-
-        //    if (schedule != null && schedule.StorageType == Contracts.BackupStorageType.ThirdPartyConsumer)
-        //    {
-        //        current = new StorageSettings
-        //        {
-        //            Module = schedule.StorageParams["module"],
-        //            Props = schedule.StorageParams.Where(r => r.Key != "module").ToDictionary(r => r.Key, r => r.Value)
-        //        };
-        //    }
-
-        //    var consumers = ConsumerFactory.GetAll<DataStoreConsumer>().ToList();
-        //    return consumers.Select(consumer => new StorageWrapper(consumer, current)).ToList();
-        //}
-
-        private void StartMigrate(StorageSettings settings)
-        {
-            using (var migrateClient = new ServiceClient())
-            {
-                migrateClient.Migrate(Tenant.TenantId, settings);
-            }
-
-            Tenant.SetStatus(TenantStatus.Migrating);
-        }
-
-        [Read("socket")]
-        public object GetSocketSettings()
-        {
-            var hubUrl = Configuration["web:hub"] ?? string.Empty;
-            if (hubUrl != string.Empty)
-            {
-                if (!hubUrl.EndsWith("/"))
-                {
-                    hubUrl += "/";
-                }
-            }
-
-            return new { Url = hubUrl };
-        }
-    }
-
-    public static class SettingsControllerExtension
-    {
-        public static IServiceCollection AddSettingsController(this IServiceCollection services)
-        {
-            return services
-                .AddMessageTargetService()
-                .AddCoreConfigurationService()
-                .AddIPRestrictionsService()
-                .AddDisplayUserSettingsService()
-                .AddSetupInfo()
-                .AddCommonLinkUtilityService()
-                .AddCoreBaseSettingsService()
-                .AddTenantUtilService()
-                .AddEmailValidationKeyProviderService()
-                .AddMessageServiceService()
-                .AddStudioNotifyServiceService()
-                .AddApiContextService()
-                .AddUserManagerService()
-                .AddTenantManagerService()
-                .AddTenantExtraService()
-                .AddTenantStatisticsProviderService()
-                .AddUserPhotoManagerService()
-                .AddAuthContextService()
-                .AddCookiesManagerService()
-                .AddWebItemSecurity()
-                .AddStudioNotifyHelperService()
-                .AddLicenseReaderService()
-                .AddPermissionContextService()
-                .AddWebItemManager()
-                .AddWebItemManagerSecurity()
-                .AddCdnStorageSettingsService()
-                .AddStorageSettingsService()
-                .AddStorageFactoryService()
-                .AddStorageFactoryConfigService()
-                .AddSettingsManagerService()
-                .AddTenantInfoSettingsService()
-                .AddColorThemesSettingsHelperService()
-                .AddTenantWhiteLabelSettingsService()
-                .AddStudioSmsNotificationSettingsService()
-                .AddTfaManagerService()
-                .AddStorageHelperService()
-                .AddTenantLogoManagerService()
-                .AddBuildVersionService()
-                .AddStatisticManagerService()
-                .AddEmployeeWraper()
-                .AddConsumerFactoryService()
-                .AddSmsProviderManagerService();
-        }
-    }
+/*
+ *
+ * (c) Copyright Ascensio System Limited 2010-2018
+ *
+ * This program is freeware. You can redistribute it and/or modify it under the terms of the GNU 
+ * General Public License (GPL) version 3 as published by the Free Software Foundation (https://www.gnu.org/copyleft/gpl.html). 
+ * In accordance with Section 7(a) of the GNU GPL its Section 15 shall be amended to the effect that 
+ * Ascensio System SIA expressly excludes the warranty of non-infringement of any third-party rights.
+ *
+ * THIS PROGRAM IS DISTRIBUTED WITHOUT ANY WARRANTY; WITHOUT EVEN THE IMPLIED WARRANTY OF MERCHANTABILITY OR
+ * FITNESS FOR A PARTICULAR PURPOSE. For more details, see GNU GPL at https://www.gnu.org/copyleft/gpl.html
+ *
+ * You can contact Ascensio System SIA by email at sales@onlyoffice.com
+ *
+ * The interactive user interfaces in modified source and object code versions of ONLYOFFICE must display 
+ * Appropriate Legal Notices, as required under Section 5 of the GNU GPL version 3.
+ *
+ * Pursuant to Section 7 § 3(b) of the GNU GPL you must retain the original ONLYOFFICE logo which contains 
+ * relevant author attributions when distributing the software. If the display of the logo in its graphic 
+ * form is not reasonably feasible for technical reasons, you must include the words "Powered by ONLYOFFICE" 
+ * in every copy of the program you distribute. 
+ * Pursuant to Section 7 § 3(e) we decline to grant you any rights under trademark law for use of our trademarks.
+ *
+*/
+
+
+using System;
+using System.Collections.Generic;
+using System.Collections.Specialized;
+using System.Globalization;
+using System.Linq;
+using System.Net;
+using System.ServiceModel.Security;
+using System.Web;
+
+using ASC.Api.Collections;
+using ASC.Api.Core;
+using ASC.Api.Utils;
+using ASC.Common.Logging;
+using ASC.Common.Utils;
+using ASC.Core;
+using ASC.Core.Billing;
+using ASC.Core.Common.Configuration;
+using ASC.Core.Common.Settings;
+using ASC.Core.Tenants;
+using ASC.Core.Users;
+using ASC.Data.Storage;
+using ASC.Data.Storage.Configuration;
+using ASC.Data.Storage.Migration;
+using ASC.IPSecurity;
+using ASC.MessagingSystem;
+using ASC.Security.Cryptography;
+using ASC.Web.Api.Models;
+using ASC.Web.Api.Routing;
+using ASC.Web.Core;
+using ASC.Web.Core.PublicResources;
+using ASC.Web.Core.Sms;
+using ASC.Web.Core.Users;
+using ASC.Web.Core.Utility;
+using ASC.Web.Core.Utility.Settings;
+using ASC.Web.Core.WebZones;
+using ASC.Web.Core.WhiteLabel;
+using ASC.Web.Studio.Core;
+using ASC.Web.Studio.Core.Notify;
+using ASC.Web.Studio.Core.Quota;
+using ASC.Web.Studio.Core.SMS;
+using ASC.Web.Studio.Core.Statistic;
+using ASC.Web.Studio.Core.TFA;
+using ASC.Web.Studio.UserControls.CustomNavigation;
+using ASC.Web.Studio.UserControls.Statistics;
+using ASC.Web.Studio.Utility;
+
+using Microsoft.AspNetCore.Authorization;
+using Microsoft.AspNetCore.Hosting;
+using Microsoft.AspNetCore.Mvc;
+using Microsoft.Extensions.Configuration;
+using Microsoft.Extensions.DependencyInjection;
+using Microsoft.Extensions.Options;
+
+namespace ASC.Api.Settings
+{
+    [DefaultRoute]
+    [ApiController]
+    public partial class SettingsController : ControllerBase
+    {
+        //private const int ONE_THREAD = 1;
+
+        //private static readonly DistributedTaskQueue quotaTasks = new DistributedTaskQueue("quotaOperations", ONE_THREAD);
+        //private static DistributedTaskQueue LDAPTasks { get; } = new DistributedTaskQueue("ldapOperations");
+        //private static DistributedTaskQueue SMTPTasks { get; } = new DistributedTaskQueue("smtpOperations");
+        public Tenant Tenant { get { return ApiContext.Tenant; } }
+        public ApiContext ApiContext { get; }
+        public MessageService MessageService { get; }
+        public StudioNotifyService StudioNotifyService { get; }
+        public IWebHostEnvironment WebHostEnvironment { get; }
+        public IServiceProvider ServiceProvider { get; }
+        public EmployeeWraperHelper EmployeeWraperHelper { get; }
+        public ConsumerFactory ConsumerFactory { get; }
+        public SmsProviderManager SmsProviderManager { get; }
+        public TimeZoneConverter TimeZoneConverter { get; }
+        public UserManager UserManager { get; }
+        public TenantManager TenantManager { get; }
+        public TenantExtra TenantExtra { get; }
+        public TenantStatisticsProvider TenantStatisticsProvider { get; }
+        public AuthContext AuthContext { get; }
+        public CookiesManager CookiesManager { get; }
+        public WebItemSecurity WebItemSecurity { get; }
+        public StudioNotifyHelper StudioNotifyHelper { get; }
+        public LicenseReader LicenseReader { get; }
+        public PermissionContext PermissionContext { get; }
+        public SettingsManager SettingsManager { get; }
+        public TfaManager TfaManager { get; }
+        public WebItemManager WebItemManager { get; }
+        public WebItemManagerSecurity WebItemManagerSecurity { get; }
+        public TenantInfoSettingsHelper TenantInfoSettingsHelper { get; }
+        public TenantWhiteLabelSettingsHelper TenantWhiteLabelSettingsHelper { get; }
+        public StorageHelper StorageHelper { get; }
+        public TenantLogoManager TenantLogoManager { get; }
+        public TenantUtil TenantUtil { get; }
+        public CoreBaseSettings CoreBaseSettings { get; }
+        public CommonLinkUtility CommonLinkUtility { get; }
+        public ColorThemesSettingsHelper ColorThemesSettingsHelper { get; }
+        public IConfiguration Configuration { get; }
+        public SetupInfo SetupInfo { get; }
+        public BuildVersion BuildVersion { get; }
+        public DisplayUserSettingsHelper DisplayUserSettingsHelper { get; }
+        public StatisticManager StatisticManager { get; }
+        public IPRestrictionsService IPRestrictionsService { get; }
+        public CoreConfiguration CoreConfiguration { get; }
+        public MessageTarget MessageTarget { get; }
+        public StudioSmsNotificationSettingsHelper StudioSmsNotificationSettingsHelper { get; }
+        public CoreSettings CoreSettings { get; }
+        public StorageSettingsHelper StorageSettingsHelper { get; }
+        public ILog Log { get; set; }
+
+        public SettingsController(
+            IOptionsMonitor<ILog> option,
+            MessageService messageService,
+            StudioNotifyService studioNotifyService,
+            ApiContext apiContext,
+            UserManager userManager,
+            TenantManager tenantManager,
+            TenantExtra tenantExtra,
+            TenantStatisticsProvider tenantStatisticsProvider,
+            AuthContext authContext,
+            CookiesManager cookiesManager,
+            WebItemSecurity webItemSecurity,
+            StudioNotifyHelper studioNotifyHelper,
+            LicenseReader licenseReader,
+            PermissionContext permissionContext,
+            SettingsManager settingsManager,
+            TfaManager tfaManager,
+            WebItemManager webItemManager,
+            WebItemManagerSecurity webItemManagerSecurity,
+            TenantInfoSettingsHelper tenantInfoSettingsHelper,
+            TenantWhiteLabelSettingsHelper tenantWhiteLabelSettingsHelper,
+            StorageHelper storageHelper,
+            TenantLogoManager tenantLogoManager,
+            TenantUtil tenantUtil,
+            CoreBaseSettings coreBaseSettings,
+            CommonLinkUtility commonLinkUtility,
+            ColorThemesSettingsHelper colorThemesSettingsHelper,
+            IConfiguration configuration,
+            SetupInfo setupInfo,
+            BuildVersion buildVersion,
+            DisplayUserSettingsHelper displayUserSettingsHelper,
+            StatisticManager statisticManager,
+            IPRestrictionsService iPRestrictionsService,
+            CoreConfiguration coreConfiguration,
+            MessageTarget messageTarget,
+            StudioSmsNotificationSettingsHelper studioSmsNotificationSettingsHelper,
+            CoreSettings coreSettings,
+            StorageSettingsHelper storageSettingsHelper,
+            IWebHostEnvironment webHostEnvironment,
+            IServiceProvider serviceProvider,
+            EmployeeWraperHelper employeeWraperHelper,
+            ConsumerFactory consumerFactory,
+            SmsProviderManager smsProviderManager,
+            TimeZoneConverter timeZoneConverter)
+        {
+            Log = option.Get("ASC.Api");
+            WebHostEnvironment = webHostEnvironment;
+            ServiceProvider = serviceProvider;
+            EmployeeWraperHelper = employeeWraperHelper;
+            ConsumerFactory = consumerFactory;
+            SmsProviderManager = smsProviderManager;
+            TimeZoneConverter = timeZoneConverter;
+            MessageService = messageService;
+            StudioNotifyService = studioNotifyService;
+            ApiContext = apiContext;
+            UserManager = userManager;
+            TenantManager = tenantManager;
+            TenantExtra = tenantExtra;
+            TenantStatisticsProvider = tenantStatisticsProvider;
+            AuthContext = authContext;
+            CookiesManager = cookiesManager;
+            WebItemSecurity = webItemSecurity;
+            StudioNotifyHelper = studioNotifyHelper;
+            LicenseReader = licenseReader;
+            PermissionContext = permissionContext;
+            SettingsManager = settingsManager;
+            TfaManager = tfaManager;
+            WebItemManager = webItemManager;
+            WebItemManagerSecurity = webItemManagerSecurity;
+            TenantInfoSettingsHelper = tenantInfoSettingsHelper;
+            TenantWhiteLabelSettingsHelper = tenantWhiteLabelSettingsHelper;
+            StorageHelper = storageHelper;
+            TenantLogoManager = tenantLogoManager;
+            TenantUtil = tenantUtil;
+            CoreBaseSettings = coreBaseSettings;
+            CommonLinkUtility = commonLinkUtility;
+            ColorThemesSettingsHelper = colorThemesSettingsHelper;
+            Configuration = configuration;
+            SetupInfo = setupInfo;
+            BuildVersion = buildVersion;
+            DisplayUserSettingsHelper = displayUserSettingsHelper;
+            StatisticManager = statisticManager;
+            IPRestrictionsService = iPRestrictionsService;
+            CoreConfiguration = coreConfiguration;
+            MessageTarget = messageTarget;
+            StudioSmsNotificationSettingsHelper = studioSmsNotificationSettingsHelper;
+            CoreSettings = coreSettings;
+            StorageSettingsHelper = storageSettingsHelper;
+        }
+
+        [Read("")]
+        [AllowAnonymous]
+        public SettingsWrapper GetSettings()
+        {
+            var settings = new SettingsWrapper
+            {
+                Culture = Tenant.GetCulture().ToString(),
+                GreetingSettings = Tenant.Name
+            };
+
+            if (AuthContext.IsAuthenticated)
+            {
+                settings.TrustedDomains = Tenant.TrustedDomains;
+                settings.TrustedDomainsType = Tenant.TrustedDomainsType;
+                var timeZone = Tenant.TimeZone;
+                settings.Timezone = timeZone;
+                settings.UtcOffset = TimeZoneConverter.GetTimeZone(timeZone).GetUtcOffset(DateTime.UtcNow);
+                settings.UtcHoursOffset = settings.UtcOffset.TotalHours;
+                settings.OwnerId = Tenant.OwnerId;
+            }
+
+            return settings;
+        }
+
+        [Read("quota")]
+        public QuotaWrapper GetQuotaUsed()
+        {
+            return new QuotaWrapper(Tenant, CoreBaseSettings, CoreConfiguration, TenantExtra, TenantStatisticsProvider, AuthContext, SettingsManager, WebItemManager);
+        }
+
+        [AllowAnonymous]
+        [Read("cultures")]
+        public List<CultureInfo> GetSupportedCultures()
+        {
+            return SetupInfo.EnabledCultures;
+        }
+
+        [Read("timezones")]
+        public List<object> GetTimeZones()
+        {
+            var timeZones = TimeZoneInfo.GetSystemTimeZones().ToList();
+
+            if (timeZones.All(tz => tz.Id != "UTC"))
+            {
+                timeZones.Add(TimeZoneInfo.Utc);
+            }
+
+            var listOfTimezones = new List<object>();
+
+            foreach (var tz in timeZones.OrderBy(z => z.BaseUtcOffset))
+            {
+                var displayName = tz.DisplayName;
+                if (!displayName.StartsWith("(UTC") && !displayName.StartsWith("UTC"))
+                {
+                    if (tz.BaseUtcOffset != TimeSpan.Zero)
+                    {
+                        displayName = string.Format("(UTC{0}{1}) ", tz.BaseUtcOffset < TimeSpan.Zero ? "-" : "+", tz.BaseUtcOffset.ToString(@"hh\:mm")) + displayName;
+                    }
+                    else
+                    {
+                        displayName = "(UTC) " + displayName;
+                    }
+                }
+
+                listOfTimezones.Add(new TimezonesModel { Id = tz.Id, DisplayName = displayName });
+
+            }
+
+            return listOfTimezones;
+        }
+
+        /*        [Read("greetingsettings")]
+                public string GetGreetingSettings()
+                {
+                    return Tenant.Name;
+                }*/
+
+        [Create("greetingsettings")]
+        public object SaveGreetingSettings(GreetingSettingsModel model)
+        {
+            try
+            {
+                PermissionContext.DemandPermissions(SecutiryConstants.EditPortalSettings);
+
+                Tenant.Name = model.Title;
+                TenantManager.SaveTenant(Tenant);
+
+                MessageService.Send(MessageAction.GreetingSettingsUpdated);
+
+                return new { Status = 1, Message = Resource.SuccessfullySaveGreetingSettingsMessage };
+            }
+            catch (Exception e)
+            {
+                return new { Status = 0, Message = e.Message.HtmlEncode() };
+            }
+        }
+
+        [Create("greetingsettings/restore")]
+        public object RestoreGreetingSettings()
+        {
+            try
+            {
+                PermissionContext.DemandPermissions(SecutiryConstants.EditPortalSettings);
+
+                TenantInfoSettingsHelper.RestoreDefaultTenantName();
+
+                return new
+                {
+                    Status = 1,
+                    Message = Resource.SuccessfullySaveGreetingSettingsMessage,
+                    CompanyName = Tenant.Name
+                };
+            }
+            catch (Exception e)
+            {
+                return new { Status = 0, Message = e.Message.HtmlEncode() };
+            }
+        }
+
+        //[Read("recalculatequota")]
+        //public void RecalculateQuota()
+        //{
+        //    SecurityContext.DemandPermissions(Tenant, SecutiryConstants.EditPortalSettings);
+
+        //    var operations = quotaTasks.GetTasks()
+        //        .Where(t => t.GetProperty<int>(QuotaSync.TenantIdKey) == Tenant.TenantId);
+
+        //    if (operations.Any(o => o.Status <= DistributedTaskStatus.Running))
+        //    {
+        //        throw new InvalidOperationException(Resource.LdapSettingsTooManyOperations);
+        //    }
+
+        //    var op = new QuotaSync(Tenant.TenantId, ServiceProvider);
+
+        //    quotaTasks.QueueTask(op.RunJob, op.GetDistributedTask());
+        //}
+
+        //[Read("checkrecalculatequota")]
+        //public bool CheckRecalculateQuota()
+        //{
+        //    PermissionContext.DemandPermissions(SecutiryConstants.EditPortalSettings);
+
+        //    var task = quotaTasks.GetTasks().FirstOrDefault(t => t.GetProperty<int>(QuotaSync.TenantIdKey) == Tenant.TenantId);
+
+        //    if (task != null && task.Status == DistributedTaskStatus.Completed)
+        //    {
+        //        quotaTasks.RemoveTask(task.Id);
+        //        return false;
+        //    }
+
+        //    return task != null;
+        //}
+
+        [AllowAnonymous]
+        [Read("version/build", false)]
+        public BuildVersion GetBuildVersions()
+        {
+            return BuildVersion.GetCurrentBuildVersion();
+        }
+
+        [Read("version")]
+        public TenantVersionWrapper GetVersions()
+        {
+            return new TenantVersionWrapper(Tenant.Version, TenantManager.GetTenantVersions());
+        }
+
+        [Update("version")]
+        public TenantVersionWrapper SetVersion(SettingsModel model)
+        {
+            PermissionContext.DemandPermissions(SecutiryConstants.EditPortalSettings);
+
+            TenantManager.GetTenantVersions().FirstOrDefault(r => r.Id == model.VersionId).NotFoundIfNull();
+            TenantManager.SetTenantVersion(Tenant, model.VersionId);
+
+            return GetVersions();
+        }
+
+        [Read("security")]
+        public IEnumerable<SecurityWrapper> GetWebItemSecurityInfo(IEnumerable<string> ids)
+        {
+            if (ids == null || !ids.Any())
+            {
+                ids = WebItemManager.GetItemsAll().Select(i => i.ID.ToString());
+            }
+
+            var subItemList = WebItemManager.GetItemsAll().Where(item => item.IsSubItem()).Select(i => i.ID.ToString());
+
+            return ids.Select(r => WebItemSecurity.GetSecurityInfo(r))
+                      .Select(i => new SecurityWrapper
+                      {
+                          WebItemId = i.WebItemId,
+                          Enabled = i.Enabled,
+                          Users = i.Users.Select(EmployeeWraperHelper.Get),
+                          Groups = i.Groups.Select(g => new GroupWrapperSummary(g, UserManager)),
+                          IsSubItem = subItemList.Contains(i.WebItemId),
+                      }).ToList();
+        }
+
+        [Read("security/{id}")]
+        public bool GetWebItemSecurityInfo(Guid id)
+        {
+            var module = WebItemManager[id];
+
+            return module != null && !module.IsDisabled(WebItemSecurity, AuthContext);
+        }
+
+        [Read("security/modules")]
+        public object GetEnabledModules()
+        {
+            var EnabledModules = WebItemManagerSecurity.GetItems(WebZoneType.All, ItemAvailableState.Normal)
+                                        .Where(item => !item.IsSubItem() && item.Visible)
+                                        .ToList()
+                                        .Select(item => new
+                                        {
+                                            id = item.ProductClassName.HtmlEncode(),
+                                            title = item.Name.HtmlEncode()
+                                        });
+
+            return EnabledModules;
+        }
+
+        [Read("security/password")]
+        [Authorize(AuthenticationSchemes = "confirm", Roles = "Everyone")]
+        public object GetPasswordSettings()
+        {
+            var UserPasswordSettings = SettingsManager.Load<PasswordSettings>();
+
+            return UserPasswordSettings;
+        }
+
+        [Update("security")]
+        public IEnumerable<SecurityWrapper> SetWebItemSecurity(WebItemSecurityModel model)
+        {
+            PermissionContext.DemandPermissions(SecutiryConstants.EditPortalSettings);
+
+            WebItemSecurity.SetSecurity(model.Id, model.Enabled, model.Subjects?.ToArray());
+            var securityInfo = GetWebItemSecurityInfo(new List<string> { model.Id });
+
+            if (model.Subjects == null) return securityInfo;
+
+            var productName = GetProductName(new Guid(model.Id));
+
+            if (!model.Subjects.Any())
+            {
+                MessageService.Send(MessageAction.ProductAccessOpened, productName);
+            }
+            else
+            {
+                foreach (var info in securityInfo)
+                {
+                    if (info.Groups.Any())
+                    {
+                        MessageService.Send(MessageAction.GroupsOpenedProductAccess, productName, info.Groups.Select(x => x.Name));
+                    }
+                    if (info.Users.Any())
+                    {
+                        MessageService.Send(MessageAction.UsersOpenedProductAccess, productName, info.Users.Select(x => HttpUtility.HtmlDecode(x.DisplayName)));
+                    }
+                }
+            }
+
+            return securityInfo;
+        }
+
+        [Update("security/access")]
+        public IEnumerable<SecurityWrapper> SetAccessToWebItems(WebItemSecurityModel model)
+        {
+            PermissionContext.DemandPermissions(SecutiryConstants.EditPortalSettings);
+
+            var itemList = new ItemDictionary<string, bool>();
+
+            foreach (var item in model.Items)
+            {
+                if (!itemList.ContainsKey(item.Key))
+                    itemList.Add(item.Key, item.Value);
+            }
+
+            var defaultPageSettings = SettingsManager.Load<StudioDefaultPageSettings>();
+
+            foreach (var item in itemList)
+            {
+                Guid[] subjects = null;
+                var productId = new Guid(item.Key);
+
+                if (item.Value)
+                {
+                    if (WebItemManager[productId] is IProduct webItem)
+                    {
+                        var productInfo = WebItemSecurity.GetSecurityInfo(item.Key);
+                        var selectedGroups = productInfo.Groups.Select(group => group.ID).ToList();
+                        var selectedUsers = productInfo.Users.Select(user => user.ID).ToList();
+                        selectedUsers.AddRange(selectedGroups);
+                        if (selectedUsers.Count > 0)
+                        {
+                            subjects = selectedUsers.ToArray();
+                        }
+                    }
+                }
+                else if (productId == defaultPageSettings.DefaultProductID)
+                {
+                    SettingsManager.Save(defaultPageSettings.GetDefault(ServiceProvider) as StudioDefaultPageSettings);
+                }
+
+                WebItemSecurity.SetSecurity(item.Key, item.Value, subjects);
+            }
+
+            MessageService.Send(MessageAction.ProductsListUpdated);
+
+            return GetWebItemSecurityInfo(itemList.Keys.ToList());
+        }
+
+        [Read("security/administrator/{productid}")]
+        public IEnumerable<EmployeeWraper> GetProductAdministrators(Guid productid)
+        {
+            return WebItemSecurity.GetProductAdministrators(productid)
+                                  .Select(EmployeeWraperHelper.Get)
+                                  .ToList();
+        }
+
+        [Read("security/administrator")]
+        public object IsProductAdministrator(Guid productid, Guid userid)
+        {
+            var result = WebItemSecurity.IsProductAdministrator(productid, userid);
+            return new { ProductId = productid, UserId = userid, Administrator = result, };
+        }
+
+        [Update("security/administrator")]
+        public object SetProductAdministrator(SecurityModel model)
+        {
+            PermissionContext.DemandPermissions(SecutiryConstants.EditPortalSettings);
+
+            WebItemSecurity.SetProductAdministrator(model.ProductId, model.UserId, model.Administrator);
+
+            var admin = UserManager.GetUsers(model.UserId);
+
+            if (model.ProductId == Guid.Empty)
+            {
+                var messageAction = model.Administrator ? MessageAction.AdministratorOpenedFullAccess : MessageAction.AdministratorDeleted;
+                MessageService.Send(messageAction, MessageTarget.Create(admin.ID), admin.DisplayUserName(false, DisplayUserSettingsHelper));
+            }
+            else
+            {
+                var messageAction = model.Administrator ? MessageAction.ProductAddedAdministrator : MessageAction.ProductDeletedAdministrator;
+                MessageService.Send(messageAction, MessageTarget.Create(admin.ID), GetProductName(model.ProductId), admin.DisplayUserName(false, DisplayUserSettingsHelper));
+            }
+
+            return new { model.ProductId, model.UserId, model.Administrator };
+        }
+
+        [Read("logo")]
+        public string GetLogo()
+        {
+            return TenantInfoSettingsHelper.GetAbsoluteCompanyLogoPath(SettingsManager.Load<TenantInfoSettings>());
+        }
+
+
+        ///<visible>false</visible>
+        [Create("whitelabel/save")]
+        public void SaveWhiteLabelSettings(WhiteLabelModel model)
+        {
+            PermissionContext.DemandPermissions(SecutiryConstants.EditPortalSettings);
+
+            if (!TenantLogoManager.WhiteLabelEnabled || !TenantLogoManager.WhiteLabelPaid)
+            {
+                throw new BillingException(Resource.ErrorNotAllowedOption, "WhiteLabel");
+            }
+
+            var _tenantWhiteLabelSettings = SettingsManager.Load<TenantWhiteLabelSettings>();
+
+            if (model.Logo != null)
+            {
+                var logoDict = new Dictionary<int, string>();
+                model.Logo.ToList().ForEach(n => logoDict.Add(n.Key, n.Value));
+
+                TenantWhiteLabelSettingsHelper.SetLogo(_tenantWhiteLabelSettings, logoDict);
+            }
+
+            _tenantWhiteLabelSettings.SetLogoText(model.LogoText);
+            TenantWhiteLabelSettingsHelper.Save(_tenantWhiteLabelSettings, Tenant.TenantId, TenantLogoManager);
+
+        }
+
+
+        ///<visible>false</visible>
+        [Create("whitelabel/savefromfiles")]
+        public void SaveWhiteLabelSettingsFromFiles(WhiteLabelModel model)
+        {
+            if (model.Attachments != null && model.Attachments.Any())
+            {
+                var _tenantWhiteLabelSettings = SettingsManager.Load<TenantWhiteLabelSettings>();
+
+                foreach (var f in model.Attachments)
+                {
+                    var parts = f.FileName.Split('.');
+
+                    var logoType = (WhiteLabelLogoTypeEnum)(Convert.ToInt32(parts[0]));
+                    var fileExt = parts[1];
+                    using var inputStream = f.OpenReadStream();
+                    TenantWhiteLabelSettingsHelper.SetLogoFromStream(_tenantWhiteLabelSettings, logoType, fileExt, inputStream);
+                }
+                TenantWhiteLabelSettingsHelper.Save(_tenantWhiteLabelSettings, Tenant.TenantId, TenantLogoManager);
+            }
+            else
+            {
+                throw new InvalidOperationException("No input files");
+            }
+        }
+
+
+        ///<visible>false</visible>
+        [Read("whitelabel/sizes")]
+        public object GetWhiteLabelSizes()
+        {
+            PermissionContext.DemandPermissions(SecutiryConstants.EditPortalSettings);
+
+            if (!TenantLogoManager.WhiteLabelEnabled)
+            {
+                throw new BillingException(Resource.ErrorNotAllowedOption, "WhiteLabel");
+            }
+
+            return
+            new[]
+            {
+                new {type = (int)WhiteLabelLogoTypeEnum.LightSmall, name = WhiteLabelLogoTypeEnum.LightSmall.ToString(), height = TenantWhiteLabelSettings.logoLightSmallSize.Height, width = TenantWhiteLabelSettings.logoLightSmallSize.Width},
+                new {type = (int)WhiteLabelLogoTypeEnum.Dark, name = WhiteLabelLogoTypeEnum.Dark.ToString(), height = TenantWhiteLabelSettings.logoDarkSize.Height, width = TenantWhiteLabelSettings.logoDarkSize.Width},
+                new {type = (int)WhiteLabelLogoTypeEnum.Favicon, name = WhiteLabelLogoTypeEnum.Favicon.ToString(), height = TenantWhiteLabelSettings.logoFaviconSize.Height, width = TenantWhiteLabelSettings.logoFaviconSize.Width},
+                new {type = (int)WhiteLabelLogoTypeEnum.DocsEditor, name = WhiteLabelLogoTypeEnum.DocsEditor.ToString(), height = TenantWhiteLabelSettings.logoDocsEditorSize.Height, width = TenantWhiteLabelSettings.logoDocsEditorSize.Width}
+            };
+        }
+
+
+
+        ///<visible>false</visible>
+        [Read("whitelabel/logos")]
+        public Dictionary<int, string> GetWhiteLabelLogos(bool retina)
+        {
+            PermissionContext.DemandPermissions(SecutiryConstants.EditPortalSettings);
+
+            if (!TenantLogoManager.WhiteLabelEnabled)
+            {
+                throw new BillingException(Resource.ErrorNotAllowedOption, "WhiteLabel");
+            }
+
+            var _tenantWhiteLabelSettings = SettingsManager.Load<TenantWhiteLabelSettings>();
+
+
+            var result = new Dictionary<int, string>
+            {
+                { (int)WhiteLabelLogoTypeEnum.LightSmall, CommonLinkUtility.GetFullAbsolutePath(TenantWhiteLabelSettingsHelper.GetAbsoluteLogoPath(_tenantWhiteLabelSettings, WhiteLabelLogoTypeEnum.LightSmall, !retina)) },
+                { (int)WhiteLabelLogoTypeEnum.Dark, CommonLinkUtility.GetFullAbsolutePath(TenantWhiteLabelSettingsHelper.GetAbsoluteLogoPath(_tenantWhiteLabelSettings, WhiteLabelLogoTypeEnum.Dark, !retina)) },
+                { (int)WhiteLabelLogoTypeEnum.Favicon, CommonLinkUtility.GetFullAbsolutePath(TenantWhiteLabelSettingsHelper.GetAbsoluteLogoPath(_tenantWhiteLabelSettings, WhiteLabelLogoTypeEnum.Favicon, !retina)) },
+                { (int)WhiteLabelLogoTypeEnum.DocsEditor, CommonLinkUtility.GetFullAbsolutePath(TenantWhiteLabelSettingsHelper.GetAbsoluteLogoPath(_tenantWhiteLabelSettings, WhiteLabelLogoTypeEnum.DocsEditor, !retina)) }
+            };
+
+            return result;
+        }
+
+        ///<visible>false</visible>
+        [Read("whitelabel/logotext")]
+        public string GetWhiteLabelLogoText()
+        {
+            if (!TenantLogoManager.WhiteLabelEnabled)
+            {
+                throw new BillingException(Resource.ErrorNotAllowedOption, "WhiteLabel");
+            }
+
+            var whiteLabelSettings = SettingsManager.Load<TenantWhiteLabelSettings>();
+
+            return whiteLabelSettings.GetLogoText(SettingsManager) ?? TenantWhiteLabelSettings.DefaultLogoText;
+        }
+
+
+        ///<visible>false</visible>
+        [Update("whitelabel/restore")]
+        public void RestoreWhiteLabelOptions()
+        {
+            PermissionContext.DemandPermissions(SecutiryConstants.EditPortalSettings);
+
+            if (!TenantLogoManager.WhiteLabelEnabled || !TenantLogoManager.WhiteLabelPaid)
+            {
+                throw new BillingException(Resource.ErrorNotAllowedOption, "WhiteLabel");
+            }
+
+            var _tenantWhiteLabelSettings = SettingsManager.Load<TenantWhiteLabelSettings>();
+            TenantWhiteLabelSettingsHelper.RestoreDefault(_tenantWhiteLabelSettings, TenantLogoManager);
+
+            var _tenantInfoSettings = SettingsManager.Load<TenantInfoSettings>();
+            TenantInfoSettingsHelper.RestoreDefaultLogo(_tenantInfoSettings, TenantLogoManager);
+            SettingsManager.Save(_tenantInfoSettings);
+        }
+
+        [Read("iprestrictions")]
+        public IEnumerable<IPRestriction> GetIpRestrictions()
+        {
+            PermissionContext.DemandPermissions(SecutiryConstants.EditPortalSettings);
+            return IPRestrictionsService.Get(Tenant.TenantId);
+        }
+
+        [Update("iprestrictions")]
+        public IEnumerable<string> SaveIpRestrictions(IpRestrictionsModel model)
+        {
+            PermissionContext.DemandPermissions(SecutiryConstants.EditPortalSettings);
+            return IPRestrictionsService.Save(model.Ips, Tenant.TenantId);
+        }
+
+        [Update("iprestrictions/settings")]
+        public IPRestrictionsSettings UpdateIpRestrictionsSettings(IpRestrictionsModel model)
+        {
+            PermissionContext.DemandPermissions(SecutiryConstants.EditPortalSettings);
+
+            var settings = new IPRestrictionsSettings { Enable = model.Enable };
+            SettingsManager.Save(settings);
+
+            return settings;
+        }
+
+        [Update("tips")]
+        public TipsSettings UpdateTipsSettings(SettingsModel model)
+        {
+            var settings = new TipsSettings { Show = model.Show };
+            SettingsManager.SaveForCurrentUser(settings);
+
+            if (!model.Show && !string.IsNullOrEmpty(SetupInfo.TipsAddress))
+            {
+                try
+                {
+                    using var client = new WebClient();
+                    var data = new NameValueCollection
+                    {
+                        ["userId"] = AuthContext.CurrentAccount.ID.ToString(),
+                        ["tenantId"] = Tenant.TenantId.ToString(CultureInfo.InvariantCulture)
+                    };
+
+                    client.UploadValues(string.Format("{0}/tips/deletereaded", SetupInfo.TipsAddress), data);
+                }
+                catch (Exception e)
+                {
+                    Log.Error(e.Message, e);
+                }
+            }
+
+            return settings;
+        }
+
+        [Update("tips/change/subscription")]
+        public bool UpdateTipsSubscription()
+        {
+            return StudioPeriodicNotify.ChangeSubscription(AuthContext.CurrentAccount.ID, StudioNotifyHelper);
+        }
+
+        [Update("wizard/complete")]
+        public WizardSettings CompleteWizard()
+        {
+            PermissionContext.DemandPermissions(SecutiryConstants.EditPortalSettings);
+
+            var settings = SettingsManager.Load<WizardSettings>();
+
+            if (settings.Completed)
+                return settings;
+
+            settings.Completed = true;
+            SettingsManager.Save(settings);
+
+            return settings;
+        }
+
+        [Update("tfaapp")]
+        public bool TfaSettings(TfaModel model)
+        {
+            PermissionContext.DemandPermissions(SecutiryConstants.EditPortalSettings);
+
+            var result = false;
+
+            MessageAction action;
+            var settings = SettingsManager.Load<TfaAppAuthSettings>();
+
+            switch (model.Type)
+            {
+                case "sms":
+                    if (!StudioSmsNotificationSettingsHelper.IsVisibleSettings())
+                        throw new Exception(Resource.SmsNotAvailable);
+
+                    if (!SmsProviderManager.Enabled())
+                        throw new MethodAccessException();
+
+                    StudioSmsNotificationSettingsHelper.Enable = true;
+                    action = MessageAction.TwoFactorAuthenticationEnabledBySms;
+
+                    if (settings.EnableSetting)
+                    {
+                        settings.EnableSetting = false;
+                        SettingsManager.Save(settings);
+                    }
+
+                    result = true;
+
+                    break;
+
+                case "app":
+                    if (!TfaAppAuthSettings.IsVisibleSettings)
+                    {
+                        throw new Exception(Resource.TfaAppNotAvailable);
+                    }
+
+                    settings.EnableSetting = true;
+                    SettingsManager.Save(settings);
+
+                    action = MessageAction.TwoFactorAuthenticationEnabledByTfaApp;
+
+                    if (StudioSmsNotificationSettingsHelper.IsVisibleSettings() && StudioSmsNotificationSettingsHelper.Enable)
+                    {
+                        StudioSmsNotificationSettingsHelper.Enable = false;
+                    }
+
+                    result = true;
+
+                    break;
+
+                default:
+                    if (settings.EnableSetting)
+                    {
+                        settings.EnableSetting = false;
+                        SettingsManager.Save(settings);
+                    }
+
+                    if (StudioSmsNotificationSettingsHelper.IsVisibleSettings() && StudioSmsNotificationSettingsHelper.Enable)
+                    {
+                        StudioSmsNotificationSettingsHelper.Enable = false;
+                    }
+
+                    action = MessageAction.TwoFactorAuthenticationDisabled;
+
+                    break;
+            }
+
+            if (result)
+            {
+                CookiesManager.ResetTenantCookie();
+            }
+
+            MessageService.Send(action);
+            return result;
+        }
+
+        ///<visible>false</visible>
+        [Read("tfaappcodes")]
+        public IEnumerable<object> TfaAppGetCodes()
+        {
+            var currentUser = UserManager.GetUsers(AuthContext.CurrentAccount.ID);
+
+            if (!TfaAppAuthSettings.IsVisibleSettings || !TfaAppUserSettings.EnableForUser(SettingsManager, currentUser.ID))
+                throw new Exception(Resource.TfaAppNotAvailable);
+
+            if (currentUser.IsVisitor(UserManager) || currentUser.IsOutsider(UserManager))
+                throw new NotSupportedException("Not available.");
+
+            return SettingsManager.LoadForCurrentUser<TfaAppUserSettings>().CodesSetting.Select(r => new { r.IsUsed, r.Code }).ToList();
+        }
+
+        [Update("tfaappnewcodes")]
+        public IEnumerable<object> TfaAppRequestNewCodes()
+        {
+            var currentUser = UserManager.GetUsers(AuthContext.CurrentAccount.ID);
+
+            if (!TfaAppAuthSettings.IsVisibleSettings || !TfaAppUserSettings.EnableForUser(SettingsManager, currentUser.ID))
+                throw new Exception(Resource.TfaAppNotAvailable);
+
+            if (currentUser.IsVisitor(UserManager) || currentUser.IsOutsider(UserManager))
+                throw new NotSupportedException("Not available.");
+
+            var codes = TfaManager.GenerateBackupCodes(currentUser).Select(r => new { r.IsUsed, r.Code }).ToList();
+            MessageService.Send(MessageAction.UserConnectedTfaApp, MessageTarget.Create(currentUser.ID), currentUser.DisplayUserName(false, DisplayUserSettingsHelper));
+            return codes;
+        }
+
+        [Update("tfaappnewapp")]
+        public string TfaAppNewApp(TfaModel model)
+        {
+            var isMe = model.Id.Equals(Guid.Empty);
+            var user = UserManager.GetUsers(isMe ? AuthContext.CurrentAccount.ID : model.Id);
+
+            if (!isMe && !PermissionContext.CheckPermissions(new UserSecurityProvider(user.ID), Constants.Action_EditUser))
+                throw new SecurityAccessDeniedException(Resource.ErrorAccessDenied);
+
+            if (!TfaAppAuthSettings.IsVisibleSettings || !TfaAppUserSettings.EnableForUser(SettingsManager, user.ID))
+                throw new Exception(Resource.TfaAppNotAvailable);
+
+            if (user.IsVisitor(UserManager) || user.IsOutsider(UserManager))
+                throw new NotSupportedException("Not available.");
+
+            TfaAppUserSettings.DisableForUser(ServiceProvider, SettingsManager, user.ID);
+            MessageService.Send(MessageAction.UserDisconnectedTfaApp, MessageTarget.Create(user.ID), user.DisplayUserName(false, DisplayUserSettingsHelper));
+
+            if (isMe)
+            {
+                return CommonLinkUtility.GetConfirmationUrl(user.Email, ConfirmType.TfaActivation);
+            }
+
+            StudioNotifyService.SendMsgTfaReset(user);
+            return string.Empty;
+        }
+
+        ///<visible>false</visible>
+        [Update("welcome/close")]
+        public void CloseWelcomePopup()
+        {
+            var currentUser = UserManager.GetUsers(AuthContext.CurrentAccount.ID);
+
+            var collaboratorPopupSettings = SettingsManager.LoadForCurrentUser<CollaboratorSettings>();
+
+            if (!(currentUser.IsVisitor(UserManager) && collaboratorPopupSettings.FirstVisit && !currentUser.IsOutsider(UserManager)))
+                throw new NotSupportedException("Not available.");
+
+            collaboratorPopupSettings.FirstVisit = false;
+            SettingsManager.SaveForCurrentUser(collaboratorPopupSettings);
+        }
+
+        ///<visible>false</visible>
+        [Update("colortheme")]
+        public void SaveColorTheme(SettingsModel model)
+        {
+            PermissionContext.DemandPermissions(SecutiryConstants.EditPortalSettings);
+            ColorThemesSettingsHelper.SaveColorTheme(model.Theme);
+            MessageService.Send(MessageAction.ColorThemeChanged);
+        }
+
+        ///<visible>false</visible>
+        [Update("timeandlanguage")]
+        public string TimaAndLanguage(SettingsModel model)
+        {
+            PermissionContext.DemandPermissions(SecutiryConstants.EditPortalSettings);
+
+            var culture = CultureInfo.GetCultureInfo(model.Lng);
+
+            var changelng = false;
+            if (SetupInfo.EnabledCultures.Find(c => string.Equals(c.Name, culture.Name, StringComparison.InvariantCultureIgnoreCase)) != null)
+            {
+                if (!string.Equals(Tenant.Language, culture.Name, StringComparison.InvariantCultureIgnoreCase))
+                {
+                    Tenant.Language = culture.Name;
+                    changelng = true;
+                }
+            }
+
+            var oldTimeZone = Tenant.TimeZone;
+            var timeZones = TimeZoneInfo.GetSystemTimeZones().ToList();
+            if (timeZones.All(tz => tz.Id != "UTC"))
+            {
+                timeZones.Add(TimeZoneInfo.Utc);
+            }
+            Tenant.TimeZone = timeZones.FirstOrDefault(tz => tz.Id == model.TimeZoneID)?.Id ?? TimeZoneInfo.Utc.Id;
+
+            TenantManager.SaveTenant(Tenant);
+
+            if (!Tenant.TimeZone.Equals(oldTimeZone) || changelng)
+            {
+                if (!Tenant.TimeZone.Equals(oldTimeZone))
+                {
+                    MessageService.Send(MessageAction.TimeZoneSettingsUpdated);
+                }
+                if (changelng)
+                {
+                    MessageService.Send(MessageAction.LanguageSettingsUpdated);
+                }
+            }
+
+            return Resource.SuccessfullySaveSettingsMessage;
+        }
+
+        ///<visible>false</visible>
+        [Update("defaultpage")]
+        public string SaveDefaultPageSettings(SettingsModel model)
+        {
+            PermissionContext.DemandPermissions(SecutiryConstants.EditPortalSettings);
+
+            SettingsManager.Save(new StudioDefaultPageSettings { DefaultProductID = model.DefaultProductID });
+
+            MessageService.Send(MessageAction.DefaultStartPageSettingsUpdated);
+
+            return Resource.SuccessfullySaveSettingsMessage;
+        }
+
+
+        private string GetProductName(Guid productId)
+        {
+            var product = WebItemManager[productId];
+            return productId == Guid.Empty ? "All" : product != null ? product.Name : productId.ToString();
+        }
+
+        [Read("license/refresh")]
+        public bool RefreshLicense()
+        {
+            if (!CoreBaseSettings.Standalone) return false;
+            LicenseReader.RefreshLicense();
+            return true;
+        }
+
+
+        [Read("customnavigation/getall")]
+        public List<CustomNavigationItem> GetCustomNavigationItems()
+        {
+            return SettingsManager.Load<CustomNavigationSettings>().Items;
+        }
+
+        [Read("customnavigation/getsample")]
+        public CustomNavigationItem GetCustomNavigationItemSample()
+        {
+            return CustomNavigationItem.GetSample();
+        }
+
+        [Read("customnavigation/get/{id}")]
+        public CustomNavigationItem GetCustomNavigationItem(Guid id)
+        {
+            return SettingsManager.Load<CustomNavigationSettings>().Items.FirstOrDefault(item => item.Id == id);
+        }
+
+        [Create("customnavigation/create")]
+        public CustomNavigationItem CreateCustomNavigationItem(CustomNavigationItem item)
+        {
+            PermissionContext.DemandPermissions(SecutiryConstants.EditPortalSettings);
+
+            var settings = SettingsManager.Load<CustomNavigationSettings>();
+
+            var exist = false;
+
+            foreach (var existItem in settings.Items)
+            {
+                if (existItem.Id != item.Id) continue;
+
+                existItem.Label = item.Label;
+                existItem.Url = item.Url;
+                existItem.ShowInMenu = item.ShowInMenu;
+                existItem.ShowOnHomePage = item.ShowOnHomePage;
+
+                if (existItem.SmallImg != item.SmallImg)
+                {
+                    StorageHelper.DeleteLogo(existItem.SmallImg);
+                    existItem.SmallImg = StorageHelper.SaveTmpLogo(item.SmallImg);
+                }
+
+                if (existItem.BigImg != item.BigImg)
+                {
+                    StorageHelper.DeleteLogo(existItem.BigImg);
+                    existItem.BigImg = StorageHelper.SaveTmpLogo(item.BigImg);
+                }
+
+                exist = true;
+                break;
+            }
+
+            if (!exist)
+            {
+                item.Id = Guid.NewGuid();
+                item.SmallImg = StorageHelper.SaveTmpLogo(item.SmallImg);
+                item.BigImg = StorageHelper.SaveTmpLogo(item.BigImg);
+
+                settings.Items.Add(item);
+            }
+
+            SettingsManager.Save(settings);
+
+            MessageService.Send(MessageAction.CustomNavigationSettingsUpdated);
+
+            return item;
+        }
+
+        [Delete("customnavigation/delete/{id}")]
+        public void DeleteCustomNavigationItem(Guid id)
+        {
+            PermissionContext.DemandPermissions(SecutiryConstants.EditPortalSettings);
+
+            var settings = SettingsManager.Load<CustomNavigationSettings>();
+
+            var terget = settings.Items.FirstOrDefault(item => item.Id == id);
+
+            if (terget == null) return;
+
+            StorageHelper.DeleteLogo(terget.SmallImg);
+            StorageHelper.DeleteLogo(terget.BigImg);
+
+            settings.Items.Remove(terget);
+            SettingsManager.Save(settings);
+
+            MessageService.Send(MessageAction.CustomNavigationSettingsUpdated);
+        }
+
+        [Update("emailactivation")]
+        public EmailActivationSettings UpdateEmailActivationSettings(bool show)
+        {
+            var settings = new EmailActivationSettings { Show = show };
+
+            SettingsManager.SaveForCurrentUser(settings);
+
+            return settings;
+        }
+
+        ///<visible>false</visible>
+        [Read("companywhitelabel")]
+        public List<CompanyWhiteLabelSettings> GetCompanyWhiteLabelSettings()
+        {
+            var result = new List<CompanyWhiteLabelSettings>();
+
+            var instance = CompanyWhiteLabelSettings.Instance(SettingsManager);
+
+            result.Add(instance);
+
+            if (!instance.IsDefault(CoreSettings) && !instance.IsLicensor)
+            {
+                result.Add(instance.GetDefault(ServiceProvider) as CompanyWhiteLabelSettings);
+            }
+
+            return result;
+        }
+
+        [Read("statistics/spaceusage/{id}")]
+        public List<UsageSpaceStatItemWrapper> GetSpaceUsageStatistics(Guid id)
+        {
+            PermissionContext.DemandPermissions(SecutiryConstants.EditPortalSettings);
+
+            var webtem = WebItemManagerSecurity.GetItems(WebZoneType.All, ItemAvailableState.All)
+                                       .FirstOrDefault(item =>
+                                                       item != null &&
+                                                       item.ID == id &&
+                                                       item.Context != null &&
+                                                       item.Context.SpaceUsageStatManager != null);
+
+            if (webtem == null) return new List<UsageSpaceStatItemWrapper>();
+
+            return webtem.Context.SpaceUsageStatManager.GetStatData()
+                         .ConvertAll(it => new UsageSpaceStatItemWrapper
+                         {
+                             Name = it.Name.HtmlEncode(),
+                             Icon = it.ImgUrl,
+                             Disabled = it.Disabled,
+                             Size = FileSizeComment.FilesSizeToString(it.SpaceUsage),
+                             Url = it.Url
+                         });
+        }
+
+        [Read("statistics/visit")]
+        public List<ChartPointWrapper> GetVisitStatistics(ApiDateTime fromDate, ApiDateTime toDate)
+        {
+            PermissionContext.DemandPermissions(SecutiryConstants.EditPortalSettings);
+
+            var from = TenantUtil.DateTimeFromUtc(fromDate);
+            var to = TenantUtil.DateTimeFromUtc(toDate);
+
+            var points = new List<ChartPointWrapper>();
+
+            if (from.CompareTo(to) >= 0) return points;
+
+            for (var d = new DateTime(from.Ticks); d.Date.CompareTo(to.Date) <= 0; d = d.AddDays(1))
+            {
+                points.Add(new ChartPointWrapper
+                {
+                    DisplayDate = d.Date.ToShortDateString(),
+                    Date = d.Date,
+                    Hosts = 0,
+                    Hits = 0
+                });
+            }
+
+            var hits = StatisticManager.GetHitsByPeriod(Tenant.TenantId, from, to);
+            var hosts = StatisticManager.GetHostsByPeriod(Tenant.TenantId, from, to);
+
+            if (hits.Count == 0 || hosts.Count == 0) return points;
+
+            hits.Sort((x, y) => x.VisitDate.CompareTo(y.VisitDate));
+            hosts.Sort((x, y) => x.VisitDate.CompareTo(y.VisitDate));
+
+            for (int i = 0, n = points.Count, hitsNum = 0, hostsNum = 0; i < n; i++)
+            {
+                while (hitsNum < hits.Count && points[i].Date.CompareTo(hits[hitsNum].VisitDate.Date) == 0)
+                {
+                    points[i].Hits += hits[hitsNum].VisitCount;
+                    hitsNum++;
+                }
+                while (hostsNum < hosts.Count && points[i].Date.CompareTo(hosts[hostsNum].VisitDate.Date) == 0)
+                {
+                    points[i].Hosts++;
+                    hostsNum++;
+                }
+            }
+
+            return points;
+        }
+
+        [Read("storage")]
+        public List<StorageWrapper> GetAllStorages()
+        {
+            PermissionContext.DemandPermissions(SecutiryConstants.EditPortalSettings);
+
+            var current = SettingsManager.Load<StorageSettings>();
+            var consumers = ConsumerFactory.GetAll<DataStoreConsumer>().ToList();
+            return consumers.Select(consumer => new StorageWrapper(consumer, current)).ToList();
+        }
+
+        [Read("storage/progress", false)]
+        public double GetStorageProgress()
+        {
+            PermissionContext.DemandPermissions(SecutiryConstants.EditPortalSettings);
+
+            if (!CoreBaseSettings.Standalone) return -1;
+
+            using var migrateClient = new ServiceClient();
+            return migrateClient.GetProgress(Tenant.TenantId);
+        }
+
+        [Update("storage")]
+        public StorageSettings UpdateStorage(StorageModel model)
+        {
+            PermissionContext.DemandPermissions(SecutiryConstants.EditPortalSettings);
+            if (!CoreBaseSettings.Standalone) return null;
+
+            var consumer = ConsumerFactory.GetByKey(model.Module);
+            if (!consumer.IsSet)
+                throw new ArgumentException("module");
+
+            var settings = SettingsManager.Load<StorageSettings>();
+            if (settings.Module == model.Module) return settings;
+
+            settings.Module = model.Module;
+            settings.Props = model.Props.ToDictionary(r => r.Key, b => b.Value);
+
+            try
+            {
+                StartMigrate(settings);
+            }
+            catch (Exception e)
+            {
+                Log.Error("UpdateStorage", e);
+                throw;
+            }
+
+            return settings;
+        }
+
+        [Delete("storage")]
+        public void ResetStorageToDefault()
+        {
+            PermissionContext.DemandPermissions(SecutiryConstants.EditPortalSettings);
+            if (!CoreBaseSettings.Standalone) return;
+
+            var settings = SettingsManager.Load<StorageSettings>();
+
+            settings.Module = null;
+            settings.Props = null;
+
+            try
+            {
+                StartMigrate(settings);
+            }
+            catch (Exception e)
+            {
+                Log.Error("ResetStorageToDefault", e);
+                throw;
+            }
+        }
+
+        [Read("storage/cdn")]
+        public List<StorageWrapper> GetAllCdnStorages()
+        {
+            PermissionContext.DemandPermissions(SecutiryConstants.EditPortalSettings);
+            if (!CoreBaseSettings.Standalone) return null;
+
+            var current = SettingsManager.Load<CdnStorageSettings>();
+            var consumers = ConsumerFactory.GetAll<DataStoreConsumer>().Where(r => r.Cdn != null).ToList();
+            return consumers.Select(consumer => new StorageWrapper(consumer, current)).ToList();
+        }
+
+        [Update("storage/cdn")]
+        public CdnStorageSettings UpdateCdn(StorageModel model)
+        {
+            PermissionContext.DemandPermissions(SecutiryConstants.EditPortalSettings);
+            if (!CoreBaseSettings.Standalone) return null;
+
+            var consumer = ConsumerFactory.GetByKey(model.Module);
+            if (!consumer.IsSet)
+                throw new ArgumentException("module");
+
+            var settings = SettingsManager.Load<CdnStorageSettings>();
+            if (settings.Module == model.Module) return settings;
+
+            settings.Module = model.Module;
+            settings.Props = model.Props.ToDictionary(r => r.Key, b => b.Value);
+
+            try
+            {
+                using var migrateClient = new ServiceClient();
+                migrateClient.UploadCdn(Tenant.TenantId, "/", WebHostEnvironment.ContentRootPath, settings);
+            }
+            catch (Exception e)
+            {
+                Log.Error("UpdateCdn", e);
+                throw;
+            }
+
+            return settings;
+        }
+
+        [Delete("storage/cdn")]
+        public void ResetCdnToDefault()
+        {
+            PermissionContext.DemandPermissions(SecutiryConstants.EditPortalSettings);
+            if (!CoreBaseSettings.Standalone) return;
+
+            StorageSettingsHelper.Clear(SettingsManager.Load<CdnStorageSettings>());
+        }
+
+        //[Read("storage/backup")]
+        //public List<StorageWrapper> GetAllBackupStorages()
+        //{
+        //    PermissionContext.DemandPermissions(Tenant, SecutiryConstants.EditPortalSettings);
+
+        //    var schedule = new BackupAjaxHandler().GetSchedule();
+        //    var current = new StorageSettings();
+
+        //    if (schedule != null && schedule.StorageType == Contracts.BackupStorageType.ThirdPartyConsumer)
+        //    {
+        //        current = new StorageSettings
+        //        {
+        //            Module = schedule.StorageParams["module"],
+        //            Props = schedule.StorageParams.Where(r => r.Key != "module").ToDictionary(r => r.Key, r => r.Value)
+        //        };
+        //    }
+
+        //    var consumers = ConsumerFactory.GetAll<DataStoreConsumer>().ToList();
+        //    return consumers.Select(consumer => new StorageWrapper(consumer, current)).ToList();
+        //}
+
+        private void StartMigrate(StorageSettings settings)
+        {
+            using (var migrateClient = new ServiceClient())
+            {
+                migrateClient.Migrate(Tenant.TenantId, settings);
+            }
+
+            Tenant.SetStatus(TenantStatus.Migrating);
+        }
+
+        [Read("socket")]
+        public object GetSocketSettings()
+        {
+            var hubUrl = Configuration["web:hub"] ?? string.Empty;
+            if (hubUrl != string.Empty)
+            {
+                if (!hubUrl.EndsWith("/"))
+                {
+                    hubUrl += "/";
+                }
+            }
+
+            return new { Url = hubUrl };
+        }
+    }
+
+    public static class SettingsControllerExtension
+    {
+        public static IServiceCollection AddSettingsController(this IServiceCollection services)
+        {
+            return services
+                .AddMessageTargetService()
+                .AddCoreConfigurationService()
+                .AddIPRestrictionsService()
+                .AddDisplayUserSettingsService()
+                .AddSetupInfo()
+                .AddCommonLinkUtilityService()
+                .AddCoreBaseSettingsService()
+                .AddTenantUtilService()
+                .AddEmailValidationKeyProviderService()
+                .AddMessageServiceService()
+                .AddStudioNotifyServiceService()
+                .AddApiContextService()
+                .AddUserManagerService()
+                .AddTenantManagerService()
+                .AddTenantExtraService()
+                .AddTenantStatisticsProviderService()
+                .AddUserPhotoManagerService()
+                .AddAuthContextService()
+                .AddCookiesManagerService()
+                .AddWebItemSecurity()
+                .AddStudioNotifyHelperService()
+                .AddLicenseReaderService()
+                .AddPermissionContextService()
+                .AddWebItemManager()
+                .AddWebItemManagerSecurity()
+                .AddCdnStorageSettingsService()
+                .AddStorageSettingsService()
+                .AddStorageFactoryService()
+                .AddStorageFactoryConfigService()
+                .AddSettingsManagerService()
+                .AddTenantInfoSettingsService()
+                .AddColorThemesSettingsHelperService()
+                .AddTenantWhiteLabelSettingsService()
+                .AddStudioSmsNotificationSettingsService()
+                .AddTfaManagerService()
+                .AddStorageHelperService()
+                .AddTenantLogoManagerService()
+                .AddBuildVersionService()
+                .AddStatisticManagerService()
+                .AddEmployeeWraper()
+                .AddConsumerFactoryService()
+                .AddSmsProviderManagerService();
+        }
+    }
 }