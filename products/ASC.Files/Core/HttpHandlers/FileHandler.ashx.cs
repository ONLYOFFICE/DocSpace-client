--- conflicted
+++ resolved
@@ -967,7 +967,6 @@
                 await ThumbnailFile(context, q.FirstOrDefault() ?? "");
             }
         }
-<<<<<<< HEAD
 
         private async Task ThumbnailFile<T>(HttpContext context, T id)
         {
@@ -1006,7 +1005,7 @@
                 context.Response.Headers.Add("Content-Disposition", ContentDispositionUtil.GetHeaderValue("." + Global.ThumbnailExtension));
                 context.Response.ContentType = MimeMapping.GetMimeMapping("." + Global.ThumbnailExtension);
 
-                using (var stream = fileDao.GetThumbnail(file))
+                using (var stream = await fileDao.GetThumbnailAsync(file))
                 {
                     context.Response.Headers.Add("Content-Length", stream.Length.ToString(CultureInfo.InvariantCulture));
                     await stream.CopyToAsync(context.Response.Body);
@@ -1023,63 +1022,6 @@
             {
                 Logger.Error("Error for: " + context.Request.Url(), ex);
                 context.Response.StatusCode = (int)HttpStatusCode.InternalServerError;
-=======
-
-        private async Task ThumbnailFile<T>(HttpContext context, T id)
-        {
-            try
-            {
-                var fileDao = DaoFactory.GetFileDao<T>();
-                var file = int.TryParse(context.Request.Query[FilesLinkUtility.Version], out var version) && version > 0
-                   ? fileDao.GetFile(id, version)
-                   : fileDao.GetFile(id);
-
-                if (file == null)
-                {
-                    context.Response.StatusCode = (int)HttpStatusCode.NotFound;
-                    return;
-                }
-
-                if (!FileSecurity.CanRead(file))
-                {
-                    context.Response.StatusCode = (int)HttpStatusCode.Forbidden;
-                    return;
-                }
-
-                if (!string.IsNullOrEmpty(file.Error))
-                {
-                    await context.Response.WriteAsync(file.Error);
-                    context.Response.StatusCode = (int)HttpStatusCode.BadRequest;
-                    return;
-                }
-
-                if (file.ThumbnailStatus != Thumbnail.Created)
-                {
-                    context.Response.StatusCode = (int)HttpStatusCode.NotFound;
-                    return;
-                }
-
-                context.Response.Headers.Add("Content-Disposition", ContentDispositionUtil.GetHeaderValue("." + Global.ThumbnailExtension));
-                context.Response.ContentType = MimeMapping.GetMimeMapping("." + Global.ThumbnailExtension);
-
-                using (var stream = await fileDao.GetThumbnailAsync(file))
-                {
-                    context.Response.Headers.Add("Content-Length", stream.Length.ToString(CultureInfo.InvariantCulture));
-                    await stream.CopyToAsync(context.Response.Body);
-                }
-            }
-            catch (FileNotFoundException ex)
-            {
-                Logger.Error("Error for: " + context.Request.Url(), ex);
-                context.Response.StatusCode = (int)HttpStatusCode.NotFound;
-                await context.Response.WriteAsync(ex.Message);
-                return;
-            }
-            catch (Exception ex)
-            {
-                Logger.Error("Error for: " + context.Request.Url(), ex);
-                context.Response.StatusCode = (int)HttpStatusCode.InternalServerError;
->>>>>>> d94ea502
                 await context.Response.WriteAsync(ex.Message);
                 return;
             }
