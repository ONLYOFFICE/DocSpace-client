--- conflicted
+++ resolved
@@ -151,9 +151,9 @@
       onClick={onBack}
       className="arrow-button"
     />
-    <Headline type="content" truncate className="headline">
+    <Heading type="content" truncate className="headline">
       {t("InfoPanel:SubmenuHistory")}
-    </Headline>
+    </Heading>
   </>
 );
 
@@ -268,37 +268,6 @@
     </>
   );
 
-<<<<<<< HEAD
-  const NavigationHeader = () => (
-    <>
-      <IconButton
-        iconName={ArrowPathReactSvgUrl}
-        size="17"
-        isFill={true}
-        onClick={onBack}
-        className="arrow-button"
-      />
-      <Heading type="content" truncate={true} className="headline">
-        {t("InfoPanel:SubmenuHistory")}
-      </Heading>
-    </>
-  );
-
-  const GroupMenu = () => (
-    <TableGroupMenu
-      checkboxOptions={menuItems}
-      onChange={handleGroupSelection}
-      headerMenu={headerMenu}
-      isChecked={areAllIdsChecked}
-      isIndeterminate={isIndeterminate}
-      withoutInfoPanelToggler
-      isBlocked={isRetryPending}
-      withComboBox
-    />
-  );
-
-=======
->>>>>>> 434ad0d3
   useEffect(() => {
     return emptyCheckedIds;
   }, []);
@@ -307,7 +276,7 @@
     <HeaderContainer isDisabled={isRetryPending}>
       {isMobile() ? (
         <>
-          {isGroupMenuVisible && (
+          {isGroupMenuVisible ? (
             <GroupMenu
               menuItems={menuItems}
               handleGroupSelection={handleGroupSelection}
@@ -316,7 +285,7 @@
               isIndeterminate={isIndeterminate}
               isRetryPending={isRetryPending}
             />
-          )}
+          ) : null}
           <NavigationHeader t={t} onBack={onBack} />
         </>
       ) : isGroupMenuVisible ? (
@@ -332,8 +301,9 @@
         <NavigationHeader t={t} onBack={onBack} />
       )}
 
-      {isPendingVisible &&
-        createPortal(<FloatingButton icon="refresh" />, document.body)}
+      {isPendingVisible
+        ? createPortal(<FloatingButton icon="refresh" />, document.body)
+        : null}
     </HeaderContainer>
   );
 };
