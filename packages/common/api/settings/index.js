import { request } from "../client";
import axios from "axios";

export function getSettings(withPassword = false) {
  return request({
    method: "get",
    url: `/settings.json?withPassword=${withPassword}`,
  });
}

export function getPortalCultures() {
  return request({
    method: "get",
    url: "/settings/cultures.json",
  });
}

export function getPortalPasswordSettings(confirmKey = null) {
  const options = {
    method: "get",
    url: "/settings/security/password",
  };

  if (confirmKey) options.headers = { confirm: confirmKey };

  return request(options);
}

export function setPortalPasswordSettings(minLength, upperCase, digits, specSymbols) {
  return request({
    method: "put",
    url: "/settings/security/password.json",
    data: { minLength, upperCase, digits, specSymbols },
  });
}

export function setMailDomainSettings(data) {
  return request({
    method: "post",
    url: "/settings/maildomainsettings.json",
    data,
  });
}

export function setDNSSettings(dnsName, enable) {
  return request({
    method: "post",
    url: "/settings/maildomainsettings.json",
    data: { dnsName, enable },
  });
}

export function getIpRestrictions() {
  return request({
    method: "get",
    url: "/settings/iprestrictions",
  });
}

export function setIpRestrictions(data) {
  return request({
    method: "put",
    url: "/settings/iprestrictions",
    data,
  });
}

export function getIpRestrictionsEnable() {
  return request({
    method: "get",
    url: "/settings/iprestrictions/settings",
  });
}

export function setIpRestrictionsEnable(data) {
  return request({
    method: "put",
    url: "/settings/iprestrictions/settings",
    data,
  });
}

export function setMessageSettings(turnOn) {
  return request({
    method: "post",
    url: "/settings/messagesettings.json",
    data: { turnOn },
  });
}

export function setCookieSettings(lifeTime) {
  return request({
    method: "put",
    url: "/settings/cookiesettings.json",
    data: { lifeTime },
  });
}

export function getCookieSettings() {
  return request({
    method: "get",
    url: "/settings/cookiesettings.json",
  });
}

export function setLifetimeAuditSettings(data) {
  return request({
    method: "post",
    url: "/security/audit/settings/lifetime.json",
    data,
  });
}

export function getLoginHistoryReport() {
  return request({
    method: "post",
    url: "/security/audit/login/report.json",
  });
}

export function getAuditTrailReport() {
  return request({
    method: "post",
    url: "/security/audit/events/report.json",
  });
}

export function getPortalTimezones(confirmKey = null) {
  const options = {
    method: "get",
    url: "/settings/timezones.json",
  };

  if (confirmKey) options.headers = { confirm: confirmKey };

  return request(options);
}

export function setLanguageAndTime(lng, timeZoneID) {
  return request({
    method: "put",
    url: "/settings/timeandlanguage.json",
    data: { lng, timeZoneID },
  });
}

export function setGreetingSettings(title) {
  return request({
    method: "post",
    url: `/settings/greetingsettings.json`,
    data: { title },
  });
}

export function getGreetingSettingsIsDefault() {
  return request({
    method: "get",
    url: `/settings/greetingsettings/isDefault.json`,
  });
}

export function restoreGreetingSettings() {
  return request({
    method: "post",
    url: `/settings/greetingsettings/restore.json`,
  });
}

export function getAppearanceTheme() {
  return request({
    method: "get",
    url: "/settings/colortheme.json",
  });
}

export function sendAppearanceTheme(data) {
  return request({
    method: "put",
    url: "/settings/colortheme.json",
    data,
  });
}

export function deleteAppearanceTheme(id) {
  return request({
    method: "delete",
    url: `/settings/colortheme?id=${id}`,
  });
}

export function getLogoText() {
  return request({
    method: "get",
    url: `/settings/whitelabel/logotext.json`,
  });
}

export function getLogoUrls() {
  return request({
    method: "get",
    url: `/settings/whitelabel/logos.json`,
  });
}

export function setWhiteLabelSettings(data) {
  const options = {
    method: "post",
    url: "/settings/whitelabel/save.json",
    data,
  };

  return request(options);
}

export function restoreWhiteLabelSettings(isDefault) {
  return request({
    method: "put",
    url: "/settings/whitelabel/restore.json",
    data: { isDefault },
  });
}

export function setCompanyInfoSettings(address, companyName, email, phone, site) {
  const data = {
    settings: { address, companyName, email, phone, site },
  };

  return request({
    method: "post",
    url: `/settings/rebranding/company.json`,
    data,
  });
}

export function getCompanyInfoSettings() {
  return request({
    method: "get",
    url: `/settings/rebranding/company.json`,
  });
}

export function restoreCompanyInfoSettings() {
  return request({
    method: "delete",
    url: `/settings/rebranding/company.json`,
  });
}

export function getCustomSchemaList() {
  return request({
    method: "get",
    url: `settings/customschemas`,
  });
}

export function setAdditionalResources(
  feedbackAndSupportEnabled,
  videoGuidesEnabled,
  helpCenterEnabled,
) {
  const data = {
    settings: {
      helpCenterEnabled,
      feedbackAndSupportEnabled,
      videoGuidesEnabled,
    },
  };

  return request({
    method: "post",
    url: `/settings/rebranding/additional.json`,
    data,
  });
}

export function getAdditionalResources() {
  return request({
    method: "get",
    url: `/settings/rebranding/additional.json`,
  });
}

export function restoreAdditionalResources() {
  return request({
    method: "delete",
    url: `/settings/rebranding/additional.json`,
  });
}

export function setCurrentSchema(id) {
  return request({
    method: "post",
    url: "settings/customschemas",
    data: { id },
  });
}
export function setCustomSchema(
  userCaption,
  usersCaption,
  groupCaption,
  groupsCaption,
  userPostCaption,
  regDateCaption,
  groupHeadCaption,
  guestCaption,
  guestsCaption,
) {
  const data = {
    userCaption,
    usersCaption,
    groupCaption,
    groupsCaption,
    userPostCaption,
    regDateCaption,
    groupHeadCaption,
    guestCaption,
    guestsCaption,
  };
  return request({
    method: "put",
    url: `settings/customschemas`,
    data,
  });
}

export function getCurrentCustomSchema(id) {
  return request({
    method: "get",
    url: `settings/customschemas/${id}.json`,
  });
}

export function sendRecoverRequest(email, message) {
  const data = { email, message };
  return request({
    method: "post",
    url: `/settings/sendadmmail`,
    data,
  });
}

export function sendRegisterRequest(email) {
  const data = { email };
  return request({
    method: "post",
    url: `/settings/sendjoininvite`,
    data,
  });
}

export function sendOwnerChange(ownerId) {
  const data = { ownerId };
  return request({
    method: "post",
    url: `/settings/owner.json`,
    data,
  });
}

export function getMachineName(confirmKey = null) {
  const options = {
    method: "get",
    url: "/settings/machine.json",
  };

  if (confirmKey) options.headers = { confirm: confirmKey };

  return request(options);
}

export function setPortalOwner(email, hash, lng, timeZone, confirmKey = null, analytics) {
  const options = {
    method: "put",
    url: "/settings/wizard/complete.json",
    data: {
      email: email,
      PasswordHash: hash,
      lng: lng,
      timeZone: timeZone,
      analytics: analytics,
    },
  };

  if (confirmKey) {
    options.headers = { confirm: confirmKey };
  }
  return request(options);
}

export function getIsLicenseRequired() {
  return request({
    method: "get",
    url: "/settings/license/required.json",
  });
}

export function setLicense(confirmKey = null, data) {
  const options = {
    method: "post",
    url: `/settings/license`,
    data,
  };

  if (confirmKey) {
    options.headers = { confirm: confirmKey };
  }

  return request(options);
}

export function getPaymentSettings() {
  return request({
    method: "get",
    url: `/settings/payment.json`,
  });
}
export function acceptLicense() {
  return request({
    method: "post",
    url: `/settings/license/accept.json`,
  });
}
export function getConsumersList() {
  return request({
    method: "get",
    url: `/settings/authservice`,
  });
}

export function getAuthProviders() {
  return request({
    method: "get",
    url: `/people/thirdparty/providers`,
  });
}

export function updateConsumerProps(newProps) {
  const options = {
    method: "post",
    url: `/settings/authservice`,
    data: newProps,
  };

  return request(options);
}

export function getTfaSettings() {
  return request({
    method: "get",
    url: `/settings/tfaapp`,
  });
}

export function setTfaSettings(type) {
  return request({
    method: "put",
    url: "/settings/tfaappwithlink",
    data: { type: type },
  });
}

export function getTfaBackupCodes() {
  return request({
    method: "get",
    url: "/settings/tfaappcodes",
  });
}

export function getTfaNewBackupCodes() {
  return request({
    method: "put",
    url: "/settings/tfaappnewcodes",
  });
}

export function getTfaConfirmLink() {
  return request({
    method: "get",
    url: "/settings/tfaapp/confirm",
  });
}

export function unlinkTfaApp(id) {
  const data = {
    id,
  };
  return request({
    method: "put",
    url: "/settings/tfaappnewapp",
    data,
  });
}

export function getTfaSecretKeyAndQR(confirmKey = null) {
  const options = {
    method: "get",
    url: "/settings/tfaapp/setup",
  };

  if (confirmKey) options.headers = { confirm: confirmKey };

  return request(options);
}

export function validateTfaCode(code, confirmKey = null) {
  const data = {
    code,
  };

  const options = {
    method: "post",
    url: "/settings/tfaapp/validate",
    skipLogout: true,
    data,
  };

  if (confirmKey) options.headers = { confirm: confirmKey };

  return request(options);
}

export function getBackupStorage() {
  const options = {
    method: "get",
    url: "/settings/storage/backup",
  };
  return request(options);
}

export function getBuildVersion() {
  const options = {
    method: "get",
    url: "/settings/version/build.json",
  };
  return request(options);
}

export function getCapabilities() {
  const options = {
    method: "get",
    url: "/capabilities",
  };
  return request(options);
}

export function getTipsSubscription() {
  const options = {
    method: "get",
    url: "/settings/tips/subscription.json",
  };
  return request(options);
}

export function getNotificationSubscription(notificationType) {
  const options = {
    method: "get",
    url: `/settings/notification/${notificationType}`,
  };
  return request(options);
}

export function changeNotificationSubscription(notificationType, isEnabled) {
  const data = {
    Type: notificationType,
    isEnabled,
  };
  const options = {
    method: "post",
    url: "/settings/notification",
    data,
  };

  return request(options);
}

export function toggleTipsSubscription() {
  const options = {
    method: "put",
    url: "/settings/tips/change/subscription",
  };
  return request(options);
}

export function getCurrentSsoSettings() {
  const options = {
    method: "get",
    url: "/settings/ssov2",
  };

  return request(options);
}

export function submitSsoForm(data) {
  const options = {
    method: "post",
    url: "/settings/ssov2",
    data,
  };

  return request(options);
}

export function resetSsoForm() {
  const options = {
    method: "delete",
    url: "/settings/ssov2",
  };

  return request(options);
}

export function getLifetimeAuditSettings(data) {
  return request({
    method: "get",
    url: "/security/audit/settings/lifetime.json",
    data,
  });
}

export function getLoginHistory() {
  return request({
    method: "get",
    url: "/security/audit/login/last.json",
  });
}

export function getAuditTrail() {
  return request({
    method: "get",
    url: "/security/audit/events/last.json",
  });
}

export function loadXmlMetadata(data) {
  return axios.post("/sso/loadmetadata", data);
}

export function uploadXmlMetadata(data) {
  return axios.post("/sso/uploadmetadata", data);
}

export function validateCerts(data) {
  return axios.post("/sso/validatecerts", data);
}

export function generateCerts() {
  return axios.get("/sso/generatecert");
}

export function getMetadata() {
  return axios.get("/sso/metadata");
}

export function getOforms(url) {
  return axios.get(url);
}

export function getStorageRegions() {
  const options = {
    method: "get",
    url: "/settings/storage/s3/regions",
  };
  return request(options);
}

export function getPortalQuota() {
  return request({
    method: "get",
    url: `/settings/quota`,
  });
}

export function getAllActiveSessions() {
  return request({
    method: "get",
    url: "/security/activeconnections",
  });
}

export function removeAllActiveSessions() {
  return request({
    method: "put",
    url: "/security/activeconnections/logoutallchangepassword",
  });
}

export function removeAllExceptThisSession() {
  return request({
    method: "put",
    url: "/security/activeconnections/logoutallexceptthis",
  });
}

export function removeActiveSession(eventId) {
  return request({
    method: "put",
    url: `/security/activeconnections/logout/${eventId}`,
    data: { eventId },
  });
}

<<<<<<< HEAD
export function createWebhook(name, url, secretKey) {
  return request({
    method: "post",
    url: `/settings/webhook`,
    data: { name, uri: url, secretKey },
  });
}

export function getAllWebhooks() {
  return request({
    method: "get",
    url: `/settings/webhook`,
  });
}

export function updateWebhook(id, name, url, secretKey) {
  return request({
    method: "put",
    url: `/settings/webhook`,
    data: { id, name, uri: url, secretKey },
  });
}

export function toggleEnabledWebhook(webhook) {
  return request({
    method: "put",
    url: `/settings/webhook`,
    data: {
      id: webhook.id,
      name: webhook.name,
      uri: webhook.url,
      secretKey: webhook.secretKey,
      enabled: !webhook.enabled,
    },
  });
}

export function removeWebhook(id) {
  return request({
    method: "delete",
    url: `/settings/webhook/${id}`,
  });
}

export function getWebhooksJournal(hookname, logCount) {
  return request({
    method: "get",
    url: `/settings/webhooks/log?count=${logCount}`,
    data: { hookname },
  });
}

export function retryWebhook(webhookId) {
  return request({
    method: "put",
    url: `/settings/webhook/${webhookId}/retry`,
  });
}

export function retryWebhooks(webhooksIds) {
  return request({
    method: "put",
    url: `/settings/webhook/retry`,
    data: { Ids: webhooksIds },
  });
=======
export function muteRoomNotification(id, isMute) {
  const options = {
    method: "post",
    url: `/settings/notification/rooms`,
    data: { RoomsId: id, Mute: isMute },
  };

  return request(options);
>>>>>>> 7ad5fa82
}<|MERGE_RESOLUTION|>--- conflicted
+++ resolved
@@ -699,7 +699,6 @@
   });
 }
 
-<<<<<<< HEAD
 export function createWebhook(name, url, secretKey) {
   return request({
     method: "post",
@@ -765,7 +764,8 @@
     url: `/settings/webhook/retry`,
     data: { Ids: webhooksIds },
   });
-=======
+}
+
 export function muteRoomNotification(id, isMute) {
   const options = {
     method: "post",
@@ -774,5 +774,4 @@
   };
 
   return request(options);
->>>>>>> 7ad5fa82
 }