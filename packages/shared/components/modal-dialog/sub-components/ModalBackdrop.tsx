// (c) Copyright Ascensio System SIA 2009-2024
//
// This program is a free software product.
// You can redistribute it and/or modify it under the terms
// of the GNU Affero General Public License (AGPL) version 3 as published by the Free Software
// Foundation. In accordance with Section 7(a) of the GNU AGPL its Section 15 shall be amended
// to the effect that Ascensio System SIA expressly excludes the warranty of non-infringement of
// any third-party rights.
//
// This program is distributed WITHOUT ANY WARRANTY, without even the implied warranty
// of MERCHANTABILITY or FITNESS FOR A PARTICULAR  PURPOSE. For details, see
// the GNU AGPL at: http://www.gnu.org/licenses/agpl-3.0.html
//
// You can contact Ascensio System SIA at Lubanas st. 125a-25, Riga, Latvia, EU, LV-1021.
//
// The  interactive user interfaces in modified source and object code versions of the Program must
// display Appropriate Legal Notices, as required under Section 5 of the GNU AGPL version 3.
//
// Pursuant to Section 7(b) of the License you must retain the original Product logo when
// distributing the program. Pursuant to Section 7(e) we decline to grant you any rights under
// trademark law for use of our trademarks.
//
// All the Product's GUI elements, including illustrations and icon sets, as well as technical writing
// content are licensed under the terms of the Creative Commons Attribution-ShareAlike 4.0
// International. See the License terms at http://creativecommons.org/licenses/by-sa/4.0/legalcode

<<<<<<< HEAD
import styled from "styled-components";
// import { TTheme } from "../../../themes";
=======
import React from "react";
import classNames from "classnames";
>>>>>>> 6e7268e7

import { ModalDialogBackdropProps } from "../ModalDialog.types";
<<<<<<< HEAD

// const backdropBackground = (props: {
//   theme: TTheme;
//   modalSwipeOffset?: number;
// }) => {
//   const { r, g, b, a } = props.theme.modalDialog.backdrop.backgroundRGBA;
//   const swipeOffset = props.modalSwipeOffset;

//   if (!swipeOffset) return `rgba(${r}, ${g}, ${b}, ${a})`;
//   return `rgba(${r}, ${g}, ${b}, ${a + swipeOffset * (a / 120)})`;
// };

const StyledModalBackdrop = styled.div<{ zIndex?: number }>`
  display: block;
  height: 100%;
  min-height: fill-available;
  max-height: 100vh;
  width: 100vw;
  overflow: hidden;
  position: fixed;
  // doesn't require mirroring for RTL
  left: 0;
  top: 0;

  background: ${(props) => props.theme.backdrop.backgroundColor};
  z-index: ${(props) => props.zIndex};

  @media ${mobile} {
    position: absolute;
  }

  transition: opacity 0.2s;
  opacity: 0;
  &.modal-backdrop-active {
    opacity: 1;
  }
`;
=======
import styles from "../ModalDialog.module.scss";
>>>>>>> 6e7268e7

const ModalBackdrop = ({
  className,
  zIndex,
  children,
}: ModalDialogBackdropProps) => {
  return (
    <div
      style={{ zIndex }}
      className={classNames(styles.modalBackdrop, className)}
    >
      {children}
    </div>
  );
};

export { ModalBackdrop };<|MERGE_RESOLUTION|>--- conflicted
+++ resolved
@@ -24,56 +24,11 @@
 // content are licensed under the terms of the Creative Commons Attribution-ShareAlike 4.0
 // International. See the License terms at http://creativecommons.org/licenses/by-sa/4.0/legalcode
 
-<<<<<<< HEAD
-import styled from "styled-components";
-// import { TTheme } from "../../../themes";
-=======
 import React from "react";
 import classNames from "classnames";
->>>>>>> 6e7268e7
 
 import { ModalDialogBackdropProps } from "../ModalDialog.types";
-<<<<<<< HEAD
-
-// const backdropBackground = (props: {
-//   theme: TTheme;
-//   modalSwipeOffset?: number;
-// }) => {
-//   const { r, g, b, a } = props.theme.modalDialog.backdrop.backgroundRGBA;
-//   const swipeOffset = props.modalSwipeOffset;
-
-//   if (!swipeOffset) return `rgba(${r}, ${g}, ${b}, ${a})`;
-//   return `rgba(${r}, ${g}, ${b}, ${a + swipeOffset * (a / 120)})`;
-// };
-
-const StyledModalBackdrop = styled.div<{ zIndex?: number }>`
-  display: block;
-  height: 100%;
-  min-height: fill-available;
-  max-height: 100vh;
-  width: 100vw;
-  overflow: hidden;
-  position: fixed;
-  // doesn't require mirroring for RTL
-  left: 0;
-  top: 0;
-
-  background: ${(props) => props.theme.backdrop.backgroundColor};
-  z-index: ${(props) => props.zIndex};
-
-  @media ${mobile} {
-    position: absolute;
-  }
-
-  transition: opacity 0.2s;
-  opacity: 0;
-  &.modal-backdrop-active {
-    opacity: 1;
-  }
-`;
-=======
 import styles from "../ModalDialog.module.scss";
->>>>>>> 6e7268e7
 
 const ModalBackdrop = ({
   className,
