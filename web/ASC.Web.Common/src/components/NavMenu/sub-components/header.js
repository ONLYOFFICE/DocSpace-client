--- conflicted
+++ resolved
@@ -5,13 +5,10 @@
 import Headline from "../../Headline";
 import Nav from "./nav";
 import NavLogoItem from "./nav-logo-item";
-<<<<<<< HEAD
 import {LayoutContextConsumer} from "asc-web-common"
-=======
 import Loaders from "../../Loaders/index";
 import { ReactSVG } from "react-svg";
 
->>>>>>> f328484b
 import { utils } from "asc-web-components";
 import { connect } from "react-redux";
 import {
