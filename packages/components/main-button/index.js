--- conflicted
+++ resolved
@@ -65,11 +65,7 @@
       <ColorTheme
         {...props}
         onClick={onMainButtonClick}
-<<<<<<< HEAD
-        elementType={ThemeType.MainButton}
-=======
         themeId={ThemeType.MainButton}
->>>>>>> 409d05d2
       >
         <Text className="main-button_text">{text}</Text>
         <img
