--- conflicted
+++ resolved
@@ -15,11 +15,8 @@
     className,
     id,
     style,
-<<<<<<< HEAD
     children,
-=======
     theme,
->>>>>>> 20b85665
   } = props;
   const errorProp = error ? { color: "#c30" } : {};
 
