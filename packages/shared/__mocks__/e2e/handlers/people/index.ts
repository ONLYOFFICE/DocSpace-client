--- conflicted
+++ resolved
@@ -32,8 +32,6 @@
 export {
   self as selfHandler,
   successSelf,
-<<<<<<< HEAD
-=======
   adminOnlyUser,
   adminOnlySuccess,
   roomAdminUser,
@@ -42,7 +40,6 @@
   visitorSuccess,
   regularUser,
   regularUserSuccess,
->>>>>>> 5f9dd1a9
 } from "./self";
 
 export {
@@ -53,10 +50,7 @@
   PATH_DELETE_USER as SELF_PATH_DELETE_USER,
   PATH_USER_BY_EMAIL as SELF_PATH_USER_BY_EMAIL,
   PATH_ADD_GUEST,
-<<<<<<< HEAD
   PATH_UPDATE_USER_CULTURE as SELF_PATH_UPDATE_USER_CULTURE,
-} from "./self";
-=======
 } from "./self";
 
 export {
@@ -65,5 +59,4 @@
   PATH_PEOPLE_LIST,
   mockUsers,
   peopleListSuccess,
-} from "./list";
->>>>>>> 5f9dd1a9
+} from "./list";