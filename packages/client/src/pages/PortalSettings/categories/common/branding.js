--- conflicted
+++ resolved
@@ -137,17 +137,8 @@
       <WhiteLabel />
       {showSettings ? (
         <>
-<<<<<<< HEAD
           <hr />
           <CompanyInfoSettings />
-=======
-          {displayAbout ? (
-            <>
-              <hr />
-              <CompanyInfoSettings />
-            </>
-          ) : null}
->>>>>>> 7c4bf6c1
           <hr />
           <AdditionalResources />
         </>
