--- conflicted
+++ resolved
@@ -1,399 +1,395 @@
-// (c) Copyright Ascensio System SIA 2010-2022
-//
-// This program is a free software product.
-// You can redistribute it and/or modify it under the terms
-// of the GNU Affero General Public License (AGPL) version 3 as published by the Free Software
-// Foundation. In accordance with Section 7(a) of the GNU AGPL its Section 15 shall be amended
-// to the effect that Ascensio System SIA expressly excludes the warranty of non-infringement of
-// any third-party rights.
-//
-// This program is distributed WITHOUT ANY WARRANTY, without even the implied warranty
-// of MERCHANTABILITY or FITNESS FOR A PARTICULAR  PURPOSE. For details, see
-// the GNU AGPL at: http://www.gnu.org/licenses/agpl-3.0.html
-//
-// You can contact Ascensio System SIA at Lubanas st. 125a-25, Riga, Latvia, EU, LV-1021.
-//
-// The  interactive user interfaces in modified source and object code versions of the Program must
-// display Appropriate Legal Notices, as required under Section 5 of the GNU AGPL version 3.
-//
-// Pursuant to Section 7(b) of the License you must retain the original Product logo when
-// distributing the program. Pursuant to Section 7(e) we decline to grant you any rights under
-// trademark law for use of our trademarks.
-//
-// All the Product's GUI elements, including illustrations and icon sets, as well as technical writing
-// content are licensed under the terms of the Creative Commons Attribution-ShareAlike 4.0
-// International. See the License terms at http://creativecommons.org/licenses/by-sa/4.0/legalcode
-
-namespace ASC.Core;
-
-[Scope]
-public class SecurityContext
-{
-    private readonly ILogger<SecurityContext> _logger;
-    private readonly DbLoginEventsManager _dbLoginEventsManager;
-
-    public IAccount CurrentAccount => _authContext.CurrentAccount;
-    public bool IsAuthenticated => _authContext.IsAuthenticated;
-
-    private readonly UserManager _userManager;
-    private readonly AuthManager _authentication;
-    private readonly AuthContext _authContext;
-    private readonly TenantManager _tenantManager;
-    private readonly UserFormatter _userFormatter;
-    private readonly CookieStorage _cookieStorage;
-    private readonly TenantCookieSettingsHelper _tenantCookieSettingsHelper;
-    private readonly IHttpContextAccessor _httpContextAccessor;
-
-    public SecurityContext(
-        UserManager userManager,
-        AuthManager authentication,
-        AuthContext authContext,
-        TenantManager tenantManager,
-        UserFormatter userFormatter,
-        CookieStorage cookieStorage,
-        TenantCookieSettingsHelper tenantCookieSettingsHelper,
-        ILogger<SecurityContext> logger,
-        DbLoginEventsManager dbLoginEventsManager
-        )
-    {
-        _logger = logger;
-        _dbLoginEventsManager = dbLoginEventsManager;
-        _userManager = userManager;
-        _authentication = authentication;
-        _authContext = authContext;
-        _tenantManager = tenantManager;
-        _userFormatter = userFormatter;
-        _cookieStorage = cookieStorage;
-        _tenantCookieSettingsHelper = tenantCookieSettingsHelper;
-    }
-
-    public SecurityContext(
-        IHttpContextAccessor httpContextAccessor,
-        UserManager userManager,
-        AuthManager authentication,
-        AuthContext authContext,
-        TenantManager tenantManager,
-        UserFormatter userFormatter,
-        CookieStorage cookieStorage,
-        TenantCookieSettingsHelper tenantCookieSettingsHelper,
-        ILogger<SecurityContext> logger,
-        DbLoginEventsManager dbLoginEventsManager
-        ) : this(userManager, authentication, authContext, tenantManager, userFormatter, cookieStorage, tenantCookieSettingsHelper, logger, dbLoginEventsManager)
-    {
-        _httpContextAccessor = httpContextAccessor;
-    }
-
-
-    public async Task<string> AuthenticateMeAsync(string login, string passwordHash, Func<Task<int>> funcLoginEvent = null)
-    {
-        ArgumentNullException.ThrowIfNull(login);
-        ArgumentNullException.ThrowIfNull(passwordHash);
-
-        var tenantid = (await _tenantManager.GetCurrentTenantAsync()).Id;
-        var u = await _userManager.GetUsersByPasswordHashAsync(tenantid, login, passwordHash);
-
-        return await AuthenticateMeAsync(new UserAccount(u, tenantid, _userFormatter), funcLoginEvent);
-    }
-
-    public async Task<bool> AuthenticateMe(string cookie)
-    {
-        if (string.IsNullOrEmpty(cookie)) return false;
-
-        if (!_cookieStorage.DecryptCookie(cookie, out var tenant, out var userid, out var indexTenant, out var expire, out var indexUser, out var loginEventId))
-        {
-            if (cookie.Equals("Bearer", StringComparison.InvariantCulture))
-            {
-                var ipFrom = string.Empty;
-                var address = string.Empty;
-                if (_httpContextAccessor?.HttpContext != null)
-                {
-                    var request = _httpContextAccessor?.HttpContext.Request;
-
-                    ArgumentNullException.ThrowIfNull(request);
-
-                    ipFrom = "from " + (request.Headers["X-Forwarded-For"].ToString() ?? request.GetUserHostAddress());
-                    address = "for " + request.GetUrlRewriter();
-                }
-                _logger.InformationEmptyBearer(ipFrom, address);
-            }
-            else
-            {
-                var ipFrom = string.Empty;
-                var address = string.Empty;
-                if (_httpContextAccessor?.HttpContext != null)
-                {
-                    var request = _httpContextAccessor?.HttpContext.Request;
-
-                    ArgumentNullException.ThrowIfNull(request);
-
-                    address = "for " + request.GetUrlRewriter();
-                    ipFrom = "from " + (request.Headers["X-Forwarded-For"].ToString() ?? request.GetUserHostAddress());
-                }
-
-                _logger.WarningCanNotDecrypt(cookie, ipFrom, address);
-            }
-
-            return false;
-        }
-
-        if (tenant != (await _tenantManager.GetCurrentTenantAsync()).Id)
-        {
-            return false;
-        }
-
-        var settingsTenant = await _tenantCookieSettingsHelper.GetForTenantAsync(tenant);
-
-        if (indexTenant != settingsTenant.Index)
-        {
-            return false;
-        }
-
-        if (expire != DateTime.MaxValue && expire < DateTime.UtcNow)
-        {
-            return false;
-        }
-
-        try
-        {
-            var settingsUser = await _tenantCookieSettingsHelper.GetForUserAsync(userid);
-            if (indexUser != settingsUser.Index)
-            {
-                return false;
-            }
-
-            var loginEventById = await _dbLoginEventsManager.GetByIdAsync(loginEventId);
-
-            if (loginEventById == null || !loginEventById.Active)
-            {
-                return false;
-            }
-
-            await AuthenticateMeWithoutCookieAsync(new UserAccount(new UserInfo { Id = userid }, tenant, _userFormatter));
-            return true;
-        }
-        catch (InvalidCredentialException ice)
-        {
-            _logger.AuthenticateDebug(cookie, tenant, userid, ice);
-        }
-        catch (SecurityException se)
-        {
-            _logger.AuthenticateDebug(cookie, tenant, userid, se);
-        }
-        catch (Exception err)
-        {
-            _logger.AuthenticateError(cookie, tenant, userid, err);
-        }
-
-
-        return false;
-    }
-
-    public async Task<string> AuthenticateMeAsync(Guid userId, Func<Task<int>> funcLoginEvent = null, List<Claim> additionalClaims = null)
-    {
-        var account = await _authentication.GetAccountByIDAsync((await _tenantManager.GetCurrentTenantAsync()).Id, userId);
-        return await AuthenticateMeAsync(account, funcLoginEvent, additionalClaims);
-    }
-
-    public async Task<string> AuthenticateMeAsync(IAccount account, Func<Task<int>> funcLoginEvent = null, List<Claim> additionalClaims = null)
-    {
-        await AuthenticateMeWithoutCookieAsync(account, additionalClaims);
-
-        string cookie = null;
-
-        if (account is IUserAccount)
-        {
-            var loginEventId = 0;
-            if (funcLoginEvent != null)
-            {
-                loginEventId = await funcLoginEvent();
-            }
-
-            cookie = await _cookieStorage.EncryptCookieAsync((await _tenantManager.GetCurrentTenantAsync()).Id, account.ID, loginEventId);
-        }
-
-        return cookie;
-    }
-
-    public async Task AuthenticateMeWithoutCookieAsync(IAccount account, List<Claim> additionalClaims = null)
-    {
-        if (account == null || account.Equals(Configuration.Constants.Guest))
-        {
-            throw new InvalidCredentialException("account");
-        }
-
-        var roles = new List<string> { Role.Everyone };
-
-        if (account is ISystemAccount && account.ID == Configuration.Constants.CoreSystem.ID)
-        {
-            roles.Add(Role.System);
-        }
-
-        if (account is IUserAccount)
-        {
-            var tenant = await _tenantManager.GetCurrentTenantAsync();
-
-            var u = await _userManager.GetUsersAsync(account.ID);
-
-            if (u.Id == Users.Constants.LostUser.Id)
-            {
-                throw new InvalidCredentialException("Invalid username or password.");
-            }
-            if (u.Status != EmployeeStatus.Active)
-            {
-                throw new SecurityException("Account disabled.");
-            }
-
-            // for LDAP users only
-            if (u.Sid != null)
-            {
-                if (!(await _tenantManager.GetTenantQuotaAsync(tenant.Id)).Ldap)
-                {
-                    throw new BillingException("Your tariff plan does not support this option.", "Ldap");
-                }
-            }
-
-            if (await _userManager.IsUserInGroupAsync(u.Id, Users.Constants.GroupAdmin.ID))
-            {
-                roles.Add(Role.DocSpaceAdministrators);
-            }
-
-            roles.Add(Role.RoomAdministrators);
-
-            account = new UserAccount(u, (await _tenantManager.GetCurrentTenantAsync()).Id, _userFormatter);
-        }
-
-        var claims = new List<Claim>
-            {
-                new Claim(ClaimTypes.Sid, account.ID.ToString()),
-                new Claim(ClaimTypes.Name, account.Name)
-            };
-        claims.AddRange(roles.Select(r => new Claim(ClaimTypes.Role, r)));
-
-        if (additionalClaims != null)
-        {
-            claims.AddRange(additionalClaims);
-        }
-
-        _authContext.Principal = new CustomClaimsPrincipal(new ClaimsIdentity(account, claims), account);
-    }
-
-    public async Task AuthenticateMeWithoutCookieAsync(Guid userId, List<Claim> additionalClaims = null)
-    {
-        var account = await _authentication.GetAccountByIDAsync((await _tenantManager.GetCurrentTenantAsync()).Id, userId);
-
-        await AuthenticateMeWithoutCookieAsync(account, additionalClaims);
-    }
-
-    public void Logout()
-    {
-        _authContext.Logout();
-    }
-
-    public async Task SetUserPasswordHashAsync(Guid userID, string passwordHash)
-    {
-        var tenantid = (await _tenantManager.GetCurrentTenantAsync()).Id;
-        var u = await _userManager.GetUsersByPasswordHashAsync(tenantid, userID.ToString(), passwordHash);
-        if (!Equals(u, Users.Constants.LostUser))
-        {
-            throw new PasswordException("A new password must be used");
-        }
-
-        await _authentication.SetUserPasswordHashAsync(userID, passwordHash);
-    }
-
-    public class PasswordException : Exception
-    {
-        public PasswordException(string message) : base(message) { }
-    }
-}
-
-[Scope]
-public class PermissionContext
-{
-    public IPermissionResolver PermissionResolver { get; set; }
-    private AuthContext AuthContext { get; }
-
-    public PermissionContext(IPermissionResolver permissionResolver, AuthContext authContext)
-    {
-        PermissionResolver = permissionResolver;
-        AuthContext = authContext;
-    }
-
-    public async Task<bool> CheckPermissionsAsync(params IAction[] actions)
-    {
-        return await PermissionResolver.CheckAsync(AuthContext.CurrentAccount, actions);
-    }
-
-    public async Task<bool> CheckPermissionsAsync(ISecurityObject securityObject, params IAction[] actions)
-    {
-        return await CheckPermissionsAsync(securityObject, null, actions);
-    }
-
-<<<<<<< HEAD
-    public async Task<bool> CheckPermissionsAsync(ISecurityObjectId objectId, ISecurityObjectProvider securityObjProvider, params IAction[] actions)
-=======
-    public bool CheckPermissions(IAccount account, ISecurityObject securityObject, params IAction[] actions)
-    {
-        return PermissionResolver.Check(account, securityObject, null, actions);
-    }
-
-    public bool CheckPermissions(ISecurityObjectId objectId, ISecurityObjectProvider securityObjProvider, params IAction[] actions)
->>>>>>> 0b31d564
-    {
-        return await PermissionResolver.CheckAsync(AuthContext.CurrentAccount, objectId, securityObjProvider, actions);
-    }
-
-    public async Task DemandPermissionsAsync(params IAction[] actions)
-    {
-        await PermissionResolver.DemandAsync(AuthContext.CurrentAccount, actions);
-    }
-
-    public async Task DemandPermissionsAsync(ISecurityObject securityObject, params IAction[] actions)
-    {
-        await DemandPermissionsAsync(securityObject, null, actions);
-    }
-
-    public async Task DemandPermissionsAsync(ISecurityObjectId objectId, ISecurityObjectProvider securityObjProvider, params IAction[] actions)
-    {
-        await PermissionResolver.DemandAsync(AuthContext.CurrentAccount, objectId, securityObjProvider, actions);
-    }
-}
-
-[Scope]
-public class AuthContext
-{
-    private IHttpContextAccessor HttpContextAccessor { get; }
-
-    public AuthContext()
-    {
-
-    }
-
-    public AuthContext(IHttpContextAccessor httpContextAccessor)
-    {
-        HttpContextAccessor = httpContextAccessor;
-    }
-
-    public IAccount CurrentAccount => Principal?.Identity is IAccount ? (IAccount)Principal.Identity : Configuration.Constants.Guest;
-
-    public bool IsAuthenticated => CurrentAccount.IsAuthenticated;
-
-    public void Logout()
-    {
-        Principal = null;
-    }
-
-    internal ClaimsPrincipal Principal
-    {
-        get => CustomSynchronizationContext.CurrentContext.CurrentPrincipal as ClaimsPrincipal ?? HttpContextAccessor?.HttpContext?.User;
-        set
-        {
-            CustomSynchronizationContext.CurrentContext.CurrentPrincipal = value;
-
-            if (HttpContextAccessor?.HttpContext != null)
-            {
-                HttpContextAccessor.HttpContext.User = value;
-            }
-        }
-    }
-}
+// (c) Copyright Ascensio System SIA 2010-2022
+//
+// This program is a free software product.
+// You can redistribute it and/or modify it under the terms
+// of the GNU Affero General Public License (AGPL) version 3 as published by the Free Software
+// Foundation. In accordance with Section 7(a) of the GNU AGPL its Section 15 shall be amended
+// to the effect that Ascensio System SIA expressly excludes the warranty of non-infringement of
+// any third-party rights.
+//
+// This program is distributed WITHOUT ANY WARRANTY, without even the implied warranty
+// of MERCHANTABILITY or FITNESS FOR A PARTICULAR  PURPOSE. For details, see
+// the GNU AGPL at: http://www.gnu.org/licenses/agpl-3.0.html
+//
+// You can contact Ascensio System SIA at Lubanas st. 125a-25, Riga, Latvia, EU, LV-1021.
+//
+// The  interactive user interfaces in modified source and object code versions of the Program must
+// display Appropriate Legal Notices, as required under Section 5 of the GNU AGPL version 3.
+//
+// Pursuant to Section 7(b) of the License you must retain the original Product logo when
+// distributing the program. Pursuant to Section 7(e) we decline to grant you any rights under
+// trademark law for use of our trademarks.
+//
+// All the Product's GUI elements, including illustrations and icon sets, as well as technical writing
+// content are licensed under the terms of the Creative Commons Attribution-ShareAlike 4.0
+// International. See the License terms at http://creativecommons.org/licenses/by-sa/4.0/legalcode
+
+namespace ASC.Core;
+
+[Scope]
+public class SecurityContext
+{
+    private readonly ILogger<SecurityContext> _logger;
+    private readonly DbLoginEventsManager _dbLoginEventsManager;
+
+    public IAccount CurrentAccount => _authContext.CurrentAccount;
+    public bool IsAuthenticated => _authContext.IsAuthenticated;
+
+    private readonly UserManager _userManager;
+    private readonly AuthManager _authentication;
+    private readonly AuthContext _authContext;
+    private readonly TenantManager _tenantManager;
+    private readonly UserFormatter _userFormatter;
+    private readonly CookieStorage _cookieStorage;
+    private readonly TenantCookieSettingsHelper _tenantCookieSettingsHelper;
+    private readonly IHttpContextAccessor _httpContextAccessor;
+
+    public SecurityContext(
+        UserManager userManager,
+        AuthManager authentication,
+        AuthContext authContext,
+        TenantManager tenantManager,
+        UserFormatter userFormatter,
+        CookieStorage cookieStorage,
+        TenantCookieSettingsHelper tenantCookieSettingsHelper,
+        ILogger<SecurityContext> logger,
+        DbLoginEventsManager dbLoginEventsManager
+        )
+    {
+        _logger = logger;
+        _dbLoginEventsManager = dbLoginEventsManager;
+        _userManager = userManager;
+        _authentication = authentication;
+        _authContext = authContext;
+        _tenantManager = tenantManager;
+        _userFormatter = userFormatter;
+        _cookieStorage = cookieStorage;
+        _tenantCookieSettingsHelper = tenantCookieSettingsHelper;
+    }
+
+    public SecurityContext(
+        IHttpContextAccessor httpContextAccessor,
+        UserManager userManager,
+        AuthManager authentication,
+        AuthContext authContext,
+        TenantManager tenantManager,
+        UserFormatter userFormatter,
+        CookieStorage cookieStorage,
+        TenantCookieSettingsHelper tenantCookieSettingsHelper,
+        ILogger<SecurityContext> logger,
+        DbLoginEventsManager dbLoginEventsManager
+        ) : this(userManager, authentication, authContext, tenantManager, userFormatter, cookieStorage, tenantCookieSettingsHelper, logger, dbLoginEventsManager)
+    {
+        _httpContextAccessor = httpContextAccessor;
+    }
+
+
+    public async Task<string> AuthenticateMeAsync(string login, string passwordHash, Func<Task<int>> funcLoginEvent = null)
+    {
+        ArgumentNullException.ThrowIfNull(login);
+        ArgumentNullException.ThrowIfNull(passwordHash);
+
+        var tenantid = (await _tenantManager.GetCurrentTenantAsync()).Id;
+        var u = await _userManager.GetUsersByPasswordHashAsync(tenantid, login, passwordHash);
+
+        return await AuthenticateMeAsync(new UserAccount(u, tenantid, _userFormatter), funcLoginEvent);
+    }
+
+    public async Task<bool> AuthenticateMe(string cookie)
+    {
+        if (string.IsNullOrEmpty(cookie)) return false;
+
+        if (!_cookieStorage.DecryptCookie(cookie, out var tenant, out var userid, out var indexTenant, out var expire, out var indexUser, out var loginEventId))
+        {
+            if (cookie.Equals("Bearer", StringComparison.InvariantCulture))
+            {
+                var ipFrom = string.Empty;
+                var address = string.Empty;
+                if (_httpContextAccessor?.HttpContext != null)
+                {
+                    var request = _httpContextAccessor?.HttpContext.Request;
+
+                    ArgumentNullException.ThrowIfNull(request);
+
+                    ipFrom = "from " + (request.Headers["X-Forwarded-For"].ToString() ?? request.GetUserHostAddress());
+                    address = "for " + request.GetUrlRewriter();
+                }
+                _logger.InformationEmptyBearer(ipFrom, address);
+            }
+            else
+            {
+                var ipFrom = string.Empty;
+                var address = string.Empty;
+                if (_httpContextAccessor?.HttpContext != null)
+                {
+                    var request = _httpContextAccessor?.HttpContext.Request;
+
+                    ArgumentNullException.ThrowIfNull(request);
+
+                    address = "for " + request.GetUrlRewriter();
+                    ipFrom = "from " + (request.Headers["X-Forwarded-For"].ToString() ?? request.GetUserHostAddress());
+                }
+
+                _logger.WarningCanNotDecrypt(cookie, ipFrom, address);
+            }
+
+            return false;
+        }
+
+        if (tenant != (await _tenantManager.GetCurrentTenantAsync()).Id)
+        {
+            return false;
+        }
+
+        var settingsTenant = await _tenantCookieSettingsHelper.GetForTenantAsync(tenant);
+
+        if (indexTenant != settingsTenant.Index)
+        {
+            return false;
+        }
+
+        if (expire != DateTime.MaxValue && expire < DateTime.UtcNow)
+        {
+            return false;
+        }
+
+        try
+        {
+            var settingsUser = await _tenantCookieSettingsHelper.GetForUserAsync(userid);
+            if (indexUser != settingsUser.Index)
+            {
+                return false;
+            }
+
+            var loginEventById = await _dbLoginEventsManager.GetByIdAsync(loginEventId);
+
+            if (loginEventById == null || !loginEventById.Active)
+            {
+                return false;
+            }
+
+            await AuthenticateMeWithoutCookieAsync(new UserAccount(new UserInfo { Id = userid }, tenant, _userFormatter));
+            return true;
+        }
+        catch (InvalidCredentialException ice)
+        {
+            _logger.AuthenticateDebug(cookie, tenant, userid, ice);
+        }
+        catch (SecurityException se)
+        {
+            _logger.AuthenticateDebug(cookie, tenant, userid, se);
+        }
+        catch (Exception err)
+        {
+            _logger.AuthenticateError(cookie, tenant, userid, err);
+        }
+
+
+        return false;
+    }
+
+    public async Task<string> AuthenticateMeAsync(Guid userId, Func<Task<int>> funcLoginEvent = null, List<Claim> additionalClaims = null)
+    {
+        var account = await _authentication.GetAccountByIDAsync((await _tenantManager.GetCurrentTenantAsync()).Id, userId);
+        return await AuthenticateMeAsync(account, funcLoginEvent, additionalClaims);
+    }
+
+    public async Task<string> AuthenticateMeAsync(IAccount account, Func<Task<int>> funcLoginEvent = null, List<Claim> additionalClaims = null)
+    {
+        await AuthenticateMeWithoutCookieAsync(account, additionalClaims);
+
+        string cookie = null;
+
+        if (account is IUserAccount)
+        {
+            var loginEventId = 0;
+            if (funcLoginEvent != null)
+            {
+                loginEventId = await funcLoginEvent();
+            }
+
+            cookie = await _cookieStorage.EncryptCookieAsync((await _tenantManager.GetCurrentTenantAsync()).Id, account.ID, loginEventId);
+        }
+
+        return cookie;
+    }
+
+    public async Task AuthenticateMeWithoutCookieAsync(IAccount account, List<Claim> additionalClaims = null)
+    {
+        if (account == null || account.Equals(Configuration.Constants.Guest))
+        {
+            throw new InvalidCredentialException("account");
+        }
+
+        var roles = new List<string> { Role.Everyone };
+
+        if (account is ISystemAccount && account.ID == Configuration.Constants.CoreSystem.ID)
+        {
+            roles.Add(Role.System);
+        }
+
+        if (account is IUserAccount)
+        {
+            var tenant = await _tenantManager.GetCurrentTenantAsync();
+
+            var u = await _userManager.GetUsersAsync(account.ID);
+
+            if (u.Id == Users.Constants.LostUser.Id)
+            {
+                throw new InvalidCredentialException("Invalid username or password.");
+            }
+            if (u.Status != EmployeeStatus.Active)
+            {
+                throw new SecurityException("Account disabled.");
+            }
+
+            // for LDAP users only
+            if (u.Sid != null)
+            {
+                if (!(await _tenantManager.GetTenantQuotaAsync(tenant.Id)).Ldap)
+                {
+                    throw new BillingException("Your tariff plan does not support this option.", "Ldap");
+                }
+            }
+
+            if (await _userManager.IsUserInGroupAsync(u.Id, Users.Constants.GroupAdmin.ID))
+            {
+                roles.Add(Role.DocSpaceAdministrators);
+            }
+
+            roles.Add(Role.RoomAdministrators);
+
+            account = new UserAccount(u, (await _tenantManager.GetCurrentTenantAsync()).Id, _userFormatter);
+        }
+
+        var claims = new List<Claim>
+            {
+                new Claim(ClaimTypes.Sid, account.ID.ToString()),
+                new Claim(ClaimTypes.Name, account.Name)
+            };
+        claims.AddRange(roles.Select(r => new Claim(ClaimTypes.Role, r)));
+
+        if (additionalClaims != null)
+        {
+            claims.AddRange(additionalClaims);
+        }
+
+        _authContext.Principal = new CustomClaimsPrincipal(new ClaimsIdentity(account, claims), account);
+    }
+
+    public async Task AuthenticateMeWithoutCookieAsync(Guid userId, List<Claim> additionalClaims = null)
+    {
+        var account = await _authentication.GetAccountByIDAsync((await _tenantManager.GetCurrentTenantAsync()).Id, userId);
+
+        await AuthenticateMeWithoutCookieAsync(account, additionalClaims);
+    }
+
+    public void Logout()
+    {
+        _authContext.Logout();
+    }
+
+    public async Task SetUserPasswordHashAsync(Guid userID, string passwordHash)
+    {
+        var tenantid = (await _tenantManager.GetCurrentTenantAsync()).Id;
+        var u = await _userManager.GetUsersByPasswordHashAsync(tenantid, userID.ToString(), passwordHash);
+        if (!Equals(u, Users.Constants.LostUser))
+        {
+            throw new PasswordException("A new password must be used");
+        }
+
+        await _authentication.SetUserPasswordHashAsync(userID, passwordHash);
+    }
+
+    public class PasswordException : Exception
+    {
+        public PasswordException(string message) : base(message) { }
+    }
+}
+
+[Scope]
+public class PermissionContext
+{
+    public IPermissionResolver PermissionResolver { get; set; }
+    private AuthContext AuthContext { get; }
+
+    public PermissionContext(IPermissionResolver permissionResolver, AuthContext authContext)
+    {
+        PermissionResolver = permissionResolver;
+        AuthContext = authContext;
+    }
+
+    public async Task<bool> CheckPermissionsAsync(params IAction[] actions)
+    {
+        return await PermissionResolver.CheckAsync(AuthContext.CurrentAccount, actions);
+    }
+
+    public async Task<bool> CheckPermissionsAsync(ISecurityObject securityObject, params IAction[] actions)
+    {
+        return await CheckPermissionsAsync(securityObject, null, actions);
+    }
+
+    public async Task<bool> CheckPermissionsAsync(IAccount account, ISecurityObject securityObject, params IAction[] actions)
+    {
+        return await PermissionResolver.CheckAsync(account, securityObject, null, actions);
+    }
+
+    public async Task<bool> CheckPermissionsAsync(ISecurityObjectId objectId, ISecurityObjectProvider securityObjProvider, params IAction[] actions)
+    {
+        return await PermissionResolver.CheckAsync(AuthContext.CurrentAccount, objectId, securityObjProvider, actions);
+    }
+
+    public async Task DemandPermissionsAsync(params IAction[] actions)
+    {
+        await PermissionResolver.DemandAsync(AuthContext.CurrentAccount, actions);
+    }
+
+    public async Task DemandPermissionsAsync(ISecurityObject securityObject, params IAction[] actions)
+    {
+        await DemandPermissionsAsync(securityObject, null, actions);
+    }
+
+    public async Task DemandPermissionsAsync(ISecurityObjectId objectId, ISecurityObjectProvider securityObjProvider, params IAction[] actions)
+    {
+        await PermissionResolver.DemandAsync(AuthContext.CurrentAccount, objectId, securityObjProvider, actions);
+    }
+}
+
+[Scope]
+public class AuthContext
+{
+    private IHttpContextAccessor HttpContextAccessor { get; }
+
+    public AuthContext()
+    {
+
+    }
+
+    public AuthContext(IHttpContextAccessor httpContextAccessor)
+    {
+        HttpContextAccessor = httpContextAccessor;
+    }
+
+    public IAccount CurrentAccount => Principal?.Identity is IAccount ? (IAccount)Principal.Identity : Configuration.Constants.Guest;
+
+    public bool IsAuthenticated => CurrentAccount.IsAuthenticated;
+
+    public void Logout()
+    {
+        Principal = null;
+    }
+
+    internal ClaimsPrincipal Principal
+    {
+        get => CustomSynchronizationContext.CurrentContext.CurrentPrincipal as ClaimsPrincipal ?? HttpContextAccessor?.HttpContext?.User;
+        set
+        {
+            CustomSynchronizationContext.CurrentContext.CurrentPrincipal = value;
+
+            if (HttpContextAccessor?.HttpContext != null)
+            {
+                HttpContextAccessor.HttpContext.User = value;
+            }
+        }
+    }
+}