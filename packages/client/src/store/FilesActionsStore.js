--- conflicted
+++ resolved
@@ -1328,7 +1328,9 @@
       let translationForSeverals;
 
       if (isAIAgent) {
-        translationForOneItem = isPin ? t("AIAgentPinned") : t("AIAgentUnpinned");
+        translationForOneItem = isPin
+          ? t("AIAgentPinned")
+          : t("AIAgentUnpinned");
         translationForSeverals = isPin
           ? t("AIAgentsPinned", { ...itemCount })
           : t("AIAgentsUnpinned", { ...itemCount });
@@ -1364,9 +1366,9 @@
 
       updatingFolderList(withFinishedOperation, isPin);
 
-      if(isError){
-        isAIAgent 
-          ? toastr.error(t("AIAgentPinLimitMessage")) 
+      if (isError) {
+        isAIAgent
+          ? toastr.error(t("AIAgentPinLimitMessage"))
           : toastr.error(t("RoomsPinLimitMessage"));
       }
 
@@ -1409,7 +1411,7 @@
     let notificationsDisabled = t("RoomNotificationsDisabled");
     let notificationsEnabled = t("RoomNotificationsEnabled");
 
-    if(isAIAgent){
+    if (isAIAgent) {
       notificationsDisabled = t("AIAgentNotificationsDisabled");
       notificationsEnabled = t("AIAgentNotificationsEnabled");
     }
@@ -1417,9 +1419,7 @@
     muteRoomNotification(id, muteStatus)
       .then(() =>
         toastr.success(
-          muteStatus
-            ? notificationsDisabled
-            : notificationsEnabled,
+          muteStatus ? notificationsDisabled : notificationsEnabled,
         ),
       )
       .catch((e) => toastr.error(e));
@@ -2266,232 +2266,7 @@
   };
 
   getOption = (option, t) => {
-<<<<<<< HEAD
-    const {
-      // setSharingPanelVisible,
-      setDownloadDialogVisible,
-      setMoveToPanelVisible,
-      setCopyPanelVisible,
-      setDeleteDialogVisible,
-    } = this.dialogsStore;
-    const { selection } = this.filesStore;
-    const { showStorageInfo } = this.currentQuotaStore;
-
-    switch (option) {
-      case "show-info":
-        if (isDesktop()) return null;
-        return {
-          id: "menu-show-info",
-          key: "show-info",
-          label: t("Common:Info"),
-          iconUrl: InfoOutlineReactSvgUrl,
-          onClick: showInfoPanel,
-        };
-      case "copy":
-        if (!this.isAvailableOption("copy")) return null;
-        return {
-          id: "menu-copy",
-          label: t("Common:Copy"),
-          onClick: () => setCopyPanelVisible(true),
-          iconUrl: CopyToReactSvgUrl,
-        };
-
-      case "create-room":
-        if (!this.isAvailableOption("create-room")) return null;
-        return {
-          id: "menu-create-room",
-          label: t("Common:CreateRoom"),
-          onClick: this.onClickCreateRoom,
-          iconUrl: CatalogRoomsReactSvgUrl,
-        };
-
-      case "download":
-        if (!this.isAvailableOption("download")) return null;
-        return {
-          id: "menu-download",
-          label: t("Common:Download"),
-          onClick: () =>
-            this.downloadAction(t("Common:ArchivingData")).catch((err) =>
-              toastr.error(err),
-            ),
-          iconUrl: DownloadReactSvgUrl,
-        };
-
-      case "downloadAs":
-        if (!this.isAvailableOption("downloadAs")) return null;
-        return {
-          id: "menu-download-as",
-          label: t("Common:DownloadAs"),
-          onClick: () => setDownloadDialogVisible(true),
-          iconUrl: DownloadAsReactSvgUrl,
-        };
-
-      case "moveTo":
-        if (!this.isAvailableOption("moveTo")) return null;
-        return {
-          id: "menu-move-to",
-          label: t("Common:MoveTo"),
-          onClick: () => setMoveToPanelVisible(true),
-          iconUrl: MoveReactSvgUrl,
-        };
-      case "pin":
-        return {
-          id: "menu-pin",
-          key: "pin",
-          label: t("Pin"),
-          iconUrl: PinReactSvgUrl,
-          onClick: () => this.pinRooms(t),
-          disabled: false,
-        };
-      case "unpin":
-        return {
-          id: "menu-unpin",
-          key: "unpin",
-          label: t("Unpin"),
-          iconUrl: UnpinReactSvgUrl,
-          onClick: () => this.unpinRooms(t),
-          disabled: false,
-        };
-      case "archive":
-        if (!this.isAvailableOption("archive")) return null;
-        return {
-          id: "menu-archive",
-          key: "archive",
-          label: t("MoveToArchive"),
-          iconUrl: RoomArchiveSvgUrl,
-          onClick: () => this.archiveRooms("archive"),
-          disabled: false,
-        };
-      case "unarchive":
-        if (!this.isAvailableOption("unarchive")) return null;
-        return {
-          id: "menu-unarchive",
-          key: "unarchive",
-          label: t("Common:Restore"),
-          iconUrl: MoveReactSvgUrl,
-          onClick: () => this.archiveRooms("unarchive"),
-          disabled: false,
-        };
-      case "change-quota":
-        if (!this.isAvailableOption("change-quota")) return null;
-        return {
-          id: "menu-change-quota",
-          key: "change-quota",
-          label: t("Common:ChangeQuota"),
-          iconUrl: ChangQuotaReactSvgUrl,
-          onClick: () => this.changeRoomQuota(selection),
-          disabled: !showStorageInfo,
-        };
-      case "change-agent-quota":
-        if (!this.isAvailableOption("change-agent-quota")) return null;
-        return {
-          id: "menu-change-agent-quota",
-          key: "change-agent-quota",
-          label: t("Common:ChangeQuota"),
-          iconUrl: ChangQuotaReactSvgUrl,
-          onClick: () => this.changeAIAgentsQuota(selection),
-          disabled: !showStorageInfo,
-        };
-      case "default-quota":
-        if (!this.isAvailableOption("default-quota")) return null;
-        return {
-          id: "menu-default-quota",
-          key: "default-quota",
-          label: t("Common:SetToDefault"),
-          iconUrl: DefaultQuotaReactSvgUrl,
-          onClick: () => this.resetRoomQuota(selection, t),
-          disabled: !showStorageInfo,
-        };
-      case "default-agent-quota":
-        if (!this.isAvailableOption("default-agent-quota")) return null;
-        return {
-          id: "menu-default-agent-quota",
-          key: "default-agent-quota",
-          label: t("Common:SetToDefault"),
-          iconUrl: DefaultQuotaReactSvgUrl,
-          onClick: () => this.resetAIAgentQuota(selection, t),
-          disabled: !showStorageInfo,
-        };
-      case "disable-quota":
-        if (!this.isAvailableOption("disable-quota")) return null;
-        return {
-          id: "menu-disable-quota",
-          key: "disable-quota",
-          label: t("Common:DisableQuota"),
-          iconUrl: DisableQuotaReactSvgUrl,
-          onClick: () => this.disableRoomQuota(selection, t),
-          disabled: !showStorageInfo,
-        };
-      case "disable-agent-quota":
-        if (!this.isAvailableOption("disable-agent-quota")) return null;
-        return {
-          id: "menu-disable-agent-quota",
-          key: "disable-agent-quota",
-          label: t("Common:DisableQuota"),
-          iconUrl: DisableQuotaReactSvgUrl,
-          onClick: () => this.disableAIAgentQuota(selection, t),
-          disabled: !showStorageInfo,
-        };
-
-      case "delete-room":
-        if (!this.isAvailableOption("delete-room")) return null;
-        return {
-          id: "menu-delete-room",
-          label: t("Common:Delete"),
-          onClick: () => this.deleteRooms(t),
-          iconUrl: DeleteReactSvgUrl,
-        };
-
-      case "delete-agent":
-        if (!this.isAvailableOption("delete-agent")) return null;
-        return {
-          id: "menu-delete-agent",
-          label: t("Common:Delete"),
-          onClick: () => this.deleteRooms(t),
-          iconUrl: DeleteReactSvgUrl,
-        };
-
-      case "delete":
-        if (!this.isAvailableOption("delete")) return null;
-        return {
-          id: "menu-delete",
-          label: t("Common:Delete"),
-          onClick: () => {
-            if (this.filesSettingsStore.confirmDelete) {
-              setDeleteDialogVisible(true);
-            } else {
-              const translations = {
-                deleteFromTrash: t("Translations:TrashItemsDeleteSuccess", {
-                  sectionName: t("Common:TrashSection"),
-                }),
-              };
-
-              this.deleteAction(translations).catch((err) => toastr.error(err));
-            }
-          },
-          iconUrl: DeleteReactSvgUrl,
-        };
-      case "remove-from-recent":
-        return {
-          id: "menu-remove-from-recent",
-          label: t("Common:RemoveFromList"),
-          onClick: () => this.onClickRemoveFromRecent(selection),
-          iconUrl: RemoveOutlineSvgUrl,
-        };
-      case "vectorization":
-        if (!this.isAvailableOption("vectorization")) return null;
-        return {
-          id: "menu-vectorization",
-          label: t("Files:Vectorization"),
-          iconUrl: RefreshReactSvgUrl,
-          onClick: () => this.retryVectorization(selection),
-        };
-      default:
-        break;
-    }
-=======
     return this.filesHeaderOptionStore.getOption(option, t);
->>>>>>> b2eaa627
   };
 
   getRoomsFolderOptions = (itemsCollection, t) => {
