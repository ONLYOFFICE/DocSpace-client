// (c) Copyright Ascensio System SIA 2009-2024
//
// This program is a free software product.
// You can redistribute it and/or modify it under the terms
// of the GNU Affero General Public License (AGPL) version 3 as published by the Free Software
// Foundation. In accordance with Section 7(a) of the GNU AGPL its Section 15 shall be amended
// to the effect that Ascensio System SIA expressly excludes the warranty of non-infringement of
// any third-party rights.
//
// This program is distributed WITHOUT ANY WARRANTY, without even the implied warranty
// of MERCHANTABILITY or FITNESS FOR A PARTICULAR  PURPOSE. For details, see
// the GNU AGPL at: http://www.gnu.org/licenses/agpl-3.0.html
//
// You can contact Ascensio System SIA at Lubanas st. 125a-25, Riga, Latvia, EU, LV-1021.
//
// The  interactive user interfaces in modified source and object code versions of the Program must
// display Appropriate Legal Notices, as required under Section 5 of the GNU AGPL version 3.
//
// Pursuant to Section 7(b) of the License you must retain the original Product logo when
// distributing the program. Pursuant to Section 7(e) we decline to grant you any rights under
// trademark law for use of our trademarks.
//
// All the Product's GUI elements, including illustrations and icon sets, as well as technical writing
// content are licensed under the terms of the Creative Commons Attribution-ShareAlike 4.0
// International. See the License terms at http://creativecommons.org/licenses/by-sa/4.0/legalcode

import EmptyTrashDialog from "./EmptyTrashDialog";
import DeleteDialog from "./DeleteDialog";
import DownloadDialog from "./DownloadDialog";
import ConvertDialog from "./ConvertDialog";
import DeleteThirdPartyDialog from "./DeleteThirdPartyDialog";
import ConnectDialog from "./ConnectDialog";
import ConflictResolveDialog from "./ConflictResolveDialog";
import ChangeEmailDialog from "./ChangeEmailDialog";
import ChangePasswordDialog from "./ChangePasswordDialog";
import ChangePhoneDialog from "./ChangePhoneDialog";
import DeleteProfileEverDialog from "./DeleteProfileEverDialog";
import DeleteSelfProfileDialog from "./DeleteSelfProfileDialog";
import DeleteOwnerProfileDialog from "./DeleteOwnerProfileDialog";
import SendInviteDialog from "./SendInviteDialog";
import ChangeUserStatusDialog from "./ChangeUserStatusDialog";
import ChangeUserTypeDialog from "./ChangeUserTypeDialog";
import DataLossWarningDialog from "./DataLossWarningDialog";
import ResetApplicationDialog from "./ResetApplicationDialog";
import BackupCodesDialog from "./BackupCodesDialog";
import CreateRoomDialog from "./CreateEditRoomDialog/CreateRoomDialog";
import EditRoomDialog from "./CreateEditRoomDialog/EditRoomDialog";
import ChangePortalOwnerDialog from "./ChangePortalOwnerDialog";
import ChangeNameDialog from "./ChangeNameDialog";
import AvatarEditorDialog from "./AvatarEditorDialog";
import DeletePortalDialog from "./DeletePortalDialog";
import InviteUsersWarningDialog from "./InviteUsersWarningDialog";
import LogoutSessionDialog from "./LogoutSessionDialog";
import LogoutAllSessionDialog from "./LogoutAllSessionDialog";
import CreateRoomConfirmDialog from "./CreateRoomConfirmDialog";
import PortalRenamingDialog from "./PortalRenamingDialog";
import DataReassignmentDialog from "./DataReassignmentDialog";
import SubmitToFormGallery from "./SubmitToFormGallery";
import UnsavedChangesDialog from "./UnsavedChangesDialog";
import DeleteLinkDialog from "./DeleteLinkDialog";
import MoveToPublicRoom from "./MoveToPublicRoom";
import BackupToPublicRoom from "./BackupToPublicRoom";
import SettingsPluginDialog from "./SettingsPluginDialog";
import CancelUploadDialog from "./CancelUploadDialog";
import PluginDialog from "./PluginDialog";
import ChangeQuotaDialog from "./ChangeQuotaDialog";
import DeletePluginDialog from "./DeletePluginDialog";
import DisableUserDialog from "./DisableUserDialog";
import ShareFolderDialog from "./ShareFolderDialog";
import EditGroupMembersDialog from "./EditGroupMembersDialog";
import ChangeStorageQuotaDialog from "./ChangeStorageQuotaDialog";
import DeleteGroupDialog from "./DeleteGroupDialog";

export {
  EmptyTrashDialog,
  DeleteDialog,
  DownloadDialog,
  ConvertDialog,
  DeleteThirdPartyDialog,
  ConnectDialog,
  ConflictResolveDialog,
  ChangeEmailDialog,
  ChangePasswordDialog,
  ChangePhoneDialog,
  DeleteProfileEverDialog,
  DeleteSelfProfileDialog,
  DeleteOwnerProfileDialog,
  SendInviteDialog,
  ChangeUserStatusDialog,
  ChangeUserTypeDialog,
  DataLossWarningDialog,
  ResetApplicationDialog,
  BackupCodesDialog,
  CreateRoomDialog,
  CreateRoomConfirmDialog,
  EditRoomDialog,
  ChangePortalOwnerDialog,
  ChangeNameDialog,
  AvatarEditorDialog,
  DeletePortalDialog,
  LogoutSessionDialog,
<<<<<<< HEAD
  LogoutAllSessionDialog,
  InviteUsersWarningDialog,
=======
  InviteUsersWarningDialog,
  LogoutAllSessionDialog,
>>>>>>> ee84c163
  PortalRenamingDialog,
  DataReassignmentDialog,
  SubmitToFormGallery,
  UnsavedChangesDialog,
  DeleteLinkDialog,
  MoveToPublicRoom,
  BackupToPublicRoom,
  SettingsPluginDialog,
  CancelUploadDialog,
  PluginDialog,
  DeletePluginDialog,
  DisableUserDialog,
  ShareFolderDialog,
  EditGroupMembersDialog,
  ChangeQuotaDialog,
  ChangeStorageQuotaDialog,
  DeleteGroupDialog,
};<|MERGE_RESOLUTION|>--- conflicted
+++ resolved
@@ -65,7 +65,6 @@
 import PluginDialog from "./PluginDialog";
 import ChangeQuotaDialog from "./ChangeQuotaDialog";
 import DeletePluginDialog from "./DeletePluginDialog";
-import DisableUserDialog from "./DisableUserDialog";
 import ShareFolderDialog from "./ShareFolderDialog";
 import EditGroupMembersDialog from "./EditGroupMembersDialog";
 import ChangeStorageQuotaDialog from "./ChangeStorageQuotaDialog";
@@ -99,13 +98,8 @@
   AvatarEditorDialog,
   DeletePortalDialog,
   LogoutSessionDialog,
-<<<<<<< HEAD
-  LogoutAllSessionDialog,
-  InviteUsersWarningDialog,
-=======
   InviteUsersWarningDialog,
   LogoutAllSessionDialog,
->>>>>>> ee84c163
   PortalRenamingDialog,
   DataReassignmentDialog,
   SubmitToFormGallery,
@@ -117,7 +111,6 @@
   CancelUploadDialog,
   PluginDialog,
   DeletePluginDialog,
-  DisableUserDialog,
   ShareFolderDialog,
   EditGroupMembersDialog,
   ChangeQuotaDialog,
