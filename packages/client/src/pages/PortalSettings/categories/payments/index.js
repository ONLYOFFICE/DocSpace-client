--- conflicted
+++ resolved
@@ -197,11 +197,7 @@
       <>
         <HelpButton
           offsetRight={0}
-<<<<<<< HEAD
-          iconName={"/static/images/help.react.svg"}
-=======
           iconName={HelpReactSvgUrl}
->>>>>>> b39b2949
           tooltipContent={
             <>
               <Text isBold>{t("ManagerTypesDescription")}</Text>
