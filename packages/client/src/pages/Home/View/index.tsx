// (c) Copyright Ascensio System SIA 2009-2025
//
// This program is a free software product.
// You can redistribute it and/or modify it under the terms
// of the GNU Affero General Public License (AGPL) version 3 as published by the Free Software
// Foundation. In accordance with Section 7(a) of the GNU AGPL its Section 15 shall be amended
// to the effect that Ascensio System SIA expressly excludes the warranty of non-infringement of
// any third-party rights.
//
// This program is distributed WITHOUT ANY WARRANTY, without even the implied warranty
// of MERCHANTABILITY or FITNESS FOR A PARTICULAR  PURPOSE. For details, see
// the GNU AGPL at: http://www.gnu.org/licenses/agpl-3.0.html
//
// You can contact Ascensio System SIA at Lubanas st. 125a-25, Riga, Latvia, EU, LV-1021.
//
// The  interactive user interfaces in modified source and object code versions of the Program must
// display Appropriate Legal Notices, as required under Section 5 of the GNU AGPL version 3.
//
// Pursuant to Section 7(b) of the License you must retain the original Product logo when
// distributing the program. Pursuant to Section 7(e) we decline to grant you any rights under
// trademark law for use of our trademarks.
//
// All the Product's GUI elements, including illustrations and icon sets, as well as technical writing
// content are licensed under the terms of the Creative Commons Attribution-ShareAlike 4.0
// International. See the License terms at http://creativecommons.org/licenses/by-sa/4.0/legalcode

import React from "react";
import { inject, observer } from "mobx-react";
import { Trans, useTranslation } from "react-i18next";
import { Navigate, useLocation } from "react-router";

import useToolsSettings from "@docspace/shared/components/chat/hooks/useToolsSettings";
import useInitChats from "@docspace/shared/components/chat/hooks/useInitChats";
import useInitMessages from "@docspace/shared/components/chat/hooks/useInitMessages";

import { getCategoryType } from "@docspace/shared/utils/common";
import { CategoryType } from "@docspace/shared/constants";
import { Consumer } from "@docspace/shared/utils";
import type { Nullable } from "@docspace/shared/types";

import { AnimationEvents } from "@docspace/shared/hooks/useAnimation";
import { clearTextSelection } from "@docspace/shared/utils/copy";
import TopLoadingIndicator from "@docspace/shared/components/top-loading-indicator";
import { LoaderWrapper } from "@docspace/shared/components/loader-wrapper";
import { toastr } from "@docspace/shared/components/toast";
import { TOAST_FOLDER_PUBLIC_KEY } from "@docspace/shared/constants";
import type { TFolder } from "@docspace/shared/api/files/types";
import { getAccessLabel } from "@docspace/shared/components/share/Share.helpers";
import { useEventCallback } from "@docspace/shared/hooks/useEventCallback";
import type { SettingsStore } from "@docspace/shared/store/SettingsStore";
import FilesFilter from "@docspace/shared/api/files/filter";
import { FolderType, SearchArea } from "@docspace/shared/enums";

import type ClientLoadingStore from "SRC_DIR/store/ClientLoadingStore";
import type FilesStore from "SRC_DIR/store/FilesStore";
import type DialogsStore from "SRC_DIR/store/DialogsStore";
import type AccessRightsStore from "SRC_DIR/store/AccessRightsStore";
import type AiRoomStore from "SRC_DIR/store/AiRoomStore";
import { getCategoryUrl } from "SRC_DIR/helpers/utils";
import { AIAgentView } from "SRC_DIR/pages/Home/View/AIAgentView";

import { SectionBodyContent, ContactsSectionBodyContent } from "../Section";
import ProfileSectionBodyContent from "../../Profile/Section/Body";

import useProfileBody, {
  type UseProfileBodyProps,
} from "../../Profile/Section/Body/useProfileBody";
<<<<<<< HEAD
import useContacts, { UseContactsProps } from "../Hooks/useContacts";
import useFiles, { UseFilesProps } from "../Hooks/useFiles";
import OformsStore from "SRC_DIR/store/OformsStore";
=======
import useContacts, { type UseContactsProps } from "../Hooks/useContacts";
import useFiles, { type UseFilesProps } from "../Hooks/useFiles";
>>>>>>> 1896187c

type ViewProps = UseContactsProps &
  UseFilesProps &
  UseProfileBodyProps & {
    setIsChangePageRequestRunning: ClientLoadingStore["setIsChangePageRequestRunning"];
    setCurrentClientView: ClientLoadingStore["setCurrentClientView"];
    setIsSectionHeaderLoading: ClientLoadingStore["setIsSectionHeaderLoading"];
    showBodyLoader: ClientLoadingStore["showBodyLoader"];

    clearFiles: FilesStore["clearFiles"];

    usersAbortController: Nullable<AbortController>;
    groupsAbortController: Nullable<AbortController>;

    filesAbortController: Nullable<AbortController>;
    roomsAbortController: Nullable<AbortController>;
    aiAgentsAbortController: Nullable<AbortController>;

    showHeaderLoader: ClientLoadingStore["showHeaderLoader"];
<<<<<<< HEAD
    currentExtensionGallery: OformsStore["currentExtensionGallery"];
=======

    aiAgentSelectorDialogProps: DialogsStore["aiAgentSelectorDialogProps"];
    setAiAgentSelectorDialogProps: DialogsStore["setAiAgentSelectorDialogProps"];

    canUseChat: AccessRightsStore["canUseChat"];

    aiConfig: SettingsStore["aiConfig"];
    isResultTab: AiRoomStore["isResultTab"];
    resultId: AiRoomStore["resultId"];
    setHotkeyCaret: FilesStore["setHotkeyCaret"];
>>>>>>> 1896187c
  };

const View = ({
  scrollToTop,

  setSelectedNode,

  setContactsTab,
  getUsersList,

  getGroups,
  updateCurrentGroup,

  setIsChangePageRequestRunning,
  setCurrentClientView,

  usersAbortController,
  groupsAbortController,

  filesAbortController,
  roomsAbortController,
  aiAgentsAbortController,

  fetchFiles,
  fetchRooms,
  fetchAgents,

  playlist,

  getFileInfo,
  setToPreviewFile,
  setIsPreview,

  setIsUpdatingRowItem,

  gallerySelected,
  isVisibleInfoPanelTemplateGallery,
  currentExtensionGallery,
  userId,

  selectedFolderStore,
  wsCreatedPDFForm,
  setHotkeyCaret,
  clearFiles,

  setIsSectionHeaderLoading,

  showBodyLoader,
  showHeaderLoader,

  getFilesSettings,
  setSubscriptions,
  isFirstSubscriptionsLoad,
  fetchConsents,
  fetchScopes,
  tfaSettings,
  setBackupCodes,
  setProviders,
  getCapabilities,
  getSessions,

  getTfaType,
  setIsProfileLoaded,

  setNotificationChannels,
  checkTg,

  aiAgentSelectorDialogProps,
  setAiAgentSelectorDialogProps,

  canUseChat,
  aiConfig,
  isResultTab,
  resultId,
}: ViewProps) => {
  const location = useLocation();
  const { t } = useTranslation(["Files", "Common", "AIRoom"]);

  const isContactsPage = location.pathname.includes("accounts");
  const isProfilePage = location.pathname.includes("profile");
  const isChatPage =
    location.pathname.includes("chat") &&
    location.pathname.includes("ai-agents");

  const [currentView, setCurrentView] = React.useState(() => {
    const type = getCategoryType(location);

    if (type === CategoryType.Chat) {
      return "chat";
    }

    if (type === CategoryType.Accounts) {
      return "users";
    }

    if (isProfilePage) {
      return "profile";
    }

    return "files";
  });

  React.useEffect(() => {
    const guestShareLinkInvalid = sessionStorage.getItem(
      "guestShareLinkInvalid",
    );

    if (guestShareLinkInvalid === "true") {
      toastr.error(t("Common:InvalidLink"));
      sessionStorage.removeItem("guestShareLinkInvalid");
    }
  }, []);

  const [isLoading, setIsLoading] = React.useState(false);

  const prevCurrentViewRef = React.useRef(currentView);
  const prevCategoryType = React.useRef<number>(getCategoryType(location));

  const { fetchContacts } = useContacts({
    isContactsPage,

    setContactsTab,

    scrollToTop,
    setSelectedNode,

    getUsersList,
    getGroups,
    updateCurrentGroup,
  });

  const { getFiles } = useFiles({
    fetchFiles,
    fetchRooms,
    fetchAgents,

    playlist,

    getFileInfo,
    setToPreviewFile,
    setIsPreview,

    setIsUpdatingRowItem,

    gallerySelected,
    isVisibleInfoPanelTemplateGallery,
    userId,

    selectedFolderStore,
    wsCreatedPDFForm,
    currentExtensionGallery,
  });

  const { getProfileInitialValue } = useProfileBody({
    getFilesSettings: getFilesSettings!,
    setSubscriptions: setSubscriptions!,
    setNotificationChannels: setNotificationChannels!,
    isFirstSubscriptionsLoad,
    fetchConsents: fetchConsents!,
    fetchScopes: fetchScopes!,
    tfaSettings,
    setBackupCodes: setBackupCodes!,
    setProviders: setProviders!,
    getCapabilities: getCapabilities!,
    getSessions: getSessions!,
    setIsProfileLoaded: setIsProfileLoaded!,
    setIsSectionHeaderLoading: setIsSectionHeaderLoading!,
    getTfaType: getTfaType!,
    checkTg: checkTg!,
  });

  const [roomId, setRoomId] = React.useState(() => {
    return new URLSearchParams(location.search).get("folder");
  });

  React.useLayoutEffect(() => {
    const roomId = new URLSearchParams(location.search).get("folder");
    setRoomId(roomId);
  }, [location.search]);

  const toolsSettings = useToolsSettings({
    roomId: roomId ?? "",
    aiConfig,
  });

  const initChats = useInitChats({
    roomId: roomId ?? "",
  });

  const { initMessages, ...messagesSettings } = useInitMessages(roomId ?? "");

  const { initTools } = toolsSettings;
  const { fetchChats } = initChats;

  const getFilesRef = React.useRef(getFiles);
  const fetchContactsRef = React.useRef(fetchContacts);
  const initChatsRef = React.useRef(fetchChats);
  const initToolsRef = React.useRef(initTools);
  const initMessagesRef = React.useRef(initMessages);

  const animationStartedRef = React.useRef(false);

  const abortControllers = React.useRef({
    filesAbortController,
    roomsAbortController,
    aiAgentsAbortController,
    usersAbortController,
    groupsAbortController,
  });

  React.useLayoutEffect(() => {
    setIsSectionHeaderLoading(true, false);
  }, [setIsSectionHeaderLoading]);

  React.useEffect(() => {
    prevCurrentViewRef.current = currentView;
  }, [currentView]);

  React.useEffect(() => {
    getFilesRef.current = getFiles;
  }, [getFiles]);

  React.useEffect(() => {
    fetchContactsRef.current = fetchContacts;
  }, [fetchContacts]);

  React.useEffect(() => {
    abortControllers.current.filesAbortController = filesAbortController;
    abortControllers.current.roomsAbortController = roomsAbortController;
    abortControllers.current.aiAgentsAbortController = aiAgentsAbortController;
    abortControllers.current.usersAbortController = usersAbortController;
    abortControllers.current.groupsAbortController = groupsAbortController;
  }, [
    filesAbortController,
    roomsAbortController,
    aiAgentsAbortController,
    usersAbortController,
    groupsAbortController,
  ]);

  React.useEffect(() => {
    animationStartedRef.current = false;

    const animationStartedAction = () => {
      animationStartedRef.current = true;
    };

    window.addEventListener(
      AnimationEvents.ANIMATION_STARTED,
      animationStartedAction,
    );

    return () => {
      window.removeEventListener(
        AnimationEvents.ANIMATION_STARTED,
        animationStartedAction,
      );
    };
  }, []);

  React.useEffect(() => {
    if (!isLoading) {
      TopLoadingIndicator.end();

      if (currentView === "profile" && prevCurrentViewRef.current === "profile")
        return;

      window.dispatchEvent(new CustomEvent(AnimationEvents.END_ANIMATION));
    }
  }, [isLoading]);

  React.useEffect(() => {
    animationStartedRef.current = false;

    const animationEndedAction = () => {
      animationStartedRef.current = false;
    };

    window.addEventListener(
      AnimationEvents.ANIMATION_ENDED,
      animationEndedAction,
    );

    return () => {
      window.removeEventListener(
        AnimationEvents.ANIMATION_ENDED,
        animationEndedAction,
      );
    };
  }, []);

  React.useEffect(() => {
    if (showHeaderLoader) return;

    if (isLoading) {
      if (!animationStartedRef.current) {
        TopLoadingIndicator.start();
      }
    }
  }, [isLoading, showHeaderLoader]);

  React.useEffect(() => {
    initChatsRef.current = fetchChats;
  }, [fetchChats]);

  React.useEffect(() => {
    initToolsRef.current = initTools;
  }, [initTools]);

  React.useEffect(() => {
    initMessagesRef.current = initMessages;
  }, [initMessages]);

  const showToastAccess = useEventCallback(() => {
    if (
      selectedFolderStore.isFolder &&
      sessionStorage.getItem(TOAST_FOLDER_PUBLIC_KEY) ===
        selectedFolderStore.id?.toString()
    ) {
      const access = getAccessLabel(
        t,
        selectedFolderStore as unknown as TFolder,
      );

      toastr.info(
        <Trans
          t={t}
          ns="Files"
          i18nKey="OpenedViaLink"
          values={{ access }}
          components={{
            strong: <strong />,
          }}
        />,
      );
      sessionStorage.removeItem(TOAST_FOLDER_PUBLIC_KEY);
    }
  });

  React.useEffect(() => {
    const getView = async () => {
      try {
        abortControllers.current.usersAbortController?.abort();
        abortControllers.current.groupsAbortController?.abort();
        abortControllers.current.filesAbortController?.abort();
        abortControllers.current.roomsAbortController?.abort();
        abortControllers.current.aiAgentsAbortController?.abort();

        setIsLoading(true);
        setIsChangePageRequestRunning(true);
        let view: void | "groups" | "files" | "users" | "profile" | "chat" =
          await fetchContactsRef.current();

        if (isProfilePage) {
          await getProfileInitialValue();

          clearFiles();
          setContactsTab(false);

          view = "profile";
        } else if (isChatPage) {
          await Promise.all([
            getFilesRef.current(),
            initToolsRef.current(),
            initChatsRef.current(),
            initMessagesRef.current(),
          ]);

          view = "chat";

          prevCategoryType.current = getCategoryType(location);

          setContactsTab(false);
        } else if (!isContactsPage) {
          await getFilesRef.current();

          prevCategoryType.current = getCategoryType(location);

          view = "files";
          setContactsTab(false);
        } else {
          clearFiles();
        }

        if (view) {
          setCurrentView(view);
          setCurrentClientView(view);
        }

        setIsChangePageRequestRunning(false);
        setIsLoading(false);

        clearTextSelection();
        showToastAccess();
      } catch (error) {
        console.log(error);
        if ((error as Error).message === "canceled") {
          return;
        }

        setIsChangePageRequestRunning(false);
        setIsLoading(false);
      }
    };

    getView();
  }, [location, isContactsPage, isProfilePage, isChatPage, showToastAccess]);

  React.useEffect(() => {
    if (isLoading || currentView === "chat") return;

    const scroll = document.getElementsByClassName("section-body");

    if (scroll && scroll[0]) {
      const firstChild = scroll[0] as HTMLElement;
      firstChild.focus();
      setHotkeyCaret(null);
    }

    scrollToTop();
  }, [isLoading, currentView, scrollToTop]);

  React.useEffect(() => {
    if (isResultTab && !canUseChat && !showBodyLoader) {
      toastr.info(
        <Trans
          t={t}
          ns="AIRoom"
          i18nKey="AgentInViewModeWarning"
          components={{
            strong: <strong />,
          }}
        />,
      );
    }
  }, [isResultTab, canUseChat, showBodyLoader, t]);

  const attachmentFile = React.useMemo(
    () => aiAgentSelectorDialogProps?.file,
    [aiAgentSelectorDialogProps?.file],
  );

  const onClearAttachmentFile = React.useCallback(() => {
    setAiAgentSelectorDialogProps(false, null);
  }, [setAiAgentSelectorDialogProps]);
  // console.log("currentView", currentView);

  const getResultStorageId = () => {
    if (!selectedFolderStore.isAIRoom) return null;

    if (resultId) return resultId;

    return (
      selectedFolderStore.folders?.find(
        (folder) => folder.type === FolderType.ResultStorage,
      )?.id || null
    );
  };

  const shouldRedirectToResultStorage =
    currentView === "chat" &&
    selectedFolderStore.isAIRoom &&
    !canUseChat &&
    !showBodyLoader;

  if (shouldRedirectToResultStorage) {
    const agentId = selectedFolderStore.id || "";

    const filesFilter = FilesFilter.getDefault();
    filesFilter.folder = agentId.toString();
    filesFilter.searchArea = SearchArea.ResultStorage;

    const path = getCategoryUrl(CategoryType.AIAgent, agentId);

    return <Navigate to={`${path}?${filesFilter.toUrlParams()}`} />;
  }

  return (
    <LoaderWrapper isLoading={isLoading ? !showHeaderLoader : false}>
      <Consumer>
        {(context) =>
          context.sectionWidth &&
          (currentView === "users" || currentView === "groups" ? (
            <ContactsSectionBodyContent
              sectionWidth={context.sectionWidth}
              currentView={currentView}
            />
          ) : currentView === "chat" || selectedFolderStore.isAIRoom ? (
            <AIAgentView
              currentView={currentView}
              isViewLoading={isLoading}
              roomId={roomId}
              attachmentFile={attachmentFile}
              onClearAttachmentFile={onClearAttachmentFile}
              toolsSettings={toolsSettings}
              initChats={initChats}
              messagesSettings={messagesSettings}
              getResultStorageId={getResultStorageId}
            />
          ) : currentView === "profile" ? (
            <ProfileSectionBodyContent />
          ) : (
            <SectionBodyContent sectionWidth={context.sectionWidth} />
          ))
        }
      </Consumer>
    </LoaderWrapper>
  );
};

export const ViewComponent = inject(
  ({
    peopleStore,
    treeFoldersStore,

    filesStore,
    clientLoadingStore,
    mediaViewerDataStore,
    oformsStore,
    userStore,
    selectedFolderStore,
    filesSettingsStore,
    oauthStore,
    tfaStore,
    setup,
    authStore,
    telegramStore,
    dialogsStore,
    accessRightsStore,
    settingsStore,
    aiRoomStore,
  }: TStore) => {
    const { isResultTab, resultId } = aiRoomStore;
    const { aiConfig } = settingsStore;

    const { canUseChat } = accessRightsStore;

    const { usersStore, groupsStore } = peopleStore;

    const {
      getUsersList,
      setContactsTab,
      abortController: usersAbortController,
    } = usersStore;

    const {
      getGroups,
      updateCurrentGroup,
      abortController: groupsAbortController,
    } = groupsStore!;

    const { setSelectedNode } = treeFoldersStore;

    const {
      scrollToTop,
      fetchFiles,
      fetchRooms,
      fetchAgents,
      getFileInfo,
      setIsPreview,
      setIsUpdatingRowItem,
      wsCreatedPDFForm,
      setHotkeyCaret,

      filesController,
      roomsController,
      aiAgentsController,

      clearFiles,
    } = filesStore;

    const {
      setIsChangePageRequestRunning,
      setCurrentClientView,
      setIsSectionHeaderLoading,
      setIsProfileLoaded,

      showHeaderLoader,
    } = clientLoadingStore;

    const { playlist, setToPreviewFile } = mediaViewerDataStore;

    const {
      gallerySelected,
      isVisibleInfoPanelTemplateGallery,
      currentExtensionGallery,
    } = oformsStore;

    const { getFilesSettings } = filesSettingsStore;

    const {
      setSubscriptions,
      setNotificationChannels,
      isFirstSubscriptionsLoad,
    } = peopleStore.targetUserStore!;

    const { fetchConsents, fetchScopes } = oauthStore;

    const { tfaSettings, setBackupCodes, getTfaType } = tfaStore;

    const { setProviders } = peopleStore.usersStore;
    const { getCapabilities } = authStore;

    const { getSessions } = setup;

    const { checkTg } = telegramStore;

    const { aiAgentSelectorDialogProps, setAiAgentSelectorDialogProps } =
      dialogsStore;

    return {
      setContactsTab,
      getUsersList,
      getGroups,
      updateCurrentGroup,

      setSelectedNode,

      scrollToTop,
      fetchFiles,
      fetchRooms,
      fetchAgents,
      getFileInfo,
      setIsPreview,
      setIsUpdatingRowItem,
      wsCreatedPDFForm,
      setHotkeyCaret,

      setIsChangePageRequestRunning,
      setCurrentClientView,

      usersAbortController,
      groupsAbortController,

      filesAbortController: filesController,
      roomsAbortController: roomsController,
      aiAgentsAbortController: aiAgentsController,

      playlist,
      setToPreviewFile,

      gallerySelected,
      isVisibleInfoPanelTemplateGallery,
      currentExtensionGallery,

      userId: userStore?.user?.id,

      selectedFolderStore,

      clearFiles,

      setIsSectionHeaderLoading,

      showBodyLoader: clientLoadingStore.showBodyLoader,
      showHeaderLoader,

      getFilesSettings,
      setSubscriptions,
      isFirstSubscriptionsLoad,
      fetchConsents,
      fetchScopes,
      tfaSettings,
      setBackupCodes,
      setProviders,
      getCapabilities,
      getSessions,

      getTfaType,
      setIsProfileLoaded,
      setNotificationChannels,
      checkTg,

      aiAgentSelectorDialogProps,
      setAiAgentSelectorDialogProps,

      canUseChat,
      aiConfig,
      isResultTab,
      resultId,
    };
  },
)(observer(View));<|MERGE_RESOLUTION|>--- conflicted
+++ resolved
@@ -65,14 +65,9 @@
 import useProfileBody, {
   type UseProfileBodyProps,
 } from "../../Profile/Section/Body/useProfileBody";
-<<<<<<< HEAD
-import useContacts, { UseContactsProps } from "../Hooks/useContacts";
-import useFiles, { UseFilesProps } from "../Hooks/useFiles";
-import OformsStore from "SRC_DIR/store/OformsStore";
-=======
 import useContacts, { type UseContactsProps } from "../Hooks/useContacts";
 import useFiles, { type UseFilesProps } from "../Hooks/useFiles";
->>>>>>> 1896187c
+import OformsStore from "SRC_DIR/store/OformsStore";
 
 type ViewProps = UseContactsProps &
   UseFilesProps &
@@ -92,9 +87,6 @@
     aiAgentsAbortController: Nullable<AbortController>;
 
     showHeaderLoader: ClientLoadingStore["showHeaderLoader"];
-<<<<<<< HEAD
-    currentExtensionGallery: OformsStore["currentExtensionGallery"];
-=======
 
     aiAgentSelectorDialogProps: DialogsStore["aiAgentSelectorDialogProps"];
     setAiAgentSelectorDialogProps: DialogsStore["setAiAgentSelectorDialogProps"];
@@ -105,7 +97,7 @@
     isResultTab: AiRoomStore["isResultTab"];
     resultId: AiRoomStore["resultId"];
     setHotkeyCaret: FilesStore["setHotkeyCaret"];
->>>>>>> 1896187c
+    currentExtensionGallery: OformsStore["currentExtensionGallery"];
   };
 
 const View = ({
