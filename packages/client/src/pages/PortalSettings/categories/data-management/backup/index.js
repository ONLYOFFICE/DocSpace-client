﻿import HelpReactSvgUrl from "PUBLIC_DIR/images/help.react.svg?url";
import React from "react";
import { withTranslation, Trans } from "react-i18next";
import Submenu from "@docspace/components/submenu";
import Link from "@docspace/components/link";
import HelpButton from "@docspace/components/help-button";
import { AppServerConfig } from "@docspace/common/constants";
import { combineUrl } from "@docspace/common/utils";
import { inject, observer } from "mobx-react";
import AutoBackup from "./auto-backup";
import ManualBackup from "./manual-backup";
import config from "PACKAGE_FILE";

const Backup = ({
  helpUrlCreatingBackup,
  buttonSize,
  t,
  history,
  isNotPaidPeriod,
  currentColorScheme,
}) => {
  const renderTooltip = (helpInfo) => {
    return (
      <>
        <HelpButton
<<<<<<< HEAD
          iconName={HelpReactSvgUrl}
=======
          place="bottom"
          iconName={"/static/images/help.react.svg"}
>>>>>>> ca85dd68
          tooltipContent={
            <>
              <Trans t={t} i18nKey={`${helpInfo}`} ns="Settings">
                {helpInfo}
              </Trans>
              <div>
                <Link
                  as="a"
                  href={helpUrlCreatingBackup}
                  target="_blank"
                  color={currentColorScheme.main.accent}
                  isBold
                  isHovered
                >
                  {t("Common:LearnMore")}
                </Link>
              </div>
            </>
          }
        />
      </>
    );
  };

  const data = [
    {
      id: "data-backup",
      name: t("DataBackup"),
      content: (
        <ManualBackup buttonSize={buttonSize} renderTooltip={renderTooltip} />
      ),
    },
    {
      id: "auto-backup",
      name: t("AutoBackup"),
      content: (
        <AutoBackup buttonSize={buttonSize} renderTooltip={renderTooltip} />
      ),
    },
  ];

  const onSelect = (e) => {
    history.push(
      combineUrl(
        AppServerConfig.proxyURL,
        config.homepage,
        `/portal-settings/backup/${e.id}`
      )
    );
  };

  return isNotPaidPeriod ? (
    <ManualBackup buttonSize={buttonSize} renderTooltip={renderTooltip} />
  ) : (
    <Submenu data={data} startSelect={data[0]} onSelect={(e) => onSelect(e)} />
  );
};

export default inject(({ auth }) => {
  const { settingsStore, currentTariffStatusStore } = auth;
  const { isNotPaidPeriod } = currentTariffStatusStore;

  const {
    helpUrlCreatingBackup,
    isTabletView,
    currentColorScheme,
  } = settingsStore;

  const buttonSize = isTabletView ? "normal" : "small";

  return {
    helpUrlCreatingBackup,
    buttonSize,
    isNotPaidPeriod,
    currentColorScheme,
  };
})(observer(withTranslation(["Settings", "Common"])(Backup)));<|MERGE_RESOLUTION|>--- conflicted
+++ resolved
@@ -23,12 +23,8 @@
     return (
       <>
         <HelpButton
-<<<<<<< HEAD
+          place="bottom"
           iconName={HelpReactSvgUrl}
-=======
-          place="bottom"
-          iconName={"/static/images/help.react.svg"}
->>>>>>> ca85dd68
           tooltipContent={
             <>
               <Trans t={t} i18nKey={`${helpInfo}`} ns="Settings">
