import SharingPanel from "./SharingPanel";
import AddUsersPanel from "./AddUsersPanel";
import EmbeddingPanel from "./EmbeddingPanel";
import NewFilesPanel from "./NewFilesPanel";
import VersionHistoryPanel from "./VersionHistoryPanel";
import ChangeOwnerPanel from "./ChangeOwnerPanel";
import UploadPanel from "./UploadPanel";
import HotkeyPanel from "./HotkeysPanel";
import InvitePanel from "./InvitePanel";
<<<<<<< HEAD
import StatusFillingPanel from "./StatusFillingPanel";
import StartFillingPanel from "./StartFillingPanel";
import InviteUserForRolePanel from "./InviteUserForRolePanel";
import AddUserToRoomPanel from "./AddUserToRoomPanel";
import SelectRoomPanel from "./SelectRoomPanel";
=======
import EditLinkPanel from "./EditLinkPanel";
>>>>>>> 0c94da69

export {
  SharingPanel,
  AddUsersPanel,
  EmbeddingPanel,
  NewFilesPanel,
  VersionHistoryPanel,
  ChangeOwnerPanel,
  UploadPanel,
  HotkeyPanel,
  InvitePanel,
<<<<<<< HEAD
  StatusFillingPanel,
  StartFillingPanel,
  InviteUserForRolePanel,
  AddUserToRoomPanel,
  SelectRoomPanel,
=======
  EditLinkPanel,
>>>>>>> 0c94da69
};<|MERGE_RESOLUTION|>--- conflicted
+++ resolved
@@ -7,15 +7,12 @@
 import UploadPanel from "./UploadPanel";
 import HotkeyPanel from "./HotkeysPanel";
 import InvitePanel from "./InvitePanel";
-<<<<<<< HEAD
 import StatusFillingPanel from "./StatusFillingPanel";
 import StartFillingPanel from "./StartFillingPanel";
 import InviteUserForRolePanel from "./InviteUserForRolePanel";
 import AddUserToRoomPanel from "./AddUserToRoomPanel";
 import SelectRoomPanel from "./SelectRoomPanel";
-=======
 import EditLinkPanel from "./EditLinkPanel";
->>>>>>> 0c94da69
 
 export {
   SharingPanel,
@@ -27,13 +24,10 @@
   UploadPanel,
   HotkeyPanel,
   InvitePanel,
-<<<<<<< HEAD
   StatusFillingPanel,
   StartFillingPanel,
   InviteUserForRolePanel,
   AddUserToRoomPanel,
   SelectRoomPanel,
-=======
   EditLinkPanel,
->>>>>>> 0c94da69
 };