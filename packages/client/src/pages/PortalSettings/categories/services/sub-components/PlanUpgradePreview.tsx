--- conflicted
+++ resolved
@@ -47,21 +47,6 @@
 let timeout: NodeJS.Timeout | null;
 let controller: AbortController;
 
-<<<<<<< HEAD
-const getDirectionalText = (isRTL: boolean) => {
-  return isRTL ? `>1` : `<1`;
-};
-
-type PlanUpgradePreviewProps = {
-  currentStoragePlanSize?: number;
-  amount: number;
-  daysUtilPayment?: number;
-  setPartialUpgradeFee?: (fee: number) => void;
-  partialUpgradeFee?: number;
-};
-
-const PlanUpgradePreview = (props: PlanUpgradePreviewProps) => {
-=======
 type PlanUpgradePreviewProps = {
   amount: number;
   currentStoragePlanSize?: number;
@@ -72,12 +57,11 @@
   formatWalletCurrency?: (amount: number, decimalPlaces?: number) => string;
 };
 
-const getDirectionalText = (isRTL) => {
+const getDirectionalText = (isRTL: boolean) => {
   return isRTL ? `>1` : `<1`;
 };
 
 const PlanUpgradePreview: React.FC<PlanUpgradePreviewProps> = (props) => {
->>>>>>> 0de93b01
   const {
     currentStoragePlanSize,
     amount,
@@ -213,19 +197,6 @@
   );
 };
 
-<<<<<<< HEAD
-export default inject(({ currentTariffStatusStore, servicesStore }: TStore) => {
-  const { currentStoragePlanSize, storageSubscriptionExpiryDate } =
-    currentTariffStatusStore;
-  const { setPartialUpgradeFee, partialUpgradeFee } = servicesStore;
-  return {
-    currentStoragePlanSize,
-    daysUtilPayment: getDaysUntilPayment(storageSubscriptionExpiryDate!),
-    setPartialUpgradeFee,
-    partialUpgradeFee,
-  };
-})(observer(PlanUpgradePreview));
-=======
 export default inject(
   ({ currentTariffStatusStore, servicesStore, paymentStore }: TStore) => {
     const {
@@ -244,5 +215,4 @@
       formatWalletCurrency,
     };
   },
-)(observer(PlanUpgradePreview));
->>>>>>> 0de93b01
+)(observer(PlanUpgradePreview));