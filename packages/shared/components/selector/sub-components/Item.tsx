import React from "react";

import { Avatar, AvatarRole, AvatarSize } from "../../avatar";
import { Text } from "../../text";
import { Checkbox } from "../../checkbox";
import { RoomIcon } from "../../room-icon";

import { StyledItem } from "../Selector.styled";
import { ItemProps, Data, TSelectorItem } from "../Selector.types";

const compareFunction = (prevProps: ItemProps, nextProps: ItemProps) => {
  const prevData = prevProps.data;
  const prevItems = prevData.items;
  const prevIndex = prevProps.index;

  const nextData = nextProps.data;
  const nextItems = nextData.items;
  const nextIndex = nextProps.index;

  const prevItem = prevItems[prevIndex];
  const nextItem = nextItems[nextIndex];

  return (
    prevItem?.id === nextItem?.id &&
    prevItem?.label === nextItem?.label &&
    prevItem?.isSelected === nextItem?.isSelected
  );
};

const Item = React.memo(({ index, style, data }: ItemProps) => {
  const {
    items,
    onSelect,
    isMultiSelect,
    isItemLoaded,
    rowLoader,
    renderCustomItem,
  }: Data = data;

  const isLoaded = isItemLoaded(index);

  const renderItem = () => {
    const item: TSelectorItem = items[index];

    if (!item || (item && !item.id))
      return <div style={style}>{rowLoader}</div>;

<<<<<<< HEAD
    const {
      label,
      avatar,
      icon,
      role,
      isSelected,
      isDisabled,
      color,
      isGroup,
    } = item;
=======
    const { label, avatar, icon, role, isSelected, isDisabled, color, email } =
      item;
>>>>>>> c164d0cc

    const currentRole = role || AvatarRole.user;

    const defaultIcon = !!color;
    const isLogo = !!icon || defaultIcon;

    const onChangeAction = () => {
      onSelect?.(item);
    };

    const onClick = (e: React.MouseEvent<HTMLDivElement>) => {
      if (
        ((e.target instanceof HTMLElement || e.target instanceof SVGElement) &&
          !!e.target.closest(".checkbox")) ||
        isDisabled
      )
        return;

      onSelect?.(item);
    };

    return (
      <StyledItem
        isSelected={isSelected}
        isMultiSelect={isMultiSelect}
        style={style}
        onClick={onClick}
        className="test-22"
        isDisabled={isDisabled}
      >
        {!isLogo ? (
          <Avatar
            className="user-avatar"
            source={avatar || ""}
            role={currentRole}
            size={AvatarSize.min}
            isGroup={isGroup}
            userName={isGroup ? label : ""}
          />
        ) : (
          <RoomIcon
            color={color}
            title={label}
            showDefault={defaultIcon}
            imgClassName="room-logo"
            imgSrc={icon}
          />
        )}
        {renderCustomItem ? (
          renderCustomItem(label, role, email)
        ) : (
          <Text
            className="label"
            fontWeight={600}
            fontSize="14px"
            noSelect
            truncate
            dir="auto"
          >
            {label}
          </Text>
        )}

        {isMultiSelect && (
          <Checkbox
            className="checkbox"
            isChecked={isSelected}
            onChange={onChangeAction}
          />
        )}
      </StyledItem>
    );
  };

  return isLoaded ? renderItem() : <div style={style}>{rowLoader}</div>;
}, compareFunction);

Item.displayName = "Item";
export { Item };<|MERGE_RESOLUTION|>--- conflicted
+++ resolved
@@ -45,21 +45,8 @@
     if (!item || (item && !item.id))
       return <div style={style}>{rowLoader}</div>;
 
-<<<<<<< HEAD
-    const {
-      label,
-      avatar,
-      icon,
-      role,
-      isSelected,
-      isDisabled,
-      color,
-      isGroup,
-    } = item;
-=======
-    const { label, avatar, icon, role, isSelected, isDisabled, color, email } =
+    const { label, avatar, icon, role, isSelected, isDisabled, color, email, isGroup, } =
       item;
->>>>>>> c164d0cc
 
     const currentRole = role || AvatarRole.user;
 
