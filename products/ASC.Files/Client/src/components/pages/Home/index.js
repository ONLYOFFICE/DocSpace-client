import React, { useEffect } from "react";
import { connect } from "react-redux";
import PropTypes from "prop-types";
import { withRouter } from "react-router";
import { isMobile } from "react-device-detect";
//import { RequestLoader } from "asc-web-components";
import { PageLayout, utils, toastr, api } from "asc-web-common";
import { withTranslation, I18nextProvider } from "react-i18next";
import {
  ArticleBodyContent,
  ArticleHeaderContent,
  ArticleMainButtonContent,
} from "../../Article";
import {
  SectionBodyContent,
  SectionFilterContent,
  SectionHeaderContent,
  SectionPagingContent,
} from "./Section";
import {
  clearProgressData,
  deselectFile,
  fetchFiles,
  selectFile,
  setDragging,
  setFilter,
  setUpdateTree,
  setProgressBarData,
  setSelected,
  setTreeFolders,
  setIsLoading,
  setFirstLoad,
  startUpload
} from "../../../store/files/actions";
import {
  loopTreeFolders,
  getConvertDialogVisible,
  getSelectedFolderId,
  getFileActionId,
  getFiles,
  getFilter,
  getFolders,
  getIsLoaded,
  getProgressData,
  getSelected,
  getSelection,
  getTreeFolders,
  getViewAs,
  getIsLoading,
  getHomePage,
  checkFolderType
} from "../../../store/files/selectors";

import { ConvertDialog } from "../../dialogs";
import { createI18N } from "../../../helpers/i18n";
import { getFilterByLocation } from "../../../helpers/converters";
const i18n = createI18N({
  page: "Home",
  localesPath: "pages/Home",
});
const { changeLanguage } = utils;
const { FilesFilter } = api;

class PureHome extends React.Component {
  constructor(props) {
    super(props);

    this.state = {
      isHeaderVisible: false,
      isHeaderIndeterminate: false,
      isHeaderChecked: false,

      overwriteSetting: false,
      uploadOriginalFormatSetting: false,
      hideWindowSetting: false,

      files: [],
      uploadedFiles: 0,
      percent: 0,

      uploadStatus: null,
      uploaded: true,
      uploadToFolder: null,
    };
  }

  componentDidMount() {
    const { fetchFiles, homepage, setIsLoading, setFirstLoad } = this.props;

    const reg = new RegExp(`${homepage}((/?)$|/filter)`, "gm"); //TODO: Always find?
    const match = window.location.pathname.match(reg);
    let filterObj = null;

    if (match && match.length > 0) {
      filterObj = getFilterByLocation(window.location);

      if (!filterObj) {
        filterObj = FilesFilter.getDefault();
        const folderId = filterObj.folder;
        setIsLoading(true);
        fetchFiles(folderId, filterObj).finally(() => {
          setIsLoading(false);
          setFirstLoad(false);
        });

        return;
      }
    }

    if (!filterObj) return;

    let dataObj = {filter: filterObj};

    if (filterObj && filterObj.authorType) {
      const authorType = filterObj.authorType;
      const indexOfUnderscore = authorType.indexOf("_");
      const type = authorType.slice(0, indexOfUnderscore);
      const itemId = authorType.slice(indexOfUnderscore + 1);

      if (itemId) {
        dataObj = {
          type,
          itemId,
          filter: filterObj,
        };
      } else {
        filterObj.authorType = null;
        dataObj = {filter: filterObj};
      }
    }

    if (!dataObj) return;

    const { filter, itemId, type } = dataObj;
    const newFilter = filter ? filter.clone() : FilesFilter.getDefault();
    const requests = [Promise.resolve(newFilter)];

    if (type === "group") {
      requests.push(api.groups.getGroup(itemId));
    } else if (type === "user") {
      requests.push(api.people.getUserById(itemId));
    }

    setIsLoading(true);
    Promise.all(requests)
      .catch((err) => {
        Promise.resolve(FilesFilter.getDefault());
        console.warn("Filter restored by default", err);
      })
      .then((data) => {
        const filter = data[0];
        const result = data[1];
        if (result) {
          const type = result.displayName ? "user" : "group";
          const selectedItem = {
            key: result.id,
            label: type === "user" ? result.displayName : result.name,
            type,
          };
          filter.selectedItem = selectedItem;
        }

        if (filter) {
          const folderId = filter.folder;
          console.log("filter", filter);
          return fetchFiles(folderId, filter);
        }

        return Promise.resolve();
      })
      .finally(() => {
        setIsLoading(false);
        setFirstLoad(false);
      });
  }

  renderGroupButtonMenu = () => {
    const { files, selection, selected, setSelected, folders } = this.props;

    const headerVisible = selection.length > 0;
    const headerIndeterminate =
      headerVisible &&
      selection.length > 0 &&
      selection.length < files.length + folders.length;
    const headerChecked =
      headerVisible && selection.length === files.length + folders.length;

    let newState = {};

    if (headerVisible || selected === "close") {
      newState.isHeaderVisible = headerVisible;
      if (selected === "close") {
        setSelected("none");
      }
    }

    newState.isHeaderIndeterminate = headerIndeterminate;
    newState.isHeaderChecked = headerChecked;

    this.setState(newState);
  };

  onDrop = (files, e, uploadToFolder) => {
    const { t, currentFolderId, startUpload } = this.props;
    const folderId = uploadToFolder ? uploadToFolder : currentFolderId;

    this.props.setDragging(false);
    startUpload(files, folderId, t);
  };

  onSectionHeaderContentCheck = (checked) => {
    this.props.setSelected(checked ? "all" : "none");
  };

  onSectionHeaderContentSelect = (selected) => {
    this.props.setSelected(selected);
  };

  onClose = () => {
    const { selection, setSelected } = this.props;

    if (!selection.length) {
      setSelected("none");
      this.setState({ isHeaderVisible: false });
    } else {
      setSelected("close");
    }
  };

  onChangeOverwrite = () =>
    this.setState({ overwriteSetting: !this.state.overwriteSetting });

  onChangeOriginalFormat = () =>
    this.setState({
      uploadOriginalFormatSetting: !this.state.uploadOriginalFormatSetting,
    });

  onChangeWindowVisible = () =>
    this.setState({ hideWindowSetting: !this.state.hideWindowSetting });

  setNewFilter = () => {
    const { filter, selection, setFilter } = this.props;
    const newFilter = filter.clone();
    for (let item of selection) {
      const expandedIndex = newFilter.treeFolders.findIndex(
        (x) => x == item.id
      );
      if (expandedIndex !== -1) {
        newFilter.treeFolders.splice(expandedIndex, 1);
      }
    }

    setFilter(newFilter);
  };

  loopFilesOperations = (id, destFolderId, isCopy) => {
    const {
      currentFolderId,
      filter,
      isRecycleBinFolder,
      progressData,
      setUpdateTree,
      setProgressBarData,
      treeFolders,
      fetchFiles,
      clearProgressData
    } = this.props;

    api.files.getProgress()
      .then((res) => {
        const currentItem = res.find((x) => x.id === id);
        if (currentItem && currentItem.progress !== 100) {
          setProgressBarData({
            label: progressData.label,
            percent: currentItem.progress,
            visible: true,
          });
          setTimeout(
            () => this.loopFilesOperations(id, destFolderId, isCopy),
            1000
          );
        } else {
          setProgressBarData({
            label: progressData.label,
            percent: 100,
            visible: true,
          });
          api.files.getFolder(destFolderId)
            .then((data) => {
              let newTreeFolders = treeFolders;
              let path = data.pathParts.slice(0);
              let folders = data.folders;
              let foldersCount = data.current.foldersCount;
              loopTreeFolders(path, newTreeFolders, folders, foldersCount);

              if (!isCopy || destFolderId === currentFolderId) {
                fetchFiles(currentFolderId, filter)
                  .then((data) => {
                    if (!isRecycleBinFolder) {
                      newTreeFolders = treeFolders;
                      path = data.selectedFolder.pathParts.slice(0);
                      folders = data.selectedFolder.folders;
                      foldersCount = data.selectedFolder.foldersCount;
                      loopTreeFolders(
                        path,
                        newTreeFolders,
                        folders,
                        foldersCount
                      );
                      setUpdateTree(true);
                      setTreeFolders(newTreeFolders);
                    }
                    this.setNewFilter();
                  })
                  .catch((err) => {
                    toastr.error(err);
                    clearProgressData();
                  })
                  .finally(() => setTimeout(() => clearProgressData(), 5000));
              } else {
                setProgressBarData({
                  label: progressData.label,
                  percent: 100,
                  visible: true,
                });
                setTimeout(() => clearProgressData(), 5000);
                setUpdateTree(true);
                setTreeFolders(newTreeFolders);
              }
            })
            .catch((err) => {
              toastr.error(err);
              clearProgressData();
            });
        }
      })
      .catch((err) => {
        toastr.error(err);
        clearProgressData();
      });
  };

  setSelections = (items) => {
    const {
      selection,
      folders,
      files,
      selectFile,
      deselectFile,
      fileActionId,
    } = this.props;

    if (selection.length > items.length) {
      //Delete selection
      const newSelection = [];
      let newFile = null;
      for (let item of items) {
        if (!item) break; // temporary fall protection selection tile

        item = item.split("_");
        if (item[0] === "folder") {
          newFile = selection.find(
            (x) => x.id === Number(item[1]) && !x.fileExst
          );
        } else if (item[0] === "file") {
          newFile = selection.find(
            (x) => x.id === Number(item[1]) && x.fileExst
          );
        }
        if (newFile) {
          newSelection.push(newFile);
        }
      }

      for (let item of selection) {
        const element = newSelection.find(
          (x) => x.id === item.id && x.fileExst === item.fileExst
        );
        if (!element) {
          deselectFile(item);
        }
      }
    } else if (selection.length < items.length) {
      //Add selection
      for (let item of items) {
        if (!item) break; // temporary fall protection selection tile

        let newFile = null;
        item = item.split("_");
        if (item[0] === "folder") {
          newFile = folders.find(
            (x) => x.id === Number(item[1]) && !x.fileExst
          );
        } else if (item[0] === "file") {
          newFile = files.find((x) => x.id === Number(item[1]) && x.fileExst);
        }
        if (newFile && fileActionId !== newFile.id) {
          const existItem = selection.find(
            (x) => x.id === newFile.id && x.fileExst === newFile.fileExst
          );
          !existItem && selectFile(newFile);
        }
      }
    } else {
      return;
    }
  };

  componentDidUpdate(prevProps) {
    if (this.props.selection !== prevProps.selection) {
      this.renderGroupButtonMenu();
    }

    if (this.props.isLoading !== prevProps.isLoading) {
      if (this.props.isLoading) {
        utils.showLoader();
      } else {
        utils.hideLoader();
      }
    }
  }

  render() {
    console.log("Home render");
    const {
      isHeaderVisible,
      isHeaderIndeterminate,
      isHeaderChecked,
      selected,
      // overwriteSetting,
      // uploadOriginalFormatSetting,
      // hideWindowSetting
    } = this.state;
    const {
      progressData,
      viewAs,
      convertDialogVisible,
      fileActionId
    } = this.props;

    // const progressBarContent = (
    //   <div>
    //     <Checkbox
    //       onChange={this.onChangeOverwrite}
    //       isChecked={overwriteSetting}
    //       label={t("OverwriteSetting")}
    //     />
    //     <Checkbox
    //       onChange={this.onChangeOriginalFormat}
    //       isChecked={uploadOriginalFormatSetting}
    //       label={t("UploadOriginalFormatSetting")}
    //     />
    //     <Checkbox
    //       onChange={this.onChangeWindowVisible}
    //       isChecked={hideWindowSetting}
    //       label={t("HideWindowSetting")}
    //     />
    //   </div>
    // );

    return (
      <>
        {convertDialogVisible && (
          <ConvertDialog
            visible={convertDialogVisible}
          />
        )}
        {/* <RequestLoader
          visible={isLoading}
          zIndex={256}
          loaderSize="16px"
          loaderColor={"#999"}
          label={`${t("LoadingProcessing")} ${t("LoadingDescription")}`}
          fontSize="12px"
          fontColor={"#999"}
        /> */}
        <PageLayout
          withBodyScroll
          withBodyAutoFocus={!isMobile}
          uploadFiles
          onDrop={this.onDrop}
          setSelections={this.setSelections}
          onMouseMove={this.onMouseMove}
          showProgressBar={progressData.visible}
          progressBarValue={progressData.percent}
          //progressBarDropDownContent={progressBarContent}
          progressBarLabel={progressData.label}
          viewAs={viewAs}
          hideAside={!!fileActionId || progressData.visible}
        >
          <PageLayout.ArticleHeader>
            <ArticleHeaderContent />
          </PageLayout.ArticleHeader>

          <PageLayout.ArticleMainButton>
            <ArticleMainButtonContent />
          </PageLayout.ArticleMainButton>

          <PageLayout.ArticleBody>
            <ArticleBodyContent onTreeDrop={this.onDrop} />
          </PageLayout.ArticleBody>
          <PageLayout.SectionHeader>
            <SectionHeaderContent
              isHeaderVisible={isHeaderVisible}
              isHeaderIndeterminate={isHeaderIndeterminate}
              isHeaderChecked={isHeaderChecked}
              onCheck={this.onSectionHeaderContentCheck}
              onSelect={this.onSectionHeaderContentSelect}
              onClose={this.onClose}
              loopFilesOperations={this.loopFilesOperations}
            />
          </PageLayout.SectionHeader>

          <PageLayout.SectionFilter>
            <SectionFilterContent />
          </PageLayout.SectionFilter>

          <PageLayout.SectionBody>
            <SectionBodyContent
              isMobile={isMobile}
              selected={selected}
              onChange={this.onRowChange}
              loopFilesOperations={this.loopFilesOperations}
              onDropZoneUpload={this.onDrop}
            />
          </PageLayout.SectionBody>

          <PageLayout.SectionPaging>
            <SectionPagingContent />
          </PageLayout.SectionPaging>
        </PageLayout>
      </>
    );
  }
}

const HomeContainer = withTranslation()(PureHome);

const Home = (props) => {
  useEffect(() => {
    changeLanguage(i18n);
  }, []);
  return (
    <I18nextProvider i18n={i18n}>
      <HomeContainer {...props} />
    </I18nextProvider>
  );
};

Home.propTypes = {
  files: PropTypes.array,
  history: PropTypes.object.isRequired,
  isLoaded: PropTypes.bool,
};

function mapStateToProps(state) {
<<<<<<< HEAD
  const {
    convertDialogVisible,
    fileAction,
    files,
    filter,
    folders,
    progressData,
    selected,
    selectedFolder,
    selection,
    treeFolders,
    viewAs,
    isLoading
  } = state.files;
  const { id } = selectedFolder;
  const indexOfTrash = 4;
=======
  const { selectedFolder, treeFolders } = state.files;
  const indexOfTrash = 3;
>>>>>>> 84bb49c0

  return {
    convertDialogVisible: getConvertDialogVisible(state),
    currentFolderId: getSelectedFolderId(state),
    fileActionId: getFileActionId(state),
    files: getFiles(state),
    filter: getFilter(state),
    folders: getFolders(state),
    isLoaded: getIsLoaded(state),
    isRecycleBinFolder: checkFolderType(selectedFolder.id, indexOfTrash, treeFolders),
    progressData: getProgressData(state),
    selected: getSelected(state),
    selection: getSelection(state),
    treeFolders: getTreeFolders(state),
    viewAs: getViewAs(state),
    isLoading: getIsLoading(state),
    homepage: getHomePage(state)
  };
}

const mapDispatchToProps = (dispatch) => {
  return {
    deselectFile: (file) => dispatch(deselectFile(file)),
    selectFile: (file) => dispatch(selectFile(file)),
    setDragging: (dragging) => dispatch(setDragging(dragging)),
    setFilter: (filter) => dispatch(setFilter(filter)),
    setUpdateTree: (updateTree) =>
      dispatch(setUpdateTree(updateTree)),
    setProgressBarData: (progressData) =>
      dispatch(setProgressBarData(progressData)),
    setSelected: (selected) => dispatch(setSelected(selected)),
    setTreeFolders: (treeFolders) => dispatch(setTreeFolders(treeFolders)),
    startUpload: (files, folderId, t) => dispatch(startUpload(files, folderId, t)),
    setIsLoading: (isLoading) => dispatch(setIsLoading(isLoading)),
    setFirstLoad: (firstLoad) => dispatch(setFirstLoad(firstLoad)),
    fetchFiles: (folderId, filter) => dispatch(fetchFiles(folderId, filter)),
    clearProgressData: () => dispatch(clearProgressData())
  };
};

export default connect(mapStateToProps, mapDispatchToProps)(withRouter(Home));<|MERGE_RESOLUTION|>--- conflicted
+++ resolved
@@ -554,27 +554,8 @@
 };
 
 function mapStateToProps(state) {
-<<<<<<< HEAD
-  const {
-    convertDialogVisible,
-    fileAction,
-    files,
-    filter,
-    folders,
-    progressData,
-    selected,
-    selectedFolder,
-    selection,
-    treeFolders,
-    viewAs,
-    isLoading
-  } = state.files;
-  const { id } = selectedFolder;
+  const { selectedFolder, treeFolders } = state.files;
   const indexOfTrash = 4;
-=======
-  const { selectedFolder, treeFolders } = state.files;
-  const indexOfTrash = 3;
->>>>>>> 84bb49c0
 
   return {
     convertDialogVisible: getConvertDialogVisible(state),
