--- conflicted
+++ resolved
@@ -1,10 +1,6 @@
 {
   "name": "asc-web-common",
-<<<<<<< HEAD
-  "version": "1.0.264",
-=======
   "version": "1.0.266",
->>>>>>> 2b663268
   "description": "Ascensio System SIA common components and solutions library",
   "license": "AGPL-3.0",
   "files": [
