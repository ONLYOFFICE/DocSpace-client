--- conflicted
+++ resolved
@@ -12,12 +12,9 @@
   "scripts": {
     "wipe": "rimraf node_modules yarn.lock web/**/node_modules products/**/node_modules",
     "build": "yarn workspaces run build",
-    "start": "concurrently \"wsrun --parallel start\"",
-<<<<<<< HEAD
-    "sb-components": "yarn workspace @appserver/components storybook"
-=======
-    "test": "yarn workspace @appserver/components test"
->>>>>>> 988afe48
+	"start": "concurrently \"wsrun --parallel start\"",
+    "test": "yarn workspace @appserver/components test",
+	"sb-components": "yarn workspace @appserver/components storybook"
   },
   "devDependencies": {
     "lerna": "^3.22.1",
