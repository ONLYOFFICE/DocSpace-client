{
  "key_path": "RoomsModule",
  "content": "Backup room",
  "content_en_sha1_hash": "d713be356f0517828e717778afb3cc8136c8c476",
  "created_at": "2025-05-26T07:15:47.386Z",
<<<<<<< HEAD
  "updated_at": "2025-10-03T10:07:11.870Z",
=======
  "updated_at": "2025-10-03T13:19:30.691Z",
>>>>>>> 4e3ade75
  "comment": {
    "text": "This translation key is used to display the label \"Backup room\" in a radio button group within a backup settings page. It is intended for use by users who need to select a specific type of file or resource to back up. This option appears in various UI contexts, including restore backup and manual backup pages.",
    "is_auto": true,
    "updated_at": "2025-05-26T08:03:54.388Z"
  },
  "usage": [
    {
      "file_path": "/packages/client/src/pages/PortalSettings/categories/services/sub-components/Backup/BackupServiceDialog.tsx",
      "line_number": 93,
      "context": "description: t(\"TemporaryDescription\"),\n icon: <ClockIcon />,\n },\n {\n id: \"backup-room\",\n title: t(\"Common:RoomsModule\"),\n description: t(\"BackupRoomDescription\", {\n sectionName: t(\"Common:MyDocuments\"),\n }),\n icon: <ServiceIcon />,\n },",
      "module": "/packages/client"
    },
    {
      "file_path": "/packages/shared/pages/backup/auto-backup/index.tsx",
      "line_number": 487,
      "context": "<div className={styles.modules}>\n <RadioButton\n key={0}\n {...commonRadioButtonProps}\n id=\"backup-room\"\n label={t(\"Common:RoomsModule\")}\n name={`${BackupStorageType.DocumentModuleType}`}\n isChecked={isCheckedDocuments}\n isDisabled={isLoadingData}\n testId=\"auto_backup_room_radio_button\"\n />",
      "module": "/packages/shared"
    },
    {
      "file_path": "/packages/shared/pages/backup/manual-backup/index.tsx",
      "line_number": 498,
      "context": "[styles.isDisabled]: additionalDisabled,\n })}\n >\n <RadioButton\n id=\"backup-room\"\n label={t(\"Common:RoomsModule\")}\n name={DOCUMENTS}\n key={1}\n isChecked={isCheckedDocuments}\n isDisabled={additionalDisabled}\n {...commonRadioButtonProps}",
      "module": "/packages/shared"
    },
    {
      "file_path": "/packages/shared/pages/backup/restore-backup/index.tsx",
      "line_number": 228,
      "context": "options={[\n { id: \"local-file\", value: LOCAL_FILE, label: t(\"Common:LocalFile\") },\n {\n id: \"backup-room\",\n value: BACKUP_ROOM,\n label: t(\"Common:RoomsModule\"),\n },\n {\n id: \"third-party-resource\",\n value: DISK_SPACE,\n label: t(\"Common:ThirdPartyResource\"),",
      "module": "/packages/shared"
    }
  ],
  "languages": {
    "en": {
      "ai_translated": false,
      "ai_model": null,
      "ai_spell_check_issues": [],
      "approved_at": null
    },
    "ar-SA": {
      "ai_translated": false,
      "ai_model": null,
      "ai_spell_check_issues": [],
      "approved_at": null
    },
    "az": {
      "ai_translated": false,
      "ai_model": null,
      "ai_spell_check_issues": [],
      "approved_at": null
    },
    "bg": {
      "ai_translated": false,
      "ai_model": null,
      "ai_spell_check_issues": [],
      "approved_at": null
    },
    "cs": {
      "ai_translated": false,
      "ai_model": null,
      "ai_spell_check_issues": [],
      "approved_at": null
    },
    "de": {
      "ai_translated": false,
      "ai_model": null,
      "ai_spell_check_issues": [],
      "approved_at": null
    },
    "el-GR": {
      "ai_translated": false,
      "ai_model": null,
      "ai_spell_check_issues": [],
      "approved_at": null
    },
    "es": {
      "ai_translated": false,
      "ai_model": null,
      "ai_spell_check_issues": [],
      "approved_at": null
    },
    "fi": {
      "ai_translated": false,
      "ai_model": null,
      "ai_spell_check_issues": [],
      "approved_at": null
    },
    "fr": {
      "ai_translated": false,
      "ai_model": null,
      "ai_spell_check_issues": [],
      "approved_at": null
    },
    "hy-AM": {
      "ai_translated": false,
      "ai_model": null,
      "ai_spell_check_issues": [],
      "approved_at": null
    },
    "it": {
      "ai_translated": false,
      "ai_model": null,
      "ai_spell_check_issues": [],
      "approved_at": null
    },
    "ja-JP": {
      "ai_translated": false,
      "ai_model": null,
      "ai_spell_check_issues": [],
      "approved_at": null
    },
    "ko-KR": {
      "ai_translated": false,
      "ai_model": null,
      "ai_spell_check_issues": [],
      "approved_at": null
    },
    "lo-LA": {
      "ai_translated": false,
      "ai_model": null,
      "ai_spell_check_issues": [],
      "approved_at": null
    },
    "lv": {
      "ai_translated": false,
      "ai_model": null,
      "ai_spell_check_issues": [],
      "approved_at": null
    },
    "nl": {
      "ai_translated": false,
      "ai_model": null,
      "ai_spell_check_issues": [],
      "approved_at": null
    },
    "pl": {
      "ai_translated": false,
      "ai_model": null,
      "ai_spell_check_issues": [],
      "approved_at": null
    },
    "pt": {
      "ai_translated": false,
      "ai_model": null,
      "ai_spell_check_issues": [],
      "approved_at": null
    },
    "pt-BR": {
      "ai_translated": false,
      "ai_model": null,
      "ai_spell_check_issues": [],
      "approved_at": null
    },
    "ro": {
      "ai_translated": false,
      "ai_model": null,
      "ai_spell_check_issues": [],
      "approved_at": null
    },
    "ru": {
      "ai_translated": false,
      "ai_model": null,
      "ai_spell_check_issues": [],
      "approved_at": null
    },
    "si": {
      "ai_translated": false,
      "ai_model": null,
      "ai_spell_check_issues": [],
      "approved_at": null
    },
    "sk": {
      "ai_translated": false,
      "ai_model": null,
      "ai_spell_check_issues": [],
      "approved_at": null
    },
    "sl": {
      "ai_translated": false,
      "ai_model": null,
      "ai_spell_check_issues": [],
      "approved_at": null
    },
    "sr-Cyrl-RS": {
      "ai_translated": false,
      "ai_model": null,
      "ai_spell_check_issues": [],
      "approved_at": null
    },
    "sr-Latn-RS": {
      "ai_translated": false,
      "ai_model": null,
      "ai_spell_check_issues": [],
      "approved_at": null
    },
    "tr": {
      "ai_translated": false,
      "ai_model": null,
      "ai_spell_check_issues": [],
      "approved_at": null
    },
    "uk-UA": {
      "ai_translated": false,
      "ai_model": null,
      "ai_spell_check_issues": [],
      "approved_at": null
    },
    "vi": {
      "ai_translated": false,
      "ai_model": null,
      "ai_spell_check_issues": [],
      "approved_at": null
    },
    "zh-CN": {
      "ai_translated": false,
      "ai_model": null,
      "ai_spell_check_issues": [],
      "approved_at": null
    }
  }
}<|MERGE_RESOLUTION|>--- conflicted
+++ resolved
@@ -3,11 +3,7 @@
   "content": "Backup room",
   "content_en_sha1_hash": "d713be356f0517828e717778afb3cc8136c8c476",
   "created_at": "2025-05-26T07:15:47.386Z",
-<<<<<<< HEAD
-  "updated_at": "2025-10-03T10:07:11.870Z",
-=======
   "updated_at": "2025-10-03T13:19:30.691Z",
->>>>>>> 4e3ade75
   "comment": {
     "text": "This translation key is used to display the label \"Backup room\" in a radio button group within a backup settings page. It is intended for use by users who need to select a specific type of file or resource to back up. This option appears in various UI contexts, including restore backup and manual backup pages.",
     "is_auto": true,
