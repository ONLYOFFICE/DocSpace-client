import { getFavicon, getScripts } from "./helpers";
import pkg from "../../../package.json";

export default function template(
  initialEditorState = {},
  appComponent = "",
  styleTags,
  initialI18nStoreASC,
  initialLanguage,
  assets
) {
  const { title } = pkg;
  const { error } = initialEditorState;
  const editorUrl = initialEditorState?.config?.editorUrl;
<<<<<<< HEAD
  const faviconHref = getFavicon(
    initialEditorState?.config?.documentType,
    initialEditorState?.logoUrls
  );
=======
  const faviconHref = getFavicon(initialEditorState?.logoUrls);
>>>>>>> b39b2949

  let clientScripts =
    assets && assets.hasOwnProperty("client.js")
      ? `<script defer="defer" src='${assets["client.js"]}'></script>`
      : "";

  const editorApiScript =
    error || !editorUrl
      ? ""
      : `<script type='text/javascript' id='onlyoffice-api-script' src="${editorUrl}" async></script>`;

  if (!IS_DEVELOPMENT) {
    const productionBundleKeys = getScripts(assets);
    productionBundleKeys.map((key) => {
      clientScripts =
        clientScripts + `<script defer="defer" src='${assets[key]}'></script>`;
    });
  }

  const scripts = `   
    <script id="__ASC_INITIAL_EDITOR_STATE__">
      window.__ASC_INITIAL_EDITOR_STATE__ = ${JSON.stringify(
        initialEditorState
      )}
    </script>
    <script id="__ASC_INITIAL_EDITOR_I18N__">
      window.initialI18nStoreASC = ${JSON.stringify(initialI18nStoreASC)}
      window.initialLanguage = '${initialLanguage}'
    </script>
    ${clientScripts}
    <script>
      const tempElm = document.getElementById("loader");
      tempElm.style.backgroundColor =
        localStorage.theme === "Dark" ? "#333333" : "#f4f4f4";
      console.log("It's Editor INIT");
      fetch("/static/scripts/config.json")
      .then((response) => {
        if (!response.ok) {
          throw new Error("HTTP error " + response.status);
        }
        return response.json();
      })
      .then((config) => {
        window.DocSpaceConfig = {
          ...config,
        };
      })
      .catch((e) => {
        console.error(e);
      });
    </script>
    ${editorApiScript} 

`;
  // <script defer="defer" src='${assets["runtime.js"]}'></script>
  // <script defer="defer" src='${assets["vendor.js"]}'></script>
  const page = `
    <!DOCTYPE html>
      <html lang="en">
        <head>
          <meta charset="utf-8">
          <title> ${title} </title>
          <meta charset="utf-8" />
          <meta
            name="viewport"
            content="width=device-width, initial-scale=1, shrink-to-fit=no, user-scalable=no, viewport-fit=cover"
          />
          <meta name="theme-color" content="#000000" />
          <link id="favicon" rel="shortcut icon" href=${faviconHref} type="image/x-icon"/>
          <link rel="manifest" href="/manifest.json" />
          <meta name="mobile-web-app-capable" content="yes" />
          <meta name="apple-mobile-web-app-capable" content="yes" />
          <link rel="apple-touch-icon" href=${faviconHref} />
          <link rel="android-touch-icon" href=${faviconHref} />
          ${styleTags}   
          <style type="text/css">
            .loadmask {
              left: 0;
              top: 0;
              position: absolute;
              height: 100%;
              width: 100%;
              overflow: hidden;
              border: none;
              background-color: #f4f4f4;
              z-index: 1001;
            }
            .loader-page {
              width: 100%;
              height: 170px;
              bottom: 42%;
              position: absolute;
              text-align: center;
              line-height: 10px;
              margin-bottom: 20px;
            }
            .loader-page-romb {
              width: 40px;
              display: inline-block;
            }
            .romb {
              width: 40px;
              height: 40px;
              position: absolute;
              background: red;
              border-radius: 6px;
              -webkit-transform: rotate(135deg) skew(20deg, 20deg);
              -moz-transform: rotate(135deg) skew(20deg, 20deg);
              -ms-transform: rotate(135deg) skew(20deg, 20deg);
              -o-transform: rotate(135deg) skew(20deg, 20deg);
              -webkit-animation: movedown 3s infinite ease;
              -moz-animation: movedown 3s infinite ease;
              -ms-animation: movedown 3s infinite ease;
              -o-animation: movedown 3s infinite ease;
              animation: movedown 3s infinite ease;
            }
            #blue {
              z-index: 3;
              background: #55bce6;
              -webkit-animation-name: blue;
              -moz-animation-name: blue;
              -ms-animation-name: blue;
              -o-animation-name: blue;
              animation-name: blue;
            }
            #red {
              z-index: 1;
              background: #de7a59;
              -webkit-animation-name: red;
              -moz-animation-name: red;
              -ms-animation-name: red;
              -o-animation-name: red;
              animation-name: red;
            }
            #green {
              z-index: 2;
              background: #a1cb5c;
              -webkit-animation-name: green;
              -moz-animation-name: green;
              -ms-animation-name: green;
              -o-animation-name: green;
              animation-name: green;
            }
            @-webkit-keyframes red {
              0% {
                top: 120px;
                background: #de7a59;
              }
              10% {
                top: 120px;
                background: #f2cbbf;
              }
              14% {
                background: #f4f4f4;
                top: 120px;
              }
              15% {
                background: #f4f4f4;
                top: 0;
              }
              20% {
                background: #e6e4e4;
              }
              30% {
                background: #d2d2d2;
              }
              40% {
                top: 120px;
              }
              100% {
                top: 120px;
                background: #de7a59;
              }
            }
            @keyframesred {
              0% {
                top: 120px;
                background: #de7a59;
              }
              10% {
                top: 120px;
                background: #f2cbbf;
              }
              14% {
                background: #f4f4f4;
                top: 120px;
              }
              15% {
                background: #f4f4f4;
                top: 0;
              }
              20% {
                background: #e6e4e4;
              }
              30% {
                background: #d2d2d2;
              }
              40% {
                top: 120px;
              }
              100% {
                top: 120px;
                background: #de7a59;
              }
            }
            @-webkit-keyframes green {
              0% {
                top: 110px;
                background: #a1cb5c;
                opacity: 1;
              }
              10% {
                top: 110px;
                background: #cbe0ac;
                opacity: 1;
              }
              14% {
                background: #f4f4f4;
                top: 110px;
                opacity: 1;
              }
              15% {
                background: #f4f4f4;
                top: 0;
                opacity: 1;
              }
              20% {
                background: #f4f4f4;
                top: 0;
                opacity: 0;
              }
              25% {
                background: #efefef;
                top: 0;
                opacity: 1;
              }
              30% {
                background: #e6e4e4;
              }
              70% {
                top: 110px;
              }
              100% {
                top: 110px;
                background: #a1cb5c;
              }
            }
            @keyframes green {
              0% {
                top: 110px;
                background: #a1cb5c;
                opacity: 1;
              }
              10% {
                top: 110px;
                background: #cbe0ac;
                opacity: 1;
              }
              14% {
                background: #f4f4f4;
                top: 110px;
                opacity: 1;
              }
              15% {
                background: #f4f4f4;
                top: 0;
                opacity: 1;
              }
              20% {
                background: #f4f4f4;
                top: 0;
                opacity: 0;
              }
              25% {
                background: #efefef;
                top: 0;
                opacity: 1;
              }
              30% {
                background: #e6e4e4;
              }
              70% {
                top: 110px;
              }
              100% {
                top: 110px;
                background: #a1cb5c;
              }
            }
            @-webkit-keyframes blue {
              0% {
                top: 100px;
                background: #55bce6;
                opacity: 1;
              }
              10% {
                top: 100px;
                background: #bfe8f8;
                opacity: 1;
              }
              14% {
                background: #f4f4f4;
                top: 100px;
                opacity: 1;
              }
              15% {
                background: #f4f4f4;
                top: 0;
                opacity: 1;
              }
              20% {
                background: #f4f4f4;
                top: 0;
                opacity: 0;
              }
              25% {
                background: #f4f4f4;
                top: 0;
                opacity: 0;
              }
              45% {
                background: #efefef;
                top: 0;
                opacity: 0.2;
              }
              100% {
                top: 100px;
                background: #55bce6;
              }
            }
            @keyframes blue {
              0% {
                top: 100px;
                background: #55bce6;
                opacity: 1;
              }
              10% {
                top: 100px;
                background: #bfe8f8;
                opacity: 1;
              }
              14% {
                background: #f4f4f4;
                top: 100px;
                opacity: 1;
              }
              15% {
                background: #f4f4f4;
                top: 0;
                opacity: 1;
              }
              20% {
                background: #f4f4f4;
                top: 0;
                opacity: 0;
              }
              25% {
                background: #fff;
                top: 0;
                opacity: 0;
              }
              45% {
                background: #efefef;
                top: 0;
                opacity: 0.2;
              }
              100% {
                top: 100px;
                background: #55bce6;
              }
            }
          </style>
        </head>
        <body>
          <div id="loader" class="loadmask">
            <div class="loader-page">
              <div class="loader-page-romb">
                <div class="romb" id="blue"></div>
                <div class="romb" id="green"></div>
                <div class="romb" id="red"></div>
              </div>
            </div>
          </div>
          <div id="root">${appComponent}</div>
          <noscript> You need to enable JavaScript to run this app. </noscript>
          ${scripts}
        </body>
      </html>
  `;

  return page;
}<|MERGE_RESOLUTION|>--- conflicted
+++ resolved
@@ -12,14 +12,7 @@
   const { title } = pkg;
   const { error } = initialEditorState;
   const editorUrl = initialEditorState?.config?.editorUrl;
-<<<<<<< HEAD
-  const faviconHref = getFavicon(
-    initialEditorState?.config?.documentType,
-    initialEditorState?.logoUrls
-  );
-=======
   const faviconHref = getFavicon(initialEditorState?.logoUrls);
->>>>>>> b39b2949
 
   let clientScripts =
     assets && assets.hasOwnProperty("client.js")
