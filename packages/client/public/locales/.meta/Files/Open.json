--- conflicted
+++ resolved
@@ -3,11 +3,7 @@
   "content": "Open",
   "content_en_sha1_hash": "cf9b77061f7b3126b49d50a6fa68f7ca8c26b7a3",
   "created_at": "2025-05-19T21:30:55.917Z",
-<<<<<<< HEAD
-  "updated_at": "2025-08-29T14:33:38.344Z",
-=======
   "updated_at": "2025-09-01T11:05:24.383Z",
->>>>>>> b75318d3
   "comment": {
     "text": "The translation key \"Open\" is used to display the label for a file opening action. It is commonly found on a button or link in UI elements that allow users to access or open files, such as external links or file picker dialogs. This key helps to provide clear and consistent language across different interfaces and locales.",
     "is_auto": true,
