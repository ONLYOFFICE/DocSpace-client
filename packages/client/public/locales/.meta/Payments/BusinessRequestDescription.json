{
  "key_path": "BusinessRequestDescription",
  "content": "The pricing plans with more {{peopleNumber}} admins are available upon request only.",
  "content_en_sha1_hash": "55e0fa870af75f04c44b2449bd583a48a3d1adcf",
  "created_at": "2025-05-19T21:30:53.659Z",
<<<<<<< HEAD
  "updated_at": "2025-06-08T12:02:32.816Z",
=======
  "updated_at": "2025-06-26T19:00:18.240Z",
>>>>>>> 0de93b01
  "comment": {
    "text": "This translation key is used to display a message indicating that pricing plans with more administrators are available upon request only. It appears in the UI as a descriptive text within a payment settings category. The goal of this text is to provide clarity on what happens when selecting certain payment tiers, helping users understand the implications of choosing those options.",
    "is_auto": true,
    "updated_at": "2025-05-20T09:43:16.099Z"
  },
  "usage": [
    {
      "file_path": "/packages/client/src/pages/PortalSettings/categories/payments/SaaS/sub-components/TotalTariffContainer.js",
      "line_number": 100,
      "context": "fontSize=\"14\"\n textAlign=\"center\"\n fontWeight={600}\n className=\"total-tariff_description\"\n >\n <Trans t={t} i18nKey=\"BusinessRequestDescription\" ns=\"Payments\">\n {{ peopleNumber: maxAvailableManagersCount }}\n </Trans>\n </Text>\n ) : (\n <Text fontWeight={600} fontSize=\"16px\">",
      "module": "/packages/client"
    }
  ],
  "languages": {
    "en": {
      "ai_translated": false,
      "ai_model": null,
      "ai_spell_check_issues": [],
      "approved_at": null
    },
    "ar-SA": {
      "ai_translated": false,
      "ai_model": null,
      "ai_spell_check_issues": [
        {
          "type": "incorrect_translation",
          "description": "The English phrase \"admins\" is translated as \"مشرفين\". While \"مشرفين\" can mean supervisors or administrators, \"admins\" in this context likely refers to user accounts with administrative privileges. A more accurate translation might consider a term like \"مسؤولين\" (mas'uleen) which translates to 'responsible users' or 'officials' reflecting the privilege level.",
          "suggestion": "تتوفر خطط الأسعار مع المزيد من {{peopleNumber}} مسؤولين عند الطلب فقط."
        }
      ],
      "approved_at": null
    },
    "az": {
      "ai_translated": false,
      "ai_model": null,
      "ai_spell_check_issues": [
        {
          "type": "incorrect_translation",
          "description": "The phrase \"sorğu əsasında mümkündür\" is not the most natural or accurate translation of 'available upon request'. It implies possibility rather than availability. A better translation would convey that the plans are provided specifically when requested.",
          "suggestion": "Daha çox {{peopleNumber}} admin olan qiymət planları yalnız sifarişlə mövcuddur."
        }
      ],
      "approved_at": null
    },
    "bg": {
      "ai_translated": false,
      "ai_model": null,
      "ai_spell_check_issues": [
        {
          "type": "incorrect_translation",
          "description": "The English phrase 'available upon request only' is not perfectly captured by 'достъпни само при заявка'. A more natural translation might be 'достъпни само след заявка' or 'достъпни само при поискване'. The current translation implies availability is only *because* of the request, rather than requiring a request to access them.",
          "suggestion": "достъпни само след заявка"
        }
      ],
      "approved_at": null
    },
    "cs": {
      "ai_translated": false,
      "ai_model": null,
      "ai_spell_check_issues": [],
      "approved_at": null
    },
    "de": {
      "ai_translated": false,
      "ai_model": null,
      "ai_spell_check_issues": [],
      "approved_at": null
    },
    "el-GR": {
      "ai_translated": false,
      "ai_model": null,
      "ai_spell_check_issues": [],
      "approved_at": null
    },
    "es": {
      "ai_translated": false,
      "ai_model": null,
      "ai_spell_check_issues": [
        {
          "type": "incorrect_translation",
          "description": "The phrase 'bajo solicitud' is a literal translation of 'upon request' and can sound unnatural in Spanish. A more natural and common phrasing would be 'a solicitud de'.",
          "suggestion": "Los planes de precios con más de {{peopleNumber}} administradores solo están disponibles a solicitud de."
        }
      ],
      "approved_at": null
    },
    "fi": {
      "ai_translated": false,
      "ai_model": null,
      "ai_spell_check_issues": [
        {
          "type": "grammar",
          "description": "The phrase 'jotka sisältävät enemmän' can be improved for clarity and flow. It's a bit clunky in Finnish.",
          "suggestion": "jotka sisältävät useampia"
        },
        {
          "type": "grammar",
          "description": "While grammatically correct, 'ylläpitäjät' is a bit formal. 'käyttäjiä' might be more appropriate depending on the context.",
          "suggestion": "käyttäjiä"
        }
      ],
      "approved_at": null
    },
    "fr": {
      "ai_translated": false,
      "ai_model": null,
      "ai_spell_check_issues": [
        {
          "type": "incorrect_translation",
          "description": "The phrase 'more {{peopleNumber}} admins' is translated as 'plus d'administrateurs {{peopleNumber}}'. While understandable, a more natural phrasing in French would be 'plus de {{peopleNumber}} administrateurs'. The original English wording prioritizes the number before the noun.",
          "suggestion": "plus de {{peopleNumber}} administrateurs"
        }
      ],
      "approved_at": null
    },
    "hy-AM": {
      "ai_translated": false,
      "ai_model": null,
      "ai_spell_check_issues": [
        {
          "type": "incorrect_translation",
          "description": "The phrase \"ավել շատ\" (avel shat) translates to \"more\" but in this context, \"մեծ թվով\" (medz tvov) or similar would be a more natural and clearer way to say 'more'.",
          "suggestion": "Ավելի մեծ թվով {{peopleNumber}} ադմինների հետ սակագնային պլանները հասանելի են միայն ըստ պահանջի:"
        },
        {
          "type": "incorrect_translation",
          "description": "While 'ըստ պահանջի' is a valid translation for 'upon request', it might sound a bit formal and heavy. A more conversational alternative could improve the naturalness.",
          "suggestion": "Ավելի մեծ թվով {{peopleNumber}} ադմինների հետ սակագնային պլանները հասանելի են միայն խնդրանքի դիմաց:"
        }
      ],
      "approved_at": null
    },
    "it": {
      "ai_translated": false,
      "ai_model": null,
      "ai_spell_check_issues": [],
      "approved_at": null
    },
    "ja-JP": {
      "ai_translated": false,
      "ai_model": null,
      "ai_spell_check_issues": [
        {
          "type": "incorrect_translation",
          "description": "The phrase 'available upon request only' is too literal and sounds awkward in Japanese. A more natural phrasing would better convey the intended meaning.",
          "suggestion": "料金プランは、ご要望に応じて提供されます。"
        },
        {
          "type": "formatting",
          "description": "The placement of the `{{peopleNumber}}` variable feels slightly unnatural. It's acceptable, but a slight reordering might improve readability.",
          "suggestion": "{{peopleNumber}}人以上の管理者をご希望の場合、料金プランをご提供いたします。"
        }
      ],
      "approved_at": null
    },
    "ko-KR": {
      "ai_translated": false,
      "ai_model": null,
      "ai_spell_check_issues": [
        {
          "type": "incorrect_translation",
          "description": "The English phrase \"available upon request only\" is not fully conveyed in the Korean translation. \"요청 시에만 제공됩니다\" translates to \"provided only upon request,\" which is close but lacks the emphasis on the plans being *available* only through request.",
          "suggestion": "관리자가 {{peopleNumber}}명 이상인 요금제는 요청 시에만 이용 가능합니다."
        }
      ],
      "approved_at": null
    },
    "lo-LA": {
      "ai_translated": false,
      "ai_model": null,
      "ai_spell_check_issues": [
        {
          "type": "incorrect_translation",
          "description": "The phrase 'more admins' is translated as 'admins ເພີ່ມເຕີມ'. While technically correct, it might sound slightly awkward in Lao. A more natural phrasing would be something like 'ຜູ້ປົກຄອງເພີ່ມເຕີມ'.",
          "suggestion": "ແຜນການລາຄາທີ່ມີ {{peopleNumber}} ຜູ້ປົກຄອງເພີ່ມເຕີມແມ່ນມີໃຫ້ຕາມການຮ້ອງຂໍເທົ່ານັ້ນ."
        }
      ],
      "approved_at": null
    },
    "lv": {
      "ai_translated": false,
      "ai_model": null,
      "ai_spell_check_issues": [],
      "approved_at": null
    },
    "nl": {
      "ai_translated": false,
      "ai_model": null,
      "ai_spell_check_issues": [],
      "approved_at": null
    },
    "pl": {
      "ai_translated": false,
      "ai_model": null,
      "ai_spell_check_issues": [
        {
          "type": "incorrect_translation",
          "description": "The English phrase \"more {{peopleNumber}} admins\" is translated as \"większą liczbą administratorów (ponad {{peopleNumber}})\". While technically correct, it's more natural to say something like \"dla {{peopleNumber}} administratorów\" or \"oferowane dla {{peopleNumber}} administratorów\". The phrase \"ponad {{peopleNumber}}\" sounds awkward in this context.",
          "suggestion": "Plany cenowe dla {{peopleNumber}} administratorów są dostępne wyłącznie na życzenie."
        }
      ],
      "approved_at": null
    },
    "pt": {
      "ai_translated": false,
      "ai_model": null,
      "ai_spell_check_issues": [
        {
          "type": "incorrect_translation",
          "description": "The term 'administradores' is a correct translation of 'admins' but the phrasing 'só estão disponíveis sob pedido' can be improved. A more natural translation would be 'só estão disponíveis por solicitação' or 'só estão disponíveis mediante solicitação'.",
          "suggestion": "Os planos de preços com mais {{peopleNumber}} administradores só estão disponíveis por solicitação."
        }
      ],
      "approved_at": null
    },
    "pt-BR": {
      "ai_translated": false,
      "ai_model": null,
      "ai_spell_check_issues": [],
      "approved_at": null
    },
    "ro": {
      "ai_translated": false,
      "ai_model": null,
      "ai_spell_check_issues": [],
      "approved_at": null
    },
    "ru": {
      "ai_translated": false,
      "ai_model": null,
      "ai_spell_check_issues": [
        {
          "type": "incorrect_translation",
          "description": "The English phrase 'more {{peopleNumber}} admins' is not accurately translated. 'More than {{peopleNumber}} administrators' is a more precise translation of the intended meaning.",
          "suggestion": "Тарифные планы с более чем {{peopleNumber}} администраторами доступны только по запросу."
        }
      ],
      "approved_at": null
    },
    "si": {
      "ai_translated": false,
      "ai_model": null,
      "ai_spell_check_issues": [
        {
          "type": "incorrect_translation",
          "description": "The phrase \"වැඩි {{peopleNumber}} පරිපාලකයන්\" directly translates to \"more {{peopleNumber}} administrators,\" which is accurate. However, \"පරිපාලකයන්\" is a more formal term. While not incorrect, a slightly more conversational translation might improve readability depending on the target audience. Consider alternatives like \"වැඩි {{peopleNumber}} කළමණාකරුවන්\" (managers) or simply \"වැඩි {{peopleNumber}} පුද්ගලයින්\" (more people).",
          "suggestion": "Consider alternatives like \"වැඩි {{peopleNumber}} කළමණාකරුවන්\" or \"වැඩි {{peopleNumber}} පුද්ගලයින්\" depending on the desired tone."
        },
        {
          "type": "formatting",
          "description": "The English content includes double curly braces `{{peopleNumber}}`. The Sinhala translation also maintains this format. Ensure that this variable is correctly handled during implementation.",
          "suggestion": "Verify the correct handling of the `{{peopleNumber}}` variable during integration with the Sinhala content."
        }
      ],
      "approved_at": null
    },
    "sk": {
      "ai_translated": false,
      "ai_model": null,
      "ai_spell_check_issues": [],
      "approved_at": null
    },
    "sl": {
      "ai_translated": false,
      "ai_model": null,
      "ai_spell_check_issues": [
        {
          "type": "incorrect_translation",
          "description": "The term 'admins' is translated as 'skrbniki'. While 'skrbniki' can mean caregivers or custodians, in a business context, 'administrators' or 'upravljalci' would be more accurate and contextually appropriate for 'admins'.",
          "suggestion": "Consider using 'upravljalci' or 'administrators' instead of 'skrbniki'."
        }
      ],
      "approved_at": null
    },
    "sr-Cyrl-RS": {
      "ai_translated": false,
      "ai_model": null,
      "ai_spell_check_issues": [
        {
          "type": "incorrect_translation",
          "description": "The word 'administrators' is translated as 'администратора' (administratora) in the Serbian translation. It should be in the plural form 'администратори' (administratori) to match the English content which refers to 'admins'.",
          "suggestion": "Планови цена са више администратори ({{peopleNumber}}) доступни су само на захтев."
        }
      ],
      "approved_at": null
    },
    "sr-Latn-RS": {
      "ai_translated": false,
      "ai_model": null,
      "ai_spell_check_issues": [
        {
          "type": "incorrect_translation",
          "description": "The term 'adминистратора' is a direct transliteration and doesn't quite capture the intended meaning of 'admins' in the English context. It's a more formal term than what might be expected.",
          "suggestion": "Planovi cena sa više administratora ({{peopleNumber}}) dostupni su samo na zahtev.  Consider alternatives like: 'Planovi cena sa više lica zaduženih za administraciju ({{peopleNumber}}) dostupni su samo na zahtev.' or 'Planovi cena sa više korisnika sa administratorskim pravima ({{peopleNumber}}) dostupni su samo na zahtev.'"
        },
        {
          "type": "formatting",
          "description": "The Serbian translation uses parentheses around '{{peopleNumber}}' while the English uses curly braces. While not strictly incorrect, maintaining consistency is preferable.",
          "suggestion": "Planovi cena sa više administratora ({{peopleNumber}}) dostupni su samo na zahtev. Consider changing to: 'Planovi cena sa više administratora {{peopleNumber}} dostupni su samo na zahtev.'"
        }
      ],
      "approved_at": null
    },
    "tr": {
      "ai_translated": false,
      "ai_model": null,
      "ai_spell_check_issues": [
        {
          "type": "incorrect_translation",
          "description": "The English phrasing 'with more {{peopleNumber}} admins' is not perfectly conveyed by '{{peopleNumber}} yönetici sayısından daha fazlasını içeren'. A more natural translation would emphasize the presence of the extra admins, not just their quantity relative to a baseline.",
          "suggestion": "{{peopleNumber}} yöneticiye sahip fiyatlandırma planları yalnızca istek üzerine sunulur."
        }
      ],
      "approved_at": null
    },
    "uk-UA": {
      "ai_translated": false,
      "ai_model": null,
      "ai_spell_check_issues": [],
      "approved_at": null
    },
    "vi": {
      "ai_translated": false,
      "ai_model": null,
      "ai_spell_check_issues": [
        {
          "type": "incorrect_translation",
          "description": "The phrase \"with more\" isn't accurately reflected in the Vietnamese translation. \"thêm\" implies an addition, but the original English implies a tier/plan with a specific number of admins.",
          "suggestion": "Các gói dịch vụ có {{peopleNumber}} quản trị viên chỉ có theo yêu cầu."
        }
      ],
      "approved_at": null
    },
    "zh-CN": {
      "ai_translated": false,
      "ai_model": null,
      "ai_spell_check_issues": [
        {
          "type": "incorrect_translation",
          "description": "The phrase \"仅在请求时提供\" is a bit awkward and doesn't perfectly capture the meaning of \"available upon request only.\" A more natural translation might emphasize the exclusivity or special arrangement.",
          "suggestion": "拥有更多{{peopleNumber}}名管理员的定价计划仅能通过申请获得。"
        }
      ],
      "approved_at": null
    }
  }
}<|MERGE_RESOLUTION|>--- conflicted
+++ resolved
@@ -3,11 +3,7 @@
   "content": "The pricing plans with more {{peopleNumber}} admins are available upon request only.",
   "content_en_sha1_hash": "55e0fa870af75f04c44b2449bd583a48a3d1adcf",
   "created_at": "2025-05-19T21:30:53.659Z",
-<<<<<<< HEAD
-  "updated_at": "2025-06-08T12:02:32.816Z",
-=======
   "updated_at": "2025-06-26T19:00:18.240Z",
->>>>>>> 0de93b01
   "comment": {
     "text": "This translation key is used to display a message indicating that pricing plans with more administrators are available upon request only. It appears in the UI as a descriptive text within a payment settings category. The goal of this text is to provide clarity on what happens when selecting certain payment tiers, helping users understand the implications of choosing those options.",
     "is_auto": true,
@@ -34,8 +30,8 @@
       "ai_spell_check_issues": [
         {
           "type": "incorrect_translation",
-          "description": "The English phrase \"admins\" is translated as \"مشرفين\". While \"مشرفين\" can mean supervisors or administrators, \"admins\" in this context likely refers to user accounts with administrative privileges. A more accurate translation might consider a term like \"مسؤولين\" (mas'uleen) which translates to 'responsible users' or 'officials' reflecting the privilege level.",
-          "suggestion": "تتوفر خطط الأسعار مع المزيد من {{peopleNumber}} مسؤولين عند الطلب فقط."
+          "description": "The term 'admins' is translated as 'مشرفين' which is generally correct, but might be overly formal depending on the context. A slightly less formal alternative might be preferable for broader appeal.",
+          "suggestion": "Consider 'مديرين' (managers) or a more contextually appropriate alternative based on the exact role of the 'admins'."
         }
       ],
       "approved_at": null
@@ -46,8 +42,8 @@
       "ai_spell_check_issues": [
         {
           "type": "incorrect_translation",
-          "description": "The phrase \"sorğu əsasında mümkündür\" is not the most natural or accurate translation of 'available upon request'. It implies possibility rather than availability. A better translation would convey that the plans are provided specifically when requested.",
-          "suggestion": "Daha çox {{peopleNumber}} admin olan qiymət planları yalnız sifarişlə mövcuddur."
+          "description": "The English phrase 'available upon request only' is not accurately translated. 'Mümkündür' implies possibility, not necessarily that it requires a request. A more accurate translation would convey the exclusivity or requirement of a request.",
+          "suggestion": "Daha çox {{peopleNumber}} admin olan qiymət planları xüsusi sorğu ilə təmin edilir."
         }
       ],
       "approved_at": null
@@ -58,8 +54,8 @@
       "ai_spell_check_issues": [
         {
           "type": "incorrect_translation",
-          "description": "The English phrase 'available upon request only' is not perfectly captured by 'достъпни само при заявка'. A more natural translation might be 'достъпни само след заявка' or 'достъпни само при поискване'. The current translation implies availability is only *because* of the request, rather than requiring a request to access them.",
-          "suggestion": "достъпни само след заявка"
+          "description": "The phrase 'more {{peopleNumber}} admins' is translated as 'more than {{peopleNumber}} administrators'. While technically correct, 'administrators' is more formal than 'admins' which matches the original phrasing's tone. The original is more conversational.",
+          "suggestion": "Ценовите планове с повече {{peopleNumber}} администратори са достъпни само при заявка."
         }
       ],
       "approved_at": null
@@ -79,7 +75,13 @@
     "el-GR": {
       "ai_translated": false,
       "ai_model": null,
-      "ai_spell_check_issues": [],
+      "ai_spell_check_issues": [
+        {
+          "type": "incorrect_translation",
+          "description": "The phrase 'more {{peopleNumber}} admins' is translated as 'περισσότεροι από {{peopleNumber}} διαχειριστές'. While technically correct, it sounds slightly less natural in Greek. A more idiomatic translation might be '{{peopleNumber}} ή και περισσότεροι διαχειριστές'.",
+          "suggestion": "{{peopleNumber}} ή και περισσότεροι διαχειριστές"
+        }
+      ],
       "approved_at": null
     },
     "es": {
@@ -88,8 +90,8 @@
       "ai_spell_check_issues": [
         {
           "type": "incorrect_translation",
-          "description": "The phrase 'bajo solicitud' is a literal translation of 'upon request' and can sound unnatural in Spanish. A more natural and common phrasing would be 'a solicitud de'.",
-          "suggestion": "Los planes de precios con más de {{peopleNumber}} administradores solo están disponibles a solicitud de."
+          "description": "The English phrase 'available upon request only' is not perfectly captured by 'solo están disponibles bajo solicitud.' A more natural Spanish translation would be 'solo están disponibles por solicitud' or 'solo están disponibles si se solicitan'. 'Bajo solicitud' implies a formal request process which isn't necessarily the intended meaning.",
+          "suggestion": "solo están disponibles por solicitud"
         }
       ],
       "approved_at": null
@@ -100,13 +102,8 @@
       "ai_spell_check_issues": [
         {
           "type": "grammar",
-          "description": "The phrase 'jotka sisältävät enemmän' can be improved for clarity and flow. It's a bit clunky in Finnish.",
-          "suggestion": "jotka sisältävät useampia"
-        },
-        {
-          "type": "grammar",
-          "description": "While grammatically correct, 'ylläpitäjät' is a bit formal. 'käyttäjiä' might be more appropriate depending on the context.",
-          "suggestion": "käyttäjiä"
+          "description": "The phrase 'joilla sisältävät' is slightly awkward. A more natural phrasing would be 'joissa on'.",
+          "suggestion": "Hinnoitteluohjelmat, joissa on enemmän {{peopleNumber}} ylläpitäjät ovat saatavilla vain pyynnöstä."
         }
       ],
       "approved_at": null
@@ -117,8 +114,8 @@
       "ai_spell_check_issues": [
         {
           "type": "incorrect_translation",
-          "description": "The phrase 'more {{peopleNumber}} admins' is translated as 'plus d'administrateurs {{peopleNumber}}'. While understandable, a more natural phrasing in French would be 'plus de {{peopleNumber}} administrateurs'. The original English wording prioritizes the number before the noun.",
-          "suggestion": "plus de {{peopleNumber}} administrateurs"
+          "description": "The translation 'administrateurs' for 'admins' is technically correct but 'administrateurs' sounds more formal and less natural in this context. 'Administrateurs' is accurate, but 'gestionnaires' might be a slightly better fit for a more conversational tone.",
+          "suggestion": "Les plans tarifaires avec plus de gestionnaires {{peopleNumber}} sont disponibles sur demande uniquement."
         }
       ],
       "approved_at": null
@@ -129,13 +126,8 @@
       "ai_spell_check_issues": [
         {
           "type": "incorrect_translation",
-          "description": "The phrase \"ավել շատ\" (avel shat) translates to \"more\" but in this context, \"մեծ թվով\" (medz tvov) or similar would be a more natural and clearer way to say 'more'.",
-          "suggestion": "Ավելի մեծ թվով {{peopleNumber}} ադմինների հետ սակագնային պլանները հասանելի են միայն ըստ պահանջի:"
-        },
-        {
-          "type": "incorrect_translation",
-          "description": "While 'ըստ պահանջի' is a valid translation for 'upon request', it might sound a bit formal and heavy. A more conversational alternative could improve the naturalness.",
-          "suggestion": "Ավելի մեծ թվով {{peopleNumber}} ադմինների հետ սակագնային պլանները հասանելի են միայն խնդրանքի դիմաց:"
+          "description": "The phrase \"are available upon request only\" is not accurately conveyed by \"հասանելի են միայն ըստ պահանջի\". A more accurate translation might be something like \"կազմվում են ըստ ցանկության\" or \"տրամադրվում են ըստ ցանկության\". The current translation emphasizes 'according to demand' which is less fitting than 'available on request'.",
+          "suggestion": "Consider \"կազմվում են ըստ ցանկության\" or \"տրամադրվում են ըստ ցանկության\"."
         }
       ],
       "approved_at": null
@@ -149,64 +141,74 @@
     "ja-JP": {
       "ai_translated": false,
       "ai_model": null,
-      "ai_spell_check_issues": [
-        {
-          "type": "incorrect_translation",
-          "description": "The phrase 'available upon request only' is too literal and sounds awkward in Japanese. A more natural phrasing would better convey the intended meaning.",
-          "suggestion": "料金プランは、ご要望に応じて提供されます。"
+      "ai_spell_check_issues": [],
+      "approved_at": null
+    },
+    "ko-KR": {
+      "ai_translated": false,
+      "ai_model": null,
+      "ai_spell_check_issues": [
+        {
+          "type": "incorrect_translation",
+          "description": "The English phrase \"available upon request only\" is not perfectly captured by \"요청 시에만 제공됩니다.\" While it conveys the general idea, a more precise translation might be \"요청에 따라 제공됩니다\" or \"요청 시 제공 가능합니다.\" The current translation has a slightly awkward feel.",
+          "suggestion": "요청에 따라 제공됩니다"
+        }
+      ],
+      "approved_at": null
+    },
+    "lo-LA": {
+      "ai_translated": false,
+      "ai_model": null,
+      "ai_spell_check_issues": [
+        {
+          "type": "incorrect_translation",
+          "description": "The phrase \"ພື້ນເຮືອນການລາຄາທີ່ມີ {{peopleNumber}} admins ເພີ່ມເຕີມ\" is not the most natural way to express 'pricing plans with more {{peopleNumber}} admins'. A more accurate translation would be something like 'ແຜນການຈ່າຍເງິນທີ່ມີ {{peopleNumber}} ຄົນບໍລິຫານເພີ່ມເຕີມ' or 'ແຜນການລາຄາທີ່ມີ {{peopleNumber}} ຄົນບໍລິຫານຕື່ມອີກ'.",
+          "suggestion": "ແຜນການຈ່າຍເງິນທີ່ມີ {{peopleNumber}} ຄົນບໍລິຫານເພີ່ມເຕີມ"
+        },
+        {
+          "type": "spelling",
+          "description": "The word 'ເພີ່ມເຕີມ' is correct, but depending on the context, 'ຕື່ມອີກ' might sound more natural. While 'ເພີ່ມເຕີມ' means 'additional' or 'more', 'ຕື່ມອີກ' can imply 'further' or 'in addition'.",
+          "suggestion": "ແຜນການຈ່າຍເງິນທີ່ມີ {{peopleNumber}} ຄົນບໍລິຫານຕື່ມອີກ"
+        }
+      ],
+      "approved_at": null
+    },
+    "lv": {
+      "ai_translated": false,
+      "ai_model": null,
+      "ai_spell_check_issues": [
+        {
+          "type": "incorrect_translation",
+          "description": "The English phrase 'pricing plans' doesn't directly translate to 'Cenu plāni'. While 'Cenu plāni' is understandable, a more accurate translation might be 'cenas' or 'cenas pakoti'. 'Cenu plāni' implies a very structured, formal plan which isn't necessarily conveyed in the English original.",
+          "suggestion": "Consider 'Cenas' or 'Cenas pakoti' for a more accurate translation of 'pricing plans'."
+        },
+        {
+          "type": "incorrect_translation",
+          "description": "While 'administratoriem' is a valid translation for 'admins', it carries a slightly more formal connotation. A slightly more colloquial (but potentially more appropriate depending on the target audience) translation could be 'vadītājiem'.",
+          "suggestion": "Consider 'vadītājiem' as an alternative to 'administratoriem'."
+        }
+      ],
+      "approved_at": null
+    },
+    "nl": {
+      "ai_translated": false,
+      "ai_model": null,
+      "ai_spell_check_issues": [],
+      "approved_at": null
+    },
+    "pl": {
+      "ai_translated": false,
+      "ai_model": null,
+      "ai_spell_check_issues": [
+        {
+          "type": "incorrect_translation",
+          "description": "The English phrase \"more {{peopleNumber}} admins\" is translated as \"większą liczbą administratorów (ponad {{peopleNumber}})\". While technically correct, \"ponad\" (over) implies a minimum, while the English suggests the possibility of having more than the specified number. A more accurate translation might better reflect this nuance.",
+          "suggestion": "Plany cenowe z większą liczbą administratorów ({{peopleNumber}} lub więcej) są dostępne wyłącznie na życzenie."
         },
         {
           "type": "formatting",
-          "description": "The placement of the `{{peopleNumber}}` variable feels slightly unnatural. It's acceptable, but a slight reordering might improve readability.",
-          "suggestion": "{{peopleNumber}}人以上の管理者をご希望の場合、料金プランをご提供いたします。"
-        }
-      ],
-      "approved_at": null
-    },
-    "ko-KR": {
-      "ai_translated": false,
-      "ai_model": null,
-      "ai_spell_check_issues": [
-        {
-          "type": "incorrect_translation",
-          "description": "The English phrase \"available upon request only\" is not fully conveyed in the Korean translation. \"요청 시에만 제공됩니다\" translates to \"provided only upon request,\" which is close but lacks the emphasis on the plans being *available* only through request.",
-          "suggestion": "관리자가 {{peopleNumber}}명 이상인 요금제는 요청 시에만 이용 가능합니다."
-        }
-      ],
-      "approved_at": null
-    },
-    "lo-LA": {
-      "ai_translated": false,
-      "ai_model": null,
-      "ai_spell_check_issues": [
-        {
-          "type": "incorrect_translation",
-          "description": "The phrase 'more admins' is translated as 'admins ເພີ່ມເຕີມ'. While technically correct, it might sound slightly awkward in Lao. A more natural phrasing would be something like 'ຜູ້ປົກຄອງເພີ່ມເຕີມ'.",
-          "suggestion": "ແຜນການລາຄາທີ່ມີ {{peopleNumber}} ຜູ້ປົກຄອງເພີ່ມເຕີມແມ່ນມີໃຫ້ຕາມການຮ້ອງຂໍເທົ່ານັ້ນ."
-        }
-      ],
-      "approved_at": null
-    },
-    "lv": {
-      "ai_translated": false,
-      "ai_model": null,
-      "ai_spell_check_issues": [],
-      "approved_at": null
-    },
-    "nl": {
-      "ai_translated": false,
-      "ai_model": null,
-      "ai_spell_check_issues": [],
-      "approved_at": null
-    },
-    "pl": {
-      "ai_translated": false,
-      "ai_model": null,
-      "ai_spell_check_issues": [
-        {
-          "type": "incorrect_translation",
-          "description": "The English phrase \"more {{peopleNumber}} admins\" is translated as \"większą liczbą administratorów (ponad {{peopleNumber}})\". While technically correct, it's more natural to say something like \"dla {{peopleNumber}} administratorów\" or \"oferowane dla {{peopleNumber}} administratorów\". The phrase \"ponad {{peopleNumber}}\" sounds awkward in this context.",
-          "suggestion": "Plany cenowe dla {{peopleNumber}} administratorów są dostępne wyłącznie na życzenie."
+          "description": "The use of parentheses around the `{{peopleNumber}}` is slightly less common in Polish compared to English. While not incorrect, it might read less naturally.",
+          "suggestion": "Plany cenowe z większą liczbą administratorów {{peopleNumber}} są dostępne wyłącznie na życzenie."
         }
       ],
       "approved_at": null
@@ -217,8 +219,8 @@
       "ai_spell_check_issues": [
         {
           "type": "incorrect_translation",
-          "description": "The term 'administradores' is a correct translation of 'admins' but the phrasing 'só estão disponíveis sob pedido' can be improved. A more natural translation would be 'só estão disponíveis por solicitação' or 'só estão disponíveis mediante solicitação'.",
-          "suggestion": "Os planos de preços com mais {{peopleNumber}} administradores só estão disponíveis por solicitação."
+          "description": "The phrase 'available upon request only' is not perfectly captured by 'só estão disponíveis sob pedido'. A more natural translation would be 'disponíveis apenas mediante solicitação' or 'disponíveis somente mediante solicitação'. 'Sob pedido' implies a direct order, while the English suggests a simple request.",
+          "suggestion": "disponíveis apenas mediante solicitação"
         }
       ],
       "approved_at": null
@@ -241,8 +243,8 @@
       "ai_spell_check_issues": [
         {
           "type": "incorrect_translation",
-          "description": "The English phrase 'more {{peopleNumber}} admins' is not accurately translated. 'More than {{peopleNumber}} administrators' is a more precise translation of the intended meaning.",
-          "suggestion": "Тарифные планы с более чем {{peopleNumber}} администраторами доступны только по запросу."
+          "description": "The phrase 'more than {{peopleNumber}} administrators' is a bit literal. A more natural Russian phrasing might be 'с {{peopleNumber}} и более администраторов' or 'для {{peopleNumber}} и более администраторов'. The current translation isn't *wrong*, but less idiomatic.",
+          "suggestion": "Тарифные планы для {{peopleNumber}} и более администраторов доступны только по запросу."
         }
       ],
       "approved_at": null
@@ -253,13 +255,13 @@
       "ai_spell_check_issues": [
         {
           "type": "incorrect_translation",
-          "description": "The phrase \"වැඩි {{peopleNumber}} පරිපාලකයන්\" directly translates to \"more {{peopleNumber}} administrators,\" which is accurate. However, \"පරිපාලකයන්\" is a more formal term. While not incorrect, a slightly more conversational translation might improve readability depending on the target audience. Consider alternatives like \"වැඩි {{peopleNumber}} කළමණාකරුවන්\" (managers) or simply \"වැඩි {{peopleNumber}} පුද්ගලයින්\" (more people).",
-          "suggestion": "Consider alternatives like \"වැඩි {{peopleNumber}} කළමණාකරුවන්\" or \"වැඩි {{peopleNumber}} පුද්ගලයින්\" depending on the desired tone."
+          "description": "The phrase 'available upon request only' is not accurately conveyed.  'ඉල්ලීම මත පමණක් ලබාගත හැකිය' translates more literally to 'can be obtained only on request,' which is acceptable but could be improved for a more natural flow. A better translation for 'available upon request only' might be something along the lines of 'ඉල්ලුම් කිරීමෙන් ලබාගත හැකි'.",
+          "suggestion": "Replace 'ඉල්ලීම මත පමණක් ලබාගත හැකිය' with 'ඉල්ලුම් කිරීමෙන් ලබාගත හැකි' or similar phrasing that conveys 'available upon request'."
         },
         {
           "type": "formatting",
-          "description": "The English content includes double curly braces `{{peopleNumber}}`. The Sinhala translation also maintains this format. Ensure that this variable is correctly handled during implementation.",
-          "suggestion": "Verify the correct handling of the `{{peopleNumber}}` variable during integration with the Sinhala content."
+          "description": "The variable `{{peopleNumber}}` is correctly placed, indicating consistent formatting.",
+          "suggestion": null
         }
       ],
       "approved_at": null
@@ -267,7 +269,13 @@
     "sk": {
       "ai_translated": false,
       "ai_model": null,
-      "ai_spell_check_issues": [],
+      "ai_spell_check_issues": [
+        {
+          "type": "incorrect_translation",
+          "description": "The English phrase 'more {{peopleNumber}} admins' is translated as 'viac ako {{peopleNumber}} administrátormi'. While technically correct, a more natural Slovak phrasing would be '{{peopleNumber}} a viac administrátorov' or '{{peopleNumber}} administrátorov a viac'. The current translation sounds slightly awkward.",
+          "suggestion": "Cenové plány s {{peopleNumber}} administrátormi a viac sú dostupné len na požiadanie."
+        }
+      ],
       "approved_at": null
     },
     "sl": {
@@ -276,8 +284,8 @@
       "ai_spell_check_issues": [
         {
           "type": "incorrect_translation",
-          "description": "The term 'admins' is translated as 'skrbniki'. While 'skrbniki' can mean caregivers or custodians, in a business context, 'administrators' or 'upravljalci' would be more accurate and contextually appropriate for 'admins'.",
-          "suggestion": "Consider using 'upravljalci' or 'administrators' instead of 'skrbniki'."
+          "description": "The word 'admins' is translated as 'skrbniki'. While 'skrbniki' can mean 'caretakers' or 'managers', 'admins' in this context refers to administrative users. A more accurate translation might be 'administratorji' or 'upravljalci'.",
+          "suggestion": "Cenovni paket z več {{peopleNumber}} administratorji je na voljo le na zahtevo."
         }
       ],
       "approved_at": null
@@ -288,8 +296,13 @@
       "ai_spell_check_issues": [
         {
           "type": "incorrect_translation",
-          "description": "The word 'administrators' is translated as 'администратора' (administratora) in the Serbian translation. It should be in the plural form 'администратори' (administratori) to match the English content which refers to 'admins'.",
+          "description": "The word 'administrators' is translated as 'администратора'. While grammatically correct, it is more natural to use the plural form 'администратори' to match the quantity indicated by 'more'.",
           "suggestion": "Планови цена са више администратори ({{peopleNumber}}) доступни су само на захтев."
+        },
+        {
+          "type": "formatting",
+          "description": "The parenthesis around '{{peopleNumber}}' seems correct, but it's worth checking the consistency of this formatting across all translations to ensure it matches the English source.",
+          "suggestion": "No change needed, but check consistency."
         }
       ],
       "approved_at": null
@@ -300,55 +313,60 @@
       "ai_spell_check_issues": [
         {
           "type": "incorrect_translation",
-          "description": "The term 'adминистратора' is a direct transliteration and doesn't quite capture the intended meaning of 'admins' in the English context. It's a more formal term than what might be expected.",
-          "suggestion": "Planovi cena sa više administratora ({{peopleNumber}}) dostupni su samo na zahtev.  Consider alternatives like: 'Planovi cena sa više lica zaduženih za administraciju ({{peopleNumber}}) dostupni su samo na zahtev.' or 'Planovi cena sa više korisnika sa administratorskim pravima ({{peopleNumber}}) dostupni su samo na zahtev.'"
+          "description": "The English phrase 'admins' is translated as 'administratora' which is the genitive plural form. It should be translated as 'administratori' (nominative plural) to agree with the verb 'dostupni'.",
+          "suggestion": "Planovi cena sa više administratori ({{peopleNumber}}) dostupni su samo na zahtev."
+        }
+      ],
+      "approved_at": null
+    },
+    "tr": {
+      "ai_translated": false,
+      "ai_model": null,
+      "ai_spell_check_issues": [
+        {
+          "type": "incorrect_translation",
+          "description": "The phrase \"more {{peopleNumber}} admins\" is not accurately reflected in the translation. \"{{peopleNumber}} yönetici sayısından daha fazlasını\" translates to \"more than {{peopleNumber}} administrators,\" which implies a quantity greater than the number indicated in `peopleNumber`, not the plans *with* that number of admins. The intended meaning is for plans *containing* or *for* a specific number of admins.",
+          "suggestion": "{{peopleNumber}} yöneticiye kadar olan fiyatlandırma planları yalnızca istek üzerine sunulur."
+        }
+      ],
+      "approved_at": null
+    },
+    "uk-UA": {
+      "ai_translated": false,
+      "ai_model": null,
+      "ai_spell_check_issues": [],
+      "approved_at": null
+    },
+    "vi": {
+      "ai_translated": false,
+      "ai_model": null,
+      "ai_spell_check_issues": [
+        {
+          "type": "incorrect_translation",
+          "description": "The translation 'Các gói dịch vụ với thêm {{peopleNumber}} quản trị viên chỉ có theo yêu cầu' doesn't fully convey the meaning of 'The pricing plans with more {{peopleNumber}} admins are available upon request only.'. 'Thêm' (added) isn't the best translation of 'more'.",
+          "suggestion": "Các gói dịch vụ với {{peopleNumber}} quản trị viên trở lên chỉ có theo yêu cầu."
+        },
+        {
+          "type": "incorrect_translation",
+          "description": "The word 'trên' conveys the meaning of 'or more' which better aligns with the English.",
+          "suggestion": null
+        }
+      ],
+      "approved_at": null
+    },
+    "zh-CN": {
+      "ai_translated": false,
+      "ai_model": null,
+      "ai_spell_check_issues": [
+        {
+          "type": "incorrect_translation",
+          "description": "The phrase 'available upon request only' is not perfectly conveyed by '仅在请求时提供'. A more natural and accurate translation would incorporate the idea of being exclusive or reserved.",
+          "suggestion": "拥有更多{{peopleNumber}}名管理员的定价计划仅为特殊请求提供。"
         },
         {
           "type": "formatting",
-          "description": "The Serbian translation uses parentheses around '{{peopleNumber}}' while the English uses curly braces. While not strictly incorrect, maintaining consistency is preferable.",
-          "suggestion": "Planovi cena sa više administratora ({{peopleNumber}}) dostupni su samo na zahtev. Consider changing to: 'Planovi cena sa više administratora {{peopleNumber}} dostupni su samo na zahtev.'"
-        }
-      ],
-      "approved_at": null
-    },
-    "tr": {
-      "ai_translated": false,
-      "ai_model": null,
-      "ai_spell_check_issues": [
-        {
-          "type": "incorrect_translation",
-          "description": "The English phrasing 'with more {{peopleNumber}} admins' is not perfectly conveyed by '{{peopleNumber}} yönetici sayısından daha fazlasını içeren'. A more natural translation would emphasize the presence of the extra admins, not just their quantity relative to a baseline.",
-          "suggestion": "{{peopleNumber}} yöneticiye sahip fiyatlandırma planları yalnızca istek üzerine sunulur."
-        }
-      ],
-      "approved_at": null
-    },
-    "uk-UA": {
-      "ai_translated": false,
-      "ai_model": null,
-      "ai_spell_check_issues": [],
-      "approved_at": null
-    },
-    "vi": {
-      "ai_translated": false,
-      "ai_model": null,
-      "ai_spell_check_issues": [
-        {
-          "type": "incorrect_translation",
-          "description": "The phrase \"with more\" isn't accurately reflected in the Vietnamese translation. \"thêm\" implies an addition, but the original English implies a tier/plan with a specific number of admins.",
-          "suggestion": "Các gói dịch vụ có {{peopleNumber}} quản trị viên chỉ có theo yêu cầu."
-        }
-      ],
-      "approved_at": null
-    },
-    "zh-CN": {
-      "ai_translated": false,
-      "ai_model": null,
-      "ai_spell_check_issues": [
-        {
-          "type": "incorrect_translation",
-          "description": "The phrase \"仅在请求时提供\" is a bit awkward and doesn't perfectly capture the meaning of \"available upon request only.\" A more natural translation might emphasize the exclusivity or special arrangement.",
-          "suggestion": "拥有更多{{peopleNumber}}名管理员的定价计划仅能通过申请获得。"
+          "description": "The use of '名' after '管理员' is technically correct but might sound slightly formal for some contexts. A slightly more conversational tone could be considered.",
+          "suggestion": "拥有更多{{peopleNumber}}位管理员的定价计划仅为特殊请求提供。"
         }
       ],
       "approved_at": null
