// (c) Copyright Ascensio System SIA 2009-2024
//
// This program is a free software product.
// You can redistribute it and/or modify it under the terms
// of the GNU Affero General Public License (AGPL) version 3 as published by the Free Software
// Foundation. In accordance with Section 7(a) of the GNU AGPL its Section 15 shall be amended
// to the effect that Ascensio System SIA expressly excludes the warranty of non-infringement of
// any third-party rights.
//
// This program is distributed WITHOUT ANY WARRANTY, without even the implied warranty
// of MERCHANTABILITY or FITNESS FOR A PARTICULAR  PURPOSE. For details, see
// the GNU AGPL at: http://www.gnu.org/licenses/agpl-3.0.html
//
// You can contact Ascensio System SIA at Lubanas st. 125a-25, Riga, Latvia, EU, LV-1021.
//
// The  interactive user interfaces in modified source and object code versions of the Program must
// display Appropriate Legal Notices, as required under Section 5 of the GNU AGPL version 3.
//
// Pursuant to Section 7(b) of the License you must retain the original Product logo when
// distributing the program. Pursuant to Section 7(e) we decline to grant you any rights under
// trademark law for use of our trademarks.
//
// All the Product's GUI elements, including illustrations and icon sets, as well as technical writing
// content are licensed under the terms of the Creative Commons Attribution-ShareAlike 4.0
// International. See the License terms at http://creativecommons.org/licenses/by-sa/4.0/legalcode

<<<<<<< HEAD
import type { TBreadCrumb } from "@docspace/shared/components/selector/Selector.types";
import type { FilesSelectorProps } from "@docspace/shared/selectors/Files/FilesSelector.types";
import type { TFilesSettings } from "@docspace/shared/api/files/types";
import type { DeviceType } from "@docspace/shared/enums";
import type { BackupToPublicRoomOptionType } from "@docspace/shared/types";
=======
import type { TBreadCrumb } from "../selector/Selector.types";
import type { FilesSelectorProps } from "../../selectors/Files/FilesSelector.types";
import type { TGetIcon } from "../../selectors/utils/types";
import type { TFilesSettings } from "../../api/files/types";
import type { DeviceType } from "../../enums";
import type { BackupToPublicRoomOptionType } from "../../types";
>>>>>>> 167ecabf

import { TGetIcon } from "../../selectors/utils/types";

export type FileInfoType = {
  id: string | number;
  title: string;
  path?: string[];
  fileExst?: string;
  inPublic?: boolean;
};

export type FilesSelectorSettings =
  | {
      getIcon: TGetIcon;
      filesSettings?: TFilesSettings;
    }
  | { getIcon?: never; filesSettings: TFilesSettings };

export type FilesSelectorInputProps = {
  newPath: string;
  basePath: string;
  isErrorPath: boolean;

  currentDeviceType?: DeviceType;
  openRoot?: boolean;
  withCreate?: boolean;
  id?: string | number;
  isThirdParty?: boolean;
  isRoomsOnly?: boolean;
  checkCreating?: boolean;
  isSelectFolder?: boolean;
  isDisabled?: boolean;
  isError?: boolean;
  maxWidth?: string;
  className?: string;
  withoutInitPath?: boolean;
  rootThirdPartyId?: string;
  filterParam?: string;
  descriptionText?: string;
  isSelect?: boolean;
  isRoomBackup?: boolean;
  isDocumentIcon?: boolean;
  filesSelectorSettings: FilesSelectorSettings;
  formProps?: FilesSelectorProps["formProps"];

  setBasePath: (folders: TBreadCrumb[]) => void;
  toDefault: VoidFunction;
  onSelectFolder?: (
    value: number | string | undefined,
    breadCrumbs: TBreadCrumb,
  ) => void;
  onSelectFile?: (fileInfo: FileInfoType, breadCrumbs?: TBreadCrumb[]) => void;

  setNewPath: (folders: TBreadCrumb[], fileName?: string) => void;

  setBackupToPublicRoomVisible?: (
    visible: boolean,
    options: BackupToPublicRoomOptionType,
  ) => void;
};<|MERGE_RESOLUTION|>--- conflicted
+++ resolved
@@ -24,22 +24,12 @@
 // content are licensed under the terms of the Creative Commons Attribution-ShareAlike 4.0
 // International. See the License terms at http://creativecommons.org/licenses/by-sa/4.0/legalcode
 
-<<<<<<< HEAD
-import type { TBreadCrumb } from "@docspace/shared/components/selector/Selector.types";
-import type { FilesSelectorProps } from "@docspace/shared/selectors/Files/FilesSelector.types";
-import type { TFilesSettings } from "@docspace/shared/api/files/types";
-import type { DeviceType } from "@docspace/shared/enums";
-import type { BackupToPublicRoomOptionType } from "@docspace/shared/types";
-=======
 import type { TBreadCrumb } from "../selector/Selector.types";
 import type { FilesSelectorProps } from "../../selectors/Files/FilesSelector.types";
 import type { TGetIcon } from "../../selectors/utils/types";
 import type { TFilesSettings } from "../../api/files/types";
 import type { DeviceType } from "../../enums";
 import type { BackupToPublicRoomOptionType } from "../../types";
->>>>>>> 167ecabf
-
-import { TGetIcon } from "../../selectors/utils/types";
 
 export type FileInfoType = {
   id: string | number;
