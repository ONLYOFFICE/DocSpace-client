--- conflicted
+++ resolved
@@ -3,11 +3,7 @@
   "content": "The paid user limit has been reached.",
   "content_en_sha1_hash": "e1d3147e981910f2b0f7ffe1cc79d9fbc9a364c2",
   "created_at": "2025-05-19T21:30:47.705Z",
-<<<<<<< HEAD
-  "updated_at": "2025-05-26T07:57:32.196Z",
-=======
   "updated_at": "2025-05-28T09:30:02.154Z",
->>>>>>> 398dda3c
   "comment": {
     "text": "This translation key is used to display an error message when a user's paid quota has been reached. It appears in various UI components, such as error messages and payment-related interfaces, indicating that the user has exceeded their paid limit. The text translates to \"The paid user limit has been reached.\"",
     "is_auto": true,
@@ -17,11 +13,7 @@
     {
       "file_path": "/packages/client/src/components/PaidQuotaLimitError/index.js",
       "line_number": 60,
-<<<<<<< HEAD
-      "context": "});\n };\n \n return (\n <>\n <Text>{t(\"Common:QuotaPaidUserLimitError\")}</Text>\n {!isRoomAdmin ? (\n <Link isHovered onClick={onClickPayments} color=\"accent\">\n {t(\"Common:PaymentsTitle\")}\n </Link>\n ) : null}",
-=======
       "context": "});\n };\n \n return (\n <>\n <Text>{t(\"Common:QuotaPaidUserLimitError\")}</Text>\n {!isRoomAdmin ? (\n <ColorTheme themeId={ThemeId.Link} isHovered onClick={onClickPayments}>\n {t(\"Common:PaymentsTitle\")}\n </ColorTheme>\n ) : null}",
->>>>>>> 398dda3c
       "module": "/packages/client"
     },
     {
@@ -47,7 +39,13 @@
     "ar-SA": {
       "ai_translated": false,
       "ai_model": null,
-      "ai_spell_check_issues": [],
+      "ai_spell_check_issues": [
+        {
+          "type": "incorrect_translation",
+          "description": "The translation \"تم الوصول إلى الحد المدفوع للمستخدمين.\" while understandable, isn't the most natural or precise way to express \"The paid user limit has been reached.\" A better phrasing would convey the sense of a 'limit' being exceeded.",
+          "suggestion": "تم الوصول إلى الحد الأقصى للمستخدمين المدفوعين."
+        }
+      ],
       "approved_at": null
     },
     "az": {
@@ -56,8 +54,8 @@
       "ai_spell_check_issues": [
         {
           "type": "incorrect_translation",
-          "description": "The translation 'Ödənişli istifadəçi limitinə çatıldı' is a literal translation and doesn't flow naturally in Azerbaijani. It sounds awkward.  A more natural phrasing would convey the meaning of 'reached the limit' in a more idiomatic way.",
-          "suggestion": "Ödənişli istifadəçi limiti dolduruldu."
+          "description": "The translation 'Ödənişli istifadəçi limitinə çatıldı' is a literal translation but doesn't quite convey the intended meaning of 'The paid user limit has been reached.' It sounds more like 'The paid user limit was reached' (past tense).",
+          "suggestion": "Consider a more idiomatic translation like 'Ödənişli istifadəçi limiti doldu.' or 'Ödənişli istifadəçi limiti keçildi.'"
         }
       ],
       "approved_at": null
@@ -80,7 +78,7 @@
       "ai_spell_check_issues": [
         {
           "type": "incorrect_translation",
-          "description": "The translation 'Das Limit von Benutzern wurde erreicht' is too literal and doesn't convey the intended meaning of 'The paid user limit has been reached.' It simply states 'The limit of users has been reached' without specifying the 'paid' aspect.",
+          "description": "The German translation \"Das Limit von Benutzern wurde erreicht.\" is a literal translation that doesn't quite convey the meaning of \"The paid user limit has been reached.\" It doesn't specify that these are *paid* users.",
           "suggestion": "Das Limit für bezahlte Benutzer wurde erreicht."
         }
       ],
@@ -89,13 +87,7 @@
     "el-GR": {
       "ai_translated": false,
       "ai_model": null,
-      "ai_spell_check_issues": [
-        {
-          "type": "incorrect_translation",
-          "description": "The translation \"Έχει επιτευχθεί το όριο των χρηστών με πληρωμή\" is a literal translation but may not be the most natural or clear way to express the meaning of \"The paid user limit has been reached.\" It sounds somewhat formal and clunky in Greek. A more user-friendly and idiomatic translation might be better.",
-          "suggestion": "Consider alternatives like: \"Έχει συμπληρωθεί το όριο των πληρωμένων χρηστών.\" or \"Φτάσαμε στο όριο των χρηστών που έχουν πληρώσει.\" or \"Δεν μπορείτε να προσθέσετε άλλους πληρωμένους χρήστες - το όριο έχει συμπληρωθεί.\""
-        }
-      ],
+      "ai_spell_check_issues": [],
       "approved_at": null
     },
     "es": {
@@ -122,8 +114,8 @@
       "ai_spell_check_issues": [
         {
           "type": "incorrect_translation",
-          "description": "The translation \"Վճարովի օգտագործողի սահմանաչափը հասել է:\" is a literal translation and while understandable, it's a bit clunky. A more natural Armenian phrasing might be preferred for a user-facing message.",
-          "suggestion": "Consider rephrasing to something like \"Մաքսիմալ թիվը վճարովի օգտագործողների համար հասել է:\" (The maximum number of paid users has been reached.) or \"Ձեռք բերել եք վճարովի օգտագործողների սահմանը:\" (You have reached the limit of paid users)."
+          "description": "The translation \"Վճարովի օգտագործողի սահմանաչափը հասել է:\" is a literal translation, but it sounds somewhat unnatural in Armenian. A more natural phrasing would convey the same meaning.",
+          "suggestion": "Վճարովի օգտագործողների թիվը սահմանափակվել է։ (Vcharovi ogutsvoghneri tivu sahmanapakvel e.) - The number of paid users has reached the limit."
         }
       ],
       "approved_at": null
@@ -188,8 +180,8 @@
       "ai_spell_check_issues": [
         {
           "type": "incorrect_translation",
-          "description": "While the translation conveys the general meaning, 'S-a atins limita maximă de utilizatori cu plată' is a bit clunky. A more natural Romanian phrasing would be 'S-a depășit limita de utilizatori plătitori' or 'S-a atins limita de utilizatori plătiți'.",
-          "suggestion": "S-a depășit limita de utilizatori plătitori"
+          "description": "While the translation conveys the meaning, \"S-a atins limita maximă de utilizatori cu plată\" is a bit clunky. A more natural Romanian phrasing would be preferred.",
+          "suggestion": "S-a depășit limita de utilizatori cu plată."
         }
       ],
       "approved_at": null
@@ -206,8 +198,8 @@
       "ai_spell_check_issues": [
         {
           "type": "incorrect_translation",
-          "description": "The translation 'ගෙවන ලද පරිශ්‍රීලකයින්ගේ සීමාවට ළඟා වී ඇත.' while understandable, is a bit literal and could be improved for naturalness in Sinhala. It translates directly to 'The limit of paying users has been reached.' A more common and natural phrasing would be more along the lines of 'maximum gewan karyakarthu srimaa patha/eliyata geyaa.'",
-          "suggestion": "ගෙවන ලද පරිශ්‍රීලකයින්ගේ උපරිමය සීමාවට ගියි."
+          "description": "The translation 'ගෙවන ලද පරිශ්‍රීලකයින්ගේ සීමාවට ළඟා වී ඇත.' is a literal translation and might not be the most natural way to express 'The paid user limit has been reached.' in Sinhala. It sounds a bit formal and clunky.",
+          "suggestion": "Consider a more natural phrasing like 'ගෙවන ලද පරිශ්‍රීලකයින් ප්‍රමාණය අවමයට ළඟා වී ඇත' (Gewana lada pariseelakinayın pramāṇaya awamātaya lăga vē atā) which translates to 'The number of paid users has reached the limit.'"
         }
       ],
       "approved_at": null
@@ -235,9 +227,9 @@
       "ai_model": null,
       "ai_spell_check_issues": [
         {
-          "type": "spelling",
-          "description": "The word 'plaćenog' is a correct grammatical form, but it might be more natural to use a synonym depending on the desired tone. While technically correct, it could be perceived as slightly formal.",
-          "suggestion": "Consider 'Dostignut je limit plaćenih korisnika' or 'Puna je količina plaćenih korisnika' for a more conversational feel, if appropriate for the context."
+          "type": "incorrect_translation",
+          "description": "While technically correct, \"Limit plaćenog korisnika je dostignut\" sounds unnatural in Serbian. A more idiomatic translation would be \"Dostignut je maksimalan broj plaćenih korisnika.\" or \"Prekošen je broj plaćenih korisnika.\"",
+          "suggestion": "Dostignut je maksimalan broj plaćenih korisnika."
         }
       ],
       "approved_at": null
