--- conflicted
+++ resolved
@@ -12,12 +12,8 @@
   "FolderTitleSkyDrive": "OneDrive directory",
   "FolderTitleWebDav": "WebDAV Directory",
   "FolderTitleYandex": "Yandex Directory",
-<<<<<<< HEAD
   "GuestConversionNote": "All previously added Users became Guests and now available in the {{sectionName}} list of the {{productName}} administrators only. Guests are no longer part of any groups. You can always change their type and add them to a group, if necessary.",
   "GuestReleaseTipLink": "Learn more about user types",
-=======
-  "LinkHasExpiredAndHasBeenDisabled": "The link has expired and has been disabled",
->>>>>>> 05cc12b2
   "LinkValidTime": "This link is valid for {{days_count}} days only.",
   "NewForm": "PDF Form",
   "OwnerChange": "Change owner",
