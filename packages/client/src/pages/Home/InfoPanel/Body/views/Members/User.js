--- conflicted
+++ resolved
@@ -88,18 +88,9 @@
   );
 
   const userRole = membersHelper.getOptionByUserAccess(user.access, user);
-<<<<<<< HEAD
-  const userRoleOptions = user.isGroup
-    ? filterGroupRoleOptions(fullRoomRoleOptions)
-    : !user.isAdmin && !user.isOwner && !user.isRoomAdmin
-      ? fullRoomRoleOptions.filter(
-          (o) => +o.access !== ShareAccessRights.RoomManager && o.key !== "s1",
-        )
-=======
   const userRoleOptions =
     user.isGroup || (!user.isAdmin && !user.isOwner && !user.isRoomAdmin)
       ? filterPaidRoleOptions(fullRoomRoleOptions)
->>>>>>> 5517dff4
       : fullRoomRoleOptions;
 
   const onRepeatInvitation = async () => {
