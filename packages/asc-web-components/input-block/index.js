--- conflicted
+++ resolved
@@ -10,11 +10,7 @@
   StyledIconBlock,
 } from "./styled-input-block";
 
-<<<<<<< HEAD
-// const iconNames = Object.keys(Icons);
-=======
 //const iconNames = Object.keys(Icons);
->>>>>>> 200049cc
 
 class InputBlock extends React.Component {
   constructor(props) {
@@ -120,12 +116,7 @@
           mask={mask}
           keepCharPositions={keepCharPositions}
         />
-<<<<<<< HEAD
-        {/* {iconNames.includes(iconName) && ( */}
-        {iconName && (
-=======
         {//iconNames.includes(iconName) && (
->>>>>>> 200049cc
           <div className="append">
             <StyledIconBlock
               isDisabled={isDisabled}
