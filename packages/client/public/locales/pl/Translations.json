{
<<<<<<< HEAD
  "AddAccount": "Dodaj konto",
=======
>>>>>>> b39b2949
  "ArchivingData": "Archiwizacja danych",
  "ConnectingAccount": "Podłączanie konta",
  "Copy": "Skopiuj",
  "CopyHere": "Skopiuj tutaj",
  "CreateMasterFormFromFile": "Utwórz szablon formularza z pliku",
  "DeleteFromTrash": "Wybrane elementy zostały pomyślnie usunięte z kosza",
  "DeleteOperation": "Usuwanie",
  "DeleteSelectedElem": "Wybrane elementy zostały pomyślnie usunięte",
  "DownloadApps": "Pobierz aplikacje",
  "DownloadAs": "Pobierz jako",
  "EncryptedFileSaving": "Zapisywanie szyfrowanego pliku",
  "FileLocked": "Plik zablokowany",
  "FileProtected": "Plik jest chroniony hasłem",
  "FileUnlocked": "Odblokowany plik",
  "Files": "Pliki",
  "FolderSelection": "Wybór foldera",
  "FolderTitleBoxNet": "Katalog Box",
  "FolderTitleDocuSign": "Konto DocuSign",
  "FolderTitleDropBox": "Katalog Dropbox",
  "FolderTitleGoogle": "Katalog Google",
  "FolderTitleSharePoint": "Katalog SharePoint",
  "FolderTitleSkyDrive": "Katalog OneDrive",
  "FolderTitleWebDav": "Katalog WebDAV",
  "FolderTitleYandex": "Katalog Yandex",
  "FolderTitlekDrive": "Katalog kDrive",
  "Folders": "Foldery",
  "LinkCopySuccess": "Link został skopiowany do schowka",
  "MediaLoadError": "Plik multimedialny nie mógł zostać załadowany",
  "MobileAndroid": "Pobierz ONLYOFFICE Documents z Google Play",
  "MobileIos": "Pobierz ONLYOFFICE Documents z App Store",
  "MobileLinux": "Pobierz ONLYOFFICE Desktop Editors dla Linux",
  "MobileMac": "Pobierz ONLYOFFICE Desktop Editors dla macOS",
  "MobileWin": "Pobierz ONLYOFFICE Desktop Editors dla Windows",
  "MoveHere": "Przenieś tutaj",
  "MoveToOperation": "Przenoszenie",
  "NewForm": "Szablon formularza",
  "Other": "Inny",
  "OwnerChange": "Zmień właściciela",
  "Presentations": "Prezentacje",
  "Spreadsheets": "Arkusze kalkulacyjne",
  "SubNewForm": "Pusty",
  "SubNewFormFile": "Z pliku tekstowego",
  "ThirdPartyInfo": "Zmień dane podmiotu trzeciego",
  "TitleShowActions": "Działania na plikach",
  "TitleShowFolderActions": "Działania na folderach",
  "TypeTitleBoxNet": "Box",
  "TypeTitleDocuSign": "DocuSign",
  "TypeTitleDropBox": "Dropbox",
  "TypeTitleGoogle": "Google Drive",
  "TypeTitleSharePoint": "SharePoint",
  "TypeTitleSkyDrive": "OneDrive",
  "TypeTitleWebDav": "WebDAV",
  "TypeTitleYandex": "Yandex.Disk",
  "TypeTitlekDrive": "kDrive"
}<|MERGE_RESOLUTION|>--- conflicted
+++ resolved
@@ -1,8 +1,4 @@
 {
-<<<<<<< HEAD
-  "AddAccount": "Dodaj konto",
-=======
->>>>>>> b39b2949
   "ArchivingData": "Archiwizacja danych",
   "ConnectingAccount": "Podłączanie konta",
   "Copy": "Skopiuj",
