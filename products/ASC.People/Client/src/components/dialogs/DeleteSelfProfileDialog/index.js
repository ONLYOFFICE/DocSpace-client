import React from "react";
import PropTypes from "prop-types";
import { ModalDialog, Button, Link, Text } from "@appserver/components/src";
import { withTranslation } from "react-i18next";
import ModalDialogContainer from "../ModalDialogContainer";
<<<<<<< HEAD
import { api, utils, toastr } from "@appserver/common/src";
import { createI18N } from "../../../helpers/i18n";
const i18n = createI18N({
  page: "DeleteSelfProfileDialog",
  localesPath: "dialogs/DeleteSelfProfileDialog",
});
=======
import { api, toastr } from "asc-web-common";
>>>>>>> a586f8fe
const { sendInstructionsToDelete } = api.people;

class DeleteSelfProfileDialogComponent extends React.Component {
  constructor(props) {
    super(props);

    this.state = {
      isRequestRunning: false,
    };
  }
  onDeleteSelfProfileInstructions = () => {
    const { onClose } = this.props;
    this.setState({ isRequestRunning: true }, () => {
      sendInstructionsToDelete()
        .then((res) => {
          toastr.success(res);
        })
        .catch((error) => toastr.error(error))
        .finally(() => {
          this.setState({ isRequestRunning: false }, () => onClose());
        });
    });
  };

  render() {
    console.log("DeleteSelfProfileDialog render");
    const { t, visible, email, onClose } = this.props;
    const { isRequestRunning } = this.state;

    return (
      <ModalDialogContainer>
        <ModalDialog visible={visible} onClose={onClose}>
          <ModalDialog.Header>{t("DeleteProfileTitle")}</ModalDialog.Header>
          <ModalDialog.Body>
            <Text fontSize="13px">
              {t("DeleteProfileInfo")}{" "}
              <Link
                type="page"
                href={`mailto:${email}`}
                noHover
                color="#316DAA"
                title={email}
              >
                {email}
              </Link>
            </Text>
          </ModalDialog.Body>
          <ModalDialog.Footer>
            <Button
              key="SendBtn"
              label={t("SendButton")}
              size="medium"
              primary={true}
              onClick={this.onDeleteSelfProfileInstructions}
              isLoading={isRequestRunning}
            />
            <Button
              className="button-dialog"
              key="CloseBtn"
              label={t("CloseButton")}
              size="medium"
              onClick={onClose}
              isDisabled={isRequestRunning}
            />
          </ModalDialog.Footer>
        </ModalDialog>
      </ModalDialogContainer>
    );
  }
}

const DeleteSelfProfileDialog = withTranslation("DeleteSelfProfileDialog")(
  DeleteSelfProfileDialogComponent
);

DeleteSelfProfileDialog.propTypes = {
  visible: PropTypes.bool.isRequired,
  onClose: PropTypes.func.isRequired,
  email: PropTypes.string.isRequired,
};

export default DeleteSelfProfileDialog;<|MERGE_RESOLUTION|>--- conflicted
+++ resolved
@@ -3,16 +3,7 @@
 import { ModalDialog, Button, Link, Text } from "@appserver/components/src";
 import { withTranslation } from "react-i18next";
 import ModalDialogContainer from "../ModalDialogContainer";
-<<<<<<< HEAD
-import { api, utils, toastr } from "@appserver/common/src";
-import { createI18N } from "../../../helpers/i18n";
-const i18n = createI18N({
-  page: "DeleteSelfProfileDialog",
-  localesPath: "dialogs/DeleteSelfProfileDialog",
-});
-=======
-import { api, toastr } from "asc-web-common";
->>>>>>> a586f8fe
+import { api, toastr } from "@appserver/common/src";
 const { sendInstructionsToDelete } = api.people;
 
 class DeleteSelfProfileDialogComponent extends React.Component {
