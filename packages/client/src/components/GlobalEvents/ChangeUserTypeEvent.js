--- conflicted
+++ resolved
@@ -138,7 +138,6 @@
   );
 };
 
-<<<<<<< HEAD
 export default inject(
   ({ authStore, dialogsStore, peopleStore, infoPanelStore }) => {
     const {
@@ -146,7 +145,7 @@
       setChangeUserTypeDialogVisible: setVisible,
     } = dialogsStore;
     const { isRoomAdmin } = authStore;
-    const { setSelection } = infoPanelStore;
+    const { setInfoPanelSelection } = infoPanelStore;
     const { dialogStore, filterStore, usersStore } = peopleStore;
 
     const { data: peopleDialogData } = dialogStore;
@@ -162,7 +161,7 @@
       isRoomAdmin,
       needResetUserSelection,
       getPeopleListItem,
-      setSelection,
+      setInfoPanelSelection,
       setSelected,
 
       visible,
@@ -173,39 +172,4 @@
       getUsersList,
     };
   }
-)(observer(ChangeUserTypeEvent));
-=======
-export default inject(({ auth, dialogsStore, peopleStore }) => {
-  const {
-    changeUserTypeDialogVisible: visible,
-    setChangeUserTypeDialogVisible: setVisible,
-  } = dialogsStore;
-  const { isRoomAdmin, infoPanelStore } = auth;
-  const { setInfoPanelSelection } = infoPanelStore;
-  const { dialogStore, filterStore, usersStore } = peopleStore;
-
-  const { data: peopleDialogData } = dialogStore;
-  const { filter: peopleFilter } = filterStore;
-  const {
-    updateUserType,
-    getUsersList,
-    getPeopleListItem,
-    needResetUserSelection,
-  } = usersStore;
-  const { setSelected } = peopleStore.selectionStore;
-  return {
-    isRoomAdmin,
-    needResetUserSelection,
-    getPeopleListItem,
-    setInfoPanelSelection,
-    setSelected,
-
-    visible,
-    setVisible,
-    peopleDialogData,
-    peopleFilter,
-    updateUserType,
-    getUsersList,
-  };
-})(observer(ChangeUserTypeEvent));
->>>>>>> cace139e
+)(observer(ChangeUserTypeEvent));