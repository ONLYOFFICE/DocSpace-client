import React from "react";
import { withRouter } from "react-router";
//import { connect } from "react-redux";
import ModalDialogContainer from "../ModalDialogContainer";
import {
  ModalDialog,
  Button,
  Text,
  Row,
  RowContent,
  RowContainer,
} from "asc-web-components";
import { ReactSVG } from "react-svg";
import { withTranslation } from "react-i18next";
import { utils, api } from "asc-web-common";
import {
  getFileIcon,
  getFolderIcon,
  //getSortedFiles,
} from "../../../store/files/selectors";
// import {
//   setSecondaryProgressBarData,
//   clearSecondaryProgressData,
// } from "../../../store/files/actions";
import { TIMEOUT } from "../../../helpers/constants";
import DownloadContent from "./DownloadContent";
import { createI18N } from "../../../helpers/i18n";
import { inject, observer } from "mobx-react";
const i18n = createI18N({
  page: "DownloadDialog",
  localesPath: "dialogs/DownloadDialog",
});

const { changeLanguage } = utils;

const formatKeys = Object.freeze({
  OriginalFormat: 0,
  TxtFormat: 1,
  DocxFormat: 2,
  OdtFormat: 3,
  OdsFormat: 4,
  OdpFormat: 5,
  PdfFormat: 6,
  RtfFormat: 7,
  XlsxFormat: 8,
  PptxFormat: 9,
  CustomFormat: 10,
});

class DownloadDialogComponent extends React.Component {
  constructor(props) {
    super(props);
    const { sortedFiles } = this.props;

    changeLanguage(i18n);

    this.state = {
      documents: sortedFiles.documents,
      spreadsheets: sortedFiles.spreadsheets,
      presentations: sortedFiles.presentations,
      other: sortedFiles.other,

      documentsTitleFormat: formatKeys.OriginalFormat,
      spreadsheetsTitleFormat: formatKeys.OriginalFormat,
      presentationsTitleFormat: formatKeys.OriginalFormat,

      checkedDocTitle: true,
      checkedSpreadsheetTitle: true,
      checkedPresentationTitle: true,
      checkedOtherTitle: true,

      indeterminateDocTitle: false,
      indeterminateSpreadsheetTitle: false,
      indeterminatePresentationTitle: false,
      indeterminateOtherTitle: false,
    };
  }

  getTitleLabel = (format) => {
    switch (format) {
      case 0:
        return this.props.t("OriginalFormat");
      case 1:
        return ".txt";
      case 2:
        return ".docx";
      case 3:
        return ".odt";
      case 4:
        return ".ods";
      case 5:
        return ".odp";
      case 6:
        return ".pdf";
      case 7:
        return ".rtf";
      case 8:
        return ".xlsx";
      case 9:
        return ".pptx";
      case 10:
        return this.props.t("CustomFormat");
      default:
        return "";
    }
  };

  getDownloadItems = () => {
    const { documents, spreadsheets, presentations, other } = this.state;
    const items = [];
    const folders = [];

    for (let item of documents) {
      if (item.checked) {
        const format =
          item.format === 0 ? item.fileExst : this.getTitleLabel(item.format);
        items.push({ key: item.id, value: format });
      }
    }

    for (let item of spreadsheets) {
      if (item.checked) {
        const format =
          item.format === 0 ? item.fileExst : this.getTitleLabel(item.format);
        items.push({ key: item.id, value: format });
      }
    }

    for (let item of presentations) {
      if (item.checked) {
        const format =
          item.format === 0 ? item.fileExst : this.getTitleLabel(item.format);
        items.push({ key: item.id, value: format });
      }
    }

    for (let item of other) {
      if (item.checked) {
        if (item.fileExst) {
          const format =
            item.format === 0 ? item.fileExst : this.getTitleLabel(item.format);
          items.push({ key: item.id, value: format });
        } else {
          folders.push(item.id);
        }
      }
    }

    return [items, folders];
  };

  onDownload = () => {
    const {
      onDownloadProgress,
      onClose,
      t,
      setSecondaryProgressBarData,
      clearSecondaryProgressData,
    } = this.props;

    const downloadItems = this.getDownloadItems();
    const fileConvertIds = downloadItems[0];
    const folderIds = downloadItems[1];

    if (fileConvertIds.length || folderIds.length) {
      setSecondaryProgressBarData({
        icon: "file",
        visible: true,
        percent: 0,
        label: t("ArchivingData"),
        alert: false,
      });
      api.files
        .downloadFormatFiles(fileConvertIds, folderIds)
        .then((res) => {
          onClose();
          onDownloadProgress(res[0]);
        })
        .catch((err) => {
          setSecondaryProgressBarData({
            visible: true,
            alert: true,
          });
          //toastr.error(err);
          setTimeout(() => clearSecondaryProgressData(), TIMEOUT);
        });
    }
  };

  getItemIcon = (item) => {
    const extension = item.fileExst;
    const icon = extension
      ? getFileIcon(extension, 24)
      : getFolderIcon(item.providerKey, 24);

    return (
      <ReactSVG
        beforeInjection={(svg) => {
          svg.setAttribute("style", "margin-top: 4px");
        }}
        src={icon}
        loading={this.svgLoader}
      />
    );
  };

  onSelectFormat = (format, file, type) => {
    const { documents, spreadsheets, presentations } = this.state;

    const newDocuments = documents;
    const newSpreadsheets = spreadsheets;
    const newPresentations = presentations;

    if (type === "document") {
      //Set all documents format
      if (!file) {
        for (let file of newDocuments) {
          file.format =
            format === formatKeys.CustomFormat || file.fileExst === format
              ? formatKeys.OriginalFormat
              : format;
        }
        this.setState({
          documents: newDocuments,
          documentsTitleFormat: format,
        });
      } else {
        //Set single document format
        const newDoc = newDocuments.find((x) => x.id === file.id);
        if (newDoc.format !== format) {
          newDoc.format = format;
          this.setState({
            documents: newDocuments,
            documentsTitleFormat: formatKeys.CustomFormat,
          });
        }
      }
    } else if (type === "spreadsheet") {
      //Set all spreadsheets format
      if (!file) {
        for (let file of newSpreadsheets) {
          file.format =
            format === formatKeys.CustomFormat || file.fileExst === format
              ? formatKeys.OriginalFormat
              : format;
        }
        this.setState({
          spreadsheets: newSpreadsheets,
          spreadsheetsTitleFormat: format,
        });
      } else {
        //Set single spreadsheet format
        const newSpreadsheet = newSpreadsheets.find((x) => x.id === file.id);
        if (newSpreadsheet.format !== format) {
          newSpreadsheet.format = format;
          this.setState({
            spreadsheets: newSpreadsheets,
            spreadsheetsTitleFormat: formatKeys.CustomFormat,
          });
        }
      }
    } else if (type === "presentation") {
      //Set all presentations format
      if (!file) {
        for (let file of newPresentations) {
          file.format =
            format === formatKeys.CustomFormat || file.fileExst === format
              ? formatKeys.OriginalFormat
              : format;
        }
        this.setState({
          presentations: newPresentations,
          presentationsTitleFormat: format,
        });
      } else {
        //Set single presentation format
        const newPresentation = newPresentations.find((x) => x.id === file.id);
        if (newPresentation.format !== format) {
          newPresentation.format = format;
          this.setState({
            presentations: newPresentations,
            presentationsTitleFormat: formatKeys.CustomFormat,
          });
        }
      }
    }
  };

  onRowSelect = (item, type) => {
    const {
      documents,
      spreadsheets,
      presentations,
      other,
      checkedDocTitle,
      checkedSpreadsheetTitle,
      checkedPresentationTitle,
      checkedOtherTitle,
      indeterminateDocTitle,
      indeterminateSpreadsheetTitle,
      indeterminatePresentationTitle,
      indeterminateOtherTitle,
    } = this.state;

    const newDocuments = documents;
    const newSpreadsheets = spreadsheets;
    const newPresentations = presentations;
    const newOthers = other;

    if (type === "document") {
      //Select all documents
      if (item === "All") {
        const checked = indeterminateDocTitle ? false : !checkedDocTitle;
        for (let file of newDocuments) {
          file.checked = checked;
        }
        this.setState({
          documents: newDocuments,
          indeterminateDocTitle: false,
          checkedDocTitle: checked,
        });
      } else {
        //Select single document
        const newDoc = newDocuments.find((x) => x.id === item.id);
        newDoc.checked = !newDoc.checked;

        const disableFiles = newDocuments.find((x) => x.checked === false);
        const activeFiles = newDocuments.find((x) => x.checked === true);
        const indeterminate = !activeFiles ? false : !!disableFiles;
        const title = disableFiles ? false : true;
        this.setState({
          documents: newDocuments,
          indeterminateDocTitle: indeterminate,
          checkedDocTitle: title,
        });
      }
    } else if (type === "spreadsheet") {
      if (item === "All") {
        //Select all spreadsheets
        const checked = indeterminateSpreadsheetTitle
          ? false
          : !checkedSpreadsheetTitle;
        for (let spreadsheet of newSpreadsheets) {
          spreadsheet.checked = checked;
        }
        this.setState({
          spreadsheets: newSpreadsheets,
          indeterminateSpreadsheetTitle: false,
          checkedSpreadsheetTitle: checked,
        });
      } else {
        //Select single spreadsheet
        const newSpreadsheet = newSpreadsheets.find((x) => x.id === item.id);
        newSpreadsheet.checked = !newSpreadsheet.checked;

        const disableSpreadsheet = newSpreadsheets.find(
          (x) => x.checked === false
        );
        const activeSpreadsheet = newSpreadsheets.find(
          (x) => x.checked === true
        );
        const indeterminate = !activeSpreadsheet ? false : !!disableSpreadsheet;
        const title = disableSpreadsheet ? false : true;
        this.setState({
          spreadsheets: newSpreadsheets,
          indeterminateSpreadsheetTitle: indeterminate,
          checkedSpreadsheetTitle: title,
        });
      }
    } else if (type === "presentation") {
      if (item === "All") {
        //Select all presentations
        const checked = indeterminatePresentationTitle
          ? false
          : !checkedPresentationTitle;
        for (let presentation of newPresentations) {
          presentation.checked = checked;
        }
        this.setState({
          presentations: newPresentations,
          indeterminatePresentationTitle: false,
          checkedPresentationTitle: checked,
        });
      } else {
        //Select single presentation
        const newPresentation = newPresentations.find((x) => x.id === item.id);
        newPresentation.checked = !newPresentation.checked;

        const disablePresentation = newPresentations.find(
          (x) => x.checked === false
        );
        const activePresentation = newPresentations.find(
          (x) => x.checked === true
        );
        const indeterminate = !activePresentation
          ? false
          : !!disablePresentation;
        const title = disablePresentation ? false : true;
        this.setState({
          presentations: newPresentations,
          indeterminatePresentationTitle: indeterminate,
          checkedPresentationTitle: title,
        });
      }
    } else {
      if (item === "All") {
        const checked = indeterminateOtherTitle ? false : !checkedOtherTitle;
        for (let folder of newOthers) {
          folder.checked = checked;
        }
        this.setState({
          other: newOthers,
          indeterminateOtherTitle: false,
          checkedOtherTitle: checked,
        });
      } else {
        const newOther = newOthers.find((x) => x.id === item.id);
        newOther.checked = !newOther.checked;

        const disableFolders = newOthers.find((x) => x.checked === false);
        const activeFolders = newOthers.find((x) => x.checked === true);

        const indeterminate = !activeFolders ? false : !!disableFolders;
        const title = disableFolders ? false : true;
        this.setState({
          other: newOthers,
          indeterminateOtherTitle: indeterminate,
          checkedOtherTitle: title,
        });
      }
    }
  };

  render() {
    const { onClose, visible, t } = this.props;
    const {
      documentsTitleFormat,
      spreadsheetsTitleFormat,
      presentationsTitleFormat,
      documents,
      other,
      spreadsheets,
      presentations,
      checkedDocTitle,
      checkedSpreadsheetTitle,
      checkedPresentationTitle,
      checkedOtherTitle,
      indeterminateDocTitle,
      indeterminateSpreadsheetTitle,
      indeterminatePresentationTitle,
      indeterminateOtherTitle,
    } = this.state;

    const otherLength = other.length;

    const showOther = otherLength > 1;
    const minHeight = otherLength > 2 ? 110 : otherLength * 50;

    return (
      <ModalDialogContainer>
        <ModalDialog visible={visible} onClose={onClose}>
          <ModalDialog.Header>{t("DownloadAs")}</ModalDialog.Header>
          <ModalDialog.Body>
            <Text>{t("ChooseFormatText")}</Text>
            {documents.length > 0 && (
              <DownloadContent
                t={t}
                checkedTitle={checkedDocTitle}
                indeterminateTitle={indeterminateDocTitle}
                items={documents}
                formatKeys={formatKeys}
                onSelectFormat={this.onSelectFormat}
                onRowSelect={this.onRowSelect}
                getItemIcon={this.getItemIcon}
                getTitleLabel={this.getTitleLabel}
                titleFormat={documentsTitleFormat}
                type="document"
              />
            )}

            {spreadsheets.length > 0 && (
              <DownloadContent
                t={t}
                checkedTitle={checkedSpreadsheetTitle}
                indeterminateTitle={indeterminateSpreadsheetTitle}
                items={spreadsheets}
                formatKeys={formatKeys}
                onSelectFormat={this.onSelectFormat}
                onRowSelect={this.onRowSelect}
                getItemIcon={this.getItemIcon}
                getTitleLabel={this.getTitleLabel}
                titleFormat={spreadsheetsTitleFormat}
                type="spreadsheet"
              />
            )}

            {presentations.length > 0 && (
              <DownloadContent
                t={t}
                checkedTitle={checkedPresentationTitle}
                indeterminateTitle={indeterminatePresentationTitle}
                items={presentations}
                formatKeys={formatKeys}
                onSelectFormat={this.onSelectFormat}
                onRowSelect={this.onRowSelect}
                getItemIcon={this.getItemIcon}
                getTitleLabel={this.getTitleLabel}
                titleFormat={presentationsTitleFormat}
                type="presentation"
              />
            )}

            {otherLength > 0 && (
              <>
                {showOther && (
                  <Row
                    key="title2"
                    onSelect={this.onRowSelect.bind(this, "All", "other")}
                    checked={checkedOtherTitle}
                    indeterminate={indeterminateOtherTitle}
                  >
                    <RowContent>
                      <Text
                        truncate
                        type="page"
                        title={"Other"}
                        fontSize="14px"
                      >
                        {t("Other")}
                      </Text>
                      <></>
                    </RowContent>
                  </Row>
                )}

                <RowContainer
                  useReactWindow
                  style={{ minHeight: minHeight, padding: "8px 0" }}
                  itemHeight={50}
                >
                  {other.map((folder) => {
                    const element = this.getItemIcon(folder);
                    return (
                      <Row
                        key={folder.id}
                        onSelect={this.onRowSelect.bind(this, folder, "other")}
                        checked={folder.checked}
                        element={element}
                      >
                        <RowContent>
                          <Text
                            truncate
                            type="page"
                            title={folder.title}
                            fontSize="14px"
                          >
                            {folder.title}
                          </Text>
                          <></>
                          <Text fontSize="12px" containerWidth="auto">
                            {folder.fileExst && t("OriginalFormat")}
                          </Text>
                        </RowContent>
                      </Row>
                    );
                  })}
                </RowContainer>
              </>
            )}

            <Text>{t("ConvertToZip")}</Text>
            <Text>{t("ConvertMessage")}</Text>
          </ModalDialog.Body>
          <ModalDialog.Footer>
            <Button
              className="button-dialog-accept"
              key="DownloadButton"
              label={t("DownloadButton")}
              size="medium"
              primary
              onClick={this.onDownload}
              //isLoading={isLoading}
            />
            <Button
              className="button-dialog"
              key="CancelButton"
              label={t("CancelButton")}
              size="medium"
              onClick={onClose}
              //isLoading={isLoading}
            />
          </ModalDialog.Footer>
        </ModalDialog>
      </ModalDialogContainer>
    );
  }
}

const ModalDialogContainerTranslated = withTranslation()(
  DownloadDialogComponent
);

const DownloadDialog = (props) => (
  <ModalDialogContainerTranslated i18n={i18n} {...props} />
);

// const mapStateToProps = (state) => {
//   return {
//     sortedFiles: getSortedFiles(state),
//   };
// };

// export default connect(mapStateToProps, {
//   setSecondaryProgressBarData,
//   clearSecondaryProgressData,
// })(withRouter(DownloadDialog));

<<<<<<< HEAD
export default connect(mapStateToProps)(
  inject(({ mainFilesStore }) => {
    const { filesStore } = mainFilesStore;
    const { secondaryProgressDataStore } = filesStore;
    const {
      setSecondaryProgressBarData,
      clearSecondaryProgressData,
    } = secondaryProgressDataStore;
=======
export default inject(({ store, mainFilesStore }) => {
  const { filesStore } = mainFilesStore;
  const { sortedFiles, secondaryProgressDataStore } = filesStore;
  const {
    setSecondaryProgressBarData,
    clearSecondaryProgressData,
  } = secondaryProgressDataStore;
>>>>>>> b37ee479

  return {
    sortedFiles,

    setSecondaryProgressBarData,
    clearSecondaryProgressData,
  };
})(withRouter(observer(DownloadDialog)));<|MERGE_RESOLUTION|>--- conflicted
+++ resolved
@@ -615,29 +615,18 @@
 //   clearSecondaryProgressData,
 // })(withRouter(DownloadDialog));
 
-<<<<<<< HEAD
-export default connect(mapStateToProps)(
-  inject(({ mainFilesStore }) => {
+export default inject(({ auth, mainFilesStore }) => {
     const { filesStore } = mainFilesStore;
-    const { secondaryProgressDataStore } = filesStore;
+  const { sortedFiles, secondaryProgressDataStore } = filesStore;
     const {
       setSecondaryProgressBarData,
       clearSecondaryProgressData,
     } = secondaryProgressDataStore;
-=======
-export default inject(({ store, mainFilesStore }) => {
-  const { filesStore } = mainFilesStore;
-  const { sortedFiles, secondaryProgressDataStore } = filesStore;
-  const {
-    setSecondaryProgressBarData,
-    clearSecondaryProgressData,
-  } = secondaryProgressDataStore;
->>>>>>> b37ee479
-
-  return {
+
+    return {
     sortedFiles,
 
-    setSecondaryProgressBarData,
-    clearSecondaryProgressData,
-  };
+      setSecondaryProgressBarData,
+      clearSecondaryProgressData,
+    };
 })(withRouter(observer(DownloadDialog)));