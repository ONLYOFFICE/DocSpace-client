--- conflicted
+++ resolved
@@ -3,11 +3,7 @@
   "content": "Space Management",
   "content_en_sha1_hash": "24d0ef152cae43af192222fa4e73c1a54ebe6318",
   "created_at": "2025-05-19T21:30:48.962Z",
-<<<<<<< HEAD
-  "updated_at": "2025-06-02T10:20:51.520Z",
-=======
   "updated_at": "2025-05-28T09:30:02.856Z",
->>>>>>> 398dda3c
   "comment": {
     "text": "This translation key is used for \"Space Management\" content displayed on a settings page header, which toggles visibility of the title. It appears in the management layout and is translated using the \"Common:SpaceManagement\" key.",
     "is_auto": true,
@@ -16,32 +12,11 @@
   "usage": [
     {
       "file_path": "/packages/client/src/store/ProfileActionsStore.js",
-<<<<<<< HEAD
-      "line_number": 317,
-=======
       "line_number": 318,
->>>>>>> 398dda3c
       "context": "key: \"spaces-separator\",\n isSeparator: true,\n },\n {\n key: \"spaces-management\",\n label: t(\"Common:SpaceManagement\"),\n onClick: this.onSpacesClick,\n },\n ]\n : null,\n }",
       "module": "/packages/client"
     },
     {
-<<<<<<< HEAD
-      "file_path": "/packages/management/src/components/article/article-header.tsx",
-      "line_number": 42,
-      "context": "const {\n articleStore: { showText },\n } = useStores();\n \n const title = !showText\n ? getMinifyTitle(t(\"SpaceManagement\"))\n : t(\"SpaceManagement\");\n \n return <StyledArticleHeader showText={showText}>{title}</StyledArticleHeader>;\n });",
-      "module": "/packages/management"
-    },
-    {
-      "file_path": "/packages/management/src/components/article/article-header.tsx",
-      "line_number": 42,
-      "context": "const {\n articleStore: { showText },\n } = useStores();\n \n const title = !showText\n ? getMinifyTitle(t(\"SpaceManagement\"))\n : t(\"SpaceManagement\");\n \n return <StyledArticleHeader showText={showText}>{title}</StyledArticleHeader>;\n });",
-      "module": "/packages/management"
-    },
-    {
-      "file_path": "/packages/management/src/components/header/index.tsx",
-      "line_number": 44,
-      "context": "} = useStores();\n \n return (\n <StyledWrapper>\n <StyledMenuIcon onClick={() => setArticleOpen(!articleOpen)} />\n <StyledHeader>{t(\"SpaceManagement\")}</StyledHeader>\n </StyledWrapper>\n );\n });",
-=======
       "file_path": "/packages/management/src/Layout/Article/Header/index.tsx",
       "line_number": 56,
       "context": "const { settingsStore } = useStore();\n \n const { showText } = settingsStore;\n \n const title = !showText\n ? getMinifyTitle(t(\"SpaceManagement\"))\n : t(\"SpaceManagement\");\n \n return <StyledHeader>{title}</StyledHeader>;\n };",
@@ -57,7 +32,6 @@
       "file_path": "/packages/management/src/SimpleHeader.tsx",
       "line_number": 49,
       "context": "`;\n \n const SimpleHeader = () => {\n const { t } = useTranslation(\"Common\");\n \n return <StyledHeader>{t(\"SpaceManagement\")}</StyledHeader>;\n };\n \n export default SimpleHeader;",
->>>>>>> 398dda3c
       "module": "/packages/management"
     }
   ],
@@ -152,8 +126,8 @@
       "ai_spell_check_issues": [
         {
           "type": "incorrect_translation",
-          "description": "The Lao translation \"ການຄຸ້ມບານການໃຊ້ພື້ນທີ່\" doesn't accurately convey the meaning of \"Space Management.\"  \"ການຄຸ້ມບານ\" literally means \"ball management\" or \"handling balls\", which is completely unrelated. \"ການໃຊ້ພື້ນທີ່\" means \"space usage\".",
-          "suggestion": "A more accurate translation would be something like \"ການຈັດການພື້ນທີ່\" (kaan jat gaan pheun thee), which means \"space management\"."
+          "description": "The Lao translation \"ການຄຸ້ມບານການໃຊ້ພື້ນທີ່\" is not an accurate translation of \"Space Management.\"  \"ການຄຸ້ມບານ\" typically refers to overseeing or managing a ball (like in sports), which doesn't align with the meaning of 'Space Management'.",
+          "suggestion": "A more appropriate translation would be something like \"ການຈັດການພື້ນທີ່\" (gaan jat gaan phuen tee) or \"ການບໍລິຫານພື້ນທີ່\" (gaan borihan phuen tee)."
         }
       ],
       "approved_at": null
