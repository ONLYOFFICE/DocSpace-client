{
  "key_path": "NoTimeLimit",
  "content": "No time limit",
  "content_en_sha1_hash": "ba3ffdc5c084cea0b7c0c475d3801a30fcb258b6",
  "created_at": "2025-05-19T21:30:46.946Z",
<<<<<<< HEAD
  "updated_at": "2025-06-02T10:20:51.590Z",
=======
  "updated_at": "2025-05-28T09:30:02.957Z",
>>>>>>> 398dda3c
  "comment": {
    "text": "\"NoTimeLimit\" is a translation key used to display the phrase \"No time limit\" in the Link Row component of a file's UI, likely appearing as part of a dropdown menu or button. This text provides context about a link's expiration status, indicating that there is no deadline for accessing its content.",
    "is_auto": true,
    "updated_at": "2025-05-20T09:35:15.879Z"
  },
  "usage": [
    {
      "file_path": "/packages/shared/components/share/sub-components/LinkRow.tsx",
<<<<<<< HEAD
      "line_number": 214,
      "context": "fontSize=\"12px\"\n fontWeight=\"400\"\n lineHeight=\"16px\"\n className={styles.linkTimeInfo}\n >\n {t(\"Common:NoTimeLimit\")}\n </Text>\n ) : (\n <ExpiredComboBox\n link={link}\n availableExternalRights={availableExternalRights}",
=======
      "line_number": 194,
      "context": "fontSize=\"12px\"\n fontWeight=\"400\"\n lineHeight=\"16px\"\n className=\"link-time-info\"\n >\n {t(\"Common:NoTimeLimit\")}\n </Text>\n ) : (\n <ExpiredComboBox\n link={link}\n availableExternalRights={availableExternalRights}",
>>>>>>> 398dda3c
      "module": "/packages/shared"
    }
  ],
  "languages": {
    "en": {
      "ai_translated": false,
      "ai_model": null,
      "ai_spell_check_issues": [],
      "approved_at": null
    },
    "ar-SA": {
      "ai_translated": false,
      "ai_model": null,
      "ai_spell_check_issues": [],
      "approved_at": null
    },
    "az": {
      "ai_translated": false,
      "ai_model": null,
      "ai_spell_check_issues": [],
      "approved_at": null
    },
    "bg": {
      "ai_translated": false,
      "ai_model": null,
      "ai_spell_check_issues": [],
      "approved_at": null
    },
    "cs": {
      "ai_translated": false,
      "ai_model": null,
      "ai_spell_check_issues": [],
      "approved_at": null
    },
    "de": {
      "ai_translated": false,
      "ai_model": null,
      "ai_spell_check_issues": [],
      "approved_at": null
    },
    "el-GR": {
      "ai_translated": false,
      "ai_model": null,
      "ai_spell_check_issues": [],
      "approved_at": null
    },
    "es": {
      "ai_translated": false,
      "ai_model": null,
      "ai_spell_check_issues": [],
      "approved_at": null
    },
    "fi": {
      "ai_translated": false,
      "ai_model": null,
      "ai_spell_check_issues": [],
      "approved_at": null
    },
    "fr": {
      "ai_translated": false,
      "ai_model": null,
      "ai_spell_check_issues": [],
      "approved_at": null
    },
    "hy-AM": {
      "ai_translated": false,
      "ai_model": null,
      "ai_spell_check_issues": [],
      "approved_at": null
    },
    "it": {
      "ai_translated": false,
      "ai_model": null,
      "ai_spell_check_issues": [],
      "approved_at": null
    },
    "ja-JP": {
      "ai_translated": false,
      "ai_model": null,
      "ai_spell_check_issues": [],
      "approved_at": null
    },
    "ko-KR": {
      "ai_translated": false,
      "ai_model": null,
      "ai_spell_check_issues": [],
      "approved_at": null
    },
    "lo-LA": {
      "ai_translated": false,
      "ai_model": null,
      "ai_spell_check_issues": [
        {
          "type": "incorrect_translation",
          "description": "The Lao translation \"ບໍ່ມີເວລາໝຸດ\" while literally meaning 'no time limit', might be a bit awkward or uncommon in everyday Lao. A more natural and common phrasing would be preferable.",
          "suggestion": "Consider alternatives like \"ບໍ່ມີເວລາຈຳກັດ\" (bok mee vela jam kat) which translates to 'no time restriction' or \"ບໍ່ຈຳກັດເວລາ\" (bok jam kat vela) which translates to 'unlimited time'."
        }
      ],
      "approved_at": null
    },
    "lv": {
      "ai_translated": false,
      "ai_model": null,
      "ai_spell_check_issues": [],
      "approved_at": null
    },
    "nl": {
      "ai_translated": false,
      "ai_model": null,
      "ai_spell_check_issues": [],
      "approved_at": null
    },
    "pl": {
      "ai_translated": false,
      "ai_model": null,
      "ai_spell_check_issues": [],
      "approved_at": null
    },
    "pt": {
      "ai_translated": false,
      "ai_model": null,
      "ai_spell_check_issues": [],
      "approved_at": null
    },
    "pt-BR": {
      "ai_translated": false,
      "ai_model": null,
      "ai_spell_check_issues": [],
      "approved_at": null
    },
    "ro": {
      "ai_translated": false,
      "ai_model": null,
      "ai_spell_check_issues": [],
      "approved_at": null
    },
    "ru": {
      "ai_translated": false,
      "ai_model": null,
      "ai_spell_check_issues": [],
      "approved_at": null
    },
    "si": {
      "ai_translated": false,
      "ai_model": null,
      "ai_spell_check_issues": [
        {
          "type": "incorrect_translation",
          "description": "While 'නොවරමිත කාලයක්' (nowaramita kayayak) is technically a valid translation, it's not the most natural or common way to express 'No time limit' in Sinhala. It sounds a bit formal and technical.",
          "suggestion": "A more natural translation would be 'සීමාවಿಲ್ಲන්න' (seemavillanna) or 'කාල සීමාව නැත' (kaala seema wena netha)."
        }
      ],
      "approved_at": null
    },
    "sk": {
      "ai_translated": false,
      "ai_model": null,
      "ai_spell_check_issues": [],
      "approved_at": null
    },
    "sl": {
      "ai_translated": false,
      "ai_model": null,
      "ai_spell_check_issues": [],
      "approved_at": null
    },
    "sr-Cyrl-RS": {
      "ai_translated": false,
      "ai_model": null,
      "ai_spell_check_issues": [],
      "approved_at": null
    },
    "sr-Latn-RS": {
      "ai_translated": false,
      "ai_model": null,
      "ai_spell_check_issues": [],
      "approved_at": null
    },
    "tr": {
      "ai_translated": false,
      "ai_model": null,
      "ai_spell_check_issues": [],
      "approved_at": null
    },
    "uk-UA": {
      "ai_translated": false,
      "ai_model": null,
      "ai_spell_check_issues": [],
      "approved_at": null
    },
    "vi": {
      "ai_translated": false,
      "ai_model": null,
      "ai_spell_check_issues": [],
      "approved_at": null
    },
    "zh-CN": {
      "ai_translated": false,
      "ai_model": null,
      "ai_spell_check_issues": [],
      "approved_at": null
    }
  }
}<|MERGE_RESOLUTION|>--- conflicted
+++ resolved
@@ -3,11 +3,7 @@
   "content": "No time limit",
   "content_en_sha1_hash": "ba3ffdc5c084cea0b7c0c475d3801a30fcb258b6",
   "created_at": "2025-05-19T21:30:46.946Z",
-<<<<<<< HEAD
-  "updated_at": "2025-06-02T10:20:51.590Z",
-=======
   "updated_at": "2025-05-28T09:30:02.957Z",
->>>>>>> 398dda3c
   "comment": {
     "text": "\"NoTimeLimit\" is a translation key used to display the phrase \"No time limit\" in the Link Row component of a file's UI, likely appearing as part of a dropdown menu or button. This text provides context about a link's expiration status, indicating that there is no deadline for accessing its content.",
     "is_auto": true,
@@ -16,13 +12,8 @@
   "usage": [
     {
       "file_path": "/packages/shared/components/share/sub-components/LinkRow.tsx",
-<<<<<<< HEAD
-      "line_number": 214,
-      "context": "fontSize=\"12px\"\n fontWeight=\"400\"\n lineHeight=\"16px\"\n className={styles.linkTimeInfo}\n >\n {t(\"Common:NoTimeLimit\")}\n </Text>\n ) : (\n <ExpiredComboBox\n link={link}\n availableExternalRights={availableExternalRights}",
-=======
       "line_number": 194,
       "context": "fontSize=\"12px\"\n fontWeight=\"400\"\n lineHeight=\"16px\"\n className=\"link-time-info\"\n >\n {t(\"Common:NoTimeLimit\")}\n </Text>\n ) : (\n <ExpiredComboBox\n link={link}\n availableExternalRights={availableExternalRights}",
->>>>>>> 398dda3c
       "module": "/packages/shared"
     }
   ],
@@ -90,89 +81,95 @@
     "hy-AM": {
       "ai_translated": false,
       "ai_model": null,
-      "ai_spell_check_issues": [],
-      "approved_at": null
-    },
-    "it": {
-      "ai_translated": false,
-      "ai_model": null,
-      "ai_spell_check_issues": [],
-      "approved_at": null
-    },
-    "ja-JP": {
-      "ai_translated": false,
-      "ai_model": null,
-      "ai_spell_check_issues": [],
-      "approved_at": null
-    },
-    "ko-KR": {
-      "ai_translated": false,
-      "ai_model": null,
-      "ai_spell_check_issues": [],
-      "approved_at": null
-    },
-    "lo-LA": {
-      "ai_translated": false,
-      "ai_model": null,
       "ai_spell_check_issues": [
         {
           "type": "incorrect_translation",
-          "description": "The Lao translation \"ບໍ່ມີເວລາໝຸດ\" while literally meaning 'no time limit', might be a bit awkward or uncommon in everyday Lao. A more natural and common phrasing would be preferable.",
-          "suggestion": "Consider alternatives like \"ບໍ່ມີເວລາຈຳກັດ\" (bok mee vela jam kat) which translates to 'no time restriction' or \"ບໍ່ຈຳກັດເວລາ\" (bok jam kat vela) which translates to 'unlimited time'."
+          "description": "The translation 'Չկա ժամանակի սահմանափակում' is a literal translation of 'No time limit'. While technically correct, a more natural and idiomatic Armenian translation might be preferred, depending on the context. It sounds a bit formal.",
+          "suggestion": "Consider alternatives like 'Անժամանակ' (Anzhamanak) or 'Ժամանակի սահմանափակում չկա' (Zhamanaki sahmanapakum chka) for potentially more natural phrasing."
         }
       ],
       "approved_at": null
     },
-    "lv": {
-      "ai_translated": false,
-      "ai_model": null,
-      "ai_spell_check_issues": [],
-      "approved_at": null
-    },
-    "nl": {
-      "ai_translated": false,
-      "ai_model": null,
-      "ai_spell_check_issues": [],
-      "approved_at": null
-    },
-    "pl": {
-      "ai_translated": false,
-      "ai_model": null,
-      "ai_spell_check_issues": [],
-      "approved_at": null
-    },
-    "pt": {
-      "ai_translated": false,
-      "ai_model": null,
-      "ai_spell_check_issues": [],
-      "approved_at": null
-    },
-    "pt-BR": {
-      "ai_translated": false,
-      "ai_model": null,
-      "ai_spell_check_issues": [],
-      "approved_at": null
-    },
-    "ro": {
-      "ai_translated": false,
-      "ai_model": null,
-      "ai_spell_check_issues": [],
-      "approved_at": null
-    },
-    "ru": {
-      "ai_translated": false,
-      "ai_model": null,
-      "ai_spell_check_issues": [],
-      "approved_at": null
-    },
-    "si": {
+    "it": {
+      "ai_translated": false,
+      "ai_model": null,
+      "ai_spell_check_issues": [],
+      "approved_at": null
+    },
+    "ja-JP": {
+      "ai_translated": false,
+      "ai_model": null,
+      "ai_spell_check_issues": [],
+      "approved_at": null
+    },
+    "ko-KR": {
+      "ai_translated": false,
+      "ai_model": null,
+      "ai_spell_check_issues": [],
+      "approved_at": null
+    },
+    "lo-LA": {
       "ai_translated": false,
       "ai_model": null,
       "ai_spell_check_issues": [
         {
           "type": "incorrect_translation",
-          "description": "While 'නොවරමිත කාලයක්' (nowaramita kayayak) is technically a valid translation, it's not the most natural or common way to express 'No time limit' in Sinhala. It sounds a bit formal and technical.",
-          "suggestion": "A more natural translation would be 'සීමාවಿಲ್ಲන්න' (seemavillanna) or 'කාල සීමාව නැත' (kaala seema wena netha)."
+          "description": "While \"ບໍ່ມີເວລາໝຸດ\" is understandable, a more natural and accurate translation of \"No time limit\" in Lao might be \"ບໍ່ມີເວລາຈຳກັດ\" or \"ບໍ່ຈຳກັດເວລາ\". \"ໝຸດ\" typically refers to a stuck or jammed state, not a limit.",
+          "suggestion": "ບໍ່ມີເວລາຈຳກັດ"
+        }
+      ],
+      "approved_at": null
+    },
+    "lv": {
+      "ai_translated": false,
+      "ai_model": null,
+      "ai_spell_check_issues": [],
+      "approved_at": null
+    },
+    "nl": {
+      "ai_translated": false,
+      "ai_model": null,
+      "ai_spell_check_issues": [],
+      "approved_at": null
+    },
+    "pl": {
+      "ai_translated": false,
+      "ai_model": null,
+      "ai_spell_check_issues": [],
+      "approved_at": null
+    },
+    "pt": {
+      "ai_translated": false,
+      "ai_model": null,
+      "ai_spell_check_issues": [],
+      "approved_at": null
+    },
+    "pt-BR": {
+      "ai_translated": false,
+      "ai_model": null,
+      "ai_spell_check_issues": [],
+      "approved_at": null
+    },
+    "ro": {
+      "ai_translated": false,
+      "ai_model": null,
+      "ai_spell_check_issues": [],
+      "approved_at": null
+    },
+    "ru": {
+      "ai_translated": false,
+      "ai_model": null,
+      "ai_spell_check_issues": [],
+      "approved_at": null
+    },
+    "si": {
+      "ai_translated": false,
+      "ai_model": null,
+      "ai_spell_check_issues": [
+        {
+          "type": "incorrect_translation",
+          "description": "While 'නොවරමිත කාලයක්' is a literal translation, it's not the most natural way to express 'No time limit' in Sinhala. A more common and idiomatic translation would be 'සීමාවಿಲ್ಲන කාලයක්' or 'කාල සීමාව නැත'.",
+          "suggestion": "සීමාවಿಲ್ಲන කාලයක්"
         }
       ],
       "approved_at": null
