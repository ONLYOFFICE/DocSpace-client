--- conflicted
+++ resolved
@@ -29,7 +29,6 @@
   ArticleMainButtonContent,
 } from "./components/Article";
 import FormGallery from "./pages/FormGallery";
-import VirtualRooms from "./pages/VirtualRooms";
 import GlobalEvents from "./components/GlobalEvents";
 
 const { proxyURL } = AppServerConfig;
@@ -98,11 +97,7 @@
       <PrivateRoute path={MEDIA_VIEW_URL} component={Home} />
       <PrivateRoute path={ROOMS_URL} component={Home} />
       <PrivateRoute path={FORM_GALLERY_URL} component={FormGallery} />
-<<<<<<< HEAD
-      <PrivateRoute path={ROOMS_URL} component={VirtualRooms} />
-=======
       {/* <PrivateRoute path={ROOMS_URL} component={VirtualRooms} /> */}
->>>>>>> 8e8d3298
       <PrivateRoute component={Error404Route} />
     </Switch>
   );
