// (c) Copyright Ascensio System SIA 2009-2025
//
// This program is a free software product.
// You can redistribute it and/or modify it under the terms
// of the GNU Affero General Public License (AGPL) version 3 as published by the Free Software
// Foundation. In accordance with Section 7(a) of the GNU AGPL its Section 15 shall be amended
// to the effect that Ascensio System SIA expressly excludes the warranty of non-infringement of
// any third-party rights.
//
// This program is distributed WITHOUT ANY WARRANTY, without even the implied warranty
// of MERCHANTABILITY or FITNESS FOR A PARTICULAR  PURPOSE. For details, see
// the GNU AGPL at: http://www.gnu.org/licenses/agpl-3.0.html
//
// You can contact Ascensio System SIA at Lubanas st. 125a-25, Riga, Latvia, EU, LV-1021.
//
// The  interactive user interfaces in modified source and object code versions of the Program must
// display Appropriate Legal Notices, as required under Section 5 of the GNU AGPL version 3.
//
// Pursuant to Section 7(b) of the License you must retain the original Product logo when
// distributing the program. Pursuant to Section 7(e) we decline to grant you any rights under
// trademark law for use of our trademarks.
//
// All the Product's GUI elements, including illustrations and icon sets, as well as technical writing
// content are licensed under the terms of the Creative Commons Attribution-ShareAlike 4.0
// International. See the License terms at http://creativecommons.org/licenses/by-sa/4.0/legalcode

import React from "react";
import { IndexRange } from "react-virtualized";

import { ContextMenuModel } from "../context-menu";

export interface TableContainerProps {
  forwardedRef: React.Ref<HTMLDivElement>;
  noSelect?: boolean;
  useReactWindow: boolean;
  children?: React.ReactNode;
  className?: string;
}

export type TTableColumn = {
  key: string;
  title: string;
  enable?: boolean;
  active?: boolean;
  minWidth?: number;
  withTagRef?: boolean;
  sortBy?: string;
  onClick?: (sortBy: string, e: React.MouseEvent) => void;
  onIconClick?: () => void;
  onChange?: (key: string, e?: React.ChangeEvent<HTMLInputElement>) => void;
  isDisabled?: boolean;
  defaultSize?: number;
  default?: boolean;
  resizable?: boolean;
  isShort?: boolean;
  checkbox?: {
    value: boolean;
    isIndeterminate: boolean;
    onChange: (e?: React.ChangeEvent<HTMLInputElement>) => void;
  };
};

export interface TableHeaderProps {
  containerRef: { current: HTMLDivElement | null };
  columns: TTableColumn[];
  sortBy?: string;
  sorted?: boolean;
  columnStorageName: string;
  sectionWidth: number;
  onClick?: () => void;
  resetColumnsSize?: boolean;
  isLengthenHeader?: boolean;
  sortingVisible?: boolean;
  infoPanelVisible?: boolean;
  useReactWindow: boolean;
  showSettings: boolean;
  setHideColumns?: (value: boolean) => void;
  columnInfoPanelStorageName?: string;
  settingsTitle?: string;
  tagRef?:
    | React.ForwardedRef<HTMLDivElement>
    | ((node: HTMLDivElement) => void);
  isIndexEditingMode?: boolean;
  withoutWideColumn?: boolean;
  style?: React.CSSProperties;
}

export interface TableHeaderCellProps {
  column: TTableColumn;
  index: number;
  onMouseDown: (event: React.MouseEvent) => void;
  resizable?: boolean;
  sorted: boolean;
  sortBy: string;
  defaultSize?: number;
  sortingVisible: boolean;
  tagRef?:
    | React.ForwardedRef<HTMLDivElement>
    | ((node: HTMLDivElement) => void);
  testId?: string;
}

export interface TableSettingsProps {
  columns: TTableColumn[];
  disableSettings?: boolean;
}

export interface TableBodyProps {
  columnStorageName: string;
  columnInfoPanelStorageName?: string;
  fetchMoreFiles: (params: IndexRange) => Promise<void>;
  children: React.ReactNode[];
  filesLength: number;
  hasMoreFiles: boolean;
  itemCount: number;
  itemHeight: number;
  useReactWindow: boolean;
  onScroll?: () => void;
  infoPanelVisible?: boolean;
  isIndexEditingMode?: boolean;
}

export interface TableRowProps {
  fileContextClick?: (value?: boolean) => void;
  children: React.ReactNode;
  contextOptions?: ContextMenuModel[];
  onHideContextMenu?: () => void;
  selectionProp?: { className?: string; value?: string };
  className?: string;
  style?: React.CSSProperties;
  contextMenuCellStyle?: React.CSSProperties;
  title?: string;
  getContextModel?: () => ContextMenuModel[];
  badgeUrl?: string;
  isIndexEditingMode?: boolean;
  onClick?: (e: React.MouseEvent) => void;
  onDoubleClick?: (e: React.MouseEvent) => void;
  forwardedRef?: React.ForwardedRef<HTMLDivElement>;
  hideColumns?: boolean;
<<<<<<< HEAD
  onMouseEnter?: React.MouseEventHandler<HTMLDivElement>;
  onMouseLeave?: React.MouseEventHandler<HTMLDivElement>;
=======
  isActive?: boolean;
  checked?: boolean;
  dragging?: boolean;
  dataTestId?: string;
  contextMenuTestId?: string;
>>>>>>> c557d7ff
}

export interface TableCellProps {
  className?: string;
  hasAccess?: boolean;
  checked?: boolean;
  forwardedRef?: React.ForwardedRef<HTMLDivElement>;
  style?: React.CSSProperties;
  children?: React.ReactNode;
  value?: string;
  dataTestId?: string;
  documentTitle?: string;
}

export type TGroupMenuItem = {
  label: string;
  disabled: boolean;
  onClick: (e: React.MouseEvent) => void;
  iconUrl: string;
  title: string;
  withDropDown?: boolean;
  options?: ContextMenuModel[];
  id: string;
};

interface TableGroupMenuBased {
  isChecked: boolean;
  isIndeterminate: boolean;
  headerMenu: TGroupMenuItem[];
  checkboxOptions?: React.ReactElement<{ children?: React.ReactNode }>;
  onClick?: () => void;
  onChange: (isChecked: boolean) => void;
  checkboxMargin?: string;
  withoutInfoPanelToggler: boolean;
  isInfoPanelVisible?: boolean;
  isMobileView?: boolean;
  isBlocked?: boolean;
  toggleInfoPanel?: () => void;
  withComboBox?: boolean;
  headerLabel?: string;
}
export type TableGroupMenuProps =
  | (TableGroupMenuBased & {
      isCloseable?: undefined;
      onCloseClick?: undefined;
    })
  | (TableGroupMenuBased & { isCloseable: boolean; onCloseClick: () => void });<|MERGE_RESOLUTION|>--- conflicted
+++ resolved
@@ -137,16 +137,13 @@
   onDoubleClick?: (e: React.MouseEvent) => void;
   forwardedRef?: React.ForwardedRef<HTMLDivElement>;
   hideColumns?: boolean;
-<<<<<<< HEAD
   onMouseEnter?: React.MouseEventHandler<HTMLDivElement>;
   onMouseLeave?: React.MouseEventHandler<HTMLDivElement>;
-=======
   isActive?: boolean;
   checked?: boolean;
   dragging?: boolean;
   dataTestId?: string;
   contextMenuTestId?: string;
->>>>>>> c557d7ff
 }
 
 export interface TableCellProps {
