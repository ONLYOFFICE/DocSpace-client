import { createSelector } from "reselect";
import isEmpty from "lodash/isEmpty";

export function isMe(user, userName) {
  return (
    user && user.id && (userName === "@self" || user.userName === userName)
  );
}

const toModuleWrapper = (item, iconName) => {
  return {
    id: item.id,
    title: item.title,
    iconName: item.iconName || iconName || "PeopleIcon", //TODO: Change to URL
    iconUrl: item.iconUrl,
    notifications: 0,
    url: item.link,
    onClick: (e) => {
      if (e) {
        window.open(item.link, "_self");
        e.preventDefault();
      }
    },
    onBadgeClick: (e) => console.log(iconName + " Badge Clicked", e),
  };
};

const getCustomModules = (isAdmin) => {
  if (!isAdmin) {
    return [];
  } // Temporarily hiding the settings module

  /*  const separator = getSeparator("nav-modules-separator");
      const settingsModuleWrapper = toModuleWrapper(
        {
          id: "settings",
          title: i18n.t('Settings'),
          link: "/settings"
        },
        "SettingsIcon"
      );
    
      return [separator, settingsModuleWrapper];*/ return [];
};

export const getCurrentUser = (state) => state.auth.user;

export const getCurrentUserId = (state) => state.auth.user;

export const getModules = (state) => state.auth.modules;

export const getSettings = (state) => state.auth.settings;

export const getSettingsHomepage = (state) => state.auth.settings.homepage;

export const getSettingsCustomNames = (state) =>
  state.auth.settings.customNames;

export const getSettingsCustomNamesGroupsCaption = (state) =>
  state.auth.settings.customNames.groupsCaption;

export const getIsLoaded = (state) => state.auth.isLoaded;

export const getDefaultPage = createSelector(
  [getSettings],
  (settings) => (settings && settings.defaultPage) || ""
);

export const getCurrentProductId = createSelector(
  [getSettings],
  (settings) => (settings && settings.currentProductId) || ""
);

export const getLanguage = createSelector(
  [getCurrentUser, getSettings],
  (user, settings) => {
    return (
      (user && user.cultureName) || (settings && settings.culture) || "en-US"
    );
  }
);

export const isVisitor = createSelector([getCurrentUser], (currentUser) => {
  return (currentUser && currentUser.isVisitor) || false;
});

export const isAdmin = createSelector(
  [getCurrentUser, getCurrentProductId],
  (currentUser, currentProductId) => {
    if (!currentUser || !currentUser.id) return false;

    let productName = null;

    switch (currentProductId) {
      case "f4d98afd-d336-4332-8778-3c6945c81ea0":
        productName = "people";
        break;
      case "e67be73d-f9ae-4ce1-8fec-1880cb518cb4":
        productName = "documents";
        break;
      default:
        break;
    }

    const isProductAdmin =
      currentUser.listAdminModules && productName
        ? currentUser.listAdminModules.includes(productName)
        : false;

    return currentUser.isAdmin || currentUser.isOwner || isProductAdmin;
  }
);

export const getAvailableModules = createSelector(
  [getCurrentUser, getModules],
  (user, modules) => {
    if (isEmpty(modules) || isEmpty(user)) {
      return [];
    }

    const isUserAdmin = user.isAdmin;
    const customModules = getCustomModules(isUserAdmin);
    const products = modules.map((m) => toModuleWrapper(m));

    return [
      {
        separator: true,
        id: "nav-products-separator",
      },
      ...products,
      ...customModules,
    ];
  }
);

export const getIsolateModules = createSelector(
  [getAvailableModules],
  (availableModules) => {
    const isolateModules = availableModules.filter((item) => item.isolateMode);

    return isolateModules;
  }
);

export const getMainModules = createSelector(
  [getAvailableModules],
  (availableModules) => {
    const mainModules = availableModules.filter((item) => !item.isolateMode);

    return mainModules;
  }
);

export const getCurrentProduct = createSelector(
  [getAvailableModules, getCurrentProductId],
  (availableModules, currentProductId) => {
    if (!currentProductId) return null;

    const list = availableModules.filter((item) => item.id == currentProductId);

    return list && list.length > 0 ? list[0] : null;
  }
);

export const getCurrentProductName = createSelector(
  [getCurrentProduct],
  (currentProduct) => {
    return (currentProduct && currentProduct.title) || "";
  }
);

export const getTotalNotificationsCount = createSelector(
  [getMainModules],
  (mainModules) => {
    let totalNotifications = 0;
    mainModules
      .filter((item) => !item.separator)
      .forEach((item) => (totalNotifications += item.notifications || 0));

    return totalNotifications;
  }
);

export const isEncryptionSupport = createSelector([getSettings], (settings) => {
  const { isEncryptionSupport } = settings;
  return isEncryptionSupport || false;
});

export const getOrganizationName = createSelector([getSettings], (settings) => {
  const { organizationName } = settings;
  return organizationName;
});

<<<<<<< HEAD
export const isDesktopClient = createSelector([getSettings], (settings) => {
  const { isDesktopClient } = settings;
  return isDesktopClient || false;
});
=======
export const getUrlSupport = (state) => state.auth.settings.urlSupport;

export const getUrlAuthKeys = (state) => state.auth.settings.urlAuthKeys;
>>>>>>> ccf8eb8e
<|MERGE_RESOLUTION|>--- conflicted
+++ resolved
@@ -191,13 +191,11 @@
   return organizationName;
 });
 
-<<<<<<< HEAD
+export const getUrlSupport = (state) => state.auth.settings.urlSupport;
+
+export const getUrlAuthKeys = (state) => state.auth.settings.urlAuthKeys;
+
 export const isDesktopClient = createSelector([getSettings], (settings) => {
   const { isDesktopClient } = settings;
   return isDesktopClient || false;
-});
-=======
-export const getUrlSupport = (state) => state.auth.settings.urlSupport;
-
-export const getUrlAuthKeys = (state) => state.auth.settings.urlAuthKeys;
->>>>>>> ccf8eb8e
+});