{
  "key_path": "RecentlyAccessible",
  "content": "Recently accessible via link",
  "content_en_sha1_hash": "311cb1a7a76668aa73e143691e47bd7007baff84",
  "created_at": "2025-05-19T21:30:56.015Z",
<<<<<<< HEAD
  "updated_at": "2025-05-26T07:57:32.466Z",
=======
  "updated_at": "2025-07-10T11:11:06.895Z",
>>>>>>> 4378f47c
  "comment": {
    "text": "This translation key is used to describe a tab or section label that indicates recently accessible files. It appears in a UI component, likely a file explorer or management interface, and helps users identify a specific section of documents. The translation should aim to be clear and concise, providing context for users familiar with the concept of \"recently accessed\" content.",
    "is_auto": true,
    "updated_at": "2025-05-20T09:39:20.098Z"
  },
  "usage": [
    {
      "file_path": "/packages/client/src/pages/Home/Section/Tabs/MyDocumentsTabs/index.js",
      "line_number": 61,
      "context": "id: \"my\",\n name: t(\"Common:MyDocuments\"),\n },\n {\n id: \"recent\",\n name: t(\"Files:RecentlyAccessible\"),\n },\n ];\n \n const onSelect = (e) => {\n const filter = FilesFilter.getDefault();",
      "module": "/packages/client"
    }
  ],
  "languages": {
    "en": {
      "ai_translated": false,
      "ai_model": null,
      "ai_spell_check_issues": [],
      "approved_at": null
    },
    "ar-SA": {
      "ai_translated": false,
      "ai_model": null,
      "ai_spell_check_issues": [
        {
          "type": "incorrect_translation",
          "description": "The translation 'مفتوحة مؤخرا عبر رابط' implies 'opened recently via link', which doesn't accurately convey the meaning of 'Recently accessible via link'.  'Accessible' implies the ability to access, not that something was opened.",
          "suggestion": "Recently accessible could be translated as 'تم الوصول إليه مؤخرًا عبر رابط' (Tam al-wusool ilayhi mu'akharan 'abr rabit) - 'Recently accessed via link'."
        }
      ],
      "approved_at": null
    },
    "az": {
      "ai_translated": false,
      "ai_model": null,
      "ai_spell_check_issues": [
        {
          "type": "incorrect_translation",
          "description": "The translation 'Bu yaxınlarda link vasitəsilə əlçatan ola bilər' is too literal and doesn't quite capture the meaning of 'Recently accessible via link'. It implies potential accessibility rather than confirmed recent access. A more natural and accurate translation would convey the sense of recent access.",
          "suggestion": "Consider alternatives like 'Son zamanlar keçid vasitəsilə əldə edilə bilər' or 'Son istifadə olunmuş keçidlərlə'. A more dynamic and contextually relevant translation would be preferable."
        },
        {
          "type": "grammar",
          "description": "The phrase 'əlçatan ola bilər' (can be accessible) is slightly awkward. While grammatically correct, it's not the most natural way to express recent access in Azerbaijani.",
          "suggestion": "Consider revising it to something more direct like 'əldə edilə bilər' (can be obtained) or 'təmin edilə bilər' (can be provided)."
        }
      ],
      "approved_at": null
    },
    "bg": {
      "ai_translated": false,
      "ai_model": null,
      "ai_spell_check_issues": [],
      "approved_at": null
    },
    "cs": {
      "ai_translated": false,
      "ai_model": null,
      "ai_spell_check_issues": [],
      "approved_at": null
    },
    "de": {
      "ai_translated": false,
      "ai_model": null,
      "ai_spell_check_issues": [],
      "approved_at": null
    },
    "el-GR": {
      "ai_translated": false,
      "ai_model": null,
      "ai_spell_check_issues": [],
      "approved_at": null
    },
    "es": {
      "ai_translated": false,
      "ai_model": null,
      "ai_spell_check_issues": [],
      "approved_at": null
    },
    "fi": {
      "ai_translated": false,
      "ai_model": null,
      "ai_spell_check_issues": [],
      "approved_at": null
    },
    "fr": {
      "ai_translated": false,
      "ai_model": null,
      "ai_spell_check_issues": [],
      "approved_at": null
    },
    "hy-AM": {
      "ai_translated": false,
      "ai_model": null,
      "ai_spell_check_issues": [
        {
          "type": "incorrect_translation",
          "description": "The translation 'Վերջերս հասանելի է հղման միջոցով' is a literal translation and doesn't quite capture the nuance of 'Recently accessible via link.' It sounds somewhat awkward in Armenian. A more natural phrasing would emphasize that files were recently accessed through a link.",
          "suggestion": "Վերջերս բացվել է հղմամբ (Verjerս bacvel е hghmam) - 'Recently opened via link' or Վերջերս հասանելի էր հղման միջոցով (Verjerս hasaneli er hghman mijocov) - 'Recently was accessible via link', although the former is more commonly used."
        }
      ],
      "approved_at": null
    },
    "it": {
      "ai_translated": false,
      "ai_model": null,
      "ai_spell_check_issues": [],
      "approved_at": null
    },
    "ja-JP": {
      "ai_translated": false,
      "ai_model": null,
      "ai_spell_check_issues": [
        {
          "type": "incorrect_translation",
          "description": "The translation \"最近リンクから閲覧したファイル\" directly translates to \"Files viewed recently from link\". While understandable, it's not the most natural way to express \"Recently accessible via link\" in Japanese. It lacks nuance and implies active viewing rather than mere accessibility.",
          "suggestion": "Consider a more natural phrasing like \"リンク経由で最近アクセスしたファイル\" (Link-via recently accessed files) or \"リンクを通じて最近アクセス可能なファイル\" (Files recently accessible through a link)."
        }
      ],
      "approved_at": null
    },
    "ko-KR": {
      "ai_translated": false,
      "ai_model": null,
      "ai_spell_check_issues": [
        {
          "type": "incorrect_translation",
          "description": "The Korean translation '링크를 통해 최근에 액세스한 파일' is a literal translation but doesn't quite capture the nuance of 'Recently accessible via link.' It's a bit clunky and less natural.",
          "suggestion": "Consider a more natural phrasing like '최근 링크를 통해 열람한 파일' or '링크를 통해 최근 열람한 파일' depending on the desired level of formality."
        }
      ],
      "approved_at": null
    },
    "lo-LA": {
      "ai_translated": false,
      "ai_model": null,
      "ai_spell_check_issues": [
        {
          "type": "spelling",
          "description": "The word 'ລິ້ງ' (ling) is a transliteration and might be better replaced with a more formal Lao term for 'link'.",
          "suggestion": "ລິ້ງ → ເຊື່ອມຕໍ່"
        },
        {
          "type": "grammar",
          "description": "While technically correct, the phrasing 'ເຂົ້າເຖິງໄດ້ເມື່ອບໍ່ດົນມານີ້ຜ່ານລິ້ງ' can sound slightly awkward in Lao. It lacks a natural flow.",
          "suggestion": "ສາມາດເຂົ້າເຖິງໄດ້ຜ່ານລິ້ງບໍ່ດົນມານີ້"
        }
      ],
      "approved_at": null
    },
    "lv": {
      "ai_translated": false,
      "ai_model": null,
      "ai_spell_check_issues": [
        {
          "type": "incorrect_translation",
          "description": "The translation 'Nesen piekļūts, izmantojot saiti' while conveying a similar idea, isn't the most natural or precise translation of 'Recently accessible via link'. A more accurate and idiomatic translation might be 'Nesen pieejams, izmantojot saiti' or 'Nesen atrodams, izmantojot saiti'. 'Pieejams' or 'atrodams' more closely aligns with 'accessible'.",
          "suggestion": "Nesen pieejams, izmantojot saiti"
        }
      ],
      "approved_at": null
    },
    "nl": {
      "ai_translated": false,
      "ai_model": null,
      "ai_spell_check_issues": [],
      "approved_at": null
    },
    "pl": {
      "ai_translated": false,
      "ai_model": null,
      "ai_spell_check_issues": [],
      "approved_at": null
    },
    "pt": {
      "ai_translated": false,
      "ai_model": null,
      "ai_spell_check_issues": [
        {
          "type": "incorrect_translation",
          "description": "The Portuguese translation \"Recentemente acessível via link\" is a direct translation but doesn't flow naturally in Portuguese. It's a very literal rendering of the English and lacks idiomatic flow. \"Recentemente acessível\" sounds awkward.",
          "suggestion": "Acessado recentemente via link"
        }
      ],
      "approved_at": null
    },
    "pt-BR": {
      "ai_translated": false,
      "ai_model": null,
      "ai_spell_check_issues": [
        {
          "type": "incorrect_translation",
          "description": "The translation 'Recentemente acessível via link' is a literal translation and doesn't sound natural in Portuguese. It's unnecessarily verbose and 'acessível' is not the best word choice here. A more natural phrasing would be something like 'Acessado recentemente via link'.",
          "suggestion": "Acessado recentemente via link"
        }
      ],
      "approved_at": null
    },
    "ro": {
      "ai_translated": false,
      "ai_model": null,
      "ai_spell_check_issues": [
        {
          "type": "incorrect_translation",
          "description": "The translation 'A fost accesibil recent prin link' is grammatically correct but doesn't fully capture the nuance of 'Recently accessible via link'. It implies a passive state rather than an action of access. A more accurate translation might emphasize the accessibility aspect.",
          "suggestion": "Poate fi accesat recent prin link"
        }
      ],
      "approved_at": null
    },
    "ru": {
      "ai_translated": false,
      "ai_model": null,
      "ai_spell_check_issues": [
        {
          "type": "incorrect_translation",
          "description": "The translation 'Последние доступны по ссылке' is not the most accurate rendering of \"Recently accessible via link\". It translates to \"Last accessible via link.\" While close, 'Recently' implies a timeframe, which is not fully captured.",
          "suggestion": "Недавние, доступные по ссылке"
        }
      ],
      "approved_at": null
    },
    "si": {
      "ai_translated": false,
      "ai_model": null,
      "ai_spell_check_issues": [
        {
          "type": "incorrect_translation",
          "description": "The translation 'මෑතදී සබැඳියකින් ප්‍රවේශිත' is a literal translation but doesn't quite capture the natural flow of the English phrase \"Recently accessible via link.\" A more natural Sinhala phrasing might be 'සබැඳිය හරහා මෑතකදී ප්‍රවේශ කළ'.",
          "suggestion": "Consider revising to 'සබැඳිය හරහා මෑතකදී ප්‍රවේශ කළ'."
        }
      ],
      "approved_at": null
    },
    "sk": {
      "ai_translated": false,
      "ai_model": null,
      "ai_spell_check_issues": [],
      "approved_at": null
    },
    "sl": {
      "ai_translated": false,
      "ai_model": null,
      "ai_spell_check_issues": [],
      "approved_at": null
    },
    "sr-Cyrl-RS": {
      "ai_translated": false,
      "ai_model": null,
      "ai_spell_check_issues": [
        {
          "type": "incorrect_translation",
          "description": "The translation 'Недавно приступно путем линка' doesn't fully capture the meaning of 'Recently accessible via link'. It's a literal translation but sounds unnatural in Serbian. 'Via link' implies access *through* a link, which isn't entirely reflected.",
          "suggestion": "Недавно приступно преко везе"
        },
        {
          "type": "formatting",
          "description": "The Serbian translation lacks necessary capitalization. Proper nouns and the beginning of a sentence should always be capitalized.",
          "suggestion": "Недавно приступно преко везе"
        }
      ],
      "approved_at": null
    },
    "sr-Latn-RS": {
      "ai_translated": false,
      "ai_model": null,
      "ai_spell_check_issues": [
        {
          "type": "incorrect_translation",
          "description": "The translation 'Nedavno pristupno putem linka' is not the most natural or accurate rendering of 'Recently accessible via link'. It's technically correct but a bit clunky. A more fluid translation would be something along the lines of 'Nedavno pristupačno preko linka' or 'Nedavno dostupan putem linka'. The word 'pristupno' sounds somewhat awkward in this context.",
          "suggestion": "Nedavno pristupačno preko linka"
        }
      ],
      "approved_at": null
    },
    "tr": {
      "ai_translated": false,
      "ai_model": null,
      "ai_spell_check_issues": [
        {
          "type": "incorrect_translation",
          "description": "The translation \"Bağlantı yoluyla erişilebilen Yakın Zamanda\" doesn't accurately convey the meaning of \"Recently accessible via link.\" \"Yakın Zamanda\" means \"recently\" but it's positioned awkwardly and doesn't flow naturally. The overall phrasing is not idiomatic Turkish.",
          "suggestion": "A more accurate and natural translation would be something like \"Bağlantı üzerinden yakın zamanda erişilen\" or \"Bağlantı ile son erişilen\"."
        },
        {
          "type": "formatting",
          "description": "The phrase \"Yakın Zamanda\" is separated from the rest of the sentence, making it feel incomplete and less clear. It should be integrated smoothly.",
          "suggestion": "Integrate \"Yakın Zamanda\" or its equivalent into the sentence flow, as suggested in the incorrect_translation fix."
        }
      ],
      "approved_at": null
    },
    "uk-UA": {
      "ai_translated": false,
      "ai_model": null,
      "ai_spell_check_issues": [
        {
          "type": "incorrect_translation",
          "description": "The translation \"Нещодавно доступні за посиланням\" is not the most natural or accurate translation of \"Recently accessible via link.\" It's a bit literal and clunky. A more idiomatic translation might be \"Останнім часом доступні за посиланням\" or \"Нещодавно доступні через посилання\".",
          "suggestion": "Останнім часом доступні за посиланням"
        }
      ],
      "approved_at": null
    },
    "vi": {
      "ai_translated": false,
      "ai_model": null,
      "ai_spell_check_issues": [],
      "approved_at": null
    },
    "zh-CN": {
      "ai_translated": false,
      "ai_model": null,
      "ai_spell_check_issues": [
        {
          "type": "incorrect_translation",
          "description": "The translation \"近期链接访问文档\" doesn't accurately convey the meaning of \"Recently accessible via link\". It literally translates to \"Recently link access documents\". A better translation would focus on the accessibility aspect.",
          "suggestion": "可访问的近期链接 (Kě fǎngwèn de jìnqí liánjí) - 'Recently accessible links' or 近期可访问的文件 (Jìnqí kě fǎngwèn de wénjiàn) - 'Recently accessible files'"
        }
      ],
      "approved_at": null
    }
  }
}<|MERGE_RESOLUTION|>--- conflicted
+++ resolved
@@ -3,11 +3,7 @@
   "content": "Recently accessible via link",
   "content_en_sha1_hash": "311cb1a7a76668aa73e143691e47bd7007baff84",
   "created_at": "2025-05-19T21:30:56.015Z",
-<<<<<<< HEAD
-  "updated_at": "2025-05-26T07:57:32.466Z",
-=======
   "updated_at": "2025-07-10T11:11:06.895Z",
->>>>>>> 4378f47c
   "comment": {
     "text": "This translation key is used to describe a tab or section label that indicates recently accessible files. It appears in a UI component, likely a file explorer or management interface, and helps users identify a specific section of documents. The translation should aim to be clear and concise, providing context for users familiar with the concept of \"recently accessed\" content.",
     "is_auto": true,
@@ -34,8 +30,8 @@
       "ai_spell_check_issues": [
         {
           "type": "incorrect_translation",
-          "description": "The translation 'مفتوحة مؤخرا عبر رابط' implies 'opened recently via link', which doesn't accurately convey the meaning of 'Recently accessible via link'.  'Accessible' implies the ability to access, not that something was opened.",
-          "suggestion": "Recently accessible could be translated as 'تم الوصول إليه مؤخرًا عبر رابط' (Tam al-wusool ilayhi mu'akharan 'abr rabit) - 'Recently accessed via link'."
+          "description": "The translation 'مفتوحة مؤخرا عبر رابط' doesn't accurately convey the meaning of 'Recently accessible via link'. 'مفتوحة' means 'open', which implies the file is currently open, not recently accessed. A better translation would convey the sense of recent access.",
+          "suggestion": "تم الوصول إليه مؤخرًا عبر رابط"
         }
       ],
       "approved_at": null
@@ -46,13 +42,13 @@
       "ai_spell_check_issues": [
         {
           "type": "incorrect_translation",
-          "description": "The translation 'Bu yaxınlarda link vasitəsilə əlçatan ola bilər' is too literal and doesn't quite capture the meaning of 'Recently accessible via link'. It implies potential accessibility rather than confirmed recent access. A more natural and accurate translation would convey the sense of recent access.",
-          "suggestion": "Consider alternatives like 'Son zamanlar keçid vasitəsilə əldə edilə bilər' or 'Son istifadə olunmuş keçidlərlə'. A more dynamic and contextually relevant translation would be preferable."
+          "description": "The translation \"Bu yaxınlarda link vasitəsilə əlçatan ola bilər\" is a bit literal and awkward. \"Erişilə bilən\" would be a more natural way to express 'accessible'. The 'ola bilər' (can be) implies uncertainty, which isn't conveyed in the English original.",
+          "suggestion": "Bu yaxınlarda link vasitəsilə əlçatan"
         },
         {
           "type": "grammar",
-          "description": "The phrase 'əlçatan ola bilər' (can be accessible) is slightly awkward. While grammatically correct, it's not the most natural way to express recent access in Azerbaijani.",
-          "suggestion": "Consider revising it to something more direct like 'əldə edilə bilər' (can be obtained) or 'təmin edilə bilər' (can be provided)."
+          "description": "While technically correct, \"vasitəsilə\" can be a bit formal for this context. A simpler construction might be preferable.",
+          "suggestion": "linklə"
         }
       ],
       "approved_at": null
@@ -96,19 +92,19 @@
     "fr": {
       "ai_translated": false,
       "ai_model": null,
-      "ai_spell_check_issues": [],
+      "ai_spell_check_issues": [
+        {
+          "type": "incorrect_translation",
+          "description": "The translation \"Récemment consultés via le lien\" implies a more active consultation than 'Recently accessible via link'. 'Accessible' suggests availability, not necessarily active viewing or use. A more accurate translation would convey availability.",
+          "suggestion": "Récemment disponibles via le lien"
+        }
+      ],
       "approved_at": null
     },
     "hy-AM": {
       "ai_translated": false,
       "ai_model": null,
-      "ai_spell_check_issues": [
-        {
-          "type": "incorrect_translation",
-          "description": "The translation 'Վերջերս հասանելի է հղման միջոցով' is a literal translation and doesn't quite capture the nuance of 'Recently accessible via link.' It sounds somewhat awkward in Armenian. A more natural phrasing would emphasize that files were recently accessed through a link.",
-          "suggestion": "Վերջերս բացվել է հղմամբ (Verjerս bacvel е hghmam) - 'Recently opened via link' or Վերջերս հասանելի էր հղման միջոցով (Verjerս hasaneli er hghman mijocov) - 'Recently was accessible via link', although the former is more commonly used."
-        }
-      ],
+      "ai_spell_check_issues": [],
       "approved_at": null
     },
     "it": {
@@ -123,8 +119,8 @@
       "ai_spell_check_issues": [
         {
           "type": "incorrect_translation",
-          "description": "The translation \"最近リンクから閲覧したファイル\" directly translates to \"Files viewed recently from link\". While understandable, it's not the most natural way to express \"Recently accessible via link\" in Japanese. It lacks nuance and implies active viewing rather than mere accessibility.",
-          "suggestion": "Consider a more natural phrasing like \"リンク経由で最近アクセスしたファイル\" (Link-via recently accessed files) or \"リンクを通じて最近アクセス可能なファイル\" (Files recently accessible through a link)."
+          "description": "The translation \"最近リンクから閲覧したファイル\" while understandable, is a bit literal and doesn't quite capture the nuance of \"Recently accessible via link.\" It implies the user *actively* viewed the file, whereas the English phrase suggests it was accessible through a link, regardless of whether it was viewed.",
+          "suggestion": "最近リンク経由でアクセスしたファイル"
         }
       ],
       "approved_at": null
@@ -135,8 +131,8 @@
       "ai_spell_check_issues": [
         {
           "type": "incorrect_translation",
-          "description": "The Korean translation '링크를 통해 최근에 액세스한 파일' is a literal translation but doesn't quite capture the nuance of 'Recently accessible via link.' It's a bit clunky and less natural.",
-          "suggestion": "Consider a more natural phrasing like '최근 링크를 통해 열람한 파일' or '링크를 통해 최근 열람한 파일' depending on the desired level of formality."
+          "description": "The Korean translation \"링크를 통해 최근에 액세스한 파일\" is a literal translation, but a more natural and concise phrasing would be better. While technically correct, it sounds a bit clunky in Korean.",
+          "suggestion": "Consider a more natural phrasing like \"최근 링크 접속 파일\" or \"링크를 통한 최근 접속 파일\"."
         }
       ],
       "approved_at": null
@@ -146,186 +142,186 @@
       "ai_model": null,
       "ai_spell_check_issues": [
         {
-          "type": "spelling",
-          "description": "The word 'ລິ້ງ' (ling) is a transliteration and might be better replaced with a more formal Lao term for 'link'.",
-          "suggestion": "ລິ້ງ → ເຊື່ອມຕໍ່"
+          "type": "incorrect_translation",
+          "description": "The translation \"ເຂົ້າເຖິງໄດ້ເມື່ອບໍ່ດົນມານີ້ຜ່ານລິ້ງ\" while understandable, is a bit verbose and literal. A more natural and concise translation would improve readability.",
+          "suggestion": "ອ່ານໄດ້ບໍ່ດົນມານີ້ຜ່ານລິ້ງ"
+        }
+      ],
+      "approved_at": null
+    },
+    "lv": {
+      "ai_translated": false,
+      "ai_model": null,
+      "ai_spell_check_issues": [
+        {
+          "type": "incorrect_translation",
+          "description": "The translation 'Nesen piekļūts, izmantojot saiti' while technically correct, isn't the most natural or concise way to express \"Recently accessible via link\" in Latvian. It sounds slightly formal and verbose.",
+          "suggestion": "Consider a more concise option like 'Pēdējā pieejamība saites caur' or 'Atjaunināts, izmantojot saiti' depending on the context and intended tone. A more conversational option might be 'Pēdējā reize, kad tika piekļauts saites caur'."
+        }
+      ],
+      "approved_at": null
+    },
+    "nl": {
+      "ai_translated": false,
+      "ai_model": null,
+      "ai_spell_check_issues": [],
+      "approved_at": null
+    },
+    "pl": {
+      "ai_translated": false,
+      "ai_model": null,
+      "ai_spell_check_issues": [],
+      "approved_at": null
+    },
+    "pt": {
+      "ai_translated": false,
+      "ai_model": null,
+      "ai_spell_check_issues": [
+        {
+          "type": "incorrect_translation",
+          "description": "The Portuguese translation \"Recentemente acessível via link\" is a direct, literal translation and doesn't flow naturally in Portuguese. It's awkward and doesn't convey the intended meaning clearly. A more natural translation would emphasize the 'recently' aspect related to accessibility.",
+          "suggestion": "Acessado recentemente através de link"
+        }
+      ],
+      "approved_at": null
+    },
+    "pt-BR": {
+      "ai_translated": false,
+      "ai_model": null,
+      "ai_spell_check_issues": [
+        {
+          "type": "incorrect_translation",
+          "description": "The Portuguese translation 'Recentemente acessível via link' is a literal translation and doesn't sound natural in Brazilian Portuguese. 'Accessible' is a bit awkward here. A more natural translation would convey the meaning of 'recently accessed'.",
+          "suggestion": "Acessado recentemente via link"
+        }
+      ],
+      "approved_at": null
+    },
+    "ro": {
+      "ai_translated": false,
+      "ai_model": null,
+      "ai_spell_check_issues": [
+        {
+          "type": "incorrect_translation",
+          "description": "The translation 'A fost accesibil recent prin link' is a literal translation that doesn't quite capture the nuance of \"Recently accessible via link.\" A more natural Romanian phrasing would be more appropriate.",
+          "suggestion": "Accesat recent prin link"
+        }
+      ],
+      "approved_at": null
+    },
+    "ru": {
+      "ai_translated": false,
+      "ai_model": null,
+      "ai_spell_check_issues": [
+        {
+          "type": "incorrect_translation",
+          "description": "The translation \"Последние доступны по ссылке\" doesn't quite capture the meaning of \"Recently accessible via link\". It implies that the files *themselves* are accessible via a link, rather than the fact that they were recently accessed *through* a link. A better translation would convey the temporal aspect of recent access through a link.",
+          "suggestion": "Возможно, более точный перевод: \"Недавно использованные по ссылке\" or \"Недавние обращения по ссылке\"."
+        }
+      ],
+      "approved_at": null
+    },
+    "si": {
+      "ai_translated": false,
+      "ai_model": null,
+      "ai_spell_check_issues": [
+        {
+          "type": "incorrect_translation",
+          "description": "The translation 'මෑතදී සබැඳියකින් ප්‍රවේශිත' is a literal translation and sounds unnatural in Sinhala. A more natural phrasing would convey the meaning of 'recently accessed via link'.",
+          "suggestion": "Consider alternatives such as 'අතීතයේදී සබැඳිය හරහා ප්‍රවේශ කර ඇත' or 'සබැඳියෙන් පසුකාලීනව ප්‍රවේශිත'."
+        }
+      ],
+      "approved_at": null
+    },
+    "sk": {
+      "ai_translated": false,
+      "ai_model": null,
+      "ai_spell_check_issues": [],
+      "approved_at": null
+    },
+    "sl": {
+      "ai_translated": false,
+      "ai_model": null,
+      "ai_spell_check_issues": [],
+      "approved_at": null
+    },
+    "sr-Cyrl-RS": {
+      "ai_translated": false,
+      "ai_model": null,
+      "ai_spell_check_issues": [
+        {
+          "type": "incorrect_translation",
+          "description": "The Serbian translation \"Недавно приступно путем линка\" doesn't fully capture the meaning of 'Recently accessible via link'. 'Приступно' is grammatically incorrect and doesn't accurately convey accessibility. It implies something is *available* rather than *recently accessible*.  A more accurate translation would reflect the 'recently' aspect.",
+          "suggestion": "Недавно приступачно преко везе"
+        }
+      ],
+      "approved_at": null
+    },
+    "sr-Latn-RS": {
+      "ai_translated": false,
+      "ai_model": null,
+      "ai_spell_check_issues": [
+        {
+          "type": "incorrect_translation",
+          "description": "The translation 'Nedavno pristupno putem linka' is not the most natural or accurate rendering of 'Recently accessible via link'. While understandable, it's a bit clunky. 'Nedavno pristupačno putem linka' or 'Nedavno dostupno putem linka' would be more common and flow better in Serbian.",
+          "suggestion": "Nedavno pristupačno putem linka"
+        }
+      ],
+      "approved_at": null
+    },
+    "tr": {
+      "ai_translated": false,
+      "ai_model": null,
+      "ai_spell_check_issues": [
+        {
+          "type": "incorrect_translation",
+          "description": "The translation 'Bağlantı yoluyla erişilebilen Yakın Zamanda' doesn't accurately convey the meaning of 'Recently accessible via link'. 'Yakın Zamanda' means 'Recently' but the phrasing is awkward and doesn't flow naturally. A more accurate and natural translation would incorporate 'Yakın zamanda' as part of a descriptive phrase, rather than a standalone phrase.",
+          "suggestion": "Consider alternatives like 'Bağlantı yoluyla son erişilen' or 'Bağlantı aracılığıyla yakın zamanda erişilen'."
         },
         {
           "type": "grammar",
-          "description": "While technically correct, the phrasing 'ເຂົ້າເຖິງໄດ້ເມື່ອບໍ່ດົນມານີ້ຜ່ານລິ້ງ' can sound slightly awkward in Lao. It lacks a natural flow.",
-          "suggestion": "ສາມາດເຂົ້າເຖິງໄດ້ຜ່ານລິ້ງບໍ່ດົນມານີ້"
-        }
-      ],
-      "approved_at": null
-    },
-    "lv": {
-      "ai_translated": false,
-      "ai_model": null,
-      "ai_spell_check_issues": [
-        {
-          "type": "incorrect_translation",
-          "description": "The translation 'Nesen piekļūts, izmantojot saiti' while conveying a similar idea, isn't the most natural or precise translation of 'Recently accessible via link'. A more accurate and idiomatic translation might be 'Nesen pieejams, izmantojot saiti' or 'Nesen atrodams, izmantojot saiti'. 'Pieejams' or 'atrodams' more closely aligns with 'accessible'.",
-          "suggestion": "Nesen pieejams, izmantojot saiti"
-        }
-      ],
-      "approved_at": null
-    },
-    "nl": {
-      "ai_translated": false,
-      "ai_model": null,
-      "ai_spell_check_issues": [],
-      "approved_at": null
-    },
-    "pl": {
-      "ai_translated": false,
-      "ai_model": null,
-      "ai_spell_check_issues": [],
-      "approved_at": null
-    },
-    "pt": {
-      "ai_translated": false,
-      "ai_model": null,
-      "ai_spell_check_issues": [
-        {
-          "type": "incorrect_translation",
-          "description": "The Portuguese translation \"Recentemente acessível via link\" is a direct translation but doesn't flow naturally in Portuguese. It's a very literal rendering of the English and lacks idiomatic flow. \"Recentemente acessível\" sounds awkward.",
-          "suggestion": "Acessado recentemente via link"
-        }
-      ],
-      "approved_at": null
-    },
-    "pt-BR": {
-      "ai_translated": false,
-      "ai_model": null,
-      "ai_spell_check_issues": [
-        {
-          "type": "incorrect_translation",
-          "description": "The translation 'Recentemente acessível via link' is a literal translation and doesn't sound natural in Portuguese. It's unnecessarily verbose and 'acessível' is not the best word choice here. A more natural phrasing would be something like 'Acessado recentemente via link'.",
-          "suggestion": "Acessado recentemente via link"
-        }
-      ],
-      "approved_at": null
-    },
-    "ro": {
-      "ai_translated": false,
-      "ai_model": null,
-      "ai_spell_check_issues": [
-        {
-          "type": "incorrect_translation",
-          "description": "The translation 'A fost accesibil recent prin link' is grammatically correct but doesn't fully capture the nuance of 'Recently accessible via link'. It implies a passive state rather than an action of access. A more accurate translation might emphasize the accessibility aspect.",
-          "suggestion": "Poate fi accesat recent prin link"
-        }
-      ],
-      "approved_at": null
-    },
-    "ru": {
-      "ai_translated": false,
-      "ai_model": null,
-      "ai_spell_check_issues": [
-        {
-          "type": "incorrect_translation",
-          "description": "The translation 'Последние доступны по ссылке' is not the most accurate rendering of \"Recently accessible via link\". It translates to \"Last accessible via link.\" While close, 'Recently' implies a timeframe, which is not fully captured.",
-          "suggestion": "Недавние, доступные по ссылке"
-        }
-      ],
-      "approved_at": null
-    },
-    "si": {
-      "ai_translated": false,
-      "ai_model": null,
-      "ai_spell_check_issues": [
-        {
-          "type": "incorrect_translation",
-          "description": "The translation 'මෑතදී සබැඳියකින් ප්‍රවේශිත' is a literal translation but doesn't quite capture the natural flow of the English phrase \"Recently accessible via link.\" A more natural Sinhala phrasing might be 'සබැඳිය හරහා මෑතකදී ප්‍රවේශ කළ'.",
-          "suggestion": "Consider revising to 'සබැඳිය හරහා මෑතකදී ප්‍රවේශ කළ'."
-        }
-      ],
-      "approved_at": null
-    },
-    "sk": {
-      "ai_translated": false,
-      "ai_model": null,
-      "ai_spell_check_issues": [],
-      "approved_at": null
-    },
-    "sl": {
-      "ai_translated": false,
-      "ai_model": null,
-      "ai_spell_check_issues": [],
-      "approved_at": null
-    },
-    "sr-Cyrl-RS": {
-      "ai_translated": false,
-      "ai_model": null,
-      "ai_spell_check_issues": [
-        {
-          "type": "incorrect_translation",
-          "description": "The translation 'Недавно приступно путем линка' doesn't fully capture the meaning of 'Recently accessible via link'. It's a literal translation but sounds unnatural in Serbian. 'Via link' implies access *through* a link, which isn't entirely reflected.",
-          "suggestion": "Недавно приступно преко везе"
+          "description": "While not strictly incorrect, 'Bağlantı yoluyla erişilebilen Yakın Zamanda' is somewhat disjointed. The two phrases don't flow seamlessly together.",
+          "suggestion": "Rephrasing to improve flow as suggested in the 'incorrect_translation' issue."
+        }
+      ],
+      "approved_at": null
+    },
+    "uk-UA": {
+      "ai_translated": false,
+      "ai_model": null,
+      "ai_spell_check_issues": [
+        {
+          "type": "incorrect_translation",
+          "description": "The translation \"Нещодавно доступні за посиланням\" is technically correct but not the most natural or idiomatic way to express \"Recently accessible via link\" in Ukrainian. \"Available via link\" implies the files were accessible, not that they are currently available. A more suitable translation would convey the sense of recent access.",
+          "suggestion": "Останнім часом доступні за посиланням"
         },
         {
-          "type": "formatting",
-          "description": "The Serbian translation lacks necessary capitalization. Proper nouns and the beginning of a sentence should always be capitalized.",
-          "suggestion": "Недавно приступно преко везе"
-        }
-      ],
-      "approved_at": null
-    },
-    "sr-Latn-RS": {
-      "ai_translated": false,
-      "ai_model": null,
-      "ai_spell_check_issues": [
-        {
-          "type": "incorrect_translation",
-          "description": "The translation 'Nedavno pristupno putem linka' is not the most natural or accurate rendering of 'Recently accessible via link'. It's technically correct but a bit clunky. A more fluid translation would be something along the lines of 'Nedavno pristupačno preko linka' or 'Nedavno dostupan putem linka'. The word 'pristupno' sounds somewhat awkward in this context.",
-          "suggestion": "Nedavno pristupačno preko linka"
-        }
-      ],
-      "approved_at": null
-    },
-    "tr": {
-      "ai_translated": false,
-      "ai_model": null,
-      "ai_spell_check_issues": [
-        {
-          "type": "incorrect_translation",
-          "description": "The translation \"Bağlantı yoluyla erişilebilen Yakın Zamanda\" doesn't accurately convey the meaning of \"Recently accessible via link.\" \"Yakın Zamanda\" means \"recently\" but it's positioned awkwardly and doesn't flow naturally. The overall phrasing is not idiomatic Turkish.",
-          "suggestion": "A more accurate and natural translation would be something like \"Bağlantı üzerinden yakın zamanda erişilen\" or \"Bağlantı ile son erişilen\"."
+          "type": "incorrect_translation",
+          "description": "The word 'доступні' (available) suggests files that *can* be accessed now, which might not be the intended meaning. 'Recently accessible' implies past access.",
+          "suggestion": "Нещодавно отримали доступ за посиланням"
+        }
+      ],
+      "approved_at": null
+    },
+    "vi": {
+      "ai_translated": false,
+      "ai_model": null,
+      "ai_spell_check_issues": [],
+      "approved_at": null
+    },
+    "zh-CN": {
+      "ai_translated": false,
+      "ai_model": null,
+      "ai_spell_check_issues": [
+        {
+          "type": "incorrect_translation",
+          "description": "The translation \"近期链接访问文档\" doesn't fully capture the meaning of \"Recently accessible via link\". It focuses on documents accessed via links, but the original implies recent access regardless of the method.",
+          "suggestion": "最近通过链接访问过的文件"
         },
         {
-          "type": "formatting",
-          "description": "The phrase \"Yakın Zamanda\" is separated from the rest of the sentence, making it feel incomplete and less clear. It should be integrated smoothly.",
-          "suggestion": "Integrate \"Yakın Zamanda\" or its equivalent into the sentence flow, as suggested in the incorrect_translation fix."
-        }
-      ],
-      "approved_at": null
-    },
-    "uk-UA": {
-      "ai_translated": false,
-      "ai_model": null,
-      "ai_spell_check_issues": [
-        {
-          "type": "incorrect_translation",
-          "description": "The translation \"Нещодавно доступні за посиланням\" is not the most natural or accurate translation of \"Recently accessible via link.\" It's a bit literal and clunky. A more idiomatic translation might be \"Останнім часом доступні за посиланням\" or \"Нещодавно доступні через посилання\".",
-          "suggestion": "Останнім часом доступні за посиланням"
-        }
-      ],
-      "approved_at": null
-    },
-    "vi": {
-      "ai_translated": false,
-      "ai_model": null,
-      "ai_spell_check_issues": [],
-      "approved_at": null
-    },
-    "zh-CN": {
-      "ai_translated": false,
-      "ai_model": null,
-      "ai_spell_check_issues": [
-        {
-          "type": "incorrect_translation",
-          "description": "The translation \"近期链接访问文档\" doesn't accurately convey the meaning of \"Recently accessible via link\". It literally translates to \"Recently link access documents\". A better translation would focus on the accessibility aspect.",
-          "suggestion": "可访问的近期链接 (Kě fǎngwèn de jìnqí liánjí) - 'Recently accessible links' or 近期可访问的文件 (Jìnqí kě fǎngwèn de wénjiàn) - 'Recently accessible files'"
+          "type": "incorrect_translation",
+          "description": "The word 'via' is lost in the translation. While '通过' implies it, the phrasing could be more direct.",
+          "suggestion": "最近通过链接访问的文件"
         }
       ],
       "approved_at": null
