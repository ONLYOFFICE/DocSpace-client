--- conflicted
+++ resolved
@@ -7,9 +7,6 @@
 import { isMobile } from "react-device-detect";
 import styled, { css } from "styled-components";
 
-<<<<<<< HEAD
-const Table = ({ filesList, sectionWidth, viewAs, setViewAs, theme }) => {
-=======
 const borderColor = "#ECEEF1";
 const colorBorderTransition = "#f3f4f4";
 
@@ -47,9 +44,9 @@
   sectionWidth,
   viewAs,
   setViewAs,
-  setFirsElemChecked,
+  setFirsElemChecked, 
+  theme,
 }) => {
->>>>>>> b7b59072
   const ref = useRef(null);
 
   useEffect(() => {
@@ -66,40 +63,28 @@
     <StyledTableContainer forwardedRef={ref}>
       <TableHeader sectionWidth={sectionWidth} containerRef={ref} />
       <TableBody>
-<<<<<<< HEAD
-        {filesList.map((item) => (
-          <TableRow key={item.id} item={item} theme={theme} />
-=======
         {filesList.map((item, index) => (
           <TableRow
             key={item.id}
             item={item}
             index={index}
             setFirsElemChecked={setFirsElemChecked}
+            theme={theme}
           />
->>>>>>> b7b59072
         ))}
       </TableBody>
     </StyledTableContainer>
   );
 };
 
-<<<<<<< HEAD
 export default inject(({ filesStore, auth }) => {
-  const { filesList, viewAs, setViewAs } = filesStore;
-=======
-export default inject(({ filesStore }) => {
   const { filesList, viewAs, setViewAs, setFirsElemChecked } = filesStore;
->>>>>>> b7b59072
 
   return {
     filesList,
     viewAs,
     setViewAs,
-<<<<<<< HEAD
+    setFirsElemChecked,
     theme: auth.settingsStore.theme,
-=======
-    setFirsElemChecked,
->>>>>>> b7b59072
   };
 })(observer(Table));