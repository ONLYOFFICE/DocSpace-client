--- conflicted
+++ resolved
@@ -3,11 +3,7 @@
   "content": "Collaboration room",
   "content_en_sha1_hash": "020e5e753e7a2509b4e791bcc1a8abc08bb1e51d",
   "created_at": "2025-05-19T21:30:43.513Z",
-<<<<<<< HEAD
-  "updated_at": "2025-05-26T07:57:32.588Z",
-=======
   "updated_at": "2025-06-03T20:59:42.127Z",
->>>>>>> 398dda3c
   "comment": {
     "text": "The \"CollaborationRoomTitle\" translation key is used to display the label for collaboration rooms in a portal settings interface. This text appears on screens where users select or filter room types, and it provides clarity about the purpose of each room category. Translators should focus on accurately conveying the meaning of this text to support internationalization efforts.",
     "is_auto": true,
@@ -29,11 +25,7 @@
     {
       "file_path": "/packages/shared/components/room-type/RoomType.utils.ts",
       "line_number": 13,
-<<<<<<< HEAD
-      "context": ") => {\n if (isTemplate) return t(\"Common:FromTemplate\");\n \n switch (roomType) {\n case RoomsType.EditingRoom:\n return t(\"Common:CollaborationRoomTitle\");\n case RoomsType.VirtualDataRoom:\n return t(\"Common:VirtualDataRoom\");\n case RoomsType.CustomRoom:\n return t(\"Common:CustomRoomTitle\");\n case RoomsType.PublicRoom:",
-=======
       "context": ") => {\n if (isTemplate) return t(\"Common:FromTemplate\");\n \n switch (roomType) {\n case RoomsType.EditingRoom:\n return t(\"Common:CollaborationRoomTitle\");\n case RoomsType.VirtualDataRoom:\n return t(\"Common:VirtualDataRoom\");\n case RoomsType.CustomRoom:\n return t(\"Common:CustomRoomTitle\");",
->>>>>>> 398dda3c
       "module": "/packages/shared"
     }
   ],
@@ -170,8 +162,8 @@
       "ai_spell_check_issues": [
         {
           "type": "incorrect_translation",
-          "description": "While technically correct, \"Комната для совместного редактирования\" is a very literal and somewhat clunky translation. A more natural and common translation for 'Collaboration room' would be something like 'Комната для сотрудничества' or 'Совместная комната'.",
-          "suggestion": "Consider \"Комната для сотрудничества\" or \"Совместная комната\"."
+          "description": "While technically correct, \"Комната для совместного редактирования\" is a very literal and somewhat clunky translation of \"Collaboration room\". It's a functional description but lacks the conciseness and natural flow of a good translation for a user interface label.",
+          "suggestion": "Consider alternatives like \"Комната для совместной работы\" (Room for collaborative work) or \"Общая комната\" (Shared room) which are more common and natural."
         }
       ],
       "approved_at": null
@@ -200,8 +192,8 @@
       "ai_spell_check_issues": [
         {
           "type": "incorrect_translation",
-          "description": "The Serbian (Cyrillic) translation 'Соба за сарадњу' is a literal translation that doesn't quite capture the natural meaning of 'Collaboration room'. It translates to 'Room for cooperation'.",
-          "suggestion": "A more natural translation would be 'Простор за сарадњу' (Prostor za saradnju) which translates to 'Collaboration space' or 'Радна просторија за сарадњу' (Radna prostorija za saradnju) which translates to 'Workspace for collaboration'."
+          "description": "The Serbian (Cyrillic) translation \"Соба за сарадњу\" is not an accurate translation of \"Collaboration room\".  \"Соба\" means \"room\", \"за\" means \"for\", and \"сарадњу\" is in the accusative case meaning \"collaboration\". A more appropriate translation would be \"Простор за сарадњу\" (Prostor za saradnju) which translates to 'Space for collaboration' or 'Collaboration space'.",
+          "suggestion": "Простор за сарадњу"
         }
       ],
       "approved_at": null
