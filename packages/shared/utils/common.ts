// (c) Copyright Ascensio System SIA 2009-2025
//
// This program is a free software product.
// You can redistribute it and/or modify it under the terms
// of the GNU Affero General Public License (AGPL) version 3 as published by the Free Software
// Foundation. In accordance with Section 7(a) of the GNU AGPL its Section 15 shall be amended
// to the effect that Ascensio System SIA expressly excludes the warranty of non-infringement of
// any third-party rights.
//
// This program is distributed WITHOUT ANY WARRANTY, without even the implied warranty
// of MERCHANTABILITY or FITNESS FOR A PARTICULAR  PURPOSE. For details, see
// the GNU AGPL at: http://www.gnu.org/licenses/agpl-3.0.html
//
// You can contact Ascensio System SIA at Lubanas st. 125a-25, Riga, Latvia, EU, LV-1021.
//
// The  interactive user interfaces in modified source and object code versions of the Program must
// display Appropriate Legal Notices, as required under Section 5 of the GNU AGPL version 3.
//
// Pursuant to Section 7(b) of the License you must retain the original Product logo when
// distributing the program. Pursuant to Section 7(e) we decline to grant you any rights under
// trademark law for use of our trademarks.
//
// All the Product's GUI elements, including illustrations and icon sets, as well as technical writing
// content are licensed under the terms of the Creative Commons Attribution-ShareAlike 4.0
// International. See the License terms at http://creativecommons.org/licenses/by-sa/4.0/legalcode

/* eslint-disable no-console */
/* eslint-disable no-multi-str */
/* eslint-disable no-plusplus */

<<<<<<< HEAD
import type { Location } from "react-router-dom";
=======
import type { Location } from "react-router";
>>>>>>> b3a3ef7e
import find from "lodash/find";
import moment from "moment-timezone";
import { findWindows } from "windows-iana";
import { isMobile } from "react-device-detect";
import { I18nextProviderProps } from "react-i18next";
import sjcl from "sjcl";
import resizeImage from "resize-image";

import LoginPageSvgUrl from "PUBLIC_DIR/images/logo/loginpage.svg?url";
import DarkLoginPageSvgUrl from "PUBLIC_DIR/images/logo/dark_loginpage.svg?url";
import LeftMenuSvgUrl from "PUBLIC_DIR/images/logo/leftmenu.svg?url";
import DocseditorSvgUrl from "PUBLIC_DIR/images/logo/docseditor.svg?url";
import LightSmallSvgUrl from "PUBLIC_DIR/images/logo/lightsmall.svg?url";
import DocsEditoRembedSvgUrl from "PUBLIC_DIR/images/logo/docseditorembed.svg?url";
import DarkLightSmallSvgUrl from "PUBLIC_DIR/images/logo/dark_lightsmall.svg?url";
import FaviconIco from "PUBLIC_DIR/images/logo/favicon.ico";

import BackgroundPatternReactSvgUrl from "PUBLIC_DIR/images/background.pattern.react.svg?url";
import BackgroundPatternOrangeReactSvgUrl from "PUBLIC_DIR/images/background.pattern.orange.react.svg?url";
import BackgroundPatternGreenReactSvgUrl from "PUBLIC_DIR/images/background.pattern.green.react.svg?url";
import BackgroundPatternRedReactSvgUrl from "PUBLIC_DIR/images/background.pattern.red.react.svg?url";
import BackgroundPatternPurpleReactSvgUrl from "PUBLIC_DIR/images/background.pattern.purple.react.svg?url";
import BackgroundPatternLightBlueReactSvgUrl from "PUBLIC_DIR/images/background.pattern.lightBlue.react.svg?url";
import BackgroundPatternBlackReactSvgUrl from "PUBLIC_DIR/images/background.pattern.black.react.svg?url";

import { AvatarRole } from "../components/avatar/Avatar.enums";

import { flagsIcons } from "./image-flags";

import { parseAddress } from "./email";

import {
  FolderType,
  RoomsType,
  ThemeKeys,
  ErrorKeys,
  WhiteLabelLogoType,
  EmployeeType,
  UrlActionType,
} from "../enums";
import {
  COOKIE_EXPIRATION_YEAR,
  LANGUAGE,
  PUBLIC_MEDIA_VIEW_URL,
  RTL_LANGUAGES,
  TIMEZONE,
} from "../constants";

import { TI18n, TTranslation } from "../types";
import { TUser } from "../api/people/types";
import { TFolder, TFile, TGetFolder } from "../api/files/types";
import { TRoom } from "../api/rooms/types";
import {
  TDomainValidator,
  TPasswordHash,
  TTimeZone,
} from "../api/settings/types";
import TopLoaderService from "../components/top-loading-indicator";

import { Encoder } from "./encoder";
import { combineUrl } from "./combineUrl";
import { getCookie, setCookie } from "./cookie";
import { checkIsSSR } from "./device";
import { hasOwnProperty } from "./object";
import { TFrameConfig } from "../types/Frame";

export const desktopConstants = Object.freeze({
  domain: !checkIsSSR() && window.location.origin,
  provider: "onlyoffice",
  cryptoEngineId: "{FFF0E1EB-13DB-4678-B67D-FF0A41DBBCEF}",
});

let timer: null | ReturnType<typeof setTimeout> = null;
type I18n = I18nextProviderProps["i18n"];

export function changeLanguage(i18n: TI18n, currentLng = getCookie(LANGUAGE)) {
  return currentLng
    ? i18n.language !== currentLng
      ? i18n.changeLanguage(currentLng)
      : Promise.resolve((...args: string[]) => i18n.t(...args))
    : i18n.changeLanguage("en");
}

export function createPasswordHash(
  password: string,
  hashSettings?: TPasswordHash,
) {
  if (
    !password ||
    !hashSettings ||
    typeof password !== "string" ||
    typeof hashSettings !== "object" ||
    !hasOwnProperty(hashSettings, "salt") ||
    !hasOwnProperty(hashSettings, "size") ||
    !hasOwnProperty(hashSettings, "iterations") ||
    typeof hashSettings.size !== "number" ||
    typeof hashSettings.iterations !== "number" ||
    typeof hashSettings.salt !== "string"
  )
    throw new Error("Invalid params.");

  const { size, iterations, salt } = hashSettings;

  let bits = sjcl.misc.pbkdf2(password, salt, iterations);
  bits = bits.slice(0, size / 32);
  const hash = sjcl.codec.hex.fromBits(bits);

  return hash;
}

export const isPublicRoom = () => {
  return (
    window.location.pathname === "/rooms/share" ||
    window.location.pathname.includes(PUBLIC_MEDIA_VIEW_URL)
  );
};

export const isPublicPreview = () => {
  return window.location.pathname.includes("/share/preview/");
};

export const parseDomain = (
  domain: string,
  setError: Function,
  t: (key: string) => string,
) => {
  const parsedDomain = parseAddress(`test@${domain}`);

  if (parsedDomain?.parseErrors && parsedDomain?.parseErrors.length > 0) {
    const translatedErrors = parsedDomain.parseErrors.map((error) => {
      switch (error.errorKey) {
        case ErrorKeys.LocalDomain:
          return t("Common:LocalDomain");
        case ErrorKeys.IncorrectDomain:
        case ErrorKeys.IncorrectEmail:
          return t("Common:IncorrectDomain");
        case ErrorKeys.DomainIpAddress:
          return t("Common:DomainIpAddress");
        case ErrorKeys.PunycodeDomain:
          return t("Common:PunycodeDomain");
        case ErrorKeys.PunycodeLocalPart:
          return t("Common:PunycodeLocalPart");
        case ErrorKeys.IncorrectLocalPart:
          return t("Common:IncorrectLocalPart");
        case ErrorKeys.SpacesInLocalPart:
          return t("Common:SpacesInLocalPart");
        case ErrorKeys.MaxLengthExceeded:
          return t("Common:MaxLengthExceeded");
        default:
          return t("Common:IncorrectDomain");
      }
    });

    setError(translatedErrors);
  }

  return parsedDomain.isValid();
};

export const validatePortalName = (
  value: string,
  nameValidator: TDomainValidator,
  setError: Function,
  t: TTranslation,
) => {
  const validName = new RegExp(nameValidator.regex);
  switch (true) {
    case value === "":
      return setError(t("Common:PortalNameEmpty"));
    case value.length < nameValidator.minLength ||
      value.length > nameValidator.maxLength:
      return setError(
        t("Common:PortalNameLength", {
          minLength: nameValidator.minLength.toString(),
          maxLength: nameValidator.maxLength.toString(),
        }),
      );
    case !validName.test(value):
      return setError(t("Common:PortalNameIncorrect"));

    default:
      setError(null);
  }
  return validName.test(value);
};

export const getShowText = () => {
  const showArticle = localStorage.getItem("showArticle");

  if (showArticle) {
    return JSON.parse(showArticle) === "true";
  }

  return false;
};

export const isManagement = () => {
  return window.location.pathname.includes("management");
};

export function updateTempContent(isAuth = false) {
  if (isAuth) {
    const el = document.getElementById("burger-loader-svg");
    if (el) {
      el.style.display = "block";
    }

    const el1 = document.getElementById("logo-loader-svg");
    if (el1) {
      el1.style.display = "block";
    }

    const el2 = document.getElementById("avatar-loader-svg");
    if (el2) {
      el2.style.display = "block";
    }
  } else {
    const tempElm = document.getElementById("temp-content");
    if (tempElm) {
      tempElm.outerHTML = "";
    }
  }
}

export function hideLoader() {
  if (isMobile) return;
  if (timer) {
    clearTimeout(timer);
    timer = null;
  }
  TopLoaderService.end();
}

export function showLoader() {
  if (isMobile) return;

  hideLoader();
  TopLoaderService.cancel();
  // timer = setTimeout(() => {
  TopLoaderService.start();
  // }, 500);
}

export function showProgress() {
  if (isMobile) return;
  TopLoaderService.cancel();
  TopLoaderService.start();
}

export function isMe(user: TUser, userName: string) {
  return (
    user && user.id && (userName === "@self" || user.userName === userName)
  );
}

export function isAdmin(currentUser: TUser) {
  return (
    currentUser.isAdmin ||
    currentUser.isOwner ||
    (currentUser.listAdminModules && currentUser.listAdminModules?.length > 0)
  );
}

export const getUserAvatarRoleByType = (type: EmployeeType) => {
  switch (type) {
    case EmployeeType.Owner:
      return AvatarRole.owner;
    case EmployeeType.Admin:
      return AvatarRole.admin;
    case EmployeeType.RoomAdmin:
      return AvatarRole.manager;

    default:
      return AvatarRole.user;
  }
};

export const getUserType = (user: TUser) => {
  if (user.isOwner) return EmployeeType.Owner;
  if (isAdmin(user)) return EmployeeType.Admin;
  if (user.isRoomAdmin) return EmployeeType.RoomAdmin;
  if (user.isCollaborator) return EmployeeType.User;
  if (user.isVisitor) return EmployeeType.Guest;
  return EmployeeType.Guest;
};

export const getUserTypeTranslation = (type: EmployeeType, t: TTranslation) => {
  switch (type) {
    case EmployeeType.Owner:
      return t("Common:Owner");
    case EmployeeType.Admin:
      return t("Common:PortalAdmin", {
        productName: t("Common:ProductName"),
      });
    case EmployeeType.RoomAdmin:
      return t("Common:RoomAdmin");
    case EmployeeType.User:
      return t("Common:User");
    case EmployeeType.Guest:
    default:
      return t("Common:Guest");
  }
};

export function clickBackdrop() {
  const elms = document.getElementsByClassName(
    "backdrop-active",
  ) as HTMLCollectionOf<HTMLDivElement>;

  if (elms && elms.length > 0) {
    elms[0].click();
  }
}

export function objectToGetParams(object: {}) {
  const params = Object.entries(object)
    .filter(([, value]) => value !== undefined && value !== null)
    .map(
      ([key, value]) =>
        `${encodeURIComponent(key)}=${encodeURIComponent(String(value))}`,
    );

  return params.length > 0 ? `?${params.join("&")}` : "";
}

export function toCommunityHostname(hostname: string) {
  let communityHostname;
  try {
    communityHostname =
      hostname.indexOf("m.") > -1
        ? hostname.substring(2, hostname.length)
        : hostname;
  } catch (e) {
    console.error(e);
    communityHostname = hostname;
  }

  return communityHostname;
}

export function getProviderTranslation(
  provider: string,
  t: (key: string) => string,
  linked = false,
  signUp = false,
) {
  const capitalizeProvider =
    provider.charAt(0).toUpperCase() + provider.slice(1);
  if (linked) {
    return `${t("Common:Disconnect")} ${capitalizeProvider}`;
  }

  switch (provider) {
    case "apple":
      return signUp ? t("Common:SignUpWithApple") : t("Common:SignInWithApple");
    case "google":
      return signUp
        ? t("Common:SignUpWithGoogle")
        : t("Common:SignInWithGoogle");
    case "facebook":
      return signUp
        ? t("Common:SignUpWithFacebook")
        : t("Common:SignInWithFacebook");
    case "twitter":
      return signUp
        ? t("Common:SignUpWithTwitter")
        : t("Common:SignInWithTwitter");
    case "linkedin":
      return signUp
        ? t("Common:SignUpWithLinkedIn")
        : t("Common:SignInWithLinkedIn");
    case "microsoft":
      return signUp
        ? t("Common:SignUpWithMicrosoft")
        : t("Common:SignInWithMicrosoft");
    case "sso":
      return signUp ? t("Common:SignUpWithSso") : t("Common:SignInWithSso");
    case "zoom":
      return signUp ? t("Common:SignUpWithZoom") : t("Common:SignInWithZoom");
    default:
      return "";
  }
}
export function getProviderLabel(provider: string, t: (key: string) => string) {
  switch (provider) {
    case "apple":
      return t("Common:ProviderApple");
    case "google":
      return t("Common:ProviderGoogle");
    case "facebook":
      return t("Common:ProviderFacebook");
    case "twitter":
      return t("Common:ProviderTwitter");
    case "linkedin":
      return t("Common:ProviderLinkedIn");
    case "microsoft":
      return t("Common:ProviderMicrosoft");
    case "sso":
      return t("Common:SSO");
    case "zoom":
      return t("Common:ProviderZoom");
    case "sso-full":
      return t("Common:ProviderSsoSetting");
    default:
      return "";
  }
}

export const getLifetimePeriodTranslation = (
  period: number,
  t: TTranslation,
) => {
  switch (period) {
    case 0:
      return t("Common:Days").toLowerCase();
    case 1:
      return t("Common:Months").toLowerCase();
    case 2:
      return t("Common:Years").toLowerCase();

    default:
      return t("Common:Days").toLowerCase();
  }
};

export const isLanguageRtl = (lng: string) => {
  if (!lng) return;

  const splittedLng = lng.split("-");
  return RTL_LANGUAGES.includes(splittedLng[0]);
};

export const getDirectionByLanguage = (lng: string) => {
  return isLanguageRtl(lng) ? "rtl" : "ltr";
};

// temporary function needed to replace rtl language in Editor to ltr
export const getLtrLanguageForEditor = (
  userLng: string | undefined,
  portalLng: string,
  isEditor: boolean = false,
): string => {
  let isEditorPath;
  if (typeof window !== "undefined") {
    isEditorPath = window?.location.pathname.indexOf("doceditor") !== -1;
  }
  const isUserLngRtl = isLanguageRtl(userLng || "en");
  // const isPortalLngRtl = isLanguageRtl(portalLng);

  if (userLng === undefined && portalLng) return portalLng;

  if ((!isEditor && !isEditorPath) || (userLng && !isUserLngRtl))
    return userLng || "en";

  return "en";
};

export function loadScript(
  url: string,
  id: string,
  onLoad: (e: Event) => void,
  onError: OnErrorEventHandler,
) {
  try {
    const script = document.createElement("script");
    script.setAttribute("type", "text/javascript");
    script.setAttribute("id", id);

    if (onLoad) script.onload = onLoad;
    if (onError) script.onerror = onError;

    script.src = url;
    script.async = true;

    document.body.appendChild(script);
  } catch (e) {
    console.error(e);
  }
}

export function isRetina() {
  if (window.devicePixelRatio > 1) return true;

  const mediaQuery =
    "(-webkit-min-device-pixel-ratio: 1.5),\
      (min--moz-device-pixel-ratio: 1.5),\
      (-o-min-device-pixel-ratio: 3/2),\
      (min-resolution: 1.5dppx),\
      (min-device-pixel-ratio: 1.5)";

  if (window.matchMedia && window.matchMedia(mediaQuery).matches) return true;
  return false;
}

export function convertLanguage(key: string) {
  switch (key) {
    case "en":
      return "en-GB";
    case "ru-RU":
      return "ru";
    case "de-DE":
      return "de";
    case "it-IT":
      return "it";
    case "fr-FR":
      return "fr";
    default:
      return key;
  }
}

export function convertToLanguage(key: string) {
  if (!key) return;

  const splittedKey = key.split("-");

  if (splittedKey.length > 1) return splittedKey[0];

  return key;
}

export function sleep(ms: number) {
  return new Promise((resolve) => {
    setTimeout(resolve, ms);
  });
}

export function isElementInViewport(el: HTMLElement) {
  if (!el) return;

  const rect = el.getBoundingClientRect();

  return (
    rect.top >= 0 &&
    rect.left >= 0 &&
    rect.bottom <=
      (window.innerHeight || document.documentElement.clientHeight) &&
    rect.right <= (window.innerWidth || document.documentElement.clientWidth)
  );
}

export function assign(
  objParam: { [key: string]: {} },
  keyPath: string[],
  value: {},
) {
  let obj = objParam;
  const lastKeyIndex = keyPath.length - 1;
  for (let i = 0; i < lastKeyIndex; ++i) {
    const key = keyPath[i];
    if (!(key in obj)) {
      obj[key] = {};
    }
    obj = obj[key];
  }
  obj[keyPath[lastKeyIndex]] = value;
}

export function getOAuthToken(
  tokenGetterWin: Window | string | null,
): Promise<string> {
  return new Promise((resolve, reject) => {
    localStorage.removeItem("code");
    const interval: ReturnType<typeof setInterval> = setInterval(() => {
      try {
        const code = localStorage.getItem("code");
        if (typeof tokenGetterWin !== "string") {
          if (code) {
            localStorage.removeItem("code");
            clearInterval(interval);
            resolve(code);
          } else if (tokenGetterWin && tokenGetterWin.closed) {
            clearInterval(interval);
            reject();
          }
        }
      } catch (e) {
        clearInterval(interval);
        reject(e);
      }
    }, 500);
  });
}

export function getLoginLink(token: string, code: string) {
  return combineUrl(
    window.ClientConfig?.proxy?.url,
    `/login.ashx?p=${token}&code=${code}`,
  );
}

const FRAME_NAME = "frameDocSpace";

const getFrameId = () => {
  return window.self.name.replace(`${FRAME_NAME}__#`, "");
};

export const frameCallbackData = (methodReturnData: unknown) => {
  window.parent.postMessage(
    JSON.stringify({
      type: "onMethodReturn",
      frameId: getFrameId(),
      methodReturnData,
    }),
    "*",
  );
};

export const frameCallEvent = (eventReturnData: unknown) => {
  window.parent.postMessage(
    JSON.stringify({
      type: "onEventReturn",
      frameId: getFrameId(),
      eventReturnData,
    }),
    "*",
  );
};

export const frameCallCommand = (
  commandName: string,
  commandData?: unknown,
) => {
  window.parent.postMessage(
    JSON.stringify({
      type: "onCallCommand",
      frameId: getFrameId(),
      commandName,
      commandData,
    }),
    "*",
  );
};

// Done in a similar way to server code
// https://github.com/ONLYOFFICE/DocSpace-server/blob/master/common/ASC.Common/Utils/CommonFileSizeComment.cs
export const getPowerFromBytes = (bytes: number, maxPower = 6) => {
  const power = Math.floor(Math.log(bytes) / Math.log(1024));
  return power <= maxPower ? power : maxPower;
};

export const getSizeFromBytes = (bytes: number, power: number) => {
  const size = bytes / 1024 ** power;
  const truncateToTwo = Math.trunc(size * 100) / 100;

  return truncateToTwo;
};

export const getConvertedSize = (t: (key: string) => string, bytes: number) => {
  let power = 0;
  let resultSize = bytes;

  const sizeNames = [
    t("Common:Bytes"),
    t("Common:Kilobyte"),
    t("Common:Megabyte"),
    t("Common:Gigabyte"),
    t("Common:Terabyte"),
    t("Common:Petabyte"),
    t("Common:Exabyte"),
  ];

  if (bytes <= 0) return `${`0 ${t("Common:Bytes")}`}`;

  if (bytes >= 1024) {
    power = getPowerFromBytes(bytes, sizeNames.length - 1);
    resultSize = getSizeFromBytes(bytes, power);
  }

  return `${resultSize} ${sizeNames[power]}`;
};

//

export const getConvertedQuota = (
  t: (key: string) => string,
  bytes: number,
) => {
  if (bytes === -1) return t("Common:Unlimited");
  return getConvertedSize(t, bytes);
};

export const getSpaceQuotaAsText = (
  t: (key: string) => string,
  usedSpace: number,
  quotaLimit: number,
  isDefaultQuotaSet: boolean,
) => {
  const usedValue = getConvertedQuota(t, usedSpace);

  if (!isDefaultQuotaSet) return usedValue;

  if (!quotaLimit) return usedValue;

  const quotaValue = getConvertedQuota(t, quotaLimit);

  return `${usedValue} / ${quotaValue}`;
};

export const conversionToBytes = (size: number, power: number) => {
  const value = Math.ceil(size * 1024 ** power);

  return value.toString();
};

export const getBgPattern = (colorSchemeId: number | undefined) => {
  switch (colorSchemeId) {
    case 1:
      return `url('${BackgroundPatternReactSvgUrl}')`;
    case 2:
      return `url('${BackgroundPatternOrangeReactSvgUrl}')`;
    case 3:
      return `url('${BackgroundPatternGreenReactSvgUrl}')`;
    case 4:
      return `url('${BackgroundPatternRedReactSvgUrl}')`;
    case 5:
      return `url('${BackgroundPatternPurpleReactSvgUrl}')`;
    case 6:
      return `url('${BackgroundPatternLightBlueReactSvgUrl}')`;
    case 7:
      return `url('${BackgroundPatternBlackReactSvgUrl}')`;
    default:
      return `url('${BackgroundPatternReactSvgUrl}')`;
  }
};

export const getDaysLeft = (date: Date) => {
  return moment(date).startOf("day").diff(moment().startOf("day"), "days");
};

export const getDaysRemaining = (autoDelete: Date) => {
  const daysRemaining = getDaysLeft(autoDelete);

  if (daysRemaining <= 0) return "<1";
  return `${daysRemaining}`;
};

export const getFileExtension = (fileTitleParam: string) => {
  let fileTitle = fileTitleParam;
  if (!fileTitle) {
    return "";
  }
  fileTitle = fileTitle.trim();
  const posExt = fileTitle.lastIndexOf(".");
  return posExt >= 0 ? fileTitle.substring(posExt).trim().toLowerCase() : "";
};

export const sortInDisplayOrder = (folders: TGetFolder[]) => {
  const sorted = [];

  const myFolder = find(
    folders,
    (folder) => folder.current.rootFolderType === FolderType.USER,
  );
  if (myFolder) sorted.push(myFolder);

  const shareRoom = find(
    folders,
    (folder) => folder.current.rootFolderType === FolderType.Rooms,
  );
  if (shareRoom) sorted.push(shareRoom);

  const archiveRoom = find(
    folders,
    (folder) => folder.current.rootFolderType === FolderType.Archive,
  );
  if (archiveRoom) sorted.push(archiveRoom);

  const shareFolder = find(
    folders,
    (folder) => folder.current.rootFolderType === FolderType.SHARE,
  );
  if (shareFolder) sorted.push(shareFolder);

  const favoritesFolder = find(
    folders,
    (folder) => folder.current.rootFolderType === FolderType.Favorites,
  );
  if (favoritesFolder) sorted.push(favoritesFolder);

  const recentFolder = find(
    folders,
    (folder) => folder.current.rootFolderType === FolderType.Recent,
  );
  if (recentFolder) sorted.push(recentFolder);

  const privateFolder = find(
    folders,
    (folder) => folder.current.rootFolderType === FolderType.Privacy,
  );
  if (privateFolder) sorted.push(privateFolder);

  const commonFolder = find(
    folders,
    (folder) => folder.current.rootFolderType === FolderType.COMMON,
  );
  if (commonFolder) sorted.push(commonFolder);

  const projectsFolder = find(
    folders,
    (folder) => folder.current.rootFolderType === FolderType.Projects,
  );
  if (projectsFolder) sorted.push(projectsFolder);

  const trashFolder = find(
    folders,
    (folder) => folder.current.rootFolderType === FolderType.TRASH,
  );
  if (trashFolder) sorted.push(trashFolder);

  return sorted;
};

export const getFolderClassNameByType = (folderType: FolderType) => {
  switch (folderType) {
    case FolderType.USER:
      return "tree-node-my";
    case FolderType.SHARE:
      return "tree-node-share";
    case FolderType.COMMON:
      return "tree-node-common";
    case FolderType.Projects:
      return "tree-node-projects";
    case FolderType.Favorites:
      return "tree-node-favorites";
    case FolderType.Recent:
      return "tree-node-recent";
    case FolderType.Privacy:
      return "tree-node-privacy";
    case FolderType.TRASH:
      return "tree-node-trash";
    default:
      return "";
  }
};

export const decodeDisplayName = <T extends TFile | TFolder | TRoom>(
  items: T[],
) => {
  return items.map((item) => {
    if (!item) return item;

    if ("updatedBy" in item) {
      const updatedBy = item.updatedBy;
      if (
        updatedBy &&
        "displayName" in updatedBy &&
        updatedBy.displayName &&
        typeof updatedBy.displayName === "string"
      )
        updatedBy.displayName = Encoder.htmlDecode(updatedBy.displayName);
    }

    if ("createdBy" in item) {
      const createdBy = item.createdBy;
      if (
        createdBy &&
        "displayName" in createdBy &&
        createdBy.displayName &&
        typeof createdBy.displayName === "string"
      )
        createdBy.displayName = Encoder.htmlDecode(createdBy.displayName);
    }

    return item;
  });
};

export const checkFilterInstance = (
  filterObject: {},
  certainClass: { prototype: {} },
) => {
  const isInstance =
    filterObject.constructor.name === certainClass.prototype.constructor.name;

  if (!isInstance)
    throw new Error(
      `Filter ${filterObject.constructor.name} isn't an instance of   ${certainClass.prototype.constructor.name}`,
    );

  return isInstance;
};

export const toUrlParams = (
  obj: { [key: string]: unknown },
  skipNull: boolean,
) => {
  let str = "";

  Object.keys(obj).forEach((key) => {
    if (skipNull && !obj[key]) return;

    if (str !== "") {
      str += "&";
    }

    const item = obj[key];

    // added for double employeetype or room type
    if (Array.isArray(item) && (key === "employeetypes" || key === "type")) {
      for (let i = 0; i < item.length; i += 1) {
        str += `${key}=${encodeURIComponent(item[i])}`;
        if (i !== item.length - 1) {
          str += "&";
        }
      }
    } else if (typeof item === "object") {
      str += `${key}=${encodeURIComponent(JSON.stringify(item))}`;
    } else if (
      typeof item === "string" ||
      typeof item === "number" ||
      typeof item === "boolean"
    ) {
      str += `${key}=${encodeURIComponent(item)}`;
    }
  });

  return str;
};

const groupParamsByKey = (params: URLSearchParams) =>
  Array.from(params.entries()).reduce(
    (accumulator: { [key: string]: string | string[] }, [key, value]) => {
      if (accumulator[key]) {
        accumulator[key] = Array.isArray(accumulator[key])
          ? [...accumulator[key], value]
          : [accumulator[key], value];
      } else {
        accumulator[key] = value;
      }
      return accumulator;
    },
    {},
  );

export const parseURL = (searchUrl: string) => {
  const params = new URLSearchParams(searchUrl);
  const entries: { [key: string]: string | string[] } =
    groupParamsByKey(params);
  return entries;
};

export function getObjectByLocation(location: Location) {
  if (!location.search || !location.search.length) return null;

  try {
    const searchUrl = location.search.substring(1);
    const params = parseURL(searchUrl);
    return params;
  } catch (e) {
    console.error(e);
    return {};
  }
}

export function tryParse(str: string) {
  try {
    if (!str) return undefined;

    return JSON.parse(str);
  } catch (e) {
    console.error(e);
    return undefined;
  }
}

export function tryParseArray(str: string) {
  try {
    const res = tryParse(str);

    if (!Array.isArray(res)) return undefined;

    return res;
  } catch (e) {
    console.error(e);
    return undefined;
  }
}

export const RoomsTypeValues = Object.values(RoomsType).filter(
  (item): item is number => typeof item === "number",
);

export const RoomsTypes = RoomsTypeValues.reduce<Record<number, number>>(
  (acc, current) => {
    if (typeof current === "string") return { ...acc };
    return { ...acc, [current]: current };
  },
  {},
);

export const getSystemTheme = () => {
  if (typeof window !== "undefined") {
    const isDesktopClient = window?.AscDesktopEditor !== undefined;
    const desktopClientTheme = window?.RendererProcessVariable?.theme;
    const isDark =
      desktopClientTheme?.id === "theme-dark" ||
      desktopClientTheme?.id === "theme-contrast-dark" ||
      (desktopClientTheme?.id === "theme-system" &&
        desktopClientTheme?.system === "dark");

    return isDesktopClient
      ? isDark
        ? ThemeKeys.DarkStr
        : ThemeKeys.BaseStr
      : window.matchMedia &&
          window.matchMedia("(prefers-color-scheme: dark)").matches
        ? ThemeKeys.DarkStr
        : ThemeKeys.BaseStr;
  }

  return ThemeKeys.BaseStr;
};

export const getEditorTheme = (theme?: ThemeKeys) => {
  const systemTheme =
    getSystemTheme() === ThemeKeys.DarkStr ? "default-dark" : "default-light";

  switch (theme) {
    case ThemeKeys.BaseStr:
      return "default-light";
    case ThemeKeys.DarkStr:
      return "default-dark";
    case ThemeKeys.SystemStr:
      return systemTheme;
    default:
      return systemTheme;
  }
};

const languages: string[] = ["ar-SA"];
export const isBetaLanguage = (language: string): boolean => {
  return languages.includes(language);
};

export const getLogoFromPath = (path: string) => {
  if (!path || path.indexOf("images/logo/") === -1) return path;

  const name = path.split("/").pop();

  switch (name) {
    case "aboutpage.svg":
    case "loginpage.svg":
      return LoginPageSvgUrl;
    case "dark_loginpage.svg":
      return DarkLoginPageSvgUrl;
    case "leftmenu.svg":
    case "dark_leftmenu.svg":
      return LeftMenuSvgUrl;
    case "dark_aboutpage.svg":
    case "dark_lightsmall.svg":
      return DarkLightSmallSvgUrl;
    case "docseditor.svg":
      return DocseditorSvgUrl;
    case "lightsmall.svg":
      return LightSmallSvgUrl;
    case "docseditorembed.svg":
      return DocsEditoRembedSvgUrl;
    case "favicon.ico":
      return FaviconIco;
    default:
      break;
  }

  return path;
};

export type FolderTypeValueOf = (typeof FolderType)[keyof typeof FolderType];

export const getIconPathByFolderType = (
  folderType?: FolderTypeValueOf,
): string => {
  const defaultPath = "folder.svg";

  const folderIconPath: Partial<Record<FolderTypeValueOf, string>> = {
    [FolderType.Done]: "folderComplete.svg",
    [FolderType.InProgress]: "folderInProgress.svg",
    [FolderType.DEFAULT]: defaultPath,
  };

  return folderIconPath[folderType ?? FolderType.DEFAULT] ?? defaultPath;
};

export const insertTagManager = (id: string) => {
  const script = document.createElement("script");
  script.innerHTML = `(function(w,d,s,l,i){w[l]=w[l]||[];w[l].push({'gtm.start':
  new Date().getTime(),event:'gtm.js'});var f=d.getElementsByTagName(s)[0],
  j=d.createElement(s),dl=l!='dataLayer'?'&l='+l:'';j.async=true;j.src=
  'https://www.googletagmanager.com/gtm.js?id='+i+dl;f.parentNode.insertBefore(j,f);
  })(window,document,'script','dataLayer','${id}');`;

  const noScript = document.createElement("noscript");
  noScript.innerHTML = `<iframe src="https://www.googletagmanager.com/ns.html?id=${id}"
  height="0" width="0" style="display:none;visibility:hidden"></iframe>`;

  document.head.insertBefore(script, document.head.childNodes[0]);
  document.body.insertBefore(noScript, document.body.childNodes[0]);
};

export const insertDataLayer = (id: string) => {
  window.dataLayer = window.dataLayer || [];
  window.dataLayer.push({ user_id: id });
};

export const mapCulturesToArray = (
  culturesArg: string[],
  isBetaBadge: boolean = true,
  i18nArg?: I18n,
) => {
  let t = null;

  if (i18nArg) {
    t = i18nArg.getFixedT(null, "Common");
  }

  return culturesArg.map((culture, index) => {
    let iconName = culture;

    switch (culture) {
      case "sr-Cyrl-RS":
      case "sr-Latn-RS":
        iconName = "sr";
        break;
      default:
        break;
    }

    const icon = flagsIcons?.get(`${iconName}.react.svg`);

    const cultureObj = t
      ? {
          key: culture,
          label: t(`Culture_${culture}`),
          icon,
          ...(isBetaBadge && { isBeta: isBetaLanguage(culture) }),
          index,
        }
      : {
          key: culture,
          icon,
          index,
        };

    return cultureObj;
  });
};

export const mapTimezonesToArray = (
  timezones: TTimeZone[],
): {
  key: string | number;
  label: string;
}[] => {
  return timezones.map((timezone) => {
    return { key: timezone.id, label: timezone.displayName };
  });
};

export const getUserTimezone = (): string => {
  return Intl.DateTimeFormat().resolvedOptions().timeZone || "UTC";
};

export const getSelectZone = (
  zones: {
    key: string | number;
    label: string;
  }[],
  userTimezone: string,
) => {
  const defaultTimezone = "UTC";
  const isWindowsZones = zones[0].key === "Dateline Standard Time"; // TODO: get from server

  if (isWindowsZones) {
    const windowsZoneKey = findWindows(userTimezone);
    return (
      zones.filter((zone) => zone.key === windowsZoneKey[0]) ||
      zones.filter((zone) => zone.key === defaultTimezone)
    );
  }
  return (
    zones.filter((zone) => zone.key === userTimezone) ||
    zones.filter((zone) => zone.key === defaultTimezone)
  );
};

export function getLogoUrl(
  logoType: WhiteLabelLogoType,
  dark: boolean = false,
  def: boolean = false,
  culture?: string,
) {
  return `/logo.ashx?logotype=${logoType}&dark=${dark}&default=${def}${culture ? `&culture=${culture}` : ""}`;
}

export const getUserTypeName = (
  isOwner: boolean,
  isPortalAdmin: boolean,
  isRoomAdmin: boolean,
  isCollaborator: boolean,
  t: TTranslation,
) => {
  if (isOwner) return t("Common:Owner");

  if (isPortalAdmin)
    return t("Common:PortalAdmin", { productName: t("Common:ProductName") });

  if (isRoomAdmin) return t("Common:RoomAdmin");

  if (isCollaborator) return t("Common:User");

  return t("Common:Guest");
};

export const getUserTypeDescription = (
  isPortalAdmin: boolean,
  isRoomAdmin: boolean,
  isCollaborator: boolean,
  t: TTranslation,
) => {
  if (isPortalAdmin)
    return t("Common:RolePortalAdminDescription", {
      productName: t("Common:ProductName"),
      sectionName: t("Common:MyFilesSection"),
    });

  if (isRoomAdmin)
    return t("Common:RoleRoomAdminDescription", {
      sectionName: t("Common:MyFilesSection"),
    });

  if (isCollaborator) return t("Common:RoleNewUserDescription");

  return t("Translations:RoleGuestDescriprion");
};

export function setLanguageForUnauthorized(culture: string) {
  setCookie(LANGUAGE, culture, {
    "max-age": COOKIE_EXPIRATION_YEAR,
  });

  if (!window) return;

  const url = new URL(window.location.href);
  const prevCulture = url.searchParams.get("culture");

  if (prevCulture) {
    const newUrl = window.location.href.replace(`&culture=${prevCulture}`, ``);

    window.history.pushState({}, "", newUrl);
  }

  window.location.reload();
}

export function setTimezoneForUnauthorized(timezone: string) {
  setCookie(TIMEZONE, timezone, {
    "max-age": COOKIE_EXPIRATION_YEAR,
  });
}

export const imageProcessing = async (file: File, maxSize?: number) => {
  const ONE_MEGABYTE = 1024 * 1024;
  const COMPRESSION_RATIO = 2;
  const NO_COMPRESSION_RATIO = 1;

  const maxImageSize = maxSize ?? ONE_MEGABYTE;
  const imageBitMap = await createImageBitmap(file);

  const { width } = imageBitMap;
  const { height } = imageBitMap;

  // @ts-expect-error imageBitMap
  const canvas = resizeImage.resize2Canvas(imageBitMap, width, height);

  async function resizeRecursiveAsync(
    img: { width: number; height: number },
    compressionRatio = COMPRESSION_RATIO,
    depth = 0,
  ): Promise<unknown> {
    const data = resizeImage.resize(
      // @ts-expect-error canvas
      canvas,
      img.width / compressionRatio,
      img.height / compressionRatio,
      resizeImage.JPEG,
    );

    const newFile = await fetch(data)
      .then((res) => res.blob())
      .then((blob) => {
        const f = new File([blob], "File name", {
          type: "image/jpg",
        });
        return f;
      });

    // const stepMessage = `Step ${depth + 1}`;
    // const sizeMessage = `size = ${file.size} bytes`;
    // const compressionRatioMessage = `compressionRatio = ${compressionRatio}`;

    // console.log(`${stepMessage} ${sizeMessage} ${compressionRatioMessage}`);

    if (newFile.size < maxImageSize) {
      return newFile;
    }

    if (depth > 5) {
      // console.log("start");
      throw new Error("recursion depth exceeded");
    }

    return new Promise((resolve) => {
      // eslint-disable-next-line no-promise-executor-return
      return resolve(newFile);
    }).then(() => resizeRecursiveAsync(img, compressionRatio + 1, depth + 1));
  }

  return resizeRecursiveAsync(
    { width, height },
    file.size > maxImageSize ? COMPRESSION_RATIO : NO_COMPRESSION_RATIO,
  );
};

export const getBackupProgressInfo = (
  opt: {
    progress: number;
    isCompleted?: boolean;
    link?: string;
    error?: string;
  },
  t: TTranslation,
  setBackupProgress: (progress: number) => void,
  setLink: (link: string) => void,
) => {
  const { isCompleted, link, error, progress } = opt;
  setBackupProgress(progress);

  if (isCompleted) {
    if (error) {
      setBackupProgress(100);
      return { error };
    }

    if (link && link.slice(0, 1) === "/") {
      setLink(link);
    }

    return { success: t("Common:BackupCreatedSuccess") };
  }
};

type OpenUrlParams = {
  url: string;
  action: UrlActionType;
  replace?: boolean;
  isFrame?: boolean;
  frameConfig?: TFrameConfig | null;
};

export const openUrl = ({
  url,
  action,
  replace,
  isFrame,
  frameConfig,
}: OpenUrlParams) => {
  if (action === UrlActionType.Download) {
    return isFrame &&
      frameConfig?.downloadToEvent &&
      frameConfig?.events?.onDownload
      ? frameCallEvent({ event: "onDownload", data: url })
      : replace
        ? (window.location.href = url)
        : window.open(url, "_self");
  }
};

export const getSdkScriptUrl = (version: string) => {
  return typeof window !== "undefined"
    ? `${window.location.origin}/static/scripts/sdk/${version}/api.js`
    : "";
};<|MERGE_RESOLUTION|>--- conflicted
+++ resolved
@@ -28,11 +28,7 @@
 /* eslint-disable no-multi-str */
 /* eslint-disable no-plusplus */
 
-<<<<<<< HEAD
-import type { Location } from "react-router-dom";
-=======
 import type { Location } from "react-router";
->>>>>>> b3a3ef7e
 import find from "lodash/find";
 import moment from "moment-timezone";
 import { findWindows } from "windows-iana";
