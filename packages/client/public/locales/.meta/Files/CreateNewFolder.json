{
  "key_path": "CreateNewFolder",
  "content": "Create new Folder",
  "content_en_sha1_hash": "7b9586f7ba02a0921bd879908cb87f65dee16c08",
  "created_at": "2025-05-19T21:30:55.371Z",
<<<<<<< HEAD
  "updated_at": "2025-08-29T14:33:37.912Z",
=======
  "updated_at": "2025-09-01T11:05:24.083Z",
>>>>>>> b75318d3
  "comment": {
    "text": "CreateNewFolder is used as a label on a main button drop-down menu to prompt users to create a new folder. It appears in an article component where users can select actions related to folders and files.",
    "is_auto": true,
    "updated_at": "2025-05-20T09:40:03.654Z"
  },
  "usage": [
    {
      "file_path": "/packages/client/src/components/Article/MainButton/index.js",
      "line_number": 350,
      "context": "const createNewFolder = {\n id: \"actions_new-folder\",\n className: \"main-button_drop-down\",\n icon: CatalogFolderReactSvgUrl,\n label: t(\"Files:CreateNewFolder\"),\n onClick: onCreate,\n key: \"new-folder\",\n };\n \n const showSelectorFormRoomDocx = {",
      "module": "/packages/client"
    },
    {
      "file_path": "/packages/client/src/store/ContextOptionsStore.js",
<<<<<<< HEAD
      "line_number": 2677,
=======
      "line_number": 2920,
>>>>>>> b75318d3
      "context": "const createNewFolder = {\n id: \"actions_new-folder\",\n className: \"main-button_drop-down\",\n icon: CatalogFolderReactSvgUrl,\n label: t(\"Files:CreateNewFolder\"),\n onClick: () => this.onCreate(),\n key: \"new-folder\",\n };\n \n // const showUploadFolder = !(isMobile || isTablet);",
      "module": "/packages/client"
    }
  ],
  "languages": {
    "en": {
      "ai_translated": false,
      "ai_model": null,
      "ai_spell_check_issues": [],
      "approved_at": null
    },
    "ar-SA": {
      "ai_translated": false,
      "ai_model": null,
      "ai_spell_check_issues": [],
      "approved_at": null
    },
    "az": {
      "ai_translated": false,
      "ai_model": null,
      "ai_spell_check_issues": [
        {
          "type": "incorrect_translation",
          "description": "The translation 'Yeni Qovluq yaradın' translates to 'You created a new folder'. The original English phrase 'Create new Folder' is an instruction or a button label, not a statement about creation. A more accurate translation would be something like 'Yeni Qovluq düzəlt' or 'Yeni Qovluq aç'.",
          "suggestion": "Yeni Qovluq düzəlt"
        }
      ],
      "approved_at": null
    },
    "bg": {
      "ai_translated": false,
      "ai_model": null,
      "ai_spell_check_issues": [],
      "approved_at": null
    },
    "cs": {
      "ai_translated": false,
      "ai_model": null,
      "ai_spell_check_issues": [],
      "approved_at": null
    },
    "de": {
      "ai_translated": false,
      "ai_model": null,
      "ai_spell_check_issues": [],
      "approved_at": null
    },
    "el-GR": {
      "ai_translated": false,
      "ai_model": null,
      "ai_spell_check_issues": [],
      "approved_at": null
    },
    "es": {
      "ai_translated": false,
      "ai_model": null,
      "ai_spell_check_issues": [],
      "approved_at": null
    },
    "fi": {
      "ai_translated": false,
      "ai_model": null,
      "ai_spell_check_issues": [],
      "approved_at": null
    },
    "fr": {
      "ai_translated": false,
      "ai_model": null,
      "ai_spell_check_issues": [],
      "approved_at": null
    },
    "hy-AM": {
      "ai_translated": false,
      "ai_model": null,
      "ai_spell_check_issues": [
        {
          "type": "incorrect_translation",
          "description": "The English phrase \"Create new Folder\" is best translated as \"Ստեղծել նոր ֆայլեր/ծալք“. The current translation \"Ստեղծեք նոր Թղթապանակ“ uses 'Թղթապանակ', which translates to 'file folder' and isn’t the best fit for a generic new folder creation.",
          "suggestion": "Ստեղծել նոր ֆայլեր/ծալք"
        }
      ],
      "approved_at": null
    },
    "it": {
      "ai_translated": false,
      "ai_model": null,
      "ai_spell_check_issues": [],
      "approved_at": null
    },
    "ja-JP": {
      "ai_translated": false,
      "ai_model": null,
      "ai_spell_check_issues": [],
      "approved_at": null
    },
    "ko-KR": {
      "ai_translated": false,
      "ai_model": null,
      "ai_spell_check_issues": [],
      "approved_at": null
    },
    "lo-LA": {
      "ai_translated": false,
      "ai_model": null,
      "ai_spell_check_issues": [],
      "approved_at": null
    },
    "lv": {
      "ai_translated": false,
      "ai_model": null,
      "ai_spell_check_issues": [],
      "approved_at": null
    },
    "nl": {
      "ai_translated": false,
      "ai_model": null,
      "ai_spell_check_issues": [],
      "approved_at": null
    },
    "pl": {
      "ai_translated": false,
      "ai_model": null,
      "ai_spell_check_issues": [
        {
          "type": "incorrect_translation",
          "description": "While 'Katalog' is a valid Polish word for 'Folder', 'Folder' itself is commonly used and understood in Polish, especially in a computing context. 'Katalog' is slightly more formal and might sound a bit stiff for this UI element.",
          "suggestion": "Utwórz nowy Folder"
        }
      ],
      "approved_at": null
    },
    "pt": {
      "ai_translated": false,
      "ai_model": null,
      "ai_spell_check_issues": [],
      "approved_at": null
    },
    "pt-BR": {
      "ai_translated": false,
      "ai_model": null,
      "ai_spell_check_issues": [],
      "approved_at": null
    },
    "ro": {
      "ai_translated": false,
      "ai_model": null,
      "ai_spell_check_issues": [],
      "approved_at": null
    },
    "ru": {
      "ai_translated": false,
      "ai_model": null,
      "ai_spell_check_issues": [],
      "approved_at": null
    },
    "si": {
      "ai_translated": false,
      "ai_model": null,
      "ai_spell_check_issues": [],
      "approved_at": null
    },
    "sk": {
      "ai_translated": false,
      "ai_model": null,
      "ai_spell_check_issues": [],
      "approved_at": null
    },
    "sl": {
      "ai_translated": false,
      "ai_model": null,
      "ai_spell_check_issues": [],
      "approved_at": null
    },
    "sr-Cyrl-RS": {
      "ai_translated": false,
      "ai_model": null,
      "ai_spell_check_issues": [
        {
          "type": "incorrect_translation",
          "description": "While \"Креирај нови Фолдер\" is understandable, it's a transliteration of \"Create new Folder\" rather than a proper translation. The more natural Serbian (Cyrillic) translation would be \"Направи нови фасцикла\".",
          "suggestion": "Направи нови фасцикла"
        },
        {
          "type": "formatting",
          "description": "The word 'Folder' is transliterated as 'Фолдер'. While understandable, it's not the standard Serbian equivalent.",
          "suggestion": "Using the Serbian word 'фасцикла' would be more appropriate."
        }
      ],
      "approved_at": null
    },
    "sr-Latn-RS": {
      "ai_translated": false,
      "ai_model": null,
      "ai_spell_check_issues": [
        {
          "type": "incorrect_translation",
          "description": "The translation uses the English word 'Folder'. While commonly understood in Serbian, it's more appropriate to use the Serbian equivalent.",
          "suggestion": "Kreiraj novu mapu"
        }
      ],
      "approved_at": null
    },
    "tr": {
      "ai_translated": false,
      "ai_model": null,
      "ai_spell_check_issues": [],
      "approved_at": null
    },
    "uk-UA": {
      "ai_translated": false,
      "ai_model": null,
      "ai_spell_check_issues": [],
      "approved_at": null
    },
    "vi": {
      "ai_translated": false,
      "ai_model": null,
      "ai_spell_check_issues": [],
      "approved_at": null
    },
    "zh-CN": {
      "ai_translated": false,
      "ai_model": null,
      "ai_spell_check_issues": [],
      "approved_at": null
    }
  }
}<|MERGE_RESOLUTION|>--- conflicted
+++ resolved
@@ -3,11 +3,7 @@
   "content": "Create new Folder",
   "content_en_sha1_hash": "7b9586f7ba02a0921bd879908cb87f65dee16c08",
   "created_at": "2025-05-19T21:30:55.371Z",
-<<<<<<< HEAD
-  "updated_at": "2025-08-29T14:33:37.912Z",
-=======
   "updated_at": "2025-09-01T11:05:24.083Z",
->>>>>>> b75318d3
   "comment": {
     "text": "CreateNewFolder is used as a label on a main button drop-down menu to prompt users to create a new folder. It appears in an article component where users can select actions related to folders and files.",
     "is_auto": true,
@@ -22,11 +18,7 @@
     },
     {
       "file_path": "/packages/client/src/store/ContextOptionsStore.js",
-<<<<<<< HEAD
-      "line_number": 2677,
-=======
       "line_number": 2920,
->>>>>>> b75318d3
       "context": "const createNewFolder = {\n id: \"actions_new-folder\",\n className: \"main-button_drop-down\",\n icon: CatalogFolderReactSvgUrl,\n label: t(\"Files:CreateNewFolder\"),\n onClick: () => this.onCreate(),\n key: \"new-folder\",\n };\n \n // const showUploadFolder = !(isMobile || isTablet);",
       "module": "/packages/client"
     }
