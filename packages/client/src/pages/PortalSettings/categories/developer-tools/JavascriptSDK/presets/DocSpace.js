--- conflicted
+++ resolved
@@ -158,12 +158,7 @@
   );
 };
 
-<<<<<<< HEAD
-export const Component = inject(({ authStore, settingsStore }) => {
-  const { setDocumentTitle } = authStore;
-=======
-export default inject(({ settingsStore }) => {
->>>>>>> 88c0df3a
+export const Component = inject(({ settingsStore }) => {
   const { theme } = settingsStore;
 
   return {
