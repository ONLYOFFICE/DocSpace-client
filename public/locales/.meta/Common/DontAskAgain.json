{
  "key_path": "DontAskAgain",
  "content": "Don't ask file name again on creation",
  "content_en_sha1_hash": "8e94add6c6b263663fe317dddfd29004f6cc223b",
  "created_at": "2025-05-19T21:30:44.617Z",
<<<<<<< HEAD
  "updated_at": "2025-05-26T07:57:32.185Z",
=======
  "updated_at": "2025-05-28T09:30:02.140Z",
>>>>>>> 398dda3c
  "comment": {
    "text": "This translation key is used to display a message reminding users not to ask for file name changes on creation. It appears in two UI elements: a checkbox in a dialog and a toggle button in a file management section. Translators should provide a message that conveys this reminder in an friendly and non-intrusive tone.",
    "is_auto": true,
    "updated_at": "2025-05-20T09:36:38.297Z"
  },
  "usage": [
    {
      "file_path": "/packages/client/src/components/GlobalEvents/sub-components/Dialog.js",
      "line_number": 187,
      "context": "padding: \"16px 0 0\",\n }}\n >\n <Checkbox\n className=\"dont-ask-again\"\n label={t(\"Common:DontAskAgain\")}\n isChecked={isChecked}\n onChange={onChangeCheckbox}\n />\n </div>\n ) : null}",
      "module": "/packages/client"
    },
    {
      "file_path": "/packages/client/src/pages/Profile/Section/Body/sub-components/file-management/index.js",
      "line_number": 108,
      "context": "<ToggleButton\n className=\"ask-again toggle-btn\"\n onChange={onChangeKeepNewFileName}\n isChecked={keepNewFileName}\n />\n <Text>{t(\"Common:DontAskAgain\")}</Text>\n </div>\n \n <div className=\"toggle-btn-wrapper\">\n <ToggleButton\n className=\"save-copy-original toggle-btn\"",
      "module": "/packages/client"
    }
  ],
  "languages": {
    "en": {
      "ai_translated": false,
      "ai_model": null,
      "ai_spell_check_issues": [],
      "approved_at": null
    },
    "ar-SA": {
      "ai_translated": false,
      "ai_model": null,
      "ai_spell_check_issues": [],
      "approved_at": null
    },
    "az": {
      "ai_translated": false,
      "ai_model": null,
      "ai_spell_check_issues": [
        {
          "type": "grammar",
          "description": "The sentence structure is awkward and not natural in Azerbaijani. 'Yaradan zaman' (when creating) isn't the idiomatic way to express this.",
          "suggestion": "Yaradarkən fayl adını yenidən soruşmayın"
        },
        {
          "type": "incorrect_translation",
          "description": "The English phrase 'Don't ask file name again on creation' implies avoiding repeated prompts during the file creation process. The current translation doesn't fully convey this meaning. 'Yenidən soruşmayın' is a more accurate equivalent for 'again'.",
          "suggestion": "Yaradarkən fayl adını yenidən soruşmayın"
        },
        {
          "type": "spelling",
          "description": "The word 'soruşmayın' is a valid word but 'soruşma' would be a more natural phrasing.",
          "suggestion": "Yaradarkən fayl adını yenidən soruşma"
        }
      ],
      "approved_at": null
    },
    "bg": {
      "ai_translated": false,
      "ai_model": null,
      "ai_spell_check_issues": [],
      "approved_at": null
    },
    "cs": {
      "ai_translated": false,
      "ai_model": null,
      "ai_spell_check_issues": [
        {
          "type": "incorrect_translation",
          "description": "The translation is awkward and doesn't accurately convey the meaning of the English phrase. 'Při vytváření se znovu neptejte na název souboru' literally translates to 'Don't ask again for the file name during creation.' It sounds unnatural in Czech.",
          "suggestion": "A more natural translation would be something like: 'Neptejte se znovu na název souboru při vytváření.' or 'Při vytváření se již neptávejte na název souboru.'"
        }
      ],
      "approved_at": null
    },
    "de": {
      "ai_translated": false,
      "ai_model": null,
      "ai_spell_check_issues": [],
      "approved_at": null
    },
    "el-GR": {
      "ai_translated": false,
      "ai_model": null,
      "ai_spell_check_issues": [
        {
          "type": "incorrect_translation",
          "description": "The translation is too literal and awkward. 'Να μη γίνει αίτημα ξανά για το όνομα του αρχείου κατά τη δημιουργία' translates roughly to 'Do not make a request again for the name of the file during creation'. A more natural and accurate Greek translation would convey the meaning of preventing the user from being prompted for the filename again.",
          "suggestion": "Μην ζητηθεί ξανά το όνομα αρχείου κατά τη δημιουργία"
        },
        {
          "type": "formatting",
          "description": "The translation uses a passive voice construction ('... γίνει αίτημα...') which can be less direct than preferred in UI text. A more active construction is usually better.",
          "suggestion": "Μην ζητηθεί ξανά το όνομα αρχείου κατά τη δημιουργία"
        }
      ],
      "approved_at": null
    },
    "es": {
      "ai_translated": false,
      "ai_model": null,
      "ai_spell_check_issues": [],
      "approved_at": null
    },
    "fi": {
      "ai_translated": false,
      "ai_model": null,
      "ai_spell_check_issues": [],
      "approved_at": null
    },
    "fr": {
      "ai_translated": false,
      "ai_model": null,
      "ai_spell_check_issues": [
        {
          "type": "incorrect_translation",
          "description": "The translation 'Ne plus demander le nom du fichier lors de la création' is a bit too literal and could be improved for naturalness. While technically correct, it sounds slightly awkward in French.",
          "suggestion": "Ne plus demander le nom du fichier lors de la création d'un nouveau fichier."
        }
      ],
      "approved_at": null
    },
    "hy-AM": {
      "ai_translated": false,
      "ai_model": null,
      "ai_spell_check_issues": [
        {
          "type": "incorrect_translation",
          "description": "The translation 'Ստեղծման ժամանակ այլևս չհարցնել ֆայլի անունը' is a literal translation that doesn't quite capture the intended meaning of \"Don't ask file name again on creation.\" It sounds a bit clunky and formal. A more natural translation would convey the idea of suppressing future prompts.",
          "suggestion": "Consider a more natural phrasing like: 'Մի՛ հարցնել ֆայլի անունը մեկ այլ անգամ ստեղծելու ժամանակ' or 'Մի՛ հարցնել ֆայլի անունը ստեղծելուց հետո' (Don't ask the file name after creation)."
        }
      ],
      "approved_at": null
    },
    "it": {
      "ai_translated": false,
      "ai_model": null,
      "ai_spell_check_issues": [],
      "approved_at": null
    },
    "ja-JP": {
      "ai_translated": false,
      "ai_model": null,
      "ai_spell_check_issues": [
        {
          "type": "incorrect_translation",
          "description": "The translation '作成時にファイル名を再度聞かない' is a literal translation that doesn't quite capture the intended meaning of 'Don't ask file name again on creation'. It's technically correct but sounds a bit clunky and formal in Japanese. A more natural phrasing would better convey the user experience.",
          "suggestion": "ファイル作成時にファイル名を再表示しない (Fairu sakusei-ji ni fairu-mei o sai-hyō shinai)"
        }
      ],
      "approved_at": null
    },
    "ko-KR": {
      "ai_translated": false,
      "ai_model": null,
      "ai_spell_check_issues": [
        {
          "type": "incorrect_translation",
          "description": "The translation '생성 시 파일 이름을 다시 묻지 않음' is technically correct but could be more natural and concise. It literally translates to 'Do not ask file name again at creation'.",
          "suggestion": "파일 생성 시 파일 이름 다시 묻지 않음"
        }
      ],
      "approved_at": null
    },
    "lo-LA": {
      "ai_translated": false,
      "ai_model": null,
      "ai_spell_check_issues": [],
      "approved_at": null
    },
    "lv": {
      "ai_translated": false,
      "ai_model": null,
      "ai_spell_check_issues": [
        {
          "type": "incorrect_translation",
          "description": "The translation 'Veidojot vairs nejautāt faila nosaukumu' is a literal translation that doesn't quite convey the intended meaning. It translates to something like 'While creating, don't ask the file name again'. A more natural and accurate translation would be more along the lines of 'Do not ask for the file name again when creating'.",
          "suggestion": "Nebaidiet faila nosaukumu vairs, veidojot."
        },
        {
          "type": "grammar",
          "description": "The original translation uses a participle construction ('Veidojot') which is grammatically correct but sounds slightly awkward in this context. It is preferable to use a more straightforward sentence structure.",
          "suggestion": "Nebaidiet faila nosaukumu vairs, veidojot."
        }
      ],
      "approved_at": null
    },
    "nl": {
      "ai_translated": false,
      "ai_model": null,
      "ai_spell_check_issues": [],
      "approved_at": null
    },
    "pl": {
      "ai_translated": false,
      "ai_model": null,
      "ai_spell_check_issues": [],
      "approved_at": null
    },
    "pt": {
      "ai_translated": false,
      "ai_model": null,
      "ai_spell_check_issues": [
        {
          "type": "incorrect_translation",
          "description": "The translation 'Não voltar a perguntar o nome do ficheiro ao criá-lo' is not the most natural or accurate rendering of 'Don't ask file name again on creation'. It focuses on 'returning' rather than the action of not asking. A more accurate phrasing would convey the prevention of the prompt.",
          "suggestion": "Não perguntar o nome do ficheiro novamente ao criar"
        },
        {
          "type": "formatting",
          "description": "The phrasing 'ao criá-lo' is grammatically correct but slightly formal for a user interface element. A more conversational tone might be preferable.",
          "suggestion": "ao criar"
        }
      ],
      "approved_at": null
    },
    "pt-BR": {
      "ai_translated": false,
      "ai_model": null,
      "ai_spell_check_issues": [],
      "approved_at": null
    },
    "ro": {
      "ai_translated": false,
      "ai_model": null,
      "ai_spell_check_issues": [
        {
          "type": "spelling",
          "description": "The word 'fişierului' is missing an accent.",
          "suggestion": "Nu mai întreba numele fișierului la creare"
        }
      ],
      "approved_at": null
    },
    "ru": {
      "ai_translated": false,
      "ai_model": null,
      "ai_spell_check_issues": [],
      "approved_at": null
    },
    "si": {
      "ai_translated": false,
      "ai_model": null,
      "ai_spell_check_issues": [
        {
          "type": "incorrect_translation",
          "description": "The translation 'සාදන විට නැවත ගොනුවට නමක් අසන්න එපා' is a literal translation and doesn't flow naturally in Sinhala. It sounds awkward. A more natural phrasing would convey the same meaning.",
          "suggestion": "Consider a more conversational translation like: 'File නමක් අහන විට නැවත අහන්න එපා' or 'File නමක් අහපු විට, එය නැවත අහන්න එපා'."
        }
      ],
      "approved_at": null
    },
    "sk": {
      "ai_translated": false,
      "ai_model": null,
      "ai_spell_check_issues": [
        {
          "type": "incorrect_translation",
          "description": "The Slovak translation 'Pri vytváraní sa už viac nepýtať na názov súboru' is a literal translation that doesn't convey the intended meaning of 'Don't ask file name again on creation'. It sounds unnatural and confusing in Slovak. The intended meaning is to prevent the system from prompting the user to enter a filename again after the first time.",
          "suggestion": "A better translation would be something like 'Nepýtať sa opäť na názov súboru pri vytváraní' or 'Po prvom vytvorení sa už nepýtať na názov súboru.'"
        }
      ],
      "approved_at": null
    },
    "sl": {
      "ai_translated": false,
      "ai_model": null,
      "ai_spell_check_issues": [
        {
          "type": "incorrect_translation",
          "description": "While technically correct, the translation 'Pri ustvarjanju ne sprašuj znova po imenu datoteke' is a bit clunky and less natural than alternatives. A more fluent translation would improve user experience.",
          "suggestion": "Consider 'Ne sprašuj ponovno po imenu datoteke pri ustvarjanju' or 'Pri ustvarjanju ne sprašuj več po imenu datoteke'."
        }
      ],
      "approved_at": null
    },
    "sr-Cyrl-RS": {
      "ai_translated": false,
      "ai_model": null,
      "ai_spell_check_issues": [],
      "approved_at": null
    },
    "sr-Latn-RS": {
      "ai_translated": false,
      "ai_model": null,
      "ai_spell_check_issues": [
        {
          "type": "spelling",
          "description": "The word 'ponovo' is spelled incorrectly. The correct spelling is 'ponovo'.",
          "suggestion": "Ne pitaj ponovo za ime datoteke prilikom kreiranja"
        }
      ],
      "approved_at": null
    },
    "tr": {
      "ai_translated": false,
      "ai_model": null,
      "ai_spell_check_issues": [
        {
          "type": "incorrect_translation",
          "description": "The translation 'Dosya adını oluştururken tekrar sorma' doesn't fully capture the meaning of 'Don't ask file name again on creation'. It implies the question is about the filename itself, rather than the action of prompting for a filename. A more accurate translation would convey the idea of not prompting for a filename during the creation process.",
          "suggestion": "Dosya oluştururken dosya adı sormayı tekrar yapma"
        },
        {
          "type": "grammar",
          "description": "While grammatically understandable, 'Dosya adını oluştururken tekrar sorma' is a bit awkward.  A smoother phrasing is preferred.",
          "suggestion": "Dosya oluştururken dosya adı sormayı tekrar yapma"
        }
      ],
      "approved_at": null
    },
    "uk-UA": {
      "ai_translated": false,
      "ai_model": null,
      "ai_spell_check_issues": [],
      "approved_at": null
    },
    "vi": {
      "ai_translated": false,
      "ai_model": null,
      "ai_spell_check_issues": [],
      "approved_at": null
    },
    "zh-CN": {
      "ai_translated": false,
      "ai_model": null,
      "ai_spell_check_issues": [],
      "approved_at": null
    }
  }
}<|MERGE_RESOLUTION|>--- conflicted
+++ resolved
@@ -3,11 +3,7 @@
   "content": "Don't ask file name again on creation",
   "content_en_sha1_hash": "8e94add6c6b263663fe317dddfd29004f6cc223b",
   "created_at": "2025-05-19T21:30:44.617Z",
-<<<<<<< HEAD
-  "updated_at": "2025-05-26T07:57:32.185Z",
-=======
   "updated_at": "2025-05-28T09:30:02.140Z",
->>>>>>> 398dda3c
   "comment": {
     "text": "This translation key is used to display a message reminding users not to ask for file name changes on creation. It appears in two UI elements: a checkbox in a dialog and a toggle button in a file management section. Translators should provide a message that conveys this reminder in an friendly and non-intrusive tone.",
     "is_auto": true,
@@ -46,18 +42,18 @@
       "ai_spell_check_issues": [
         {
           "type": "grammar",
-          "description": "The sentence structure is awkward and not natural in Azerbaijani. 'Yaradan zaman' (when creating) isn't the idiomatic way to express this.",
-          "suggestion": "Yaradarkən fayl adını yenidən soruşmayın"
-        },
-        {
-          "type": "incorrect_translation",
-          "description": "The English phrase 'Don't ask file name again on creation' implies avoiding repeated prompts during the file creation process. The current translation doesn't fully convey this meaning. 'Yenidən soruşmayın' is a more accurate equivalent for 'again'.",
-          "suggestion": "Yaradarkən fayl adını yenidən soruşmayın"
+          "description": "The sentence structure is awkward and doesn't flow naturally in Azerbaijani. The word order is unusual.",
+          "suggestion": "Consider restructuring the sentence. A more natural phrasing would be: \"Yaradarkən fayl adını yenidən soruşmayın\" or \"Fayl yaradarkən adını bir daha soruşmayın.\""
         },
         {
           "type": "spelling",
-          "description": "The word 'soruşmayın' is a valid word but 'soruşma' would be a more natural phrasing.",
-          "suggestion": "Yaradarkən fayl adını yenidən soruşma"
+          "description": "The word 'soruşmayın' is used, which is the imperative form (plural). It’s implied that it's addressed to a single user, so the singular imperative should be used.",
+          "suggestion": "Change 'soruşmayın' to 'soruşma' (singular imperative)."
+        },
+        {
+          "type": "incorrect_translation",
+          "description": "While the translation attempts to convey the meaning, 'yaradan zaman' is not the most accurate way to express 'on creation'.",
+          "suggestion": "Replace 'yaradan zaman' with 'yaratarkən' which translates more accurately to 'during creation'."
         }
       ],
       "approved_at": null
@@ -74,8 +70,13 @@
       "ai_spell_check_issues": [
         {
           "type": "incorrect_translation",
-          "description": "The translation is awkward and doesn't accurately convey the meaning of the English phrase. 'Při vytváření se znovu neptejte na název souboru' literally translates to 'Don't ask again for the file name during creation.' It sounds unnatural in Czech.",
-          "suggestion": "A more natural translation would be something like: 'Neptejte se znovu na název souboru při vytváření.' or 'Při vytváření se již neptávejte na název souboru.'"
+          "description": "The translation 'Při vytváření se znovu neptejte na název souboru' is a literal translation that doesn't quite capture the intended meaning of 'Don't ask file name again on creation'. It sounds a bit awkward in Czech.",
+          "suggestion": "A better translation would be something like 'Neptejte se znovu na název souboru při vytváření' or 'Při vytváření se neptávejte znovu na název souboru'."
+        },
+        {
+          "type": "grammar",
+          "description": "While grammatically correct, the current translation can be improved for better flow and naturalness in Czech.",
+          "suggestion": "Consider rephrasing to 'Neptejte se znovu na název souboru při vytváření' as mentioned above."
         }
       ],
       "approved_at": null
@@ -92,13 +93,13 @@
       "ai_spell_check_issues": [
         {
           "type": "incorrect_translation",
-          "description": "The translation is too literal and awkward. 'Να μη γίνει αίτημα ξανά για το όνομα του αρχείου κατά τη δημιουργία' translates roughly to 'Do not make a request again for the name of the file during creation'. A more natural and accurate Greek translation would convey the meaning of preventing the user from being prompted for the filename again.",
-          "suggestion": "Μην ζητηθεί ξανά το όνομα αρχείου κατά τη δημιουργία"
+          "description": "The translation is overly literal and doesn't quite capture the intended meaning of 'Don't ask file name again on creation'. It sounds awkward in Greek.",
+          "suggestion": "Μην ζητάτε ξανά το όνομα αρχείου κατά τη δημιουργία"
         },
         {
           "type": "formatting",
-          "description": "The translation uses a passive voice construction ('... γίνει αίτημα...') which can be less direct than preferred in UI text. A more active construction is usually better.",
-          "suggestion": "Μην ζητηθεί ξανά το όνομα αρχείου κατά τη δημιουργία"
+          "description": "The phrasing 'Να μη γίνει αίτημα' is a bit formal and less natural in this context. A more direct and simpler phrasing would improve readability.",
+          "suggestion": "Μην ζητάτε"
         }
       ],
       "approved_at": null
@@ -118,13 +119,7 @@
     "fr": {
       "ai_translated": false,
       "ai_model": null,
-      "ai_spell_check_issues": [
-        {
-          "type": "incorrect_translation",
-          "description": "The translation 'Ne plus demander le nom du fichier lors de la création' is a bit too literal and could be improved for naturalness. While technically correct, it sounds slightly awkward in French.",
-          "suggestion": "Ne plus demander le nom du fichier lors de la création d'un nouveau fichier."
-        }
-      ],
+      "ai_spell_check_issues": [],
       "approved_at": null
     },
     "hy-AM": {
@@ -133,8 +128,8 @@
       "ai_spell_check_issues": [
         {
           "type": "incorrect_translation",
-          "description": "The translation 'Ստեղծման ժամանակ այլևս չհարցնել ֆայլի անունը' is a literal translation that doesn't quite capture the intended meaning of \"Don't ask file name again on creation.\" It sounds a bit clunky and formal. A more natural translation would convey the idea of suppressing future prompts.",
-          "suggestion": "Consider a more natural phrasing like: 'Մի՛ հարցնել ֆայլի անունը մեկ այլ անգամ ստեղծելու ժամանակ' or 'Մի՛ հարցնել ֆայլի անունը ստեղծելուց հետո' (Don't ask the file name after creation)."
+          "description": "The translation is technically correct but sounds unnatural in Armenian. A more natural phrasing would improve readability. The current phrasing emphasizes 'file name' rather than the action of asking.",
+          "suggestion": "Մի՞ց դադրել ֆայլի անվան հարցումը ստեղծման ժամանակ։"
         }
       ],
       "approved_at": null
@@ -151,8 +146,8 @@
       "ai_spell_check_issues": [
         {
           "type": "incorrect_translation",
-          "description": "The translation '作成時にファイル名を再度聞かない' is a literal translation that doesn't quite capture the intended meaning of 'Don't ask file name again on creation'. It's technically correct but sounds a bit clunky and formal in Japanese. A more natural phrasing would better convey the user experience.",
-          "suggestion": "ファイル作成時にファイル名を再表示しない (Fairu sakusei-ji ni fairu-mei o sai-hyō shinai)"
+          "description": "The translation '作成時にファイル名を再度聞かない' is technically correct but lacks the nuance of the English phrase 'Don't ask file name again on creation'. It could be interpreted more naturally as 'Do not ask for the file name again when creating'. The current translation is a bit abrupt and literal.",
+          "suggestion": "作成時にファイル名を再表示しない"
         }
       ],
       "approved_at": null
@@ -163,7 +158,7 @@
       "ai_spell_check_issues": [
         {
           "type": "incorrect_translation",
-          "description": "The translation '생성 시 파일 이름을 다시 묻지 않음' is technically correct but could be more natural and concise. It literally translates to 'Do not ask file name again at creation'.",
+          "description": "The translation '생성 시 파일 이름을 다시 묻지 않음' is a literal translation that, while understandable, isn't the most natural-sounding Korean. It's a bit clunky. A more natural phrasing would be something like '파일 생성 시 파일 이름 다시 묻지 않음' or '파일 생성 시 파일 이름 입력을 다시 묻지 않음'.",
           "suggestion": "파일 생성 시 파일 이름 다시 묻지 않음"
         }
       ],
@@ -172,7 +167,13 @@
     "lo-LA": {
       "ai_translated": false,
       "ai_model": null,
-      "ai_spell_check_issues": [],
+      "ai_spell_check_issues": [
+        {
+          "type": "incorrect_translation",
+          "description": "The translation 'ຢ່າຖາມຊື່ໄຟລ໌ອີກຄັ້ງໃນການສ້າງ' is a literal translation that doesn't quite capture the nuance of 'Don't ask file name again on creation'. A more natural phrasing would be preferred.",
+          "suggestion": "ຢ່າຖາມຊື່ເອກະສານອີກຄັ້ງເມື່ອສ້າງໃຫມ່"
+        }
+      ],
       "approved_at": null
     },
     "lv": {
@@ -181,13 +182,8 @@
       "ai_spell_check_issues": [
         {
           "type": "incorrect_translation",
-          "description": "The translation 'Veidojot vairs nejautāt faila nosaukumu' is a literal translation that doesn't quite convey the intended meaning. It translates to something like 'While creating, don't ask the file name again'. A more natural and accurate translation would be more along the lines of 'Do not ask for the file name again when creating'.",
-          "suggestion": "Nebaidiet faila nosaukumu vairs, veidojot."
-        },
-        {
-          "type": "grammar",
-          "description": "The original translation uses a participle construction ('Veidojot') which is grammatically correct but sounds slightly awkward in this context. It is preferable to use a more straightforward sentence structure.",
-          "suggestion": "Nebaidiet faila nosaukumu vairs, veidojot."
+          "description": "The translation 'Veidojot vairs nejautāt faila nosaukumu' doesn't accurately convey the meaning of 'Don't ask file name again on creation'. It's a bit literal and clunky. It implies 'when creating, don't ask again,' which isn't the intended nuance. A more natural phrasing would be something like 'Nejautājiet faila nosaukumu atkārtoti veidojot' or 'Nejautājiet faila nosaukumu nākamajā reizē veidojot'.",
+          "suggestion": "Nejautājiet faila nosaukumu atkārtoti veidojot"
         }
       ],
       "approved_at": null
@@ -210,13 +206,13 @@
       "ai_spell_check_issues": [
         {
           "type": "incorrect_translation",
-          "description": "The translation 'Não voltar a perguntar o nome do ficheiro ao criá-lo' is not the most natural or accurate rendering of 'Don't ask file name again on creation'. It focuses on 'returning' rather than the action of not asking. A more accurate phrasing would convey the prevention of the prompt.",
-          "suggestion": "Não perguntar o nome do ficheiro novamente ao criar"
+          "description": "The translation \"Não voltar a perguntar o nome do ficheiro ao criá-lo\" is not the most natural or accurate translation of \"Don't ask file name again on creation.\" It's a bit literal and clunky.",
+          "suggestion": "Não perguntar novamente o nome do ficheiro ao criar"
         },
         {
           "type": "formatting",
-          "description": "The phrasing 'ao criá-lo' is grammatically correct but slightly formal for a user interface element. A more conversational tone might be preferable.",
-          "suggestion": "ao criar"
+          "description": "The Portuguese sentence could benefit from a slight restructuring for better readability. The original translation is grammatically correct but sounds less fluid.",
+          "suggestion": "Não perguntar novamente o nome do ficheiro ao criar"
         }
       ],
       "approved_at": null
@@ -224,102 +220,97 @@
     "pt-BR": {
       "ai_translated": false,
       "ai_model": null,
-      "ai_spell_check_issues": [],
+      "ai_spell_check_issues": [
+        {
+          "type": "incorrect_translation",
+          "description": "The translation 'Não pergunte o nome do arquivo novamente na criação' is not the most natural or idiomatic way to express 'Don't ask file name again on creation' in Portuguese (Brazil). It's a literal translation that feels a bit clunky.",
+          "suggestion": "A better translation would be something like 'Não perguntar novamente o nome do arquivo ao criar' or 'Não solicitar o nome do arquivo novamente ao criar'."
+        }
+      ],
       "approved_at": null
     },
     "ro": {
       "ai_translated": false,
       "ai_model": null,
+      "ai_spell_check_issues": [],
+      "approved_at": null
+    },
+    "ru": {
+      "ai_translated": false,
+      "ai_model": null,
+      "ai_spell_check_issues": [],
+      "approved_at": null
+    },
+    "si": {
+      "ai_translated": false,
+      "ai_model": null,
+      "ai_spell_check_issues": [
+        {
+          "type": "incorrect_translation",
+          "description": "The translation 'සාදන විට නැවත ගොනුවට නමක් අසන්න එපා' is a literal translation and doesn't quite capture the intended meaning of \"Don't ask file name again on creation\". A more natural phrasing in Sinhala would convey the idea of not prompting for a filename during the creation process.",
+          "suggestion": "A better translation might be: 'ගොනුව සාදන විට නමක් විමසීම නැවත සිදුකරන්න එපා' (Gonuwa sadana vita namak vimashima navatha sithubanna epa) or 'ගොනුව සාදන විට නමක් නැවත අසා එපා' (Gonuwa sadana vita namak navatha asa epa)."
+        }
+      ],
+      "approved_at": null
+    },
+    "sk": {
+      "ai_translated": false,
+      "ai_model": null,
+      "ai_spell_check_issues": [
+        {
+          "type": "incorrect_translation",
+          "description": "The Slovak translation 'Pri vytváraní sa už viac nepýtať na názov súboru' is a literal translation and doesn't convey the intended meaning of 'Don't ask file name again on creation'. It's too verbose and not natural.",
+          "suggestion": "Consider a more concise and user-friendly translation, such as 'Už sa nepýtať na názov súboru pri vytváraní' or 'Pri ďalšom vytváraní nepýtať sa na názov súboru'."
+        }
+      ],
+      "approved_at": null
+    },
+    "sl": {
+      "ai_translated": false,
+      "ai_model": null,
+      "ai_spell_check_issues": [],
+      "approved_at": null
+    },
+    "sr-Cyrl-RS": {
+      "ai_translated": false,
+      "ai_model": null,
+      "ai_spell_check_issues": [],
+      "approved_at": null
+    },
+    "sr-Latn-RS": {
+      "ai_translated": false,
+      "ai_model": null,
       "ai_spell_check_issues": [
         {
           "type": "spelling",
-          "description": "The word 'fişierului' is missing an accent.",
-          "suggestion": "Nu mai întreba numele fișierului la creare"
-        }
-      ],
-      "approved_at": null
-    },
-    "ru": {
-      "ai_translated": false,
-      "ai_model": null,
-      "ai_spell_check_issues": [],
-      "approved_at": null
-    },
-    "si": {
-      "ai_translated": false,
-      "ai_model": null,
-      "ai_spell_check_issues": [
-        {
-          "type": "incorrect_translation",
-          "description": "The translation 'සාදන විට නැවත ගොනුවට නමක් අසන්න එපා' is a literal translation and doesn't flow naturally in Sinhala. It sounds awkward. A more natural phrasing would convey the same meaning.",
-          "suggestion": "Consider a more conversational translation like: 'File නමක් අහන විට නැවත අහන්න එපා' or 'File නමක් අහපු විට, එය නැවත අහන්න එපා'."
-        }
-      ],
-      "approved_at": null
-    },
-    "sk": {
-      "ai_translated": false,
-      "ai_model": null,
-      "ai_spell_check_issues": [
-        {
-          "type": "incorrect_translation",
-          "description": "The Slovak translation 'Pri vytváraní sa už viac nepýtať na názov súboru' is a literal translation that doesn't convey the intended meaning of 'Don't ask file name again on creation'. It sounds unnatural and confusing in Slovak. The intended meaning is to prevent the system from prompting the user to enter a filename again after the first time.",
-          "suggestion": "A better translation would be something like 'Nepýtať sa opäť na názov súboru pri vytváraní' or 'Po prvom vytvorení sa už nepýtať na názov súboru.'"
-        }
-      ],
-      "approved_at": null
-    },
-    "sl": {
-      "ai_translated": false,
-      "ai_model": null,
-      "ai_spell_check_issues": [
-        {
-          "type": "incorrect_translation",
-          "description": "While technically correct, the translation 'Pri ustvarjanju ne sprašuj znova po imenu datoteke' is a bit clunky and less natural than alternatives. A more fluent translation would improve user experience.",
-          "suggestion": "Consider 'Ne sprašuj ponovno po imenu datoteke pri ustvarjanju' or 'Pri ustvarjanju ne sprašuj več po imenu datoteke'."
-        }
-      ],
-      "approved_at": null
-    },
-    "sr-Cyrl-RS": {
-      "ai_translated": false,
-      "ai_model": null,
-      "ai_spell_check_issues": [],
-      "approved_at": null
-    },
-    "sr-Latn-RS": {
+          "description": "The word 'ponovo' is spelled incorrectly. It should be 'ponovo'.",
+          "suggestion": "ponovo"
+        }
+      ],
+      "approved_at": null
+    },
+    "tr": {
+      "ai_translated": false,
+      "ai_model": null,
+      "ai_spell_check_issues": [
+        {
+          "type": "incorrect_translation",
+          "description": "The translation 'Dosya adını oluştururken tekrar sorma' is not the most natural or precise rendering of 'Don't ask file name again on creation'. It literally translates to 'Don't ask file name while creating'. A better translation would convey the meaning of avoiding repeated prompts.",
+          "suggestion": "Dosya oluştururken dosya adını tekrar sorma (File name prompt does not appear again when creating a file)"
+        }
+      ],
+      "approved_at": null
+    },
+    "uk-UA": {
       "ai_translated": false,
       "ai_model": null,
       "ai_spell_check_issues": [
         {
           "type": "spelling",
-          "description": "The word 'ponovo' is spelled incorrectly. The correct spelling is 'ponovo'.",
-          "suggestion": "Ne pitaj ponovo za ime datoteke prilikom kreiranja"
-        }
-      ],
-      "approved_at": null
-    },
-    "tr": {
-      "ai_translated": false,
-      "ai_model": null,
-      "ai_spell_check_issues": [
-        {
-          "type": "incorrect_translation",
-          "description": "The translation 'Dosya adını oluştururken tekrar sorma' doesn't fully capture the meaning of 'Don't ask file name again on creation'. It implies the question is about the filename itself, rather than the action of prompting for a filename. A more accurate translation would convey the idea of not prompting for a filename during the creation process.",
-          "suggestion": "Dosya oluştururken dosya adı sormayı tekrar yapma"
-        },
-        {
-          "type": "grammar",
-          "description": "While grammatically understandable, 'Dosya adını oluştururken tekrar sorma' is a bit awkward.  A smoother phrasing is preferred.",
-          "suggestion": "Dosya oluştururken dosya adı sormayı tekrar yapma"
-        }
-      ],
-      "approved_at": null
-    },
-    "uk-UA": {
-      "ai_translated": false,
-      "ai_model": null,
-      "ai_spell_check_issues": [],
+          "description": "The word 'повторно' is a valid word, but 'знову' might be a more natural and common choice in this context, especially in a user interface.",
+          "suggestion": "Не запитувати ім’я файлу знову під час створення"
+        }
+      ],
       "approved_at": null
     },
     "vi": {
