--- conflicted
+++ resolved
@@ -61,15 +61,12 @@
   portalPasswordSettingHandler,
   machineNameHandler,
   portalTimeZoneHandler,
-<<<<<<< HEAD
   capabilitiesHandler,
   ssoHandler,
   selfHandler,
   thirdPartyProviderHandler,
   getClientHandler,
-=======
   confirmHandler,
->>>>>>> 3edf2f79
 } from "@docspace/shared/__mocks__/e2e";
 
 const IS_TEST = process.env.E2E_TEST;
