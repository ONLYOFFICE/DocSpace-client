import React from "react";
import PropTypes from "prop-types";
import styled from "styled-components";

import Text from "@docspace/components/text";

import DefaultIcon from "../svg/default.react.svg";
import RootIcon from "../svg/root.react.svg";
import DefaultTabletIcon from "../svg/default.tablet.react.svg";
import RootTabletIcon from "../svg/root.tablet.react.svg";

import { isMobile } from "react-device-detect";
import {
  tablet,
  isTablet,
  isMobile as IsMobileUtils,
} from "@docspace/components/utils/device";
import { Base } from "@docspace/components/themes";

import { ColorTheme, ThemeType } from "@docspace/common/components/ColorTheme";

const StyledItem = styled.div`
  height: auto;
  width: auto !important;
  position: relative;
  display: grid;
  align-items: ${(props) => (props.isRoot ? "baseline" : "end")};
  grid-template-columns: 17px auto;
  cursor: pointer;
`;

const StyledText = styled(Text)`
  margin-left: 10px;
  position: relative;
  bottom: ${(props) => (props.isRoot ? "2px" : "-1px")};
`;

const Item = ({ id, title, isRoot, isRootRoom, onClick, ...rest }) => {
  const onClickAvailable = () => {
    onClick && onClick(id, isRootRoom);
  };

  return (
    <StyledItem id={id} isRoot={isRoot} onClick={onClickAvailable} {...rest}>
<<<<<<< HEAD
      <ColorTheme isRoot={isRoot} elementType={ThemeType.IconWrapper}>
=======
      <ColorTheme isRoot={isRoot} themeId={ThemeType.IconWrapper}>
>>>>>>> 409d05d2
        {isMobile || isTablet() || IsMobileUtils() ? (
          isRoot ? (
            <RootTabletIcon />
          ) : (
            <DefaultTabletIcon />
          )
        ) : isRoot ? (
          <RootIcon />
        ) : (
          <DefaultIcon />
        )}
      </ColorTheme>

      <StyledText
        isRoot={isRoot}
        fontWeight={isRoot ? "600" : "400"}
        fontSize={"15px"}
        truncate={true}
        title={title}
      >
        {title}
      </StyledText>
    </StyledItem>
  );
};

Item.propTypes = {
  id: PropTypes.oneOfType([PropTypes.number, PropTypes.string]),
  title: PropTypes.oneOfType([PropTypes.number, PropTypes.string]),
  isRoot: PropTypes.bool,
  onClick: PropTypes.func,
};

export default React.memo(Item);<|MERGE_RESOLUTION|>--- conflicted
+++ resolved
@@ -42,11 +42,7 @@
 
   return (
     <StyledItem id={id} isRoot={isRoot} onClick={onClickAvailable} {...rest}>
-<<<<<<< HEAD
-      <ColorTheme isRoot={isRoot} elementType={ThemeType.IconWrapper}>
-=======
       <ColorTheme isRoot={isRoot} themeId={ThemeType.IconWrapper}>
->>>>>>> 409d05d2
         {isMobile || isTablet() || IsMobileUtils() ? (
           isRoot ? (
             <RootTabletIcon />
