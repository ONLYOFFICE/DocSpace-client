import React, { PureComponent } from "react";
import { withRouter } from "react-router";
import { withTranslation } from "react-i18next";
import styled from "styled-components";

import OwnerSettings from "./sub-components/owner";
// import ModulesSettings from "./sub-components/modules";

import { setDocumentTitle } from "../../../../../helpers/utils";
import Link from "@appserver/components/link";
import Text from "@appserver/components/text";
import toastr from "@appserver/components/toast/toastr";
import { inject } from "mobx-react";
import isEmpty from "lodash/isEmpty";
import { combineUrl, showLoader, hideLoader } from "@appserver/common/utils";
import { AppServerConfig } from "@appserver/common/constants";
import commonIconsStyles from "@appserver/components/utils/common-icons-style";
import ArrowRightIcon from "@appserver/studio/public/images/arrow.right.react.svg";
import Loader from "@appserver/components/loader";
<<<<<<< HEAD
import { Base } from "@appserver/components/themes";
=======
import commonSettingsStyles from "../../utils/commonSettingsStyles";
>>>>>>> e61a4543

const StyledArrowRightIcon = styled(ArrowRightIcon)`
  ${commonIconsStyles}
  path {
    fill: ${(props) => props.theme.studio.settings.security.arrowFill};
  }
`;

StyledArrowRightIcon.defaultProps = { theme: Base };

const MainContainer = styled.div`
  width: 100%;
  position: relative;

  .page-loader {
    position: absolute;
    left: calc(50% - 35px);
    top: 35%;
  }

  .settings_tabs {
    padding-bottom: 16px;
  }

<<<<<<< HEAD
  .category-item-wrapper {
    margin-bottom: 40px;

    .category-item-heading {
      display: flex;
      align-items: center;
      margin-bottom: 5px;
    }

    .category-item-subheader {
      font-size: 13px;
      font-weight: 600;
      margin-bottom: 5px;
    }

    .category-item-description {
      color: ${(props) =>
        props.theme.studio.settings.security.descriptionColor};
      font-size: 12px;
      max-width: 1024px;
    }

    .inherit-title-link {
      margin-right: 7px;
      font-size: 19px;
      font-weight: 600;
    }

    .link-text {
      margin: 0;
    }
  }
=======
  ${commonSettingsStyles}
>>>>>>> e61a4543
`;

MainContainer.defaultProps = { theme: Base };

class AccessRights extends PureComponent {
  constructor(props) {
    super(props);

    const { t } = props;

    this.state = {
      isLoading: false,
    };

    setDocumentTitle(t("AccessRights"));
  }

  async componentDidMount() {
    const { admins, updateListAdmins } = this.props;

    if (isEmpty(admins, true)) {
      this.setIsLoading(true);
      showLoader();
      try {
        await updateListAdmins(null, true);
      } catch (error) {
        toastr.error(error);
      }
      this.setIsLoading(false);
      hideLoader();
    }
  }

  onClickLink = (e) => {
    e.preventDefault();
    const { history } = this.props;
    history.push(e.target.pathname);
  };

  setIsLoading = (isLoading) => {
    this.setState({
      isLoading,
    });
  };

  render() {
    const { t, adminsTotal } = this.props;
    const { isLoading } = this.state;
    return isLoading ? (
      <MainContainer>
        <Loader className="page-loader" type="rombs" size="40px" />
      </MainContainer>
    ) : (
      <MainContainer>
        <OwnerSettings />
        {
          <div className="category-item-wrapper">
            <div className="category-item-heading">
              <Link
                className="inherit-title-link header"
                truncate={true}
                onClick={this.onClickLink}
                href={combineUrl(
                  AppServerConfig.proxyURL,
                  "/settings/security/access-rights/admins"
                )}
              >
                {t("PortalAdmins")}
              </Link>
              <StyledArrowRightIcon size="small" />
            </div>
            {adminsTotal > 0 && (
              <Text className="category-item-subheader" truncate={true}>
                {adminsTotal} {t("Admins")}
              </Text>
            )}
            <Text className="category-item-description">
              {t("PortalAdminsDescription")}
            </Text>
          </div>
        }
      </MainContainer>
    );
  }
}

export default inject(({ auth, setup }) => {
  const { updateListAdmins } = setup;
  const { admins, adminsTotal } = setup.security.accessRight;
  return {
    admins,
    adminsTotal,
    updateListAdmins,
    organizationName: auth.settingsStore.organizationName,
    owner: auth.settingsStore.owner,
  };
})(withTranslation("Settings")(withRouter(AccessRights)));<|MERGE_RESOLUTION|>--- conflicted
+++ resolved
@@ -17,11 +17,8 @@
 import commonIconsStyles from "@appserver/components/utils/common-icons-style";
 import ArrowRightIcon from "@appserver/studio/public/images/arrow.right.react.svg";
 import Loader from "@appserver/components/loader";
-<<<<<<< HEAD
+import commonSettingsStyles from "../../utils/commonSettingsStyles";
 import { Base } from "@appserver/components/themes";
-=======
-import commonSettingsStyles from "../../utils/commonSettingsStyles";
->>>>>>> e61a4543
 
 const StyledArrowRightIcon = styled(ArrowRightIcon)`
   ${commonIconsStyles}
@@ -46,7 +43,6 @@
     padding-bottom: 16px;
   }
 
-<<<<<<< HEAD
   .category-item-wrapper {
     margin-bottom: 40px;
 
@@ -79,9 +75,6 @@
       margin: 0;
     }
   }
-=======
-  ${commonSettingsStyles}
->>>>>>> e61a4543
 `;
 
 MainContainer.defaultProps = { theme: Base };
