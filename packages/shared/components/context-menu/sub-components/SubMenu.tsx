--- conflicted
+++ resolved
@@ -391,8 +391,7 @@
         {subMenuIcon}
         {item.isOutsideLink ? (
           <OutsdideIcon className={subMenuIconClassName} />
-<<<<<<< HEAD
-        )}
+        ) : null}
         {item.badgeLabel && (
           <Badge
             label={item.badgeLabel}
@@ -405,9 +404,6 @@
             isHovered={false}
           />
         )}
-=======
-        ) : null}
->>>>>>> da09434e
       </a>
     );
 
