﻿// (c) Copyright Ascensio System SIA 2010-2022
//
// This program is a free software product.
// You can redistribute it and/or modify it under the terms
// of the GNU Affero General Public License (AGPL) version 3 as published by the Free Software
// Foundation. In accordance with Section 7(a) of the GNU AGPL its Section 15 shall be amended
// to the effect that Ascensio System SIA expressly excludes the warranty of non-infringement of
// any third-party rights.
//
// This program is distributed WITHOUT ANY WARRANTY, without even the implied warranty
// of MERCHANTABILITY or FITNESS FOR A PARTICULAR  PURPOSE. For details, see
// the GNU AGPL at: http://www.gnu.org/licenses/agpl-3.0.html
//
// You can contact Ascensio System SIA at Lubanas st. 125a-25, Riga, Latvia, EU, LV-1021.
//
// The  interactive user interfaces in modified source and object code versions of the Program must
// display Appropriate Legal Notices, as required under Section 5 of the GNU AGPL version 3.
//
// Pursuant to Section 7(b) of the License you must retain the original Product logo when
// distributing the program. Pursuant to Section 7(e) we decline to grant you any rights under
// trademark law for use of our trademarks.
//
// All the Product's GUI elements, including illustrations and icon sets, as well as technical writing
// content are licensed under the terms of the Creative Commons Attribution-ShareAlike 4.0
// International. See the License terms at http://creativecommons.org/licenses/by-sa/4.0/legalcode

namespace ASC.Migration.PersonalToDocspace.Creator;

[Scope]
public class MigrationCreator
{
    private readonly TenantDomainValidator _tenantDomainValidator;
    private readonly TempStream _tempStream;
    private readonly DbFactory _dbFactory;
    private readonly StorageFactory _storageFactory;
    private readonly StorageFactoryConfig _storageFactoryConfig;
    private readonly ModuleProvider _moduleProvider;
    private readonly IMapper _mapper;
    private readonly CreatorDbContext _creatorDbContext;

    private List<IModuleSpecifics> _modules;
    private string _pathToSave;
    private string _userName;
    private string _mail;
    private string _toRegion;
    private string _toAlias;
    private string _fromAlias;
    private int _fromTenantId;
    private readonly object _locker = new object();
    private readonly int _limit = 1000;
    private readonly List<ModuleName> _namesModules = new List<ModuleName>()
    {
        ModuleName.Core,
        ModuleName.Files,
        ModuleName.Files2,
        ModuleName.Tenants,
        ModuleName.WebStudio
    };

    private readonly List<ModuleName> _namesModulesForAlreadyExistPortal = new List<ModuleName>()
    {
        ModuleName.Core,
        ModuleName.Files,
        ModuleName.Files2,
    };

    public string NewAlias { get; private set; }

    public MigrationCreator(
        TenantDomainValidator tenantDomainValidator,
        TempStream tempStream,
        DbFactory dbFactory,
        StorageFactory storageFactory,
        StorageFactoryConfig storageFactoryConfig,
        ModuleProvider moduleProvider,
        IMapper mapper,
        CreatorDbContext сreatorDbContext)
    {
        _tenantDomainValidator = tenantDomainValidator;
        _tempStream = tempStream;
        _dbFactory = dbFactory;
        _storageFactory = storageFactory;
        _storageFactoryConfig = storageFactoryConfig;
        _moduleProvider = moduleProvider;
        _mapper = mapper;
        _creatorDbContext = сreatorDbContext;
    }

    public async Task<string> Create(string fromAlias, string userName, string mail, string toRegion, string toAlias)
    {
        Init(fromAlias, userName, mail, toRegion, toAlias);

        var id = GetUserId();
        CheckCountManager();
        var fileName = _userName + ".tar.gz";
        var path = Path.Combine(_pathToSave, fileName);
        await using (var writer = new ZipWriteOperator(_tempStream, path))
        {
            await DoMigrationDb(id, writer);
            await DoMigrationStorage(id, writer);
        }
        return fileName;
    }

    private void Init(string fromAlias, string userName, string mail, string toRegion, string toAlias)
    {
        _pathToSave = "";
        _toRegion = toRegion;
        _userName = userName;
        _mail = mail;
        _fromAlias = fromAlias;
        _toAlias = toAlias;

        using var dbContextTenant = _creatorDbContext.CreateDbContext<TenantDbContext>();
        var tenant = dbContextTenant.Tenants.SingleOrDefault(q => q.Alias == _fromAlias);

        if (tenant == null)
        {
            throw new ArgumentException("tenant was not found");
        }
        _fromTenantId = tenant.Id;

        _modules = string.IsNullOrEmpty(_toAlias)
            ? _moduleProvider.AllModules.Where(m => _namesModules.Contains(m.ModuleName)).ToList()
            : _moduleProvider.AllModules.Where(m => _namesModulesForAlreadyExistPortal.Contains(m.ModuleName)).ToList();
    }

    private Guid GetUserId()
    {
        try
        {
            using var userDbContext = _creatorDbContext.CreateDbContext<UserDbContext>();
            User user = null;
            if (string.IsNullOrEmpty(_userName) || string.IsNullOrEmpty(_mail))
            {
                if (string.IsNullOrEmpty(_userName))
                {
                    user = userDbContext.Users.FirstOrDefault(q => q.TenantId == _fromTenantId && q.Status == EmployeeStatus.Active && q.Email == _mail);
                    _userName = user.UserName;
                }
                else
                {
                    user = userDbContext.Users.FirstOrDefault(q => q.TenantId == _fromTenantId && q.Status == EmployeeStatus.Active && q.UserName == _userName);
                }
            }
            else
            {
                user = userDbContext.Users.FirstOrDefault(q => q.TenantId == _fromTenantId && q.Status == EmployeeStatus.Active && q.UserName == _userName && q.Email == _mail);
            }
            if (!string.IsNullOrEmpty(_toAlias))
            {
                using var dbContextTenant = _creatorDbContext.CreateDbContext<TenantDbContext>(_toRegion);
                using var userDbContextToregion = _creatorDbContext.CreateDbContext<UserDbContext>(_toRegion);
                var tenant = dbContextTenant.Tenants.SingleOrDefault(t => t.Alias == _toAlias);
                if (tenant == null)
                {
                    throw new ArgumentException("tenant was not found");
                }
                else
                {
                    if (userDbContextToregion.Users.Any(q => q.TenantId == tenant.Id && q.UserName == _userName || q.Email == _mail))
                    {
                        throw new ArgumentException("username already exist in the portal");
                    }
                }
            }
            return user.Id;
        }
        catch (ArgumentException e)
        {
            throw e;
        }
        catch (Exception)
        {
            throw new ArgumentException("username was not found");
        }
    }

    private void CheckCountManager()
    {
        if (!string.IsNullOrEmpty(_toAlias))
        {
            using var dbContextTenant = _creatorDbContext.CreateDbContext<TenantDbContext>(_toRegion);
            var tenant = dbContextTenant.Tenants.SingleOrDefault(t => t.Alias == _toAlias);

            using var coreDbContext = _creatorDbContext.CreateDbContext<CoreDbContext>(_toRegion);
            var qouta = coreDbContext.Quotas
                 .Where(r => r.TenantId == tenant.Id)
                 .ProjectTo<TenantQuota>(_mapper.ConfigurationProvider)
                 .SingleOrDefault();

            using var userDbContextToregion = _creatorDbContext.CreateDbContext<UserDbContext>(_toRegion);
            var usersCount = userDbContextToregion.Users
                .Join(userDbContextToregion.UserGroups, u => u.Id, ug => ug.Userid, (u, ug) => new { u, ug })
<<<<<<< HEAD
                .Where(q => q.u.Tenant == tenant.Id && q.ug.UserGroupId == Common.Security.Authorizing.AuthConstants.DocSpaceAdmin.ID).Count();
=======
                .Where(q => q.u.TenantId == tenant.Id && q.ug.UserGroupId == Common.Security.Authorizing.Constants.DocSpaceAdmin.ID).Count();
>>>>>>> 4d78309b
            if (usersCount > qouta.CountRoomAdmin)
            {
                throw new ArgumentException("user count exceed");
            }
        }
    }


    private async Task DoMigrationDb(Guid id, IDataWriteOperator writer)
    {
        if (!string.IsNullOrEmpty(_toAlias))
        {
            using (var connection = _dbFactory.OpenConnection())
            {
                var tenantsModule = _moduleProvider.AllModules.Single(q => q.ModuleName == ModuleName.Tenants);
                var coreUserTable = tenantsModule.Tables.Single(q => q.Name == "core_user");
                await ArhiveTable(coreUserTable, writer, tenantsModule, connection, id);
            }
        }

        foreach (var module in _modules)
        {
            var tablesToProcess = module.Tables.Where(t => t.InsertMethod != InsertMethod.None).ToList();

            using (var connection = _dbFactory.OpenConnection())
            {
                foreach (var table in tablesToProcess)
                {
                    if (table.Name == "files_thirdparty_account" || table.Name == "files_thirdparty_id_mapping" || table.Name == "core_subscription" || table.Name == "files_security")
                    {
                        continue;
                    }
                    await ArhiveTable(table, writer, module, connection, id);
                }
            }
        }
    }

    private async Task ArhiveTable(TableInfo table, IDataWriteOperator writer, IModuleSpecifics module, DbConnection connection, Guid id)
    {
        Console.WriteLine($"backup table {table.Name}");
        using (var data = new DataTable(table.Name))
        {
            ActionInvoker.Try(
                state =>
                {
                    data.Clear();
                    int counts;
                    var offset = 0;
                    do
                    {
                        var t = (TableInfo)state;
                        var dataAdapter = _dbFactory.CreateDataAdapter();
                        dataAdapter.SelectCommand = module.CreateSelectCommand(connection.Fix(), _fromTenantId, t, _limit, offset, id).WithTimeout(600);
                        counts = ((DbDataAdapter)dataAdapter).Fill(data);
                        offset += _limit;
                    } while (counts == _limit);

                },
                table,
                maxAttempts: 5,
                onFailure: error => { throw ThrowHelper.CantBackupTable(table.Name, error); });

            foreach (var col in data.Columns.Cast<DataColumn>().Where(col => col.DataType == typeof(DateTime)))
            {
                col.DateTimeMode = DataSetDateTime.Unspecified;
            }

            module.PrepareData(data);

            if (data.TableName == "tenants_tenants")
            {
                ChangeAlias(data);
                ChangeName(data);
            }

            if (data.TableName == "files_bunch_objects")
            {
                ClearCommonBunch(data);
            }

            await WriteEnrty(data, writer, module);
        }
    }

    private async Task WriteEnrty(DataTable data, IDataWriteOperator writer, IModuleSpecifics module)
    {
        using (var file = _tempStream.Create())
        {
            data.WriteXml(file, XmlWriteMode.WriteSchema);
            data.Clear();

            await writer.WriteEntryAsync(KeyHelper.GetTableZipKey(module, data.TableName), file);
        }
    }

    private void ChangeAlias(DataTable data)
    {
        var aliases = GetAliases();
        NewAlias = _userName;
        while (true)
        {
            try
            {
                NewAlias = RemoveInvalidCharacters(NewAlias);
                _tenantDomainValidator.ValidateDomainLength(NewAlias);
                _tenantDomainValidator.ValidateDomainCharacters(NewAlias);
                if (aliases.Contains(NewAlias))
                {
                    throw new Exception($"Alias is busy");
                }
                break;
            }
            catch (TenantTooShortException ex)
            {
                if (NewAlias.Length > 100)
                {
                    NewAlias = NewAlias.Substring(0, 50);
                }
                else
                {
                    NewAlias = $"DocSpace{NewAlias}";
                }
                Console.WriteLine(ex.Message);
            }
            catch (Exception ex)
            {
                var last = NewAlias.Substring(NewAlias.Length - 1);
                if (int.TryParse(last, out var lastNumber))
                {
                    NewAlias = NewAlias.Substring(0, NewAlias.Length - 1) + (lastNumber + 1);
                }
                else
                {
                    NewAlias = NewAlias + 1;
                }

                Console.WriteLine(ex.Message);
            }
        }
        Console.WriteLine($"Alias is - {NewAlias}");
        data.Rows[0]["alias"] = NewAlias;
    }

    private string RemoveInvalidCharacters(string alias)
    {
        return Regex.Replace(alias, "[^a-z0-9]", "", RegexOptions.Compiled | RegexOptions.CultureInvariant | RegexOptions.IgnoreCase);
    }

    private List<string> GetAliases()
    {
        using var dbContext = _creatorDbContext.CreateDbContext<TenantDbContext>(_toRegion);
        var tenants = dbContext.Tenants.Select(t => t.Alias).ToList();
        var forbidens = dbContext.TenantForbiden.Select(tf => tf.Address).ToList();
        return tenants.Union(forbidens).ToList();
    }

    private void ChangeName(DataTable data)
    {
        data.Rows[0]["name"] = "";
    }

    private void ClearCommonBunch(DataTable data)
    {
        for (var i = 0; i < data.Rows.Count; i++)
        {
            if (data.Rows[i]["right_node"].ToString().EndsWith('/'))
            {
                data.Rows.RemoveAt(i);
                i--;
            }
        }
    }

    private async Task DoMigrationStorage(Guid id, IDataWriteOperator writer)
    {
        Console.WriteLine($"start backup storage");
        var fileGroups = await GetFilesGroup(id);
        foreach (var group in fileGroups)
        {
            Console.WriteLine($"start backup fileGroup: {group.Key}");
            foreach (var file in group)
            {
                var storage = await _storageFactory.GetStorageAsync(_fromTenantId, group.Key);
                var file1 = file;
                await ActionInvoker.Try(async state =>
                {
                    var f = (BackupFileInfo)state;
                    using var fileStream = await storage.GetReadStreamAsync(f.Domain, f.Path);
                    await writer.WriteEntryAsync(file1.GetZipKey(), fileStream);
                }, file, 5);
            }
            Console.WriteLine($"end backup fileGroup: {group.Key}");
        }

        var restoreInfoXml = new XElement(
            "storage_restore",
            fileGroups
                .SelectMany(group => group.Select(file => (object)file.ToXElement()))
                .ToArray());

        using (var tmpFile = _tempStream.Create())
        {
            restoreInfoXml.WriteTo(tmpFile);
            await writer.WriteEntryAsync(KeyHelper.GetStorageRestoreInfoZipKey(), tmpFile);
        }
        Console.WriteLine($"end backup storage");
    }

    private async Task<List<IGrouping<string, BackupFileInfo>>> GetFilesGroup(Guid id)
    {
        var files = (await GetFilesToProcess(id)).ToList();

        return files.GroupBy(file => file.Module).ToList();
    }

    private async Task<IEnumerable<BackupFileInfo>> GetFilesToProcess(Guid id)
    {
        var files = new List<BackupFileInfo>();

        var filesDbContext = _creatorDbContext.CreateDbContext<FilesDbContext>();

        var module = _storageFactoryConfig.GetModuleList().Where(m => m == "files").Single();

        var store = await _storageFactory.GetStorageAsync(_fromTenantId, module);

        var dbFiles = filesDbContext.Files.Where(q => q.CreateBy == id && q.TenantId == _fromTenantId).ToList();

        var tasks = new List<Task>(20);
        foreach (var dbFile in dbFiles)
        {
            if (tasks.Count != 20)
            {
                tasks.Add(FindFiles(files, store, dbFile, module));
            }
            else
            {
                Task.WaitAll(tasks.ToArray());
                tasks.Clear();
            }
        }
        Task.WaitAll(tasks.ToArray());
        return files.Distinct();
    }

    private async Task FindFiles(List<BackupFileInfo> list, IDataStore store, DbFile dbFile, string module)
    {
        var files = await store.ListFilesRelativeAsync(string.Empty, $"\\{GetUniqFileDirectory(dbFile.Id)}", "*.*", true)
                 .Select(path => new BackupFileInfo(string.Empty, module, $"{GetUniqFileDirectory(dbFile.Id)}\\{path}", _fromTenantId))
                 .ToListAsync();

        lock (_locker)
        {
            list.AddRange(files);
        }

        if (files.Any())
        {
            Console.WriteLine($"file {dbFile.Id} found");
        }
        else
        {
            Console.WriteLine($"file {dbFile.Id} not found");
        }
    }

    private string GetUniqFileDirectory(int fileId)
    {
        if (fileId == 0)
        {
            throw new ArgumentNullException("fileIdObject");
        }

        return string.Format("folder_{0}/file_{1}", (fileId / 1000 + 1) * 1000, fileId);
    }
}<|MERGE_RESOLUTION|>--- conflicted
+++ resolved
@@ -35,8 +35,8 @@
     private readonly StorageFactory _storageFactory;
     private readonly StorageFactoryConfig _storageFactoryConfig;
     private readonly ModuleProvider _moduleProvider;
-    private readonly IMapper _mapper;
-    private readonly CreatorDbContext _creatorDbContext;
+    private readonly IMapper _mapper;
+    private readonly CreatorDbContext _creatorDbContext;
 
     private List<IModuleSpecifics> _modules;
     private string _pathToSave;
@@ -44,8 +44,8 @@
     private string _mail;
     private string _toRegion;
     private string _toAlias;
-    private string _fromAlias;
-    private int _fromTenantId;
+    private string _fromAlias;
+    private int _fromTenantId;
     private readonly object _locker = new object();
     private readonly int _limit = 1000;
     private readonly List<ModuleName> _namesModules = new List<ModuleName>()
@@ -58,12 +58,12 @@
     };
 
     private readonly List<ModuleName> _namesModulesForAlreadyExistPortal = new List<ModuleName>()
-    {
+    {
         ModuleName.Core,
         ModuleName.Files,
         ModuleName.Files2,
-    };
-
+    };
+
     public string NewAlias { get; private set; }
 
     public MigrationCreator(
@@ -72,9 +72,9 @@
         DbFactory dbFactory,
         StorageFactory storageFactory,
         StorageFactoryConfig storageFactoryConfig,
-        ModuleProvider moduleProvider,
-        IMapper mapper,
-        CreatorDbContext сreatorDbContext)
+        ModuleProvider moduleProvider,
+        IMapper mapper,
+        CreatorDbContext сreatorDbContext)
     {
         _tenantDomainValidator = tenantDomainValidator;
         _tempStream = tempStream;
@@ -82,13 +82,13 @@
         _storageFactory = storageFactory;
         _storageFactoryConfig = storageFactoryConfig;
         _moduleProvider = moduleProvider;
-        _mapper = mapper;
-        _creatorDbContext = сreatorDbContext;
+        _mapper = mapper;
+        _creatorDbContext = сreatorDbContext;
     }
 
     public async Task<string> Create(string fromAlias, string userName, string mail, string toRegion, string toAlias)
     {
-        Init(fromAlias, userName, mail, toRegion, toAlias);
+        Init(fromAlias, userName, mail, toRegion, toAlias);
 
         var id = GetUserId();
         CheckCountManager();
@@ -108,62 +108,62 @@
         _toRegion = toRegion;
         _userName = userName;
         _mail = mail;
-        _fromAlias = fromAlias;
-        _toAlias = toAlias;
-
-        using var dbContextTenant = _creatorDbContext.CreateDbContext<TenantDbContext>();
-        var tenant = dbContextTenant.Tenants.SingleOrDefault(q => q.Alias == _fromAlias);
-
-        if (tenant == null)
-        {
-            throw new ArgumentException("tenant was not found");
-        }
-        _fromTenantId = tenant.Id;
-
-        _modules = string.IsNullOrEmpty(_toAlias)
-            ? _moduleProvider.AllModules.Where(m => _namesModules.Contains(m.ModuleName)).ToList()
+        _fromAlias = fromAlias;
+        _toAlias = toAlias;
+
+        using var dbContextTenant = _creatorDbContext.CreateDbContext<TenantDbContext>();
+        var tenant = dbContextTenant.Tenants.SingleOrDefault(q => q.Alias == _fromAlias);
+
+        if (tenant == null)
+        {
+            throw new ArgumentException("tenant was not found");
+        }
+        _fromTenantId = tenant.Id;
+
+        _modules = string.IsNullOrEmpty(_toAlias)
+            ? _moduleProvider.AllModules.Where(m => _namesModules.Contains(m.ModuleName)).ToList()
             : _moduleProvider.AllModules.Where(m => _namesModulesForAlreadyExistPortal.Contains(m.ModuleName)).ToList();
-    }
+    }
 
     private Guid GetUserId()
     {
         try
         {
-            using var userDbContext = _creatorDbContext.CreateDbContext<UserDbContext>();
+            using var userDbContext = _creatorDbContext.CreateDbContext<UserDbContext>();
             User user = null;
-            if (string.IsNullOrEmpty(_userName) || string.IsNullOrEmpty(_mail))
+            if (string.IsNullOrEmpty(_userName) || string.IsNullOrEmpty(_mail))
             {
                 if (string.IsNullOrEmpty(_userName))
                 {
-                    user = userDbContext.Users.FirstOrDefault(q => q.TenantId == _fromTenantId && q.Status == EmployeeStatus.Active && q.Email == _mail);
+                    user = userDbContext.Users.FirstOrDefault(q => q.TenantId == _fromTenantId && q.Status == EmployeeStatus.Active && q.Email == _mail);
                     _userName = user.UserName;
                 }
                 else
                 {
-                    user = userDbContext.Users.FirstOrDefault(q => q.TenantId == _fromTenantId && q.Status == EmployeeStatus.Active && q.UserName == _userName);
+                    user = userDbContext.Users.FirstOrDefault(q => q.TenantId == _fromTenantId && q.Status == EmployeeStatus.Active && q.UserName == _userName);
                 }
             }
             else
             {
-                user = userDbContext.Users.FirstOrDefault(q => q.TenantId == _fromTenantId && q.Status == EmployeeStatus.Active && q.UserName == _userName && q.Email == _mail);
-            }
-            if (!string.IsNullOrEmpty(_toAlias))
-            {
-                using var dbContextTenant = _creatorDbContext.CreateDbContext<TenantDbContext>(_toRegion);
-                using var userDbContextToregion = _creatorDbContext.CreateDbContext<UserDbContext>(_toRegion);
-                var tenant = dbContextTenant.Tenants.SingleOrDefault(t => t.Alias == _toAlias);
-                if (tenant == null)
-                {
-                    throw new ArgumentException("tenant was not found");
-                }
-                else
-                {
-                    if (userDbContextToregion.Users.Any(q => q.TenantId == tenant.Id && q.UserName == _userName || q.Email == _mail))
-                    {
-                        throw new ArgumentException("username already exist in the portal");
-                    }
-                }
-            }
+                user = userDbContext.Users.FirstOrDefault(q => q.TenantId == _fromTenantId && q.Status == EmployeeStatus.Active && q.UserName == _userName && q.Email == _mail);
+            }
+            if (!string.IsNullOrEmpty(_toAlias))
+            {
+                using var dbContextTenant = _creatorDbContext.CreateDbContext<TenantDbContext>(_toRegion);
+                using var userDbContextToregion = _creatorDbContext.CreateDbContext<UserDbContext>(_toRegion);
+                var tenant = dbContextTenant.Tenants.SingleOrDefault(t => t.Alias == _toAlias);
+                if (tenant == null)
+                {
+                    throw new ArgumentException("tenant was not found");
+                }
+                else
+                {
+                    if (userDbContextToregion.Users.Any(q => q.TenantId == tenant.Id && q.UserName == _userName || q.Email == _mail))
+                    {
+                        throw new ArgumentException("username already exist in the portal");
+                    }
+                }
+            }
             return user.Id;
         }
         catch (ArgumentException e)
@@ -176,47 +176,43 @@
         }
     }
 
-    private void CheckCountManager()
-    {
-        if (!string.IsNullOrEmpty(_toAlias))
-        {
-            using var dbContextTenant = _creatorDbContext.CreateDbContext<TenantDbContext>(_toRegion);
-            var tenant = dbContextTenant.Tenants.SingleOrDefault(t => t.Alias == _toAlias);
-
-            using var coreDbContext = _creatorDbContext.CreateDbContext<CoreDbContext>(_toRegion);
-            var qouta = coreDbContext.Quotas
-                 .Where(r => r.TenantId == tenant.Id)
-                 .ProjectTo<TenantQuota>(_mapper.ConfigurationProvider)
-                 .SingleOrDefault();
-
-            using var userDbContextToregion = _creatorDbContext.CreateDbContext<UserDbContext>(_toRegion);
-            var usersCount = userDbContextToregion.Users
-                .Join(userDbContextToregion.UserGroups, u => u.Id, ug => ug.Userid, (u, ug) => new { u, ug })
-<<<<<<< HEAD
-                .Where(q => q.u.Tenant == tenant.Id && q.ug.UserGroupId == Common.Security.Authorizing.AuthConstants.DocSpaceAdmin.ID).Count();
-=======
-                .Where(q => q.u.TenantId == tenant.Id && q.ug.UserGroupId == Common.Security.Authorizing.Constants.DocSpaceAdmin.ID).Count();
->>>>>>> 4d78309b
-            if (usersCount > qouta.CountRoomAdmin)
-            {
-                throw new ArgumentException("user count exceed");
-            }
-        }
-    }
+    private void CheckCountManager()
+    {
+        if (!string.IsNullOrEmpty(_toAlias))
+        {
+            using var dbContextTenant = _creatorDbContext.CreateDbContext<TenantDbContext>(_toRegion);
+            var tenant = dbContextTenant.Tenants.SingleOrDefault(t => t.Alias == _toAlias);
+
+            using var coreDbContext = _creatorDbContext.CreateDbContext<CoreDbContext>(_toRegion);
+            var qouta = coreDbContext.Quotas
+                 .Where(r => r.TenantId == tenant.Id)
+                 .ProjectTo<TenantQuota>(_mapper.ConfigurationProvider)
+                 .SingleOrDefault();
+
+            using var userDbContextToregion = _creatorDbContext.CreateDbContext<UserDbContext>(_toRegion);
+            var usersCount = userDbContextToregion.Users
+                .Join(userDbContextToregion.UserGroups, u => u.Id, ug => ug.Userid, (u, ug) => new { u, ug })
+                .Where(q => q.u.TenantId == tenant.Id && q.ug.UserGroupId == Common.Security.Authorizing.Constants.DocSpaceAdmin.ID).Count();
+            if (usersCount > qouta.CountRoomAdmin)
+            {
+                throw new ArgumentException("user count exceed");
+            }
+        }
+    }
 
 
     private async Task DoMigrationDb(Guid id, IDataWriteOperator writer)
     {
-        if (!string.IsNullOrEmpty(_toAlias))
-        {
-            using (var connection = _dbFactory.OpenConnection())
-            {
-                var tenantsModule = _moduleProvider.AllModules.Single(q => q.ModuleName == ModuleName.Tenants);
-                var coreUserTable = tenantsModule.Tables.Single(q => q.Name == "core_user");
-                await ArhiveTable(coreUserTable, writer, tenantsModule, connection, id);
-            }
-        }
-
+        if (!string.IsNullOrEmpty(_toAlias))
+        {
+            using (var connection = _dbFactory.OpenConnection())
+            {
+                var tenantsModule = _moduleProvider.AllModules.Single(q => q.ModuleName == ModuleName.Tenants);
+                var coreUserTable = tenantsModule.Tables.Single(q => q.Name == "core_user");
+                await ArhiveTable(coreUserTable, writer, tenantsModule, connection, id);
+            }
+        }
+
         foreach (var module in _modules)
         {
             var tablesToProcess = module.Tables.Where(t => t.InsertMethod != InsertMethod.None).ToList();
@@ -232,11 +228,11 @@
                     await ArhiveTable(table, writer, module, connection, id);
                 }
             }
-        }
-    }
-
-    private async Task ArhiveTable(TableInfo table, IDataWriteOperator writer, IModuleSpecifics module, DbConnection connection, Guid id)
-    {
+        }
+    }
+
+    private async Task ArhiveTable(TableInfo table, IDataWriteOperator writer, IModuleSpecifics module, DbConnection connection, Guid id)
+    {
         Console.WriteLine($"backup table {table.Name}");
         using (var data = new DataTable(table.Name))
         {
@@ -249,8 +245,8 @@
                     do
                     {
                         var t = (TableInfo)state;
-                        var dataAdapter = _dbFactory.CreateDataAdapter();
-                        dataAdapter.SelectCommand = module.CreateSelectCommand(connection.Fix(), _fromTenantId, t, _limit, offset, id).WithTimeout(600);
+                        var dataAdapter = _dbFactory.CreateDataAdapter();
+                        dataAdapter.SelectCommand = module.CreateSelectCommand(connection.Fix(), _fromTenantId, t, _limit, offset, id).WithTimeout(600);
                         counts = ((DbDataAdapter)dataAdapter).Fill(data);
                         offset += _limit;
                     } while (counts == _limit);
@@ -273,17 +269,17 @@
                 ChangeName(data);
             }
 
-            if (data.TableName == "files_bunch_objects")
-            {
-                ClearCommonBunch(data);
-            }
-
-            await WriteEnrty(data, writer, module);
-        }
-    }
-
-    private async Task WriteEnrty(DataTable data, IDataWriteOperator writer, IModuleSpecifics module)
-    {
+            if (data.TableName == "files_bunch_objects")
+            {
+                ClearCommonBunch(data);
+            }
+
+            await WriteEnrty(data, writer, module);
+        }
+    }
+
+    private async Task WriteEnrty(DataTable data, IDataWriteOperator writer, IModuleSpecifics module)
+    {
         using (var file = _tempStream.Create())
         {
             data.WriteXml(file, XmlWriteMode.WriteSchema);
@@ -333,8 +329,8 @@
                 {
                     NewAlias = NewAlias + 1;
                 }
-
-                Console.WriteLine(ex.Message);
+
+                Console.WriteLine(ex.Message);
             }
         }
         Console.WriteLine($"Alias is - {NewAlias}");
@@ -361,16 +357,16 @@
 
     private void ClearCommonBunch(DataTable data)
     {
-        for (var i = 0; i < data.Rows.Count; i++)
-        {
-            if (data.Rows[i]["right_node"].ToString().EndsWith('/'))
-            {
-                data.Rows.RemoveAt(i);
-                i--;
-            }
-        }
-    }
-
+        for (var i = 0; i < data.Rows.Count; i++)
+        {
+            if (data.Rows[i]["right_node"].ToString().EndsWith('/'))
+            {
+                data.Rows.RemoveAt(i);
+                i--;
+            }
+        }
+    }
+
     private async Task DoMigrationStorage(Guid id, IDataWriteOperator writer)
     {
         Console.WriteLine($"start backup storage");
@@ -421,9 +417,9 @@
 
         var module = _storageFactoryConfig.GetModuleList().Where(m => m == "files").Single();
 
-        var store = await _storageFactory.GetStorageAsync(_fromTenantId, module);
-
-        var dbFiles = filesDbContext.Files.Where(q => q.CreateBy == id && q.TenantId == _fromTenantId).ToList();
+        var store = await _storageFactory.GetStorageAsync(_fromTenantId, module);
+
+        var dbFiles = filesDbContext.Files.Where(q => q.CreateBy == id && q.TenantId == _fromTenantId).ToList();
 
         var tasks = new List<Task>(20);
         foreach (var dbFile in dbFiles)
@@ -445,7 +441,7 @@
     private async Task FindFiles(List<BackupFileInfo> list, IDataStore store, DbFile dbFile, string module)
     {
         var files = await store.ListFilesRelativeAsync(string.Empty, $"\\{GetUniqFileDirectory(dbFile.Id)}", "*.*", true)
-                 .Select(path => new BackupFileInfo(string.Empty, module, $"{GetUniqFileDirectory(dbFile.Id)}\\{path}", _fromTenantId))
+                 .Select(path => new BackupFileInfo(string.Empty, module, $"{GetUniqFileDirectory(dbFile.Id)}\\{path}", _fromTenantId))
                  .ToListAsync();
 
         lock (_locker)
@@ -453,7 +449,7 @@
             list.AddRange(files);
         }
 
-        if (files.Any())
+        if (files.Any())
         {
             Console.WriteLine($"file {dbFile.Id} found");
         }
