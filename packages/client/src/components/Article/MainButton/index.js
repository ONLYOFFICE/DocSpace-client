// (c) Copyright Ascensio System SIA 2009-2024
//
// This program is a free software product.
// You can redistribute it and/or modify it under the terms
// of the GNU Affero General Public License (AGPL) version 3 as published by the Free Software
// Foundation. In accordance with Section 7(a) of the GNU AGPL its Section 15 shall be amended
// to the effect that Ascensio System SIA expressly excludes the warranty of non-infringement of
// any third-party rights.
//
// This program is distributed WITHOUT ANY WARRANTY, without even the implied warranty
// of MERCHANTABILITY or FITNESS FOR A PARTICULAR  PURPOSE. For details, see
// the GNU AGPL at: http://www.gnu.org/licenses/agpl-3.0.html
//
// You can contact Ascensio System SIA at Lubanas st. 125a-25, Riga, Latvia, EU, LV-1021.
//
// The  interactive user interfaces in modified source and object code versions of the Program must
// display Appropriate Legal Notices, as required under Section 5 of the GNU AGPL version 3.
//
// Pursuant to Section 7(b) of the License you must retain the original Product logo when
// distributing the program. Pursuant to Section 7(e) we decline to grant you any rights under
// trademark law for use of our trademarks.
//
// All the Product's GUI elements, including illustrations and icon sets, as well as technical writing
// content are licensed under the terms of the Creative Commons Attribution-ShareAlike 4.0
// International. See the License terms at http://creativecommons.org/licenses/by-sa/4.0/legalcode

import ActionsUploadReactSvgUrl from "PUBLIC_DIR/images/actions.upload.react.svg?url";
import FormReactSvgUrl from "PUBLIC_DIR/images/access.form.react.svg?url";
import FormBlankReactSvgUrl from "PUBLIC_DIR/images/form.blank.react.svg?url";
import FormFileReactSvgUrl from "PUBLIC_DIR/images/form.file.react.svg?url";
import FormGalleryReactSvgUrl from "PUBLIC_DIR/images/form.gallery.react.svg?url";
import ActionsDocumentsReactSvgUrl from "PUBLIC_DIR/images/actions.documents.react.svg?url";
import SpreadsheetReactSvgUrl from "PUBLIC_DIR/images/spreadsheet.react.svg?url";
import ActionsPresentationReactSvgUrl from "PUBLIC_DIR/images/actions.presentation.react.svg?url";
import CatalogFolderReactSvgUrl from "PUBLIC_DIR/images/catalog.folder.react.svg?url";
import PersonAdminReactSvgUrl from "PUBLIC_DIR/images/person.admin.react.svg?url";
import PersonManagerReactSvgUrl from "PUBLIC_DIR/images/person.manager.react.svg?url";
import PersonReactSvgUrl from "PUBLIC_DIR/images/person.react.svg?url";
import PersonDefaultReactSvgUrl from "PUBLIC_DIR/images/person.default.react.svg?url";
import GroupReactSvgUrl from "PUBLIC_DIR/images/group.react.svg?url";
import PersonUserReactSvgUrl from "PUBLIC_DIR/images/person.user.react.svg?url";
import InviteAgainReactSvgUrl from "PUBLIC_DIR/images/invite.again.react.svg?url";
import PluginMoreReactSvgUrl from "PUBLIC_DIR/images/plugin.more.react.svg?url";
import React from "react";

import { inject, observer } from "mobx-react";

import { MainButton } from "@docspace/shared/components/main-button";
import { toastr } from "@docspace/shared/components/toast";
import { Button } from "@docspace/shared/components/button";

import { withTranslation } from "react-i18next";
import { encryptionUploadDialog } from "../../../helpers/desktop";
import { useNavigate, useLocation } from "react-router-dom";
import MobileView from "./MobileView";

import {
  Events,
  EmployeeType,
  DeviceType,
  RoomsType,
  FilesSelectorFilterTypes,
  FolderType,
  FilterType,
} from "@docspace/shared/enums";

import styled, { css } from "styled-components";

import { resendInvitesAgain } from "@docspace/shared/api/people";
import { getCorrectFourValuesStyle } from "@docspace/shared/utils";
import { ArticleButtonLoader } from "@docspace/shared/skeletons/article";
import { isMobile, isTablet } from "react-device-detect";
<<<<<<< HEAD
import { PRODUCT_NAME } from "@docspace/shared/constants";
import { globalColors } from "@docspace/shared/themes";
=======
>>>>>>> 116702d2

const StyledButton = styled(Button)`
  font-weight: 700;
  font-size: 16px;
  padding: 0;
  opacity: ${(props) => (props.isDisabled ? 0.6 : 1)};

  background-color: ${({ $currentColorScheme }) =>
    $currentColorScheme.main?.accent} !important;
  background: ${({ $currentColorScheme }) => $currentColorScheme.main?.accent};
  border: ${({ $currentColorScheme }) => $currentColorScheme.main?.accent};

  ${(props) =>
    !props.isDisabled &&
    css`
      :hover {
        background-color: ${({ $currentColorScheme }) =>
          $currentColorScheme.main?.accent};
        opacity: 0.85;
        background: ${({ $currentColorScheme }) =>
          $currentColorScheme.main?.accent};
        border: ${({ $currentColorScheme }) =>
          $currentColorScheme.main?.accent};
      }

      :active {
        background-color: ${({ $currentColorScheme }) =>
          $currentColorScheme.main?.accent};
        background: ${({ $currentColorScheme }) =>
          $currentColorScheme.main?.accent};
        border: ${({ $currentColorScheme }) =>
          $currentColorScheme.main?.accent};
        opacity: 1;
        filter: brightness(90%);
        cursor: pointer;
      }
    `}

  .button-content {
    color: ${({ $currentColorScheme }) => $currentColorScheme.text?.accent};
    position: relative;
    display: flex;
    justify-content: space-between;
    vertical-align: middle;
    box-sizing: border-box;
    padding: ${({ theme }) =>
      getCorrectFourValuesStyle("5px 14px 5px 12px", theme.interfaceDirection)};
    line-height: 22px;
    border-radius: 3px;

    user-select: none;
    -webkit-tap-highlight-color: ${globalColors.tapHighlight};
  }
`;

const ArticleMainButtonContent = (props) => {
  const {
    t,
    tReady,
    isMobileArticle,

    isPrivacy,
    encryptedFile,
    encrypted,
    startUpload,
    setAction,
    setSelectFileDialogVisible,
    selectFileDialogVisible,
    selectFileFormRoomDialogVisible,
    setSelectFileFormRoomDialogVisible,
    showArticleLoader,
    isFavoritesFolder,
    isRecentFolder,
    isRecycleBinFolder,

    currentFolderId,
    currentRoomType,
    isRoomsFolder,
    isArchiveFolder,

    setOformFromFolderId,
    oformsFilter,

    enablePlugins,
    mainButtonItemsList,

    currentColorScheme,

    isOwner,
    isAdmin,
    isRoomAdmin,

    setInvitePanelOptions,

    mainButtonMobileVisible,
    versionHistoryPanelVisible,
    moveToPanelVisible,
    restorePanelVisible,
    copyPanelVisible,

    security,
    isGracePeriod,
    setInviteUsersWarningDialogVisible,
    currentDeviceType,

    isFrame,
    disableActionButton,

    parentRoomType,
    isFolder,
  } = props;

  const navigate = useNavigate();
  const location = useLocation();

  const isAccountsPage = location.pathname.includes("/accounts");
  const isSettingsPage = location.pathname.includes("settings");

  const inputFilesElement = React.useRef(null);
  const inputPDFFilesElement = React.useRef(null);
  const inputFolderElement = React.useRef(null);

  const [actions, setActions] = React.useState([]);
  const [uploadActions, setUploadActions] = React.useState([]);
  const [model, setModel] = React.useState([]);
  const [isDropdownMainButton, setIsDropdownMainButton] = React.useState(true);

  const onCreate = React.useCallback(
    (e) => {
      const format = e.action || null;

      const event = new Event(Events.CREATE);

      const isPDF = format === "pdf";

      const payload = {
        extension: format,
        id: -1,
        edit: isPDF,
      };
      event.payload = payload;

      window.dispatchEvent(event);
    },
    [setAction],
  );

  const onCreateRoom = React.useCallback(() => {
    if (isGracePeriod) {
      setInviteUsersWarningDialogVisible(true);
      return;
    }

    const event = new Event(Events.ROOM_CREATE);
    window.dispatchEvent(event);
  }, []);

  const onShowSelectFileDialog = React.useCallback(() => {
    setSelectFileDialogVisible(true);
  }, [setSelectFileDialogVisible]);

  const onShowFormRoomSelectFileDialog = React.useCallback(
    (filter = FilesSelectorFilterTypes.DOCX) => {
      setSelectFileFormRoomDialogVisible(true, filter);
    },
    [setSelectFileFormRoomDialogVisible],
  );

  const onFileChange = React.useCallback(
    (e) => {
      startUpload(e.target.files, null, t);
    },
    [startUpload, t],
  );

  const onUploadFileClick = React.useCallback(() => {
    if (isPrivacy) {
      encryptionUploadDialog((encryptedFile, encrypted) => {
        encryptedFile.encrypted = encrypted;
        startUpload([encryptedFile], null, t);
      });
    } else {
      inputFilesElement.current.click();
    }
  }, [
    isPrivacy,
    encrypted,
    encryptedFile,
    encryptionUploadDialog,
    startUpload,
  ]);

  const onUploadFolderClick = React.useCallback(() => {
    inputFolderElement.current.click();
  }, []);

  const onUploadPDFFilesClick = React.useCallback(() => {
    inputPDFFilesElement.current?.click();
  }, []);

  const onInputClick = React.useCallback((e) => (e.target.value = null), []);

  const onShowGallery = () => {
    const initOformFilter = (
      oformsFilter || oformsFilter.getDefault()
    ).toUrlParams();
    setOformFromFolderId(currentFolderId);
    navigate(`/form-gallery/${currentFolderId}/filter?${initOformFilter}`);
  };

  const onInvite = React.useCallback((e) => {
    const type = e.action;

    if (isGracePeriod) {
      setInviteUsersWarningDialogVisible(true);
      return;
    }

    setInvitePanelOptions({
      visible: true,
      roomId: -1,
      hideSelector: true,
      defaultAccess: type,
    });
  }, []);

  const onInviteAgain = React.useCallback(() => {
    resendInvitesAgain()
      .then(() =>
        toastr.success(t("PeopleTranslations:SuccessSentMultipleInvitatios")),
      )
      .catch((err) => toastr.error(err));
  }, [resendInvitesAgain]);

  const onCreateGroup = React.useCallback(() => {
    const event = new Event(Events.GROUP_CREATE);
    window.dispatchEvent(event);
  }, []);

  React.useEffect(() => {
    const isFolderHiddenDropdown =
      isArchiveFolder ||
      isFavoritesFolder ||
      isRecentFolder ||
      isRecycleBinFolder ||
      isSettingsPage;

    if (isFolderHiddenDropdown) {
      setIsDropdownMainButton(false);
    } else {
      setIsDropdownMainButton(true);
    }
  }, [
    isArchiveFolder,
    isFavoritesFolder,
    isRecentFolder,
    isRecycleBinFolder,
    isSettingsPage,
  ]);

  const createActionsForFormRoom = React.useCallback(
    (actions) => {
      const {
        formGallery,
        // uploadActions,
        // createNewFolder,
        // showSelectorFormRoomDocx,
        // createNewDocumentDocx,
        // createTemplateBlankDocxf,
        // createNewPresentationPptx,
        // createNewSpreadsheetXlsx,
      } = actions;

      const createNewFolder = {
        id: "actions_new-folder",
        className: "main-button_drop-down",
        icon: CatalogFolderReactSvgUrl,
        label: t("Files:CreateNewFolder"),
        onClick: onCreate,
        key: "new-folder",
      };

      const showSelectorFormRoomDocx = {
        id: "actions_form-room_template_from-file",
        className: "main-button_drop-down_sub",
        icon: FormGalleryReactSvgUrl,
        label: t("Common:ChooseFromTemplates"),
        onClick: formGallery.onClick,
        disabled: isPrivacy,
        key: "form-file",
      };

      // const templatePDFForm = {
      //   id: "actions_template-PDF-form",
      //   className: "main-button_drop-down",
      //   icon: FormReactSvgUrl,
      //   label: t("Common:CreatePDFForm"),
      //   key: "new-form",
      //   items: [createTemplateBlankDocxf, showSelectorFormRoomDocx],
      // };

      const uploadFromDocSpace = {
        id: "actions_upload-from-docspace",
        className: "main-button_drop-down",
        icon: ActionsUploadReactSvgUrl,
        label: t("Common:FromPortal", { productName: t("Common:ProductName") }),
        key: "actions_upload-from-docspace",
        disabled: false,
        onClick: () => onShowFormRoomSelectFileDialog(FilterType.PDFForm),
      };

      const uploadFormDevice = {
        id: "actions_upload-from-device",
        className: "main-button_drop-down",
        icon: ActionsUploadReactSvgUrl,
        label: t("Common:FromDevice"),
        key: "actions_upload-from-device",
        onClick: onUploadPDFFilesClick,
        disabled: false,
      };

      const uploadPDFFrom = {
        id: "actions_upload-ready-Pdf-from",
        className: "main-button_drop-down_sub",
        icon: ActionsUploadReactSvgUrl,
        label: t("Common:UploadPDFForm"),
        key: "actions_upload-ready-Pdf-from",
        items: [uploadFromDocSpace, uploadFormDevice],
      };

      // const moreActions = {
      //   id: "actions_more-form",
      //   className: "main-button_drop-down",
      //   icon: PluginMoreReactSvgUrl,
      //   label: t("Common:More"),
      //   disabled: false,
      //   key: "more-form",
      //   items: [
      //     createNewFolder,
      //     {
      //       isSeparator: true,
      //       key: "actions_more-form__separator-1",
      //     },
      //     createNewDocumentDocx,
      //     createNewPresentationPptx,
      //     createNewSpreadsheetXlsx,
      //     {
      //       isSeparator: true,
      //       key: "actions_more-form__separator-2",
      //     },
      //     ...uploadActions,
      //   ],
      // };

      // const mobileMoreActions = {
      //   ...moreActions,
      //   items: moreActions.items.filter((item) => !item.isSeparator),
      // };

      const mobileMoreActions = null;
      const formRoomActions = [
        // templatePDFForm,
        // formGallery,
        uploadPDFFrom,
        showSelectorFormRoomDocx,
        {
          isSeparator: true,
          key: "separator",
        },
        createNewFolder,
        // {
        //   isSeparator: true,
        //   key: "separator-1",
        // },
        // moreActions,
      ];

      const mobileFormRoomActions = [
        // templatePDFForm,
        // formGallery,
        uploadPDFFrom,
        showSelectorFormRoomDocx,
        createNewFolder,
      ];

      return {
        formRoomActions,
        mobileFormRoomActions,
        mobileMoreActions,
      };
    },
    [onShowFormRoomSelectFileDialog, onUploadPDFFilesClick],
  );

  React.useEffect(() => {
    if (isRoomsFolder || isSettingsPage) return;

    const pluginItems = [];

    if (mainButtonItemsList && enablePlugins && !isAccountsPage) {
      mainButtonItemsList.forEach((option) => {
        pluginItems.push({
          key: option.key,
          ...option.value,
        });
      });
    }

    const createTemplateBlankDocxf = {
      id: "actions_template_blank",
      className: "main-button_drop-down_sub",
      icon: FormBlankReactSvgUrl,
      label: t("Translations:SubNewForm"),
      onClick: onCreate,
      action: "pdf",
      key: "pdf",
    };

    const showSelectorDocx = {
      id: "actions_template_from-file",
      className: "main-button_drop-down_sub",
      icon: FormFileReactSvgUrl,
      label: t("Translations:SubNewFormFile"),
      onClick: onShowSelectFileDialog,
      disabled: isPrivacy,
      key: "form-file",
    };

    const showSelectorFormRoomDocx = {
      id: "actions_from-room_template_from-file",
      className: "main-button_drop-down_sub",
      icon: FormFileReactSvgUrl,
      label: t("Translations:SubNewFormFile"),
      onClick: () => onShowFormRoomSelectFileDialog(),
      disabled: isPrivacy,
      key: "form-file",
    };

    const formGallery = {
      id: "actions_template_oforms-gallery",
      className: "main-button_drop-down_sub",
      icon: FormGalleryReactSvgUrl,
      label: t("Common:OFORMsGallery"),
      onClick: onShowGallery,
      disabled: isPrivacy,
      key: "form-gallery",
    };

    const createNewDocumentDocx = {
      id: "actions_new-document",
      className: "main-button_drop-down",
      icon: ActionsDocumentsReactSvgUrl,
      label: t("Files:Document"),
      onClick: onCreate,
      action: "docx",
      key: "docx",
    };

    const createNewSpreadsheetXlsx = {
      id: "actions_new-spreadsheet",
      className: "main-button_drop-down",
      icon: SpreadsheetReactSvgUrl,
      label: t("Files:Spreadsheet"),
      onClick: onCreate,
      action: "xlsx",
      key: "xlsx",
    };

    const createNewFolder = {
      id: "actions_new-folder",
      className: "main-button_drop-down",
      icon: CatalogFolderReactSvgUrl,
      label: t("Files:Folder"),
      onClick: onCreate,
      key: "new-folder",
    };

    const createNewPresentationPptx = {
      id: "actions_new-presentation",
      className: "main-button_drop-down",
      icon: ActionsPresentationReactSvgUrl,
      label: t("Files:Presentation"),
      onClick: onCreate,
      action: "pptx",
      key: "pptx",
    };

    const uploadActions = [
      {
        id: "actions_upload-files",
        className: "main-button_drop-down",
        icon: ActionsUploadReactSvgUrl,
        label: t("UploadFiles"),
        onClick: onUploadFileClick,
        key: "upload-files",
      },
    ];

    if (!(isMobile || isTablet)) {
      uploadActions.push({
        id: "actions_upload-folders",
        className: "main-button_drop-down",
        icon: ActionsUploadReactSvgUrl,
        label: t("UploadFolder"),
        disabled: isPrivacy,
        onClick: onUploadFolderClick,
        key: "upload-folder",
      });
    }

    if (
      currentRoomType === RoomsType.FormRoom ||
      (parentRoomType === FolderType.FormRoom && isFolder)
    ) {
      const { formRoomActions, mobileFormRoomActions, mobileMoreActions } =
        createActionsForFormRoom({
          formGallery,
          uploadActions,
          // createNewFolder,
          // showSelectorFormRoomDocx,
          // createNewDocumentDocx,
          // createTemplateBlankDocxf,
          // createNewPresentationPptx,
          // createNewSpreadsheetXlsx,
        });

      // for mobile
      setUploadActions(mobileMoreActions);
      setActions(mobileFormRoomActions);
      // for PC
      setModel(formRoomActions);

      return;
    }

    const formActions = [
      {
        id: "actions_template",
        className: "main-button_drop-down",
        icon: FormReactSvgUrl,
        label: t("Translations:NewForm"),
        key: "new-form",
        items: [createTemplateBlankDocxf, showSelectorDocx, formGallery],
      },
    ];

    const accountsUserActions = [
      ...(isOwner
        ? [
            {
              id: "invite_portal-administrator",
              className: "main-button_drop-down",
              icon: PersonAdminReactSvgUrl,
              label: t("Common:PortalAdmin", {
                productName: t("Common:ProductName"),
              }),
              onClick: onInvite,
              action: EmployeeType.Admin,
              key: "administrator",
            },
          ]
        : []),
      {
        id: "invite_room-admin",
        className: "main-button_drop-down",
        icon: PersonManagerReactSvgUrl,
        label: t("Common:RoomAdmin"),
        onClick: onInvite,
        action: EmployeeType.User,
        key: "manager",
      },
      {
        id: "invite_room-collaborator",
        className: "main-button_drop-down",
        icon: PersonDefaultReactSvgUrl,
        label: t("Common:PowerUser"),
        onClick: onInvite,
        action: EmployeeType.Collaborator,
        key: "collaborator",
      },
      {
        id: "invite_user",
        className: "main-button_drop-down",
        icon: PersonDefaultReactSvgUrl,
        label: t("Common:User"),
        onClick: onInvite,
        action: EmployeeType.Guest,
        key: "user",
      },
      ...(!isMobileArticle
        ? [
            {
              isSeparator: true,
              key: "invite-users-separator",
            },
          ]
        : []),
      {
        id: "invite_again",
        className: "main-button_drop-down",
        icon: InviteAgainReactSvgUrl,
        label: t("People:LblInviteAgain"),
        onClick: onInviteAgain,
        action: "invite-again",
        key: "invite-again",
      },
    ];

    const accountsFullActions = [
      {
        id: "actions_invite_user",
        className: "main-button_drop-down",
        icon: PersonUserReactSvgUrl,
        label: t("Common:Invite"),
        key: "new-user",
        items: accountsUserActions,
      },
      {
        id: "create_group",
        className: "main-button_drop-down",
        icon: GroupReactSvgUrl,
        label: t("PeopleTranslations:CreateGroup"),
        onClick: onCreateGroup,
        action: "group",
        key: "group",
      },
    ];

    const actions = isAccountsPage
      ? isRoomAdmin
        ? accountsUserActions
        : accountsFullActions
      : [
          createNewDocumentDocx,
          createNewSpreadsheetXlsx,
          createNewPresentationPptx,
          ...formActions,
          createNewFolder,
        ];

    if (pluginItems.length > 0) {
      // menuModel.push({
      //   id: "actions_more-plugins",
      //   className: "main-button_drop-down",
      //   icon: PluginMoreReactSvgUrl,
      //   label: t("Common:More"),
      //   disabled: false,
      //   key: "more-plugins",
      //   items: pluginItems,
      // });

      actions.push({
        id: "actions_more-plugins",
        className: "main-button_drop-down",
        icon: PluginMoreReactSvgUrl,
        label: t("Common:More"),
        disabled: false,
        key: "more-plugins",
        items: pluginItems,
      });
    }

    const menuModel = [...actions];

    if (!isAccountsPage) {
      menuModel.push({
        isSeparator: true,
        key: "separator",
      });

      menuModel.push(...uploadActions);
      setUploadActions(uploadActions);
    }

    setModel(menuModel);
    setActions(actions);
  }, [
    t,
    isPrivacy,
    currentFolderId,
    isAccountsPage,
    isSettingsPage,
    enablePlugins,
    mainButtonItemsList,
    currentRoomType,
    isRoomsFolder,
    isOwner,
    isAdmin,
    isRoomAdmin,

    parentRoomType,
    isFolder,

    onCreate,
    onCreateRoom,
    onInvite,
    onInviteAgain,
    onShowSelectFileDialog,
    onShowFormRoomSelectFileDialog,
    onUploadFileClick,
    onUploadFolderClick,
    createActionsForFormRoom,
    isMobileArticle,
  ]);

  const mainButtonText = t("Common:Actions");

  const isDisabled = isFrame
    ? disableActionButton
    : isSettingsPage
      ? isSettingsPage
      : isAccountsPage
        ? !isAccountsPage
        : !security?.Create;

  const isProfile = location.pathname.includes("/profile");

  let mainButtonVisible = true;

  if (currentDeviceType === DeviceType.mobile) {
    mainButtonVisible =
      moveToPanelVisible ||
      restorePanelVisible ||
      copyPanelVisible ||
      selectFileDialogVisible ||
      selectFileFormRoomDialogVisible ||
      versionHistoryPanelVisible
        ? false
        : true;
  }

  if (showArticleLoader)
    return isMobileArticle ? null : <ArticleButtonLoader height="32px" />;

  return (
    <>
      {isMobileArticle ? (
        <>
          {!isProfile && (security?.Create || isAccountsPage) && (
            <MobileView
              t={t}
              titleProp={t("Upload")}
              actionOptions={actions}
              buttonOptions={!isAccountsPage && uploadActions}
              withoutButton={isRoomsFolder || isAccountsPage}
              withMenu={!isRoomsFolder}
              mainButtonMobileVisible={
                mainButtonMobileVisible && mainButtonVisible
              }
              onMainButtonClick={onCreateRoom}
            />
          )}
        </>
      ) : isRoomsFolder ? (
        <StyledButton
          className="create-room-button"
          id="rooms-shared_create-room-button"
          label={t("Common:NewRoom")}
          onClick={onCreateRoom}
          $currentColorScheme={currentColorScheme}
          isDisabled={isDisabled}
          size="small"
          primary
          scale
          title={t("Common:NewRoom")}
        />
      ) : (
        <MainButton
          id={
            isAccountsPage
              ? "accounts_invite-main-button"
              : "actions-main-button"
          }
          isDisabled={isDisabled}
          isDropdown={isDropdownMainButton}
          text={mainButtonText}
          model={model}
          title={mainButtonText}
        />
      )}

      <input
        id="customFileInput"
        className="custom-file-input"
        multiple
        type="file"
        onChange={onFileChange}
        onClick={onInputClick}
        ref={inputFilesElement}
        style={{ display: "none" }}
      />
      <input
        id="customPDFInput"
        className="custom-file-input"
        multiple
        type="file"
        accept=".pdf"
        onChange={onFileChange}
        onClick={onInputClick}
        ref={inputPDFFilesElement}
        style={{ display: "none" }}
      />
      <input
        id="customFolderInput"
        className="custom-file-input"
        webkitdirectory=""
        mozdirectory=""
        type="file"
        onChange={onFileChange}
        onClick={onInputClick}
        ref={inputFolderElement}
        style={{ display: "none" }}
      />
    </>
  );
};

export default inject(
  ({
    settingsStore,
    filesStore,
    dialogsStore,
    uploadDataStore,
    treeFoldersStore,
    selectedFolderStore,
    clientLoadingStore,
    oformsStore,
    pluginStore,
    versionHistoryStore,
    userStore,
    currentTariffStatusStore,
  }) => {
    const { showArticleLoader } = clientLoadingStore;
    const { mainButtonMobileVisible } = filesStore;
    const {
      isPrivacyFolder,
      isFavoritesFolder,
      isRecentFolder,
      isRecycleBinFolder,
      isRoomsFolder,
      isArchiveFolder,
      selectedTreeNode,
    } = treeFoldersStore;
    const { startUpload } = uploadDataStore;
    const {
      setSelectFileDialogVisible,
      setInvitePanelOptions,
      setInviteUsersWarningDialogVisible,
      copyPanelVisible,
      moveToPanelVisible,
      restorePanelVisible,
      selectFileDialogVisible,
      selectFileFormRoomDialogVisible,
      setSelectFileFormRoomDialogVisible,
    } = dialogsStore;

    const { enablePlugins, currentColorScheme, currentDeviceType } =
      settingsStore;
    const { isVisible: versionHistoryPanelVisible } = versionHistoryStore;

    const security = selectedFolderStore.security;

    const currentFolderId = selectedFolderStore.id;
    const currentRoomType = selectedFolderStore.roomType;
    const parentRoomType = selectedFolderStore.parentRoomType;
    const isFolder = selectedFolderStore.isFolder;

    const { isAdmin, isOwner, isRoomAdmin } = userStore.user;
    const { isGracePeriod } = currentTariffStatusStore;

    const { setOformFromFolderId, oformsFilter } = oformsStore;
    const { mainButtonItemsList } = pluginStore;

    const { frameConfig, isFrame } = settingsStore;

    return {
      isGracePeriod,
      setInviteUsersWarningDialogVisible,
      showText: settingsStore.showText,
      isMobileArticle: settingsStore.isMobileArticle,

      showArticleLoader,
      isPrivacy: isPrivacyFolder,
      isFavoritesFolder,
      isRecentFolder,
      isRecycleBinFolder,

      isRoomsFolder,
      isArchiveFolder,
      selectedTreeNode,

      startUpload,

      setSelectFileDialogVisible,
      selectFileDialogVisible,
      setInvitePanelOptions,

      currentFolderId,
      currentRoomType,

      setOformFromFolderId,
      oformsFilter,

      enablePlugins,
      mainButtonItemsList,

      currentColorScheme,

      isAdmin,
      isOwner,
      isRoomAdmin,

      mainButtonMobileVisible,
      moveToPanelVisible,
      restorePanelVisible,
      copyPanelVisible,
      versionHistoryPanelVisible,
      security,
      currentDeviceType,

      isFrame,
      disableActionButton: frameConfig?.disableActionButton,

      parentRoomType,
      isFolder,
      selectFileFormRoomDialogVisible,
      setSelectFileFormRoomDialogVisible,
    };
  },
)(
  withTranslation([
    "Article",
    "UploadPanel",
    "Common",
    "Files",
    "People",
    "PeopleTranslations",
  ])(observer(ArticleMainButtonContent)),
);<|MERGE_RESOLUTION|>--- conflicted
+++ resolved
@@ -70,11 +70,7 @@
 import { getCorrectFourValuesStyle } from "@docspace/shared/utils";
 import { ArticleButtonLoader } from "@docspace/shared/skeletons/article";
 import { isMobile, isTablet } from "react-device-detect";
-<<<<<<< HEAD
-import { PRODUCT_NAME } from "@docspace/shared/constants";
 import { globalColors } from "@docspace/shared/themes";
-=======
->>>>>>> 116702d2
 
 const StyledButton = styled(Button)`
   font-weight: 700;
