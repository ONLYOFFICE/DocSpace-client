--- conflicted
+++ resolved
@@ -685,100 +685,4 @@
       }
     }
   }
-<<<<<<< HEAD
-}
-
-.chatPanel {
-  height: 100%;
-
-  box-sizing: border-box;
-
-  width: 400px;
-  min-width: 400px;
-
-  background-color: var(--info-panel-bg);
-
-  border-inline-start: 1px solid var(--info-panel-border);
-
-  :global {
-    .scroll-body {
-      padding-bottom: 20px;
-    }
-  }
-
-  @include mixins.tablet-and-below {
-    position: absolute;
-    border: none;
-    inset-inline-end: 0;
-    width: 480px;
-    min-width: 480px;
-    z-index: 1000;
-  }
-
-  @include mixins.mobile {
-    bottom: 0;
-    height: calc(100% - 48px);
-    width: 100vw;
-    max-width: 100vw;
-    min-width: unset;
-  }
-
-  &.fullScreen {
-    @include mixins.desktop {
-      position: fixed;
-
-      right: 0;
-      bottom: 0;
-
-      // 250px is the width of the desktop article
-      width: calc(100% - 250px);
-
-      &.withSnackbar {
-        height: calc(100% - 64px);
-      }
-    }
-
-    width: 100%;
-
-    z-index: 1000;
-  }
-}
-
-.chatPanelHeader {
-  display: flex;
-  justify-content: space-between;
-  align-items: center;
-
-  width: 100%;
-  height: 70px;
-
-  padding: 0 20px;
-
-  border-bottom: 1px solid var(--info-panel-border);
-
-  box-sizing: border-box;
-
-  @include mixins.tablet-and-below {
-    height: 62px;
-    padding: 0 16px;
-  }
-
-  @include mixins.mobile {
-    height: 54px;
-  }
-
-  .chatPanelHeaderTitle {
-    display: flex;
-    align-items: center;
-    gap: 8px;
-  }
-
-  .chatPanelHeaderButtons {
-    display: flex;
-    align-items: center;
-    gap: 16px;
-    flex-direction: row;
-  }
-=======
->>>>>>> c47a4210
 }