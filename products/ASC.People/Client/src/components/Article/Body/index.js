--- conflicted
+++ resolved
@@ -1,49 +1,20 @@
-<<<<<<< HEAD
 import React from "react";
+import styled, { css } from "styled-components";
+import { withTranslation, I18nextProvider } from "react-i18next";
+
 import { utils, TreeMenu, TreeNode, Link } from "@appserver/components/src";
 import { withTranslation } from "react-i18next";
 import { history, Loaders } from "@appserver/common/src";
-
-import styled, { css } from "styled-components";
-import { inject, observer } from "mobx-react";
-import { getSelectedGroup } from "../../../helpers/people-helpers";
-=======
-import React, { useEffect } from "react";
-import { connect } from "react-redux";
-import styled, { css } from "styled-components";
-import { withTranslation, I18nextProvider } from "react-i18next";
-
-import { utils, TreeMenu, TreeNode, Link } from "@appserver/components/src";
-import {
-  selectGroup,
-  setIsVisibleDataLossDialog,
-  setIsLoading,
-} from "../../../store/people/actions";
-import { getSelectedGroup } from "../../../store/people/selectors";
-
-import {
-  history,
-  utils as commonUtils,
-  store as initStore,
-  Loaders,
-} from "@appserver/common/src";
 import CatalogFolderIcon from "../../../../../../../public/images/catalog.folder.react.svg";
 import DepartmentsGroupIcon from "../../../../public/images/departments.group.react.svg";
 import ExpanderDownIcon from "../../../../../../../public/images/expander-down.react.svg";
 import ExpanderRightIcon from "../../../../../../../public/images/expander-right.react.svg";
 import { createI18N } from "../../../helpers/i18n";
 
-import { setDocumentTitle } from "../../../helpers/utils";
+import styled, { css } from "styled-components";
+import { inject, observer } from "mobx-react";
+import { getSelectedGroup } from "../../../helpers/people-helpers";
 import commonIconsStyles from "@appserver/components/src/utils/common-icons-style";
-
-const i18n = createI18N({
-  page: "Article",
-  localesPath: "Article",
-});
-
-const { changeLanguage } = commonUtils;
-const { isAdmin } = initStore.auth.selectors;
->>>>>>> 782e069f
 
 const StyledTreeMenu = styled(TreeMenu)`
   ${(props) =>
