--- conflicted
+++ resolved
@@ -110,13 +110,10 @@
     }
 
     if (this.isAuthenticated && !skipRequest) {
-<<<<<<< HEAD
       if (this.settingsStore.tenantStatus !== TenantStatus.PortalRestore) {
         requests.push(this.getTenantExtra());
       }
 
-=======
->>>>>>> 0df3278f
       this.settingsStore.tenantStatus !== TenantStatus.PortalRestore &&
         requests.push(this.settingsStore.getAdditionalResources());
 
