{
  "ActionCannotBeUndone": "Gli utenti disattivati selezionati verranno rimossi da {{productName}}. Questa azione non può essere annullata.",
  "CannotReassignFiles": "Se elimini più utenti contemporaneamente, non potrai riassegnare i loro file ad altri utenti.",
  "DeleteGroupUsersSuccessMessage": "Gli utenti sono stati eliminati con successo.",
<<<<<<< HEAD
  "DeleteMyDocumentsUser": "Tutti i file e le cartelle personali nella sezione I documenti di questo utente verranno eliminati definitivamente.",
=======
  "DeleteMyDocumentsUser": "Tutti i file e le cartelle personali nella sezione I Documenti di questo utente verranno eliminati definitivamente.",
>>>>>>> ba2228fd
  "DeleteReassignDescriptionUser": "{{warningMessageMyDocuments}} Le stanze create da questo utente e i documenti archiviati in queste stanze verranno riassegnati automaticamente a un amministratore che esegue l'eliminazione: <strong>{{userPerformedDeletion}} ({{userYou}})</strong>. Riassegna manualmente i dati per scegliere un altro utente per la riassegnazione.",
  "DeleteUser": "Elimina utente",
  "DeleteUserMessage": "{{userCaption}} <strong>{{user}}</strong> verrà eliminato. Questa azione non può essere annullata.",
  "DeletingUsers": "Eliminazione di utenti",
  "PleaseNote": "Ti preghiamo di notare:",
  "ReassignDataToAnotherUser": "Riassegna i dati a un altro utente",
  "SuccessfullyDeleteUserInfoMessage": "L'utente è stato cancellato con successo",
  "ToBeAbleToReassignData": "Per poter riassegnare i dati, elimina un utente alla volta."
}<|MERGE_RESOLUTION|>--- conflicted
+++ resolved
@@ -2,11 +2,7 @@
   "ActionCannotBeUndone": "Gli utenti disattivati selezionati verranno rimossi da {{productName}}. Questa azione non può essere annullata.",
   "CannotReassignFiles": "Se elimini più utenti contemporaneamente, non potrai riassegnare i loro file ad altri utenti.",
   "DeleteGroupUsersSuccessMessage": "Gli utenti sono stati eliminati con successo.",
-<<<<<<< HEAD
-  "DeleteMyDocumentsUser": "Tutti i file e le cartelle personali nella sezione I documenti di questo utente verranno eliminati definitivamente.",
-=======
   "DeleteMyDocumentsUser": "Tutti i file e le cartelle personali nella sezione I Documenti di questo utente verranno eliminati definitivamente.",
->>>>>>> ba2228fd
   "DeleteReassignDescriptionUser": "{{warningMessageMyDocuments}} Le stanze create da questo utente e i documenti archiviati in queste stanze verranno riassegnati automaticamente a un amministratore che esegue l'eliminazione: <strong>{{userPerformedDeletion}} ({{userYou}})</strong>. Riassegna manualmente i dati per scegliere un altro utente per la riassegnazione.",
   "DeleteUser": "Elimina utente",
   "DeleteUserMessage": "{{userCaption}} <strong>{{user}}</strong> verrà eliminato. Questa azione non può essere annullata.",
