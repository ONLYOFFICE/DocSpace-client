import React from "react";
import { useLocation, Outlet } from "react-router-dom";
import { isMobile } from "react-device-detect";
import { observer, inject } from "mobx-react";
import { withTranslation } from "react-i18next";

import { showLoader, hideLoader } from "@docspace/common/utils";

import Section from "@docspace/common/components/Section";

import DragTooltip from "SRC_DIR/components/DragTooltip";

import {
  SectionFilterContent,
  SectionHeaderContent,
  SectionPagingContent,
} from "./Section";
import AccountsDialogs from "./Section/AccountsBody/Dialogs";

import MediaViewer from "./MediaViewer";
import SelectionArea from "./SelectionArea";
import { InfoPanelBodyContent, InfoPanelHeaderContent } from "./InfoPanel";

import {
  useFiles,
  useSDK,
  useOperations,
  useAccounts,
  useSettings,
} from "./Hooks";

const PureHome = (props) => {
  const {
    fetchFiles,
    fetchRooms,

    //homepage,
    setIsLoading,
    setFirstLoad,
    setToPreviewFile,
    playlist,

    getFileInfo,
    gallerySelected,
    setIsUpdatingRowItem,
    setIsPreview,
    selectedFolderStore,
    t,
    startUpload,
    setDragging,
    dragging,
    uploadEmptyFolders,
    disableDrag,
    uploaded,
    converted,
    setUploadPanelVisible,
    clearPrimaryProgressData,
    primaryProgressDataVisible,
    isProgressFinished,
    secondaryProgressDataStoreIcon,
    itemsSelectionLength,
    itemsSelectionTitle,
    setItemsSelectionTitle,
    refreshFiles,

    setFrameConfig,
    user,
    folders,
    files,
    selection,
    filesList,
    removeFirstUrl,

    createFile,
    createFolder,
    createRoom,

    setViewAs,
    viewAs,

    firstLoad,

    isPrivacyFolder,
    isRecycleBinFolder,
    isErrorRoomNotAvailable,

    primaryProgressDataPercent,
    primaryProgressDataIcon,
    primaryProgressDataAlert,
    clearUploadedFilesHistory,

    secondaryProgressDataStoreVisible,
    secondaryProgressDataStorePercent,

    secondaryProgressDataStoreAlert,

    tReady,
    isFrame,
    showTitle,
    showFilter,
    frameConfig,
    withPaging,
    isEmptyPage,

    setPortalTariff,

    accountsViewAs,
    fetchPeople,
    setSelectedNode,
    onClickBack,
  } = props;

  const location = useLocation();

  const isAccountsPage = location.pathname.includes("/accounts/filter");
  const isSettingsPage = location.pathname.includes("settings");

<<<<<<< HEAD
  const { onDrop } = useFiles({
    t,
    dragging,
    setDragging,
    disableDrag,
    uploadEmptyFolders,
    startUpload,
    fetchFiles,
    fetchRooms,
    setIsLoading,
    setFirstLoad,
=======
  React.useEffect(() => {
    if (isAccountsPage || isSettingsPage) return;

    if (!window.location.href.includes("#preview")) {
      // localStorage.removeItem("isFirstUrl");
      // Media viewer
      removeFirstUrl();
    }

    const categoryType = getCategoryType(location);

    let filterObj = null;
    let isRooms = false;

    if (window.location.href.indexOf("/#preview") > 1 && playlist.length < 1) {
      const pathname = window.location.href;
      const fileId = pathname.slice(pathname.indexOf("#preview") + 9);

      setTimeout(() => {
        getFileInfo(fileId)
          .then((data) => {
            const canOpenPlayer =
              data.viewAccessability.ImageView ||
              data.viewAccessability.MediaView;
            const file = { ...data, canOpenPlayer };
            setToPreviewFile(file, true);
            setIsPreview(true);
          })
          .catch((err) => {
            toastr.error(err);
            fetchDefaultFiles();
          });
      }, 1);

      return;
    }

    const isRoomFolder = getObjectByLocation(window.location)?.folder;

    if (
      (categoryType == CategoryType.Shared ||
        categoryType == CategoryType.SharedRoom ||
        categoryType == CategoryType.Archive) &&
      !isRoomFolder
    ) {
      filterObj = RoomsFilter.getFilter(window.location);

      isRooms = true;

      if (!filterObj) {
        setIsLoading(true);
        fetchDefaultRooms();

        return;
      }
    } else {
      filterObj = FilesFilter.getFilter(window.location);

      if (!filterObj) {
        setIsLoading(true);
        fetchDefaultFiles();

        return;
      }
    }

    if (!filterObj) return;

    if (isRooms && alreadyFetchingRooms && selectedFolderStore.title)
      return setAlreadyFetchingRooms(false);

    let dataObj = { filter: filterObj };

    if (filterObj && filterObj.authorType) {
      const authorType = filterObj.authorType;
      const indexOfUnderscore = authorType.indexOf("_");
      const type = authorType.slice(0, indexOfUnderscore);
      const itemId = authorType.slice(indexOfUnderscore + 1);

      if (itemId) {
        dataObj = {
          type,
          itemId,
          filter: filterObj,
        };
      } else {
        filterObj.authorType = null;
        dataObj = { filter: filterObj };
      }
    }

    if (filterObj && filterObj.subjectId) {
      const type = "user";
      const itemId = filterObj.subjectId;

      if (itemId) {
        dataObj = {
          type,
          itemId,
          filter: filterObj,
        };
      } else {
        filterObj.subjectId = null;
        dataObj = { filter: filterObj };
      }
    }

    if (!dataObj) return;

    const { filter, itemId, type } = dataObj;
    const newFilter = filter
      ? filter.clone()
      : isRooms
      ? RoomsFilter.getDefault()
      : FilesFilter.getDefault();
    const requests = [Promise.resolve(newFilter)];
>>>>>>> 94305a00

    isAccountsPage,
    isSettingsPage,

    location,

<<<<<<< HEAD
    playlist,
=======
    return () => {
      window.removeEventListener("message", handleMessage, false);
    };
  }, []);

  const fetchDefaultFiles = () => {
    const filterObj = FilesFilter.getDefault();
    const folderId = filterObj.folder;

    fetchFiles(folderId).finally(() => {
      setIsLoading(false);
      setFirstLoad(false);
    });
  };

  const fetchDefaultRooms = () => {
    fetchRooms().finally(() => {
      setIsLoading(false);
      setFirstLoad(false);
    });
  };

  const onDrop = (files, uploadToFolder) => {
    dragging && setDragging(false);

    if (disableDrag) return;

    const emptyFolders = files.filter((f) => f.isEmptyDirectory);

    if (emptyFolders.length > 0) {
      uploadEmptyFolders(emptyFolders, uploadToFolder).then(() => {
        const onlyFiles = files.filter((f) => !f.isEmptyDirectory);
        if (onlyFiles.length > 0) startUpload(onlyFiles, uploadToFolder, t);
      });
    } else {
      startUpload(files, uploadToFolder, t);
    }
  };

  const showOperationToast = (type, qty, title) => {
    switch (type) {
      case "move":
        if (qty > 1) {
          return (
            toastr.success(
              <Trans t={t} i18nKey="MoveItems" ns="Files">
                {{ qty }} elements has been moved
              </Trans>
            ),
            refreshFiles()
          );
        }
        return (
          toastr.success(
            <Trans t={t} i18nKey="MoveItem" ns="Files">
              {{ title }} moved
            </Trans>
          ),
          refreshFiles()
        );

      case "duplicate":
        if (qty > 1) {
          return (
            toastr.success(
              <Trans t={t} i18nKey="CopyItems" ns="Files">
                {{ qty }} elements copied
              </Trans>
            ),
            refreshFiles()
          );
        }
        return (
          toastr.success(
            <Trans t={t} i18nKey="CopyItem" ns="Files">
              {{ title }} copied
            </Trans>
          ),
          refreshFiles()
        );

      default:
        break;
    }
  };
>>>>>>> 94305a00

    getFileInfo,
    setToPreviewFile,
    setIsPreview,

    setIsUpdatingRowItem,

    gallerySelected,
  });

<<<<<<< HEAD
  const { showUploadPanel } = useOperations({
    t,
    setUploadPanelVisible,
    primaryProgressDataVisible,
    uploaded,
    converted,
    clearPrimaryProgressData,
=======
  React.useEffect(() => {
    if (isHeaderVisible !== prevProps.current.isHeaderVisible) {
      setHeaderVisible(isHeaderVisible);
    }

    if (
      isProgressFinished &&
      itemsSelectionTitle &&
      isProgressFinished !== prevProps.current.isProgressFinished
    ) {
      showOperationToast(
        secondaryProgressDataStoreIcon,
        itemsSelectionLength,
        itemsSelectionTitle
      );
      setItemsSelectionTitle(null);
    }
  }, [
    isAccountsPage,
    isHeaderVisible,
    setHeaderVisible,
>>>>>>> 94305a00
    isProgressFinished,
    refreshFiles,
    itemsSelectionTitle,
    secondaryProgressDataStoreIcon,
    itemsSelectionLength,
    isAccountsPage,
    isSettingsPage,
    setItemsSelectionTitle,
  });

  useAccounts({
    t,
    isAccountsPage,
    location,

    setIsLoading,
    setFirstLoad,

    setSelectedNode,
    fetchPeople,
    setPortalTariff,
  });

  useSettings({ t, isSettingsPage, setFirstLoad, setIsLoading });

  useSDK({
    frameConfig,
    setFrameConfig,
    selectedFolderStore,
    folders,
    files,
    filesList,
    selection,
    user,
    createFile,
    createFolder,
    createRoom,
    refreshFiles,
    setViewAs,
  });

  React.useEffect(() => {
    window.addEventListener("popstate", onClickBack);

    return () => {
      window.removeEventListener("popstate", onClickBack);
    };
  }, []);

  let sectionProps = {};

  if (isSettingsPage) {
    sectionProps.isInfoPanelAvailable = false;
    sectionProps.viewAs = "settings";
  } else {
    sectionProps = {
      withPaging,
      withBodyScroll: true,
      withBodyAutoFocus: !isMobile,
      firstLoad,
      isLoaded: !firstLoad,
      viewAs: accountsViewAs,
    };

    if (!isAccountsPage) {
      sectionProps.dragging = dragging;
      sectionProps.uploadFiles = true;
      sectionProps.onDrop =
        isRecycleBinFolder || isPrivacyFolder ? null : onDrop;

      sectionProps.clearUploadedFilesHistory = clearUploadedFilesHistory;
      sectionProps.viewAs = viewAs;
      sectionProps.hideAside =
        primaryProgressDataVisible || secondaryProgressDataStoreVisible;

      sectionProps.isEmptyPage = isEmptyPage;
    }
  }

  sectionProps.onOpenUploadPanel = showUploadPanel;
  sectionProps.showPrimaryProgressBar = primaryProgressDataVisible;
  sectionProps.primaryProgressBarValue = primaryProgressDataPercent;
  sectionProps.primaryProgressBarIcon = primaryProgressDataIcon;
  sectionProps.showPrimaryButtonAlert = primaryProgressDataAlert;
  sectionProps.showSecondaryProgressBar = secondaryProgressDataStoreVisible;
  sectionProps.secondaryProgressBarValue = secondaryProgressDataStorePercent;
  sectionProps.secondaryProgressBarIcon = secondaryProgressDataStoreIcon;
  sectionProps.showSecondaryButtonAlert = secondaryProgressDataStoreAlert;

  return (
    <>
      {isSettingsPage ? (
        <></>
      ) : isAccountsPage ? (
        <AccountsDialogs />
      ) : (
        <>
          <DragTooltip />
          <SelectionArea />
        </>
      )}
      <MediaViewer />
      <Section {...sectionProps}>
        {(!isErrorRoomNotAvailable || isAccountsPage || isSettingsPage) && (
          <Section.SectionHeader>
            {isFrame ? (
              showTitle && <SectionHeaderContent />
            ) : (
              <SectionHeaderContent />
            )}
          </Section.SectionHeader>
        )}

        {((!isEmptyPage && !isErrorRoomNotAvailable) || isAccountsPage) &&
          !isSettingsPage && (
            <Section.SectionFilter>
              {isFrame ? (
                showFilter && <SectionFilterContent />
              ) : (
                <SectionFilterContent />
              )}
            </Section.SectionFilter>
          )}

        <Section.SectionBody>
          <Outlet />
        </Section.SectionBody>

        <Section.InfoPanelHeader>
          <InfoPanelHeaderContent />
        </Section.InfoPanelHeader>
        <Section.InfoPanelBody>
          <InfoPanelBodyContent />
        </Section.InfoPanelBody>

        {withPaging && !isSettingsPage && (
          <Section.SectionPaging>
            <SectionPagingContent tReady={tReady} />
          </Section.SectionPaging>
        )}
      </Section>
    </>
  );
};

const Home = withTranslation(["Files", "People"])(PureHome);

export default inject(
  ({
    auth,
    filesStore,
    uploadDataStore,
    treeFoldersStore,
    mediaViewerDataStore,
    peopleStore,
    filesActionsStore,
    oformsStore,
    selectedFolderStore,
  }) => {
    const { setSelectedFolder } = selectedFolderStore;
    const {
      secondaryProgressDataStore,
      primaryProgressDataStore,
      clearUploadedFilesHistory,
    } = uploadDataStore;
    const {
      firstLoad,
      setFirstLoad,
      fetchFiles,
      fetchRooms,

      selection,
      dragging,
      setDragging,
      setIsLoading,
      isLoading,
      viewAs,
      getFileInfo,
      setIsUpdatingRowItem,

      folders,
      files,
      filesList,

      setFolders,
      setFiles,

      createFile,
      createFolder,
      createRoom,
      refreshFiles,
      setViewAs,
      isEmptyPage,

      disableDrag,
      isErrorRoomNotAvailable,
      setIsPreview,
    } = filesStore;

    const { gallerySelected } = oformsStore;

    const {
      isRecycleBinFolder,
      isPrivacyFolder,

      expandedKeys,
      setExpandedKeys,
      isRoomsFolder,
      isArchiveFolder,
      setSelectedNode,
    } = treeFoldersStore;

    const {
      visible: primaryProgressDataVisible,
      percent: primaryProgressDataPercent,
      icon: primaryProgressDataIcon,
      alert: primaryProgressDataAlert,
      clearPrimaryProgressData,
    } = primaryProgressDataStore;

    const {
      visible: secondaryProgressDataStoreVisible,
      percent: secondaryProgressDataStorePercent,
      icon: secondaryProgressDataStoreIcon,
      alert: secondaryProgressDataStoreAlert,
      isSecondaryProgressFinished: isProgressFinished,
      itemsSelectionLength,
      itemsSelectionTitle,
      setItemsSelectionTitle,
    } = secondaryProgressDataStore;

    const { setUploadPanelVisible, startUpload, uploaded, converted } =
      uploadDataStore;

    const { uploadEmptyFolders, onClickBack } = filesActionsStore;

    const selectionLength = isProgressFinished ? selection.length : null;
    const selectionTitle = isProgressFinished
      ? filesStore.selectionTitle
      : null;

    const { setToPreviewFile, playlist, removeFirstUrl } = mediaViewerDataStore;

    const { settingsStore, currentTariffStatusStore } = auth;

    const { setPortalTariff } = currentTariffStatusStore;

    const { setFrameConfig, frameConfig, isFrame, withPaging, showCatalog } =
      settingsStore;

    const {
      usersStore,

      viewAs: accountsViewAs,
    } = peopleStore;

    const { getUsersList: fetchPeople } = usersStore;

    if (!firstLoad) {
      if (isLoading) {
        showLoader();
      } else {
        hideLoader();
      }
    }

    return {
      //homepage: config.homepage,
      firstLoad,
      dragging,
      viewAs,
      uploaded,
      converted,
      isRecycleBinFolder,
      isPrivacyFolder,
      isVisitor: auth.userStore.user.isVisitor,

      primaryProgressDataVisible,
      primaryProgressDataPercent,
      primaryProgressDataIcon,
      primaryProgressDataAlert,
      clearPrimaryProgressData,

      clearUploadedFilesHistory,

      secondaryProgressDataStoreVisible,
      secondaryProgressDataStorePercent,
      secondaryProgressDataStoreIcon,
      secondaryProgressDataStoreAlert,

      selectionLength,
      isProgressFinished,
      selectionTitle,

      itemsSelectionLength,
      setItemsSelectionTitle,
      itemsSelectionTitle,
      isErrorRoomNotAvailable,
      isRoomsFolder,
      isArchiveFolder,

      disableDrag,

      setExpandedKeys,
      setFirstLoad,
      setDragging,
      setIsLoading,
      fetchFiles,
      fetchRooms,

      setUploadPanelVisible,
      startUpload,
      uploadEmptyFolders,

      setToPreviewFile,
      setIsPreview,
      playlist,
      removeFirstUrl,

      getFileInfo,
      gallerySelected,
      setIsUpdatingRowItem,

      setFrameConfig,
      frameConfig,
      isFrame,
      showTitle: frameConfig?.showTitle,
      showFilter: frameConfig?.showFilter,
      user: auth.userStore.user,
      folders,
      files,
      selection,
      filesList,
      selectedFolderStore,
      createFile,
      createFolder,
      createRoom,
      refreshFiles,
      setViewAs,
      withPaging,
      isEmptyPage,

      setPortalTariff,

      accountsViewAs,
      fetchPeople,
      setSelectedNode,
      onClickBack,
      setSelectedFolder,
      setFolders,
      setFiles,
    };
  }
)(observer(Home));<|MERGE_RESOLUTION|>--- conflicted
+++ resolved
@@ -115,7 +115,6 @@
   const isAccountsPage = location.pathname.includes("/accounts/filter");
   const isSettingsPage = location.pathname.includes("settings");
 
-<<<<<<< HEAD
   const { onDrop } = useFiles({
     t,
     dragging,
@@ -127,230 +126,24 @@
     fetchRooms,
     setIsLoading,
     setFirstLoad,
-=======
-  React.useEffect(() => {
-    if (isAccountsPage || isSettingsPage) return;
-
-    if (!window.location.href.includes("#preview")) {
-      // localStorage.removeItem("isFirstUrl");
-      // Media viewer
-      removeFirstUrl();
-    }
-
-    const categoryType = getCategoryType(location);
-
-    let filterObj = null;
-    let isRooms = false;
-
-    if (window.location.href.indexOf("/#preview") > 1 && playlist.length < 1) {
-      const pathname = window.location.href;
-      const fileId = pathname.slice(pathname.indexOf("#preview") + 9);
-
-      setTimeout(() => {
-        getFileInfo(fileId)
-          .then((data) => {
-            const canOpenPlayer =
-              data.viewAccessability.ImageView ||
-              data.viewAccessability.MediaView;
-            const file = { ...data, canOpenPlayer };
-            setToPreviewFile(file, true);
-            setIsPreview(true);
-          })
-          .catch((err) => {
-            toastr.error(err);
-            fetchDefaultFiles();
-          });
-      }, 1);
-
-      return;
-    }
-
-    const isRoomFolder = getObjectByLocation(window.location)?.folder;
-
-    if (
-      (categoryType == CategoryType.Shared ||
-        categoryType == CategoryType.SharedRoom ||
-        categoryType == CategoryType.Archive) &&
-      !isRoomFolder
-    ) {
-      filterObj = RoomsFilter.getFilter(window.location);
-
-      isRooms = true;
-
-      if (!filterObj) {
-        setIsLoading(true);
-        fetchDefaultRooms();
-
-        return;
-      }
-    } else {
-      filterObj = FilesFilter.getFilter(window.location);
-
-      if (!filterObj) {
-        setIsLoading(true);
-        fetchDefaultFiles();
-
-        return;
-      }
-    }
-
-    if (!filterObj) return;
-
-    if (isRooms && alreadyFetchingRooms && selectedFolderStore.title)
-      return setAlreadyFetchingRooms(false);
-
-    let dataObj = { filter: filterObj };
-
-    if (filterObj && filterObj.authorType) {
-      const authorType = filterObj.authorType;
-      const indexOfUnderscore = authorType.indexOf("_");
-      const type = authorType.slice(0, indexOfUnderscore);
-      const itemId = authorType.slice(indexOfUnderscore + 1);
-
-      if (itemId) {
-        dataObj = {
-          type,
-          itemId,
-          filter: filterObj,
-        };
-      } else {
-        filterObj.authorType = null;
-        dataObj = { filter: filterObj };
-      }
-    }
-
-    if (filterObj && filterObj.subjectId) {
-      const type = "user";
-      const itemId = filterObj.subjectId;
-
-      if (itemId) {
-        dataObj = {
-          type,
-          itemId,
-          filter: filterObj,
-        };
-      } else {
-        filterObj.subjectId = null;
-        dataObj = { filter: filterObj };
-      }
-    }
-
-    if (!dataObj) return;
-
-    const { filter, itemId, type } = dataObj;
-    const newFilter = filter
-      ? filter.clone()
-      : isRooms
-      ? RoomsFilter.getDefault()
-      : FilesFilter.getDefault();
-    const requests = [Promise.resolve(newFilter)];
->>>>>>> 94305a00
 
     isAccountsPage,
     isSettingsPage,
 
     location,
 
-<<<<<<< HEAD
     playlist,
-=======
-    return () => {
-      window.removeEventListener("message", handleMessage, false);
-    };
-  }, []);
-
-  const fetchDefaultFiles = () => {
-    const filterObj = FilesFilter.getDefault();
-    const folderId = filterObj.folder;
-
-    fetchFiles(folderId).finally(() => {
-      setIsLoading(false);
-      setFirstLoad(false);
-    });
-  };
-
-  const fetchDefaultRooms = () => {
-    fetchRooms().finally(() => {
-      setIsLoading(false);
-      setFirstLoad(false);
-    });
-  };
-
-  const onDrop = (files, uploadToFolder) => {
-    dragging && setDragging(false);
-
-    if (disableDrag) return;
-
-    const emptyFolders = files.filter((f) => f.isEmptyDirectory);
-
-    if (emptyFolders.length > 0) {
-      uploadEmptyFolders(emptyFolders, uploadToFolder).then(() => {
-        const onlyFiles = files.filter((f) => !f.isEmptyDirectory);
-        if (onlyFiles.length > 0) startUpload(onlyFiles, uploadToFolder, t);
-      });
-    } else {
-      startUpload(files, uploadToFolder, t);
-    }
-  };
-
-  const showOperationToast = (type, qty, title) => {
-    switch (type) {
-      case "move":
-        if (qty > 1) {
-          return (
-            toastr.success(
-              <Trans t={t} i18nKey="MoveItems" ns="Files">
-                {{ qty }} elements has been moved
-              </Trans>
-            ),
-            refreshFiles()
-          );
-        }
-        return (
-          toastr.success(
-            <Trans t={t} i18nKey="MoveItem" ns="Files">
-              {{ title }} moved
-            </Trans>
-          ),
-          refreshFiles()
-        );
-
-      case "duplicate":
-        if (qty > 1) {
-          return (
-            toastr.success(
-              <Trans t={t} i18nKey="CopyItems" ns="Files">
-                {{ qty }} elements copied
-              </Trans>
-            ),
-            refreshFiles()
-          );
-        }
-        return (
-          toastr.success(
-            <Trans t={t} i18nKey="CopyItem" ns="Files">
-              {{ title }} copied
-            </Trans>
-          ),
-          refreshFiles()
-        );
-
-      default:
-        break;
-    }
-  };
->>>>>>> 94305a00
 
     getFileInfo,
     setToPreviewFile,
     setIsPreview,
 
     setIsUpdatingRowItem,
+    removeFirstUrl,
 
     gallerySelected,
   });
 
-<<<<<<< HEAD
   const { showUploadPanel } = useOperations({
     t,
     setUploadPanelVisible,
@@ -358,29 +151,6 @@
     uploaded,
     converted,
     clearPrimaryProgressData,
-=======
-  React.useEffect(() => {
-    if (isHeaderVisible !== prevProps.current.isHeaderVisible) {
-      setHeaderVisible(isHeaderVisible);
-    }
-
-    if (
-      isProgressFinished &&
-      itemsSelectionTitle &&
-      isProgressFinished !== prevProps.current.isProgressFinished
-    ) {
-      showOperationToast(
-        secondaryProgressDataStoreIcon,
-        itemsSelectionLength,
-        itemsSelectionTitle
-      );
-      setItemsSelectionTitle(null);
-    }
-  }, [
-    isAccountsPage,
-    isHeaderVisible,
-    setHeaderVisible,
->>>>>>> 94305a00
     isProgressFinished,
     refreshFiles,
     itemsSelectionTitle,
