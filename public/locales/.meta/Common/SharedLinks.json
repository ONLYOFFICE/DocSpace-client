{
  "key_path": "SharedLinks",
  "content": "Shared links",
  "content_en_sha1_hash": "612404b77d15856ff22740b7a6e590df68bbef26",
  "created_at": "2025-05-19T21:30:48.633Z",
<<<<<<< HEAD
  "updated_at": "2025-06-30T12:20:31.363Z",
=======
  "updated_at": "2025-07-10T11:11:06.880Z",
>>>>>>> 4378f47c
  "comment": {
    "text": "The \"SharedLinks\" translation key is used to display a label for shared links, indicating that users can access or share files. It appears in various UI elements, such as info panels and sharing components, where it prompts users to view or interact with shared content.",
    "is_auto": true,
    "updated_at": "2025-05-20T08:40:47.786Z"
  },
  "usage": [
    {
      "file_path": "/packages/client/src/pages/Home/InfoPanel/Body/views/Members/index.js",
      "line_number": 193,
      "context": ") {\n if (!isArchiveFolder || primaryLink) {\n publicRoomItems.push(\n <LinksBlock key={GENERAL_LINK_HEADER_KEY}>\n <Text fontSize=\"14px\" fontWeight={600} lineHeight=\"16px\">\n {isFormRoom ? t(\"Common:PublicLink\") : t(\"Common:SharedLinks\")}\n </Text>\n \n {!isArchiveFolder && !isFormRoom ? (\n <div\n data-tooltip-id=\"emailTooltip\"",
      "module": "/packages/client"
    },
    {
      "file_path": "/packages/shared/components/share/index.tsx",
      "line_number": 407,
      "context": "<ShareLoader t={t} />\n ) : (\n <div className={styles.links}>\n <div className={styles.additionalLink}>\n <Text fontSize=\"14px\" fontWeight={600} className={styles.titleLink}>\n {t(\"Common:SharedLinks\")}\n </Text>\n {fileLinks.length > 0 && !onlyOneLink ? (\n <div data-tooltip-id=\"file-links-tooltip\" data-tip=\"tooltip\">\n <IconButton\n className={styles.linkToViewingIcon}",
      "module": "/packages/shared"
    },
    {
      "file_path": "/packages/shared/skeletons/share/index.tsx",
      "line_number": 57,
      "context": "const ShareSkeleton = ({ t }: ShareSkeletonProps) => {\n return (\n <div className={styles.wrapper}>\n <Text fontSize=\"14px\" fontWeight={600} className={styles.titleLink}>\n {t(\"Common:SharedLinks\")}\n </Text>\n <RowSkeleton />\n <div className={styles.title}>\n <RectangleSkeleton width=\"154px\" height=\"16px\" />\n </div>",
      "module": "/packages/shared"
    }
  ],
  "languages": {
    "en": {
      "ai_translated": false,
      "ai_model": null,
      "ai_spell_check_issues": [],
      "approved_at": null
    },
    "ar-SA": {
      "ai_translated": false,
      "ai_model": null,
      "ai_spell_check_issues": [],
      "approved_at": null
    },
    "az": {
      "ai_translated": false,
      "ai_model": null,
      "ai_spell_check_issues": [],
      "approved_at": null
    },
    "bg": {
      "ai_translated": false,
      "ai_model": null,
      "ai_spell_check_issues": [],
      "approved_at": null
    },
    "cs": {
      "ai_translated": false,
      "ai_model": null,
      "ai_spell_check_issues": [],
      "approved_at": null
    },
    "de": {
      "ai_translated": false,
      "ai_model": null,
      "ai_spell_check_issues": [],
      "approved_at": null
    },
    "el-GR": {
      "ai_translated": false,
      "ai_model": null,
      "ai_spell_check_issues": [],
      "approved_at": null
    },
    "es": {
      "ai_translated": false,
      "ai_model": null,
      "ai_spell_check_issues": [],
      "approved_at": null
    },
    "fi": {
      "ai_translated": false,
      "ai_model": null,
      "ai_spell_check_issues": [],
      "approved_at": null
    },
    "fr": {
      "ai_translated": false,
      "ai_model": null,
      "ai_spell_check_issues": [],
      "approved_at": null
    },
    "hy-AM": {
      "ai_translated": false,
      "ai_model": null,
      "ai_spell_check_issues": [
        {
          "type": "incorrect_translation",
          "description": "The translation \"Համօգտագործվող հղումներ\" while technically meaning 'shared links' lacks the natural flow and common usage of 'shared links' in Armenian. A more natural and accurate translation would better convey the intended meaning.",
          "suggestion": "Consider alternatives like \"ընդհանուր հղումներ\" (endhanur hghumner - common links) or \"մատուցված հղումներ\" (matuts’vad hghumner - provided links) depending on the specific context."
        }
      ],
      "approved_at": null
    },
    "it": {
      "ai_translated": false,
      "ai_model": null,
      "ai_spell_check_issues": [],
      "approved_at": null
    },
    "ja-JP": {
      "ai_translated": false,
      "ai_model": null,
      "ai_spell_check_issues": [],
      "approved_at": null
    },
    "ko-KR": {
      "ai_translated": false,
      "ai_model": null,
      "ai_spell_check_issues": [],
      "approved_at": null
    },
    "lo-LA": {
      "ai_translated": false,
      "ai_model": null,
      "ai_spell_check_issues": [
        {
          "type": "incorrect_translation",
          "description": "'ເຊືອກ' literally translates to 'rope' or 'string'. While it might be used figuratively, 'shared links' refers to URLs or web links shared between people. A more accurate translation would be something conveying the idea of 'shared URLs' or 'shared connections'.",
          "suggestion": "Consider alternatives like 'ຄວາມຊັດເຊື້ອທີ່ແບ່ງປັນ' (shared connections) or 'ລິ້ງທີ່ແບ່ງປັນ' (shared links - borrowing the English term)"
        }
      ],
      "approved_at": null
    },
    "lv": {
      "ai_translated": false,
      "ai_model": null,
      "ai_spell_check_issues": [],
      "approved_at": null
    },
    "nl": {
      "ai_translated": false,
      "ai_model": null,
      "ai_spell_check_issues": [],
      "approved_at": null
    },
    "pl": {
      "ai_translated": false,
      "ai_model": null,
      "ai_spell_check_issues": [],
      "approved_at": null
    },
    "pt": {
      "ai_translated": false,
      "ai_model": null,
      "ai_spell_check_issues": [],
      "approved_at": null
    },
    "pt-BR": {
      "ai_translated": false,
      "ai_model": null,
      "ai_spell_check_issues": [],
      "approved_at": null
    },
    "ro": {
      "ai_translated": false,
      "ai_model": null,
      "ai_spell_check_issues": [
        {
          "type": "incorrect_translation",
          "description": "While \"Link-urile partajate\" is understandable, a more natural and accurate translation of 'Shared links' in Romanian would be 'Legături partajate' or 'Link-uri partajate'. 'Link-uri' is more commonly used than 'Link-urile'.",
          "suggestion": "Legături partajate"
        }
      ],
      "approved_at": null
    },
    "ru": {
      "ai_translated": false,
      "ai_model": null,
      "ai_spell_check_issues": [],
      "approved_at": null
    },
    "si": {
      "ai_translated": false,
      "ai_model": null,
      "ai_spell_check_issues": [],
      "approved_at": null
    },
    "sk": {
      "ai_translated": false,
      "ai_model": null,
      "ai_spell_check_issues": [],
      "approved_at": null
    },
    "sl": {
      "ai_translated": false,
      "ai_model": null,
      "ai_spell_check_issues": [],
      "approved_at": null
    },
    "sr-Cyrl-RS": {
      "ai_translated": false,
      "ai_model": null,
      "ai_spell_check_issues": [],
      "approved_at": null
    },
    "sr-Latn-RS": {
      "ai_translated": false,
      "ai_model": null,
      "ai_spell_check_issues": [],
      "approved_at": null
    },
    "tr": {
      "ai_translated": false,
      "ai_model": null,
      "ai_spell_check_issues": [],
      "approved_at": null
    },
    "uk-UA": {
      "ai_translated": false,
      "ai_model": null,
      "ai_spell_check_issues": [],
      "approved_at": null
    },
    "vi": {
      "ai_translated": false,
      "ai_model": null,
      "ai_spell_check_issues": [],
      "approved_at": null
    },
    "zh-CN": {
      "ai_translated": false,
      "ai_model": null,
      "ai_spell_check_issues": [],
      "approved_at": null
    }
  }
}<|MERGE_RESOLUTION|>--- conflicted
+++ resolved
@@ -3,11 +3,7 @@
   "content": "Shared links",
   "content_en_sha1_hash": "612404b77d15856ff22740b7a6e590df68bbef26",
   "created_at": "2025-05-19T21:30:48.633Z",
-<<<<<<< HEAD
-  "updated_at": "2025-06-30T12:20:31.363Z",
-=======
   "updated_at": "2025-07-10T11:11:06.880Z",
->>>>>>> 4378f47c
   "comment": {
     "text": "The \"SharedLinks\" translation key is used to display a label for shared links, indicating that users can access or share files. It appears in various UI elements, such as info panels and sharing components, where it prompts users to view or interact with shared content.",
     "is_auto": true,
@@ -23,7 +19,7 @@
     {
       "file_path": "/packages/shared/components/share/index.tsx",
       "line_number": 407,
-      "context": "<ShareLoader t={t} />\n ) : (\n <div className={styles.links}>\n <div className={styles.additionalLink}>\n <Text fontSize=\"14px\" fontWeight={600} className={styles.titleLink}>\n {t(\"Common:SharedLinks\")}\n </Text>\n {fileLinks.length > 0 && !onlyOneLink ? (\n <div data-tooltip-id=\"file-links-tooltip\" data-tip=\"tooltip\">\n <IconButton\n className={styles.linkToViewingIcon}",
+      "context": "<ShareLoader t={t} />\n ) : (\n <StyledLinks>\n <div className=\"additional-link\">\n <Text fontSize=\"14px\" fontWeight={600} className=\"title-link\">\n {t(\"Common:SharedLinks\")}\n </Text>\n {fileLinks.length > 0 && !onlyOneLink ? (\n <div data-tooltip-id=\"file-links-tooltip\" data-tip=\"tooltip\">\n <IconButton\n className=\"link-to-viewing-icon\"",
       "module": "/packages/shared"
     },
     {
