// (c) Copyright Ascensio System SIA 2010-2022
//
// This program is a free software product.
// You can redistribute it and/or modify it under the terms
// of the GNU Affero General Public License (AGPL) version 3 as published by the Free Software
// Foundation. In accordance with Section 7(a) of the GNU AGPL its Section 15 shall be amended
// to the effect that Ascensio System SIA expressly excludes the warranty of non-infringement of
// any third-party rights.
//
// This program is distributed WITHOUT ANY WARRANTY, without even the implied warranty
// of MERCHANTABILITY or FITNESS FOR A PARTICULAR  PURPOSE. For details, see
// the GNU AGPL at: http://www.gnu.org/licenses/agpl-3.0.html
//
// You can contact Ascensio System SIA at Lubanas st. 125a-25, Riga, Latvia, EU, LV-1021.
//
// The  interactive user interfaces in modified source and object code versions of the Program must
// display Appropriate Legal Notices, as required under Section 5 of the GNU AGPL version 3.
//
// Pursuant to Section 7(b) of the License you must retain the original Product logo when
// distributing the program. Pursuant to Section 7(e) we decline to grant you any rights under
// trademark law for use of our trademarks.
//
// All the Product's GUI elements, including illustrations and icon sets, as well as technical writing
// content are licensed under the terms of the Creative Commons Attribution-ShareAlike 4.0
// International. See the License terms at http://creativecommons.org/licenses/by-sa/4.0/legalcode

namespace ASC.Web.Api.Models;

public class EmployeeFullDto : EmployeeDto
{
    public string FirstName { get; set; }
    public string LastName { get; set; }
    public string UserName { get; set; }
    public string Email { get; set; }
    public List<Contact> Contacts { get; set; }
    public ApiDateTime Birthday { get; set; }
    public string Sex { get; set; }
    public EmployeeStatus Status { get; set; }
    public EmployeeActivationStatus ActivationStatus { get; set; }
    public ApiDateTime Terminated { get; set; }
    public string Department { get; set; }
    public ApiDateTime WorkFrom { get; set; }
    public List<GroupSummaryDto> Groups { get; set; }
    public string Location { get; set; }
    public string Notes { get; set; }
    public string AvatarMax { get; set; }
    public string AvatarMedium { get; set; }
    public string Avatar { get; set; }
    public bool IsAdmin { get; set; }
    public bool IsLDAP { get; set; }
    public List<string> ListAdminModules { get; set; }
    public bool IsOwner { get; set; }
    public bool IsVisitor { get; set; }
    public string CultureName { get; set; }
    public string MobilePhone { get; set; }
    public MobilePhoneActivationStatus MobilePhoneActivationStatus { get; set; }
    public bool IsSSO { get; set; }
    public DarkThemeSettingsEnum? Theme { get; set; }
    public long QuotaLimit { get; set; }
    public double UsedSpace { get; set; }

    public static new EmployeeFullDto GetSample()
    {
        return new EmployeeFullDto
        {
            Avatar = "url to big avatar",
            AvatarSmall = "url to small avatar",
            AvatarMax = "url to max avatar",
            Contacts = new List<Contact> { Contact.GetSample() },
            Email = "my@gmail.com",
            FirstName = "Mike",
            Id = Guid.Empty,
            IsAdmin = false,
            ListAdminModules = new List<string> { "projects", "crm" },
            UserName = "Mike.Zanyatski",
            LastName = "Zanyatski",
            Title = "Manager",
            Groups = new List<GroupSummaryDto> { GroupSummaryDto.GetSample() },
            AvatarMedium = "url to medium avatar",
            Birthday = ApiDateTime.GetSample(),
            Department = "Marketing",
            Location = "Palo Alto",
            Notes = "Notes to worker",
            Sex = "male",
            Status = EmployeeStatus.Active,
            WorkFrom = ApiDateTime.GetSample(),
            Terminated = ApiDateTime.GetSample(),
            CultureName = "en-EN",
            IsLDAP = false,
            IsSSO = false
        };
    }
}

[Scope]
public class EmployeeFullDtoHelper : EmployeeDtoHelper
{
    private readonly ApiContext _context;
    private readonly WebItemSecurity _webItemSecurity;
    private readonly ApiDateTimeHelper _apiDateTimeHelper;
    private readonly WebItemManager _webItemManager;
    private readonly SettingsManager _settingsManager;

    public EmployeeFullDtoHelper(
        ApiContext context,
        UserManager userManager,
        UserPhotoManager userPhotoManager,
        WebItemSecurity webItemSecurity,
        CommonLinkUtility commonLinkUtility,
        DisplayUserSettingsHelper displayUserSettingsHelper,
        ApiDateTimeHelper apiDateTimeHelper,
        WebItemManager webItemManager,
        SettingsManager settingsManager)
    : base(context, displayUserSettingsHelper, userPhotoManager, commonLinkUtility, userManager)
    {
        _context = context;
        _webItemSecurity = webItemSecurity;
        _apiDateTimeHelper = apiDateTimeHelper;
        _webItemManager = webItemManager;
        _settingsManager = settingsManager;
    }

    public static Expression<Func<User, UserInfo>> GetExpression(ApiContext apiContext)
    {
        if (apiContext?.Fields == null)
        {
            return null;
        }

        var newExpr = Expression.New(typeof(UserInfo));

        //i => new UserInfo { ID = i.id } 
        var parameter = Expression.Parameter(typeof(User), "i");
        var bindExprs = new List<MemberAssignment>();

        //foreach (var field in apiContext.Fields)
        //{
        //    var userInfoProp = typeof(UserInfo).GetProperty(field);
        //    var userProp = typeof(User).GetProperty(field);
        //    if (userInfoProp != null && userProp != null)
        //    {
        //        bindExprs.Add(Expression.Bind(userInfoProp, Expression.Property(parameter, userProp)));
        //    }
        //}

        if (apiContext.Check("Id"))
        {
            bindExprs.Add(Expression.Bind(typeof(UserInfo).GetProperty("Id"),
                Expression.Property(parameter, typeof(User).GetProperty("Id"))));
        }

        var body = Expression.MemberInit(newExpr, bindExprs);
        var lambda = Expression.Lambda<Func<User, UserInfo>>(body, parameter);

        return lambda;
    }
    public EmployeeFullDto GetSimple(UserInfo userInfo)
    {
        var result = new EmployeeFullDto
        {
            FirstName = userInfo.FirstName,
            LastName = userInfo.LastName,
        };

        FillGroups(result, userInfo);

        var photoData = _userPhotoManager.GetUserPhotoData(userInfo.Id, UserPhotoManager.BigFotoSize);

        if (photoData != null)
        {
            result.Avatar = "data:image/png;base64," + Convert.ToBase64String(photoData);
        }

        return result;
    }

    public async Task<EmployeeFullDto> GetFull(UserInfo userInfo)
    {
        var result = new EmployeeFullDto
        {
            UserName = userInfo.UserName,
            FirstName = userInfo.FirstName,
            LastName = userInfo.LastName,
            Birthday = _apiDateTimeHelper.Get(userInfo.BirthDate),
            Status = userInfo.Status,
            ActivationStatus = userInfo.ActivationStatus & ~EmployeeActivationStatus.AutoGenerated,
            Terminated = _apiDateTimeHelper.Get(userInfo.TerminatedDate),
            WorkFrom = _apiDateTimeHelper.Get(userInfo.WorkFromDate),
            Email = userInfo.Email,
            IsVisitor = _userManager.IsVisitor(userInfo),
            IsAdmin = _userManager.IsAdmin(userInfo),
            IsOwner = userInfo.IsOwner(_context.Tenant),
            IsLDAP = userInfo.IsLDAP(),
            IsSSO = userInfo.IsSSO()

        };

        await Init(result, userInfo);

        var quotaSettings = _settingsManager.Load<TenantUserQuotaSettings>();
<<<<<<< HEAD
       
=======

>>>>>>> bfdfd371
        if (quotaSettings.EnableUserQuota)
        {
            result.UsedSpace = Math.Max(0, _userManager.FindUserQuotaRows(_context.Tenant.Id, userInfo.Id).Where(r => !string.IsNullOrEmpty(r.Tag)).Sum(r => r.Counter));
            var userQuotaSettings = _settingsManager.LoadForUser<UserQuotaSettings>(userInfo);
            result.QuotaLimit = userQuotaSettings != null ? userQuotaSettings.UserQuota : quotaSettings.DefaultUserQuota;
        }

        if (userInfo.Sex.HasValue)
        {
            result.Sex = userInfo.Sex.Value ? "male" : "female";
        }

        if (!string.IsNullOrEmpty(userInfo.Location))
        {
            result.Location = userInfo.Location;
        }

        if (!string.IsNullOrEmpty(userInfo.Notes))
        {
            result.Notes = userInfo.Notes;
        }

        if (!string.IsNullOrEmpty(userInfo.MobilePhone))
        {
            result.MobilePhone = userInfo.MobilePhone;
        }

        result.MobilePhoneActivationStatus = userInfo.MobilePhoneActivationStatus;

        if (!string.IsNullOrEmpty(userInfo.CultureName))
        {
            result.CultureName = userInfo.CultureName;
        }

        FillConacts(result, userInfo);
        FillGroups(result, userInfo);

        var userInfoLM = userInfo.LastModified.GetHashCode();

        if (_context.Check("avatarMax"))
        {
            result.AvatarMax = await _userPhotoManager.GetMaxPhotoURL(userInfo.Id) + $"?_={userInfoLM}";
        }

        if (_context.Check("avatarMedium"))
        {
            result.AvatarMedium = await _userPhotoManager.GetMediumPhotoURL(userInfo.Id) + $"?_={userInfoLM}";
        }

        if (_context.Check("avatar"))
        {
            result.Avatar = await _userPhotoManager.GetBigPhotoURL(userInfo.Id) + $"?_={userInfoLM}";
        }

        if (_context.Check("listAdminModules"))
        {
            var listAdminModules = userInfo.GetListAdminModules(_webItemSecurity, _webItemManager);
            if (listAdminModules.Count > 0)
            {
                result.ListAdminModules = listAdminModules;
            }
        }

        return result;
    }
    private void FillGroups(EmployeeFullDto result, UserInfo userInfo)
    {
        if (!_context.Check("groups") && !_context.Check("department"))
        {
            return;
        }

        var groups = _userManager.GetUserGroups(userInfo.Id)
            .Select(x => new GroupSummaryDto(x, _userManager))
            .ToList();

        if (groups.Count > 0)
        {
            result.Groups = groups;
            result.Department = string.Join(", ", result.Groups.Select(d => d.Name.HtmlEncode()));
        }
        else
        {
            result.Department = "";
        }
    }

    private void FillConacts(EmployeeFullDto employeeWraperFull, UserInfo userInfo)
    {
        if (userInfo.ContactsList == null)
        {
            return;
        }

        var contacts = new List<Contact>();

        for (var i = 0; i < userInfo.ContactsList.Count; i += 2)
        {
            if (i + 1 < userInfo.ContactsList.Count)
            {
                contacts.Add(new Contact(userInfo.ContactsList[i], userInfo.ContactsList[i + 1]));
            }
        }

        if (contacts.Count > 0)
        {
            employeeWraperFull.Contacts = contacts;
        }
    }
}<|MERGE_RESOLUTION|>--- conflicted
+++ resolved
@@ -54,10 +54,10 @@
     public string CultureName { get; set; }
     public string MobilePhone { get; set; }
     public MobilePhoneActivationStatus MobilePhoneActivationStatus { get; set; }
-    public bool IsSSO { get; set; }
-    public DarkThemeSettingsEnum? Theme { get; set; }
-    public long QuotaLimit { get; set; }
-    public double UsedSpace { get; set; }
+    public bool IsSSO { get; set; }
+    public DarkThemeSettingsEnum? Theme { get; set; }
+    public long QuotaLimit { get; set; }
+    public double UsedSpace { get; set; }
 
     public static new EmployeeFullDto GetSample()
     {
@@ -97,10 +97,10 @@
 {
     private readonly ApiContext _context;
     private readonly WebItemSecurity _webItemSecurity;
-    private readonly ApiDateTimeHelper _apiDateTimeHelper;
-    private readonly WebItemManager _webItemManager;
-    private readonly SettingsManager _settingsManager;
-
+    private readonly ApiDateTimeHelper _apiDateTimeHelper;
+    private readonly WebItemManager _webItemManager;
+    private readonly SettingsManager _settingsManager;
+
     public EmployeeFullDtoHelper(
         ApiContext context,
         UserManager userManager,
@@ -108,16 +108,16 @@
         WebItemSecurity webItemSecurity,
         CommonLinkUtility commonLinkUtility,
         DisplayUserSettingsHelper displayUserSettingsHelper,
-        ApiDateTimeHelper apiDateTimeHelper,
-        WebItemManager webItemManager,
+        ApiDateTimeHelper apiDateTimeHelper,
+        WebItemManager webItemManager,
         SettingsManager settingsManager)
     : base(context, displayUserSettingsHelper, userPhotoManager, commonLinkUtility, userManager)
     {
         _context = context;
         _webItemSecurity = webItemSecurity;
-        _apiDateTimeHelper = apiDateTimeHelper;
-        _webItemManager = webItemManager;
-        _settingsManager = settingsManager;
+        _apiDateTimeHelper = apiDateTimeHelper;
+        _webItemManager = webItemManager;
+        _settingsManager = settingsManager;
     }
 
     public static Expression<Func<User, UserInfo>> GetExpression(ApiContext apiContext)
@@ -131,48 +131,48 @@
 
         //i => new UserInfo { ID = i.id } 
         var parameter = Expression.Parameter(typeof(User), "i");
-        var bindExprs = new List<MemberAssignment>();
-
-        //foreach (var field in apiContext.Fields)
-        //{
-        //    var userInfoProp = typeof(UserInfo).GetProperty(field);
-        //    var userProp = typeof(User).GetProperty(field);
-        //    if (userInfoProp != null && userProp != null)
-        //    {
-        //        bindExprs.Add(Expression.Bind(userInfoProp, Expression.Property(parameter, userProp)));
-        //    }
-        //}
-
-        if (apiContext.Check("Id"))
-        {
-            bindExprs.Add(Expression.Bind(typeof(UserInfo).GetProperty("Id"),
-                Expression.Property(parameter, typeof(User).GetProperty("Id"))));
-        }
+        var bindExprs = new List<MemberAssignment>();
+
+        //foreach (var field in apiContext.Fields)
+        //{
+        //    var userInfoProp = typeof(UserInfo).GetProperty(field);
+        //    var userProp = typeof(User).GetProperty(field);
+        //    if (userInfoProp != null && userProp != null)
+        //    {
+        //        bindExprs.Add(Expression.Bind(userInfoProp, Expression.Property(parameter, userProp)));
+        //    }
+        //}
+
+        if (apiContext.Check("Id"))
+        {
+            bindExprs.Add(Expression.Bind(typeof(UserInfo).GetProperty("Id"),
+                Expression.Property(parameter, typeof(User).GetProperty("Id"))));
+        }
 
         var body = Expression.MemberInit(newExpr, bindExprs);
         var lambda = Expression.Lambda<Func<User, UserInfo>>(body, parameter);
 
         return lambda;
     }
-    public EmployeeFullDto GetSimple(UserInfo userInfo)
-    {
-        var result = new EmployeeFullDto
-        {
-            FirstName = userInfo.FirstName,
-            LastName = userInfo.LastName,
-        };
-
-        FillGroups(result, userInfo);
-
-        var photoData = _userPhotoManager.GetUserPhotoData(userInfo.Id, UserPhotoManager.BigFotoSize);
-
-        if (photoData != null)
-        {
-            result.Avatar = "data:image/png;base64," + Convert.ToBase64String(photoData);
-        }
-
-        return result;
-    }
+    public EmployeeFullDto GetSimple(UserInfo userInfo)
+    {
+        var result = new EmployeeFullDto
+        {
+            FirstName = userInfo.FirstName,
+            LastName = userInfo.LastName,
+        };
+
+        FillGroups(result, userInfo);
+
+        var photoData = _userPhotoManager.GetUserPhotoData(userInfo.Id, UserPhotoManager.BigFotoSize);
+
+        if (photoData != null)
+        {
+            result.Avatar = "data:image/png;base64," + Convert.ToBase64String(photoData);
+        }
+
+        return result;
+    }
 
     public async Task<EmployeeFullDto> GetFull(UserInfo userInfo)
     {
@@ -191,24 +191,20 @@
             IsAdmin = _userManager.IsAdmin(userInfo),
             IsOwner = userInfo.IsOwner(_context.Tenant),
             IsLDAP = userInfo.IsLDAP(),
-            IsSSO = userInfo.IsSSO()
-
-        };
-
-        await Init(result, userInfo);
-
-        var quotaSettings = _settingsManager.Load<TenantUserQuotaSettings>();
-<<<<<<< HEAD
-       
-=======
-
->>>>>>> bfdfd371
-        if (quotaSettings.EnableUserQuota)
-        {
-            result.UsedSpace = Math.Max(0, _userManager.FindUserQuotaRows(_context.Tenant.Id, userInfo.Id).Where(r => !string.IsNullOrEmpty(r.Tag)).Sum(r => r.Counter));
-            var userQuotaSettings = _settingsManager.LoadForUser<UserQuotaSettings>(userInfo);
-            result.QuotaLimit = userQuotaSettings != null ? userQuotaSettings.UserQuota : quotaSettings.DefaultUserQuota;
-        }
+            IsSSO = userInfo.IsSSO()
+
+        };
+
+        await Init(result, userInfo);
+
+        var quotaSettings = _settingsManager.Load<TenantUserQuotaSettings>();
+
+        if (quotaSettings.EnableUserQuota)
+        {
+            result.UsedSpace = Math.Max(0, _userManager.FindUserQuotaRows(_context.Tenant.Id, userInfo.Id).Where(r => !string.IsNullOrEmpty(r.Tag)).Sum(r => r.Counter));
+            var userQuotaSettings = _settingsManager.LoadForUser<UserQuotaSettings>(userInfo);
+            result.QuotaLimit = userQuotaSettings != null ? userQuotaSettings.UserQuota : quotaSettings.DefaultUserQuota;
+        }
 
         if (userInfo.Sex.HasValue)
         {
@@ -237,7 +233,7 @@
             result.CultureName = userInfo.CultureName;
         }
 
-        FillConacts(result, userInfo);
+        FillConacts(result, userInfo);
         FillGroups(result, userInfo);
 
         var userInfoLM = userInfo.LastModified.GetHashCode();
@@ -259,7 +255,7 @@
 
         if (_context.Check("listAdminModules"))
         {
-            var listAdminModules = userInfo.GetListAdminModules(_webItemSecurity, _webItemManager);
+            var listAdminModules = userInfo.GetListAdminModules(_webItemSecurity, _webItemManager);
             if (listAdminModules.Count > 0)
             {
                 result.ListAdminModules = listAdminModules;
@@ -267,28 +263,28 @@
         }
 
         return result;
-    }
-    private void FillGroups(EmployeeFullDto result, UserInfo userInfo)
-    {
-        if (!_context.Check("groups") && !_context.Check("department"))
-        {
-            return;
-        }
-
-        var groups = _userManager.GetUserGroups(userInfo.Id)
-            .Select(x => new GroupSummaryDto(x, _userManager))
-            .ToList();
-
-        if (groups.Count > 0)
-        {
-            result.Groups = groups;
-            result.Department = string.Join(", ", result.Groups.Select(d => d.Name.HtmlEncode()));
-        }
-        else
-        {
-            result.Department = "";
-        }
-    }
+    }
+    private void FillGroups(EmployeeFullDto result, UserInfo userInfo)
+    {
+        if (!_context.Check("groups") && !_context.Check("department"))
+        {
+            return;
+        }
+
+        var groups = _userManager.GetUserGroups(userInfo.Id)
+            .Select(x => new GroupSummaryDto(x, _userManager))
+            .ToList();
+
+        if (groups.Count > 0)
+        {
+            result.Groups = groups;
+            result.Department = string.Join(", ", result.Groups.Select(d => d.Name.HtmlEncode()));
+        }
+        else
+        {
+            result.Department = "";
+        }
+    }
 
     private void FillConacts(EmployeeFullDto employeeWraperFull, UserInfo userInfo)
     {
@@ -305,8 +301,8 @@
             {
                 contacts.Add(new Contact(userInfo.ContactsList[i], userInfo.ContactsList[i + 1]));
             }
-        }
-
+        }
+
         if (contacts.Count > 0)
         {
             employeeWraperFull.Contacts = contacts;
