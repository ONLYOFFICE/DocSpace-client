--- conflicted
+++ resolved
@@ -52,14 +52,11 @@
   isTutorialEnabled,
   setRefMap,
   deleteRefMap,
-<<<<<<< HEAD
-  withContentSelection,
-=======
   selectedFolderTitle,
   setDropTargetPreview,
   disableDrag,
   canCreateSecurity,
->>>>>>> aad2791b
+  withContentSelection,
 }) => {
   const { sectionWidth } = use(Context);
 
@@ -133,12 +130,9 @@
     indexingStore,
     filesActionsStore,
     guidanceStore,
-<<<<<<< HEAD
-    hotkeyStore,
-=======
     selectedFolderStore,
     uploadDataStore,
->>>>>>> aad2791b
+    hotkeyStore,
   }) => {
     const {
       viewAs,
@@ -180,14 +174,11 @@
       changeIndex: filesActionsStore.changeIndex,
       setRefMap,
       deleteRefMap,
-<<<<<<< HEAD
-      withContentSelection,
-=======
       selectedFolderTitle,
       setDropTargetPreview,
       disableDrag,
       canCreateSecurity,
->>>>>>> aad2791b
+      withContentSelection,
     };
   },
 )(withContainer(observer(FilesRowContainer)));