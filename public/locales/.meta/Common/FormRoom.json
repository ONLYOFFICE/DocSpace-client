--- conflicted
+++ resolved
@@ -3,11 +3,7 @@
   "content": "Form room",
   "content_en_sha1_hash": "d52d36abd86c722b352cf2a1f855ae5a1408dd21",
   "created_at": "2025-05-19T21:30:45.520Z",
-<<<<<<< HEAD
-  "updated_at": "2025-05-26T07:57:32.385Z",
-=======
   "updated_at": "2025-06-03T20:59:41.984Z",
->>>>>>> 398dda3c
   "comment": {
     "text": "The translation key \"Common:FormRoom\" is used to display the label \"Form room\" in the UI, likely on a filter selection button or dropdown option. This text helps distinguish between different types of rooms, such as form rooms, public rooms, and collaboration rooms, in the application.",
     "is_auto": true,
@@ -22,21 +18,13 @@
     },
     {
       "file_path": "/packages/client/src/pages/Home/Section/Filter/index.js",
-<<<<<<< HEAD
-      "line_number": 815,
-=======
       "line_number": 816,
->>>>>>> 398dda3c
       "context": "case RoomsType.FormRoom:\n return {\n id: \"filter_type-form\",\n key: RoomsType.FormRoom,\n group: FilterGroups.roomFilterType,\n label: t(\"Common:FormRoom\"),\n };\n case RoomsType.PublicRoom:\n return {\n id: \"filter_type-public\",\n key: RoomsType.PublicRoom,",
       "module": "/packages/client"
     },
     {
       "file_path": "/packages/shared/utils/index.ts",
-<<<<<<< HEAD
-      "line_number": 365,
-=======
       "line_number": 363,
->>>>>>> 398dda3c
       "context": "return t(\"Common:CustomRooms\");\n case `room-${RoomsType.EditingRoom}`:\n return t(\"Common:CollaborationRooms\");\n \n case `room-${RoomsType.FormRoom}`:\n return t(\"Common:FormRoom\");\n \n case `room-${RoomsType.PublicRoom}`:\n return t(\"Common:PublicRoomLabel\");\n case `room-${RoomsType.VirtualDataRoom}`:\n return t(\"Common:VirtualDataRoom\");",
       "module": "/packages/shared"
     }
@@ -75,19 +63,19 @@
     "de": {
       "ai_translated": false,
       "ai_model": null,
-      "ai_spell_check_issues": [
-        {
-          "type": "incorrect_translation",
-          "description": "While 'Formularraum' is a possible translation, 'Form room' typically refers to a room where forms are kept or completed. 'Formularraum' emphasizes the 'form' aspect as a document, rather than a room designated for forms. A more accurate translation might be 'Formzimmer' or 'Raum für Formulare'.",
-          "suggestion": "Consider 'Formzimmer' or 'Raum für Formulare' for a more accurate translation."
-        }
-      ],
+      "ai_spell_check_issues": [],
       "approved_at": null
     },
     "el-GR": {
       "ai_translated": false,
       "ai_model": null,
-      "ai_spell_check_issues": [],
+      "ai_spell_check_issues": [
+        {
+          "type": "incorrect_translation",
+          "description": "While \"Δωμάτιο φορμών\" is literally \"room of forms\", it doesn't convey the meaning of \"form room\" which typically refers to a room where forms are kept or completed. A more appropriate translation would depend on the context, but 'χώρος αιτήσεων' (space for applications) or 'γραφείο αιτήσεων' (applications office) might be better alternatives.",
+          "suggestion": "Consider 'χώρος αιτήσεων' or 'γραφείο αιτήσεων' depending on the context."
+        }
+      ],
       "approved_at": null
     },
     "es": {
@@ -108,13 +96,13 @@
       "ai_spell_check_issues": [
         {
           "type": "incorrect_translation",
-          "description": "The translation \"Salles de remplissages de formulaires\" is overly literal and not the natural way to express 'Form room' in French. It's clunky and doesn't convey the intended meaning effectively.",
-          "suggestion": "Consider alternatives such as 'Salle de formulaires', 'Pièce des formulaires', or simply 'Formulaires' depending on the context. 'Salle des formulaires' is also a possibility, emphasizing a dedicated room."
+          "description": "The translation \"Salles de remplissages de formulaires\" is overly literal and clunky. \"Remplissages de formulaires\" is not a standard French expression.",
+          "suggestion": "A more natural translation would be \"Salle de formulaires\" or \"Bureau de formulaires\" or \"Local de formulaires\"."
         },
         {
           "type": "formatting",
-          "description": "The translation uses 'de' multiple times, making it slightly awkward to read.",
-          "suggestion": "Alternatives like 'Salle des formulaires' avoid the repetition of 'de'."
+          "description": "The translation is a long phrase and may benefit from better formatting for readability if this appears in a UI.",
+          "suggestion": "Consider breaking it up or using a shorter, more understandable phrase."
         }
       ],
       "approved_at": null
@@ -125,8 +113,8 @@
       "ai_spell_check_issues": [
         {
           "type": "incorrect_translation",
-          "description": "While \"Ձևի սենյակ\" is a literal translation of \"form room\", it doesn't fully capture the intended meaning. \"Form room\" often refers to a room where forms are filled out or distributed, or a room dedicated to administrative tasks. A more accurate translation might consider context.",
-          "suggestion": "Consider alternatives like \"պարապուրձավանդարան\" (parapurd zavandaran - forms repository/storage) or a descriptive phrase depending on the specific context of 'form room'."
+          "description": "While \"Ձևի սենյակ\" is a literal translation of \"Form room,\" it doesn't convey the specific meaning of a room dedicated to forms or paperwork. It translates to 'Form's room' or 'Shape's room', which is not accurate in context.",
+          "suggestion": "Consider a translation that better reflects the function of a form room, such as \"դիմումների համար նախատեսված սենյակ\" (dedicated room for applications) or \"տեղեկությունների սենյակ\" (information room), depending on the specific usage.  A more context-dependent translation is preferred."
         }
       ],
       "approved_at": null
@@ -149,8 +137,8 @@
       "ai_spell_check_issues": [
         {
           "type": "incorrect_translation",
-          "description": "The Korean translation \"양식 방\" literally translates to 'form room' but doesn't accurately convey the intended meaning. 'Form room' usually refers to a room where forms are stored or completed. A more appropriate translation would depend on the context, but options like '서식실' (seosiksil - forms room) or '서류실' (seoryusil - documents room) might be better.",
-          "suggestion": "Consider '서식실' or '서류실' depending on the context."
+          "description": "The Korean translation '양식 방' literally translates to 'form room' as in a room containing forms. However, 'Form room' in this context is likely referring to a 'dormitory' or 'student room'.",
+          "suggestion": "Consider translating to '기숙사' (gishuksa) for dormitory, or '학생 방' (haksaeng bang) for student room, depending on the specific meaning."
         }
       ],
       "approved_at": null
@@ -173,8 +161,8 @@
       "ai_spell_check_issues": [
         {
           "type": "incorrect_translation",
-          "description": "The Dutch translation \"Formulier kamer\" is a literal translation that doesn't convey the intended meaning of \"Form room.\" \"Form room\" typically refers to a room where forms are filled out or stored. A more appropriate Dutch translation would be 'formulierzaal' or 'loketruimte'.",
-          "suggestion": "formulierzaal or loketruimte"
+          "description": "While \"Formulier kamer\" is a literal translation, it's not the most natural or common way to refer to a 'form room' in Dutch. A more appropriate translation would consider the function of the room.",
+          "suggestion": "Consider alternatives like \"formuleerverzameling\" (form collection), \"lokalen voor formulieren\" (room for forms), or a more context-specific term depending on the purpose of the room."
         }
       ],
       "approved_at": null
@@ -185,8 +173,8 @@
       "ai_spell_check_issues": [
         {
           "type": "incorrect_translation",
-          "description": "The translation \"Pokój z formularzami\" literally means 'Room with forms'. While understandable, it doesn't convey the English meaning of 'Form room' which implies a dedicated room for forms, perhaps for filling them out or storing them. A better translation would depend on the context, but \"Pomieszczenie z formularzami\" or \"Sala formularzy\" might be more accurate.",
-          "suggestion": "Consider \"Pomieszczenie z formularzami\" or \"Sala formularzy\" depending on context."
+          "description": "The translation \"Pokój z formularzami\" literally means \"Room with forms.\" While technically correct, it's not the most natural or idiomatic translation of \"Form room.\" A more appropriate translation would depend on the context, but options like \"Sala formularzy\" or even a more descriptive phrase might be better.",
+          "suggestion": "Consider alternatives like \"Sala formularzy\" or a more context-specific translation (e.g., \"Kompletacja formularzy\")"
         }
       ],
       "approved_at": null
@@ -197,8 +185,8 @@
       "ai_spell_check_issues": [
         {
           "type": "incorrect_translation",
-          "description": "While 'Sala de formulário' is a literal translation, it's not the most natural or idiomatic way to refer to a 'form room' in Portuguese. A 'form room' typically refers to a classroom or a room where students are organized by form/class.",
-          "suggestion": "Consider 'Sala de turma' or 'Sala de classe' as more appropriate translations depending on the specific context. If it truly refers to a room solely for forms, 'Sala para formulários' could also work."
+          "description": "The translation 'Sala de formulário' is a literal translation and doesn't fully convey the meaning of \"Form room\". A 'Form room' usually refers to a room where forms are stored or filled out. A more appropriate translation would depend on the specific context.",
+          "suggestion": "Consider alternatives like 'Sala de preenchimento de formulários' (room for filling out forms), 'Sala de formulários' (room for forms - slightly better than the current translation), or a phrase that describes the room's specific function."
         }
       ],
       "approved_at": null
@@ -209,8 +197,8 @@
       "ai_spell_check_issues": [
         {
           "type": "incorrect_translation",
-          "description": "While technically correct, 'Sala de formulário' is a very literal translation and not the most natural way to refer to a 'Form room' in Portuguese (Brazil). It suggests a room *containing* forms, rather than a room *dedicated* to forms or related activities. A better translation would convey the purpose of the room.",
-          "suggestion": "Consider 'Sala de Formulários' (for a room with many forms), 'Sala de Atendimento' (if it's a service room where forms are filled out), or 'Sala de Documentos' (if it's a room for documents and forms)."
+          "description": "While 'Sala de formulário' is a literal translation, it's not the most natural or idiomatic way to refer to a \"form room\" in Portuguese (Brazil). A more common and understandable translation would be 'Sala de Reuniões' (meeting room) or 'Sala de Processamento de Documentos' depending on the function of the room.",
+          "suggestion": "Consider 'Sala de Reuniões' or 'Sala de Processamento de Documentos' if the function of the room fits. If it's specifically for distributing and collecting forms, 'Sala para Formulários' might be an option."
         }
       ],
       "approved_at": null
@@ -233,13 +221,8 @@
       "ai_spell_check_issues": [
         {
           "type": "incorrect_translation",
-          "description": "While 'ආකෘතිපත්‍ර' (aakruthipatraya) can mean 'form', 'කාමරය' (kaamaraya) strictly means 'room'. 'Form room' typically refers to a designated area or space for filling out forms, not necessarily a room. A more accurate translation might be something like 'ආකෘති පිරවීමේ ස්ථානය' (aakruthipiravaime sthaanaya - form filling place) or a more colloquial phrasing depending on the intended meaning.",
-          "suggestion": "Consider 'ආකෘති පිරවීමේ ස්ථානය' (aakruthipiravaime sthaanaya) or a more context-appropriate phrasing."
-        },
-        {
-          "type": "spelling",
-          "description": "While 'ආකෘතිපත්‍ර' is a possible transliteration, it's a complex and potentially less common word. Depending on context, a simpler alternative might be more readily understood. There isn't a clear spelling error, but clarity should be prioritized.",
-          "suggestion": "Consider alternatives like 'ආකෘතිය' (aakruthia - form) if applicable to the context."
+          "description": "The translation \"ආකෘතිපත්‍ර කාමරය\" (aakruthipatraya kamaraya) is a very literal and somewhat awkward translation of \"form room\". It translates to 'form document room'. While understandable, a more natural and common translation would be something like \"ආකාර යටත් කිරීමේ කාමරය\" (akaara yataath karimaya) which implies a room for filling out forms or a room dedicated to forms.",
+          "suggestion": "Consider \"ආකාර යටත් කිරීමේ කාමරය\" (akaara yataath karimaya) or a similar phrase conveying the intended meaning of a room dedicated to forms or for form submission."
         }
       ],
       "approved_at": null
@@ -262,8 +245,8 @@
       "ai_spell_check_issues": [
         {
           "type": "incorrect_translation",
-          "description": "The Serbian (Cyrillic) translation \"Образац соба\" is not an accurate translation of \"Form room\". \"Образац\" means \"form\" or \"template\" and \"соба\" means \"dog\". The correct translation would depend on the intended meaning of \"Form room\". Possible translations include \"Формациона соба\" (if referring to a room for forms) or \"Соба за обрасце\" (a room for forms).",
-          "suggestion": "Consider using \"Формациона соба\" or \"Соба за обрасце\" depending on the intended meaning."
+          "description": "The Serbian (Cyrillic) translation 'Образац соба' is an incorrect translation of 'Form room'. 'Образац' means 'form' or 'template' and 'соба' means 'dog'. This doesn't convey the meaning of a 'form room'.",
+          "suggestion": "A more accurate translation would depend on the specific meaning of 'Form room'. Possible options include 'Просторија за обрасце' (room for forms), 'Формулациони простор' (forms space), or 'Соба за формуларе' (room for forms)."
         }
       ],
       "approved_at": null
@@ -274,8 +257,8 @@
       "ai_spell_check_issues": [
         {
           "type": "incorrect_translation",
-          "description": "The Serbian translation 'Obrazac soba' is not the most natural or accurate translation of 'Form room'. 'Obrazac' refers to a form, and 'soba' means room. It doesn't capture the concept of a room *dedicated* to forms, or a room where forms are processed.",
-          "suggestion": "Consider 'Sala za obrazce' (Room for forms) or 'Prostorija za obrazce' (Room for forms) depending on the specific context and desired formality."
+          "description": "The Serbian translation \"Obrazac soba\" is not the most accurate translation of \"Form room\". \"Form room\" typically refers to a room where forms are filled out or processed. A more accurate translation would be \"soba za obrazce\" or \"prostorija za obrazce\".",
+          "suggestion": "soba za obrazce"
         }
       ],
       "approved_at": null
@@ -304,8 +287,8 @@
       "ai_spell_check_issues": [
         {
           "type": "incorrect_translation",
-          "description": "While \"表单填写房间\" is understandable, it's a very literal and somewhat awkward translation of \"Form room.\" A more natural and concise translation would be better.",
-          "suggestion": "Consider alternatives like \"表单间\" (biǎo dān jiān) or \"填写表格室\" (tiánxiě biǎogè shì)."
+          "description": "The translation \"表单房间\" (biǎo dān fáng jiān) literally translates to 'form room'. While understandable, it's not the most natural or common phrasing in Chinese. Depending on the context, a more appropriate translation might be something like \"登记室\" (dēng jì shì) which means 'registration room' or 'records room', or simply \"表单区\" (biǎo dān qū) meaning 'form area'.",
+          "suggestion": "Consider \"登记室\" (dēng jì shì) or \"表单区\" (biǎo dān qū) based on the intended meaning and context."
         }
       ],
       "approved_at": null
