--- conflicted
+++ resolved
@@ -79,11 +79,7 @@
 
   setGallerySelected = (gallerySelected) => {
     this.gallerySelected = gallerySelected;
-<<<<<<< HEAD
-    this.infoPanelStore.setSelection(gallerySelected);
-=======
-    this.authStore.infoPanelStore.setInfoPanelSelection(gallerySelected);
->>>>>>> cace139e
+    this.infoPanelStore.setInfoPanelSelection(gallerySelected);
   };
 
   setOformLocales = (oformLocales) => (this.oformLocales = oformLocales);
