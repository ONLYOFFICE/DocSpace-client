--- conflicted
+++ resolved
@@ -1,119 +1,10 @@
-<<<<<<< HEAD
-import React, { lazy, Suspense, useEffect } from "react";
-import { Route, Switch, Redirect } from "react-router-dom";
-import { withRouter } from "react-router";
-import Layout from "./Layout";
-import { combineUrl } from "@docspace/common/utils";
-import Panels from "../../components/FilesPanels";
-
-const SecuritySettings = lazy(() => import("./categories/security/index.js"));
-
-const TfaPage = lazy(() => import("./categories/security/access-portal/tfa"));
-const PasswordStrengthPage = lazy(() =>
-  import("./categories/security/access-portal/passwordStrength")
-);
-const TrustedMailPage = lazy(() =>
-  import("./categories/security/access-portal/trustedMail")
-);
-const IpSecurityPage = lazy(() =>
-  import("./categories/security/access-portal/ipSecurity")
-);
-const AdminMessagePage = lazy(() =>
-  import("./categories/security/access-portal/adminMessage")
-);
-const SessionLifetimePage = lazy(() =>
-  import("./categories/security/access-portal/sessionLifetime")
-);
-
-const CommonSettings = lazy(() => import("./categories/common/index.js"));
-
-const DeveloperTools = lazy(() =>
-  import("./categories/developer-tools/index.js")
-);
-
-const CustomizationSettings = lazy(() =>
-  import("./categories/common/customization")
-);
-const LanguageAndTimeZoneSettings = lazy(() =>
-  import("./categories/common/Customization/language-and-time-zone")
-);
-const WelcomePageSettings = lazy(() =>
-  import("./categories/common/Customization/welcome-page-settings")
-);
-
-const DNSSettings = lazy(() =>
-  import("./categories/common/Customization/dns-settings")
-);
-
-const PortalRenaming = lazy(() =>
-  import("./categories/common/Customization/portal-renaming")
-);
-
-const Integration = lazy(() => import("./categories/integration"));
-const Payments = lazy(() => import("./categories/payments"));
-const ThirdParty = lazy(() =>
-  import("./categories/integration/ThirdPartyServicesSettings")
-);
-const SingleSignOn = lazy(() =>
-  import("./categories/integration/SingleSignOn")
-);
-
-const Backup = lazy(() => import("./categories/data-management/backup"));
-
-const RestoreBackup = lazy(() =>
-  import("./categories/data-management/backup/restore-backup/index")
-);
-const DeleteDataPage = lazy(() => import("./categories/delete-data"));
-
-const WhiteLabel = lazy(() =>
-  import("./categories/common/Branding/whitelabel")
-);
-
-const Branding = lazy(() => import("./categories/common/branding"));
-
-const Statistics = lazy(() => import("./categories/statistics"));
-
-const PROXY_BASE_URL = combineUrl(
-  window.DocSpaceConfig?.proxy?.url,
-  "/portal-settings"
-);
-
-const COMMON_URLS = [
-  PROXY_BASE_URL,
-  combineUrl(PROXY_BASE_URL, "/common"),
-  combineUrl(PROXY_BASE_URL, "/common/customization"),
-  combineUrl(PROXY_BASE_URL, "/common/branding"),
-  combineUrl(PROXY_BASE_URL, "/common/appearance"),
-];
-
-const DEVELOPER_URLS = [
-  PROXY_BASE_URL,
-  combineUrl(PROXY_BASE_URL, "/developer"),
-  combineUrl(PROXY_BASE_URL, "/developer/tools"),
-];
-
-const CUSTOMIZATION_URLS = [
-  combineUrl(PROXY_BASE_URL, "/common/customization"),
-  combineUrl(PROXY_BASE_URL, "/common"),
-  PROXY_BASE_URL,
-];
-=======
 import React from "react";
 import { Outlet, useLocation } from "react-router-dom";
->>>>>>> cd7615c7
 
 import Layout from "./Layout";
 
-<<<<<<< HEAD
-const PAYMENTS_URL = combineUrl(PROXY_BASE_URL, "/payments/portal-payments");
-const STATISTICS_URL = combineUrl(
-  PROXY_BASE_URL,
-  "/statistics/portal-statistics"
-);
-=======
 import Panels from "SRC_DIR/components/FilesPanels";
 import { generalRoutes } from "SRC_DIR/routes/general";
->>>>>>> cd7615c7
 
 const Settings = () => {
   const location = useLocation();
@@ -136,73 +27,7 @@
   ) : (
     <Layout key="1">
       <Panels />
-<<<<<<< HEAD
-      <Suspense fallback={null}>
-        <Switch>
-          <Route exact path={COMMON_URLS} component={CommonSettings} />
-
-          {/* <Route
-            exact
-            path={CUSTOMIZATION_URLS}
-            component={CustomizationSettings}
-          /> */}
-          <Route exact path={LTZ_URL} component={LanguageAndTimeZoneSettings} />
-          <Route
-            exact
-            path={WELCOME_PAGE_SETTINGS_URL}
-            component={WelcomePageSettings}
-          />
-          <Route exact path={DNS_SETTINGS} component={DNSSettings} />
-          <Route exact path={PORTAL_RENAMING} component={PortalRenaming} />
-          <Route exact path={WHITELABEL_URL} component={WhiteLabel} />
-
-          <Route exact path={SECURITY_URLS} component={SecuritySettings} />
-
-          <Route exact path={TFA_PAGE_URL} component={TfaPage} />
-          <Route
-            exact
-            path={PASSWORD_PAGE_URL}
-            component={PasswordStrengthPage}
-          />
-          <Route
-            exact
-            path={TRUSTED_MAIL_PAGE_URL}
-            component={TrustedMailPage}
-          />
-          <Route exact path={IP_SECURITY_PAGE_URL} component={IpSecurityPage} />
-          <Route
-            exact
-            path={ADMIN_MESSAGE_PAGE_URL}
-            component={AdminMessagePage}
-          />
-          <Route
-            exact
-            path={SESSION_LIFETIME_PAGE_URL}
-            component={SessionLifetimePage}
-          />
-
-          <Route exact path={INTEGRATION_URLS} component={Integration} />
-          <Route exact path={PAYMENTS_URL} component={Payments} />
-          <Route exact path={STATISTICS_URL} component={Statistics} />
-          <Route exact path={THIRD_PARTY_URL} component={ThirdParty} />
-          <Route exact path={SSO_URL} component={SingleSignOn} />
-          <Route exact path={DEVELOPER_URLS} component={DeveloperTools} />
-
-          <Route exact path={BACKUP_URLS} component={Backup} />
-          <Route path={RESTORE_DATA_URL} component={RestoreBackup} />
-
-          <Route exact path={DELETE_DATA_URLS} component={DeleteDataPage} />
-
-          <Redirect
-            to={{
-              pathname: ERROR_404_URL,
-            }}
-          />
-        </Switch>
-      </Suspense>
-=======
       <Outlet />
->>>>>>> cd7615c7
     </Layout>
   );
 };
