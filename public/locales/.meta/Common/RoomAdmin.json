--- conflicted
+++ resolved
@@ -3,11 +3,7 @@
   "content": "Room admin",
   "content_en_sha1_hash": "50dcd25d31ede11f1a215aad608488dd7f404e89",
   "created_at": "2025-05-19T21:30:48.170Z",
-<<<<<<< HEAD
-  "updated_at": "2025-05-26T07:57:32.543Z",
-=======
   "updated_at": "2025-06-24T16:31:24.413Z",
->>>>>>> 0de93b01
   "comment": {
     "text": "This translation key is used as a label for a dropdown button that displays \"Room admin\" in the PortalSettings page. It is also used in a payment form to display the term \"AdministratorDescription\". The text appears in a dialog and a payment container, indicating its use in UI elements related to user management and payment processing.",
     "is_auto": true,
@@ -34,13 +30,13 @@
     },
     {
       "file_path": "/packages/shared/utils/common.ts",
-      "line_number": 327,
+      "line_number": 323,
       "context": "case EmployeeType.Admin:\n return t(\"Common:PortalAdmin\", {\n productName: t(\"Common:ProductName\"),\n });\n case EmployeeType.RoomAdmin:\n return t(\"Common:RoomAdmin\");\n case EmployeeType.User:\n return t(\"Common:User\");\n case EmployeeType.Guest:\n default:\n return t(\"Common:Guest\");",
       "module": "/packages/shared"
     },
     {
       "file_path": "/packages/shared/utils/common.ts",
-      "line_number": 327,
+      "line_number": 323,
       "context": "case EmployeeType.Admin:\n return t(\"Common:PortalAdmin\", {\n productName: t(\"Common:ProductName\"),\n });\n case EmployeeType.RoomAdmin:\n return t(\"Common:RoomAdmin\");\n case EmployeeType.User:\n return t(\"Common:User\");\n case EmployeeType.Guest:\n default:\n return t(\"Common:Guest\");",
       "module": "/packages/shared"
     },
@@ -88,8 +84,8 @@
       "ai_spell_check_issues": [
         {
           "type": "incorrect_translation",
-          "description": "While 'Raumverwaltung' is a technically correct translation, it's more formal and doesn't quite capture the nuance of 'Room admin'. It implies a department or function rather than a person.",
-          "suggestion": "Consider 'Raumbetreuer' or 'Raumverwalter' for a more accurate representation of a person with room administration responsibilities. 'Raumadministrator' is another possibility."
+          "description": "While 'Raumverwaltung' is technically correct (meaning 'room administration'), it's not the most natural or commonly used translation for 'Room admin'. It sounds very formal and bureaucratic.",
+          "suggestion": "Consider alternatives like 'Raumbetreuer' (room supervisor/caretaker) or 'Raumverwalter' (room manager) which are more aligned with the intended meaning."
         }
       ],
       "approved_at": null
@@ -112,8 +108,8 @@
       "ai_spell_check_issues": [
         {
           "type": "incorrect_translation",
-          "description": "The translation \"Huoneen järjestelmänvalvoja\" is overly literal and not the typical way to refer to a 'Room Admin'. It's too formal and lengthy.",
-          "suggestion": "Consider a simpler, more natural translation like \"Huoneen ylläpitäjä\" or \"Huoneen valvoja\"."
+          "description": "The translation 'Huoneen järjestelmänvalvoja' is overly literal and formal for 'Room admin'. While technically correct, it sounds clunky and not how a Finnish speaker would typically refer to a room administrator.",
+          "suggestion": "Consider a more natural translation such as 'Huoneen ylläpitäjä' or 'Huoneen hoitaja'. 'Huoneen vastuuhenkilö' could also be an option depending on the context."
         }
       ],
       "approved_at": null
@@ -130,93 +126,110 @@
       "ai_spell_check_issues": [
         {
           "type": "incorrect_translation",
-          "description": "The translation 'Սենյակի ադմին' while using recognizable terms, doesn't fully capture the nuance of 'Room admin'. 'Room admin' refers to a person with administrative privileges for a room. A more accurate translation would convey this responsibility.",
-          "suggestion": "Մարմնավորող աշխատակից"
+          "description": "The translation \"Սենյակի ադմին\" is a literal transliteration of \"Room admin\" and doesn't convey the intended meaning accurately in Armenian.  'Admin' is often used in a technical sense and a more accurate translation would depend on the specific context of 'Room admin'. It could mean 'պատվորդ' (patvorrd - manager) or 'վարչակազմ' (varchakazm - administration), or a more specialized term depending on the role.",
+          "suggestion": "Consider context. Possible suggestions: 'պատվորդ' (patvorrd), 'վարչակազմ' (varchakazm), or a more specific term for 'Room admin' based on the role's duties."
+        }
+      ],
+      "approved_at": null
+    },
+    "it": {
+      "ai_translated": false,
+      "ai_model": null,
+      "ai_spell_check_issues": [],
+      "approved_at": null
+    },
+    "ja-JP": {
+      "ai_translated": false,
+      "ai_model": null,
+      "ai_spell_check_issues": [],
+      "approved_at": null
+    },
+    "ko-KR": {
+      "ai_translated": false,
+      "ai_model": null,
+      "ai_spell_check_issues": [],
+      "approved_at": null
+    },
+    "lo-LA": {
+      "ai_translated": false,
+      "ai_model": null,
+      "ai_spell_check_issues": [
+        {
+          "type": "incorrect_translation",
+          "description": "While 'ຜູ້ເບິ່ງແຍງຫ້ອງ' is a literal translation of 'room admin', it's not the most natural or commonly used phrasing in Lao. It sounds quite formal and technical. A more common and understandable translation might be 'ຜູ້ບໍລິຫານຫ້ອງ' (phu borihan hong).",
+          "suggestion": "ຜູ້ບໍລິຫານຫ້ອງ"
+        }
+      ],
+      "approved_at": null
+    },
+    "lv": {
+      "ai_translated": false,
+      "ai_model": null,
+      "ai_spell_check_issues": [],
+      "approved_at": null
+    },
+    "nl": {
+      "ai_translated": false,
+      "ai_model": null,
+      "ai_spell_check_issues": [],
+      "approved_at": null
+    },
+    "pl": {
+      "ai_translated": false,
+      "ai_model": null,
+      "ai_spell_check_issues": [],
+      "approved_at": null
+    },
+    "pt": {
+      "ai_translated": false,
+      "ai_model": null,
+      "ai_spell_check_issues": [],
+      "approved_at": null
+    },
+    "pt-BR": {
+      "ai_translated": false,
+      "ai_model": null,
+      "ai_spell_check_issues": [],
+      "approved_at": null
+    },
+    "ro": {
+      "ai_translated": false,
+      "ai_model": null,
+      "ai_spell_check_issues": [
+        {
+          "type": "incorrect_translation",
+          "description": "While \"Administratorul sălii\" is a literal translation of \"Room admin\", it's not the most natural or commonly used phrasing in Romanian. \"Administrator de sală\" or \"Administrator al sălii\" would be more idiomatic.",
+          "suggestion": "Administrator de sală"
+        }
+      ],
+      "approved_at": null
+    },
+    "ru": {
+      "ai_translated": false,
+      "ai_model": null,
+      "ai_spell_check_issues": [],
+      "approved_at": null
+    },
+    "si": {
+      "ai_translated": false,
+      "ai_model": null,
+      "ai_spell_check_issues": [
+        {
+          "type": "spelling",
+          "description": "The word 'කාමරයේ' is spelled correctly, meaning 'of the room'.",
+          "suggestion": null
         },
         {
           "type": "spelling",
-          "description": "While technically correct, 'ադմին' is a transliteration and could be more appropriately rendered using a more common Armenian equivalent.",
-          "suggestion": "վարչակազմող"
-        }
-      ],
-      "approved_at": null
-    },
-    "it": {
-      "ai_translated": false,
-      "ai_model": null,
-      "ai_spell_check_issues": [],
-      "approved_at": null
-    },
-    "ja-JP": {
-      "ai_translated": false,
-      "ai_model": null,
-      "ai_spell_check_issues": [],
-      "approved_at": null
-    },
-    "ko-KR": {
-      "ai_translated": false,
-      "ai_model": null,
-      "ai_spell_check_issues": [],
-      "approved_at": null
-    },
-    "lo-LA": {
-      "ai_translated": false,
-      "ai_model": null,
-      "ai_spell_check_issues": [
-        {
-          "type": "incorrect_translation",
-          "description": "While \"ຜູ້ເບິ່ງແຍງຫ້ອງ\" (phu: be:ng ya:ng ho:ng) is a literal translation, a more natural and commonly used term for 'room admin' in Lao would be something like 'ຜູ້ປົກຄອງຫ້ອງ' (phu: pok khong ho:ng) or 'ຜູ້ດຸ່ນຫ້ອງ' (phu: du:n ho:ng). \"ຜູ້ເບິ່ງແຍງຫ້ອງ\" sounds slightly awkward and implies more of an oversight or inspection role rather than administrative responsibility.",
-          "suggestion": "Consider using 'ຜູ້ປົກຄອງຫ້ອງ' or 'ຜູ້ດຸ່ນຫ້ອງ' instead."
-        }
-      ],
-      "approved_at": null
-    },
-    "lv": {
-      "ai_translated": false,
-      "ai_model": null,
-      "ai_spell_check_issues": [],
-      "approved_at": null
-    },
-    "nl": {
-      "ai_translated": false,
-      "ai_model": null,
-      "ai_spell_check_issues": [],
-      "approved_at": null
-    },
-    "pl": {
-      "ai_translated": false,
-      "ai_model": null,
-      "ai_spell_check_issues": [],
-      "approved_at": null
-    },
-    "pt": {
-      "ai_translated": false,
-      "ai_model": null,
-      "ai_spell_check_issues": [],
-      "approved_at": null
-    },
-    "pt-BR": {
-      "ai_translated": false,
-      "ai_model": null,
-      "ai_spell_check_issues": [],
-      "approved_at": null
-    },
-    "ro": {
-      "ai_translated": false,
-      "ai_model": null,
-      "ai_spell_check_issues": [],
-      "approved_at": null
-    },
-    "ru": {
-      "ai_translated": false,
-      "ai_model": null,
-      "ai_spell_check_issues": [],
-      "approved_at": null
-    },
-    "si": {
-      "ai_translated": false,
-      "ai_model": null,
-      "ai_spell_check_issues": [],
+          "description": "The word 'පරිපාලක' is spelled correctly, meaning 'administrator' or 'manager'.",
+          "suggestion": null
+        },
+        {
+          "type": "incorrect_translation",
+          "description": "While 'කාමරයේ පරිපාලක' is a literal translation, it might sound slightly formal or not entirely natural in everyday Sinhala. 'කාමරයේ වැඩකරු' (kamaraneye wadakarhu) – literally 'room worker' – might be a more common and understandable term for 'room admin' depending on the context.",
+          "suggestion": "කාමරයේ වැඩකරු"
+        }
+      ],
       "approved_at": null
     },
     "sk": {
@@ -237,8 +250,13 @@
       "ai_spell_check_issues": [
         {
           "type": "incorrect_translation",
-          "description": "The Serbian (Cyrillic) translation \"Админ собе\" is not an accurate translation of \"Room admin.\" \"Админ\" is correct for 'admin', but \"собе\" is an incorrect form. It appears to be an attempt at \"соби\" (rooms) but is grammatically incorrect.",
-          "suggestion": "Админ собе (Admin of the room) or  Администратор собе (Administrator of the room)."
+          "description": "The Serbian translation \"Админ собе\" is not an accurate translation of \"Room admin\". \"Админ собе\" literally translates to \"Admin of the room\" and doesn't convey the meaning of someone who has administrative privileges within a room context. A more accurate translation would include a term that reflects administrative responsibility.",
+          "suggestion": "Consider using a more accurate translation like \"Администратор собе\" (Administrator of the room) or \"Особа задужена за собу\" (Person in charge of the room)."
+        },
+        {
+          "type": "spelling",
+          "description": "While \"собе\" is technically correct, depending on the formality and dialect, it could be perceived as slightly informal.  A more formal option might be preferred.",
+          "suggestion": "Consider \"соби\" for a more formal tone, although this is a subtle difference."
         }
       ],
       "approved_at": null
@@ -249,7 +267,12 @@
       "ai_spell_check_issues": [
         {
           "type": "incorrect_translation",
-          "description": "The Serbian translation 'Admin sobe' is not the most natural or accurate translation of 'Room admin'. While 'sobe' means 'rooms', 'admin' is better translated as 'administrator' or 'održavatelj' in this context. Combining them creates a slightly awkward phrasing.",
+          "description": "The translation 'Admin sobe' is not the most natural or accurate translation of 'Room admin'. While 'sobe' means 'rooms', 'Admin' needs a more specific term to convey the administrator role.",
+          "suggestion": "Administrator sobe"
+        },
+        {
+          "type": "incorrect_translation",
+          "description": "The term 'Admin' is commonly used, but a more formal term might be preferred depending on the context. 'Administrator' is a more direct translation.",
           "suggestion": "Administrator sobe"
         }
       ],
