--- conflicted
+++ resolved
@@ -717,353 +717,6 @@
 
 StyledLinkRow.defaultProps = { theme: Base };
 
-<<<<<<< HEAD
-const StyledSelectFolderPanel = styled.div`
-  ${(props) =>
-    props.displayType === "aside" &&
-    css`
-      height: 100%;
-    `}
-
-  ${(props) =>
-    props.noTreeSwitcher &&
-    css`
-      span.rc-tree-switcher.rc-tree-switcher-noop {
-        display: none;
-      }
-    `}
-
-    
-
-  .modal-dialog_header {
-    display: flex;
-    align-items: center;
-  }
-  .select-folder-modal-dialog-header {
-    margin-bottom: 16px;
-  }
-  .modal-dialog_header-title {
-    ${(props) => props.isNeedArrowIcon && `margin-left:16px;`}
-  }
-  .select-folder-dialog_tree-folder {
-    margin-top: 12px;
-    height: ${(props) => (props.displayType === "aside" ? "100%" : "291px")};
-  }
-
-  .select-folder-dialog-buttons-save {
-    margin-right: 8px;
-  }
-  .select-folder-dialog-modal_buttons {
-    margin-top: 16px;
-  }
-
-  .select-folder-dialog_header {
-    display: flex;
-    align-items: center;
-  }
-  .select-folder-dialog_header-icon {
-    margin-right: 16px;
-  }
-  .select-folder-dialog_aside_body {
-    height: ${(props) =>
-      props.isFooter ? "calc(100% - 110px)" : "calc(100% - 64px)"};
-    width: 296px;
-  }
-  #folder-tree-scroll-bar {
-    .nav-thumb-horizontal {
-      height: 0px !important;
-    }
-
-    ${(props) =>
-      props.displayType === "modal" &&
-      css`
-        .nav-thumb-vertical {
-          margin-left: 4px !important;
-          width: 4px !important;
-        }
-      `}
-
-    .scroll-body {
-      overflow-x: hidden !important;
-    }
-  }
-  .tree-folder-Loader {
-    ${(props) =>
-      props.displayType === "aside"
-        ? css`
-            margin-top: 16px;
-          `
-        : css`
-            height: ${props.heightContent};
-          `}
-  }
-
-  .files-tree-menu {
-    margin-top: 0 !important;
-  }
-`;
-
-const StyledSelectFilePanel = styled.div`
-  height: 100%;
-  ${(props) =>
-    props.noTreeSwitcher &&
-    css`
-      span.rc-tree-switcher.rc-tree-switcher-noop {
-        display: none;
-      }
-    `}
-
-  .files-list-body {
-    height: 100%;
-    ${(props) =>
-      props.displayType === "aside" &&
-      css`
-        margin-left: -16px;
-        margin-right: -16px;
-        .nav-thumb-vertical {
-          margin-left: -7px !important;
-        }
-      `}
-
-    ${(props) =>
-      props.displayType === "modal" &&
-      css`
-        .nav-thumb-vertical {
-          margin-left: 4px !important;
-          width: 4px !important;
-        }
-      `}
-  }
-  .select-file-dialog_aside_body-files_list {
-    height: 100%;
-  }
-  .select-file-dialog_empty-container {
-    .ec-header {
-      word-break: break-word;
-    }
-  }
-
-  .modal-dialog-filter-title {
-    margin-top: 12px;
-    ${(props) => props.displayType === "modal" && `margin-left: 12px`};
-    margin-bottom: 12px;
-    font-size: 12px;
-    line-height: 16px;
-    color: ${(props) => props.theme.filesPanels.selectFile.borderRight};
-  }
-  .select-file-dialog-modal_buttons {
-    ${(props) =>
-      props.isHeaderChildren ? "margin-top: 20px" : "margin-top:20px"};
-  }
-  .select-file-dialog_aside-body_wrapper {
-    height: calc(100% - 109px);
-  }
-
-  .select-folder-dialog_aside-body_wrapper {
-    width: 320px;
-    box-sizing: border-box;
-    height: 100%;
-  }
-
-  .select-file-dialog_aside_body,
-  .select-file-dialog_aside_body_files-list {
-    height: 100%;
-    width: 293px;
-  }
-  .select-file-dialog_aside_body_files-list {
-    margin-left: -17px;
-    padding-left: 16px;
-    ${(props) =>
-      props.isChecked &&
-      `background: ${(props) => props.theme.filesPanels.selectFile.background}`}
-  }
-
-  .file-name {
-    border-bottom: ${(props) =>
-      props.theme.filesPanels.selectFile.borderBottom};
-  }
-  .file-name {
-    display: flex;
-    padding: 7px 0px;
-  }
-  .panel-loader-wrapper {
-    .first-row-content__mobile {
-      width: ${(props) => (props.displayType === "aside" ? "147px" : "234px")};
-      height: ${(props) => (props.displayType === "aside" ? "16px" : "10px")};
-    }
-
-    @media ${desktop} {
-      .second-row-content__mobile {
-        max-width: 185px;
-        height: 8px;
-        display: block;
-      }
-      .row-content {
-        grid-template-rows: 10px;
-        grid-row-gap: 6px;
-        margin-top: -3px;
-      }
-    }
-
-    .second-row-content__mobile {
-      width: 229px;
-    }
-  }
-  .loader-wrapper_margin {
-    margin-left: ${(props) =>
-      props.displayType === "aside" ? "16px" : "12px"};
-  }
-  .select-file-dialog_modal-loader {
-    height: 290px;
-    padding-top: 16px;
-    box-sizing: border-box;
-  }
-  .panel-loader {
-    display: inline;
-    margin-right: 10px;
-  }
-
-  .modal-dialog_tree-body {
-    grid-area: tree;
-  }
-  .modal-dialog_files-body {
-    grid-area: files-list;
-  }
-
-  .modal-dialog_body {
-    display: grid;
-    grid-template-columns: 228px 477px;
-    height: 295px;
-    grid-template-areas: "tree files-list";
-    .modal-dialog_tree-body {
-      padding-top: 0;
-      border-right: ${(props) =>
-        props.theme.filesPanels.selectFile.borderRight};
-
-      span.rc-tree-title {
-        max-width: ${(props) =>
-          props.displayType === "aside" ? "243px" : "181px"};
-      }
-    }
-  }
-  .select-file-dialog-aside_buttons {
-    position: fixed;
-    bottom: 0;
-    padding-top: 8px;
-    background-color: ${(props) =>
-      props.theme.filesPanels.selectFile.buttonsBackground};
-    height: 40px;
-    width: 100%;
-  }
-  .select-file-dialog-buttons-save {
-    margin-right: 8px;
-  }
-  .select-file-modal-dialog-buttons-save {
-    margin-right: 8px;
-  }
-  .select-folder-dialog-buttons-save {
-    margin-right: 8px;
-  }
-  .select-folder-dialog-modal_buttons {
-    margin-top: 8px;
-  }
-`;
-
-StyledSelectFilePanel.defaultProps = { theme: Base };
-
-const StyledFilesList = styled.div`
-  .select-file-dialog_icon {
-    margin-right: 8px;
-  }
-
-  .radio-button_text {
-    ${(props) => props.displayType === "aside" && "margin: 0 !important;"};
-  }
-
-  .entry-title {
-    font-weight: 600;
-    max-width: 100%;
-    overflow: hidden;
-    text-overflow: ellipsis;
-  }
-
-  .files-list_file-owner {
-    max-width: ${(props) =>
-      props.displayType === "aside" ? "213px" : "406px"};
-    overflow: hidden;
-    white-space: nowrap;
-    text-overflow: ellipsis;
-    color: ${(props) => props.theme.filesPanels.filesList.color};
-    font-weight: 600;
-
-    ${(props) => props.displayType === "modal" && ` font-size: 11px;`}
-
-    height: ${(props) => (props.displayType === "aside" ? "16px" : "12px")};
-    padding-bottom: ${(props) =>
-      props.displayType === "aside" ? "10px" : "11px"};
-  }
-  .file-exst {
-    color: ${(props) => props.theme.filesPanels.filesList.color};
-    font-weight: 600;
-  }
-  .modal-dialog_file-name:hover {
-    background-color: ${(props) =>
-      props.theme.filesPanels.filesList.backgroundColor};
-  }
-  .files-list_full-name {
-    white-space: nowrap;
-    text-overflow: ellipsis;
-    overflow: hidden;
-    max-width: ${(props) => props.displayType === "aside" && "213px"};
-
-    grid-area: full-name;
-    display: flex;
-    padding-top: 10px;
-  }
-  .select-file-dialog_icon {
-    grid-area: icon-name;
-    padding-top: 12px;
-  }
-  .select-file-dialog_checked {
-    grid-area: checked-button;
-  }
-  .files-list_file-children_wrapper {
-    grid-area: owner-name;
-    margin-top: ${(props) => props.displayType === "modal" && "-8px"};
-  }
-  .modal-dialog_file-name {
-    border-radius: 3px;
-    padding-right: 12px;
-    ${(props) =>
-      props.isChecked &&
-      `background: ${props.theme.filesPanels.filesList.backgroundColor};`}
-    cursor: pointer;
-    border-bottom: ${(props) => props.theme.filesPanels.filesList.borderBottom};
-    display: grid;
-
-    ${(props) =>
-      props.displayType === "aside"
-        ? css`
-            height: 56px;
-            grid-template-areas: "checked-button icon-name full-name" "checked-button icon-name owner-name";
-          `
-        : css`
-            height: 49px;
-            grid-template-areas: "checked-button icon-name full-name" "checked-button icon-name owner-name";
-          `}
-    grid-template-columns: 22px 33px 1fr;
-    ${(props) => props.displayType === "modal" && ` grid-row-gap: 4px;`}
-
-    padding-left: ${(props) =>
-      props.displayType === "aside" ? "16px" : "12px"};
-    box-sizing: border-box;
-  }
-`;
-
-StyledFilesList.defaultProps = { theme: Base };
-
-=======
->>>>>>> 58f88b94
 const StyledModalRowContainer = styled.div`
   display: flex;
   flex-direction: column;
