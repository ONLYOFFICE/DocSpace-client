--- conflicted
+++ resolved
@@ -265,11 +265,7 @@
     .upload_panel-vertical-dots-icon {
     }
     .upload_panel-remove-icon {
-<<<<<<< HEAD
       padding-right: 16px;
-=======
-      margin-right: -1px;
->>>>>>> f2134c76
     }
   }
 
