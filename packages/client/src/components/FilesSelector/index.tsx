--- conflicted
+++ resolved
@@ -116,227 +116,6 @@
   const [isRequestRunning, setIsRequestRunning] =
     React.useState<boolean>(false);
 
-<<<<<<< HEAD
-=======
-  const { subscribe, unsubscribe } = useSocketHelper({
-    socketHelper,
-    socketSubscribers,
-    setItems,
-    setBreadCrumbs,
-    setTotal,
-    disabledItems,
-    filterParam,
-    getIcon,
-  });
-
-  const {
-    setIsBreadCrumbsLoading,
-    isNextPageLoading,
-    setIsNextPageLoading,
-    isFirstLoad,
-    setIsFirstLoad,
-    showBreadCrumbsLoader,
-    showLoader,
-  } = useLoadersHelper({ items });
-
-  useEffect(() => {
-    setIsDataReady?.(!showLoader);
-  }, [showLoader, setIsDataReady]);
-
-  const { isRoot, setIsRoot, getRootData } = useRootHelper({
-    setIsBreadCrumbsLoading,
-    setBreadCrumbs,
-    setTotal,
-    setItems,
-    treeFolders,
-    setHasNextPage,
-    setIsNextPageLoading,
-    onSetBaseFolderPath,
-    isUserOnly,
-  });
-
-  const { getRoomList } = useRoomsHelper({
-    setIsBreadCrumbsLoading,
-    setBreadCrumbs,
-    setIsNextPageLoading,
-    setHasNextPage,
-    setTotal,
-    setItems,
-    isFirstLoad,
-    setIsRoot,
-    searchValue,
-    isRoomsOnly,
-    onSetBaseFolderPath,
-  });
-
-  const { getFileList } = useFilesHelper({
-    setIsBreadCrumbsLoading,
-    setBreadCrumbs,
-    setIsNextPageLoading,
-    setHasNextPage,
-    setTotal,
-    setItems,
-    selectedItemId,
-    isFirstLoad,
-    setIsRoot,
-    searchValue,
-    disabledItems,
-    setSelectedItemSecurity,
-    isThirdParty,
-    onSelectTreeNode,
-    setSelectedTreeNode,
-    filterParam,
-    getRootData,
-    onSetBaseFolderPath,
-    isRoomsOnly,
-    rootThirdPartyId,
-    getRoomList,
-    getIcon,
-    t,
-    setIsSelectedParentFolder,
-    roomsFolderId,
-  });
-
-  const onSelectAction = (item: Item) => {
-    const inPublic =
-      breadCrumbs.findIndex((f: any) => f.roomType === RoomsType.PublicRoom) >
-      -1;
-    if (item.isFolder) {
-      setIsFirstLoad(true);
-      setItems(null);
-      setBreadCrumbs((value) => [
-        ...value,
-        {
-          label: item.label,
-          id: item.id,
-          isRoom:
-            item.parentId === 0 && item.rootFolderType === FolderType.Rooms,
-          roomType: item.roomType,
-          shared: item.shared,
-        },
-      ]);
-      setSelectedItemId(item.id);
-      setSearchValue("");
-
-      if (item.parentId === 0 && item.rootFolderType === FolderType.Rooms) {
-        setSelectedItemType("rooms");
-        getRoomList(0, false, null);
-      } else {
-        setSelectedItemType("files");
-        getFileList(0, item.id, false, null);
-      }
-    } else {
-      setSelectedFileInfo({
-        id: item.id,
-        title: item.title,
-        fileExst: item.fileExst,
-        inPublic: inPublic,
-      });
-    }
-  };
-
-  React.useEffect(() => {
-    if (!selectedItemId) return;
-    if (selectedItemId && isRoot) return unsubscribe(+selectedItemId);
-
-    subscribe(+selectedItemId);
-  }, [selectedItemId, isRoot]);
-
-  React.useEffect(() => {
-    const sessionPath = window.sessionStorage.getItem("filesSelectorPath");
-    let folderId = currentFolderId
-      ? currentFolderId
-      : sessionPath && (isMove || isCopy || isRestore || isRestoreAll)
-      ? +sessionPath
-      : fromFolderId;
-
-    const getRoomSettings = () => {
-      setSelectedItemType("rooms");
-      getRoomList(0, true);
-    };
-
-    const needRoomList = isRoomsOnly && !folderId;
-
-    if (needRoomList) {
-      getRoomSettings();
-      return;
-    }
-
-    if (!folderId) {
-      getRootData();
-      return;
-    }
-
-    setSelectedItemId(folderId);
-
-    if (
-      needRoomList ||
-      (!isThirdParty &&
-        parentId === roomsFolderId &&
-        rootFolderType === FolderType.Rooms)
-    ) {
-      getRoomSettings();
-
-      return;
-    }
-
-    setSelectedItemType("files");
-    getFileList(0, folderId, true);
-  }, [currentFolderId]);
-
-  const onClickBreadCrumb = (item: BreadCrumb) => {
-    if (!isFirstLoad) {
-      setSearchValue("");
-      setIsFirstLoad(true);
-
-      if (+item.id === 0) {
-        setSelectedItemSecurity(undefined);
-        setSelectedItemType(undefined);
-        getRootData();
-      } else {
-        setItems(null);
-
-        const idx = breadCrumbs.findIndex(
-          (value) => value.id.toString() === item.id.toString(),
-        );
-
-        const maxLength = breadCrumbs.length - 1;
-        let foundParentId = false,
-          currentFolderIndex = -1;
-        const newBreadCrumbs = breadCrumbs.map((item, index) => {
-          if (!foundParentId) {
-            currentFolderIndex = disabledItems.findIndex(
-              (id) => id === item?.id,
-            );
-          }
-
-          if (index !== maxLength && currentFolderIndex !== -1) {
-            foundParentId = true;
-            !isSelectedParentFolder && setIsSelectedParentFolder(true);
-          }
-
-          if (index === maxLength && !foundParentId && isSelectedParentFolder)
-            setIsSelectedParentFolder(false);
-
-          return { ...item };
-        });
-
-        newBreadCrumbs.splice(idx + 1, newBreadCrumbs.length - idx - 1);
-
-        setBreadCrumbs(newBreadCrumbs);
-        setSelectedItemId(item.id);
-        if (item.isRoom) {
-          setSelectedItemType("rooms");
-          getRoomList(0, false, null);
-        } else {
-          setSelectedItemType("files");
-          getFileList(0, item.id, false, null);
-        }
-      }
-    }
-  };
-
->>>>>>> d3561a35
   const onCloseAction = () => {
     setInfoPanelIsMobileHidden(false);
 
@@ -536,8 +315,7 @@
       getIsDisabled={getIsDisabledAction}
       withHeader={withHeader}
       headerLabel={headerLabel}
-<<<<<<< HEAD
-      submitButtonLabel={acceptButtonLabel}
+      submitButtonLabel={acceptButtonLabel || defaultAcceptButtonLabel}
       withCancelButton={withCancelButton}
       isPanelVisible={isPanelVisible}
       embedded={embedded}
@@ -546,60 +324,10 @@
       footerInputHeader={footerInputHeader || ""}
       currentFooterInputValue={currentFooterInputValue || ""}
       footerCheckboxLabel={footerCheckboxLabel || ""}
-=======
       withoutBackButton
-      searchPlaceholder={t("Common:Search")}
-      searchValue={searchValue}
-      onSearch={onSearchAction}
-      onClearSearch={onClearSearchAction}
-      items={items ? items : []}
-      onSelect={onSelectAction}
-      acceptButtonLabel={acceptButtonLabel || defaultAcceptButtonLabel}
-      onAccept={onAcceptAction}
-      withCancelButton={withCancelButton}
-      cancelButtonLabel={cancelButtonLabel || t("Common:CancelButton")}
-      onCancel={onCloseAction}
-      emptyScreenImage={
-        theme.isBase ? EmptyScreenAltSvgUrl : EmptyScreenAltSvgDarkUrl
-      }
-      emptyScreenHeader={t("SelectorEmptyScreenHeader")}
-      emptyScreenDescription=""
-      searchEmptyScreenImage={
-        theme.isBase
-          ? EmptyScreenFilterAltSvgUrl
-          : EmptyScreenFilterAltDarkSvgUrl
-      }
-      searchEmptyScreenHeader={t("Common:NotFoundTitle")}
-      searchEmptyScreenDescription={t("EmptyFilterDescriptionText")}
+      cancelButtonLabel={cancelButtonLabel}
       withBreadCrumbs={withBreadCrumbs}
-      breadCrumbs={breadCrumbs}
-      onSelectBreadCrumb={onClickBreadCrumb}
-      isLoading={showLoader}
-      isBreadCrumbsLoading={showBreadCrumbsLoader}
-      withSearch={withSearch && !isRoot && items ? items.length > 0 : !isRoot && isFirstLoad}
-      rowLoader={
-        <RowLoader
-          isMultiSelect={false}
-          isUser={isRoot}
-          isContainer={showLoader}
-        />
-      }
-      searchLoader={<SearchLoader />}
-      breadCrumbsLoader={<Loaders.SelectorBreadCrumbsLoader />}
-      alwaysShowFooter={true}
-      isNextPageLoading={isNextPageLoading}
-      hasNextPage={hasNextPage}
-      totalItems={total}
-      loadNextPage={
-        isRoot ? null : selectedItemType === "rooms" ? getRoomList : getFileList
-      }
-      disableAcceptButton={isDisabled}
-      withFooterInput={withFooterInput}
-      withFooterCheckbox={withFooterCheckbox}
-      footerInputHeader={footerInputHeader}
-      currentFooterInputValue={currentFooterInputValue}
-      footerCheckboxLabel={footerCheckboxLabel}
->>>>>>> d3561a35
+      withSearch={withSearch}
       descriptionText={
         !withSubtitle || !filterParam || filterParam === "ALL"
           ? ""
@@ -644,6 +372,7 @@
       isRestore,
       isPanelVisible,
       id,
+      currentFolderId,
     }: FilesSelectorProps,
   ) => {
     const { id: selectedId, parentId, rootFolderType } = selectedFolderStore;
@@ -699,6 +428,8 @@
                 : []
         : [];
 
+    const sessionPath = window.sessionStorage.getItem("filesSelectorPath");
+
     const selectionsWithoutEditing = isRestoreAll
       ? filesList
       : isCopy
@@ -725,6 +456,11 @@
           ? parentId
           : selectedId);
 
+    const folderId =
+      currentFolderId ||
+      (sessionPath && (isMove || isCopy || isRestore || isRestoreAll)
+        ? +sessionPath
+        : fromFolderId);
 
     return {
       fromFolderId,
@@ -762,6 +498,7 @@
       getIcon,
 
       roomsFolderId,
+      currentFolderId: folderId,
     };
   },
 )(observer(FilesSelectorWrapper));