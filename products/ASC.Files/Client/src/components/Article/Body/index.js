--- conflicted
+++ resolved
@@ -19,11 +19,6 @@
 import { NewFilesPanel } from "../../panels";
 import { setDocumentTitle } from "../../../helpers/utils";
 
-<<<<<<< HEAD
-const { getCurrentModule } = initStore.auth.selectors;
-
-=======
->>>>>>> 5171e4fb
 class ArticleBodyContent extends React.Component {
   constructor(props) {
     super(props);
@@ -35,13 +30,8 @@
       : setDocumentTitle();
 
     this.state = {
-<<<<<<< HEAD
-      expandedKeys: this.props.filter.treeFolders,
-      data: this.props.data,
-=======
       expandedKeys: filter.treeFolders,
       data: treeFolders,
->>>>>>> 5171e4fb
       showNewFilesPanel: false,
     };
   }
@@ -67,12 +57,7 @@
       setIsLoading,
       selectedTreeNode,
       setSelectedNode,
-<<<<<<< HEAD
-      currentModuleName,
-      organizationName,
-=======
       fetchFiles,
->>>>>>> 5171e4fb
     } = this.props;
 
     if (selectedTreeNode[0] !== data[0]) {
@@ -89,11 +74,7 @@
         ? setDocumentTitle(selectedFolderTitle)
         : setDocumentTitle();
 
-<<<<<<< HEAD
-      fetchFiles(data[0], newFilter, store.dispatch)
-=======
       fetchFiles(data[0], newFilter)
->>>>>>> 5171e4fb
         .catch((err) => toastr.error(err))
         .finally(() => setIsLoading(false));
     }
@@ -115,30 +96,7 @@
   };
 
   render() {
-<<<<<<< HEAD
-    const {
-      data,
-      filter,
-      setFilter,
-      setTreeFolders,
-      dragging,
-      setDragItem,
-      isMy,
-      myId,
-      isCommon,
-      commonId,
-      currentId,
-      isAdmin,
-      isShare,
-      setDragging,
-      onTreeDrop,
-      selectedTreeNode,
-      setIsLoading,
-    } = this.props;
-
-=======
     const { treeFolders, filter, onTreeDrop, selectedTreeNode } = this.props;
->>>>>>> 5171e4fb
     const { showNewFilesPanel, expandedKeys, newFolderId } = this.state;
 
     //console.log("Article Body render", this.props, this.state.expandedKeys);
@@ -176,81 +134,6 @@
 }
 
 function mapStateToProps(state) {
-<<<<<<< HEAD
-  const currentModule = getCurrentModule(
-    state.auth.modules,
-    state.auth.settings.currentProductId
-  );
-
-  const {
-    treeFolders,
-    selectedFolder,
-    filter,
-    selection,
-    dragging,
-    updateTreeNew,
-    selectedTreeNode,
-  } = state.files;
-
-  const currentFolderId = selectedFolder.id.toString();
-  const myFolderIndex = 0;
-  const shareFolderIndex = 1;
-  const commonFolderIndex = 2;
-
-  const myId = treeFolders.length && treeFolders[myFolderIndex].id;
-  const shareId = treeFolders.length && treeFolders[shareFolderIndex].id;
-  const commonId = treeFolders.length && treeFolders[commonFolderIndex].id;
-
-  const isMy =
-    selectedFolder &&
-    selectedFolder.pathParts &&
-    selectedFolder.pathParts[0] === myId;
-
-  const isShare =
-    selectedFolder &&
-    selectedFolder.pathParts &&
-    selectedFolder.pathParts[0] === shareId;
-
-  const isCommon =
-    selectedFolder &&
-    selectedFolder.pathParts &&
-    selectedFolder.pathParts[0] === commonId;
-
-  const selected =
-    selectedTreeNode.length > 0
-      ? selectedTreeNode
-      : [selectedFolder.id.toString()];
-
-  return {
-    data: treeFolders,
-    selectedKeys: selectedFolder ? [currentFolderId] : [""],
-    filter,
-    isMy,
-    isCommon,
-    isShare,
-    myId,
-    commonId,
-    currentId: selectedFolder.id,
-    isAdmin: state.auth.user.isAdmin,
-    selection,
-    dragging,
-    updateTreeNew,
-    selectedTreeNode: selected,
-    currentModuleName: (currentModule && currentModule.title) || "",
-    selectedFolderTitle: (selectedFolder && selectedFolder.title) || "",
-  };
-}
-
-export default connect(mapStateToProps, {
-  setFilter,
-  setTreeFolders,
-  setDragItem,
-  setDragging,
-  setNewTreeFilesBadge,
-  setIsLoading,
-  setSelectedNode,
-})(ArticleBodyContent);
-=======
   return {
     treeFolders: getTreeFolders(state),
     filter: getFilter(state),
@@ -267,5 +150,4 @@
   };
 };
 
-export default connect(mapStateToProps, mapDispatchToProps)(ArticleBodyContent);
->>>>>>> 5171e4fb
+export default connect(mapStateToProps, mapDispatchToProps)(ArticleBodyContent);