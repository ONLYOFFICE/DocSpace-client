--- conflicted
+++ resolved
@@ -91,14 +91,6 @@
     "../pages/PortalSettings/categories/developer-tools/Webhooks/WebhookEventDetails"
   )
 );
-<<<<<<< HEAD
-const OAuthDetails = loadable(() =>
-  import(
-    "../pages/PortalSettings/categories/developer-tools/OAuth/OAuthDetails"
-  )
-);
-=======
->>>>>>> 4d78309b
 const Backup = loadable(() =>
   import("../pages/PortalSettings/categories/data-management/index")
 );
@@ -244,14 +236,6 @@
       element: <DeveloperTools />,
     },
     {
-      path: "developer-tools/oauth",
-      element: <DeveloperTools />,
-    },
-    {
-      path: "developer-tools/oauth/:id",
-      element: <OAuthDetails />,
-    },
-    {
       path: "developer-tools/webhooks/:id",
       element: <WebhookHistory />,
     },
