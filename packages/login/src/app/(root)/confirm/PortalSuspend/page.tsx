// (c) Copyright Ascensio System SIA 2009-2025
//
// This program is a free software product.
// You can redistribute it and/or modify it under the terms
// of the GNU Affero General Public License (AGPL) version 3 as published by the Free Software
// Foundation. In accordance with Section 7(a) of the GNU AGPL its Section 15 shall be amended
// to the effect that Ascensio System SIA expressly excludes the warranty of non-infringement of
// any third-party rights.
//
// This program is distributed WITHOUT ANY WARRANTY, without even the implied warranty
// of MERCHANTABILITY or FITNESS FOR A PARTICULAR  PURPOSE. For details, see
// the GNU AGPL at: http://www.gnu.org/licenses/agpl-3.0.html
//
// You can contact Ascensio System SIA at Lubanas st. 125a-25, Riga, Latvia, EU, LV-1021.
//
// The  interactive user interfaces in modified source and object code versions of the Program must
// display Appropriate Legal Notices, as required under Section 5 of the GNU AGPL version 3.
//
// Pursuant to Section 7(b) of the License you must retain the original Product logo when
// distributing the program. Pursuant to Section 7(e) we decline to grant you any rights under
// trademark law for use of our trademarks.
//
// All the Product's GUI elements, including illustrations and icon sets, as well as technical writing
// content are licensed under the terms of the Creative Commons Attribution-ShareAlike 4.0
// International. See the License terms at http://creativecommons.org/licenses/by-sa/4.0/legalcode

import { FormWrapper } from "@docspace/shared/components/form-wrapper";

import { GreetingContainer } from "@/components/GreetingContainer";
import { getCompanyInfoSettings, getSettings } from "@/utils/actions";

import { logger } from "logger.mjs";
import DeactivatePortalForm from "./page.client";

async function Page() {
  logger.info("PortalSuspend page");

  const [settings, companyInfoSettings] = await Promise.all([
    getSettings(),
    getCompanyInfoSettings(),
  ]);

  return settings && typeof settings !== "string" ? (
    <>
<<<<<<< HEAD
      <GreetingContainer greetingText={settings?.greetingSettings} />
      <FormWrapper id="portal-suspend-form">
        <DeactivatePortalForm
          onlyofficeUrl={settings?.externalResources.site.domain}
          siteUrl={companyInfoSettings?.site}
        />
      </FormWrapper>
=======
      {settings && typeof settings !== "string" && (
        <>
          <GreetingContainer greetingText={settings?.greetingSettings} />
          <FormWrapper id="portal-suspend-form">
            <DeactivatePortalForm
              onlyofficeUrl={settings?.externalResources?.site?.domain}
              siteUrl={companyInfoSettings?.site}
            />
          </FormWrapper>
        </>
      )}
>>>>>>> 3be20edb
    </>
  ) : null;
}

export default Page;<|MERGE_RESOLUTION|>--- conflicted
+++ resolved
@@ -42,27 +42,13 @@
 
   return settings && typeof settings !== "string" ? (
     <>
-<<<<<<< HEAD
       <GreetingContainer greetingText={settings?.greetingSettings} />
       <FormWrapper id="portal-suspend-form">
         <DeactivatePortalForm
-          onlyofficeUrl={settings?.externalResources.site.domain}
+          onlyofficeUrl={settings?.externalResources?.site?.domain}
           siteUrl={companyInfoSettings?.site}
         />
       </FormWrapper>
-=======
-      {settings && typeof settings !== "string" && (
-        <>
-          <GreetingContainer greetingText={settings?.greetingSettings} />
-          <FormWrapper id="portal-suspend-form">
-            <DeactivatePortalForm
-              onlyofficeUrl={settings?.externalResources?.site?.domain}
-              siteUrl={companyInfoSettings?.site}
-            />
-          </FormWrapper>
-        </>
-      )}
->>>>>>> 3be20edb
     </>
   ) : null;
 }
