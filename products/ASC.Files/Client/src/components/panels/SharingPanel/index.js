import React from "react";
import Backdrop from "@appserver/components/backdrop";
import Heading from "@appserver/components/heading";
import Aside from "@appserver/components/aside";
import IconButton from "@appserver/components/icon-button";
import Checkbox from "@appserver/components/checkbox";
import Button from "@appserver/components/button";
import DropDown from "@appserver/components/drop-down";
import DropDownItem from "@appserver/components/drop-down-item";
import Textarea from "@appserver/components/textarea";
import Loader from "@appserver/components/loader";
import Text from "@appserver/components/text";
import { withTranslation, Trans } from "react-i18next";
import toastr from "studio/toastr";
import { ShareAccessRights } from "@appserver/common/constants";
import {
  StyledAsidePanel,
  StyledContent,
  StyledFooter,
  StyledHeaderContent,
  StyledSharingBody,
} from "../StyledPanels";
import { AddUsersPanel, AddGroupsPanel, EmbeddingPanel } from "../index";
import SharingRow from "./SharingRow";
import { inject, observer } from "mobx-react";
import config from "../../../../package.json";
import i18n from "./i18n";
import { I18nextProvider } from "react-i18next";
import { isMobile } from "react-device-detect";
import Loaders from "@appserver/common/components/Loaders";
import withLoader from "../../../HOCs/withLoader";

const SharingBodyStyle = { height: `calc(100vh - 156px)` };

class SharingPanelComponent extends React.Component {
  constructor(props) {
    super(props);
    this.state = {
      showActionPanel: false,
      isNotifyUsers: false,
      shareDataItems: [],
      baseShareData: [],
      message: "",
      showAddUsersPanel: false,
      showEmbeddingPanel: false,
      showAddGroupsPanel: false,
      showChangeOwnerPanel: false,
      shareLink: "",
      isLoadedShareData: false,
      showPanel: false,
      accessOptions: [],
      filesOwnerId: null,
    };

    this.ref = React.createRef();
    this.scrollRef = React.createRef();
  }

  onPlusClick = () =>
    this.setState({ showActionPanel: !this.state.showActionPanel });

  onCloseActionPanel = (e) => {
    if (this.ref.current.contains(e.target)) return;
    this.setState({ showActionPanel: !this.state.showActionPanel });
  };

  onToggleLink = (item) => {
    const { shareDataItems } = this.state;
    const { DenyAccess, ReadOnly } = ShareAccessRights;

    const rights = item.access !== DenyAccess ? DenyAccess : ReadOnly;
    const newDataItems = JSON.parse(JSON.stringify(shareDataItems));

    newDataItems[0].access = rights;
    this.setState({
      shareDataItems: newDataItems,
    });
  };

  updateRowData = (newRowData) => {
    const { getFileInfo, getFolderInfo } = this.props;

    for (let item of newRowData) {
      !item.fileExst ? getFolderInfo(item.id) : getFileInfo(item.id);
    }
  };

  onSaveClick = () => {
    const {
      baseShareData,
      isNotifyUsers,
      message,
      shareDataItems,
      filesOwnerId,
    } = this.state;
    const {
      selection,
      setIsLoading,
      isPrivacy,
      replaceFileStream,
      t,
      uploadPanelVisible,
      updateUploadedItem,
      uploadSelection,
      isDesktop,
      setEncryptionAccess,
      setShareFiles,
      onSuccess,
    } = this.props;

    let folderIds = [];
    let fileIds = [];
    const share = [];

    let externalAccess = null;

    for (let item of shareDataItems) {
      const baseItem = baseShareData.find(
        (x) => x.sharedTo.id === item.sharedTo.id
      );

      if (
        (baseItem &&
          baseItem.access !== item.access &&
          !item.sharedTo.shareLink) ||
        (!item.isOwner && !baseItem)
      ) {
        share.push({ shareTo: item.sharedTo.id, access: item.access });
      }

      if (item.sharedTo.shareLink && item.access !== baseItem.access) {
        externalAccess = item.access;
      }
    }

    for (let item of baseShareData) {
      const baseItem = shareDataItems.find(
        (x) => x.sharedTo.id === item.sharedTo.id
      );
      if (!baseItem) {
        share.push({
          shareTo: item.sharedTo.id,
          access: ShareAccessRights.None,
        });
      }
    }

    for (let item of selection) {
      if (item.fileExst) {
        fileIds.push(item.id);
      } else {
        folderIds.push(item.id);
      }
    }

    const owner = shareDataItems.find((x) => x.isOwner);
    const ownerId =
      filesOwnerId !== owner.sharedTo.id ? owner.sharedTo.id : null;

    setIsLoading(true);
    this.onClose();
    setShareFiles(
      folderIds,
      fileIds,
      share,
      isNotifyUsers,
      message,
      externalAccess,
      ownerId
    )
      .then((res) => {
        if (!ownerId) {
          this.updateRowData(selection);
        }
        if (isPrivacy && isDesktop) {
          if (share.length === 0) return Promise.resolve();
          selection.forEach((item) => {
            return setEncryptionAccess(item).then((encryptedFile) => {
              if (!encryptedFile) return Promise.resolve();

              toastr.info(t("Translations:EncryptedFileSaving"));

              const title = item.title;

              return replaceFileStream(item.id, encryptedFile, true, true).then(
                () =>
                  toastr.success(
                    <Trans
                      t={t}
                      i18nKey="EncryptedFileSharing"
                      ns="SharingPanel"
                    >
                      File {{ title }} successfully shared
                    </Trans>
                  )
              );
            });
          });
        }

        if (uploadPanelVisible && uploadSelection) {
          return updateUploadedItem(selection[0].id);
        }
        return Promise.resolve();
      })
      .then(() => onSuccess && onSuccess())
      .catch((err) => toastr.error(err))
      .finally(() => setIsLoading(false));
  };
  onNotifyUsersChange = () =>
    this.setState({ isNotifyUsers: !this.state.isNotifyUsers });

  onShowUsersPanel = () =>
    this.setState({
      showAddUsersPanel: !this.state.showAddUsersPanel,
      showActionPanel: false,
    });

  onChangeItemAccess = (e) => {
    const id = e.currentTarget.dataset.id;
    const access = e.currentTarget.dataset.access;
    const shareDataItems = this.state.shareDataItems;
    const elem = shareDataItems.find((x) => x.sharedTo.id === id && !x.isOwner);

    if (elem.access !== +access) {
      elem.access = +access;
      this.setState({ shareDataItems });
    }
  };

  onRemoveUserItemClick = (e) => {
    const id = e.currentTarget.dataset.for;
    const shareDataItems = this.state.shareDataItems.slice(0);

    const index = shareDataItems.findIndex((x) => x.sharedTo.id === id);
    if (index !== -1) {
      shareDataItems.splice(index, 1);
      this.setState({ shareDataItems });
    }
  };

  getData = () => {
    const { selection } = this.props;
    const folderId = [];
    const fileId = [];

    for (let item of selection) {
      if (item.access === 1 || item.access === 0) {
        if (item.fileExst) {
          fileId.push(item.id);
        } else {
          folderId.push(item.id);
        }
      }
    }

    return [folderId, fileId];
  };

  getShareData = () => {
    const {
      getAccessOption,
      getExternalAccessOption,
      selection,
      setIsLoading,
      getShareUsers,
    } = this.props;

    const returnValue = this.getData();
    const folderId = returnValue[0];
    const fileId = returnValue[1];

    if (folderId.length !== 0 || fileId.length !== 0) {
      !isMobile && setIsLoading(true);
      getShareUsers(folderId, fileId)
        .then((shareDataItems) => {
          const baseShareData = JSON.parse(JSON.stringify(shareDataItems));
          const accessOptions = getAccessOption(selection);

          const externalAccessOptions = getExternalAccessOption(selection);
          const filesOwner = shareDataItems.find((x) => x.isOwner);
          const filesOwnerId = filesOwner ? filesOwner.sharedTo.id : null;

          this.setState({
            baseShareData,
            shareDataItems,
            accessOptions,
            externalAccessOptions,
            //showPanel: true,
            filesOwnerId,
          });
        })

        .catch((err) => {
          toastr.error(err);
          this.onClose();
        })
        .finally(() => !isMobile && setIsLoading(false));
    }
  };

  getInternalLink = () => {
    const { homepage, selection } = this.props;

    const item = selection[0];
    const isFile = !!item.fileExst;

    if (selection.length !== 1) return null;

    return isFile
      ? item.canOpenPlayer
        ? `${window.location.href}&preview=${item.id}`
        : item.webUrl
      : `${window.location.origin + homepage}/filter?folder=${item.id}`;
  };

  onShowEmbeddingPanel = (link) =>
    this.setState({
      showEmbeddingPanel: !this.state.showEmbeddingPanel,
      shareLink: link,
    });

  onShowGroupsPanel = () =>
    this.setState({
      showAddGroupsPanel: !this.state.showAddGroupsPanel,
      showActionPanel: false,
    });

  onShowChangeOwnerPanel = () =>
    this.setState({
      showChangeOwnerPanel: !this.state.showChangeOwnerPanel,
      showActionPanel: false,
    });

  onChangeMessage = (e) => this.setState({ message: e.target.value });

  setShareDataItems = (shareDataItems) => this.setState({ shareDataItems });

  onClose = () => {
    const { onCancel, setSharingPanelVisible, selectUploadedFile } = this.props;

    setSharingPanelVisible(false);
    selectUploadedFile([]);
    onCancel && onCancel();
  };

  componentDidMount() {
    this.getShareData();

    document.addEventListener("keyup", this.onKeyPress);
  }

  componentWillUnmount() {
    document.removeEventListener("keyup", this.onKeyPress);
  }

  onKeyPress = (event) => {
    const {
      showAddUsersPanel,
      showEmbeddingPanel,
      showAddGroupsPanel,
      showChangeOwnerPanel,
    } = this.state;
    if (
      showAddUsersPanel ||
      showEmbeddingPanel ||
      showAddGroupsPanel ||
      showChangeOwnerPanel
    )
      return;
    if (event.key === "Esc" || event.key === "Escape") {
      this.onClose();
    }
  };

  componentDidUpdate(prevProps, prevState) {
    if (
      this.state.showPanel !== prevState.showPanel &&
      this.state.showPanel === false
    ) {
      this.onClose();
    }

    if (this.state.message === prevState.message && this.scrollRef.current) {
      this.scrollRef.current.view.focus();
    }
  }

  render() {
    //console.log("Sharing panel render");
    const {
      t,
<<<<<<< HEAD
      isPersonal,
=======
      tReady,
>>>>>>> 5a16c5a6
      isMyId,
      selection,
      groupsCaption,
      canShareOwnerChange,
      isLoading,
      uploadPanelVisible,
      documentTitle,
      sharingPanelVisible,
      isPrivacy,
    } = this.props;
    const {
      showActionPanel,
      isNotifyUsers,
      shareDataItems,
      message,
      showAddUsersPanel,
      showAddGroupsPanel,
      showEmbeddingPanel,
      showChangeOwnerPanel,
      shareLink,
      //showPanel,
      accessOptions,
      externalAccessOptions,
    } = this.state;

    const visible = sharingPanelVisible;
    const zIndex = 310;
    const onPlusClickProp = !isLoading ? { onClick: this.onPlusClick } : {};

    const isEncrypted =
      isPrivacy || (selection.length && selection[0].encrypted);

    const internalLink =
      selection.length === 1 && !isEncrypted && this.getInternalLink();

    return (
      <StyledAsidePanel visible={visible}>
        <Backdrop
          onClick={this.onClose}
          visible={visible}
          zIndex={zIndex}
          isAside={true}
        />
        <Aside className="header_aside-panel" visible={visible}>
          <StyledContent isDisabled={isLoading}>
            <StyledHeaderContent>
              {uploadPanelVisible && (
                <IconButton
                  size="16"
                  iconName="/static/images/arrow.path.react.svg"
                  onClick={this.onClose}
                  color="A3A9AE"
                />
              )}
              <Heading className="sharing_panel-header" size="medium" truncate>
                {t("SharingSettingsTitle")}
              </Heading>
              {!isPersonal && (
                <div className="sharing_panel-icons-container">
                  <div
                    ref={this.ref}
                    className="sharing_panel-drop-down-wrapper"
                  >
                    <IconButton
                      size="17"
                      iconName="/static/images/actions.header.touch.react.svg"
                      className="sharing_panel-plus-icon"
                      {...onPlusClickProp}
                      color="A3A9AE"
                      isDisabled={isLoading}
                    />
<<<<<<< HEAD
=======
                    {!isEncrypted && (
                      <DropDownItem
                        label={t("AddGroupsForSharingButton")}
                        onClick={this.onShowGroupsPanel}
                      />
                    )}
                  </DropDown>
                </div>
>>>>>>> 5a16c5a6

                    <DropDown
                      directionX="right"
                      className="sharing_panel-drop-down"
                      open={showActionPanel}
                      manualY="30px"
                      clickOutsideAction={this.onCloseActionPanel}
                    >
                      <DropDownItem
                        label={t("LinkText")}
                        onClick={this.onShowUsersPanel}
                      />
                      <DropDownItem
                        label={t("AddGroupsForSharingButton")}
                        onClick={this.onShowGroupsPanel}
                      />
                    </DropDown>
                  </div>

                  {/*<IconButton
                  size="16"
                  iconName="images/key.react.svg"
                  onClick={this.onKeyClick}
                />*/}
                </div>
              )}
            </StyledHeaderContent>
            <StyledSharingBody
              ref={this.scrollRef}
              stype="mediumBlack"
              style={SharingBodyStyle}
            >
              {!isLoading ? (
                shareDataItems.map((item, index) => (
                  <SharingRow
                    t={t}
                    isPersonal={isPersonal}
                    index={index}
                    key={`${item.sharedTo.id}_${index}`}
                    selection={selection}
                    item={item}
                    isMyId={isMyId}
                    accessOptions={accessOptions}
                    externalAccessOptions={externalAccessOptions}
                    canShareOwnerChange={canShareOwnerChange}
                    onChangeItemAccess={this.onChangeItemAccess}
                    internalLink={internalLink}
                    onRemoveUserClick={this.onRemoveUserItemClick}
                    onShowEmbeddingPanel={this.onShowEmbeddingPanel}
                    onToggleLink={this.onToggleLink}
                    onShowChangeOwnerPanel={this.onShowChangeOwnerPanel}
                    isLoading={isLoading}
                    documentTitle={documentTitle}
                  />
                ))
              ) : (
                <div key="loader" className="panel-loader-wrapper">
                  <Loader type="oval" size="16px" className="panel-loader" />
                  <Text as="span">{`${t("Common:LoadingProcessing")} ${t(
                    "Common:LoadingDescription"
                  )}`}</Text>
                </div>
              )}
              {isNotifyUsers && (
                <div className="sharing_panel-text-area">
                  <Textarea
                    placeholder={t("AddShareMessage")}
                    onChange={this.onChangeMessage}
                    value={message}
                    isDisabled={isLoading}
                  />
                </div>
              )}
            </StyledSharingBody>
            <StyledFooter>
              {!isPersonal && (
                <Checkbox
                  isChecked={isNotifyUsers}
                  label={t("Notify users")}
                  onChange={this.onNotifyUsersChange}
                  className="sharing_panel-checkbox"
                  isDisabled={isLoading}
                />
              )}
              <Button
                className="sharing_panel-button"
                label={t("Common:SaveButton")}
                size="big"
                primary
                onClick={this.onSaveClick}
                isDisabled={isLoading}
              />
            </StyledFooter>
          </StyledContent>
        </Aside>

        {showAddUsersPanel && (
          <AddUsersPanel
            onSharingPanelClose={this.onClose}
            onClose={this.onShowUsersPanel}
            visible={showAddUsersPanel}
            shareDataItems={shareDataItems}
            setShareDataItems={this.setShareDataItems}
            groupsCaption={groupsCaption}
            accessOptions={accessOptions}
            isMultiSelect
            isEncrypted={isEncrypted}
          />
        )}

        {showAddGroupsPanel && (
          <AddGroupsPanel
            onSharingPanelClose={this.onClose}
            onClose={this.onShowGroupsPanel}
            visible={showAddGroupsPanel}
            shareDataItems={shareDataItems}
            setShareDataItems={this.setShareDataItems}
            accessOptions={accessOptions}
            isMultiSelect
          />
        )}

        {showChangeOwnerPanel && (
          <AddUsersPanel
            onSharingPanelClose={this.onClose}
            onClose={this.onShowChangeOwnerPanel}
            visible={showChangeOwnerPanel}
            shareDataItems={shareDataItems}
            setShareDataItems={this.setShareDataItems}
          />
        )}

        {showEmbeddingPanel && (
          <EmbeddingPanel
            visible={showEmbeddingPanel}
            onSharingPanelClose={this.onClose}
            onClose={this.onShowEmbeddingPanel}
            embeddingLink={shareLink}
          />
        )}
      </StyledAsidePanel>
    );
  }
}

const SharingPanel = inject(
  (
    { auth, filesStore, uploadDataStore, dialogsStore, treeFoldersStore },
    { uploadPanelVisible }
  ) => {
    const { replaceFileStream, setEncryptionAccess } = auth;
    const { personal, customNames, isDesktopClient } = auth.settingsStore;

    const {
      selection,
      canShareOwnerChange,
      getAccessOption,
      getExternalAccessOption,
      setFile,
      setFolder,
      getShareUsers,
      setShareFiles,
      setIsLoading,
      getFileInfo,
      getFolderInfo,
      isLoading,
    } = filesStore;
    const { isPrivacyFolder } = treeFoldersStore;
    const { setSharingPanelVisible, sharingPanelVisible } = dialogsStore;
    const {
      selectedUploadFile,
      selectUploadedFile,
      updateUploadedItem,
    } = uploadDataStore;

    return {
      isPersonal: personal,
      isMyId: auth.userStore.user && auth.userStore.user.id,
      groupsCaption: customNames.groupsCaption,
      isDesktop: isDesktopClient,
      homepage: config.homepage,
      selection: uploadPanelVisible ? selectedUploadFile : selection,
      isLoading,
      isPrivacy: isPrivacyFolder,
      selectedUploadFile,
      canShareOwnerChange,

      setIsLoading,
      setSharingPanelVisible,
      sharingPanelVisible,
      selectUploadedFile,
      updateUploadedItem,
      replaceFileStream,
      setEncryptionAccess,
      getAccessOption,
      getExternalAccessOption,
      setFile,
      setFolder,
      getShareUsers,
      setShareFiles,
      getFileInfo,
      getFolderInfo,
    };
  }
)(
  observer(
    withTranslation(["SharingPanel", "Common", "Translations"])(
      withLoader(SharingPanelComponent)(<Loaders.DialogAsideLoader isPanel />)
    )
  )
);

class Panel extends React.Component {
  static convertSharingUsers = (shareDataItems) => {
    const t = i18n.getFixedT(null, ["SharingPanel", "Common"]);
    let sharingSettings = [];
    for (let i = 1; i < shareDataItems.length; i++) {
      let resultAccess =
        shareDataItems[i].access === 1
          ? t("Common:FullAccess")
          : shareDataItems[i].access === 2
          ? t("ReadOnly")
          : shareDataItems[i].access === 3
          ? t("DenyAccess")
          : shareDataItems[i].access === 5
          ? t("Common:Review")
          : shareDataItems[i].access === 6
          ? t("Comment")
          : shareDataItems[i].access === 7
          ? t("FormFilling")
          : shareDataItems[i].access === 8
          ? t("CustomFilter")
          : "";

      let obj = {
        user:
          shareDataItems[i].sharedTo.displayName ||
          shareDataItems[i].sharedTo.name,
        permissions: resultAccess,
      };
      sharingSettings.push(obj);
    }
    return sharingSettings;
  };

  render() {
    return (
      <I18nextProvider i18n={i18n}>
        <SharingPanel {...this.props} />
      </I18nextProvider>
    );
  }
}

export default Panel;<|MERGE_RESOLUTION|>--- conflicted
+++ resolved
@@ -390,11 +390,8 @@
     //console.log("Sharing panel render");
     const {
       t,
-<<<<<<< HEAD
+      tReady,
       isPersonal,
-=======
-      tReady,
->>>>>>> 5a16c5a6
       isMyId,
       selection,
       groupsCaption,
@@ -466,17 +463,6 @@
                       color="A3A9AE"
                       isDisabled={isLoading}
                     />
-<<<<<<< HEAD
-=======
-                    {!isEncrypted && (
-                      <DropDownItem
-                        label={t("AddGroupsForSharingButton")}
-                        onClick={this.onShowGroupsPanel}
-                      />
-                    )}
-                  </DropDown>
-                </div>
->>>>>>> 5a16c5a6
 
                     <DropDown
                       directionX="right"
@@ -489,10 +475,12 @@
                         label={t("LinkText")}
                         onClick={this.onShowUsersPanel}
                       />
+                    {!isEncrypted && (
                       <DropDownItem
                         label={t("AddGroupsForSharingButton")}
                         onClick={this.onShowGroupsPanel}
                       />
+                    )}
                     </DropDown>
                   </div>
 
