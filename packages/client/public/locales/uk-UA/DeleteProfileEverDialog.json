--- conflicted
+++ resolved
@@ -1,10 +1,7 @@
 {
-<<<<<<< HEAD
+  "DeleteGroupUsersSuccessMessage": "Користувачів успішно видалено.",
   "DeleteMyDocumentsUser": "Усі особисті файли й папки в розділі «Мої документи» цього користувача буде видалено назавжди.",
   "DeleteReassignDescriptionUser": "{{warningMessageMyDocuments}} Кімнати, створені цим користувачем, і документи, які зберігаються в цих кімнатах, будуть автоматично перепризначені адміністратору, який виконує видалення: <strong>{{userPerformedDeletion}} ({{userYou}})</strong>. Перепризначте дані вручну, щоб вибрати іншого цільового користувача для перепризначення.",
-=======
-  "DeleteGroupUsersSuccessMessage": "Користувачів успішно видалено.",
->>>>>>> 7657988e
   "DeleteUser": "Видалити користувача",
   "DeleteUserMessage": "{{userCaption}} <strong>{{user}}</strong> буде видалено. Цю дію неможливо скасувати.",
   "ReassignDataToAnotherUser": "Перепризначити дані іншому користувачу",
