{
  "key_path": "FillFormButton",
  "content": "Fill",
  "content_en_sha1_hash": "7adb6736cf2c9ae017b128f98738ffbae0e58655",
  "created_at": "2025-05-19T21:30:45.342Z",
<<<<<<< HEAD
  "updated_at": "2025-06-02T10:20:51.505Z",
=======
  "updated_at": "2025-06-03T20:59:42.293Z",
>>>>>>> 398dda3c
  "comment": {
    "text": "The translation key \"FillFormButton\" is used to display a button that invites users to fill a file. This phrase appears on a button in various UI elements, such as a filling status panel and a form context options store. It's part of a broader set of translations related to file operations and user interactions.",
    "is_auto": true,
    "updated_at": "2025-05-20T09:36:11.705Z"
  },
  "usage": [
    {
      "file_path": "/packages/client/src/store/ContextOptionsStore.js",
<<<<<<< HEAD
      "line_number": 1734,
=======
      "line_number": 1731,
>>>>>>> 398dda3c
      "context": "disabled: Boolean(item.external && item.expired),\n },\n {\n id: \"option_fill-form\",\n key: \"fill-form\",\n label: t(\"Common:FillFormButton\"),\n icon: FormFillRectSvgUrl,\n onClick: () => this.onClickLinkFillForm(item),\n disabled: false,\n },\n {",
      "module": "/packages/client"
    },
    {
      "file_path": "/packages/shared/dialogs/FillingStatusPanel/index.tsx",
      "line_number": 178,
      "context": "scale\n primary\n onClick={() => onFill?.(file)}\n id=\"panel_button_fill\"\n key=\"panel_button_fill\"\n label={t(\"Common:FillFormButton\")}\n size={ButtonSize.normal}\n />\n ) : null}\n {file.security.StopFilling ? (\n <Button",
      "module": "/packages/shared"
    }
  ],
  "languages": {
    "en": {
      "ai_translated": false,
      "ai_model": null,
      "ai_spell_check_issues": [],
      "approved_at": null
    },
    "ar-SA": {
      "ai_translated": false,
      "ai_model": null,
      "ai_spell_check_issues": [
        {
          "type": "incorrect_translation",
          "description": "The translation \"إملأ النموذج\" literally translates to \"Fill the form\". While functionally correct, it's less concise and idiomatic than a simpler translation for a button label like \"Fill\".  For a button, a more suitable translation might be something shorter and more direct.",
          "suggestion": "ملء (Mil' - Fill)"
        }
      ],
      "approved_at": null
    },
    "az": {
      "ai_translated": false,
      "ai_model": null,
      "ai_spell_check_issues": [
        {
          "type": "incorrect_translation",
          "description": "The translation \"Formu doldurun\" translates to \"Fill the form\" instead of just \"Fill\". The original English is a short, imperative verb, and the Azerbaijani translation includes the object of the verb.",
          "suggestion": "Doldur"
        }
      ],
      "approved_at": null
    },
    "bg": {
      "ai_translated": false,
      "ai_model": null,
      "ai_spell_check_issues": [
        {
          "type": "incorrect_translation",
          "description": "The translation \"Попълнете формуляра\" (Popълnete formulqrata) is too literal and lengthy for a button label. It translates to \"Fill in the form\". A more concise and user-friendly translation would be closer to just \"Попълни\" (Popъlni) or \"Запълни\" (Zapъlni).",
          "suggestion": "Попълни"
        }
      ],
      "approved_at": null
    },
    "cs": {
      "ai_translated": false,
      "ai_model": null,
      "ai_spell_check_issues": [
        {
          "type": "incorrect_translation",
          "description": "The Czech translation \"Vyplňte formulář\" translates to \"Fill out the form\". While related to 'Fill', it's more verbose than the concise English 'Fill'. The translation doesn't convey the exact meaning of the English term, which is likely a call to action on a button.",
          "suggestion": "Consider a more concise translation such as \"Vyplnit\" or \"Odeslat\" (Submit) depending on the context of the button."
        }
      ],
      "approved_at": null
    },
    "de": {
      "ai_translated": false,
      "ai_model": null,
      "ai_spell_check_issues": [
        {
          "type": "incorrect_translation",
          "description": "The German translation 'Formular ausfüllen' is too literal and lengthy for a button label. 'Fill' implies a concise action, and 'Formular ausfüllen' means 'fill out form'.",
          "suggestion": "Consider a shorter, more action-oriented translation like 'Ausfüllen' or 'Füllen'."
        }
      ],
      "approved_at": null
    },
    "el-GR": {
      "ai_translated": false,
      "ai_model": null,
      "ai_spell_check_issues": [
        {
          "type": "incorrect_translation",
          "description": "The Greek translation \"Συμπληρώστε τη φόρμα\" (Symplíróste tí forma) translates to \"Fill out the form\". The English \"Fill\" is much more concise and likely intended to mean simply \"Fill\".  The Greek translation is too verbose.",
          "suggestion": "Συμπλήρωση"
        }
      ],
      "approved_at": null
    },
    "es": {
      "ai_translated": false,
      "ai_model": null,
      "ai_spell_check_issues": [
        {
          "type": "incorrect_translation",
          "description": "The translation \"Rellenar el formulario\" is too literal and lengthy for a button label. It translates to \"Fill the form\" rather than just \"Fill\".",
          "suggestion": "Llenar"
        }
      ],
      "approved_at": null
    },
    "fi": {
      "ai_translated": false,
      "ai_model": null,
      "ai_spell_check_issues": [
        {
          "type": "incorrect_translation",
          "description": "The translation \"Täytä lomake\" is too literal. While technically correct (Fill Form), it's not idiomatic for a button label. A shorter, more user-friendly option would be better.",
          "suggestion": "Täytä"
        }
      ],
      "approved_at": null
    },
    "fr": {
      "ai_translated": false,
      "ai_model": null,
      "ai_spell_check_issues": [
        {
          "type": "incorrect_translation",
          "description": "The French translation \"Remplir le formulaire\" translates to \"Fill the form\" rather than just \"Fill\". The original English is a short, concise label, and the translation is more verbose.",
          "suggestion": "Remplir"
        }
      ],
      "approved_at": null
    },
    "hy-AM": {
      "ai_translated": false,
      "ai_model": null,
      "ai_spell_check_issues": [
        {
          "type": "incorrect_translation",
          "description": "The translation 'Լրացրեք ձևը' (Lracrek tvevm) literally translates to 'Fill the form'. While understandable, it's more verbose than the English 'Fill'. A more concise and appropriate translation would be closer to 'Լրացնել' (Lracnel) which means 'to fill' or 'fill in'.",
          "suggestion": "Լրացնել"
        }
      ],
      "approved_at": null
    },
    "it": {
      "ai_translated": false,
      "ai_model": null,
      "ai_spell_check_issues": [
        {
          "type": "incorrect_translation",
          "description": "The Italian translation \"Compilare il modulo\" translates to \"Fill out the form\". While close to the English \"Fill\", it's more verbose and less concise. For a button label, a shorter, more direct translation would be better.",
          "suggestion": "Compila"
        }
      ],
      "approved_at": null
    },
    "ja-JP": {
      "ai_translated": false,
      "ai_model": null,
      "ai_spell_check_issues": [
        {
          "type": "incorrect_translation",
          "description": "The translation \"フォームへの入力\" (fōmu e no nyūryoku) literally translates to \"input to the form.\" While understandable, it's not a concise or natural translation of \"Fill.\" A more appropriate translation would be something like \"入力\" (nyūryoku - input), \"送信\" (soshin - submit), or a more colloquial term depending on the specific context of the button.",
          "suggestion": "入力 (nyūryoku)"
        },
        {
          "type": "formatting",
          "description": "The translation is quite verbose for a button label. Button labels are typically short and action-oriented.",
          "suggestion": "Consider a shorter alternative like \"入力 (nyūryoku)\" or simply \"送信 (soshin)\" depending on the button's action."
        }
      ],
      "approved_at": null
    },
    "ko-KR": {
      "ai_translated": false,
      "ai_model": null,
      "ai_spell_check_issues": [
        {
          "type": "incorrect_translation",
          "description": "The Korean translation \"양식을 작성해주세요\" is a complete sentence meaning \"Please fill out the form.\" The English content \"Fill\" is a short, imperative verb. The translation is too verbose and doesn't match the tone of the original.",
          "suggestion": "작성"
        }
      ],
      "approved_at": null
    },
    "lo-LA": {
      "ai_translated": false,
      "ai_model": null,
      "ai_spell_check_issues": [],
      "approved_at": null
    },
    "lv": {
      "ai_translated": false,
      "ai_model": null,
      "ai_spell_check_issues": [
        {
          "type": "incorrect_translation",
          "description": "The translation 'Aizpildiet veidlapu' translates to 'Fill in the form'. While conveying the general meaning, it's more verbose than the English 'Fill'. A more concise and direct translation would be more appropriate for a button label.",
          "suggestion": "Aizpildīt"
        }
      ],
      "approved_at": null
    },
    "nl": {
      "ai_translated": false,
      "ai_model": null,
      "ai_spell_check_issues": [
        {
          "type": "incorrect_translation",
          "description": "The Dutch translation \"Vul het formulier in\" is a full sentence, while the English \"Fill\" is a short, action-oriented label. It's too verbose for a button label.",
          "suggestion": "Invullen"
        }
      ],
      "approved_at": null
    },
    "pl": {
      "ai_translated": false,
      "ai_model": null,
      "ai_spell_check_issues": [
        {
          "type": "incorrect_translation",
          "description": "The translation 'Wypełnij formularz' is too literal. While grammatically correct, it's not the typical wording for a button label. It translates to 'Fill out the form'. A more concise and user-friendly translation would be simply 'Wypełnij' or 'Uzupełnij'.",
          "suggestion": "Wypełnij"
        }
      ],
      "approved_at": null
    },
    "pt": {
      "ai_translated": false,
      "ai_model": null,
      "ai_spell_check_issues": [
        {
          "type": "incorrect_translation",
          "description": "The translation 'Preencha o formulário' is too literal and verbose for a button label. 'Fill' implies a concise action. 'Preencha o formulário' translates to 'Fill out the form'.",
          "suggestion": "Preencher"
        }
      ],
      "approved_at": null
    },
    "pt-BR": {
      "ai_translated": false,
      "ai_model": null,
      "ai_spell_check_issues": [
        {
          "type": "incorrect_translation",
          "description": "The translation 'Preencher o formulário' is too literal and verbose for a button label. It translates to 'Fill the form,' while the English 'Fill' is a concise imperative.",
          "suggestion": "Preencher"
        }
      ],
      "approved_at": null
    },
    "ro": {
      "ai_translated": false,
      "ai_model": null,
      "ai_spell_check_issues": [
        {
          "type": "incorrect_translation",
          "description": "The Romanian translation 'Completați formularul' translates to 'Complete the form'. While not entirely wrong, it's more literal than the concise English 'Fill'. A more natural Romanian translation for 'Fill' in this context (a button on a form) would be more closely aligned with the English meaning, emphasizing action and immediacy.",
          "suggestion": "Umple"
        }
      ],
      "approved_at": null
    },
    "ru": {
      "ai_translated": false,
      "ai_model": null,
      "ai_spell_check_issues": [
        {
          "type": "incorrect_translation",
          "description": "The translation \"Заполнить форму\" (Zapolnit' formu) literally translates to \"Fill out the form\". While not entirely incorrect, it's more verbose than the English 'Fill'. A shorter, more direct translation would be better suited to maintain consistency with the original brevity.",
          "suggestion": "Заполнить"
        }
      ],
      "approved_at": null
    },
    "si": {
      "ai_translated": false,
      "ai_model": null,
      "ai_spell_check_issues": [
        {
          "type": "incorrect_translation",
          "description": "The Sinhala translation 'පුරවන්න' (purawanna) while technically meaning 'to fill', doesn't accurately convey the intended meaning of a 'Fill' button. It's more of an action verb. A more appropriate translation would be something like 'ඉටුන් ගන්න' (itun ganne - submit) or 'ගබඩිය' (gadeey - button).",
          "suggestion": "Consider 'ඉටුන් ගන්න' (itun ganne) or 'ගබඩිය' (gadeey)."
        }
      ],
      "approved_at": null
    },
    "sk": {
      "ai_translated": false,
      "ai_model": null,
      "ai_spell_check_issues": [
        {
          "type": "incorrect_translation",
          "description": "The Slovak translation \"Vyplň formu\" literally translates to 'Fill the form'. The English 'Fill' in this context (as a button label) should be more concise and action-oriented. 'Vyplň formu' is too verbose.",
          "suggestion": "Doplniť"
        }
      ],
      "approved_at": null
    },
    "sl": {
      "ai_translated": false,
      "ai_model": null,
      "ai_spell_check_issues": [
        {
          "type": "incorrect_translation",
          "description": "The translation \"Izpolni obrazec\" (Fill form) is too literal and verbose for a button label. A more concise and user-friendly translation for a 'Fill' button would be more appropriate.",
          "suggestion": "Izpolni"
        }
      ],
      "approved_at": null
    },
    "sr-Cyrl-RS": {
      "ai_translated": false,
      "ai_model": null,
      "ai_spell_check_issues": [
        {
          "type": "incorrect_translation",
          "description": "While 'Попуните' is grammatically correct, it translates to 'Fill in' or 'Complete', rather than simply 'Fill' as the original English content. It's a more verbose translation and might not be the best fit for a button label.",
          "suggestion": "Consider 'Напуните' which more closely aligns with the brevity of 'Fill'."
        }
      ],
      "approved_at": null
    },
    "sr-Latn-RS": {
      "ai_translated": false,
      "ai_model": null,
      "ai_spell_check_issues": [
        {
          "type": "incorrect_translation",
          "description": "While \"Popunite\" can be a valid translation for 'Fill' in certain contexts (like filling a form), it's not the most natural or direct translation for a button labeled 'Fill' in a user interface.  'Ispuni' might be a more suitable option for a button indicating action completion.",
          "suggestion": "Consider 'Ispuni' as a more accurate translation, depending on the exact context of the button's function. If it truly means 'fill' as in adding content, then 'Popunite' is acceptable, but less common."
        }
      ],
      "approved_at": null
    },
    "tr": {
      "ai_translated": false,
      "ai_model": null,
      "ai_spell_check_issues": [
        {
          "type": "incorrect_translation",
          "description": "The Turkish translation 'Formu doldurun' translates to 'Fill the form' rather than just 'Fill'. The English content 'Fill' is a short, imperative verb, while the translation adds 'the form'.",
          "suggestion": "Doldur"
        }
      ],
      "approved_at": null
    },
    "uk-UA": {
      "ai_translated": false,
      "ai_model": null,
      "ai_spell_check_issues": [
        {
          "type": "incorrect_translation",
          "description": "The translation \"Заповнити форму\" (Zapovnyty formu) literally translates to \"Fill form\". While understandable, it's more natural to use a shorter, more common term for a button label.",
          "suggestion": "Заповнити"
        }
      ],
      "approved_at": null
    },
    "vi": {
      "ai_translated": false,
      "ai_model": null,
      "ai_spell_check_issues": [
        {
          "type": "incorrect_translation",
          "description": "The translation 'Điền vào mẫu' is too literal and long for a button label. 'Điền' is a more concise and natural translation for 'Fill' in this context.",
          "suggestion": "Điền"
        }
      ],
      "approved_at": null
    },
    "zh-CN": {
      "ai_translated": false,
      "ai_model": null,
      "ai_spell_check_issues": [
        {
          "type": "incorrect_translation",
          "description": "While \"填写\" (tiánxiě) is a valid Chinese word, it translates more closely to 'to fill out' or 'to complete' rather than simply 'Fill'.  'Fill' implies an action of adding content, while '填写' implies filling out a form.",
          "suggestion": "Consider \"填充\" (tiánchōng) which more directly translates to 'Fill', or retain \"填写\" if the context is clearly a form."
        }
      ],
      "approved_at": null
    }
  }
}<|MERGE_RESOLUTION|>--- conflicted
+++ resolved
@@ -3,11 +3,7 @@
   "content": "Fill",
   "content_en_sha1_hash": "7adb6736cf2c9ae017b128f98738ffbae0e58655",
   "created_at": "2025-05-19T21:30:45.342Z",
-<<<<<<< HEAD
-  "updated_at": "2025-06-02T10:20:51.505Z",
-=======
   "updated_at": "2025-06-03T20:59:42.293Z",
->>>>>>> 398dda3c
   "comment": {
     "text": "The translation key \"FillFormButton\" is used to display a button that invites users to fill a file. This phrase appears on a button in various UI elements, such as a filling status panel and a form context options store. It's part of a broader set of translations related to file operations and user interactions.",
     "is_auto": true,
@@ -16,11 +12,7 @@
   "usage": [
     {
       "file_path": "/packages/client/src/store/ContextOptionsStore.js",
-<<<<<<< HEAD
-      "line_number": 1734,
-=======
       "line_number": 1731,
->>>>>>> 398dda3c
       "context": "disabled: Boolean(item.external && item.expired),\n },\n {\n id: \"option_fill-form\",\n key: \"fill-form\",\n label: t(\"Common:FillFormButton\"),\n icon: FormFillRectSvgUrl,\n onClick: () => this.onClickLinkFillForm(item),\n disabled: false,\n },\n {",
       "module": "/packages/client"
     },
@@ -44,8 +36,8 @@
       "ai_spell_check_issues": [
         {
           "type": "incorrect_translation",
-          "description": "The translation \"إملأ النموذج\" literally translates to \"Fill the form\". While functionally correct, it's less concise and idiomatic than a simpler translation for a button label like \"Fill\".  For a button, a more suitable translation might be something shorter and more direct.",
-          "suggestion": "ملء (Mil' - Fill)"
+          "description": "The translation \"إملأ النموذج\" literally translates to \"Fill the form\". The English content is simply \"Fill\", suggesting a more concise translation is preferred.",
+          "suggestion": "ملء (Mal')"
         }
       ],
       "approved_at": null
@@ -56,7 +48,7 @@
       "ai_spell_check_issues": [
         {
           "type": "incorrect_translation",
-          "description": "The translation \"Formu doldurun\" translates to \"Fill the form\" instead of just \"Fill\". The original English is a short, imperative verb, and the Azerbaijani translation includes the object of the verb.",
+          "description": "The translation \"Formu doldurun\" is too literal and doesn't accurately convey the meaning of \"Fill\" in the context of a button labeled 'Fill'. It translates to 'Fill the form', which is not the intended action.",
           "suggestion": "Doldur"
         }
       ],
@@ -68,7 +60,7 @@
       "ai_spell_check_issues": [
         {
           "type": "incorrect_translation",
-          "description": "The translation \"Попълнете формуляра\" (Popълnete formulqrata) is too literal and lengthy for a button label. It translates to \"Fill in the form\". A more concise and user-friendly translation would be closer to just \"Попълни\" (Popъlni) or \"Запълни\" (Zapъlni).",
+          "description": "The translation \"Попълнете формуляра\" (Popŭlnete formulqrata) translates to \"Fill out the form\". While related to \"Fill\", it's more verbose than the English \"Fill\". A more direct and concise translation would be more appropriate.",
           "suggestion": "Попълни"
         }
       ],
@@ -80,8 +72,8 @@
       "ai_spell_check_issues": [
         {
           "type": "incorrect_translation",
-          "description": "The Czech translation \"Vyplňte formulář\" translates to \"Fill out the form\". While related to 'Fill', it's more verbose than the concise English 'Fill'. The translation doesn't convey the exact meaning of the English term, which is likely a call to action on a button.",
-          "suggestion": "Consider a more concise translation such as \"Vyplnit\" or \"Odeslat\" (Submit) depending on the context of the button."
+          "description": "The Czech translation \"Vyplňte formulář\" translates to \"Fill out the form\", which is more verbose than the English \"Fill\". While technically correct, it doesn't match the brevity of the original.",
+          "suggestion": "Consider a shorter translation like \"Vyplnit\" or \"Naplnit\" to better match the brevity of 'Fill'."
         }
       ],
       "approved_at": null
@@ -92,8 +84,8 @@
       "ai_spell_check_issues": [
         {
           "type": "incorrect_translation",
-          "description": "The German translation 'Formular ausfüllen' is too literal and lengthy for a button label. 'Fill' implies a concise action, and 'Formular ausfüllen' means 'fill out form'.",
-          "suggestion": "Consider a shorter, more action-oriented translation like 'Ausfüllen' or 'Füllen'."
+          "description": "The translation \"Formular ausfüllen\" literally translates to \"Fill out form\". While functionally similar to the English \"Fill\", it's more verbose and less concise. A more direct translation, keeping the brevity of the English, would be more suitable.",
+          "suggestion": "Ausfüllen"
         }
       ],
       "approved_at": null
@@ -104,8 +96,8 @@
       "ai_spell_check_issues": [
         {
           "type": "incorrect_translation",
-          "description": "The Greek translation \"Συμπληρώστε τη φόρμα\" (Symplíróste tí forma) translates to \"Fill out the form\". The English \"Fill\" is much more concise and likely intended to mean simply \"Fill\".  The Greek translation is too verbose.",
-          "suggestion": "Συμπλήρωση"
+          "description": "The translation \"Συμπληρώστε τη φόρμα\" literally translates to \"Fill in the form\". While understandable, it's more verbose than the English \"Fill\". A more concise and accurate translation, reflecting the brevity of the original, would be better.",
+          "suggestion": "Γεμίστε"
         }
       ],
       "approved_at": null
@@ -116,8 +108,8 @@
       "ai_spell_check_issues": [
         {
           "type": "incorrect_translation",
-          "description": "The translation \"Rellenar el formulario\" is too literal and lengthy for a button label. It translates to \"Fill the form\" rather than just \"Fill\".",
-          "suggestion": "Llenar"
+          "description": "The Spanish translation \"Rellenar el formulario\" is too literal and verbose for a button label. \"Fill\" typically implies a more concise action.",
+          "suggestion": "Consider a more concise and user-friendly option such as \"Completar\" or \"Llenar\"."
         }
       ],
       "approved_at": null
@@ -128,7 +120,7 @@
       "ai_spell_check_issues": [
         {
           "type": "incorrect_translation",
-          "description": "The translation \"Täytä lomake\" is too literal. While technically correct (Fill Form), it's not idiomatic for a button label. A shorter, more user-friendly option would be better.",
+          "description": "The translation 'Täytä lomake' literally translates to 'Fill form'. While functional, it's a more verbose translation than the English 'Fill'.  A more concise and natural translation would be more appropriate for a button label.",
           "suggestion": "Täytä"
         }
       ],
@@ -140,7 +132,7 @@
       "ai_spell_check_issues": [
         {
           "type": "incorrect_translation",
-          "description": "The French translation \"Remplir le formulaire\" translates to \"Fill the form\" rather than just \"Fill\". The original English is a short, concise label, and the translation is more verbose.",
+          "description": "The French translation 'Remplissez le formulaire' translates to 'Fill out the form', which is more verbose than the English 'Fill'. It's an over-translation and doesn't match the succinctness of the source text.",
           "suggestion": "Remplir"
         }
       ],
@@ -152,8 +144,8 @@
       "ai_spell_check_issues": [
         {
           "type": "incorrect_translation",
-          "description": "The translation 'Լրացրեք ձևը' (Lracrek tvevm) literally translates to 'Fill the form'. While understandable, it's more verbose than the English 'Fill'. A more concise and appropriate translation would be closer to 'Լրացնել' (Lracnel) which means 'to fill' or 'fill in'.",
-          "suggestion": "Լրացնել"
+          "description": "The Armenian translation \"Լրացրեք ձևը\" literally translates to \"Fill out the form\". While functionally similar to 'Fill', it's more verbose and doesn't convey the concise nature of the English term 'Fill' often used in UI elements. It's also in the imperative mood, which might be too direct for some UI contexts.",
+          "suggestion": "Consider a more concise translation like \"Լրացնել\" (Lracnel) or a more contextually appropriate term depending on the specific button's function."
         }
       ],
       "approved_at": null
@@ -164,7 +156,7 @@
       "ai_spell_check_issues": [
         {
           "type": "incorrect_translation",
-          "description": "The Italian translation \"Compilare il modulo\" translates to \"Fill out the form\". While close to the English \"Fill\", it's more verbose and less concise. For a button label, a shorter, more direct translation would be better.",
+          "description": "The Italian translation \"Compilare il modulo\" (Fill the form) is too literal and verbose for a button label. \"Fill\" typically implies a simple action.",
           "suggestion": "Compila"
         }
       ],
@@ -176,13 +168,13 @@
       "ai_spell_check_issues": [
         {
           "type": "incorrect_translation",
-          "description": "The translation \"フォームへの入力\" (fōmu e no nyūryoku) literally translates to \"input to the form.\" While understandable, it's not a concise or natural translation of \"Fill.\" A more appropriate translation would be something like \"入力\" (nyūryoku - input), \"送信\" (soshin - submit), or a more colloquial term depending on the specific context of the button.",
-          "suggestion": "入力 (nyūryoku)"
+          "description": "The translation 'フォームへの入力' (Fōmu e no nyūryoku) is too literal and verbose for a button label like 'Fill'. It translates to 'Input into the form'.",
+          "suggestion": "A more natural and concise translation would be '入力' (Nyūryoku - Input) or '送信' (Sōshin - Submit), depending on the button's functionality."
         },
         {
           "type": "formatting",
-          "description": "The translation is quite verbose for a button label. Button labels are typically short and action-oriented.",
-          "suggestion": "Consider a shorter alternative like \"入力 (nyūryoku)\" or simply \"送信 (soshin)\" depending on the button's action."
+          "description": "The translation is too long for a typical button label.  Long labels can be truncated or display poorly on various devices and resolutions.",
+          "suggestion": "Choose a shorter, more concise option as suggested above."
         }
       ],
       "approved_at": null
@@ -193,8 +185,8 @@
       "ai_spell_check_issues": [
         {
           "type": "incorrect_translation",
-          "description": "The Korean translation \"양식을 작성해주세요\" is a complete sentence meaning \"Please fill out the form.\" The English content \"Fill\" is a short, imperative verb. The translation is too verbose and doesn't match the tone of the original.",
-          "suggestion": "작성"
+          "description": "The translation '양식을 작성해주세요' is overly formal and verbose for a button labeled 'Fill'. A more appropriate translation would be something shorter and more action-oriented.",
+          "suggestion": "채우기"
         }
       ],
       "approved_at": null
@@ -211,7 +203,7 @@
       "ai_spell_check_issues": [
         {
           "type": "incorrect_translation",
-          "description": "The translation 'Aizpildiet veidlapu' translates to 'Fill in the form'. While conveying the general meaning, it's more verbose than the English 'Fill'. A more concise and direct translation would be more appropriate for a button label.",
+          "description": "The Latvian translation \"Aizpildiet veidlapu\" translates to \"Fill in the form\". While functionally related to the English \"Fill\", it's more verbose and less concise than the original. A more direct and concise translation would be preferable, like \"Aizpildīt\" or \"Piepildīt\".",
           "suggestion": "Aizpildīt"
         }
       ],
@@ -223,7 +215,7 @@
       "ai_spell_check_issues": [
         {
           "type": "incorrect_translation",
-          "description": "The Dutch translation \"Vul het formulier in\" is a full sentence, while the English \"Fill\" is a short, action-oriented label. It's too verbose for a button label.",
+          "description": "The Dutch translation \"Vul het formulier in\" is too literal and verbose for a button label. \"Fill\" implies a concise action. The translation means 'Fill in the form'.",
           "suggestion": "Invullen"
         }
       ],
@@ -235,7 +227,7 @@
       "ai_spell_check_issues": [
         {
           "type": "incorrect_translation",
-          "description": "The translation 'Wypełnij formularz' is too literal. While grammatically correct, it's not the typical wording for a button label. It translates to 'Fill out the form'. A more concise and user-friendly translation would be simply 'Wypełnij' or 'Uzupełnij'.",
+          "description": "The Polish translation \"Wypełnij formularz\" translates to \"Fill out the form\", which is more verbose than the English \"Fill\". A more concise and direct translation would be better aligned with the original meaning.",
           "suggestion": "Wypełnij"
         }
       ],
@@ -247,7 +239,7 @@
       "ai_spell_check_issues": [
         {
           "type": "incorrect_translation",
-          "description": "The translation 'Preencha o formulário' is too literal and verbose for a button label. 'Fill' implies a concise action. 'Preencha o formulário' translates to 'Fill out the form'.",
+          "description": "The translation \"Preencha o formulário\" is too literal and verbose for a button label. 'Fill' typically implies a short, action-oriented phrase. 'Preencha o formulário' translates to 'Fill the form'.",
           "suggestion": "Preencher"
         }
       ],
@@ -259,7 +251,7 @@
       "ai_spell_check_issues": [
         {
           "type": "incorrect_translation",
-          "description": "The translation 'Preencher o formulário' is too literal and verbose for a button label. It translates to 'Fill the form,' while the English 'Fill' is a concise imperative.",
+          "description": "The translation \"Preencher o formulário\" is too literal and lengthy for a button label. \"Preencher\" or \"Completar\" would be more appropriate for a button labeled \"Fill\".",
           "suggestion": "Preencher"
         }
       ],
@@ -271,7 +263,7 @@
       "ai_spell_check_issues": [
         {
           "type": "incorrect_translation",
-          "description": "The Romanian translation 'Completați formularul' translates to 'Complete the form'. While not entirely wrong, it's more literal than the concise English 'Fill'. A more natural Romanian translation for 'Fill' in this context (a button on a form) would be more closely aligned with the English meaning, emphasizing action and immediacy.",
+          "description": "The translation 'Completați formularul' translates to 'Complete the form' which is a more literal translation than the single word 'Fill'. While not strictly incorrect, it's less concise and doesn't capture the intended meaning as well. A more direct and appropriate translation for 'Fill' would be 'Umple'.",
           "suggestion": "Umple"
         }
       ],
@@ -283,7 +275,7 @@
       "ai_spell_check_issues": [
         {
           "type": "incorrect_translation",
-          "description": "The translation \"Заполнить форму\" (Zapolnit' formu) literally translates to \"Fill out the form\". While not entirely incorrect, it's more verbose than the English 'Fill'. A shorter, more direct translation would be better suited to maintain consistency with the original brevity.",
+          "description": "The translation 'Заполнить форму' (Zapolnit' formu) translates to 'Fill out the form,' which is more verbose than the English 'Fill'. A more concise and accurate translation would be 'Заполнить' (Zapolnit').",
           "suggestion": "Заполнить"
         }
       ],
@@ -295,8 +287,8 @@
       "ai_spell_check_issues": [
         {
           "type": "incorrect_translation",
-          "description": "The Sinhala translation 'පුරවන්න' (purawanna) while technically meaning 'to fill', doesn't accurately convey the intended meaning of a 'Fill' button. It's more of an action verb. A more appropriate translation would be something like 'ඉටුන් ගන්න' (itun ganne - submit) or 'ගබඩිය' (gadeey - button).",
-          "suggestion": "Consider 'ඉටුන් ගන්න' (itun ganne) or 'ගබඩිය' (gadeey)."
+          "description": "While 'පුරවන්න' (puravanna) literally translates to 'fill', it's not the most natural or idiomatic translation for a 'Fill' button. It sounds more like an instruction rather than a button label. A more suitable translation might be something like 'ගබඩිය' (gabadiya - meaning 'form' or 'application' in this context) or a shorter alternative like 'ඉටුරා' (itūrā - meaning 'enter').",
+          "suggestion": "Consider 'ගබඩිය' (gabadiya) or 'ඉටුරා' (itūrā) for a more natural button label."
         }
       ],
       "approved_at": null
@@ -307,8 +299,8 @@
       "ai_spell_check_issues": [
         {
           "type": "incorrect_translation",
-          "description": "The Slovak translation \"Vyplň formu\" literally translates to 'Fill the form'. The English 'Fill' in this context (as a button label) should be more concise and action-oriented. 'Vyplň formu' is too verbose.",
-          "suggestion": "Doplniť"
+          "description": "The Slovak translation 'Vyplň formu' is too literal and lengthy for a button label. It translates to 'Fill the form' instead of just 'Fill'. The English 'Fill' is a single word representing the action, and the Slovak equivalent should be more concise.",
+          "suggestion": "Napln"
         }
       ],
       "approved_at": null
@@ -319,7 +311,7 @@
       "ai_spell_check_issues": [
         {
           "type": "incorrect_translation",
-          "description": "The translation \"Izpolni obrazec\" (Fill form) is too literal and verbose for a button label. A more concise and user-friendly translation for a 'Fill' button would be more appropriate.",
+          "description": "The translation \"Izpolni obrazec\" is too literal and lengthy for a button label. A more concise and user-friendly translation is needed. \"Izpolni\" is a better option.",
           "suggestion": "Izpolni"
         }
       ],
@@ -331,8 +323,8 @@
       "ai_spell_check_issues": [
         {
           "type": "incorrect_translation",
-          "description": "While 'Попуните' is grammatically correct, it translates to 'Fill in' or 'Complete', rather than simply 'Fill' as the original English content. It's a more verbose translation and might not be the best fit for a button label.",
-          "suggestion": "Consider 'Напуните' which more closely aligns with the brevity of 'Fill'."
+          "description": "While \"Попуните\" is a valid Serbian (Cyrillic) verb meaning \"to fill in\" or \"to complete,\" it might be too literal for a button labeled \"Fill.\"  A more natural and concise translation for a button like this would be something like \"Испуни\" (Ispuni), which translates to \"Fill\" and is commonly used for actions like filling out a form.",
+          "suggestion": "Consider using \"Испуни\" (Ispuni) instead of \"Попуните\" (Popunite)."
         }
       ],
       "approved_at": null
@@ -343,8 +335,8 @@
       "ai_spell_check_issues": [
         {
           "type": "incorrect_translation",
-          "description": "While \"Popunite\" can be a valid translation for 'Fill' in certain contexts (like filling a form), it's not the most natural or direct translation for a button labeled 'Fill' in a user interface.  'Ispuni' might be a more suitable option for a button indicating action completion.",
-          "suggestion": "Consider 'Ispuni' as a more accurate translation, depending on the exact context of the button's function. If it truly means 'fill' as in adding content, then 'Popunite' is acceptable, but less common."
+          "description": "While 'Popunite' is a valid Serbian word, it translates more closely to 'Fill in' or 'Complete' rather than simply 'Fill'. It's a bit more verbose than the English 'Fill'.",
+          "suggestion": "Consider 'Ispuni' or a shorter alternative depending on the context and desired nuance. 'Popunite' is acceptable but slightly more formal."
         }
       ],
       "approved_at": null
@@ -355,7 +347,7 @@
       "ai_spell_check_issues": [
         {
           "type": "incorrect_translation",
-          "description": "The Turkish translation 'Formu doldurun' translates to 'Fill the form' rather than just 'Fill'. The English content 'Fill' is a short, imperative verb, while the translation adds 'the form'.",
+          "description": "The translation \"Formu doldurun\" is a complete sentence meaning \"Fill the form.\" The key \"Common:FillFormButton\" should be a short, concise label for a button, which \"Fill\" represents. The Turkish translation should reflect this by being a more concise imperative.",
           "suggestion": "Doldur"
         }
       ],
@@ -367,7 +359,7 @@
       "ai_spell_check_issues": [
         {
           "type": "incorrect_translation",
-          "description": "The translation \"Заповнити форму\" (Zapovnyty formu) literally translates to \"Fill form\". While understandable, it's more natural to use a shorter, more common term for a button label.",
+          "description": "The Ukrainian translation 'Заповнити форму' translates to 'Fill out the form', which is more verbose than the English 'Fill'. While technically correct, it's not a direct and concise equivalent.",
           "suggestion": "Заповнити"
         }
       ],
@@ -379,8 +371,8 @@
       "ai_spell_check_issues": [
         {
           "type": "incorrect_translation",
-          "description": "The translation 'Điền vào mẫu' is too literal and long for a button label. 'Điền' is a more concise and natural translation for 'Fill' in this context.",
-          "suggestion": "Điền"
+          "description": "The translation \"Điền vào mẫu\" is too literal and verbose for a button label. It translates to \"Fill in the form\" which is not concise enough. A shorter, more natural option would be better.",
+          "suggestion": "Tối ưu hóa lại thành \"Điền\" or \"OK\" or \"Xác nhận\""
         }
       ],
       "approved_at": null
@@ -391,8 +383,8 @@
       "ai_spell_check_issues": [
         {
           "type": "incorrect_translation",
-          "description": "While \"填写\" (tiánxiě) is a valid Chinese word, it translates more closely to 'to fill out' or 'to complete' rather than simply 'Fill'.  'Fill' implies an action of adding content, while '填写' implies filling out a form.",
-          "suggestion": "Consider \"填充\" (tiánchōng) which more directly translates to 'Fill', or retain \"填写\" if the context is clearly a form."
+          "description": "The translation \"填写表单\" literally means \"Fill in the form\". While it conveys a similar meaning to \"Fill\", it's more verbose than the English 'Fill' and doesn't capture the brevity and conciseness of the original. A more appropriate translation for a button label would be something more direct like \"提交\" (Submit) or simply \"填写\" (Fill).",
+          "suggestion": "Consider \"提交\" (Submit) or \"填写\" (Fill)."
         }
       ],
       "approved_at": null
