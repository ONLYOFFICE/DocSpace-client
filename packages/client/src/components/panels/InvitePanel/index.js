// (c) Copyright Ascensio System SIA 2009-2025
//
// This program is a free software product.
// You can redistribute it and/or modify it under the terms
// of the GNU Affero General Public License (AGPL) version 3 as published by the Free Software
// Foundation. In accordance with Section 7(a) of the GNU AGPL its Section 15 shall be amended
// to the effect that Ascensio System SIA expressly excludes the warranty of non-infringement of
// any third-party rights.
//
// This program is distributed WITHOUT ANY WARRANTY, without even the implied warranty
// of MERCHANTABILITY or FITNESS FOR A PARTICULAR  PURPOSE. For details, see
// the GNU AGPL at: http://www.gnu.org/licenses/agpl-3.0.html
//
// You can contact Ascensio System SIA at Lubanas st. 125a-25, Riga, Latvia, EU, LV-1021.
//
// The  interactive user interfaces in modified source and object code versions of the Program must
// display Appropriate Legal Notices, as required under Section 5 of the GNU AGPL version 3.
//
// Pursuant to Section 7(b) of the License you must retain the original Product logo when
// distributing the program. Pursuant to Section 7(e) we decline to grant you any rights under
// trademark law for use of our trademarks.
//
// All the Product's GUI elements, including illustrations and icon sets, as well as technical writing
// content are licensed under the terms of the Creative Commons Attribution-ShareAlike 4.0
// International. See the License terms at http://creativecommons.org/licenses/by-sa/4.0/legalcode

import { useEffect, useState, useMemo, useRef } from "react";
import { observer, inject } from "mobx-react";
import { withTranslation, Trans } from "react-i18next";
import { useNavigate } from "react-router";

import {
  EmployeeType,
  ShareAccessRights,
  RoomsType,
} from "@docspace/shared/enums";
import { LOADER_TIMEOUT } from "@docspace/shared/constants";

import { Button } from "@docspace/shared/components/button";
import { toastr } from "@docspace/shared/components/toast";
import { isDesktop, isMobile } from "@docspace/shared/utils";
import api from "@docspace/shared/api";
import { getAccessOptions } from "@docspace/shared/utils/getAccessOptions";

import { combineUrl } from "@docspace/shared/utils/combineUrl";
import {
  ModalDialog,
  ModalDialogType,
} from "@docspace/shared/components/modal-dialog";
import { Link } from "@docspace/shared/components/link";
import { checkIfAccessPaid } from "@docspace/shared/utils/filterPaidRoleOptions";
import PeopleSelector from "@docspace/shared/selectors/People";
import PaidQuotaLimitError from "SRC_DIR/components/PaidQuotaLimitError";
import { filterPaidRoleOptions } from "@docspace/shared/utils/filterPaidRoleOptions";
import { fixAccess } from "./utils";
import ExternalLinks from "./sub-components/ExternalLinks";
import InviteInput from "./sub-components/InviteInput";
import ItemsList from "./sub-components/ItemsList";
import LinkSettingsPanel from "../LinkSettingsPanel";
import { copyShareLink } from "@docspace/shared/utils/copy";
import { getDefaultAccessUser } from "@docspace/shared/utils/getDefaultAccessUser";
import {
  getInviteLink,
  setInviteLink,
  updateInviteLink,
} from "@docspace/shared/api/portal";

const InvitePanel = ({
  folders,
  getFolderInfo,
  inviteItems,
  roomId,
  setInviteItems,
  setInvitePanelOptions,
  t,
  isVisible,
  defaultAccess,
  setInfoPanelIsMobileHidden,
  updateInfoPanelMembers,
  setInviteLanguage,
  isRoomAdmin,
  setIsNewUserByCurrentUser,

  isOwner,
  isAdmin,
  standalone,
  hideSelector,
  isUserTariffLimit,

  allowInvitingGuests,
  checkGuests,
  hasGuests,
<<<<<<< HEAD
  getPortalInviteLink,
=======
  currentUserId,
>>>>>>> 4c1b3ac5
}) => {
  const [invitePanelIsLoding, setInvitePanelIsLoading] = useState(
    roomId !== -1,
  );
  const [selectedRoom, setSelectedRoom] = useState(null);
  const [hasErrors, setHasErrors] = useState(false);
  const [shareLinks, setShareLinks] = useState([]);
  const [isLoading, setIsLoading] = useState(false);
  const [externalLinksVisible, setExternalLinksVisible] = useState(false);
  const [scrollAllPanelContent, setScrollAllPanelContent] = useState(false);
  const [activeLink, setActiveLink] = useState({});
  const [accountsLink, setAccountsLink] = useState(false);
  const [addUsersPanelVisible, setAddUsersPanelVisible] = useState(false);
  const [linkSettingsPanelVisible, setLinkSettingsPanelVisible] =
    useState(false);
  const [isMobileView, setIsMobileView] = useState(isMobile());
  const [inputValue, setInputValue] = useState("");
  const [usersList, setUsersList] = useState([]);
  const [cultureKey, setCultureKey] = useState();
  const [showGuestsTab, setShowGuestsTab] = useState(true);
  const [linkSelectedAccess, setLinkSelectedAccess] = useState(null);
  const [isLinksToggling, setIsLinksToggling] = useState(false);
  const [requestIsRunning, setRequestIsRunning] = useState(false);

  const navigate = useNavigate();

  const inputsRef = useRef();
  const invitePanelBodyRef = useRef();
  const loaderRef = useRef();

  const onClose = () => {
    setInviteLanguage({ key: "", label: "" });
    setInfoPanelIsMobileHidden(false);
    setInvitePanelOptions({
      visible: false,
      hideSelector: false,
      defaultAccess: 1,
    });
    setInviteItems([]);
  };

  const onBackClick = () => {
    if (!hideSelector && addUsersPanelVisible) setAddUsersPanelVisible(false);
  };

  const onCheckHeight = () => {
    setScrollAllPanelContent(!isDesktop());
    setIsMobileView(isMobile());
  };

  const onMouseDown = (e) => {
    if (e.target.id === "InvitePanelWrapper") onClose();
  };

  const roomType = selectedRoom ? selectedRoom.roomType : -1;

  const onChangeExternalLinksVisible = (visible) => {
    setExternalLinksVisible(visible);
  };

  const accessModel = [
    {
      id: "user",
      title: "User",
      shareLink: "",
      access: EmployeeType.RoomAdmin,
    },
    {
      id: "guest",
      title: "Guest",
      shareLink: "",
      access: EmployeeType.Guest,
    },
    {
      id: "admin",
      title: "Admin",
      shareLink: "",
      access: EmployeeType.Admin,
    },
    {
      id: "collaborator",
      title: "Collaborator",
      shareLink: "",
      access: EmployeeType.User,
    },
  ];

  const selectRoom = () => {
    const room = folders.find((folder) => folder.id === roomId);

    if (room) {
      setSelectedRoom(room);
      return Promise.resolve();
    }
    return getFolderInfo(roomId).then((info) => {
      setSelectedRoom(info);
    });
  };

  const getInfo = () => {
    return api.rooms
      .getRoomSecurityInfo(roomId)
      .then((res) => res.items)
      .then((links) => {
        const link = links && links[0];
        if (link) {
          const {
            shareLink,
            id,
            title,
            expirationDate,
            currentUseCount,
            maxUseCount,
          } = link.sharedTo;

          const newLink = {
            id,
            title,
            shareLink,
            expirationDate,
            access: link.access || defaultAccess,
            currentUseCount,
            maxUseCount,
          };

          onChangeExternalLinksVisible(!!links.length);

          setShareLinks([newLink]);
          setActiveLink(newLink);
        }
      });
  };

  const clearLoaderTimeout = () => {
    clearTimeout(loaderRef.current);
    loaderRef.current = undefined;
  };

  const disableInvitePanelLoader = () => {
    if (loaderRef.current) return;

    loaderRef.current = setTimeout(() => {
      setInvitePanelIsLoading(false);
    }, LOADER_TIMEOUT);
  };

  useEffect(() => {
    if (!allowInvitingGuests) checkGuests();
  }, [allowInvitingGuests]);

  useEffect(() => {
    if (typeof hasGuests === "boolean") setShowGuestsTab(hasGuests);
  }, [hasGuests]);

  useEffect(() => {
    if (roomId === -1) {
      setShareLinks(accessModel);
      return;
    }

    setInvitePanelIsLoading(true);
    Promise.all([selectRoom(), getInfo()]).finally(() => {
      disableInvitePanelLoader(false);
    });
  }, [roomId]);

  useEffect(() => {
    const hasValidationErrors = () => {
      return inviteItems.some((item) => !!item.errors?.length);
    };

    const needRemoveGuests = !allowInvitingGuests
      ? inviteItems.some(
          (item) => item.userType === EmployeeType.Guest && !item.status,
        )
      : false;

    setHasErrors(hasValidationErrors() || needRemoveGuests);
  }, [inviteItems]);

  useEffect(() => {
    onCheckHeight();
    window.addEventListener("resize", onCheckHeight);
    return () => {
      window.removeEventListener("resize", onCheckHeight);
      window.removeEventListener("mousedown", onMouseDown);
      clearLoaderTimeout();
    };
  }, []);

  useEffect(() => {
    isMobileView && window.addEventListener("mousedown", onMouseDown);
  }, [isMobileView]);

  const onKeyPress = (e) =>
    (e.key === "Esc" || e.key === "Escape") && onClose();

  useEffect(() => {
    document.addEventListener("keyup", onKeyPress);
    return () => document.removeEventListener("keyup", onKeyPress);
  });

  const getContactsInviteLink = async () => {
    if (requestIsRunning) return;

    try {
      setRequestIsRunning(true);

      const linkData = await getInviteLink(defaultAccess);
      setAccountsLink(true);

      if (!linkData) {
        return;
      }

      onChangeExternalLinksVisible(true);

      const newLinkData = {
        ...linkData,
        access: linkData.employeeType,
        shareLink: linkData.url,
        expirationDate: linkData.expiration,
      };

      setActiveLink(newLinkData);
    } catch (error) {
      toastr.error(error);
    } finally {
      setRequestIsRunning(false);
    }
  };

  useEffect(() => {
    if (roomId === -1 && !accountsLink) {
      getContactsInviteLink();
    }
  }, [roomId, getContactsInviteLink, accountsLink]);

  const onClickPayments = () => {
    const paymentPageUrl = combineUrl(
      "/portal-settings",
      "/payments/portal-payments",
    );

    toastr.clear();

    window.DocSpace.navigate(paymentPageUrl);

    setInvitePanelOptions({
      visible: false,
      hideSelector: false,
      defaultAccess: 1,
    });
  };

  const getError = (error) => {
    const paymentLink = (
      <Trans
        t={t}
        i18nKey="ChangeUserPermissions"
        ns="Common"
        components={{
          1: (
            <Link
              tag="a"
              onClick={onClickPayments}
              target="_blank"
              color="accent"
            />
          ),
        }}
      />
    );

    return (
      <>
        {error}
        &nbsp;
        {!isRoomAdmin ? paymentLink : null}
      </>
    );
  };

  const onClickSend = async () => {
    const invitations = inviteItems.map((item) => {
      const newItem = {};

      roomId === -1
        ? (newItem.type = item.access)
        : (newItem.access = item.access);

      item.avatar || item.isGroup
        ? (newItem.id = item.id)
        : (newItem.email = item.email);

      return newItem;
    });

    const data = {
      invitations,
      culture: cultureKey,
    };
    if (roomId !== -1) {
      data.notify = true;
      data.message = "Invitation message";
    }

    try {
      setIsLoading(true);
      const isRooms = roomId !== -1;
      const result = !isRooms
        ? await api.people.inviteUsers(data)
        : await api.rooms.setRoomSecurity(roomId, data);

      if (!isRooms) {
        setIsNewUserByCurrentUser(true);
      }
      setIsLoading(false);

      onClose();
      toastr.success(t("Common:UsersInvited"));

      if (result?.warning) {
        toastr.warning(result?.warning);
      }

      updateInfoPanelMembers();
    } catch (err) {
      let error = err;

      if (err?.response?.status === 402) {
        error = getError(err?.response?.data?.error?.message);
      }

      if (err.response?.data?.response?.errors) {
        const { Invitations } = err.response.data.response.errors;

        if (Invitations) {
          error = Invitations[0];
        }
      }

      toastr.error(error);
      setIsLoading(false);
    } finally {
      if (roomId === -1) {
        const isPeoplePage =
          window.location.pathname.includes("accounts/people");

        if (!isPeoplePage) {
          navigate("/accounts/people/filter");
        }
      }
    }
  };

  const hasInvitedUsers = !!inviteItems.length;

  const removeExist = (items) => {
    const filtered = items.reduce((unique, current) => {
      const isUnique = !unique.some((obj) =>
        obj.isGroup ? obj.id === current.id : obj.email === current.email,
      );

      isUnique && unique.push(current);

      return unique;
    }, []);

    if (items.length > filtered.length) toastr.warning(t("UsersAlreadyAdded"));

    return filtered;
  };

  const onCloseLinkSettingsPanel = () => {
    setLinkSettingsPanelVisible(false);
  };

  const copyLink = (link) => {
    if (link) {
      toastr.success(
        `${t("Common:LinkCopySuccess")}. ${t("Translations:LinkValidTime", {
          days_count: 7,
        })}`,
      );

      copyShareLink(link);
    }
  };

  const editLink = async (linkAccess = null, defaultLink) => {
    const type = getDefaultAccessUser(roomType);

    let link = null;

    try {
      link = await api.rooms.setInvitationLinks(
        roomId,
        "Invite",
        type,
        undefined,
        defaultLink?.linkExpirationDate,
        defaultLink?.maxUseCount,
      );
      setIsLinksToggling(true);
    } catch (error) {
      toastr.error(error);
    } finally {
      setIsLinksToggling(false);
    }

    const {
      shareLink,
      id,
      title,
      expirationDate,
      currentUseCount,
      maxUseCount,
    } = link.sharedTo;

    const newShareLink = {
      id,
      title,
      shareLink,
      expirationDate,
      access: linkAccess ?? (link.access || defaultAccess),
      currentUseCount,
      maxUseCount,
    };

    copyLink(shareLink);
    setShareLinks([newShareLink]);
    return setActiveLink(newShareLink);
  };

  const onSelectAccess = async (access) => {
    let link = null;
    const selectedAccess = access.access;

    if (roomId === -1) {
      try {
        const linkData = await getInviteLink(selectedAccess);
        if (!linkData) return setInviteContactsLink({ access: selectedAccess });

        const linkDataObj = {
          ...linkData,
          access: linkData.employeeType,
          shareLink: linkData.url,
          expirationDate: linkData.expiration,
        };

        setActiveLink(linkDataObj);
        copyLink(linkDataObj.shareLink);
        setExternalLinksVisible(true);
        return;
      } catch (error) {
        toastr.error(error);
      }
    } else {
      try {
        const newLink = await api.rooms.setInvitationLinks(
          roomId,
          "Invite",
          +selectedAccess,
          shareLinks[0]?.id ?? null,
          access.expirationDate,
          access.maxUseCount,
        );

        const {
          shareLink,
          id,
          title,
          expirationDate,
          currentUseCount,
          maxUseCount,
        } = newLink.sharedTo;

        const newActiveLink = {
          id,
          title,
          shareLink,
          expirationDate,
          access: newLink.access,
          currentUseCount,
          maxUseCount,
        };

        link = newActiveLink;

        setActiveLink(newActiveLink);

        setLinkSelectedAccess(access);
        copyLink(link.shareLink);
      } catch (error) {
        toastr.error(error);
      }
    }
  };

  const setInviteContactsLink = async (defaultLink) => {
    if (requestIsRunning) return;

    const createNewLink =
      activeLink?.access !== defaultLink?.access || !activeLink?.access;

    setRequestIsRunning(true);
    try {
      const requestData = {
        id: activeLink?.id,
        employeeType: defaultLink?.access ?? defaultAccess,
        maxUseCount: defaultLink?.maxUseCount,
        expiration: defaultLink?.expirationDate,
      };

      const link = createNewLink
        ? await setInviteLink(requestData)
        : await updateInviteLink(requestData);

      const linkData = {
        ...link,
        access: link.employeeType,
        shareLink: link.url,
        expirationDate: link.expiration,
      };

      setActiveLink(linkData);
      copyLink(link.url);
      onChangeExternalLinksVisible(true);
    } catch (error) {
      toastr.error(error);
    } finally {
      setRequestIsRunning(false);
    }
  };

  const bodyInvitePanel = useMemo(() => {
    return (
      <div style={{ display: "contents" }} ref={invitePanelBodyRef}>
        <ExternalLinks
          t={t}
          shareLinks={shareLinks}
          setShareLinks={setShareLinks}
          getInfo={getInfo}
          roomType={roomType}
          onChangeExternalLinksVisible={onChangeExternalLinksVisible}
          externalLinksVisible={externalLinksVisible}
          setActiveLink={setActiveLink}
          activeLink={activeLink}
          isMobileView={isMobileView}
          setLinkSettingsPanelVisible={setLinkSettingsPanelVisible}
          onSelectAccess={onSelectAccess}
          copyLink={copyLink}
          editLink={editLink}
          isLinksToggling={isLinksToggling}
          setIsLinksToggling={setIsLinksToggling}
          setInviteContactsLink={setInviteContactsLink}
        />

        <InviteInput
          t={t}
          onClose={onClose}
          setCultureKey={setCultureKey}
          roomType={roomType}
          inputsRef={inputsRef}
          setAddUsersPanelVisible={setAddUsersPanelVisible}
          isMobileView={isMobileView}
          removeExist={removeExist}
          inputValue={inputValue}
          setInputValue={setInputValue}
          usersList={usersList}
          setUsersList={setUsersList}
        />
        {hasInvitedUsers ? (
          <ItemsList
            t={t}
            setHasErrors={setHasErrors}
            roomType={roomType}
            externalLinksVisible={externalLinksVisible}
            scrollAllPanelContent={scrollAllPanelContent}
            inputsRef={inputsRef}
            invitePanelBodyRef={invitePanelBodyRef}
            isMobileView={isMobileView}
          />
        ) : null}
      </div>
    );
  }, [
    t,
    shareLinks,
    getInfo,
    roomType,
    onChangeExternalLinksVisible,
    externalLinksVisible,
    onClose,
    setHasErrors,
    scrollAllPanelContent,
    hasInvitedUsers,
    invitePanelBodyRef,
    setInviteContactsLink,
  ]);

  const closeUsersPanel = () => {
    setAddUsersPanelVisible(false);
  };

  const addItems = (users, access) => {
    users.forEach((u) => {
      u.access = access.access;
      const shouldMakeFreeRole =
        checkIfAccessPaid(u.access) &&
        (u.isGroup || u.isVisitor || u.isCollaborator);
      const shouldMakeViewerRole =
        roomType === RoomsType.AIRoom &&
        u.isVisitor &&
        u.access !== ShareAccessRights.ReadOnly;

      if (shouldMakeFreeRole || shouldMakeViewerRole) {
        u = fixAccess(u, t, roomType);

        if (isUserTariffLimit) {
          toastr.error(<PaidQuotaLimitError />);
        }
      }
    });

    const items = [...users, ...inviteItems];

    const filtered = removeExist(items);

    setInviteItems(filtered);
    setInputValue("");
    setUsersList([]);
    closeUsersPanel();
  };

  const accessOptions = getAccessOptions(
    t,
    roomType,
    false,
    true,
    isOwner,
    isAdmin,
    standalone,
  );

  const invitedUsers = useMemo(
    () => inviteItems.map((item) => item.id),
    [inviteItems],
  );

  const invitedUsersArray = useMemo(
    () => Array.from(invitedUsers.keys()),
    [invitedUsers],
  );

  const access = defaultAccess ?? ShareAccessRights.ReadOnly;

  const filteredAccesses =
    roomType === -1 ? accessOptions : filterPaidRoleOptions(accessOptions);

  const onSubmitLinkSettingsPanel = (defaultLink) => {
    if (roomId === -1) {
      setInviteContactsLink(defaultLink);
      return onCloseLinkSettingsPanel();
    }

    const defaultLinkAccess = (linkSelectedAccess ?? defaultLink).access;

    onCloseLinkSettingsPanel();
    if (activeLink?.shareLink) {
      const accessData = linkSelectedAccess ?? defaultLink;

      onSelectAccess({
        ...accessData,
        maxUseCount: defaultLink.maxUseCount,
        expirationDate: defaultLink.expirationDate,
      });
    } else editLink(defaultLinkAccess, defaultLink);

    onChangeExternalLinksVisible(true);
  };

  return (
    <ModalDialog
      visible={isVisible}
      onClose={onClose}
      onBackClick={onBackClick}
      displayType={ModalDialogType.aside}
      containerVisible={
        linkSettingsPanelVisible ??
        (!hideSelector ? addUsersPanelVisible : false)
      }
      isLoading={invitePanelIsLoding}
      withBodyScroll
      isInvitePanelLoader
      id="invite_panel_modal"
    >
      {!hideSelector && addUsersPanelVisible ? (
        <ModalDialog.Container>
          <PeopleSelector
            useAside
            onClose={() => {
              onClose();
              closeUsersPanel();
            }}
            onSubmit={addItems}
            withAccessRights
            accessRights={accessOptions}
            selectedAccessRight={
              accessOptions.filter((a) => a.access === access)[0]
            }
            onAccessRightsChange={() => {}}
            isMultiSelect
            disableDisabledUsers
            withGroups
            roomId={roomId}
            isAgent={roomType === RoomsType.AIRoom}
            disableInvitedUsers={invitedUsersArray}
            withGuests={showGuestsTab}
            withHeader
            dataTestId="invite_panel_people_selector"
            headerProps={{
              // Todo: Update groups empty screen texts when they are ready
              headerLabel: t("Common:Contacts"),
              withoutBackButton: false,
              withoutBorder: true,
              isCloseable: true,
              onBackClick: closeUsersPanel,
              onCloseClick: () => {
                onClose();
                closeUsersPanel();
              },
            }}
            currentUserId={currentUserId}
          />
        </ModalDialog.Container>
      ) : null}

      {linkSettingsPanelVisible ? (
        <ModalDialog.Container>
          <LinkSettingsPanel
            isVisible={linkSettingsPanelVisible}
            onClose={() => {
              onCloseLinkSettingsPanel();
              setLinkSelectedAccess(null);
              onClose();
            }}
            onBackClick={onCloseLinkSettingsPanel}
            onSubmit={onSubmitLinkSettingsPanel}
            activeLink={activeLink}
            filteredAccesses={filteredAccesses}
            linkSelectedAccess={linkSelectedAccess}
            setLinkSelectedAccess={setLinkSelectedAccess}
            defaultAccess={defaultAccess ?? ShareAccessRights.ReadOnly}
          />
        </ModalDialog.Container>
      ) : null}

      <ModalDialog.Header>{t("Common:Invite")}</ModalDialog.Header>
      <ModalDialog.Body>{bodyInvitePanel}</ModalDialog.Body>
      <ModalDialog.Footer>
        <Button
          className="send-invitation"
          scale
          size="normal"
          isDisabled={hasErrors || !hasInvitedUsers}
          primary
          onClick={onClickSend}
          label={t("SendInvitation")}
          isLoading={isLoading}
          testId="invite_panel_send_button"
        />
        <Button
          className="cancel-button"
          scale
          size="normal"
          onClick={onClose}
          label={t("Common:CancelButton")}
          isDisabled={isLoading}
          testId="invite_panel_cancel_button"
        />
      </ModalDialog.Footer>
    </ModalDialog>
  );
};

export default inject(
  ({
    settingsStore,
    filesStore,
    dialogsStore,
    infoPanelStore,
    authStore,
    currentQuotaStore,
    userStore,
    peopleStore,
  }) => {
    const { theme, standalone, allowInvitingGuests, checkGuests, hasGuests } =
      settingsStore;

    const {
      setIsMobileHidden: setInfoPanelIsMobileHidden,
      updateInfoPanelMembers,
    } = infoPanelStore;

    const {
      inviteItems,
      invitePanelOptions,
      setInviteItems,
      setInvitePanelOptions,
      setInviteLanguage,
      setIsNewUserByCurrentUser,
    } = dialogsStore;

    const { getFolderInfo, folders } = filesStore;

    const { isRoomAdmin } = authStore;

    const { isUserTariffLimit } = currentQuotaStore;

    const { isOwner, isAdmin } = userStore.user;
    const { getPortalInviteLink } = peopleStore.inviteLinksStore;

    return {
      folders,
      setInviteLanguage,
      inviteItems,
      roomId: invitePanelOptions.roomId,
      setInviteItems,
      setInvitePanelOptions,
      theme,
      isVisible: invitePanelOptions.visible,
      defaultAccess: invitePanelOptions.defaultAccess,
      getFolderInfo,
      setInfoPanelIsMobileHidden,
      updateInfoPanelMembers,
      isRoomAdmin,

      setIsNewUserByCurrentUser,
      isOwner,
      standalone,
      hideSelector: invitePanelOptions.hideSelector,
      isUserTariffLimit,
      isAdmin,
      allowInvitingGuests,
      checkGuests,
      hasGuests,
<<<<<<< HEAD
      getPortalInviteLink,
=======
      currentUserId: userStore.user.id,
>>>>>>> 4c1b3ac5
    };
  },
)(
  withTranslation([
    "InviteDialog",
    "SharingPanel",
    "Translations",
    "Common",
    "InfoPanel",
  ])(observer(InvitePanel)),
);<|MERGE_RESOLUTION|>--- conflicted
+++ resolved
@@ -90,11 +90,8 @@
   allowInvitingGuests,
   checkGuests,
   hasGuests,
-<<<<<<< HEAD
   getPortalInviteLink,
-=======
   currentUserId,
->>>>>>> 4c1b3ac5
 }) => {
   const [invitePanelIsLoding, setInvitePanelIsLoading] = useState(
     roomId !== -1,
@@ -943,11 +940,8 @@
       allowInvitingGuests,
       checkGuests,
       hasGuests,
-<<<<<<< HEAD
       getPortalInviteLink,
-=======
       currentUserId: userStore.user.id,
->>>>>>> 4c1b3ac5
     };
   },
 )(
