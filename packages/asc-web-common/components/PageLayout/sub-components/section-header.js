--- conflicted
+++ resolved
@@ -48,11 +48,7 @@
   }
 
   .section-header {
-<<<<<<< HEAD
-    max-width: calc(100% - 32px);
-=======
     height: 50px;
->>>>>>> e16d7583
     ${isMobile &&
     css`
       max-width: calc(100vw - 32px);
