import { makeAutoObservable } from "mobx";

import { getUserById } from "@docspace/shared/api/people";
import { getUserRole } from "@docspace/shared/utils/common";
import { combineUrl } from "@docspace/shared/utils/combineUrl";
import { FolderType, ShareAccessRights } from "@docspace/shared/enums";
import config from "PACKAGE_FILE";
import Filter from "@docspace/shared/api/people/filter";
import { getRoomInfo } from "@docspace/shared/api/rooms";

const observedKeys = [
  "id",
  "title",
  "thumbnailStatus",
  "thumbnailUrl",
  "version",
  "comment",
  "roomType",
  "rootFolderId",
];

const infoMembers = "info_members";
const infoHistory = "info_history";
// const infoDetails = "info_details";

class InfoPanelStore {
  isVisible = false;
  isMobileHidden = false;

  selection = null;
  selectionHistory = null;
  selectionParentRoom = null;
  selectionHistory = null;

  roomsView = infoMembers;
  fileView = infoHistory;

  updateRoomMembers = null;
  isScrollLocked = false;
  historyWithFileList = false;

  authStore = null;
  settingsStore = null;
  peopleStore = null;
  filesStore = null;
  selectedFolderStore = null;
  treeFoldersStore = null;
  membersList = null;

  constructor() {
    makeAutoObservable(this);
  }

  // Setters

  setIsVisible = (bool) => {
    this.setView(infoMembers);
    this.isVisible = bool;
    this.isScrollLocked = false;
  };

  setIsMobileHidden = (bool) => (this.isMobileHidden = bool);

  setSelection = (selection) => {
    if (this.getIsAccounts() && (!selection.email || !selection.displayName)) {
      this.selection = selection.length
        ? selection
        : { isSelectedFolder: true };
      return;
    }
    this.selection = selection;
    this.isScrollLocked = false;
  };

  setSelectionParentRoom = (obj) => (this.selectionParentRoom = obj);
  setSelectionHistory = (obj) => (this.selectionHistory = obj);

  setSelectionHistory = (obj) => {
    this.selectionHistory = obj;
    this.historyWithFileList = this.selection.isFolder || this.selection.isRoom;
  };

  resetView = () => {
    this.roomsView = infoMembers;
    this.fileView = infoHistory;
  };

  setView = (view) => {
    this.roomsView = view;
    this.fileView = view === infoMembers ? infoHistory : view;
    this.isScrollLocked = false;
    if (view !== infoMembers) this.setMembersList(null);
  };

  setUpdateRoomMembers = (updateRoomMembers) => {
    this.setMembersList(null);
    this.updateRoomMembers = updateRoomMembers;
  };

  setIsScrollLocked = (isScrollLocked) => {
    this.isScrollLocked = isScrollLocked;
  };

  // Selection helpers //

  getSelectedItems = () => {
    const {
      selection: filesStoreSelection,
      bufferSelection: filesStoreBufferSelection,
    } = this.filesStore;

    const {
      selection: peopleStoreSelection,
      bufferSelection: peopleStoreBufferSelection,
    } = this.peopleStore.selectionStore;
    return this.getIsAccounts()
      ? peopleStoreSelection.length
        ? [...peopleStoreSelection]
        : peopleStoreBufferSelection
          ? [peopleStoreBufferSelection]
          : []
      : filesStoreSelection?.length > 0
        ? [...filesStoreSelection]
        : filesStoreBufferSelection
          ? [filesStoreBufferSelection]
          : [];
  };

  getSelectedFolder = () => {
    const selectedFolderStore = { ...this.selectedFolderStore };

    return {
      ...selectedFolderStore,
      isFolder: true,
      isRoom: !!this.selectedFolderStore.roomType,
    };
  };

  calculateSelection = (
    props = { selectedItems: [], selectedFolder: null }
  ) => {
    const selectedItems = props.selectedItems.length
      ? props.selectedItems
      : this.getSelectedItems();

    const selectedFolder = props.selectedFolder
      ? props.selectedFolder
      : this.getSelectedFolder();

    return selectedItems.length === 0
      ? this.normalizeSelection({
          ...selectedFolder,
          isSelectedFolder: true,
          isSelectedItem: false,
        })
      : selectedItems.length === 1
        ? this.normalizeSelection({
            ...selectedItems[0],
            isSelectedFolder: false,
            isSelectedItem: true,
          })
        : [...Array(selectedItems.length).keys()];
  };

  normalizeSelection = (selection) => {
    const isContextMenuSelection = selection.isContextMenuSelection;
    return {
      ...selection,
      isRoom: selection.isRoom || !!selection.roomType,
      icon: this.getInfoPanelItemIcon(selection, 32),
      isContextMenuSelection: false,
      wasContextMenuSelection: !!isContextMenuSelection,
      canCopyPublicLink:
        selection.access === ShareAccessRights.RoomManager ||
        selection.access === ShareAccessRights.None,
    };
  };

  reloadSelection = () => {
    this.setSelection(this.calculateSelection());
  };

  updateRoomLogoCacheBreaker = () => {
    const logo = this.selection.logo;
    this.setSelection({
      ...this.selection,
      logo: {
        small: logo.small.split("?")[0] + "?" + new Date().getTime(),
        medium: logo.medium.split("?")[0] + "?" + new Date().getTime(),
        large: logo.large.split("?")[0] + "?" + new Date().getTime(),
        original: logo.original.split("?")[0] + "?" + new Date().getTime(),
      },
    });
  };

  reloadSelectionParentRoom = async () => {
    if (!this.getIsRooms) return;

    const currentFolderRoomId =
      this.selectedFolderStore.pathParts &&
      this.selectedFolderStore.pathParts[1]?.id;
    // const prevRoomId = this.selectionParentRoom?.id;

    // if (!currentFolderRoomId || currentFolderRoomId === prevRoomId) return;
    if (!currentFolderRoomId) return;

    const newSelectionParentRoom = await getRoomInfo(currentFolderRoomId);

    // if (prevRoomId === newSelectionParentRoom.id) return;

    const roomIndex = this.selectedFolderStore.navigationPath.findIndex(
      (f) => f.id === currentFolderRoomId
    );
    if (roomIndex > -1) {
      this.selectedFolderStore.navigationPath[roomIndex].title =
        newSelectionParentRoom.title;
    }

    this.setSelectionParentRoom(
      this.normalizeSelection(newSelectionParentRoom)
    );
  };

  isItemChanged = (oldItem, newItem) => {
    for (let i = 0; i < observedKeys.length; i++) {
      const value = observedKeys[i];
      if (oldItem[value] !== newItem[value]) return true;
    }
    return false;
  };

  // Icon helpers //

  getInfoPanelItemIcon = (item, size) => {
    return item.isRoom || !!item.roomType
      ? item.rootFolderType === FolderType.Archive
        ? item.logo && item.logo.medium
        : this.settingsStore.getIcon(
<<<<<<< HEAD
            size,
            null,
            null,
            null,
            item.roomType,
            true
          )
        ? item.logo.medium
        : item.icon
        ? item.icon
        : this.settingsStore.getIcon(size, null, null, null, item.roomType)
      : item.isFolder && item.folderType
      ? this.settingsStore.getIconByFolderType(item.folderType, size)
=======
              size,
              null,
              null,
              null,
              item.roomType,
              true
            )
          ? item.logo?.medium
          : item.icon
            ? item.icon
            : this.settingsStore.getIcon(size, null, null, null, item.roomType)
>>>>>>> 2f940a77
      : item.isFolder
        ? this.settingsStore.getFolderIcon(item.providerKey, size)
        : this.settingsStore.getIcon(size, item.fileExst || ".file");
  };

  // User link actions //

  openUser = async (user, navigate) => {
    if (user.id === this.authStore.userStore.user.id) {
      this.openSelfProfile();
      return;
    }

    const fetchedUser = await this.fetchUser(user.id);
    this.openAccountsWithSelectedUser(fetchedUser, navigate);
  };

  openSelfProfile = () => {
    this.peopleStore.profileActionsStore.onProfileClick();
  };

  openAccountsWithSelectedUser = async (user, navigate) => {
    const path = [
      window.DocSpaceConfig?.proxy?.url,
      config.homepage,
      "/accounts",
    ];

    const newFilter = Filter.getDefault();
    newFilter.page = 0;
    newFilter.search = user.email;
    newFilter.selectUserId = user.id;
    path.push(`filter?${newFilter.toUrlParams()}`);

    this.selectedFolderStore.setSelectedFolder(null);
    this.treeFoldersStore.setSelectedNode(["accounts"]);
    navigate(combineUrl(...path), { state: { user } });
  };

  fetchUser = async (userId) => {
    const { getStatusType, getUserContextOptions } =
      this.peopleStore.usersStore;

    const fetchedUser = await getUserById(userId);
    fetchedUser.role = getUserRole(fetchedUser);
    fetchedUser.statusType = getStatusType(fetchedUser);
    fetchedUser.options = getUserContextOptions(
      false,
      fetchedUser.isOwner,
      fetchedUser.statusType,
      fetchedUser.status
    );

    return fetchedUser;
  };

  // Routing helpers //

  getCanDisplay = () => {
    const pathname = window.location.pathname.toLowerCase();
    const isFiles = this.getIsFiles(pathname);
    const isRooms = this.getIsRooms(pathname);
    const isAccounts = this.getIsAccounts(pathname);
    const isGallery = this.getIsGallery(pathname);
    return isRooms || isFiles || isGallery || isAccounts;
  };

  getIsFiles = (givenPathName) => {
    const pathname = givenPathName || window.location.pathname.toLowerCase();
    return (
      pathname.indexOf("files") !== -1 || pathname.indexOf("personal") !== -1
    );
  };

  getIsRooms = (givenPathName) => {
    const pathname = givenPathName || window.location.pathname.toLowerCase();
    return (
      pathname.indexOf("rooms") !== -1 && !(pathname.indexOf("personal") !== -1)
    );
  };

  getIsAccounts = (givenPathName) => {
    const pathname = givenPathName || window.location.pathname.toLowerCase();
    return (
      pathname.indexOf("accounts") !== -1 && !(pathname.indexOf("view") !== -1)
    );
  };

  getIsGallery = (givenPathName) => {
    const pathname = givenPathName || window.location.pathname.toLowerCase();
    return pathname.indexOf("form-gallery") !== -1;
  };

  getIsTrash = (givenPathName) => {
    const pathname = givenPathName || window.location.pathname.toLowerCase();
    return pathname.indexOf("files/trash") !== -1;
  };

  setMembersList = (membersList) => {
    this.membersList = membersList;
  };
}

export default InfoPanelStore;<|MERGE_RESOLUTION|>--- conflicted
+++ resolved
@@ -236,21 +236,6 @@
       ? item.rootFolderType === FolderType.Archive
         ? item.logo && item.logo.medium
         : this.settingsStore.getIcon(
-<<<<<<< HEAD
-            size,
-            null,
-            null,
-            null,
-            item.roomType,
-            true
-          )
-        ? item.logo.medium
-        : item.icon
-        ? item.icon
-        : this.settingsStore.getIcon(size, null, null, null, item.roomType)
-      : item.isFolder && item.folderType
-      ? this.settingsStore.getIconByFolderType(item.folderType, size)
-=======
               size,
               null,
               null,
@@ -262,9 +247,8 @@
           : item.icon
             ? item.icon
             : this.settingsStore.getIcon(size, null, null, null, item.roomType)
->>>>>>> 2f940a77
-      : item.isFolder
-        ? this.settingsStore.getFolderIcon(item.providerKey, size)
+      : item.isFolder && item.folderType
+        ? this.settingsStore.getIconByFolderType(item.folderType, size)
         : this.settingsStore.getIcon(size, item.fileExst || ".file");
   };
 
