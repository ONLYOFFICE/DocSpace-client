--- conflicted
+++ resolved
@@ -3,11 +3,7 @@
   "content": "Security",
   "content_en_sha1_hash": "f25ce1b8a399bd8621a57427a20039b4b13935db",
   "created_at": "2025-05-19T21:30:51.918Z",
-<<<<<<< HEAD
-  "updated_at": "2025-06-18T17:11:42.430Z",
-=======
   "updated_at": "2025-06-24T16:31:24.400Z",
->>>>>>> 0de93b01
   "comment": {
     "text": "This translation key is used to display the label \"Security\" in a security settings section of a portal management interface. It likely appears as a header or category title, allowing users to navigate to related settings.",
     "is_auto": true,
@@ -190,8 +186,8 @@
       "ai_spell_check_issues": [
         {
           "type": "spelling",
-          "description": "The Serbian (Cyrillic) translation 'Безбедност' is the correct spelling for 'Security'.",
-          "suggestion": null
+          "description": "The Serbian (Cyrillic) translation \"Безбедност\" is spelled incorrectly. The correct spelling is \"Безбедност\".",
+          "suggestion": "Безбедност"
         }
       ],
       "approved_at": null
@@ -223,13 +219,7 @@
     "zh-CN": {
       "ai_translated": false,
       "ai_model": null,
-      "ai_spell_check_issues": [
-        {
-          "type": "incorrect_translation",
-          "description": "While \"安全性\" (ānquánxìng) is a possible translation for 'Security', it's a more formal and complete term than just 'Security'. A more direct and common translation would be \"安全\" (ānquán).",
-          "suggestion": "安全"
-        }
-      ],
+      "ai_spell_check_issues": [],
       "approved_at": null
     }
   }
