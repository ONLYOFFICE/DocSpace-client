--- conflicted
+++ resolved
@@ -3,11 +3,7 @@
   "content": "Incorrect account name",
   "content_en_sha1_hash": "514e507c4bfba26b6fec61ecedbb846fb1c81756",
   "created_at": "2025-05-19T21:30:52.239Z",
-<<<<<<< HEAD
-  "updated_at": "2025-10-03T10:07:11.673Z",
-=======
   "updated_at": "2025-10-03T13:19:30.537Z",
->>>>>>> 4e3ade75
   "comment": {
     "text": "This translation key is used to display an error message when a user attempts to save a portal name that does not meet the required length or format. It appears in the portal renaming dialog and will be displayed if the input value fails validation. Translators should provide a clear indication of this error for users.",
     "is_auto": true,
