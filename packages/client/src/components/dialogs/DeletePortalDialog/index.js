--- conflicted
+++ resolved
@@ -61,11 +61,7 @@
       displayType="modal"
     >
       <ModalDialog.Header>
-<<<<<<< HEAD
-        {t("DeletePortal", { portalName: PORTAL })}
-=======
-        {t("DeleteDocspace", { productName: PRODUCT_NAME })}
->>>>>>> caacc6e5
+        {t("DeletePortal", { productName: PRODUCT_NAME })}
       </ModalDialog.Header>
       <ModalDialog.Body>
         <Trans t={t} i18nKey="DeletePortalInfo" ns="Settings">
