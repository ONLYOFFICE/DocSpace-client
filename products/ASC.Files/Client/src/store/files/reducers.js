import {
  SET_ACTION,
  SET_FILE,
  SET_FILES_FILTER,
  SET_FILES,
  SET_FILTER,
  SET_VIEW_AS,
  SET_FOLDER,
  SET_FOLDERS,
  SET_TREE_FOLDERS,
  SET_SELECTED_FOLDER,
  SET_SELECTED,
  SET_SELECTION,
  SELECT_FILE,
  DESELECT_FILE,
  SET_DRAGGING,
  SET_DRAG_ITEM,
  SET_MEDIA_VIEWER_VISIBLE,
  SET_PROGRESS_BAR_DATA,
  SET_CONVERT_DIALOG_VISIBLE,
  SET_UPDATE_TREE,
  SET_NEW_ROW_ITEMS,
  SET_SELECTED_NODE,
  SET_EXPAND_SETTINGS_TREE,
  SET_IS_LOADING,
  SET_THIRD_PARTY,
  SET_FILES_SETTINGS,
  SET_FILES_SETTING,
  SET_IS_ERROR_SETTINGS,
<<<<<<< HEAD
=======
  SET_FIRST_LOAD,
  SET_UPLOAD_DATA
>>>>>>> 5171e4fb
} from "./actions";
import { api } from "asc-web-common";
import { isFileSelected, skipFile, getFilesBySelected } from "./selectors";
const { FilesFilter } = api;

const initialState = {
  fileAction: {
    type: null,
  },
  files: null,
  filter: FilesFilter.getDefault(),
  folders: null,
  treeFolders: [],
  selected: "none",
  viewAs: "row",
  selectedFolder: {},
  selection: [],
  dragging: false,
  dragItem: null,
  mediaViewerData: { visible: false, id: null },
  progressData: { percent: 0, label: "", visible: false },
  convertDialogVisible: false,
  updateTree: false,
  newRowItems: [],
  selectedTreeNode: [],
  isLoading: false,
  firstLoad: true,
  settingsTree: {
    expandedSetting: [],
    storeOriginalFiles: false,
    confirmDelete: false,
    updateIfExist: false,
    forceSave: false,
    storeForceSave: false,
    enableThirdParty: false,
    isErrorSettings: false,
  },
<<<<<<< HEAD
=======
  uploadData: {
    files: [],
    filesSize: 0,
    convertFiles: [],
    convertFilesSize: 0,
    uploadStatus: null,
    uploadToFolder: null,
    uploadedFiles: 0,
    percent: 0,
    uploaded: true
  }
>>>>>>> 5171e4fb
};

const filesReducer = (state = initialState, action) => {
  switch (action.type) {
    case SET_FOLDER:
      return Object.assign({}, state, {
        folders: state.folders.map((folder) =>
          folder.id === action.folder.id ? action.folder : folder
        ),
      });
    case SET_FOLDERS:
      return Object.assign({}, state, {
        folders: action.folders,
      });
    case SET_FILES:
      return Object.assign({}, state, {
        files: action.files,
      });
    case SET_FILE:
      return Object.assign({}, state, {
        files: state.files.map((file) =>
          file.id === action.file.id ? action.file : file
        ),
      });
    case SET_SELECTION:
      return Object.assign({}, state, {
        selection: action.selection,
      });
    case SET_SELECTED:
      return Object.assign({}, state, {
        selected: action.selected,
        selection: getFilesBySelected(
          state.files.concat(state.folders),
          action.selected
        ),
      });
    case SET_SELECTED_FOLDER:
      return Object.assign({}, state, {
        selectedFolder: action.selectedFolder,
<<<<<<< HEAD
        selectedTreeNode: [action.selectedFolder.id.toString()],
=======
>>>>>>> 5171e4fb
      });
    case SET_TREE_FOLDERS:
      return Object.assign({}, state, {
        treeFolders: action.treeFolders,
      });
    case SET_FILTER:
      return Object.assign({}, state, {
        filter: action.filter,
      });
    case SET_VIEW_AS:
      return Object.assign({}, state, {
        viewAs: action.viewAs,
      });
    case SET_FILES_FILTER:
      return Object.assign({}, state, {
        filter: action.filter,
      });
    case SELECT_FILE:
      if (
        !isFileSelected(state.selection, action.file.id, action.file.parentId)
      ) {
        return Object.assign({}, state, {
          selection: [...state.selection, action.file],
        });
      } else return state;
    case DESELECT_FILE:
      if (
        isFileSelected(state.selection, action.file.id, action.file.parentId)
      ) {
        return Object.assign({}, state, {
          selection: skipFile(state.selection, action.file.id),
        });
      } else return state;
    case SET_ACTION:
      return Object.assign({}, state, {
        fileAction: action.fileAction,
      });
    case SET_DRAGGING:
      return Object.assign({}, state, {
        dragging: action.dragging,
      });
    case SET_DRAG_ITEM:
      return Object.assign({}, state, {
        dragItem: action.dragItem,
      });
    case SET_MEDIA_VIEWER_VISIBLE:
      return Object.assign({}, state, {
        mediaViewerData: action.mediaViewerData,
      });
    case SET_PROGRESS_BAR_DATA:
      return Object.assign({}, state, {
        progressData: action.progressData,
      });
    case SET_CONVERT_DIALOG_VISIBLE:
      return Object.assign({}, state, {
        convertDialogVisible: action.convertDialogVisible,
      });
<<<<<<< HEAD
    case SET_NEW_TREE_FILES:
      return Object.assign({}, state, {
        updateTreeNew: action.updateTreeNew,
=======
    case SET_UPDATE_TREE:
      return Object.assign({}, state, {
        updateTree: action.updateTree,
>>>>>>> 5171e4fb
      });
    case SET_NEW_ROW_ITEMS:
      return Object.assign({}, state, {
        newRowItems: action.newRowItems,
      });
    case SET_SELECTED_NODE:
      if (action.node[0]) {
        return Object.assign({}, state, {
          selectedTreeNode: action.node,
        });
      } else {
        return state;
      }
    case SET_EXPAND_SETTINGS_TREE:
      return Object.assign({}, state, {
        settingsTree: {
          ...state.settingsTree,
          expandedSetting: action.setting,
        },
      });
    case SET_IS_LOADING:
      return Object.assign({}, state, {
        isLoading: action.isLoading,
      });
    case SET_THIRD_PARTY:
      return Object.assign({}, state, {
        settingsTree: { ...state.settingsTree, thirdParty: action.data },
      });
    case SET_FILES_SETTINGS:
      const {
        storeOriginalFiles,
        confirmDelete,
        updateIfExist,
        forcesave,
        storeForcesave,
        enableThirdParty,
      } = action.settings;
      return Object.assign({}, state, {
        settingsTree: {
          ...state.settingsTree,
          storeOriginalFiles,
          confirmDelete,
          updateIfExist,
          forceSave: forcesave,
          storeForceSave: storeForcesave,
          enableThirdParty,
        },
      });
    case SET_FILES_SETTING:
      const { setting, val } = action;
      return Object.assign({}, state, {
        settingsTree: {
          ...state.settingsTree,
          [setting]: val,
        },
      });
    case SET_IS_ERROR_SETTINGS:
      return Object.assign({}, state, {
        settingsTree: {
          ...state.settingsTree,
          isErrorSettings: action.isError,
        },
      });
<<<<<<< HEAD
=======
    case SET_FIRST_LOAD:
      return Object.assign({}, state, {
        firstLoad: action.firstLoad,
      });
    case SET_UPLOAD_DATA:
      return Object.assign({}, state, {
        uploadData: action.uploadData,
      });
>>>>>>> 5171e4fb
    default:
      return state;
  }
};

export default filesReducer;<|MERGE_RESOLUTION|>--- conflicted
+++ resolved
@@ -27,11 +27,8 @@
   SET_FILES_SETTINGS,
   SET_FILES_SETTING,
   SET_IS_ERROR_SETTINGS,
-<<<<<<< HEAD
-=======
   SET_FIRST_LOAD,
   SET_UPLOAD_DATA
->>>>>>> 5171e4fb
 } from "./actions";
 import { api } from "asc-web-common";
 import { isFileSelected, skipFile, getFilesBySelected } from "./selectors";
@@ -69,8 +66,6 @@
     enableThirdParty: false,
     isErrorSettings: false,
   },
-<<<<<<< HEAD
-=======
   uploadData: {
     files: [],
     filesSize: 0,
@@ -82,7 +77,6 @@
     percent: 0,
     uploaded: true
   }
->>>>>>> 5171e4fb
 };
 
 const filesReducer = (state = initialState, action) => {
@@ -122,10 +116,7 @@
     case SET_SELECTED_FOLDER:
       return Object.assign({}, state, {
         selectedFolder: action.selectedFolder,
-<<<<<<< HEAD
         selectedTreeNode: [action.selectedFolder.id.toString()],
-=======
->>>>>>> 5171e4fb
       });
     case SET_TREE_FOLDERS:
       return Object.assign({}, state, {
@@ -183,15 +174,9 @@
       return Object.assign({}, state, {
         convertDialogVisible: action.convertDialogVisible,
       });
-<<<<<<< HEAD
-    case SET_NEW_TREE_FILES:
-      return Object.assign({}, state, {
-        updateTreeNew: action.updateTreeNew,
-=======
     case SET_UPDATE_TREE:
       return Object.assign({}, state, {
         updateTree: action.updateTree,
->>>>>>> 5171e4fb
       });
     case SET_NEW_ROW_ITEMS:
       return Object.assign({}, state, {
@@ -255,8 +240,6 @@
           isErrorSettings: action.isError,
         },
       });
-<<<<<<< HEAD
-=======
     case SET_FIRST_LOAD:
       return Object.assign({}, state, {
         firstLoad: action.firstLoad,
@@ -265,7 +248,6 @@
       return Object.assign({}, state, {
         uploadData: action.uploadData,
       });
->>>>>>> 5171e4fb
     default:
       return state;
   }
