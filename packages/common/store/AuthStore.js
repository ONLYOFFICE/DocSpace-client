--- conflicted
+++ resolved
@@ -7,7 +7,6 @@
 import TfaStore from "./TfaStore";
 import InfoPanelStore from "./InfoPanelStore";
 import { logout as logoutDesktop, desktopConstants } from "../desktop";
-<<<<<<< HEAD
 import { combineUrl, isAdmin } from "../utils";
 import {
   AppServerConfig,
@@ -16,10 +15,6 @@
   TenantStatus,
 } from "../constants";
 const { proxyURL } = AppServerConfig;
-=======
-import { isAdmin } from "../utils";
-import { LANGUAGE, TenantStatus } from "../constants";
->>>>>>> 16722854
 
 class AuthStore {
   userStore = null;
