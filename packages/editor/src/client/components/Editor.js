import React, { useEffect, useState } from "react";
import styled from "styled-components";
import { isMobile, isIOS, deviceType } from "react-device-detect";
import { combineUrl } from "@docspace/shared/utils/combineUrl";
import { FolderType } from "@docspace/shared/enums";
import { EDITOR_ID } from "@docspace/shared/constants";
import throttle from "lodash/throttle";
import { Toast } from "@docspace/shared/components/toast";
import { toast } from "react-toastify";
import {
  restoreDocumentsVersion,
  getEditDiff,
  getEditHistory,
  createFile,
  updateFile,
  checkFillFormDraft,
  convertFile,
  getReferenceData,
  getSharedUsers,
  getProtectUsers,
  sendEditorNotify,
} from "@docspace/shared/api/files";
import { EditorWrapper } from "../components/StyledEditor";
import { useTranslation } from "react-i18next";
import withDialogs from "../helpers/withDialogs";
<<<<<<< HEAD
import { assign, frameCallEvent } from "@docspace/shared/utils/common";
import { getEditorTheme } from "@docspace/shared/utils";
import { toastr } from "@docspace/shared/components/toast";
=======
import {
  assign,
  frameCallEvent,
  getEditorTheme,
  frameCallCommand,
} from "@docspace/common/utils";
import toastr from "@docspace/components/toast/toastr";
>>>>>>> 7080f38c
import { DocumentEditor } from "@onlyoffice/document-editor-react";
import ErrorContainer from "@docspace/common/components/ErrorContainer";
import DeepLink from "./DeepLink";
import { getDeepLink } from "../helpers/deepLinkHelper";

toast.configure();

const onSDKInfo = (event) => {
  console.log(
    "ONLYOFFICE Document Editor is opened in mode " + event.data.mode
  );
};

const onSDKWarning = (event) => {
  console.log(
    "ONLYOFFICE Document Editor reports a warning: code " +
      event.data.warningCode +
      ", description " +
      event.data.warningDescription
  );
};

const onSDKError = (event) => {
  console.log(
    "ONLYOFFICE Document Editor reports an error: code " +
      event.data.errorCode +
      ", description " +
      event.data.errorDescription
  );
};
const ErrorContainerBody = styled(ErrorContainer)`
  position: absolute;
  height: 100%;
  width: 100%;
`;

let documentIsReady = false;
let docSaved = null;
let docTitle = null;
let docEditor;
let newConfig;
let documentserverUrl =
  typeof window !== "undefined" && window?.location?.origin;
let userAccessRights = {};
let isArchiveFolderRoot = true;
let usersInRoom = [];
let isZoom =
  typeof window !== "undefined" &&
  (window?.navigator?.userAgent?.includes("ZoomWebKit") ||
    window?.navigator?.userAgent?.includes("ZoomApps"));

const constructTitle = (firstPart, secondPart, reverse = false) => {
  return !reverse
    ? `${firstPart} - ${secondPart}`
    : `${secondPart} - ${firstPart}`;
};

const checkIfFirstSymbolInStringIsRtl = (str) => {
  if (!str) return;

  const rtlRegexp = new RegExp(
    /[\u04c7-\u0591\u05D0-\u05EA\u05F0-\u05F4\u0600-\u06FF]/
  );

  return rtlRegexp.test(str[0]);
};

function Editor({
  config,
  //personal,
  successAuth,
  isSharingAccess,
  user,
  doc,
  error,
  sharingDialog,
  onSDKRequestSharingSettings,
  loadUsersRightsList,
  isVisible,
  selectFileDialog,
  onSDKRequestInsertImage,
  onSDKRequestSelectSpreadsheet,
  onSDKRequestSelectDocument,
  onSDKRequestReferenceSource,
  selectFolderDialog,
  onSDKRequestSaveAs,
  isDesktopEditor,
  initDesktop,
  view,
  mfReady,
  fileId,
  url,
  filesSettings,
  logoUrls,
  currentColorScheme,
  portalSettings,
}) {
  const [isShowDeepLink, setIsShowDeepLink] = useState(false);

  const fileInfo = config?.file;

  isArchiveFolderRoot =
    fileInfo && fileInfo.rootFolderType === FolderType.Archive;

  const { t } = useTranslation(["Editor", "Common"]);

  if (fileInfo) {
    userAccessRights = fileInfo.security;
  }

  useEffect(() => {
    const androidID = portalSettings?.deepLink?.androidPackageName;
    const iOSId = portalSettings?.deepLink?.iosPackageId;
    const deepLinkUrl = portalSettings?.deepLink?.url;
    const isAndroidWebView =
      window.navigator.userAgent.includes("AscAndroidWebView");

    const defaultOpenDocument = localStorage.getItem("defaultOpenDocument");
    const params = new URLSearchParams(window.location.search);
    const withoutRedirect = params.get("without_redirect");

    if (
      isMobile &&
      !defaultOpenDocument &&
      androidID &&
      iOSId &&
      deepLinkUrl &&
      !withoutRedirect &&
      !isAndroidWebView
    ) {
      setIsShowDeepLink(true);
    }

    if (isMobile && defaultOpenDocument === "app") {
      getDeepLink(
        window.location.origin,
        user.email,
        fileInfo,
        portalSettings?.deepLink,
        window.location.href
      );
    }
  }, []);

  useEffect(() => {
    if (error && mfReady) {
      if (error?.unAuthorized) {
        sessionStorage.setItem("referenceUrl", window.location.href);
        window.open(
          combineUrl(window.DocSpaceConfig?.proxy?.url, "/login"),
          "_self"
        );
      }
    }
  }, [mfReady, error]);

  useEffect(() => {
    if (!config) return;

    setDocumentTitle(config?.document?.title);

    if (isIOS && deviceType === "tablet") {
      const vh = window.innerHeight * 0.01;
      document.documentElement.style.setProperty("--vh", `${vh}px`);
    }

    if (
      !view &&
      fileInfo &&
      fileInfo.viewAccessibility.WebRestrictedEditing &&
      fileInfo.security.FillForms &&
      fileInfo.rootFolderType === FolderType.Rooms &&
      !fileInfo.security.Edit &&
      !config?.document?.isLinkedForMe
    ) {
      try {
        initForm();
      } catch (err) {
        console.error(err);
      }
    }

    if (view) {
      config.editorConfig.mode = "view";
    }

    init();
  }, []);

  useEffect(() => {
    if (config) {
      if (isDesktopEditor) {
        initDesktop(config, user, fileId, t);
      }
    }
  }, [isDesktopEditor]);

  useEffect(() => {
    try {
      const url = window.location.href;

      if (
        successAuth &&
        url.indexOf("#message/") > -1 &&
        fileInfo &&
        fileInfo?.fileExst &&
        fileInfo?.viewAccessibility?.MustConvert &&
        fileInfo?.security?.Convert
      ) {
        showDocEditorMessage(url);
      }
    } catch (err) {
      console.error(err);
    }
  }, [url, fileInfo?.fileExst]);

  const initForm = async () => {
    const formUrl = await checkFillFormDraft(fileId);
    history.pushState({}, null, formUrl);

    document.location.reload();
  };

  const convertDocumentUrl = async () => {
    const convert = await convertFile(fileId, null, true);
    return convert && convert[0]?.result;
  };

  const showDocEditorMessage = async (url) => {
    const result = await convertDocumentUrl();
    const splitUrl = url.split("#message/");

    if (result) {
      const newUrl = `${result.webUrl}#message/${splitUrl[1]}`;

      history.pushState({}, null, newUrl);
    }
  };

  const getDefaultFileName = (withExt = false) => {
    const documentType = config?.documentType;

    const fileExt =
      documentType === "word"
        ? "docx"
        : documentType === "slide"
          ? "pptx"
          : documentType === "cell"
            ? "xlsx"
            : "docxf";

    let fileName = t("Common:NewDocument");

    switch (fileExt) {
      case "xlsx":
        fileName = t("Common:NewSpreadsheet");
        break;
      case "pptx":
        fileName = t("Common:NewPresentation");
        break;
      case "docxf":
        fileName = t("Common:NewMasterForm");
        break;
      default:
        break;
    }

    if (withExt) {
      fileName = `${fileName}.${fileExt}`;
    }

    return fileName;
  };

  const throttledChangeTitle = throttle(() => changeTitle(), 500);

  const onSDKRequestHistoryClose = () => {
    document.location.reload();
  };

  const onSDKRequestEditRights = async () => {
    console.log("ONLYOFFICE Document Editor requests editing rights");
    const url = window.location.href;

    const index = url.indexOf("&action=view");

    if (index) {
      let convertUrl = url.substring(0, index);

      if (
        fileInfo?.viewAccessibility?.MustConvert &&
        fileInfo?.security?.Convert
      ) {
        const newUrl = await convertDocumentUrl();
        if (newUrl) {
          convertUrl = newUrl.webUrl;
        }
      }
      history.pushState({}, null, convertUrl);
      document.location.reload();
    }
  };

  const onSDKRequestReferenceData = async (event) => {
    const referenceData = await getReferenceData(
      event.data.referenceData ?? event.data
    );

    docEditor.setReferenceData(referenceData);
  };

  const onSDKRequestOpen = async (event) => {
    const windowName = event.data.windowName;
    const reference = event.data;

    try {
      const data = {
        fileKey: reference.referenceData ? reference.referenceData.fileKey : "",
        instanceId: reference.referenceData
          ? reference.referenceData.instanceId
          : "",
        fileId,
        path: reference.path || "",
      };

      const result = await getReferenceData(data);

      if (result.error) throw new Error(result.error);

      var link = result.link;
      window.open(link, windowName);
    } catch (e) {
      var winEditor = window.open("", windowName);
      winEditor.close();
      docEditor.showMessage(e?.message || t("ErrorConnectionLost"));
    }
  };

  const onMakeActionLink = (event) => {
    const url = window.location.href;
    const actionLink = config?.editorConfig?.actionLink;

    const actionData = event.data;

    const link = generateLink(actionData);

    const urlFormation = !actionLink ? url : url.split("&anchor=")[0];

    const linkFormation = `${urlFormation}&anchor=${link}`;

    docEditor.setActionLink(linkFormation);
  };

  const generateLink = (actionData) => {
    return encodeURIComponent(JSON.stringify(actionData));
  };

  const onSDKRequestCreateNew = (event) => {
    const defaultFileName = getDefaultFileName(true);

    createFile(fileInfo.folderId, defaultFileName)
      .then((newFile) => {
        const newUrl = combineUrl(
          window.DocSpaceConfig?.proxy?.url,
          config.homepage,
          `/doceditor?fileId=${encodeURIComponent(newFile.id)}`
        );
        window.open(
          newUrl,
          window.DocSpaceConfig?.editor?.openOnNewPage ? "_blank" : "_self"
        );
      })
      .catch((e) => {
        toastr.error(e);
      });
  };

  const onSDKRequestRename = (event) => {
    const title = event.data;
    updateFile(fileInfo.id, title);
  };

  const onSDKRequestRestore = async (event) => {
    const restoreVersion = event.data.version;
    try {
      const updateVersions = await restoreDocumentsVersion(
        fileId,
        restoreVersion,
        doc
      );
      const historyLength = updateVersions.length;
      docEditor.refreshHistory({
        currentVersion: getCurrentDocumentVersion(
          updateVersions,
          historyLength
        ),
        history: getDocumentHistory(updateVersions, historyLength),
      });
    } catch (error) {
      let errorMessage = "";
      if (typeof error === "object") {
        errorMessage =
          error?.response?.data?.error?.message ||
          error?.statusText ||
          error?.message ||
          "";
      } else {
        errorMessage = error;
      }

      docEditor.refreshHistory({
        error: `${errorMessage}`, //TODO: maybe need to display something else.
      });
    }
  };

  const getDocumentHistory = (fileHistory, historyLength) => {
    let result = [];

    for (let i = 0; i < historyLength; i++) {
      const changes = fileHistory[i].changes;
      const serverVersion = fileHistory[i].serverVersion;
      const version = fileHistory[i].version;
      const versionGroup = fileHistory[i].versionGroup;

      let obj = {
        ...(changes.length !== 0 && { changes }),
        created: `${new Date(fileHistory[i].created).toLocaleString(
          config.editorConfig.lang
        )}`,
        ...(serverVersion && { serverVersion }),
        key: fileHistory[i].key,
        user: {
          id: fileHistory[i].user.id,
          name: fileHistory[i].user.name,
        },
        version,
        versionGroup,
      };

      result.push(obj);
    }
    return result;
  };

  const getCurrentDocumentVersion = (fileHistory, historyLength) => {
    return url.indexOf("&version=") !== -1
      ? +url.split("&version=")[1]
      : fileHistory[historyLength - 1].version;
  };

  const onSDKRequestHistory = async () => {
    try {
      const search = window.location.search;
      const shareIndex = search.indexOf("share=");
      const requestToken =
        shareIndex > -1 ? search.substring(shareIndex + 6) : null;

      const fileHistory = await getEditHistory(fileId, doc, requestToken);
      const historyLength = fileHistory.length;

      docEditor.refreshHistory({
        currentVersion: getCurrentDocumentVersion(fileHistory, historyLength),
        history: getDocumentHistory(fileHistory, historyLength),
      });
    } catch (error) {
      let errorMessage = "";
      if (typeof error === "object") {
        errorMessage =
          error?.response?.data?.error?.message ||
          error?.statusText ||
          error?.message ||
          "";
      } else {
        errorMessage = error;
      }
      docEditor.refreshHistory({
        error: `${errorMessage}`, //TODO: maybe need to display something else.
      });
    }
  };

  const onSDKRequestHistoryData = async (event) => {
    const version = event.data;

    try {
      const search = window.location.search;
      const shareIndex = search.indexOf("share=");
      const requestToken =
        shareIndex > -1 ? search.substring(shareIndex + 6) : null;

      const versionDifference = await getEditDiff(
        fileId,
        version,
        doc,
        requestToken
      );
      const changesUrl = versionDifference.changesUrl;
      const previous = versionDifference.previous;
      const token = versionDifference.token;

      docEditor.setHistoryData({
        ...(changesUrl && { changesUrl }),
        key: versionDifference.key,
        fileType: versionDifference.fileType,
        ...(previous && {
          previous: {
            fileType: previous.fileType,
            key: previous.key,
            url: previous.url,
          },
        }),
        ...(token && { token }),
        url: versionDifference.url,
        version,
      });
    } catch (error) {
      let errorMessage = "";
      if (typeof error === "object") {
        errorMessage =
          error?.response?.data?.error?.message ||
          error?.statusText ||
          error?.message ||
          "";
      } else {
        errorMessage = error;
      }

      docEditor.setHistoryData({
        error: `${errorMessage}`, //TODO: maybe need to display something else.
        version,
      });
    }
  };

  const onDocumentReady = () => {
    console.log("onDocumentReady", arguments, { docEditor });
    documentIsReady = true;

    config?.errorMessage && docEditor?.showMessage(config.errorMessage);

    if (isSharingAccess) {
      loadUsersRightsList(docEditor);
    }

    frameCallCommand("setIsLoaded");

    assign(window, ["ASC", "Files", "Editor", "docEditor"], docEditor); //Do not remove: it's for Back button on Mobile App
  };

  // const updateFavorite = (favorite) => {
  //   docEditor.setFavorite(favorite);
  // };

  const onMetaChange = (event) => {
    const newTitle = event.data.title;
    //const favorite = event.data.favorite;

    if (newTitle && newTitle !== docTitle) {
      setDocumentTitle(newTitle);
      docTitle = newTitle;
    }

    // if (!newTitle) {
    //   const onlyNumbers = new RegExp("^[0-9]+$");
    //   const isFileWithoutProvider = onlyNumbers.test(fileId);

    //   const convertFileId = isFileWithoutProvider ? +fileId : fileId;

    //   favorite
    //     ? markAsFavorite([convertFileId])
    //         .then(() => updateFavorite(favorite))
    //         .catch((error) => console.log("error", error))
    //     : removeFromFavorite([convertFileId])
    //         .then(() => updateFavorite(favorite))
    //         .catch((error) => console.log("error", error));
    // }
  };

  const setDocumentTitle = (subTitle = null) => {
    //const { isAuthenticated, settingsStore, product: currentModule } = auth;
    //const { organizationName } = settingsStore;
    const organizationName = "ONLYOFFICE"; //TODO: Replace to API variant
    const moduleTitle = "Documents"; //TODO: Replace to API variant

    const isSubTitleRtl = checkIfFirstSymbolInStringIsRtl(subTitle);
    const fileType = config?.document?.fileType;

    // needs to reverse filename and extension for rtl mode
    if (subTitle && fileType && isSubTitleRtl) {
      subTitle = `${fileType}.${subTitle.replace(`.${fileType}`, "")}`;
    }

    let title;
    if (subTitle) {
      if (successAuth && moduleTitle) {
        title = constructTitle(subTitle, moduleTitle, isSubTitleRtl);
      } else {
        title = constructTitle(subTitle, organizationName, isSubTitleRtl);
      }
    } else if (moduleTitle && organizationName) {
      title = constructTitle(moduleTitle, organizationName);
    } else {
      title = organizationName;
    }

    if (!documentIsReady) {
      docTitle = title;
    }
    document.title = title;
  };

  const changeTitle = () => {
    docSaved ? setDocumentTitle(docTitle) : setDocumentTitle(`*${docTitle}`);
  };

  const onDocumentStateChange = (event) => {
    if (!documentIsReady) return;

    docSaved = !event.data;
    throttledChangeTitle();
  };

  const onSDKAppReady = () => {
    docEditor = window.DocEditor.instances[EDITOR_ID];

    console.log("ONLYOFFICE Document Editor is ready", docEditor);
    const url = window.location.href;

    const index = url.indexOf("#message/");

    if (index > -1) {
      const splitUrl = url.split("#message/");

      if (splitUrl.length === 2) {
        const message = decodeURIComponent(splitUrl[1]).replace(/\+/g, " ");

        docEditor.showMessage(message);
        history.pushState({}, null, url.substring(0, index));
      } else {
        if (config?.Error) docEditor.showMessage(config.Error);
      }
    }
  };

  const onSDKRequestUsers = async (event) => {
    try {
      const c = event?.data?.c;
      const users = await (c == "protect"
        ? getProtectUsers(fileInfo.id)
        : getSharedUsers(fileInfo.id));

      if (c !== "protect") {
        usersInRoom = users.map((item) => ({
          email: item.email,
          name: item.name,
        }));
      }

      docEditor.setUsers({
        c,
        users,
      });
    } catch (e) {
      docEditor.showMessage(e?.message || t("ErrorConnectionLost"));
    }
  };

  const onSDKRequestSendNotify = async (event) => {
    const actionData = event.data.actionLink;
    const comment = event.data.message;
    const emails = event.data.emails;

    try {
      await sendEditorNotify(fileInfo.id, actionData, emails, comment);

      if (usersInRoom.length === 0) return;

      const usersNotFound = [...emails].filter((row) =>
        usersInRoom.every((value) => {
          return row !== value.email;
        })
      );

      usersNotFound.length > 0 &&
        docEditor.showMessage(
          t("UsersWithoutAccess", {
            users: usersNotFound,
          })
        );
    } catch (e) {
      toastr.error(e);
    }
  };

  const onSDKRequestClose = () => {
    const search = window.location.search;
    const editorGoBack = new URLSearchParams(search).get("editorGoBack");

    if (editorGoBack === "event") {
      frameCallEvent({ event: "onEditorCloseCallback" });
    } else {
      const backUrl = getBackUrl();
      window.location.replace(backUrl);
    }
  };

  const getBackUrl = () => {
    if (!fileInfo) return;
    const search = window.location.search;
    const shareIndex = search.indexOf("share=");
    const key = shareIndex > -1 ? search.substring(shareIndex + 6) : null;

    let backUrl = "";

    if (fileInfo.rootFolderType === FolderType.Rooms) {
      if (key) {
        backUrl = `/rooms/share?key=${key}`;
      } else {
        backUrl = `/rooms/shared/${fileInfo.folderId}/filter?folder=${fileInfo.folderId}`;
      }
    } else {
      backUrl = `/rooms/personal/filter?folder=${fileInfo.folderId}`;
    }

    const url = window.location.href;
    const origin = url.substring(0, url.indexOf("/doceditor"));

    return `${combineUrl(origin, backUrl)}`;
  };

  const init = () => {
    try {
      if (isMobile) {
        config.type = "mobile";
      }

      let goBack;

      if (fileInfo) {
        const search = window.location.search;
        const editorGoBack = new URLSearchParams(search).get("editorGoBack");

        if (editorGoBack === "false") {
          goBack = {};
        } else if (editorGoBack === "event") {
          goBack = {
            requestClose: true,
            text: t("FileLocation"),
          };
        } else {
          goBack = {
            requestClose: window.DocSpaceConfig?.editor?.requestClose ?? false,
            text: t("FileLocation"),
          };
          if (!window.DocSpaceConfig?.editor?.requestClose) {
            goBack.blank = window.DocSpaceConfig?.editor?.openOnNewPage ?? true;
            goBack.url = getBackUrl();
          }
        }
      }

      config.editorConfig.customization = {
        ...config.editorConfig.customization,
        goback: { ...goBack },
      };

      config.editorConfig.customization.uiTheme = getEditorTheme(user?.theme);

      config.document.info.favorite = null;

      // if (personal && !fileInfo) {
      //   //TODO: add conditions for SaaS
      //   config.document.info.favorite = null;
      // }

      const url = window.location.href;

      if (url.indexOf("anchor") !== -1) {
        const splitUrl = url.split("anchor=");
        const decodeURI = decodeURIComponent(splitUrl[1]);
        const obj = JSON.parse(decodeURI);

        config.editorConfig.actionLink = {
          action: obj.action,
        };
      }

      let onRequestSharingSettings,
        onRequestRename,
        onRequestSaveAs,
        onRequestInsertImage,
        onRequestSelectSpreadsheet,
        onRequestSelectDocument,
        onRequestReferenceSource,
        onRequestRestore,
        onRequestHistory,
        onRequestReferenceData,
        onRequestOpen,
        onRequestUsers,
        onRequestSendNotify,
        onRequestCreateNew,
        onRequestClose;

      if (successAuth && !user.isVisitor) {
        if (
          isDesktopEditor ||
          window.DocSpaceConfig?.editor?.openOnNewPage === false
        ) {
          onRequestCreateNew = onSDKRequestCreateNew;
        } else {
          //FireFox security issue fix (onRequestCreateNew will be blocked)
          const documentType = config?.documentType || "word";
          const defaultFileName = getDefaultFileName();

          const url = new URL(
            combineUrl(
              window.location.origin,
              window.DocSpaceConfig?.proxy?.url,
              "/filehandler.ashx"
            )
          );
          url.searchParams.append("action", "create");
          url.searchParams.append("doctype", documentType);
          url.searchParams.append("title", defaultFileName);

          config.editorConfig.createUrl = url.toString();
        }
      }

      if (isSharingAccess) {
        onRequestSharingSettings = onSDKRequestSharingSettings;
      }

      if (userAccessRights.Rename) {
        onRequestRename = onSDKRequestRename;
      }

      if (userAccessRights.ReadHistory) {
        onRequestHistory = onSDKRequestHistory;
      }

      if (successAuth && !user.isVisitor) {
        onRequestSaveAs = onSDKRequestSaveAs;
      }

      if (successAuth) {
        onRequestInsertImage = onSDKRequestInsertImage;
        onRequestSelectSpreadsheet = onSDKRequestSelectSpreadsheet;
        onRequestSelectDocument = onSDKRequestSelectDocument;
        onRequestReferenceSource = onSDKRequestReferenceSource;

        if (fileInfo?.rootFolderType !== FolderType.USER) { //TODO: remove condition for share in my
          onRequestUsers = onSDKRequestUsers;
          onRequestSendNotify = onSDKRequestSendNotify;
        }
      }

      if (userAccessRights.EditHistory) {
        onRequestRestore = onSDKRequestRestore;
      }

      if (!fileInfo?.providerKey) {
        onRequestReferenceData = onSDKRequestReferenceData;

        if (!isZoom) {
          onRequestOpen = onSDKRequestOpen;
        }
      }

      if (window.DocSpaceConfig?.editor?.requestClose) {
        onRequestClose = onSDKRequestClose;
      }

      const events = {
        events: {
          onRequestReferenceData,
          onRequestOpen,
          onAppReady: onSDKAppReady,
          onDocumentStateChange: onDocumentStateChange,
          onMetaChange: onMetaChange,
          onDocumentReady: onDocumentReady,
          onInfo: onSDKInfo,
          onWarning: onSDKWarning,
          onError: onSDKError,
          onRequestSharingSettings,
          onRequestRename,
          onMakeActionLink: onMakeActionLink,
          onRequestInsertImage,
          onRequestSaveAs,
          onRequestSelectSpreadsheet,
          onRequestSelectDocument,
          onRequestReferenceSource,
          onRequestEditRights: onSDKRequestEditRights,
          onRequestHistory: onRequestHistory,
          onRequestHistoryClose: onSDKRequestHistoryClose,
          onRequestHistoryData: onSDKRequestHistoryData,
          onRequestRestore,
          onRequestUsers,
          onRequestSendNotify,
          onRequestCreateNew,
          onRequestClose,
        },
      };

      newConfig = Object.assign(config, events);
    } catch (error) {
      toastr.error(error.message, null, 0, true);
    }
  };

  const errorMessage = () => {
    if (typeof error !== "string") return error.errorMessage;

    if (error === "restore-backup") return t("Common:PreparationPortalTitle");
    return error;
  };

  const additionalComponents =
    error && !error?.unAuthorized ? (
      <ErrorContainerBody
        headerText={t("Common:Error")}
        customizedBodyText={errorMessage()}
      />
    ) : (
      <>
        {sharingDialog}
        {selectFileDialog}
        {selectFolderDialog}
      </>
    );

  if (isShowDeepLink)
    return (
      <DeepLink
        fileInfo={fileInfo}
        logoUrls={logoUrls}
        userEmail={user.email}
        setIsShowDeepLink={setIsShowDeepLink}
        currentColorScheme={currentColorScheme}
        deepLinkConfig={portalSettings?.deepLink}
      />
    );

  return (
    <EditorWrapper isVisibleSharingDialog={isVisible}>
      {newConfig && (
        <DocumentEditor
          id={EDITOR_ID}
          documentServerUrl={documentserverUrl}
          config={newConfig}
          height="100%"
          width="100%"
          events_onDocumentReady={onDocumentReady}
        ></DocumentEditor>
      )}

      {additionalComponents}

      <Toast />
    </EditorWrapper>
  );
}

export default withDialogs(Editor);<|MERGE_RESOLUTION|>--- conflicted
+++ resolved
@@ -23,19 +23,9 @@
 import { EditorWrapper } from "../components/StyledEditor";
 import { useTranslation } from "react-i18next";
 import withDialogs from "../helpers/withDialogs";
-<<<<<<< HEAD
 import { assign, frameCallEvent } from "@docspace/shared/utils/common";
-import { getEditorTheme } from "@docspace/shared/utils";
+import { getEditorTheme, frameCallCommand } from "@docspace/shared/utils";
 import { toastr } from "@docspace/shared/components/toast";
-=======
-import {
-  assign,
-  frameCallEvent,
-  getEditorTheme,
-  frameCallCommand,
-} from "@docspace/common/utils";
-import toastr from "@docspace/components/toast/toastr";
->>>>>>> 7080f38c
 import { DocumentEditor } from "@onlyoffice/document-editor-react";
 import ErrorContainer from "@docspace/common/components/ErrorContainer";
 import DeepLink from "./DeepLink";
@@ -282,10 +272,10 @@
       documentType === "word"
         ? "docx"
         : documentType === "slide"
-          ? "pptx"
-          : documentType === "cell"
-            ? "xlsx"
-            : "docxf";
+        ? "pptx"
+        : documentType === "cell"
+        ? "xlsx"
+        : "docxf";
 
     let fileName = t("Common:NewDocument");
 
@@ -888,7 +878,8 @@
         onRequestSelectDocument = onSDKRequestSelectDocument;
         onRequestReferenceSource = onSDKRequestReferenceSource;
 
-        if (fileInfo?.rootFolderType !== FolderType.USER) { //TODO: remove condition for share in my
+        if (fileInfo?.rootFolderType !== FolderType.USER) {
+          //TODO: remove condition for share in my
           onRequestUsers = onSDKRequestUsers;
           onRequestSendNotify = onSDKRequestSendNotify;
         }
