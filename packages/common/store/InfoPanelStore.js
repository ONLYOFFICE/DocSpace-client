import { makeAutoObservable } from "mobx";
import moment from "moment";

import { getUserById } from "@docspace/shared/api/people";
import { getUserRole } from "@docspace/shared/utils/common";
import { combineUrl } from "@docspace/shared/utils/combineUrl";
import { FolderType, ShareAccessRights } from "@docspace/shared/enums";
import config from "PACKAGE_FILE";
import Filter from "@docspace/shared/api/people/filter";
import { getRoomInfo } from "@docspace/shared/api/rooms";
import {
  getPrimaryLink,
  getExternalLinks,
  editExternalLink,
  addExternalLink,
} from "@docspace/shared/api/files";

const observedKeys = [
  "id",
  "title",
  "thumbnailStatus",
  "thumbnailUrl",
  "version",
  "comment",
  "roomType",
  "rootFolderId",
];

const infoMembers = "info_members";
const infoHistory = "info_history";
// const infoDetails = "info_details";

class InfoPanelStore {
  isVisible = false;
  isMobileHidden = false;

  selection = null;
  selectionHistory = null;
  selectionParentRoom = null;
  selectionHistory = null;

  roomsView = infoMembers;
  fileView = infoHistory;

  updateRoomMembers = null;
  isScrollLocked = false;
  historyWithFileList = false;

  authStore = null;
  settingsStore = null;
  peopleStore = null;
  filesStore = null;
  selectedFolderStore = null;
  treeFoldersStore = null;
  membersList = null;

  shareChanged = false;

  constructor() {
    makeAutoObservable(this);
  }

  // Setters

  setIsVisible = (bool) => {
    this.setView(infoMembers);
    this.isVisible = bool;
    this.isScrollLocked = false;
  };

  setIsMobileHidden = (bool) => (this.isMobileHidden = bool);

  setSelection = (selection) => {
    if (this.getIsPeople() && (!selection.email || !selection.displayName)) {
      this.selection = selection.length
        ? selection
        : { isSelectedFolder: true };
      return;
    }
    this.selection = selection;
    this.isScrollLocked = false;
  };

  setSelectionParentRoom = (obj) => (this.selectionParentRoom = obj);
  setSelectionHistory = (obj) => (this.selectionHistory = obj);

  setSelectionHistory = (obj) => {
    this.selectionHistory = obj;
    this.historyWithFileList = this.selection.isFolder || this.selection.isRoom;
  };

  resetView = () => {
    this.roomsView = infoMembers;
    this.fileView = infoHistory;
  };

  setView = (view) => {
    this.roomsView = view;
    this.fileView = view === infoMembers ? infoHistory : view;
    this.isScrollLocked = false;
    if (view !== infoMembers) this.setMembersList(null);
  };

  setUpdateRoomMembers = (updateRoomMembers) => {
    this.setMembersList(null);
    this.updateRoomMembers = updateRoomMembers;
  };

  setIsScrollLocked = (isScrollLocked) => {
    this.isScrollLocked = isScrollLocked;
  };

  // Selection helpers //

  getSelectedItems = () => {
    const {
      selection: filesStoreSelection,
      bufferSelection: filesStoreBufferSelection,
    } = this.filesStore;

    const {
      selection: peopleStoreSelection,
      bufferSelection: peopleStoreBufferSelection,
    } = this.peopleStore.selectionStore;
<<<<<<< HEAD

    const {
      selection: groupsStoreSelection,
      // bufferSelection: groupsStoreBufferSelection,
    } = this.peopleStore.groupsStore;

    if (this.getIsPeople() || this.getIsInsideGroup()) {
      if (peopleStoreSelection.length) return [...peopleStoreSelection];
      if (peopleStoreBufferSelection) return [peopleStoreBufferSelection];
    }

    if (this.getIsGroups()) {
      if (groupsStoreSelection.length) return [...groupsStoreSelection];
    }

    if (filesStoreSelection?.length) return [...filesStoreSelection];
    if (filesStoreBufferSelection) return [filesStoreBufferSelection];

    return [];
=======
    return this.getIsAccounts()
      ? peopleStoreSelection.length
        ? [...peopleStoreSelection]
        : peopleStoreBufferSelection
          ? [peopleStoreBufferSelection]
          : []
      : filesStoreSelection?.length > 0
        ? [...filesStoreSelection]
        : filesStoreBufferSelection
          ? [filesStoreBufferSelection]
          : [];
>>>>>>> 51eb01e1
  };

  getSelectedFolder = () => {
    const selectedFolderStore = { ...this.selectedFolderStore };
    const { currentGroup } = this.peopleStore.groupsStore;

    if (this.getIsGroups()) {
      return {
        ...currentGroup,
        isGroup: true,
      };
    }

    return {
      ...selectedFolderStore,
      isFolder: true,
      isRoom: !!this.selectedFolderStore.roomType,
    };
  };

  calculateSelection = (
    props = { selectedItems: [], selectedFolder: null }
  ) => {
    const selectedItems = props.selectedItems.length
      ? props.selectedItems
      : this.getSelectedItems();

    const selectedFolder = props.selectedFolder
      ? props.selectedFolder
      : this.getSelectedFolder();

    return selectedItems.length === 0
      ? this.normalizeSelection({
          ...selectedFolder,
          isSelectedFolder: true,
          isSelectedItem: false,
        })
      : selectedItems.length === 1
        ? this.normalizeSelection({
            ...selectedItems[0],
            isSelectedFolder: false,
            isSelectedItem: true,
          })
        : [...Array(selectedItems.length).keys()];
  };

  normalizeSelection = (selection) => {
    const isContextMenuSelection = selection.isContextMenuSelection;
    return {
      ...selection,
      isRoom: selection.isRoom || !!selection.roomType,
      icon: this.getInfoPanelItemIcon(selection, 32),
      isContextMenuSelection: false,
      wasContextMenuSelection: !!isContextMenuSelection,
      canCopyPublicLink:
        selection.access === ShareAccessRights.RoomManager ||
        selection.access === ShareAccessRights.None,
    };
  };

  reloadSelection = () => {
    this.setSelection(this.calculateSelection());
  };

  updateRoomLogoCacheBreaker = () => {
    const logo = this.selection.logo;
    this.setSelection({
      ...this.selection,
      logo: {
        small: logo.small.split("?")[0] + "?" + new Date().getTime(),
        medium: logo.medium.split("?")[0] + "?" + new Date().getTime(),
        large: logo.large.split("?")[0] + "?" + new Date().getTime(),
        original: logo.original.split("?")[0] + "?" + new Date().getTime(),
      },
    });
  };

  reloadSelectionParentRoom = async () => {
    if (!this.getIsRooms) return;

    const currentFolderRoomId =
      this.selectedFolderStore.pathParts &&
      this.selectedFolderStore.pathParts[1]?.id;
    // const prevRoomId = this.selectionParentRoom?.id;

    // if (!currentFolderRoomId || currentFolderRoomId === prevRoomId) return;
    if (!currentFolderRoomId) return;

    const newSelectionParentRoom = await getRoomInfo(currentFolderRoomId);

    // if (prevRoomId === newSelectionParentRoom.id) return;

    const roomIndex = this.selectedFolderStore.navigationPath.findIndex(
      (f) => f.id === currentFolderRoomId
    );
    if (roomIndex > -1) {
      this.selectedFolderStore.navigationPath[roomIndex].title =
        newSelectionParentRoom.title;
    }

    this.setSelectionParentRoom(
      this.normalizeSelection(newSelectionParentRoom)
    );
  };

  isItemChanged = (oldItem, newItem) => {
    for (let i = 0; i < observedKeys.length; i++) {
      const value = observedKeys[i];
      if (oldItem[value] !== newItem[value]) return true;
    }
    return false;
  };

  // Icon helpers //

  getInfoPanelItemIcon = (item, size) => {
    return item.isRoom || !!item.roomType
      ? item.rootFolderType === FolderType.Archive
        ? item.logo && item.logo.medium
        : this.settingsStore.getIcon(
              size,
              null,
              null,
              null,
              item.roomType,
              true
            )
          ? item.logo?.medium
          : item.icon
            ? item.icon
            : this.settingsStore.getIcon(size, null, null, null, item.roomType)
<<<<<<< HEAD
      : item.isFolder
        ? this.settingsStore.getFolderIcon(item.providerKey, size)
=======
      : item.isFolder && item.folderType
        ? this.settingsStore.getIconByFolderType(item.folderType, size)
>>>>>>> 51eb01e1
        : this.settingsStore.getIcon(size, item.fileExst || ".file");
  };

  // User link actions //

  openUser = async (user, navigate) => {
    if (user.id === this.authStore.userStore.user.id) {
      this.openSelfProfile();
      return;
    }

    const fetchedUser = await this.fetchUser(user.id);
    this.openAccountsWithSelectedUser(fetchedUser, navigate);
  };

  openSelfProfile = () => {
    this.peopleStore.profileActionsStore.onProfileClick();
  };

  openAccountsWithSelectedUser = async (user, navigate) => {
    const path = [
      window.DocSpaceConfig?.proxy?.url,
      config.homepage,
      "/accounts",
    ];

    const newFilter = Filter.getDefault();
    newFilter.page = 0;
    newFilter.search = user.email;
    newFilter.selectUserId = user.id;
    path.push(`filter?${newFilter.toUrlParams()}`);

    this.selectedFolderStore.setSelectedFolder(null);
    this.treeFoldersStore.setSelectedNode(["accounts"]);
    navigate(combineUrl(...path), { state: { user } });
  };

  fetchUser = async (userId) => {
    const { getStatusType, getUserContextOptions } =
      this.peopleStore.usersStore;

    const fetchedUser = await getUserById(userId);
    fetchedUser.role = getUserRole(fetchedUser);
    fetchedUser.statusType = getStatusType(fetchedUser);
    fetchedUser.options = getUserContextOptions(
      false,
      fetchedUser.isOwner,
      fetchedUser.statusType,
      fetchedUser.status
    );

    return fetchedUser;
  };

  // Routing helpers //

  getCanDisplay = () => {
    const pathname = window.location.pathname.toLowerCase();
    const isFiles = this.getIsFiles(pathname);
    const isRooms = this.getIsRooms(pathname);
    const isAccounts = this.getIsAccounts(pathname);
    const isGallery = this.getIsGallery(pathname);
    return isRooms || isFiles || isGallery || isAccounts;
  };

  getIsFiles = (givenPathName) => {
    const pathname = givenPathName || window.location.pathname.toLowerCase();
    return (
      pathname.indexOf("files") !== -1 || pathname.indexOf("personal") !== -1
    );
  };

  getIsRooms = (givenPathName) => {
    const pathname = givenPathName || window.location.pathname.toLowerCase();
    return (
      pathname.indexOf("rooms") !== -1 && !(pathname.indexOf("personal") !== -1)
    );
  };

  getIsAccounts = (givenPathName) => {
    const pathname = givenPathName || window.location.pathname.toLowerCase();
    return (
      pathname.indexOf("accounts") !== -1 && !(pathname.indexOf("view") !== -1)
    );
  };

  getIsPeople = (givenPathName) => {
    const pathname = givenPathName || window.location.pathname.toLowerCase();
    return pathname.indexOf("accounts/people") !== -1;
  };

  getIsGroups = (givenPathName) => {
    const pathname = givenPathName || window.location.pathname.toLowerCase();
    return pathname.indexOf("accounts/groups") !== -1;
  };

  getIsInsideGroup = (givenPathName) => {
    const pathname = givenPathName || window.location.pathname.toLowerCase();
    return pathname.indexOf("groups/filter") !== -1;
  };

  getIsGallery = (givenPathName) => {
    const pathname = givenPathName || window.location.pathname.toLowerCase();
    return pathname.indexOf("form-gallery") !== -1;
  };

  getIsTrash = (givenPathName) => {
    const pathname = givenPathName || window.location.pathname.toLowerCase();
    return pathname.indexOf("files/trash") !== -1;
  };

  setMembersList = (membersList) => {
    this.membersList = membersList;
  };

  openShareTab = () => {
    this.setView("info_share");
    this.isVisible = true;
  };

  getPrimaryFileLink = async (fileId) => {
    const { getFileInfo } = this.filesStore;

    const res = await getPrimaryLink(fileId);
    await getFileInfo(fileId);
    return res;
  };

  getFileLinks = async (fileId) => {
    const res = await getExternalLinks(fileId);
    return res;
  };

  editFileLink = async (
    fileId,
    linkId,
    access,
    primary,
    internal,
    expirationDate
  ) => {
    const { getFileInfo } = this.filesStore;

    const expDate = moment(expirationDate);
    const res = await editExternalLink(
      fileId,
      linkId,
      access,
      primary,
      internal,
      expDate
    );
    await getFileInfo(fileId);
    return res;
  };

  addFileLink = async (fileId, access, primary, internal) => {
    const { getFileInfo } = this.filesStore;

    const res = await addExternalLink(fileId, access, primary, internal);
    await getFileInfo(fileId);
    return res;
  };

  setShareChanged = (shareChanged) => {
    this.shareChanged = shareChanged;
  };
}

export default InfoPanelStore;<|MERGE_RESOLUTION|>--- conflicted
+++ resolved
@@ -122,7 +122,6 @@
       selection: peopleStoreSelection,
       bufferSelection: peopleStoreBufferSelection,
     } = this.peopleStore.selectionStore;
-<<<<<<< HEAD
 
     const {
       selection: groupsStoreSelection,
@@ -142,19 +141,6 @@
     if (filesStoreBufferSelection) return [filesStoreBufferSelection];
 
     return [];
-=======
-    return this.getIsAccounts()
-      ? peopleStoreSelection.length
-        ? [...peopleStoreSelection]
-        : peopleStoreBufferSelection
-          ? [peopleStoreBufferSelection]
-          : []
-      : filesStoreSelection?.length > 0
-        ? [...filesStoreSelection]
-        : filesStoreBufferSelection
-          ? [filesStoreBufferSelection]
-          : [];
->>>>>>> 51eb01e1
   };
 
   getSelectedFolder = () => {
@@ -286,13 +272,8 @@
           : item.icon
             ? item.icon
             : this.settingsStore.getIcon(size, null, null, null, item.roomType)
-<<<<<<< HEAD
-      : item.isFolder
-        ? this.settingsStore.getFolderIcon(item.providerKey, size)
-=======
       : item.isFolder && item.folderType
         ? this.settingsStore.getIconByFolderType(item.folderType, size)
->>>>>>> 51eb01e1
         : this.settingsStore.getIcon(size, item.fileExst || ".file");
   };
 
