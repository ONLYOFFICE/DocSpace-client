--- conflicted
+++ resolved
@@ -3,11 +3,7 @@
   "content": "Paid",
   "content_en_sha1_hash": "dc9d4584a55464cd571719ee0066acb16d411f86",
   "created_at": "2025-05-19T21:30:47.223Z",
-<<<<<<< HEAD
-  "updated_at": "2025-10-03T10:07:11.520Z",
-=======
   "updated_at": "2025-10-03T13:19:30.467Z",
->>>>>>> 4e3ade75
   "comment": {
     "text": "This translation key is used to display a paid status label. It appears on a badge component in the contacts list, indicating that an account has made payments and should be considered paid. The text changes depending on whether a user is paying or not, using the \"Paid\" label for paid accounts.",
     "is_auto": true,
