<<<<<<< HEAD
import IconButton from "@appserver/components/icon-button";
import Text from "@appserver/components/text";
import { Base } from "@appserver/components/themes";
import { tablet } from "@appserver/components/utils/device";
import { inject, observer } from "mobx-react";
import PropTypes from "prop-types";
import React from "react";
import styled from "styled-components";
import Submenu from "@appserver/components/submenu";

const StyledInfoPanelHeader = styled.div`
  width: 100%;
  max-width: 100%;
  height: ${(props) => (props.isPrivacyFolder ? "85px" : "52px")};
  min-height: ${(props) => (props.isPrivacyFolder ? "85px" : "52px")};
  display: flex;
  flex-direction: column;

  border-bottom: ${(props) =>
    props.isPrivacyFolder
      ? "none"
      : `1px solid ${props.theme.infoPanel.borderColor}`};

  .main {
    height: 52px;
    min-height: 52px;
    padding-bottom: 1px;
    display: flex;
    flex-direction: row;
    align-items: center;
    justify-content: space-between;

    .header-text {
      margin-left: 20px;
    }
  }

  .submenu {
    display: flex;
    width: 100%;
    justify-content: center;

    .sticky {
      display: flex;
      flex-direction: column;
      align-items: center;
    }
  }
`;

const StyledInfoPanelToggleWrapper = styled.div`
  display: flex;

  @media ${tablet} {
    display: none;
  }

  align-items: center;
  justify-content: center;
  padding-right: 20px;

  .info-panel-toggle-bg {
    height: 32px;
    width: 32px;
    display: flex;
    align-items: center;
    justify-content: center;
    border-radius: 50%;
    background-color: ${(props) =>
      props.theme.infoPanel.sectionHeaderToggleBgActive};

    path {
      fill: ${(props) => props.theme.infoPanel.sectionHeaderToggleIconActive};
    }
  }
`;
StyledInfoPanelToggleWrapper.defaultProps = { theme: Base };

const SubInfoPanelHeader = ({
  children,
  setIsVisible,
  roomState,
  setRoomState,
  isPrivacyFolder,
}) => {
  const content = children?.props?.children;

  const closeInfoPanel = () => setIsVisible(false);

  return (
    <StyledInfoPanelHeader isPrivacyFolder={isPrivacyFolder}>
      <div className="main">
        <Text className="header-text" fontSize="21px" fontWeight="700">
          {content}
        </Text>
        <StyledInfoPanelToggleWrapper
          isRootFolder={true}
          isInfoPanelVisible={true}
        >
          <div className="info-panel-toggle-bg">
            <IconButton
              className="info-panel-toggle"
              iconName="images/panel.react.svg"
              size="16"
              isFill={true}
              onClick={closeInfoPanel}
            />
          </div>
        </StyledInfoPanelToggleWrapper>
      </div>

      {isPrivacyFolder && (
        <div className="submenu">
          <Submenu
            style={{ width: "100%" }}
            data={[
              {
                content: null,
                onClick: () => setRoomState("members"),
                id: "members",
                name: "Members",
              },
              {
                content: null,
                onClick: () => setRoomState("history"),
                id: "History",
                name: "History",
              },
              {
                content: null,
                onClick: () => setRoomState("details"),
                id: "Details",
                name: "Details",
              },
            ]}
            startSelect={["members", "history", "details"].indexOf(roomState)}
          />
        </div>
      )}
    </StyledInfoPanelHeader>
  );
=======
import React from "react";

const SubInfoPanelHeader = ({ children }) => {
  const content = children?.props?.children;
  return <>{content}</>;
>>>>>>> 930b05fc
};

SubInfoPanelHeader.displayName = "SubInfoPanelHeader";

<<<<<<< HEAD
export default inject(({ auth, treeFoldersStore }) => {
  const { setIsVisible, roomState, setRoomState } = auth.infoPanelStore;
  const { isPrivacyFolder } = treeFoldersStore;
  return { setIsVisible, roomState, setRoomState, isPrivacyFolder };
})(observer(SubInfoPanelHeader));
=======
export default SubInfoPanelHeader;
>>>>>>> 930b05fc
<|MERGE_RESOLUTION|>--- conflicted
+++ resolved
@@ -1,162 +1,10 @@
-<<<<<<< HEAD
-import IconButton from "@appserver/components/icon-button";
-import Text from "@appserver/components/text";
-import { Base } from "@appserver/components/themes";
-import { tablet } from "@appserver/components/utils/device";
-import { inject, observer } from "mobx-react";
-import PropTypes from "prop-types";
-import React from "react";
-import styled from "styled-components";
-import Submenu from "@appserver/components/submenu";
-
-const StyledInfoPanelHeader = styled.div`
-  width: 100%;
-  max-width: 100%;
-  height: ${(props) => (props.isPrivacyFolder ? "85px" : "52px")};
-  min-height: ${(props) => (props.isPrivacyFolder ? "85px" : "52px")};
-  display: flex;
-  flex-direction: column;
-
-  border-bottom: ${(props) =>
-    props.isPrivacyFolder
-      ? "none"
-      : `1px solid ${props.theme.infoPanel.borderColor}`};
-
-  .main {
-    height: 52px;
-    min-height: 52px;
-    padding-bottom: 1px;
-    display: flex;
-    flex-direction: row;
-    align-items: center;
-    justify-content: space-between;
-
-    .header-text {
-      margin-left: 20px;
-    }
-  }
-
-  .submenu {
-    display: flex;
-    width: 100%;
-    justify-content: center;
-
-    .sticky {
-      display: flex;
-      flex-direction: column;
-      align-items: center;
-    }
-  }
-`;
-
-const StyledInfoPanelToggleWrapper = styled.div`
-  display: flex;
-
-  @media ${tablet} {
-    display: none;
-  }
-
-  align-items: center;
-  justify-content: center;
-  padding-right: 20px;
-
-  .info-panel-toggle-bg {
-    height: 32px;
-    width: 32px;
-    display: flex;
-    align-items: center;
-    justify-content: center;
-    border-radius: 50%;
-    background-color: ${(props) =>
-      props.theme.infoPanel.sectionHeaderToggleBgActive};
-
-    path {
-      fill: ${(props) => props.theme.infoPanel.sectionHeaderToggleIconActive};
-    }
-  }
-`;
-StyledInfoPanelToggleWrapper.defaultProps = { theme: Base };
-
-const SubInfoPanelHeader = ({
-  children,
-  setIsVisible,
-  roomState,
-  setRoomState,
-  isPrivacyFolder,
-}) => {
-  const content = children?.props?.children;
-
-  const closeInfoPanel = () => setIsVisible(false);
-
-  return (
-    <StyledInfoPanelHeader isPrivacyFolder={isPrivacyFolder}>
-      <div className="main">
-        <Text className="header-text" fontSize="21px" fontWeight="700">
-          {content}
-        </Text>
-        <StyledInfoPanelToggleWrapper
-          isRootFolder={true}
-          isInfoPanelVisible={true}
-        >
-          <div className="info-panel-toggle-bg">
-            <IconButton
-              className="info-panel-toggle"
-              iconName="images/panel.react.svg"
-              size="16"
-              isFill={true}
-              onClick={closeInfoPanel}
-            />
-          </div>
-        </StyledInfoPanelToggleWrapper>
-      </div>
-
-      {isPrivacyFolder && (
-        <div className="submenu">
-          <Submenu
-            style={{ width: "100%" }}
-            data={[
-              {
-                content: null,
-                onClick: () => setRoomState("members"),
-                id: "members",
-                name: "Members",
-              },
-              {
-                content: null,
-                onClick: () => setRoomState("history"),
-                id: "History",
-                name: "History",
-              },
-              {
-                content: null,
-                onClick: () => setRoomState("details"),
-                id: "Details",
-                name: "Details",
-              },
-            ]}
-            startSelect={["members", "history", "details"].indexOf(roomState)}
-          />
-        </div>
-      )}
-    </StyledInfoPanelHeader>
-  );
-=======
 import React from "react";
 
 const SubInfoPanelHeader = ({ children }) => {
   const content = children?.props?.children;
   return <>{content}</>;
->>>>>>> 930b05fc
 };
 
 SubInfoPanelHeader.displayName = "SubInfoPanelHeader";
 
-<<<<<<< HEAD
-export default inject(({ auth, treeFoldersStore }) => {
-  const { setIsVisible, roomState, setRoomState } = auth.infoPanelStore;
-  const { isPrivacyFolder } = treeFoldersStore;
-  return { setIsVisible, roomState, setRoomState, isPrivacyFolder };
-})(observer(SubInfoPanelHeader));
-=======
-export default SubInfoPanelHeader;
->>>>>>> 930b05fc
+export default SubInfoPanelHeader;