import React from "react";
import PropTypes from "prop-types";

import Text from "../text";
import { StyledLabel, HiddenInput } from "./styled-checkbox";
import CheckboxIndeterminateIcon from "./svg/checkbox.indeterminate.react.svg";
import CheckboxCheckedIcon from "./svg/checkbox.checked.react.svg";
import CheckboxIcon from "./svg/checkbox.react.svg";

// eslint-disable-next-line react/prop-types
const RenderCheckboxIcon = ({ isChecked, isIndeterminate }) => {
  // let newProps = {
  //   size: "medium",
  //   className: "checkbox",
  // };

  // return <>{React.createElement(Icons[iconName], { ...newProps })}</>;

  return (
    <>
      {isIndeterminate ? (
        <CheckboxIndeterminateIcon className="checkbox not-selectable" />
      ) : isChecked ? (
        <CheckboxCheckedIcon className="checkbox not-selectable" />
      ) : (
        <CheckboxIcon className="checkbox not-selectable" />
      )}
    </>
  );
};

class Checkbox extends React.Component {
  constructor(props) {
    super(props);

    this.ref = React.createRef();

    this.state = {
      checked: props.isChecked,
    };

    this.onInputChange = this.onInputChange.bind(this);
  }

  componentDidMount() {
    this.ref.current.indeterminate = this.props.isIndeterminate;
  }

  componentDidUpdate(prevProps) {
    if (this.props.isIndeterminate !== prevProps.isIndeterminate) {
      this.ref.current.indeterminate = this.props.isIndeterminate;
    }

    if (this.props.isChecked !== prevProps.isChecked) {
      this.setState({ checked: this.props.isChecked });
    }
  }

  onInputChange(e) {
    e.stopPropagation();
    this.setState({ checked: e.target.checked });
    this.props.onChange && this.props.onChange(e);
  }

  onClick(e) {
    return e.preventDefault();
  }

  render() {
    //console.log("Checkbox render");
    const {
      isDisabled,
      isIndeterminate,
      id,
      className,
      label,
      style,
      value,
      title,
      truncate,
      name,
<<<<<<< HEAD
=======
      helpButton,
>>>>>>> 20b85665
    } = this.props;

    return (
      <>
        <StyledLabel
          id={id}
          style={style}
          isDisabled={isDisabled}
<<<<<<< HEAD
          ref={this.ref}
          value={value}
          onChange={this.onInputChange}
          name={name}
        />
        <RenderCheckboxIcon {...this.props} />
        {this.props.label && (
          <Text
            as="span"
            title={title}
=======
          isIndeterminate={isIndeterminate}
          className={className}
          title={title}
        >
          <HiddenInput
            name={name}
            type="checkbox"
            checked={this.state.checked}
>>>>>>> 20b85665
            isDisabled={isDisabled}
            ref={this.ref}
            value={value}
            onChange={this.onInputChange}
          />
          <RenderCheckboxIcon {...this.props} />
          <div className="wrapper">
            {this.props.label && (
              <Text
                as="span"
                title={title}
                isDisabled={isDisabled}
                truncate={truncate}
                className="checkbox-text"
              >
                {label}
              </Text>
            )}
            {helpButton && (
              <span className="help-button" onClick={this.onClick}>
                {helpButton}
              </span>
            )}
          </div>
        </StyledLabel>
      </>
    );
  }
}

Checkbox.propTypes = {
  /** Used as HTML id property */
  id: PropTypes.string,
  /** Used as HTML `name` property */
  name: PropTypes.string,
  /** Value of the input */
  value: PropTypes.string,
  /** Label of the input */
  label: PropTypes.oneOfType([PropTypes.string, PropTypes.object]),
  /** The checked property sets the checked state of a checkbox */
  isChecked: PropTypes.bool,
  /** If true, this state is shown as a rectangle in the checkbox */
  isIndeterminate: PropTypes.bool,
  /** Disables the Checkbox input */
  isDisabled: PropTypes.bool,
  /** Will be triggered whenever an CheckboxInput is clicked */
  onChange: PropTypes.func,
  /** Accepts class */
  className: PropTypes.string,
  /** Accepts css style */
  style: PropTypes.oneOfType([PropTypes.object, PropTypes.array]),
  /** Title */
  title: PropTypes.string,
  /** Disables word wrapping */
  truncate: PropTypes.bool,
  /** Help button render */
  helpButton: PropTypes.any,

  isLogin: PropTypes.bool,
};

Checkbox.defaultProps = {
  isChecked: false,
  truncate: false,
  isLogin: false,
};

export default React.memo(Checkbox);<|MERGE_RESOLUTION|>--- conflicted
+++ resolved
@@ -79,10 +79,7 @@
       title,
       truncate,
       name,
-<<<<<<< HEAD
-=======
       helpButton,
->>>>>>> 20b85665
     } = this.props;
 
     return (
@@ -91,18 +88,6 @@
           id={id}
           style={style}
           isDisabled={isDisabled}
-<<<<<<< HEAD
-          ref={this.ref}
-          value={value}
-          onChange={this.onInputChange}
-          name={name}
-        />
-        <RenderCheckboxIcon {...this.props} />
-        {this.props.label && (
-          <Text
-            as="span"
-            title={title}
-=======
           isIndeterminate={isIndeterminate}
           className={className}
           title={title}
@@ -111,7 +96,6 @@
             name={name}
             type="checkbox"
             checked={this.state.checked}
->>>>>>> 20b85665
             isDisabled={isDisabled}
             ref={this.ref}
             value={value}
