// (c) Copyright Ascensio System SIA 2009-2025
//
// This program is a free software product.
// You can redistribute it and/or modify it under the terms
// of the GNU Affero General Public License (AGPL) version 3 as published by the Free Software
// Foundation. In accordance with Section 7(a) of the GNU AGPL its Section 15 shall be amended
// to the effect that Ascensio System SIA expressly excludes the warranty of non-infringement of
// any third-party rights.
//
// This program is distributed WITHOUT ANY WARRANTY, without even the implied warranty
// of MERCHANTABILITY or FITNESS FOR A PARTICULAR  PURPOSE. For details, see
// the GNU AGPL at: http://www.gnu.org/licenses/agpl-3.0.html
//
// You can contact Ascensio System SIA at Lubanas st. 125a-25, Riga, Latvia, EU, LV-1021.
//
// The  interactive user interfaces in modified source and object code versions of the Program must
// display Appropriate Legal Notices, as required under Section 5 of the GNU AGPL version 3.
//
// Pursuant to Section 7(b) of the License you must retain the original Product logo when
// distributing the program. Pursuant to Section 7(e) we decline to grant you any rights under
// trademark law for use of our trademarks.
//
// All the Product's GUI elements, including illustrations and icon sets, as well as technical writing
// content are licensed under the terms of the Creative Commons Attribution-ShareAlike 4.0
// International. See the License terms at http://creativecommons.org/licenses/by-sa/4.0/legalcode

const path = require("path");
const fs = require("fs");

const BASE_DIR = process.env.BASE_DIR || path.resolve(__dirname, "../../../");

const moduleWorkspaces = [
  "packages/client",
  "packages/doceditor",
  "packages/login",
  "packages/shared",
  "packages/management",
];

const getWorkSpaces = () => {
  const workspaces = moduleWorkspaces.map((ws) => path.resolve(BASE_DIR, ws));

  return workspaces;
};

const getAllFiles = (dir, excludeDirs = []) => {
  const files = fs.readdirSync(dir);
  return files.flatMap((file) => {
    const filePath = path.join(dir, file);
    const isDirectory = fs.statSync(filePath).isDirectory();
    if (isDirectory) {
      if (
<<<<<<< HEAD
        excludeDirs.includes(filePath) ||
        excludeDirs.some((ex) => filePath.includes(ex))
=======
        filePath.includes("e2e") ||
        filePath.includes(".yarn") ||
        filePath.includes(".github") ||
        filePath.includes(".vscode") ||
        filePath.includes(".git") ||
        filePath.includes("__mocks__") ||
        filePath.includes("dist") ||
        filePath.includes("test") ||
        filePath.includes("tests") ||
        filePath.includes(".next") ||
        filePath.includes("campaigns") ||
        filePath.includes("storybook-static") ||
        filePath.includes("node_modules") ||
        filePath.includes(".meta")
>>>>>>> b3a3ef7e
      ) {
        return null;
      }

      return getAllFiles(filePath, excludeDirs);
    } else {
      return filePath;
    }
  });
};

const convertPathToOS = (filePath) => {
  return path.sep == "/"
    ? filePath.replace("\\", "/")
    : filePath.replace("/", "\\");
};

module.exports = {
  BASE_DIR,
  moduleWorkspaces,
  getWorkSpaces,
  getAllFiles,
  convertPathToOS,
};<|MERGE_RESOLUTION|>--- conflicted
+++ resolved
@@ -50,25 +50,8 @@
     const isDirectory = fs.statSync(filePath).isDirectory();
     if (isDirectory) {
       if (
-<<<<<<< HEAD
         excludeDirs.includes(filePath) ||
         excludeDirs.some((ex) => filePath.includes(ex))
-=======
-        filePath.includes("e2e") ||
-        filePath.includes(".yarn") ||
-        filePath.includes(".github") ||
-        filePath.includes(".vscode") ||
-        filePath.includes(".git") ||
-        filePath.includes("__mocks__") ||
-        filePath.includes("dist") ||
-        filePath.includes("test") ||
-        filePath.includes("tests") ||
-        filePath.includes(".next") ||
-        filePath.includes("campaigns") ||
-        filePath.includes("storybook-static") ||
-        filePath.includes("node_modules") ||
-        filePath.includes(".meta")
->>>>>>> b3a3ef7e
       ) {
         return null;
       }
