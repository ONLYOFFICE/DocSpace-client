--- conflicted
+++ resolved
@@ -45,15 +45,12 @@
 import { Base } from "@docspace/shared/themes";
 
 import {
-<<<<<<< HEAD
-  getDefaultRoomName,
-  getFileTypeName,
-=======
   connectedCloudsTypeTitleTranslation,
   getFileTypeName,
   getRoomTypeName,
->>>>>>> 116702d2
+  getDefaultRoomName,
 } from "../../../../../helpers/filesUtils";
+
 import { SortByFieldName } from "SRC_DIR/helpers/constants";
 import { getSpaceQuotaAsText } from "@docspace/shared/utils/common";
 import { decode } from "he";
@@ -346,23 +343,7 @@
             {mainInfo}
           </Text>
         )}
-<<<<<<< HEAD
-        <Text
-          containerMinWidth="90px"
-          containerWidth="10%"
-          as="div"
-          className="row-content-text"
-          fontSize="12px"
-          fontWeight={400}
-          truncate={true}
-        >
-          {additionalInfo}
-        </Text>
-        {authorInfo && (
-=======
-
         {additionalInfo && (
->>>>>>> 116702d2
           <Text
             containerMinWidth="90px"
             containerWidth="10%"
@@ -371,14 +352,22 @@
             fontSize="12px"
             fontWeight={400}
             truncate={true}
-<<<<<<< HEAD
+          >
+            {additionalInfo}
+          </Text>
+        )}
+        {authorInfo && (
+          <Text
+            containerMinWidth="90px"
+            containerWidth="10%"
+            as="div"
+            className="row-content-text"
+            fontSize="12px"
+            fontWeight={400}
+            truncate={true}
             title={decode(fileOwner)}
           >
             {authorInfo}
-=======
-          >
-            {additionalInfo}
->>>>>>> 116702d2
           </Text>
         )}
       </SimpleFilesRowContent>
