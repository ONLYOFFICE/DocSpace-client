import React, { Component, useEffect } from "react";
import PropTypes from "prop-types";
import { withRouter } from "react-router";
import {
  Box,
  Button,
  TextInput,
  Text,
  Link,
  toastr,
  Checkbox,
  HelpButton,
  PasswordInput,
  FieldContainer
} from "asc-web-components";
import PageLayout from "../../components/PageLayout";
import { connect } from "react-redux";
import styled from "styled-components";
import { withTranslation } from "react-i18next";
import i18n from "./i18n";
import ForgotPasswordModalDialog from "./sub-components/forgot-password-modal-dialog";
import {
  login,
  setIsLoaded,
  reloadPortalSettings
} from "../../store/auth/actions";
import { sendInstructionsToChangePassword } from "../../api/people";
import Register from "./sub-components/register-container";
<<<<<<< HEAD
//import history from "../../history";
import { redirectToDefaultPage } from "../../utils";
=======
import { createPasswordHash } from "../../utils";
>>>>>>> 58f4f6b9

const LoginContainer = styled.div`
  display: flex;
  flex-direction: column;
  align-items: center;
  margin: 120px auto 0 auto;
  max-width: 960px;

  @media (max-width: 768px) {
    padding: 0 16px;
    max-width: 475px;
  }
  @media (max-width: 375px) {
    margin: 72px auto 0 auto;
    max-width: 311px;
  }

  .greeting-title {
    width: 100%;

    @media (max-width: 768px) {
      text-align: left;
    }
    @media (max-width: 375px) {
      font-size: 23px;
    }
  }

  .auth-form-container {
    margin: 32px 213px 0 213px;
    width: 311px;

    @media (max-width: 768px) {
      margin: 32px 0 0 0;
      width: 100%;
    }
    @media (max-width: 375px) {
      margin: 32px 0 0 0;
      width: 100%;
    }

    .login-forgot-wrapper {
      height: 36px;
      padding: 14px 0;

      .login-checkbox-wrapper {
        position: absolute;
        display: inline-flex;

        .login-checkbox {
          float: left;
          span {
            font-size: 12px;
          }
        }

        .login-tooltip {
          display: inline-flex;

          @media (min-width: 1025px) {
            margin-left: 8px;
            margin-top: 4px;
          }
          @media (max-width: 1024px) {
            padding: 4px 8px 8px 8px;
          }
        }
      }

      .login-link {
        float: right;
        line-height: 16px;
      }
    }

    .login-button {
      margin-bottom: 16px;
    }

    .login-button-dialog {
      margin-right: 8px;
    }

    .login-bottom-border {
      width: 100%;
      height: 1px;
      background: #eceef1;
    }

    .login-bottom-text {
      margin: 0 8px;
    }
  }
`;

class Form extends Component {
  constructor(props) {
    super(props);

    this.state = {
      identifierValid: true,
      identifier: "",
      isLoading: false,
      isDisabled: false,
      passwordValid: true,
      password: "",
      isChecked: false,
      openDialog: false,
      email: "",
      emailError: false,
      errorText: "",
      socialButtons: []
    };
  }

  onChangeLogin = event => {
    this.setState({ identifier: event.target.value });
    !this.state.identifierValid && this.setState({ identifierValid: true });
    this.state.errorText && this.setState({ errorText: "" });
  };

  onChangePassword = event => {
    this.setState({ password: event.target.value });
    !this.state.passwordValid && this.setState({ passwordValid: true });
    this.state.errorText && this.setState({ errorText: "" });
  };

  onChangeEmail = event => {
    this.setState({ email: event.target.value, emailError: false });
  };

  onChangeCheckbox = () => this.setState({ isChecked: !this.state.isChecked });

  onClick = () => {
    this.setState({
      openDialog: true,
      isDisabled: true,
      email: this.state.identifier
    });
  };

  onKeyPress = event => {
    if (event.key === "Enter") {
      !this.state.isDisabled
        ? this.onSubmit()
        : this.onSendPasswordInstructions();
    }
  };

  onSendPasswordInstructions = () => {
    if (!this.state.email.trim()) {
      this.setState({ emailError: true });
    } else {
      this.setState({ isLoading: true });
      sendInstructionsToChangePassword(this.state.email)
        .then(res => toastr.success(res), message => toastr.error(message))
        .finally(this.onDialogClose());
    }
  };

  onDialogClose = () => {
    this.setState({
      openDialog: false,
      isDisabled: false,
      isLoading: false,
      email: "",
      emailError: false
    });
  };

  onSubmit = () => {
    const { errorText, identifier, password } = this.state;
<<<<<<< HEAD
    const { login, setIsLoaded, homepage } = this.props;
=======
    const { login, setIsLoaded, history, hashSettings } = this.props;
>>>>>>> 58f4f6b9

    errorText && this.setState({ errorText: "" });
    let hasError = false;

    const userName = identifier.trim();

    if (!userName) {
      hasError = true;
      this.setState({ identifierValid: !hasError });
    }

    const pass = password.trim();

    if (!pass) {
      hasError = true;
      this.setState({ passwordValid: !hasError });
    }

    if (hasError) return false;

    this.setState({ isLoading: true });
<<<<<<< HEAD
    login(userName, pass)
=======

    const hash = createPasswordHash(pass, hashSettings);

    login(userName, hash)
>>>>>>> 58f4f6b9
      .then(() => {
        //debugger;

        if (!redirectToDefaultPage()) {
          setIsLoaded(true);
        }
      })
      .catch(error => {
        let err = error.data.error.message;
        this.setState({ errorText: err, isLoading: false });
      });
  };

  componentDidMount() {
<<<<<<< HEAD
    const { match, t, organizationName } = this.props;
=======
    const { match, t, hashSettings, reloadPortalSettings } = this.props;
>>>>>>> 58f4f6b9
    const { error, confirmedEmail } = match.params;

    document.title = `${t("Authorization")} – ${organizationName}`; //TODO: implement the setDocumentTitle() utility in ASC.Web.Common

    error && this.setState({ errorText: error });
    confirmedEmail && this.setState({ identifier: confirmedEmail });
    window.addEventListener("keyup", this.onKeyPress);

    if (!hashSettings) {
      reloadPortalSettings();
    }
  }

  componentWillUnmount() {
    window.removeEventListener("keyup", this.onKeyPress);
  }

  settings = {
    minLength: 6,
    upperCase: false,
    digits: false,
    specSymbols: false
  };

  render() {
    const { greetingTitle, match, t } = this.props;

    const {
      identifierValid,
      identifier,
      isLoading,
      passwordValid,
      password,
      isChecked,
      openDialog,
      email,
      emailError,
      errorText,
      socialButtons
    } = this.state;
    const { params } = match;

    //console.log("Login render");

    return (
      <>
        <LoginContainer>
          <Text
            fontSize="32px"
            fontWeight={600}
            textAlign="center"
            className="greeting-title"
          >
            {greetingTitle}
          </Text>

          <form className="auth-form-container">
            <FieldContainer
              isVertical={true}
              labelVisible={false}
              hasError={!identifierValid}
              errorMessage={t("RequiredFieldMessage")}
            >
              <TextInput
                id="login"
                name="login"
                hasError={!identifierValid}
                value={identifier}
                placeholder={t("RegistrationEmailWatermark")}
                size="large"
                scale={true}
                isAutoFocussed={true}
                tabIndex={1}
                isDisabled={isLoading}
                autoComplete="username"
                onChange={this.onChangeLogin}
                onKeyDown={this.onKeyPress}
              />
            </FieldContainer>
            <FieldContainer
              isVertical={true}
              labelVisible={false}
              hasError={!passwordValid}
              errorMessage={t("RequiredFieldMessage")}
            >
              <PasswordInput
                simpleView={true}
                passwordSettings={this.settings}
                id="password"
                inputName="password"
                placeholder={t("Password")}
                type="password"
                hasError={!passwordValid}
                inputValue={password}
                size="large"
                scale={true}
                tabIndex={1}
                isDisabled={isLoading}
                autoComplete="current-password"
                onChange={this.onChangePassword}
                onKeyDown={this.onKeyPress}
              />
            </FieldContainer>
            <div className="login-forgot-wrapper">
              <div className="login-checkbox-wrapper">
                <Checkbox
                  className="login-checkbox"
                  isChecked={isChecked}
                  onChange={this.onChangeCheckbox}
                  label={<Text fontSize="13px">{t("Remember")}</Text>}
                />
                <HelpButton
                  className="login-tooltip"
                  helpButtonHeaderContent={t("CookieSettingsTitle")}
                  tooltipContent={
                    <Text fontSize="12px">{t("RememberHelper")}</Text>
                  }
                />
              </div>

              <Link
                fontSize="13px"
                color="#316DAA"
                className="login-link"
                type="page"
                isHovered={false}
                onClick={this.onClick}
              >
                {t("ForgotPassword")}
              </Link>
            </div>

            {openDialog && (
              <ForgotPasswordModalDialog
                openDialog={openDialog}
                isLoading={isLoading}
                email={email}
                emailError={emailError}
                onChangeEmail={this.onChangeEmail}
                onSendPasswordInstructions={this.onSendPasswordInstructions}
                onDialogClose={this.onDialogClose}
                t={t}
              />
            )}

            <Button
              id="button"
              className="login-button"
              primary
              size="large"
              scale={true}
              label={isLoading ? t("LoadingProcessing") : t("LoginButton")}
              tabIndex={1}
              isDisabled={isLoading}
              isLoading={isLoading}
              onClick={this.onSubmit}
            />

            {params.confirmedEmail && (
              <Text isBold={true} fontSize="16px">
                {t("MessageEmailConfirmed")} {t("MessageAuthorize")}
              </Text>
            )}
            <Text fontSize="14px" color="#c30">
              {errorText}
            </Text>

            {socialButtons.length ? (
              <Box displayProp="flex" alignItems="center">
                <div className="login-bottom-border"></div>
                <Text className="login-bottom-text" color="#A3A9AE">
                  {t("Or")}
                </Text>
                <div className="login-bottom-border"></div>
              </Box>
            ) : null}
          </form>
        </LoginContainer>
      </>
    );
  }
}

Form.propTypes = {
  login: PropTypes.func.isRequired,
  match: PropTypes.object.isRequired,
  //history: PropTypes.object.isRequired,
  setIsLoaded: PropTypes.func.isRequired,
  greetingTitle: PropTypes.string.isRequired,
  t: PropTypes.func.isRequired,
  i18n: PropTypes.object.isRequired,
  language: PropTypes.string.isRequired,
  socialButtons: PropTypes.array,
  organizationName: PropTypes.string,
  homepage: PropTypes.string
};

Form.defaultProps = {
  identifier: "",
  password: "",
  email: ""
};

const FormWrapper = withTranslation()(Form);
const RegisterWrapper = withTranslation()(Register);

const LoginForm = props => {
  const { language, isLoaded, enabledJoin } = props;

  useEffect(() => {
    i18n.changeLanguage(language);
  }, [language]);

  return (
    <>
      {isLoaded && (
        <>
<<<<<<< HEAD
          <PageLayout>
            <PageLayout.SectionBody>
              <>
                <FormWrapper i18n={i18n} {...props} />
                {enabledJoin && <RegisterWrapper i18n={i18n} {...props} />}
              </>
            </PageLayout.SectionBody>
          </PageLayout>
=======
          <PageLayout
            sectionBodyContent={<FormWrapper i18n={i18n} {...props} />}
          />
          {enabledJoin && <RegisterWrapper i18n={i18n} {...props} />}
>>>>>>> 58f4f6b9
        </>
      )}
    </>
  );
};

LoginForm.propTypes = {
  language: PropTypes.string.isRequired,
  isLoaded: PropTypes.bool,
  enabledJoin: PropTypes.bool
};

function mapStateToProps(state) {
  const { isLoaded, user, settings } = state.auth;
  const { greetingSettings, enabledJoin, organizationName, culture } = settings;

  return {
<<<<<<< HEAD
    isLoaded,
    enabledJoin,
    organizationName,
    language: user.cultureName || culture,
    greetingTitle: greetingSettings
  };
}

export default connect(
  mapStateToProps,
  { login, setIsLoaded }
)(withRouter(LoginForm));
=======
    isLoaded: state.auth.isLoaded,
    language: state.auth.user.cultureName || state.auth.settings.culture,
    greetingTitle: state.auth.settings.greetingSettings,
    enabledJoin: state.auth.settings.enabledJoin,
    hashSettings: state.auth.settings.hashSettings
  };
}

export default connect(mapStateToProps, {
  login,
  setIsLoaded,
  reloadPortalSettings
})(withRouter(LoginForm));
>>>>>>> 58f4f6b9
<|MERGE_RESOLUTION|>--- conflicted
+++ resolved
@@ -26,12 +26,9 @@
 } from "../../store/auth/actions";
 import { sendInstructionsToChangePassword } from "../../api/people";
 import Register from "./sub-components/register-container";
-<<<<<<< HEAD
+import { createPasswordHash } from "../../utils";
 //import history from "../../history";
 import { redirectToDefaultPage } from "../../utils";
-=======
-import { createPasswordHash } from "../../utils";
->>>>>>> 58f4f6b9
 
 const LoginContainer = styled.div`
   display: flex;
@@ -204,11 +201,7 @@
 
   onSubmit = () => {
     const { errorText, identifier, password } = this.state;
-<<<<<<< HEAD
-    const { login, setIsLoaded, homepage } = this.props;
-=======
-    const { login, setIsLoaded, history, hashSettings } = this.props;
->>>>>>> 58f4f6b9
+    const { login, setIsLoaded, history, hashSettings, homepage } = this.props;
 
     errorText && this.setState({ errorText: "" });
     let hasError = false;
@@ -230,14 +223,9 @@
     if (hasError) return false;
 
     this.setState({ isLoading: true });
-<<<<<<< HEAD
-    login(userName, pass)
-=======
-
     const hash = createPasswordHash(pass, hashSettings);
 
     login(userName, hash)
->>>>>>> 58f4f6b9
       .then(() => {
         //debugger;
 
@@ -252,11 +240,7 @@
   };
 
   componentDidMount() {
-<<<<<<< HEAD
-    const { match, t, organizationName } = this.props;
-=======
-    const { match, t, hashSettings, reloadPortalSettings } = this.props;
->>>>>>> 58f4f6b9
+    const { match, t, hashSettings, reloadPortalSettings, organizationName } = this.props;
     const { error, confirmedEmail } = match.params;
 
     document.title = `${t("Authorization")} – ${organizationName}`; //TODO: implement the setDocumentTitle() utility in ASC.Web.Common
@@ -267,7 +251,7 @@
 
     if (!hashSettings) {
       reloadPortalSettings();
-    }
+  }
   }
 
   componentWillUnmount() {
@@ -474,7 +458,6 @@
     <>
       {isLoaded && (
         <>
-<<<<<<< HEAD
           <PageLayout>
             <PageLayout.SectionBody>
               <>
@@ -483,12 +466,6 @@
               </>
             </PageLayout.SectionBody>
           </PageLayout>
-=======
-          <PageLayout
-            sectionBodyContent={<FormWrapper i18n={i18n} {...props} />}
-          />
-          {enabledJoin && <RegisterWrapper i18n={i18n} {...props} />}
->>>>>>> 58f4f6b9
         </>
       )}
     </>
@@ -503,28 +480,15 @@
 
 function mapStateToProps(state) {
   const { isLoaded, user, settings } = state.auth;
-  const { greetingSettings, enabledJoin, organizationName, culture } = settings;
+  const { greetingSettings, enabledJoin, organizationName, culture, hashSettings } = settings;
 
   return {
-<<<<<<< HEAD
     isLoaded,
     enabledJoin,
     organizationName,
     language: user.cultureName || culture,
-    greetingTitle: greetingSettings
-  };
-}
-
-export default connect(
-  mapStateToProps,
-  { login, setIsLoaded }
-)(withRouter(LoginForm));
-=======
-    isLoaded: state.auth.isLoaded,
-    language: state.auth.user.cultureName || state.auth.settings.culture,
-    greetingTitle: state.auth.settings.greetingSettings,
-    enabledJoin: state.auth.settings.enabledJoin,
-    hashSettings: state.auth.settings.hashSettings
+    greetingTitle: greetingSettings,
+    hashSettings  
   };
 }
 
@@ -532,5 +496,4 @@
   login,
   setIsLoaded,
   reloadPortalSettings
-})(withRouter(LoginForm));
->>>>>>> 58f4f6b9
+})(withRouter(LoginForm));