/*
 *
 * (c) Copyright Ascensio System Limited 2010-2018
 *
 * This program is freeware. You can redistribute it and/or modify it under the terms of the GNU 
 * General Public License (GPL) version 3 as published by the Free Software Foundation (https://www.gnu.org/copyleft/gpl.html). 
 * In accordance with Section 7(a) of the GNU GPL its Section 15 shall be amended to the effect that 
 * Ascensio System SIA expressly excludes the warranty of non-infringement of any third-party rights.
 *
 * THIS PROGRAM IS DISTRIBUTED WITHOUT ANY WARRANTY; WITHOUT EVEN THE IMPLIED WARRANTY OF MERCHANTABILITY OR
 * FITNESS FOR A PARTICULAR PURPOSE. For more details, see GNU GPL at https://www.gnu.org/copyleft/gpl.html
 *
 * You can contact Ascensio System SIA by email at sales@onlyoffice.com
 *
 * The interactive user interfaces in modified source and object code versions of ONLYOFFICE must display 
 * Appropriate Legal Notices, as required under Section 5 of the GNU GPL version 3.
 *
 * Pursuant to Section 7 § 3(b) of the GNU GPL you must retain the original ONLYOFFICE logo which contains 
 * relevant author attributions when distributing the software. If the display of the logo in its graphic 
 * form is not reasonably feasible for technical reasons, you must include the words "Powered by ONLYOFFICE" 
 * in every copy of the program you distribute. 
 * Pursuant to Section 7 § 3(e) we decline to grant you any rights under trademark law for use of our trademarks.
 *
*/


using System;
using System.Collections.Generic;
using System.Diagnostics;
using System.Linq;
using System.Text.Json;

using ASC.Common;
using ASC.Common.Threading;
using ASC.Core;
using ASC.Files.Core.Resources;

using Microsoft.Extensions.Primitives;

namespace ASC.Web.Files.Services.WCFService.FileOperations
{
    public class FileOperationsManager
    {
        private readonly DistributedTaskQueue tasks;

        private IServiceProvider ServiceProvider { get; }

        public FileOperationsManager(DistributedTaskQueueOptionsManager distributedTaskQueueOptionsManager, IServiceProvider serviceProvider)
        {
            tasks = distributedTaskQueueOptionsManager.Get("fileOperations");
            ServiceProvider = serviceProvider;
        }

        public ItemList<FileOperationResult> GetOperationResults(AuthContext authContext)
        {
            var operations = tasks.GetTasks();
            var processlist = Process.GetProcesses();

            foreach (var o in operations.Where(o => string.IsNullOrEmpty(o.InstanceId)
                                                    || processlist.All(p => p.Id != int.Parse(o.InstanceId))))
            {
                o.SetProperty(FileOperation.PROGRESS, 100);
                tasks.RemoveTask(o.Id);
            }

            operations = operations.Where(t => t.GetProperty<Guid>(FileOperation.OWNER) == authContext.CurrentAccount.ID);
            foreach (var o in operations.Where(o => o.Status > DistributedTaskStatus.Running))
            {
                o.SetProperty(FileOperation.PROGRESS, 100);
                tasks.RemoveTask(o.Id);
            }

            var results = operations
                .Where(o => o.GetProperty<bool>(FileOperation.HOLD) || o.GetProperty<int>(FileOperation.PROGRESS) != 100)
                .Select(o => new FileOperationResult
                {
                    Id = o.Id,
                    OperationType = o.GetProperty<FileOperationType>(FileOperation.OPERATION_TYPE),
                    Source = o.GetProperty<string>(FileOperation.SOURCE),
                    Progress = o.GetProperty<int>(FileOperation.PROGRESS),
                    Processed = o.GetProperty<int>(FileOperation.PROCESSED).ToString(),
                    Result = o.GetProperty<string>(FileOperation.RESULT),
                    Error = o.GetProperty<string>(FileOperation.ERROR),
                    Finished = o.GetProperty<bool>(FileOperation.FINISHED),
                })
                .ToList();

            return new ItemList<FileOperationResult>(results);
        }

        public ItemList<FileOperationResult> CancelOperations(AuthContext authContext)
        {
            var operations = tasks.GetTasks()
                .Where(t => t.GetProperty<Guid>(FileOperation.OWNER) == authContext.CurrentAccount.ID);

            foreach (var o in operations)
            {
                tasks.CancelTask(o.Id);
            }

            return GetOperationResults(authContext);
        }


        public ItemList<FileOperationResult> MarkAsRead(AuthContext authContext, TenantManager tenantManager, IEnumerable<JsonElement> folderIds, IEnumerable<JsonElement> fileIds)
        {
            var tenant = tenantManager.GetCurrentTenant();
            var op1 = new FileMarkAsReadOperation<int>(ServiceProvider, new FileMarkAsReadOperationData<int>(folderIds.Where(r => r.ValueKind == JsonValueKind.Number).Select(r => r.GetInt32()), fileIds.Where(r => r.ValueKind == JsonValueKind.Number).Select(r => r.GetInt32()), tenant));
            var op2 = new FileMarkAsReadOperation<string>(ServiceProvider, new FileMarkAsReadOperationData<string>(folderIds.Where(r => r.ValueKind == JsonValueKind.String).Select(r => r.GetString()), fileIds.Where(r => r.ValueKind == JsonValueKind.String).Select(r => r.GetString()), tenant));
            var op = new FileMarkAsReadOperation(ServiceProvider, op2, op1);
            return QueueTask(authContext, op);
        }

        public ItemList<FileOperationResult> Download(AuthContext authContext, TenantManager tenantManager, Dictionary<JsonElement, string> folders, Dictionary<JsonElement, string> files, IDictionary<string, StringValues> headers)
        {
            var operations = tasks.GetTasks()
                .Where(t => t.GetProperty<Guid>(FileOperation.OWNER) == authContext.CurrentAccount.ID)
                .Where(t => t.GetProperty<FileOperationType>(FileOperation.OPERATION_TYPE) == FileOperationType.Download);

            if (operations.Any(o => o.Status <= DistributedTaskStatus.Running))
            {
                throw new InvalidOperationException(FilesCommonResource.ErrorMassage_ManyDownloads);
            }

            var tenant = tenantManager.GetCurrentTenant();
            var op1 = new FileDownloadOperation<int>(ServiceProvider, new FileDownloadOperationData<int>(folders.Where(r => r.Key.ValueKind == JsonValueKind.Number).ToDictionary(r => r.Key.GetInt32(), r => r.Value), files.Where(r => r.Key.ValueKind == JsonValueKind.Number).ToDictionary(r => r.Key.GetInt32(), r => r.Value), tenant, headers), false);
            var op2 = new FileDownloadOperation<string>(ServiceProvider, new FileDownloadOperationData<string>(folders.Where(r => r.Key.ValueKind == JsonValueKind.String).ToDictionary(r => r.Key.GetString(), r => r.Value), files.Where(r => r.Key.ValueKind == JsonValueKind.String).ToDictionary(r => r.Key.GetString(), r => r.Value), tenant, headers), false);
            var op = new FileDownloadOperation(ServiceProvider, op2, op1);

            return QueueTask(authContext, op);
        }

        public ItemList<FileOperationResult> MoveOrCopy(AuthContext authContext, TenantManager tenantManager, IEnumerable<JsonElement> folders, IEnumerable<JsonElement> files, JsonElement destFolderId, bool copy, FileConflictResolveType resolveType, bool holdResult, IDictionary<string, StringValues> headers)
        {
            var tenant = tenantManager.GetCurrentTenant();
            var op1 = new FileMoveCopyOperation<int>(ServiceProvider, new FileMoveCopyOperationData<int>(folders.Where(r => r.ValueKind == JsonValueKind.Number).Select(r => r.GetInt32()), files.Where(r => r.ValueKind == JsonValueKind.Number).Select(r => r.GetInt32()), tenant, destFolderId, copy, resolveType, holdResult, headers));
            var op2 = new FileMoveCopyOperation<string>(ServiceProvider, new FileMoveCopyOperationData<string>(folders.Where(r => r.ValueKind == JsonValueKind.String).Select(r => r.GetString()), files.Where(r => r.ValueKind == JsonValueKind.String).Select(r => r.GetString()), tenant, destFolderId, copy, resolveType, holdResult, headers));
            var op = new FileMoveCopyOperation(ServiceProvider, op2, op1);

            return QueueTask(authContext, op);
        }

        public ItemList<FileOperationResult> Delete<T>(AuthContext authContext, TenantManager tenantManager, IEnumerable<T> folders, IEnumerable<T> files, bool ignoreException, bool holdResult, bool immediately, IDictionary<string, StringValues> headers)
        {
            var op = new FileDeleteOperation<T>(ServiceProvider, new FileDeleteOperationData<T>(folders, files, tenantManager.GetCurrentTenant(), holdResult, ignoreException, immediately, headers));
            return QueueTask(authContext, op);
        }

        public ItemList<FileOperationResult> Delete(AuthContext authContext, TenantManager tenantManager, IEnumerable<JsonElement> folders, IEnumerable<JsonElement> files, bool ignoreException, bool holdResult, bool immediately, IDictionary<string, StringValues> headers)
        {
            var op1 = new FileDeleteOperation<int>(ServiceProvider, new FileDeleteOperationData<int>(folders.Where(r => r.ValueKind == JsonValueKind.Number).Select(r => r.GetInt32()), files.Where(r => r.ValueKind == JsonValueKind.Number).Select(r => r.GetInt32()), tenantManager.GetCurrentTenant(), holdResult, ignoreException, immediately, headers));
            var op2 = new FileDeleteOperation<string>(ServiceProvider, new FileDeleteOperationData<string>(folders.Where(r => r.ValueKind == JsonValueKind.String).Select(r => r.GetString()), files.Where(r => r.ValueKind == JsonValueKind.String).Select(r => r.GetString()), tenantManager.GetCurrentTenant(), holdResult, ignoreException, immediately, headers));
            var op = new FileDeleteOperation(ServiceProvider, op2, op1);

            return QueueTask(authContext, op);
        }


        private ItemList<FileOperationResult> QueueTask(AuthContext authContext, FileOperation op)
        {
            tasks.QueueTask(op.RunJob, op.GetDistributedTask());
            return GetOperationResults(authContext);
        }

        private ItemList<FileOperationResult> QueueTask<T, TId>(AuthContext authContext, FileOperation<T, TId> op) where T : FileOperationData<TId>
        {
            tasks.QueueTask(op.RunJob, op.GetDistributedTask());
            return GetOperationResults(authContext);
        }
    }

    public class FileOperationsManagerHelper
    {
        private FileOperationsManager FileOperationsManager { get; }
        private AuthContext AuthContext { get; }
        private TenantManager TenantManager { get; }

        public FileOperationsManagerHelper(
            FileOperationsManager fileOperationsManager,
            AuthContext authContext,
            TenantManager tenantManager)
        {
            FileOperationsManager = fileOperationsManager;
            AuthContext = authContext;
            TenantManager = tenantManager;
        }

        public ItemList<FileOperationResult> GetOperationResults()
        {
            return FileOperationsManager.GetOperationResults(AuthContext);
        }

        public ItemList<FileOperationResult> CancelOperations()
        {
            return FileOperationsManager.CancelOperations(AuthContext);
        }

        public ItemList<FileOperationResult> MarkAsRead(IEnumerable<JsonElement> folderIds, IEnumerable<JsonElement> fileIds)
        {
            return FileOperationsManager.MarkAsRead(AuthContext, TenantManager, folderIds, fileIds);
        }

        public ItemList<FileOperationResult> Download(Dictionary<JsonElement, string> folders, Dictionary<JsonElement, string> files, IDictionary<string, StringValues> headers)
        {
            return FileOperationsManager.Download(AuthContext, TenantManager, folders, files, headers);
        }

        public ItemList<FileOperationResult> MoveOrCopy(IEnumerable<JsonElement> folders, IEnumerable<JsonElement> files, JsonElement destFolderId, bool copy, FileConflictResolveType resolveType, bool holdResult, IDictionary<string, StringValues> headers)
        {
            return FileOperationsManager.MoveOrCopy(AuthContext, TenantManager, folders, files, destFolderId, copy, resolveType, holdResult, headers);
        }

        public ItemList<FileOperationResult> Delete(List<JsonElement> folders, List<JsonElement> files, bool ignoreException, bool holdResult, bool immediately, IDictionary<string, StringValues> headers)
        {
            return FileOperationsManager.Delete(AuthContext, TenantManager, folders, files, ignoreException, holdResult, immediately, headers);
        }

        public ItemList<FileOperationResult> Delete<T>(List<T> folders, List<T> files, bool ignoreException, bool holdResult, bool immediately, IDictionary<string, StringValues> headers)
        {
            return FileOperationsManager.Delete(AuthContext, TenantManager, folders, files, ignoreException, holdResult, immediately, headers);
        }

        public ItemList<FileOperationResult> DeleteFile<T>(T file, bool ignoreException, bool holdResult, bool immediately, IDictionary<string, StringValues> headers)
        {
            return Delete(new List<T>(), new List<T>() { file }, ignoreException, holdResult, immediately, headers);
        }

        public ItemList<FileOperationResult> DeleteFolder<T>(T folder, bool ignoreException, bool holdResult, bool immediately, IDictionary<string, StringValues> headers)
        {
            return Delete(new List<T>() { folder }, new List<T>(), ignoreException, holdResult, immediately, headers);
        }
    }

    public static class FileOperationsManagerHelperExtention
    {
        public static DIHelper AddFileOperationsManagerHelperService(this DIHelper services)
        {
            if (services.TryAddScoped<FileOperationsManagerHelper>())
            {
                services.TryAddSingleton<FileOperationsManager>();
<<<<<<< HEAD
                services.TryAddSingleton<DistributedTaskCacheNotify>();
                services.AddDistributedTaskQueueService("fileOperations", 10);
=======
                services.TryAddScoped<FileDeleteOperationScope>();
                services.TryAddScoped<FileMarkAsReadOperationScope>();
                services.TryAddScoped<FileMoveCopyOperationScope>();
                services.TryAddScoped<FileOperationScope>();
                services.TryAddScoped<FileDownloadOperationScope>();
>>>>>>> b56df84b

                return services
                    .AddAuthContextService()
                    .AddTenantManagerService();
            }
            return services;
        }
    }
}<|MERGE_RESOLUTION|>--- conflicted
+++ resolved
@@ -28,15 +28,15 @@
 using System.Collections.Generic;
 using System.Diagnostics;
 using System.Linq;
-using System.Text.Json;
-
+using System.Text.Json;
+
 using ASC.Common;
 using ASC.Common.Threading;
 using ASC.Core;
-using ASC.Files.Core.Resources;
-
-using Microsoft.Extensions.Primitives;
-
+using ASC.Files.Core.Resources;
+
+using Microsoft.Extensions.Primitives;
+
 namespace ASC.Web.Files.Services.WCFService.FileOperations
 {
     public class FileOperationsManager
@@ -82,7 +82,7 @@
                     Result = o.GetProperty<string>(FileOperation.RESULT),
                     Error = o.GetProperty<string>(FileOperation.ERROR),
                     Finished = o.GetProperty<bool>(FileOperation.FINISHED),
-                })
+                })
                 .ToList();
 
             return new ItemList<FileOperationResult>(results);
@@ -103,10 +103,10 @@
 
 
         public ItemList<FileOperationResult> MarkAsRead(AuthContext authContext, TenantManager tenantManager, IEnumerable<JsonElement> folderIds, IEnumerable<JsonElement> fileIds)
-        {
+        {
             var tenant = tenantManager.GetCurrentTenant();
-            var op1 = new FileMarkAsReadOperation<int>(ServiceProvider, new FileMarkAsReadOperationData<int>(folderIds.Where(r => r.ValueKind == JsonValueKind.Number).Select(r => r.GetInt32()), fileIds.Where(r => r.ValueKind == JsonValueKind.Number).Select(r => r.GetInt32()), tenant));
-            var op2 = new FileMarkAsReadOperation<string>(ServiceProvider, new FileMarkAsReadOperationData<string>(folderIds.Where(r => r.ValueKind == JsonValueKind.String).Select(r => r.GetString()), fileIds.Where(r => r.ValueKind == JsonValueKind.String).Select(r => r.GetString()), tenant));
+            var op1 = new FileMarkAsReadOperation<int>(ServiceProvider, new FileMarkAsReadOperationData<int>(folderIds.Where(r => r.ValueKind == JsonValueKind.Number).Select(r => r.GetInt32()), fileIds.Where(r => r.ValueKind == JsonValueKind.Number).Select(r => r.GetInt32()), tenant));
+            var op2 = new FileMarkAsReadOperation<string>(ServiceProvider, new FileMarkAsReadOperationData<string>(folderIds.Where(r => r.ValueKind == JsonValueKind.String).Select(r => r.GetString()), fileIds.Where(r => r.ValueKind == JsonValueKind.String).Select(r => r.GetString()), tenant));
             var op = new FileMarkAsReadOperation(ServiceProvider, op2, op1);
             return QueueTask(authContext, op);
         }
@@ -120,22 +120,22 @@
             if (operations.Any(o => o.Status <= DistributedTaskStatus.Running))
             {
                 throw new InvalidOperationException(FilesCommonResource.ErrorMassage_ManyDownloads);
-            }
-
+            }
+
             var tenant = tenantManager.GetCurrentTenant();
-            var op1 = new FileDownloadOperation<int>(ServiceProvider, new FileDownloadOperationData<int>(folders.Where(r => r.Key.ValueKind == JsonValueKind.Number).ToDictionary(r => r.Key.GetInt32(), r => r.Value), files.Where(r => r.Key.ValueKind == JsonValueKind.Number).ToDictionary(r => r.Key.GetInt32(), r => r.Value), tenant, headers), false);
+            var op1 = new FileDownloadOperation<int>(ServiceProvider, new FileDownloadOperationData<int>(folders.Where(r => r.Key.ValueKind == JsonValueKind.Number).ToDictionary(r => r.Key.GetInt32(), r => r.Value), files.Where(r => r.Key.ValueKind == JsonValueKind.Number).ToDictionary(r => r.Key.GetInt32(), r => r.Value), tenant, headers), false);
             var op2 = new FileDownloadOperation<string>(ServiceProvider, new FileDownloadOperationData<string>(folders.Where(r => r.Key.ValueKind == JsonValueKind.String).ToDictionary(r => r.Key.GetString(), r => r.Value), files.Where(r => r.Key.ValueKind == JsonValueKind.String).ToDictionary(r => r.Key.GetString(), r => r.Value), tenant, headers), false);
-            var op = new FileDownloadOperation(ServiceProvider, op2, op1);
-
-            return QueueTask(authContext, op);
-        }
-
+            var op = new FileDownloadOperation(ServiceProvider, op2, op1);
+
+            return QueueTask(authContext, op);
+        }
+
         public ItemList<FileOperationResult> MoveOrCopy(AuthContext authContext, TenantManager tenantManager, IEnumerable<JsonElement> folders, IEnumerable<JsonElement> files, JsonElement destFolderId, bool copy, FileConflictResolveType resolveType, bool holdResult, IDictionary<string, StringValues> headers)
-        {
+        {
             var tenant = tenantManager.GetCurrentTenant();
-            var op1 = new FileMoveCopyOperation<int>(ServiceProvider, new FileMoveCopyOperationData<int>(folders.Where(r => r.ValueKind == JsonValueKind.Number).Select(r => r.GetInt32()), files.Where(r => r.ValueKind == JsonValueKind.Number).Select(r => r.GetInt32()), tenant, destFolderId, copy, resolveType, holdResult, headers));
-            var op2 = new FileMoveCopyOperation<string>(ServiceProvider, new FileMoveCopyOperationData<string>(folders.Where(r => r.ValueKind == JsonValueKind.String).Select(r => r.GetString()), files.Where(r => r.ValueKind == JsonValueKind.String).Select(r => r.GetString()), tenant, destFolderId, copy, resolveType, holdResult, headers));
-            var op = new FileMoveCopyOperation(ServiceProvider, op2, op1);
+            var op1 = new FileMoveCopyOperation<int>(ServiceProvider, new FileMoveCopyOperationData<int>(folders.Where(r => r.ValueKind == JsonValueKind.Number).Select(r => r.GetInt32()), files.Where(r => r.ValueKind == JsonValueKind.Number).Select(r => r.GetInt32()), tenant, destFolderId, copy, resolveType, holdResult, headers));
+            var op2 = new FileMoveCopyOperation<string>(ServiceProvider, new FileMoveCopyOperationData<string>(folders.Where(r => r.ValueKind == JsonValueKind.String).Select(r => r.GetString()), files.Where(r => r.ValueKind == JsonValueKind.String).Select(r => r.GetString()), tenant, destFolderId, copy, resolveType, holdResult, headers));
+            var op = new FileMoveCopyOperation(ServiceProvider, op2, op1);
 
             return QueueTask(authContext, op);
         }
@@ -148,9 +148,9 @@
 
         public ItemList<FileOperationResult> Delete(AuthContext authContext, TenantManager tenantManager, IEnumerable<JsonElement> folders, IEnumerable<JsonElement> files, bool ignoreException, bool holdResult, bool immediately, IDictionary<string, StringValues> headers)
         {
-            var op1 = new FileDeleteOperation<int>(ServiceProvider, new FileDeleteOperationData<int>(folders.Where(r => r.ValueKind == JsonValueKind.Number).Select(r => r.GetInt32()), files.Where(r => r.ValueKind == JsonValueKind.Number).Select(r => r.GetInt32()), tenantManager.GetCurrentTenant(), holdResult, ignoreException, immediately, headers));
-            var op2 = new FileDeleteOperation<string>(ServiceProvider, new FileDeleteOperationData<string>(folders.Where(r => r.ValueKind == JsonValueKind.String).Select(r => r.GetString()), files.Where(r => r.ValueKind == JsonValueKind.String).Select(r => r.GetString()), tenantManager.GetCurrentTenant(), holdResult, ignoreException, immediately, headers));
-            var op = new FileDeleteOperation(ServiceProvider, op2, op1);
+            var op1 = new FileDeleteOperation<int>(ServiceProvider, new FileDeleteOperationData<int>(folders.Where(r => r.ValueKind == JsonValueKind.Number).Select(r => r.GetInt32()), files.Where(r => r.ValueKind == JsonValueKind.Number).Select(r => r.GetInt32()), tenantManager.GetCurrentTenant(), holdResult, ignoreException, immediately, headers));
+            var op2 = new FileDeleteOperation<string>(ServiceProvider, new FileDeleteOperationData<string>(folders.Where(r => r.ValueKind == JsonValueKind.String).Select(r => r.GetString()), files.Where(r => r.ValueKind == JsonValueKind.String).Select(r => r.GetString()), tenantManager.GetCurrentTenant(), holdResult, ignoreException, immediately, headers));
+            var op = new FileDeleteOperation(ServiceProvider, op2, op1);
 
             return QueueTask(authContext, op);
         }
@@ -160,7 +160,7 @@
         {
             tasks.QueueTask(op.RunJob, op.GetDistributedTask());
             return GetOperationResults(authContext);
-        }
+        }
 
         private ItemList<FileOperationResult> QueueTask<T, TId>(AuthContext authContext, FileOperation<T, TId> op) where T : FileOperationData<TId>
         {
@@ -185,74 +185,71 @@
             TenantManager = tenantManager;
         }
 
-        public ItemList<FileOperationResult> GetOperationResults()
-        {
-            return FileOperationsManager.GetOperationResults(AuthContext);
-        }
-
-        public ItemList<FileOperationResult> CancelOperations()
-        {
-            return FileOperationsManager.CancelOperations(AuthContext);
-        }
-
-        public ItemList<FileOperationResult> MarkAsRead(IEnumerable<JsonElement> folderIds, IEnumerable<JsonElement> fileIds)
-        {
-            return FileOperationsManager.MarkAsRead(AuthContext, TenantManager, folderIds, fileIds);
-        }
-
-        public ItemList<FileOperationResult> Download(Dictionary<JsonElement, string> folders, Dictionary<JsonElement, string> files, IDictionary<string, StringValues> headers)
-        {
-            return FileOperationsManager.Download(AuthContext, TenantManager, folders, files, headers);
-        }
-
-        public ItemList<FileOperationResult> MoveOrCopy(IEnumerable<JsonElement> folders, IEnumerable<JsonElement> files, JsonElement destFolderId, bool copy, FileConflictResolveType resolveType, bool holdResult, IDictionary<string, StringValues> headers)
-        {
-            return FileOperationsManager.MoveOrCopy(AuthContext, TenantManager, folders, files, destFolderId, copy, resolveType, holdResult, headers);
-        }
-
-        public ItemList<FileOperationResult> Delete(List<JsonElement> folders, List<JsonElement> files, bool ignoreException, bool holdResult, bool immediately, IDictionary<string, StringValues> headers)
-        {
-            return FileOperationsManager.Delete(AuthContext, TenantManager, folders, files, ignoreException, holdResult, immediately, headers);
-        }
-
-        public ItemList<FileOperationResult> Delete<T>(List<T> folders, List<T> files, bool ignoreException, bool holdResult, bool immediately, IDictionary<string, StringValues> headers)
-        {
-            return FileOperationsManager.Delete(AuthContext, TenantManager, folders, files, ignoreException, holdResult, immediately, headers);
-        }
-
-        public ItemList<FileOperationResult> DeleteFile<T>(T file, bool ignoreException, bool holdResult, bool immediately, IDictionary<string, StringValues> headers)
-        {
-            return Delete(new List<T>(), new List<T>() { file }, ignoreException, holdResult, immediately, headers);
-        }
-
-        public ItemList<FileOperationResult> DeleteFolder<T>(T folder, bool ignoreException, bool holdResult, bool immediately, IDictionary<string, StringValues> headers)
-        {
-            return Delete(new List<T>() { folder }, new List<T>(), ignoreException, holdResult, immediately, headers);
-        }
+        public ItemList<FileOperationResult> GetOperationResults()
+        {
+            return FileOperationsManager.GetOperationResults(AuthContext);
+        }
+
+        public ItemList<FileOperationResult> CancelOperations()
+        {
+            return FileOperationsManager.CancelOperations(AuthContext);
+        }
+
+        public ItemList<FileOperationResult> MarkAsRead(IEnumerable<JsonElement> folderIds, IEnumerable<JsonElement> fileIds)
+        {
+            return FileOperationsManager.MarkAsRead(AuthContext, TenantManager, folderIds, fileIds);
+        }
+
+        public ItemList<FileOperationResult> Download(Dictionary<JsonElement, string> folders, Dictionary<JsonElement, string> files, IDictionary<string, StringValues> headers)
+        {
+            return FileOperationsManager.Download(AuthContext, TenantManager, folders, files, headers);
+        }
+
+        public ItemList<FileOperationResult> MoveOrCopy(IEnumerable<JsonElement> folders, IEnumerable<JsonElement> files, JsonElement destFolderId, bool copy, FileConflictResolveType resolveType, bool holdResult, IDictionary<string, StringValues> headers)
+        {
+            return FileOperationsManager.MoveOrCopy(AuthContext, TenantManager, folders, files, destFolderId, copy, resolveType, holdResult, headers);
+        }
+
+        public ItemList<FileOperationResult> Delete(List<JsonElement> folders, List<JsonElement> files, bool ignoreException, bool holdResult, bool immediately, IDictionary<string, StringValues> headers)
+        {
+            return FileOperationsManager.Delete(AuthContext, TenantManager, folders, files, ignoreException, holdResult, immediately, headers);
+        }
+
+        public ItemList<FileOperationResult> Delete<T>(List<T> folders, List<T> files, bool ignoreException, bool holdResult, bool immediately, IDictionary<string, StringValues> headers)
+        {
+            return FileOperationsManager.Delete(AuthContext, TenantManager, folders, files, ignoreException, holdResult, immediately, headers);
+        }
+
+        public ItemList<FileOperationResult> DeleteFile<T>(T file, bool ignoreException, bool holdResult, bool immediately, IDictionary<string, StringValues> headers)
+        {
+            return Delete(new List<T>(), new List<T>() { file }, ignoreException, holdResult, immediately, headers);
+        }
+
+        public ItemList<FileOperationResult> DeleteFolder<T>(T folder, bool ignoreException, bool holdResult, bool immediately, IDictionary<string, StringValues> headers)
+        {
+            return Delete(new List<T>() { folder }, new List<T>(), ignoreException, holdResult, immediately, headers);
+        }
     }
 
     public static class FileOperationsManagerHelperExtention
     {
         public static DIHelper AddFileOperationsManagerHelperService(this DIHelper services)
         {
-            if (services.TryAddScoped<FileOperationsManagerHelper>())
-            {
-                services.TryAddSingleton<FileOperationsManager>();
-<<<<<<< HEAD
-                services.TryAddSingleton<DistributedTaskCacheNotify>();
-                services.AddDistributedTaskQueueService("fileOperations", 10);
-=======
-                services.TryAddScoped<FileDeleteOperationScope>();
-                services.TryAddScoped<FileMarkAsReadOperationScope>();
-                services.TryAddScoped<FileMoveCopyOperationScope>();
-                services.TryAddScoped<FileOperationScope>();
-                services.TryAddScoped<FileDownloadOperationScope>();
->>>>>>> b56df84b
-
-                return services
-                    .AddAuthContextService()
-                    .AddTenantManagerService();
-            }
+            if (services.TryAddScoped<FileOperationsManagerHelper>())
+            {
+                services.TryAddSingleton<FileOperationsManager>();
+                services.TryAddSingleton<DistributedTaskCacheNotify>();
+                services.AddDistributedTaskQueueService("fileOperations", 10);
+                services.TryAddScoped<FileDeleteOperationScope>();
+                services.TryAddScoped<FileMarkAsReadOperationScope>();
+                services.TryAddScoped<FileMoveCopyOperationScope>();
+                services.TryAddScoped<FileOperationScope>();
+                services.TryAddScoped<FileDownloadOperationScope>();
+
+                return services
+                    .AddAuthContextService()
+                    .AddTenantManagerService();
+            }
             return services;
         }
     }
