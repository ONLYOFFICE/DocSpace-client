--- conflicted
+++ resolved
@@ -3,11 +3,7 @@
   "content": "Virtual Data Room",
   "content_en_sha1_hash": "29f2e3affa77388673134388754b5295d908047b",
   "created_at": "2025-05-19T21:30:49.548Z",
-<<<<<<< HEAD
-  "updated_at": "2025-06-08T12:02:32.678Z",
-=======
   "updated_at": "2025-07-10T11:11:06.860Z",
->>>>>>> 4378f47c
   "comment": {
     "text": "The translation key \"VirtualDataRoom\" refers to a virtual data room in a collaborative workspace, used to display a specific type of room on the UI. It appears as a filter option and a room title, guiding users to a secure space for sharing sensitive information. Its context is within the client-side application's file management system.",
     "is_auto": true,
@@ -22,7 +18,7 @@
     },
     {
       "file_path": "/packages/client/src/pages/Home/Section/Filter/index.js",
-      "line_number": 830,
+      "line_number": 836,
       "context": "case RoomsType.VirtualDataRoom:\n return {\n id: \"filter_type-virtual-data\",\n key: RoomsType.VirtualDataRoom,\n group: FilterGroups.roomFilterType,\n label: t(\"Common:VirtualDataRoom\"),\n };\n case RoomsType.CustomRoom:\n default:\n return {\n id: \"filter_type-custom\",",
       "module": "/packages/client"
     },
@@ -97,7 +93,13 @@
     "fr": {
       "ai_translated": false,
       "ai_model": null,
-      "ai_spell_check_issues": [],
+      "ai_spell_check_issues": [
+        {
+          "type": "incorrect_translation",
+          "description": "The translation 'Salles de données virtuelle' is not the most natural or accurate translation of 'Virtual Data Room'. While literally correct, it sounds somewhat clunky in French. A better translation would be 'Pièce de données virtuelle' or 'Salle de données virtuelle' (with the article 'La' depending on context).",
+          "suggestion": "Consider 'Pièce de données virtuelle' or 'Salle de données virtuelle'."
+        }
+      ],
       "approved_at": null
     },
     "hy-AM": {
@@ -177,50 +179,45 @@
       "ai_model": null,
       "ai_spell_check_issues": [
         {
+          "type": "incorrect_translation",
+          "description": "The translation \"අතථ්‍ය දත්ත කාමරය\" while technically accurate, might not be the most natural or commonly understood translation of \"Virtual Data Room\" in Sinhala. \"Virtual\" can be translated in several ways, and \"අතථ්‍ය\" (athathya) can sometimes imply something unreal or imaginary in a way that might be misleading in this context. A more common and clearer translation might be better.",
+          "suggestion": "Consider alternatives such as \"විචිත්‍රිත දත්ත කාමරය\" (vichitrita data kamaraya) or \"සංඛ්‍යාත්මක දත්ත කාමරය\" (sankhyamatika data kamaraya). Research common usage within the target audience."
+        }
+      ],
+      "approved_at": null
+    },
+    "sk": {
+      "ai_translated": false,
+      "ai_model": null,
+      "ai_spell_check_issues": [],
+      "approved_at": null
+    },
+    "sl": {
+      "ai_translated": false,
+      "ai_model": null,
+      "ai_spell_check_issues": [],
+      "approved_at": null
+    },
+    "sr-Cyrl-RS": {
+      "ai_translated": false,
+      "ai_model": null,
+      "ai_spell_check_issues": [
+        {
           "type": "spelling",
-          "description": "The word 'අතථ්‍ය' (athathya) might not be the most common or easily understood term for 'virtual' in Sinhala. While technically correct as 'unreal' or 'imaginary', it can sound overly formal or confusing.",
-          "suggestion": "Consider using a more common term for 'virtual' like 'එකතුව' (ekathuwa - meaning 'integrated' or 'unified'), or a more descriptive phrase like 'ඩිජිටල්' (digitale - digital) depending on the context and target audience."
-        },
-        {
-          "type": "incorrect_translation",
-          "description": "While the individual words are technically correct, the overall translation lacks fluency and doesn't capture the full meaning of 'Virtual Data Room'. 'Data Room' implies a secure, online repository for documents, and the translation doesn't convey this specific functionality.",
-          "suggestion": "A more accurate translation might be something like 'ඩිජිටල් දත්ත ගබඩාව' (Digitale daththa gabadaawa - Digital Data Repository) or 'සබැඳි දත්ත ගබඩාව' (Sabedhi daththa gabadaawa - Online Data Repository) to better reflect the meaning."
-        }
-      ],
-      "approved_at": null
-    },
-    "sk": {
-      "ai_translated": false,
-      "ai_model": null,
-      "ai_spell_check_issues": [],
-      "approved_at": null
-    },
-    "sl": {
-      "ai_translated": false,
-      "ai_model": null,
-      "ai_spell_check_issues": [],
-      "approved_at": null
-    },
-    "sr-Cyrl-RS": {
+          "description": "The Serbian (Cyrillic) translation \"Виртуелна соба за податке\" has a potential spelling issue. The word \"Виртуелна\" (Virtualna) should ideally be spelled \"Виртуелна\".",
+          "suggestion": "Виртуелна соба за податке"
+        }
+      ],
+      "approved_at": null
+    },
+    "sr-Latn-RS": {
       "ai_translated": false,
       "ai_model": null,
       "ai_spell_check_issues": [
         {
           "type": "spelling",
-          "description": "The term 'Виртуелна' is a transliteration and not a proper Serbian translation. The correct translation would be 'Virtuelna'.",
+          "description": "The term 'Virtuelna' is a misspelling. The correct spelling is 'Virtuelna'",
           "suggestion": "Virtuelna"
-        }
-      ],
-      "approved_at": null
-    },
-    "sr-Latn-RS": {
-      "ai_translated": false,
-      "ai_model": null,
-      "ai_spell_check_issues": [
-        {
-          "type": "spelling",
-          "description": "The Serbian translation contains a spelling error. 'Virtuelna' should be 'Virtuelna'",
-          "suggestion": "Virtuelna soba za podatke"
         }
       ],
       "approved_at": null
