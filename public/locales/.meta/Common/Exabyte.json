{
  "key_path": "Exabyte",
  "content": "EB",
  "content_en_sha1_hash": "6f1133307673bd2fca81f068c0a87d849203cc59",
  "created_at": "2025-05-19T21:30:45.205Z",
<<<<<<< HEAD
  "updated_at": "2025-05-26T07:57:32.985Z",
=======
  "updated_at": "2025-05-28T09:30:02.994Z",
>>>>>>> 398dda3c
  "comment": {
    "text": "This translation key is used for formatting units of digital storage in a user interface, displaying \"EB\" for Exabyte. It appears as part of a list of file size units in the UI.",
    "is_auto": true,
    "updated_at": "2025-05-20T09:36:16.883Z"
  },
  "usage": [
    {
      "file_path": "/packages/shared/utils/common.ts",
<<<<<<< HEAD
      "line_number": 691,
=======
      "line_number": 687,
>>>>>>> 398dda3c
      "context": "t(\"Common:Kilobyte\"),\n t(\"Common:Megabyte\"),\n t(\"Common:Gigabyte\"),\n t(\"Common:Terabyte\"),\n t(\"Common:Petabyte\"),\n t(\"Common:Exabyte\"),\n ];\n \n if (bytes <= 0) return `${`0 ${t(\"Common:Bytes\")}`}`;\n \n if (bytes >= 1024) {",
      "module": "/packages/shared"
    }
  ],
  "languages": {
    "en": {
      "ai_translated": false,
      "ai_model": null,
      "ai_spell_check_issues": [],
      "approved_at": null
    },
    "ar-SA": {
      "ai_translated": false,
      "ai_model": null,
      "ai_spell_check_issues": [
        {
          "type": "incorrect_translation",
          "description": "The Arabic translation \"البايت\" (Al-Byte) translates to \"Byte\" in English, not \"Exabyte\". The correct translation for Exabyte should reflect the meaning of a unit of digital storage.",
          "suggestion": "Consider using a translation that accurately reflects \"Exabyte\", such as \"إكسا بايت\" (Iksa Byte)."
        }
      ],
      "approved_at": null
    },
    "az": {
      "ai_translated": false,
      "ai_model": null,
      "ai_spell_check_issues": [],
      "approved_at": null
    },
    "bg": {
      "ai_translated": false,
      "ai_model": null,
      "ai_spell_check_issues": [],
      "approved_at": null
    },
    "cs": {
      "ai_translated": false,
      "ai_model": null,
      "ai_spell_check_issues": [],
      "approved_at": null
    },
    "de": {
      "ai_translated": false,
      "ai_model": null,
      "ai_spell_check_issues": [],
      "approved_at": null
    },
    "el-GR": {
      "ai_translated": false,
      "ai_model": null,
      "ai_spell_check_issues": [],
      "approved_at": null
    },
    "es": {
      "ai_translated": false,
      "ai_model": null,
      "ai_spell_check_issues": [],
      "approved_at": null
    },
    "fi": {
      "ai_translated": false,
      "ai_model": null,
      "ai_spell_check_issues": [],
      "approved_at": null
    },
    "fr": {
      "ai_translated": false,
      "ai_model": null,
      "ai_spell_check_issues": [
        {
          "type": "incorrect_translation",
          "description": "The French translation 'Eo' is incorrect for 'EB'. 'EB' is the standard abbreviation for Exabyte, and the French equivalent is 'Ei'.",
          "suggestion": "Use 'Ei' as the translation for 'EB'."
        }
      ],
      "approved_at": null
    },
    "hy-AM": {
      "ai_translated": false,
      "ai_model": null,
      "ai_spell_check_issues": [],
      "approved_at": null
    },
    "it": {
      "ai_translated": false,
      "ai_model": null,
      "ai_spell_check_issues": [],
      "approved_at": null
    },
    "ja-JP": {
      "ai_translated": false,
      "ai_model": null,
      "ai_spell_check_issues": [],
      "approved_at": null
    },
    "ko-KR": {
      "ai_translated": false,
      "ai_model": null,
      "ai_spell_check_issues": [],
      "approved_at": null
    },
    "lo-LA": {
      "ai_translated": false,
      "ai_model": null,
      "ai_spell_check_issues": [],
      "approved_at": null
    },
    "lv": {
      "ai_translated": false,
      "ai_model": null,
      "ai_spell_check_issues": [],
      "approved_at": null
    },
    "nl": {
      "ai_translated": false,
      "ai_model": null,
      "ai_spell_check_issues": [],
      "approved_at": null
    },
    "pl": {
      "ai_translated": false,
      "ai_model": null,
      "ai_spell_check_issues": [],
      "approved_at": null
    },
    "pt": {
      "ai_translated": false,
      "ai_model": null,
      "ai_spell_check_issues": [],
      "approved_at": null
    },
    "pt-BR": {
      "ai_translated": false,
      "ai_model": null,
      "ai_spell_check_issues": [],
      "approved_at": null
    },
    "ro": {
      "ai_translated": false,
      "ai_model": null,
      "ai_spell_check_issues": [
        {
          "type": "incorrect_translation",
          "description": "The standard abbreviation for Exabyte is 'EB', not 'EO'. 'EO' does not have a recognized meaning in this context.",
          "suggestion": "EB"
        }
      ],
      "approved_at": null
    },
    "ru": {
      "ai_translated": false,
      "ai_model": null,
      "ai_spell_check_issues": [],
      "approved_at": null
    },
    "si": {
      "ai_translated": false,
      "ai_model": null,
      "ai_spell_check_issues": [
        {
          "type": "incorrect_translation",
          "description": "The Sinhala translation 'එ.බ.' is a transliteration of 'EB' rather than a translation of the concept of 'Exabyte'. It doesn't convey the meaning of the term.",
          "suggestion": "A proper translation of 'Exabyte' would require conveying the meaning of a unit of digital information, which is difficult to directly translate. A transliteration, followed by an explanation, or a completely different approach, might be necessary, depending on the context."
        }
      ],
      "approved_at": null
    },
    "sk": {
      "ai_translated": false,
      "ai_model": null,
      "ai_spell_check_issues": [],
      "approved_at": null
    },
    "sl": {
      "ai_translated": false,
      "ai_model": null,
      "ai_spell_check_issues": [],
      "approved_at": null
    },
    "sr-Cyrl-RS": {
      "ai_translated": false,
      "ai_model": null,
      "ai_spell_check_issues": [],
      "approved_at": null
    },
    "sr-Latn-RS": {
      "ai_translated": false,
      "ai_model": null,
      "ai_spell_check_issues": [],
      "approved_at": null
    },
    "tr": {
      "ai_translated": false,
      "ai_model": null,
      "ai_spell_check_issues": [],
      "approved_at": null
    },
    "uk-UA": {
      "ai_translated": false,
      "ai_model": null,
      "ai_spell_check_issues": [],
      "approved_at": null
    },
    "vi": {
      "ai_translated": false,
      "ai_model": null,
      "ai_spell_check_issues": [],
      "approved_at": null
    },
    "zh-CN": {
      "ai_translated": false,
      "ai_model": null,
      "ai_spell_check_issues": [],
      "approved_at": null
    }
  }
}<|MERGE_RESOLUTION|>--- conflicted
+++ resolved
@@ -3,11 +3,7 @@
   "content": "EB",
   "content_en_sha1_hash": "6f1133307673bd2fca81f068c0a87d849203cc59",
   "created_at": "2025-05-19T21:30:45.205Z",
-<<<<<<< HEAD
-  "updated_at": "2025-05-26T07:57:32.985Z",
-=======
   "updated_at": "2025-05-28T09:30:02.994Z",
->>>>>>> 398dda3c
   "comment": {
     "text": "This translation key is used for formatting units of digital storage in a user interface, displaying \"EB\" for Exabyte. It appears as part of a list of file size units in the UI.",
     "is_auto": true,
@@ -16,11 +12,7 @@
   "usage": [
     {
       "file_path": "/packages/shared/utils/common.ts",
-<<<<<<< HEAD
-      "line_number": 691,
-=======
       "line_number": 687,
->>>>>>> 398dda3c
       "context": "t(\"Common:Kilobyte\"),\n t(\"Common:Megabyte\"),\n t(\"Common:Gigabyte\"),\n t(\"Common:Terabyte\"),\n t(\"Common:Petabyte\"),\n t(\"Common:Exabyte\"),\n ];\n \n if (bytes <= 0) return `${`0 ${t(\"Common:Bytes\")}`}`;\n \n if (bytes >= 1024) {",
       "module": "/packages/shared"
     }
@@ -38,8 +30,8 @@
       "ai_spell_check_issues": [
         {
           "type": "incorrect_translation",
-          "description": "The Arabic translation \"البايت\" (Al-Byte) translates to \"Byte\" in English, not \"Exabyte\". The correct translation for Exabyte should reflect the meaning of a unit of digital storage.",
-          "suggestion": "Consider using a translation that accurately reflects \"Exabyte\", such as \"إكسا بايت\" (Iksa Byte)."
+          "description": "The Arabic translation \"البايت\" (Al-Byte) translates to 'Byte' in English, not 'Exabyte'. The correct translation should reflect 'Exabyte'.",
+          "suggestion": "The translation should be something that accurately represents 'Exabyte'. Possible suggestions include: إكسا بايت (Eksah Byte) or جيجابايت (Gigabyte - if representing a similar scale)"
         }
       ],
       "approved_at": null
@@ -92,8 +84,8 @@
       "ai_spell_check_issues": [
         {
           "type": "incorrect_translation",
-          "description": "The French translation 'Eo' is incorrect for 'EB'. 'EB' is the standard abbreviation for Exabyte, and the French equivalent is 'Ei'.",
-          "suggestion": "Use 'Ei' as the translation for 'EB'."
+          "description": "The French translation 'Eo' is not a standard or recognized abbreviation for Exabyte. The correct abbreviation is 'Ei'.",
+          "suggestion": "Ei"
         }
       ],
       "approved_at": null
@@ -164,8 +156,8 @@
       "ai_spell_check_issues": [
         {
           "type": "incorrect_translation",
-          "description": "The standard abbreviation for Exabyte is 'EB', not 'EO'. 'EO' does not have a recognized meaning in this context.",
-          "suggestion": "EB"
+          "description": "The Romanian translation \"EO\" does not accurately represent the English abbreviation \"EB\" for Exabyte. \"EB\" is the internationally recognized standard abbreviation.",
+          "suggestion": "The correct Romanian translation should be \"EB\"."
         }
       ],
       "approved_at": null
@@ -173,7 +165,13 @@
     "ru": {
       "ai_translated": false,
       "ai_model": null,
-      "ai_spell_check_issues": [],
+      "ai_spell_check_issues": [
+        {
+          "type": "incorrect_translation",
+          "description": "The standard abbreviation for Exabyte in Russian is 'ЕБ'. The provided translation 'Эб' uses the Cyrillic letter 'Э' instead of 'Е'.",
+          "suggestion": "Change 'Эб' to 'ЕБ'."
+        }
+      ],
       "approved_at": null
     },
     "si": {
@@ -182,8 +180,8 @@
       "ai_spell_check_issues": [
         {
           "type": "incorrect_translation",
-          "description": "The Sinhala translation 'එ.බ.' is a transliteration of 'EB' rather than a translation of the concept of 'Exabyte'. It doesn't convey the meaning of the term.",
-          "suggestion": "A proper translation of 'Exabyte' would require conveying the meaning of a unit of digital information, which is difficult to directly translate. A transliteration, followed by an explanation, or a completely different approach, might be necessary, depending on the context."
+          "description": "The abbreviation \"EB\" (Exabyte) is commonly understood in Sinhala as well, and directly translating it as \"එ.බ.\" is not ideal. While technically accurate as an initialism, it lacks the familiarity and widespread recognition the English abbreviation has.  A more appropriate approach would be to use \"EB\" directly or provide a brief explanation alongside it the first time it's used.",
+          "suggestion": "Consider using \"EB\" directly or providing a short explanation like 'එක්සබයිට් (EB)'."
         }
       ],
       "approved_at": null
