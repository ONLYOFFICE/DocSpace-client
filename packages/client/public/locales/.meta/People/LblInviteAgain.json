{
  "key_path": "LblInviteAgain",
  "content": "Invite again",
  "content_en_sha1_hash": "07b5b407b3fed62817578cce84cc3e5793d96f2b",
  "created_at": "2025-05-19T21:30:53.537Z",
<<<<<<< HEAD
  "updated_at": "2025-05-26T07:57:32.844Z",
=======
  "updated_at": "2025-06-24T16:31:24.486Z",
>>>>>>> 0de93b01
  "comment": {
    "text": "The translation key \"LblInviteAgain\" is used to display the phrase \"Invite again\" on a button in the contacts options, likely as part of an invite action. This text appears as a label on a dropdown button and may be displayed when users want to reinvite a contact.",
    "is_auto": true,
    "updated_at": "2025-05-20T09:43:31.418Z"
  },
  "usage": [
    {
      "file_path": "/packages/client/src/store/contacts/ContactsContextOptionsStore.ts",
      "line_number": 280,
      "context": "? null\n : {\n id: \"option_invite-again\",\n key: option,\n icon: InviteAgainReactSvgUrl,\n label: t(\"LblInviteAgain\"),\n onClick: () => onInviteAgainClick(item, t),\n };\n case \"reset-auth\":\n return {\n id: \"option_reset-auth\",",
      "module": "/packages/client"
    },
    {
      "file_path": "/packages/client/src/store/contacts/ContactsContextOptionsStore.ts",
      "line_number": 708,
      "context": "},\n {\n id: \"accounts-add_invite-again\",\n className: \"main-button_drop-down\",\n icon: InviteAgainReactSvgUrl,\n label: t(\"People:LblInviteAgain\"),\n onClick: () => onInviteMultipleAgain(t),\n \"data-action\": \"invite-again\",\n key: \"invite-again\",\n },\n ];",
      "module": "/packages/client"
    }
  ],
  "languages": {
    "en": {
      "ai_translated": false,
      "ai_model": null,
      "ai_spell_check_issues": [],
      "approved_at": null
    },
    "ar-SA": {
      "ai_translated": false,
      "ai_model": null,
      "ai_spell_check_issues": [],
      "approved_at": null
    },
    "az": {
      "ai_translated": false,
      "ai_model": null,
      "ai_spell_check_issues": [],
      "approved_at": null
    },
    "bg": {
      "ai_translated": false,
      "ai_model": null,
      "ai_spell_check_issues": [],
      "approved_at": null
    },
    "cs": {
      "ai_translated": false,
      "ai_model": null,
      "ai_spell_check_issues": [],
      "approved_at": null
    },
    "de": {
      "ai_translated": false,
      "ai_model": null,
      "ai_spell_check_issues": [],
      "approved_at": null
    },
    "el-GR": {
      "ai_translated": false,
      "ai_model": null,
      "ai_spell_check_issues": [],
      "approved_at": null
    },
    "es": {
      "ai_translated": false,
      "ai_model": null,
      "ai_spell_check_issues": [],
      "approved_at": null
    },
    "fi": {
      "ai_translated": false,
      "ai_model": null,
      "ai_spell_check_issues": [],
      "approved_at": null
    },
    "fr": {
      "ai_translated": false,
      "ai_model": null,
      "ai_spell_check_issues": [],
      "approved_at": null
    },
    "hy-AM": {
      "ai_translated": false,
      "ai_model": null,
      "ai_spell_check_issues": [],
      "approved_at": null
    },
    "it": {
      "ai_translated": false,
      "ai_model": null,
      "ai_spell_check_issues": [],
      "approved_at": null
    },
    "ja-JP": {
      "ai_translated": false,
      "ai_model": null,
      "ai_spell_check_issues": [],
      "approved_at": null
    },
    "ko-KR": {
      "ai_translated": false,
      "ai_model": null,
      "ai_spell_check_issues": [],
      "approved_at": null
    },
    "lo-LA": {
      "ai_translated": false,
      "ai_model": null,
      "ai_spell_check_issues": [],
      "approved_at": null
    },
    "lv": {
      "ai_translated": false,
      "ai_model": null,
      "ai_spell_check_issues": [],
      "approved_at": null
    },
    "nl": {
      "ai_translated": false,
      "ai_model": null,
      "ai_spell_check_issues": [],
      "approved_at": null
    },
    "pl": {
      "ai_translated": false,
      "ai_model": null,
      "ai_spell_check_issues": [],
      "approved_at": null
    },
    "pt": {
      "ai_translated": false,
      "ai_model": null,
      "ai_spell_check_issues": [],
      "approved_at": null
    },
    "pt-BR": {
      "ai_translated": false,
      "ai_model": null,
      "ai_spell_check_issues": [],
      "approved_at": null
    },
    "ro": {
      "ai_translated": false,
      "ai_model": null,
      "ai_spell_check_issues": [],
      "approved_at": null
    },
    "ru": {
      "ai_translated": false,
      "ai_model": null,
      "ai_spell_check_issues": [
        {
          "type": "incorrect_translation",
          "description": "The translation 'Выслать приглашение ещё раз' is a bit verbose for 'Invite again'. A more concise and natural translation might be 'Пригласить ещё раз'.",
          "suggestion": "Пригласить ещё раз"
        }
      ],
      "approved_at": null
    },
    "si": {
      "ai_translated": false,
      "ai_model": null,
      "ai_spell_check_issues": [],
      "approved_at": null
    },
    "sk": {
      "ai_translated": false,
      "ai_model": null,
      "ai_spell_check_issues": [],
      "approved_at": null
    },
    "sl": {
      "ai_translated": false,
      "ai_model": null,
      "ai_spell_check_issues": [],
      "approved_at": null
    },
    "sr-Cyrl-RS": {
      "ai_translated": false,
      "ai_model": null,
      "ai_spell_check_issues": [],
      "approved_at": null
    },
    "sr-Latn-RS": {
      "ai_translated": false,
      "ai_model": null,
      "ai_spell_check_issues": [],
      "approved_at": null
    },
    "tr": {
      "ai_translated": false,
      "ai_model": null,
      "ai_spell_check_issues": [],
      "approved_at": null
    },
    "uk-UA": {
      "ai_translated": false,
      "ai_model": null,
      "ai_spell_check_issues": [],
      "approved_at": null
    },
    "vi": {
      "ai_translated": false,
      "ai_model": null,
      "ai_spell_check_issues": [],
      "approved_at": null
    },
    "zh-CN": {
      "ai_translated": false,
      "ai_model": null,
      "ai_spell_check_issues": [],
      "approved_at": null
    }
  }
}<|MERGE_RESOLUTION|>--- conflicted
+++ resolved
@@ -3,11 +3,7 @@
   "content": "Invite again",
   "content_en_sha1_hash": "07b5b407b3fed62817578cce84cc3e5793d96f2b",
   "created_at": "2025-05-19T21:30:53.537Z",
-<<<<<<< HEAD
-  "updated_at": "2025-05-26T07:57:32.844Z",
-=======
   "updated_at": "2025-06-24T16:31:24.486Z",
->>>>>>> 0de93b01
   "comment": {
     "text": "The translation key \"LblInviteAgain\" is used to display the phrase \"Invite again\" on a button in the contacts options, likely as part of an invite action. This text appears as a label on a dropdown button and may be displayed when users want to reinvite a contact.",
     "is_auto": true,
@@ -67,100 +63,106 @@
     "el-GR": {
       "ai_translated": false,
       "ai_model": null,
-      "ai_spell_check_issues": [],
-      "approved_at": null
-    },
-    "es": {
-      "ai_translated": false,
-      "ai_model": null,
-      "ai_spell_check_issues": [],
-      "approved_at": null
-    },
-    "fi": {
-      "ai_translated": false,
-      "ai_model": null,
-      "ai_spell_check_issues": [],
-      "approved_at": null
-    },
-    "fr": {
-      "ai_translated": false,
-      "ai_model": null,
-      "ai_spell_check_issues": [],
-      "approved_at": null
-    },
-    "hy-AM": {
-      "ai_translated": false,
-      "ai_model": null,
-      "ai_spell_check_issues": [],
-      "approved_at": null
-    },
-    "it": {
-      "ai_translated": false,
-      "ai_model": null,
-      "ai_spell_check_issues": [],
-      "approved_at": null
-    },
-    "ja-JP": {
-      "ai_translated": false,
-      "ai_model": null,
-      "ai_spell_check_issues": [],
-      "approved_at": null
-    },
-    "ko-KR": {
-      "ai_translated": false,
-      "ai_model": null,
-      "ai_spell_check_issues": [],
-      "approved_at": null
-    },
-    "lo-LA": {
-      "ai_translated": false,
-      "ai_model": null,
-      "ai_spell_check_issues": [],
-      "approved_at": null
-    },
-    "lv": {
-      "ai_translated": false,
-      "ai_model": null,
-      "ai_spell_check_issues": [],
-      "approved_at": null
-    },
-    "nl": {
-      "ai_translated": false,
-      "ai_model": null,
-      "ai_spell_check_issues": [],
-      "approved_at": null
-    },
-    "pl": {
-      "ai_translated": false,
-      "ai_model": null,
-      "ai_spell_check_issues": [],
-      "approved_at": null
-    },
-    "pt": {
-      "ai_translated": false,
-      "ai_model": null,
-      "ai_spell_check_issues": [],
-      "approved_at": null
-    },
-    "pt-BR": {
-      "ai_translated": false,
-      "ai_model": null,
-      "ai_spell_check_issues": [],
-      "approved_at": null
-    },
-    "ro": {
-      "ai_translated": false,
-      "ai_model": null,
-      "ai_spell_check_issues": [],
-      "approved_at": null
-    },
-    "ru": {
-      "ai_translated": false,
-      "ai_model": null,
       "ai_spell_check_issues": [
         {
           "type": "incorrect_translation",
-          "description": "The translation 'Выслать приглашение ещё раз' is a bit verbose for 'Invite again'. A more concise and natural translation might be 'Пригласить ещё раз'.",
+          "description": "While \"Πρόσκληση ξανά\" is literally \"Invitation again,\" it doesn't fully capture the nuance of 'Invite again.' It sounds somewhat awkward in Greek. A more natural translation would convey the action of inviting, not just the concept of an invitation repeated.",
+          "suggestion": "Consider \"Επανάκληση\" or \"Πρόσκλησε ξανά\" (Invite again) for a more natural phrasing. Depending on context, \"Ξανά πρόσκληση\" might also be acceptable, but still less idiomatic than 'Επανάκληση'."
+        }
+      ],
+      "approved_at": null
+    },
+    "es": {
+      "ai_translated": false,
+      "ai_model": null,
+      "ai_spell_check_issues": [],
+      "approved_at": null
+    },
+    "fi": {
+      "ai_translated": false,
+      "ai_model": null,
+      "ai_spell_check_issues": [],
+      "approved_at": null
+    },
+    "fr": {
+      "ai_translated": false,
+      "ai_model": null,
+      "ai_spell_check_issues": [],
+      "approved_at": null
+    },
+    "hy-AM": {
+      "ai_translated": false,
+      "ai_model": null,
+      "ai_spell_check_issues": [],
+      "approved_at": null
+    },
+    "it": {
+      "ai_translated": false,
+      "ai_model": null,
+      "ai_spell_check_issues": [],
+      "approved_at": null
+    },
+    "ja-JP": {
+      "ai_translated": false,
+      "ai_model": null,
+      "ai_spell_check_issues": [],
+      "approved_at": null
+    },
+    "ko-KR": {
+      "ai_translated": false,
+      "ai_model": null,
+      "ai_spell_check_issues": [],
+      "approved_at": null
+    },
+    "lo-LA": {
+      "ai_translated": false,
+      "ai_model": null,
+      "ai_spell_check_issues": [],
+      "approved_at": null
+    },
+    "lv": {
+      "ai_translated": false,
+      "ai_model": null,
+      "ai_spell_check_issues": [],
+      "approved_at": null
+    },
+    "nl": {
+      "ai_translated": false,
+      "ai_model": null,
+      "ai_spell_check_issues": [],
+      "approved_at": null
+    },
+    "pl": {
+      "ai_translated": false,
+      "ai_model": null,
+      "ai_spell_check_issues": [],
+      "approved_at": null
+    },
+    "pt": {
+      "ai_translated": false,
+      "ai_model": null,
+      "ai_spell_check_issues": [],
+      "approved_at": null
+    },
+    "pt-BR": {
+      "ai_translated": false,
+      "ai_model": null,
+      "ai_spell_check_issues": [],
+      "approved_at": null
+    },
+    "ro": {
+      "ai_translated": false,
+      "ai_model": null,
+      "ai_spell_check_issues": [],
+      "approved_at": null
+    },
+    "ru": {
+      "ai_translated": false,
+      "ai_model": null,
+      "ai_spell_check_issues": [
+        {
+          "type": "incorrect_translation",
+          "description": "While technically correct, \"Выслать приглашение ещё раз\" is a bit formal and verbose for a simple \"Invite again.\" A more natural translation would be closer to \"Пригласить ещё раз\" or \"Отправить приглашение ещё раз\" depending on the context and desired tone.",
           "suggestion": "Пригласить ещё раз"
         }
       ],
