import globalColors from "../utils/globalColors";

import AvatarBaseReactSvgUrl from "PUBLIC_DIR/images/avatar.base.react.svg?url";

const {
  black,
  white,
  whiteSolitude,
  grayLight,
  grayLightMid,
  grayMid,
  graySilver,
  gray,
  grayMain,
  shuttleGrey,

  blueMain,
  blueHover,
  blueActive,
  blueDisabled,
  blueCharcoal,

  blueDenim,
  blueDenimTransparent,
  blueMaya,
  blueSky,

  orangeMain,
  orangeHover,
  orangePressed,
  orangeDisabled,

  link,
  errorColor,
  warningColor,
  red,
  blueLightMid,
  grayMaxLight,
  cyanBlueDarkShade,
  lightCumulus,
  lightMediumGoldenrod,
  activeSuccess,
  activeError,
  activeInfo,
  activeWarning,
  hoverSuccess,
  hoverError,
  hoverInfo,
  hoverWarning,
  darkBlack,
  silver,
  lightHover,
  strongBlue,
  lightGrayishStrongBlue,
  darkRed,
} = globalColors;

const Base = {
  isBase: true,
  color: black,
  backgroundColor: white,
  fontFamily: "Open Sans, sans-serif, Arial",
  fontSize: "13px",
  interfaceDirection: "ltr",

  text: {
    color: black,
    disableColor: gray,
    fontWeight: "normal",
    fontWeightBold: "bold",
  },

  heading: {
    fontSize: {
      xlarge: "27px",
      large: "23px",
      medium: "21px",
      small: "19px",
      xsmall: "15px",
    },

    fontWeight: 600,
    color: black,
  },

  button: {
    fontWeight: "600",
    margin: "0",
    display: "inline-block",
    textAlign: "center",
    textDecoration: "none",

    topVerticalAlign: "text-top",
    middleVerticalAlign: "middle",
    bottomVerticalAlign: "text-bottom",

    borderRadius: "3px",
    stroke: "none",
    overflow: "hidden",
    textOverflow: "ellipsis",
    whiteSpace: "nowrap",
    outline: "none",
    boxSizing: "border-box",

    paddingRight: "4px",

    height: {
      extraSmall: "24px",
      small: "32px",
      normal: "40px",
      medium: "44px",
    },

    lineHeight: {
      extraSmall: "15px",
      small: "20px",
      normal: "16px",
      medium: "22px",
    },

    fontSize: {
      extraSmall: "12px",
      small: "13px",
      normal: "14px",
      medium: "16px",
    },

    padding: {
      extraSmall: "0 11.5px",
      small: "0 28px",
      normal: "0 28px",
      medium: "0 32px",
    },

    color: {
      base: black,
      baseHover: black,
      baseActive: black,
      baseDisabled: grayMid,
      primary: white,
      primaryHover: white,
      primaryActive: white,
      primaryDisabled: white,
    },

    backgroundColor: {
      base: white,
      baseHover: white,
      baseActive: grayLightMid,
      baseDisabled: grayLight,

      primary: blueDenim,
      primaryHover: blueDenimTransparent,
      primaryActive: blueMaya,
      primaryDisabled: blueSky,
    },

    border: {
      base: `1px solid ${globalColors.grayMid}`,
      baseHover: `1px solid ${blueDenim}`,
      baseActive: `1px solid ${globalColors.grayMid}`,
      baseDisabled: `1px solid ${globalColors.grayLightMid}`,

      primary: `1px solid ${blueDenim}`,
      primaryHover: `1px solid ${blueDenimTransparent}`,
      primaryActive: `1px solid ${blueMaya}`,
      primaryDisabled: `1px solid ${blueSky}`,
    },

    loader: {
      base: blueDenim,
      primary: white,
    },
  },

  helpButton: {
    width: "100%",
    backgroundColor: white,
    maxWidth: "500px",
    margin: "0",
    lineHeight: "56px",
    fontWeight: "700",
    borderBottom: `1px solid ${globalColors.lightGrayishBlue}`,
    padding: "0 16px 16px",
    bodyPadding: "16px 0",
  },

  mainButtonMobile: {
    textColor: grayMain,

    buttonColor: orangeMain,
    iconFill: white,

    circleBackground: white,

    mobileProgressBarBackground: "rgb(48%, 58%, 69%, 0.4)",

    bar: {
      errorBackground: orangePressed,

      icon: "#A3A9AE",
    },

    buttonWrapper: {
      background: white,
      uploadingBackground: grayLightMid,
    },

    buttonOptions: {
      backgroundColor: blueLightMid,
      color: white,
    },

    dropDown: {
      position: "fixed",
      right: "32px",
      bottom: "32px",

      width: "400px",

      zIndex: "202",

      mobile: {
        right: "24px",
        bottom: "24px",

        marginLeft: "24px",

        width: "calc(100vw - 48px)",
      },
      separatorBackground: white,

      buttonColor: white,
      hoverButtonColor: "#3a6c9e",

      backgroundActionMobile: blueLightMid,
    },

    dropDownItem: {
      padding: "10px",
    },
  },

  mainButton: {
    backgroundColor: "#4781D1",
    disableBackgroundColor: "rgba(71, 129, 209, 0.6)",
    hoverBackgroundColor: "rgba(71, 129, 209, .85)",
    clickBackgroundColor: "#4074BC",

    padding: "5px 14px 5px 12px",
    borderRadius: "3px",
    lineHeight: "22px",
    fontSize: "16px",
    fontWeight: 700,
    textColor: white,
    textColorDisabled: white,

    cornerRoundsTopRight: "0",
    cornerRoundsBottomRight: "0",

    svg: {
      margin: "auto",
      height: "100%",
      fill: white,
    },

    dropDown: {
      top: "100%",
    },

    arrowDropdown: {
      borderLeft: "4px solid transparent",
      borderRight: "4px solid transparent",
      borderTop: "5px solid white",
      borderTopDisabled: `5px solid white`,
      right: "14px",
      top: "50%",
      width: "0",
      height: "0",
      marginTop: " -1px",
    },
  },

  socialButton: {
    fontWeight: "500",
    textDecoration: "none",
    padding: "0",
    borderRadius: "2px",
    height: "40px",
    heightSmall: "32px",
    textAlign: "left",
    stroke: " none",
    outline: "none",
    width: "100%",

    background: white,
    disableBackgroundColor: "#F8F9F9",
    connectBackground: "#3B72A7",
    hoverBackground: white,
    hoverConnectBackground: "#265A8F",
    activeBackground: "grayMaxLight",
    hoverBorder: "#1877f2",

    boxShadow:
      "0px 1px 1px rgba(0, 0, 0, 0.24),0px 0px 1px rgba(0, 0, 0, 0.12)",
    hoverBoxShadow: "none",

    color: "rgba(0, 0, 0, 0.54)",
    disableColor: "#333333",
    disabledSvgColor: "none",
    border: "none",
    text: {
      width: "100%",
      height: "16px",
      margin: "0 11px",
      fontWeight: "600",
      fontSize: "14px",
      lineHeight: "14px",
      letterSpacing: "0.21875px",
      overflow: "hidden",
      textOverflow: "ellipsis",
      whiteSpace: "nowrap",
      color: "#A3A9AE",
      hoverColor: black,
      connectColor: white,
    },

    svg: {
      margin: "11px 16px",
      width: "18px",
      height: "18px",
      minWidth: "18px",
      minHeight: "18px",
      fill: white,
    },
  },

  groupButton: {
    fontSize: "14px",
    lineHeight: "19px",
    color: black,
    disableColor: gray,
    float: "left",
    height: "19px",
    overflow: "hidden",
    padding: "0px",

    separator: {
      border: `1px solid ${globalColors.grayLightMid}`,
      width: "0px",
      height: "24px",
      margin: "16px 12px 0 12px",
    },

    checkbox: {
      margin: "16px 0 16px 24px",
      tabletMargin: "auto 0 auto 16px",
    },
  },

  groupButtonsMenu: {
    top: "0",
    background: white,
    boxShadow: " 0px 10px 18px -8px rgba(0, 0, 0, 0.100306)",
    height: "48px",
    tabletHeight: "56px",
    padding: "0 18px 19px 0",
    width: "100%",
    zIndex: "189",
    marginTop: "1px",

    closeButton: {
      right: "11px",
      top: "6px",
      tabletTop: "10px",
      width: "20px",
      height: "20px",
      padding: "8px",
      hoverBackgroundColor: cyanBlueDarkShade,
      backgroundColor: grayMid,
    },
  },

  iconButton: {
    color: gray,
    hoverColor: grayMain,
  },
  selectorAddButton: {
    background: grayLightMid,
    hoverBackground: lightGrayishStrongBlue,
    activeBackground: grayMid,

    iconColor: grayMain,
    iconColorHover: grayMain,
    iconColorActive: grayMain,

    border: `none`,
    boxSizing: "border-box",
    borderRadius: "3px",
    height: " 32px",
    width: "32px",
    padding: "10px",
    color: grayMain,
    hoverColor: black,
  },

  saveCancelButtons: {
    bottom: "0",
    width: "100%",
    left: "0",
    padding: "8px 24px 8px 16px",
    marginRight: "8px",

    unsavedColor: gray,
  },

  selectedItem: {
    background: grayLight,
    border: `1px solid ${globalColors.grayLightMid}`,
    borderRadius: "3px",

    textBox: {
      padding: "0 8px",
      height: "32px",
      alignItems: "center",
      borderRight: `1px solid ${globalColors.grayLightMid}`,
    },

    text: {
      color: cyanBlueDarkShade,
      disabledColor: grayMid,
    },

    closeButton: {
      alignItems: "center",
      padding: "0 8px",
      color: "#979797",
      colorHover: cyanBlueDarkShade,
      backgroundColor: grayLightMid,
    },
  },

  checkbox: {
    fillColor: white,
    borderColor: grayMid,
    arrowColor: black,
    indeterminateColor: black,

    disableArrowColor: grayMid,
    disableBorderColor: grayLightMid,
    disableFillColor: grayLight,
    disableIndeterminateColor: gray,

    hoverBorderColor: gray,
    hoverIndeterminateColor: black,

    pressedBorderColor: grayMid,
    pressedFillColor: grayLightMid,

    focusColor: gray,

    errorColor: "#F21C0E",
  },

  // slider: {
  //   sliderBarColorProgress: blueMain,
  //   sliderBarColorProgressDisabled: grayMid,
  //   sliderBarColor: grayLightMid,
  //   sliderBarDisableColor: grayLightMid,

  //   sliderBarBorderActive: `1px solid ${globalColors.grayMid}`,
  //   sliderBarBorderDisable: `1px solid ${globalColors.grayMid}`,

  //   thumbFillDisable: grayLightMid,
  //   thumbFillActive: grayLightMid,

  //   thumbBorderColorActive: `1px solid ${globalColors.gray}`,
  //   thumbBorderColorDisable: `1px solid ${globalColors.grayMid}`,

  //   sliderWidth: "202px",

  //   arrowHover: blueMain,
  //   arrowColor: grayMid,
  // },

  viewSelector: {
    fillColor: white,
    checkedFillColor: gray,
    fillColorDisabled: grayLight,
    disabledFillColor: grayLightMid,
    disabledFillColorInner: grayMid,
    hoverBorderColor: gray,
    borderColor: grayMid,
  },

  radioButton: {
    textColor: black,
    textDisableColor: gray,

    marginBeforeLabel: "8px",

    background: white,
    disableBackground: grayLight,

    fillColor: black,
    borderColor: grayMid,

    disableFillColor: grayMid,
    disableBorderColor: grayLightMid,

    hoverBorderColor: gray,
  },

  requestLoader: {
    backgroundColor: white,
    border: `1px solid ${globalColors.veryLightGrey}`,
    overflow: "hidden",
    padding: "5px 10px",
    lineHeight: "16px",
    borderRadius: "5px",
    boxShadow: "0 2px 8px rgba(0, 0, 0, 0.3)",

    marginRight: "10px",
    top: "10px",
    width: "100%",
  },

  row: {
    minHeight: "47px",
    width: "100%",
    borderBottom: globalColors.grayLightMid,
    backgroundColor: globalColors.lightHover,
    minWidth: "160px",
    overflow: "hidden",
    textOverflow: "ellipsis",

    element: {
      marginRight: "14px",
      marginLeft: "2px",
    },

    optionButton: {
      padding: "8px 9px 9px 7px",
    },
  },

  rowContent: {
    icons: {
      height: "19px",
    },

    margin: "0 6px",
    fontSize: "12px",
    fontStyle: "normal",
    fontWeight: "600",
    height: "56px",
    maxWidth: " 100%",

    sideInfo: {
      minWidth: "160px",
      margin: "0 6px",
      overflow: "hidden",
      textOverflow: "ellipsis",
    },

    mainWrapper: {
      minWidth: "140px",
      marginRight: "8px",
      marginTop: "8px",
      width: "95%",
    },
  },

  badge: {
    border: "1px solid transparent",
    padding: "1px",
    lineHeight: "0.8",
    overflow: "hidden",
    color: white,
    backgroundColor: orangeMain,
    disableBackgroundColor: "#A3A9AE",
  },

  scrollbar: {
    backgroundColorVertical: "rgba(0, 0, 0, 0.1)",
    backgroundColorHorizontal: "rgba(0, 0, 0, 0.1)",
    hoverBackgroundColorVertical: grayMid,
  },

  modalDialog: {
    backgroundColor: white,
    textColor: black,
    headerBorderColor: globalColors.grayLightMid,
    footerBorderColor: globalColors.grayLightMid,
    width: "auto",
    maxwidth: "560px",
    margin: " 0 auto",
    minHeight: "100%",

    colorDisabledFileIcons: "#f3f4f4",

    content: {
      backgroundColor: white,
      modalPadding: "0 12px 12px",
      modalBorderRadius: "6px",
      asidePadding: "0 16px 16px",
      heading: {
        maxWidth: "calc(100% - 18px)",
        margin: "0",
        modalLineHeight: "40px",
        asideLineHeight: "56px",
        fontWeight: "700",
        asideFontSize: "21px",
        modalFontSize: "18px",
      },
    },

    header: {
      borderBottom: `1px solid ${globalColors.lightGrayishBlue}`,
    },

    closeButton: {
      //backgroundColor: "#9a9ea3",
      fillColor: white,
    },
  },

  paging: {
    button: {
      marginRight: "8px",
      maxWidth: "110px",
    },

    page: {
      marginRight: "8px",
      width: "110%",
    },

    comboBox: {
      marginLeft: "auto",
      marginRight: "0px",
    },
  },

  input: {
    color: black,
    disableColor: grayMid,

    backgroundColor: white,
    disableBackgroundColor: grayLight,

    width: {
      base: "173px",
      middle: "300px",
      big: "350px",
      huge: "500px",
      large: "550px",
    },

    borderRadius: "3px",
    boxShadow: "none",
    boxSizing: "border-box",
    border: "solid 1px",

    borderColor: grayMid,
    errorBorderColor: "#F21C0E",
    warningBorderColor: warningColor,
    disabledBorderColor: grayLightMid,

    hoverBorderColor: gray,
    hoverErrorBorderColor: red,
    hoverWarningBorderColor: warningColor,
    hoverDisabledBorderColor: grayLightMid,

    focusBorderColor: blueMain,
    focusErrorBorderColor: red,
    focusWarningBorderColor: warningColor,
    focusDisabledBorderColor: grayLightMid,
  },

  fileInput: {
    width: {
      base: "173px",
      middle: "300px",
      big: "350px",
      huge: "500px",
      large: "550px",
    },

    height: {
      base: "32px",
      middle: "38px",
      big: "38px",
      huge: "39px",
      large: "44px",
    },

    paddingRight: {
      base: "37px",
      middle: "48px",
      big: "53px",
      huge: "58px",
      large: "64px",
    },

    icon: {
      background: white,

      border: "1px solid",
      borderRadius: "0 3px 3px 0",

      width: {
        base: "30px",
        middle: "36px",
        big: "37px",
        huge: "38px",
        large: "48px",
      },

      height: {
        base: "30px",
        middle: "36px",
        big: "36px",
        huge: "37px",
        large: "42px",
      },
    },

    iconButton: {
      width: {
        base: "15px",
        middle: "15px",
        big: "16px",
        huge: "16px",
        large: "16px",
      },
    },
  },

  passwordInput: {
    disableColor: grayMid,
    color: gray,

    iconColor: grayMid,
    hoverIconColor: gray,

    hoverColor: gray,

    lineHeight: "32px",

    tooltipTextColor: black,

    text: {
      lineHeight: "14px",
      marginTop: "-2px",
    },

    link: {
      marginTop: "-6px",

      tablet: {
        width: "100%",
        marginLeft: "0px",
        marginTop: "-1px",
      },
    },

    progress: {
      borderRadius: "2px",
      marginTop: "-2px",
    },

    newPassword: {
      margin: "0 16px",

      svg: {
        overflow: "hidden",
        marginBottom: "4px",
      },
    },
  },

  searchInput: {
    fontSize: "14px",
    fontWeight: "600",

    iconColor: grayMid,
    hoverIconColor: grayMid,
  },

  inputPhone: {
    activeBorderColor: "#2da7db",
    inactiveBorderColor: "#d0d5da",
    errorBorderColor: "#f21c0e",
    backgroundColor: "#fff",
    color: "#33333",
    scrollBackground: "#a3a9ae",
    placeholderColor: "#a3a9ae",
    dialCodeColor: "#a3a9ae",
    width: "320px",
    height: "44px",
  },

  textInput: {
    fontWeight: "normal",
    placeholderColor: gray,
    disablePlaceholderColor: grayMid,

    transition: "all 0.2s ease 0s",
    appearance: "none",
    display: "flex",
    flex: "1 1 0%",
    outline: "none",
    overflow: "hidden",
    opacity: "1",

    lineHeight: {
      base: "20px",
      middle: "20px",
      big: "20px",
      huge: "21px",
      large: "20px",
    },

    fontSize: {
      base: "13px",
      middle: "14px",
      big: "16px",
      huge: "18px",
      large: "16px",
    },

    padding: {
      base: "5px 6px",
      middle: "8px 12px",
      big: "8px 16px",
      huge: "8px 20px",
      large: "11px 12px",
    },
  },

  inputBlock: {
    height: "100%",
    paddingRight: "8px",
    paddingLeft: "1px",

    display: "flex",
    alignItems: "center",
    padding: "2px 0px 2px 2px",
    margin: "0",

    borderColor: blueMain,

    iconColor: grayMid,
    hoverIconColor: grayMid,
  },

  textArea: {
    disabledColor: grayLight,

    focusBorderColor: blueMain,
    focusErrorBorderColor: red,
    focusOutline: "none",

    scrollWidth: "100%",
    scrollHeight: "91px",

    numerationColor: "#A3A9AE",

    copyIconFilter:
      "invert(71%) sepia(1%) saturate(1597%) hue-rotate(166deg) brightness(100%) contrast(73%)",
  },

  link: {
    color: black,
    lineHeight: "calc(100% + 6px)",
    opacity: "0.5",
    textDecoration: "none",
    cursor: "pointer",
    display: "inline-block",

    hover: {
      textDecoration: "underline dashed",
      page: { textDecoration: "underline" },
    },
  },

  linkWithDropdown: {
    paddingRight: "20px",
    semiTransparentOpacity: "0.5",
    textDecoration: "none",
    disableColor: gray,

    svg: {
      opacity: "1",
      semiTransparentOpacity: "0.5",
    },

    text: { maxWidth: "100%" },

    span: { maxWidth: "300px" },

    expander: {
      iconColor: black,
    },

    color: {
      default: "#A3A9AE",
      hover: "#555F65",
      active: "#333333",
      focus: "#333333",
    },

    background: {
      default: "transparent",
      hover: "#ECEEF1",
      active: "#D0D5DA",
      focus: "#DFE2E3",
    },

    caret: {
      width: "5px",
      minWidth: "5px",
      height: "4px",
      minHeight: "4px",
      marginLeft: "5px",
      marginTop: "-4px",
      right: "6px",
      top: "0",
      bottom: "0",
      isOpenBottom: "-1px",
      margin: "auto",
      opacity: "0",
      transform: "scale(1, -1)",
    },
  },

  tooltip: {
    borderRadius: "6px",
    boxShadow: "0px 10px 15px rgba(4, 15, 27, 0.13)",
    opacity: "1",
    padding: "8px 12px",
    pointerEvents: "auto",
    maxWidth: "340px",
    color: "#F8F7BF",
    textColor: black,

    before: {
      border: "none",
    },
    after: {
      border: "none",
    },
  },

  tabsContainer: {
    scrollbar: {
      width: "100%",
      height: "44px",
    },

    label: {
      height: " 32px",
      borderRadius: "16px",
      minWidth: "fit-content",
      marginRight: "8px",
      width: "fit-content",

      backgroundColor: blueLightMid,
      hoverBackgroundColor: grayLight,
      disableBackgroundColor: grayLightMid,

      title: {
        margin: "7px 15px 7px 15px",
        overflow: "hidden",
        color: white,
        hoverColor: black,
        disableColor: grayMid,
      },
    },
  },

  fieldContainer: {
    horizontal: {
      margin: "0 0 16px 0",

      label: {
        lineHeight: "32px",
        margin: "0",
      },

      body: {
        flexGrow: "1",
      },

      iconButton: {
        marginTop: "10px",
        marginLeft: "8px",
      },
    },

    vertical: {
      margin: "0 0 16px 0",

      label: {
        lineHeight: "20px",
        height: "20px",
      },

      labelIcon: {
        width: "100%",
        margin: "0 0 4px 0",
      },

      body: {
        width: "100%",
      },

      iconButton: {
        margin: "0",
        padding: "0px 8px",
        width: "12px",
        height: "12px",
      },
    },

    errorLabel: {
      color: "#F21C0E",
    },
  },

  avatar: {
    defaultImage: `url("${AvatarBaseReactSvgUrl}")`,
    initialsContainer: {
      color: white,
      left: "50%",
      top: "50%",
      transform: "translate(-50%, -50%)",
      fontWeight: "600",

      fontSize: {
        min: "12px",
        small: "12px",
        base: "16px",
        medium: "20px",
        big: "34px",
        max: "72px",
      },
    },

    roleWrapperContainer: {
      right: {
        min: "-5px",
        small: "-2px",
        base: "-2px",
        medium: "-4px",
        big: "3px",
        max: "0px",
      },

      bottom: {
        min: "-5px",
        small: "3px",
        base: "4px",
        medium: "6px",
        big: "3px",
        max: "0px",
      },

      width: {
        medium: "16px",
        max: "24px",
      },

      height: {
        medium: "16px",
        max: "24px",
      },
    },

    imageContainer: {
      backgroundImage: blueMain,
      background: grayMid,
      borderRadius: "50%",
      height: "100%",

      svg: {
        display: "block",
        width: "50%",
        height: "100%",
        margin: "auto",
        fill: white,
      },
    },

    administrator: {
      fill: orangeMain,
      stroke: darkBlack,
      color: white,
    },

    guest: {
      fill: "#3B72A7",
      stroke: darkBlack,
      color: white,
    },

    owner: {
      fill: "#EDC409",
      stroke: darkBlack,
      color: white,
    },

    editContainer: {
      right: "0px",
      bottom: "0px",
      fill: white,
      backgroundColor: blueLightMid,
      borderRadius: "50%",
      height: "32px",
      width: "32px",
    },

    image: {
      width: "100%",
      height: "100%",
      borderRadius: "50%",
    },

    icon: {
      background: "#ECEEF1",
      color: "#A3A9AE",
    },

    width: {
      min: "32px",
      small: "36px",
      base: "40px",
      medium: "48px",
      big: "80px",
      max: "124px",
    },

    height: {
      min: "32px",
      small: "36px",
      base: "40px",
      medium: "48px",
      big: "80px",
      max: "124px",
    },
  },

  avatarEditor: {
    minWidth: "208px",
    maxWidth: "300px",
    width: "max-content",
  },

  avatarEditorBody: {
    maxWidth: "400px",

    selectLink: {
      color: black,
      linkColor: link,
    },

    slider: {
      width: "100%",
      margin: "24px 0",
      backgroundColor: "transparent",

      runnableTrack: {
        background: grayLightMid,
        focusBackground: grayLightMid,
        border: `1.4px solid ${grayLightMid}`,
        borderRadius: "5.6px",
        width: "100%",
        height: "8px",
      },

      sliderThumb: {
        marginTop: "-9.4px",
        width: "24px",
        height: "24px",
        background: blueMain,
        disabledBackground: "#A6DCF2",
        borderWidth: "6px",
        borderStyle: "solid",
        borderColor: `${white}`,
        borderRadius: "30px",
        boxShadow: "0px 5px 20px rgba(4, 15, 27, 0.13)",
      },

      thumb: {
        width: "24px",
        height: "24px",
        background: blueMain,
        border: `6px solid ${white}`,
        borderRadius: "30px",
        marginTop: "0px",
        boxShadow: "0px 5px 20px rgba(4, 15, 27, 0.13)",
      },

      rangeTrack: {
        background: grayLightMid,
        border: `1.4px solid ${grayLightMid}`,
        borderRadius: "5.6px",
        width: "100%",
        height: "8px",
      },

      rangeThumb: {
        width: "14px",
        height: "14px",
        background: blueMain,
        border: `6px solid ${white}`,
        borderRadius: "30px",
        boxShadow: "0px 5px 20px rgba(4, 15, 27, 0.13)",
      },

      track: {
        background: "transparent",
        borderColor: "transparent",
        borderWidth: "10.2px 0",
        color: "transparent",
        width: "100%",
        height: "8px",
      },

      trackNumber: {
        color: "#A3A9AE",
      },

      fillLower: {
        background: grayLightMid,
        focusBackground: grayLightMid,
        border: `1.4px solid ${grayLightMid}`,
        borderRadius: "11.2px",
      },

      fillUpper: {
        background: grayLightMid,
        focusBackground: grayLightMid,
        border: `1.4px solid ${grayLightMid}`,
        borderRadius: "11.2px",
      },
    },

    dropZone: {
      border: `1px dashed ${silver}`,
    },

    container: {
      miniPreview: {
        width: "160px",
        border: `1px solid ${grayLightMid}`,
        borderRadius: "6px",
        padding: "8px",
      },

      buttons: {
        height: "32px",
        background: gray,

        mobileWidth: "40px",
        mobileHeight: "100%",
        mobileBackground: "none",
      },

      button: {
        background: gray,
        fill: white,
        hoverFill: white,
        padding: "0 12px",
        height: "40px",
        borderRadius: "6px",
      },

      zoom: {
        height: "56px",

        mobileHeight: "24px",
        marginTop: "16px",
      },
    },
  },

  backdrop: {
    backgroundColor: "rgba(6, 22, 38, 0.2)",
    unsetBackgroundColor: "unset",
  },

  treeMenu: {
    disabledColor: "#767676",
  },

  treeNode: {
    background: "#f3f4f4",
    disableColor: "#A3A9AE",

    dragging: {
      draggable: {
        background: lightCumulus,
        hoverBackgroundColor: lightMediumGoldenrod,
        borderRadius: "3px",
      },

      title: {
        width: "85%",
      },
    },
    icon: {
      color: grayMain,
    },

    draggable: {
      color: cyanBlueDarkShade,
      dragOverBackgroundColor: strongBlue,
      border: `1px ${strongBlue} solid`,
      dragOverColor: white,

      gapTop: {
        borderTop: `2px blue solid`,
      },

      gapBottom: {
        borderBottom: `2px blue solid`,
      },
    },

    contentWrapper: {
      color: darkRed,
    },

    title: {
      color: cyanBlueDarkShade,
    },

    selected: {
      background: lightGrayishStrongBlue,
      hoverBackgroundColor: lightGrayishStrongBlue,
      borderRadius: "3px",
    },

    checkbox: {
      border: `2px solid ${white}`,
      borderTop: 0,
      borderLeft: 0,
    },
  },

  progressBar: {
    height: "22px",
    backgroundColor: grayLight,
    marginLeft: "-100%",

    fullText: {
      padding: "0px 6px",
      fontWeight: "600",
      margin: "0",
    },

    percent: {
      float: "left",
      overflow: "hidden",
      maxHeight: "22px",
      minHeight: "22px",
      transition: "width 0.6s ease",
      background: "linear-gradient(90deg, #20d21f 75%, #b9d21f 100%)",
    },

    text: {
      minWidth: "200%",

      progressText: {
        padding: "2px 6px",
        margin: "0",
        minWidth: "100px",
        fontWeight: "600",
      },
    },

    dropDown: {
      padding: "16px 16px 16px 17px",
    },
  },

  dropDown: {
    fontWeight: "600",
    fontSize: "13px",
    zIndex: "400",
    background: white,
    borderRadius: "6px",
    boxShadow: "0px 5px 20px rgba(0, 0, 0, 0.13)",
    border: "none",
  },

  dropDownItem: {
    color: black,
    disableColor: gray,
    backgroundColor: white,
    hoverBackgroundColor: grayLight,
    hoverDisabledBackgroundColor: white,
    selectedBackgroundColor: lightHover,
    fontWeight: "600",
    fontSize: "13px",
    width: "100%",
    maxWidth: "500px",
    border: "0px",
    margin: "0px",
    padding: "0px 12px",
    tabletPadding: "0px 16px",
    lineHeight: "32px",
    tabletLineHeight: "36px",

    icon: {
      width: "16px",
      marginRight: "8px",
      lineHeight: "10px",

      color: black,
      disableColor: gray,
    },

    separator: {
      padding: "0px 16px",
      borderBottom: `1px solid ${globalColors.grayLightMid}`,
      margin: " 4px 16px 4px",
      lineHeight: "1px",
      height: "1px",
      width: "calc(100% - 32px)",
    },
  },

  toast: {
    active: {
      success: activeSuccess,
      error: activeError,
      info: activeInfo,
      warning: activeWarning,
    },
    hover: {
      success: hoverSuccess,
      error: hoverError,
      info: hoverInfo,
      warning: hoverWarning,
    },
    border: {
      success: "none",
      error: "none",
      info: "none",
      warning: "none",
    },

    zIndex: "9999",
    position: "fixed",
    padding: "4px",
    width: "320px",
    color: white,
    top: "16px",
    right: "24px",
    marginTop: "0px",

    closeButton: {
      color: white,
      fontWeight: "700",
      fontSize: "14px",
      background: "transparent",
      padding: "0",
      opacity: "0.7",
      hoverOpacity: "1",
      transition: "0.3s ease",
    },

    main: {
      marginBottom: "1rem",
      boxShadow: "0px 10px 16px -12px rgba(0, 0, 0, 0.3)",
      maxHeight: "800px",
      overflow: "hidden",
      borderRadius: "6px",
      color: darkBlack,
      margin: "0 0 12px",
      padding: "12px",
      minHeight: "32px",
      width: "100%",
      right: "0",
      transition: "0.3s",
    },
  },

  toastr: {
    svg: {
      width: "16px",
      minWidth: "16px",
      height: "16px",
      minHeight: "16px",
      color: {
        success: black,
        error: black,
        info: black,
        warning: black,
      },
    },

    text: {
      lineHeight: " 1.3",
      fontSize: "12px",
      color: black,
    },

    title: {
      fontWeight: "600",
      margin: "0",
      marginBottom: "5px",
      lineHeight: "16px",
      color: {
        success: darkBlack,
        error: darkBlack,
        info: darkBlack,
        warning: darkBlack,
      },
      fontSize: "12px",
    },

    closeButtonColor: black,
  },

  loader: {
    color: shuttleGrey,
    size: "40px",
    marginRight: "2px",
    borderRadius: "50%",
  },

  rombsLoader: {
    blue: {
      colorStep_1: "#F2CBBF",
      colorStep_2: "#fff",
      colorStep_3: "#E6E4E4",
      colorStep_4: "#D2D2D2",
    },
    red: {
      colorStep_1: "#BFE8F8",
      colorStep_2: "#fff",
      colorStep_3: "#EFEFEF",
    },
    green: {
      colorStep_1: "#CBE0AC",
      colorStep_2: "#fff",
      colorStep_3: "#EFEFEF",
      colorStep_4: "#E6E4E4",
    },
  },

  dialogLoader: {
    borderBottom: "1px solid rgb(222, 226, 230)",
  },

  // dropDownItem: {
  //   width: "100%",
  //   maxWidth: "240px",
  //   border: "none",
  //   cursor: "pointer",
  //   padding: "0px 16px",
  //   lineHeight: "32px",
  //   textAlign: "left",
  //   background: "none",
  //   textDecoration: "none",
  //   fontStyle: "normal",
  //   fontWeight: "600",
  //   fontSize: "13px",

  //   whiteSpace: "nowrap",
  //   overflow: "hidden",
  //   textOverflow: "ellipsis",

  //   outline: "none",
  //   color: black,
  //   textTransform: "none",

  //   hoverBackgroundColor: grayLight,
  //   noHoverBackgroundColor: white,

  //   header: {
  //     color: gray,
  //     hoverCursor: "default",
  //     hoverBackgroundColor: "white",
  //     textTransform: "uppercase",
  //   },

  //   disabled: {
  //     color: gray,
  //     hoverCursor: "default",
  //     hoverBackgroundColor: "white",
  //   },

  //   separator: {
  //     padding: "0px 16px",
  //     border: `0.5px solid ${grayLightMid}`,
  //     cursor: "default",
  //     margin: "6px 16px 6px",
  //     lineHeight: "1px",
  //     height: "1px",
  //     width: "calc(100% - 32px)",
  //   },

  //   tablet: { lineHeight: "36px" },

  comboBox: {
    padding: "6px 0px",
    background: lightGrayishStrongBlue,

    width: {
      base: "173px",
      middle: "300px",
      big: "350px",
      huge: "500px",
    },

    arrow: {
      width: "6px",
      flex: "0 0 6px",
      marginTopWithBorder: "5px",
      marginTop: "12px",
      marginRight: "8px",
      marginLeft: "auto",
    },

    button: {
      height: "18px",
      heightWithBorder: "30px",
      heightModernView: "28px",

      paddingLeft: "16px",
      paddingRightNoArrow: "16px",
      paddingRight: "8px",

      selectPaddingLeft: "8px",
      selectPaddingRightNoArrow: "14px",
      selectPaddingRight: "6px",

      color: black,
      disabledColor: grayMid,
      background: white,
      backgroundWithBorder: "none",
      backgroundModernView: "none",

      border: `1px solid ${grayMid}`,
      borderRadius: "3px",
      borderColor: blueMain,
      openBorderColor: blueMain,
      disabledBorderColor: grayLightMid,
      disabledBackground: grayLight,

      hoverBorderColor: gray,
      hoverBorderColorOpen: blueMain,
      hoverDisabledBorderColor: grayLightMid,

      hoverBackgroundModernView: "#ECEEF1",
      activeBackgroundModernView: "#D0D5DA",
      focusBackgroundModernView: "#DFE2E3",
    },

    label: {
      marginRightWithBorder: "8px",
      marginRight: "4px",

      disabledColor: grayMid,
      color: black,
      selectedColor: black,
      maxWidth: "175px",

      lineHeightWithoutBorder: "16px",
      lineHeightTextDecoration: "underline dashed",
    },

    childrenButton: {
      marginRight: "8px",
      width: "16px",
      height: "16px",

      defaultDisabledColor: grayMid,
      defaultColor: gray,
      disabledColor: grayMid,
      color: black,
    },
  },

  toggleContent: {
    headingHeight: "24px",
    headingLineHeight: "26px",
    hoverBorderBottom: "1px dashed",
    contentPadding: "10px 0px 0px 0px",
    arrowMargin: "4px 8px 4px 0px",
    transform: "rotate(180deg)",
    iconColor: black,

    childrenContent: {
      color: black,
      paddingTop: "6px",
    },
  },

  toggleButton: {
    fillColorDefault: "#4781D1",
    fillColorOff: "#D0D5DA",
    hoverFillColorOff: "#A3A9AE",
    fillCircleColor: white,
    fillCircleColorOff: white,
  },

  contextMenuButton: {
    content: {
      width: "100%",
      backgroundColor: white,
      padding: "0 16px 16px",
    },

    headerContent: {
      maxWidth: "500px",
      margin: "0",
      lineHeight: "56px",
      fontWeight: "700",
      borderBottom: `1px solid ${globalColors.lightGrayishBlue}`,
    },

    bodyContent: {
      padding: "16px 0",
    },
  },

  calendar: {
    color: "#333333",
    disabledColor: "#DFE2E3",
    pastColor: "#A3A9AE",
    onHoverBackground: "#f3f4f4",
    titleColor: "#555F65",
    outlineColor: "#eceef1",
    arrowColor: "#555f65",
    disabledArrow: "#A3A9AE",
    weekdayColor: "#A3A9AE",
    accent: "#4781d1",
  },

  datePicker: {
    width: "115px",
    dropDownPadding: "16px 16px 16px 17px",
    contentPadding: "0 16px 16px",
    bodyPadding: "16px 0",
    backgroundColor: white,
    inputBorder: blueMain,
    iconPadding: "8px 8px 7px 0px",

    contentMaxWidth: "500px",
    contentLineHeight: "56px",
    contentFontWeight: "700",

    borderBottom: `1px solid ${globalColors.lightGrayishBlue}`,
  },

  aside: {
    backgroundColor: white,
    height: "100%",
    overflowX: "hidden",
    overflowY: "auto",
    position: "fixed",
    right: "0",
    top: "0",
    bottom: "16px",
    paddingBottom: "64px",
    transition: "transform 0.3s ease-in-out",
  },

  dragAndDrop: {
    height: "100%",
    border: `1px solid ${globalColors.darkSilver}`,
    transparentBorder: "1px solid transparent",
    acceptBackground: lightMediumGoldenrod,
    background: lightCumulus,
  },

  // phoneInput: {
  //   width: "304px",
  //   height: "44px",
  //   itemTextColor: black,
  //   itemBackgroundColor: white,
  //   itemHoverColor: grayLightMid,
  //   scrollBackground: "rgba(0, 0, 0, 0.1)",
  //   placeholderColor: gray,
  // },

  // squareButton: {
  //   height: "32px",
  //   width: "32px",
  //   color: gray,
  //   backgroundColor: white,
  //   border: `1px solid ${grayMid}`,
  //   borderRadius: "3px",
  //   outline: "none",
  //   hover: {
  //     backgroundColor: white,
  //     border: `1px solid ${gray}`,
  //   },
  //   click: {
  //     backgroundColor: grayLightMid,
  //     border: `1px solid ${gray}`,
  //   },
  //   disable: {
  //     backgroundColor: grayLight,
  //     border: `1px solid ${grayLightMid}`,
  //   },
  //   crossShape: {
  //     color: graySilver,
  //     disable: {
  //       color: gray,
  //     },
  //   },
  // },

  // roundButton: {
  //   height: "40px",
  //   width: "40px",
  //   backgroundColor: grayLight,
  //   borderRadius: {
  //     plus: "112px",
  //     minus: "81px",
  //   },
  //   borderStyle: "none",
  //   outline: "none",
  //   hover: {
  //     backgroundColor: grayLightMid,
  //   },
  //   click: {
  //     backgroundColor: grayMid,
  //   },
  //   disable: {
  //     backgroundColor: grayLight,
  //   },
  //   plus: {
  //     color: grayMid,
  //     disable: {
  //       color: black,
  //     },
  //   },
  // },

  catalog: {
    background: "#f8f9f9",

    header: {
      borderBottom: "1px solid #eceef1",
      iconFill: "#657077",
    },
    control: {
      background: "#9a9ea3",
      fill: "#ffffff",
    },

    headerBurgerColor: "#657077",

    verticalLine: "1px solid #eceef1",

    profile: {
      borderTop: "1px solid #eceef1",
      background: "#f3f4f4",
    },

    paymentAlert: {
      color: "#ed7309",
      warningColor: "#F21C0E",
    },

    teamTrainingAlert: {
      titleColor: "#388BDE",
      borderColor: "#388BDE",
      linkColor: "#5299E0",
    },
  },

  alertComponent: {
    descriptionColor: "#555F65",
    iconColor: "#657077",
  },

  catalogItem: {
    container: {
      width: "100%",
      height: "36px",
      padding: "0 12px",
      marginBottom: "16px",
      background: "#fff",
      tablet: {
        height: "44px",
        padding: "0 12px",
        marginBottom: "24px",
      },
    },
    sibling: {
      active: {
        background: lightGrayishStrongBlue,
      },
      hover: {
        background: grayLightMid,
      },
    },
    img: {
      svg: {
        width: "16px",
        height: "16px",

        fill: "#657077",
        isActiveFill: "#4781D1",
        tablet: {
          width: "20px",
          height: "20px",
        },
      },
    },
    text: {
      width: "100%",
      marginLeft: "8px",
      lineHeight: "20px",
      color: cyanBlueDarkShade,
      isActiveColor: "#4781D1",
      fontSize: "13px",
      fontWeight: 600,
      tablet: {
        marginLeft: "12px",
        lineHeight: "20px",
        fontSize: "15px",
        fontWeight: "600",
      },
    },
    initialText: {
      color: white,
      width: "16px",
      lineHeight: "11px",
      fontSize: "11px",
      fontWeight: "bold",
      tablet: {
        width: "20px",
        lineHeight: "19px",
        fontSize: "11px",
      },
    },
    badgeWrapper: {
      size: "16px",
      marginLeft: "8px",
      marginRight: "-2px",
      tablet: {
        width: "44px",
        height: "44px",
        marginRight: "-16px",
      },
    },
    badgeWithoutText: {
      backgroundColor: orangeMain,

      size: "8px",
      position: "-4px",
    },
    trashIconFill: "#A3A9AE",
  },

  navigation: {
    expanderColor: black,
    background: white,
    rootFolderTitleColor: "#A3A9AE",

    icon: {
      fill: "#316DAA",
      stroke: "#DFE2E3",
    },
  },

  nav: {
    backgroundColor: "#0F4071",
  },

  navItem: {
    baseColor: "#7A95B0",
    activeColor: white,
    separatorColor: "#3E668D",

    wrapper: {
      hoverBackground: "#0d3760",
    },
  },

  header: {
    backgroundColor: "#F8F9F9",
    recoveryColor: "#657077",
    linkColor: "#657077",
    productColor: white,
  },

  menuContainer: {
    background: "#F3F4F4",
    color: black,
  },

  article: {
    background: grayLight,
    pinBorderColor: grayLightMid,
    catalogItemHeader: "#A3A9AE",
    catalogItemText: "#555F65",
    catalogItemActiveBackground: "#DFE2E3",
    catalogShowText: "#657077",
  },

  section: {
    toggler: {
      background: white,
      fill: gray,
      boxShadow: "0px 5px 20px rgba(0, 0, 0, 0.13)",
    },

    header: {
      backgroundColor: white,
      background: `linear-gradient(180deg,#ffffff 2.81%,rgba(255, 255, 255, 0.91) 63.03%,rgba(255, 255, 255, 0) 100%)`,
      trashErasureLabelBackground: "#f8f9f9",
      trashErasureLabelText: "#555f65",
    },
  },

  infoPanel: {
    sectionHeaderToggleIcon: gray,
    sectionHeaderToggleIconActive: "#3B72A7",
    sectionHeaderToggleBg: "transparent",
    sectionHeaderToggleBgActive: grayLight,

    backgroundColor: white,
    blurColor: "rgba(6, 22, 38, 0.2)",
    borderColor: grayLightMid,
    thumbnailBorderColor: grayLightMid,
    textColor: black,

    closeButtonWrapperPadding: "0px",
    closeButtonIcon: white,
    closeButtonSize: "17px",
    closeButtonBg: "transparent",

    members: {
      iconColor: "#A3A9AE",
      iconHoverColor: "#657077",
      isExpectName: "#A3A9AE",
      subtitleColor: "#a3a9ae",
      meLabelColor: "#a3a9ae",
      roleSelectorColor: "#a3a9ae",
      disabledRoleSelectorColor: "#a3a9ae",
      roleSelectorArrowColor: "#a3a9ae",
    },

    history: {
      subtitleColor: "#a3a9ae",
      fileBlockBg: "#f8f9f9",
      dateColor: "#A3A9AE",
      fileExstColor: "#A3A9AE",
      locationIconColor: "#A3A9AE",
      folderLabelColor: "#A3A9AE",
    },

    details: {
      customLogoBorderColor: grayLightMid,
      commentEditorIconColor: "#333",
      tagBackground: "#ECEEF1",
    },

    gallery: {
      borderColor: "#d0d5da",
    },
  },

  filesArticleBody: {
    background: lightGrayishStrongBlue,
    panelBackground: lightGrayishStrongBlue,

    fill: grayMain,
    expanderColor: "dimgray",
    downloadAppList: {
      color: "#83888d",
      winHoverColor: "#3785D3",
      macHoverColor: "#000",
      linuxHoverColor: "#FFB800",
      androidHoverColor: "#9BD71C",
    },
    thirdPartyList: {
      color: "#818b91",
      linkColor: cyanBlueDarkShade,
    },
  },

  peopleArticleBody: {
    iconColor: grayMain,
    expanderColor: "dimgray",
  },

  peopleTableRow: {
    fill: "#3b72a7",

    nameColor: black,
    pendingNameColor: gray,

    sideInfoColor: gray,
    pendingSideInfoColor: grayMid,
  },

  filterInput: {
    button: {
      border: "1px solid #d0d5da",
      hoverBorder: "1px solid #a3a9ae",

      openBackground: "#a3a9ae",

      openFill: "#ffffff",
    },

    filter: {
      background: "#ffffff",
      border: "1px solid #eceef1",
      color: "#a3a9ae",

      separatorColor: "#eceef1",
      indicatorColor: "#ED7309",

      selectedItem: {
        background: "#265a8f",
        border: "#265a8f",
        color: "#ffffff",
      },
    },

    sort: {
      background: "#ffffff",
      hoverBackground: "#f8f9f9",
      selectedViewIcon: "#dfe2e3",
      viewIcon: "#a3a9ae",
      sortFill: "#657077",

      tileSortFill: black,
      tileSortColor: black,
    },

    selectedItems: {
      background: "#eceef1",
      hoverBackground: "#F3F4F4",
    },
  },

  profileInfo: {
    color: "#83888d",
    iconButtonColor: black,
    linkColor: gray,

    tooltipLinkColor: black,
    iconColor: "#C96C27",
  },

  updateUserForm: {
    tooltipTextColor: black,
    borderTop: "1px solid #eceef1",
  },

  tableContainer: {
    borderRight: `2px solid ${grayMid}`,
    hoverBorderColor: grayMain,
    tableCellBorder: `1px solid ${grayLightMid}`,

    groupMenu: {
      background: white,
      borderBottom: "1px solid transparent",
      borderRight: `1px solid ${grayMid}`,
      boxShadow: "0px 5px 20px rgba(4, 15, 27, 7%)",
    },

    header: {
      background: white,
      borderBottom: `1px solid ${grayLightMid}`,
      textColor: gray,
      activeTextColor: grayMain,
      hoverTextColor: grayMain,

      iconColor: gray,
      activeIconColor: grayMain,
      hoverIconColor: grayMain,

      borderImageSource: `linear-gradient(to right,${white} 21px,${grayLightMid} 21px,${grayLightMid} calc(100% - 20px),${white} calc(100% - 20px))`,
      lengthenBorderImageSource: `linear-gradient(to right, ${grayLightMid}, ${grayLightMid})`,
      hotkeyBorderBottom: `1px solid ${globalColors.blueMain}`,

      settingsIconDisableColor: "#D0D5DA",
    },

    tableCell: {
      border: `1px solid ${grayLightMid}`,
    },
  },

  filesSection: {
    rowView: {
      checkedBackground: "#f3f4f4",

      draggingBackground: lightCumulus,
      draggingHoverBackground: lightMediumGoldenrod,

      shareButton: {
        color: grayMain,
        fill: grayMain,
      },

      sideColor: gray,
      linkColor: black,
      textColor: gray,

      editingIconColor: "#3b72a7",
      shareHoverColor: "#3b72a7",
      pinColor: "#3b72a7",
    },

    tableView: {
      fileName: {
        linkColor: black,
        textColor: gray,
      },

      row: {
        checkboxChecked: `linear-gradient(to right, #f3f4f4 24px, ${grayLightMid} 24px)`,
        checkboxDragging: `linear-gradient(to right, ${lightCumulus} 24px, ${grayLightMid} 24px)`,
        checkboxDraggingHover: `linear-gradient(to right,rgb(239, 239, 178) 24px, ${grayLightMid} 24px)`,

        contextMenuWrapperChecked: `linear-gradient(to left, #f3f4f4 24px, ${grayLightMid} 24px)`,
        contextMenuWrapperDragging: `border-image-source: linear-gradient(to left, ${lightCumulus} 24px, ${grayLightMid} 24px)`,
        contextMenuWrapperDraggingHover: `linear-gradient(to left,rgb(239, 239, 178) 24px,${grayLightMid} 24px)`,

        backgroundActive: `#F3F4F4`,

        borderImageCheckbox: `linear-gradient(to right, ${white} 24px, ${grayLightMid} 24px)`,
        borderImageContextMenu: `linear-gradient(to left, ${white} 24px, ${grayLightMid} 24px)`,

        borderHover: gray,
        sideColor: gray,
        shareHoverColor: "#3b72a7",

        borderImageRight:
          "linear-gradient(to right, #ffffff 25px,#eceef1 24px)",
        borderImageLeft: "linear-gradient(to left, #ffffff 24px,#eceef1 24px)",

        borderColor: "#ECEEf1",
        borderColorTransition: "#f3f4f4",
      },
    },

    tilesView: {
      tile: {
        draggingColor: lightCumulus,
        draggingHoverColor: lightMediumGoldenrod,
        checkedColor: "#f3f4f4",
        roomsCheckedColor: "#f3f4f4",
        border: `1px solid ${grayMid}`,
        backgroundBadgeColor: white,
        backgroundColor: white,
        borderRadius: "6px",
        roomsBorderRadius: "12px",
        bottomBorderRadius: "0 0 6px 6px",
        roomsBottomBorderRadius: "0 0 12px 12px",
        upperBorderRadius: "6px 6px 0 0",
        roomsUpperBorderRadius: "12px 12px 0 0",
        backgroundColorTop: white,
      },

      sideColor: black,
      color: black,
      textColor: gray,
    },

    animationColor: "rgba(82, 153, 224, 0.16)",
  },

  advancedSelector: {
    footerBorder: `1px solid ${grayLightMid}`,

    hoverBackgroundColor: grayLightMid,
    selectedBackgroundColor: grayLightMid,
    borderLeft: `1px solid ${grayLightMid}`,

    searcher: {
      hoverBorderColor: grayMid,
      focusBorderColor: blueMain,
      placeholderColor: gray,
    },
  },

  selector: {
    border: `1px solid ${grayLightMid}`,

    breadCrumbs: {
      prevItemColor: "#A3A9AE",
      arrowRightColor: "#A3A9AE",
    },

    bodyDescriptionText: "#A3A9AE",

    item: {
      hoverBackground: grayLight,
      selectedBackground: lightHover,
    },

    emptyScreen: {
      descriptionColor: cyanBlueDarkShade,
    },
  },

  floatingButton: {
    backgroundColor: "#3B72A7",
    color: white,
    boxShadow: "0px 5px 20px rgba(0, 0, 0, 0.13)",
    fill: white,

    alert: {
      fill: "",
      path: "",
    },
  },

  mediaViewer: {
    color: "#d1d1d1",
    background: "rgba(17, 17, 17, 0.867)",
    backgroundColor: "rgba(11, 11, 11, 0.7)",
    fill: white,
    titleColor: white,
    iconColor: white,

    controlBtn: {
      backgroundColor: "rgba(200, 200, 200, 0.2)",
    },

    imageViewer: {
      backgroundColor: "rgba(200, 200, 200, 0.2)",
      inactiveBackgroundColor: "rgba(11,11,11,0.7)",
      fill: white,
    },

    progressBar: {
      background: "#d1d1d1",
      backgroundColor: "rgba(200, 200, 200, 0.2)",
    },

    scrollButton: {
      backgroundColor: "rgba(11, 11, 11, 0.7)",
      background: "rgba(200, 200, 200, 0.2)",
      border: `solid ${white}`,
    },

    videoViewer: {
      fill: white,
      stroke: white,
      color: "#d1d1d1",
      colorError: white,
      backgroundColorError: darkBlack,
      backgroundColor: "rgba(11, 11, 11, 0.7)",
      background: "rgba(200, 200, 200, 0.2)",
    },
  },

  connectCloud: {
    connectBtnContent: black,
    connectBtnTextBg: white,
    connectBtnIconBg: white,
    connectBtnTextBorder: grayMid,
    connectBtnIconBorder: grayMid,
  },

  createEditRoomDialog: {
    commonParam: {
      descriptionColor: "#a3a9ae",
    },

    roomType: {
      listItem: {
        background: "none",
        borderColor: "#ECEEF1",
        descriptionText: "#A3A9AE",
      },
      dropdownButton: {
        background: "none",
        borderColor: "#ECEEF1",
        isOpenBorderColor: "#2DA7DB",
        descriptionText: "#A3A9AE",
      },
      dropdownItem: {
        background: "#ffffff",
        hoverBackground: "#f3f4f4",
        descriptionText: "#A3A9AE",
      },
      displayItem: {
        background: "#f8f8f8",
        borderColor: "#f8f8f8",
        descriptionText: "#555F65",
      },
    },

    roomTypeDropdown: {
      desktop: {
        background: "#ffffff",
        borderColor: "#d0d5da",
      },
      mobile: {
        background: "#ffffff",
      },
    },

    permanentSettings: {
      background: "#f8f9f9",
      isPrivateIcon: "#35ad17",
      descriptionColor: "#555f65",
    },

    tagInput: {
      tagBackground: "#ECEEF1",
      tagHoverBackground: "#F3F4F4",
    },

    dropdown: {
      background: "#ffffff",
      borderColor: "#d0d5da",
      item: {
        hoverBackground: "#f3f4f4",
      },
    },

    isPrivate: {
      limitations: {
        background: "#f8f9f9",
        iconColor: "#ed7309",
        titleColor: "#ed7309",
        descriptionColor: "#555f65",
        linkColor: "#555f65",
      },
    },

    thirdpartyStorage: {
      combobox: {
        background: "#ffffff",
        dropdownBorderColor: "#d0d5da",
        hoverDropdownBorderColor: "#a3a9ae",
        isOpenDropdownBorderColor: "#2DA7DB",
        arrowFill: "#a3a9ae",
      },
      folderInput: {
        background: "#ffffff",
        borderColor: "#d0d5da",
        hoverBorderColor: "#a3a9ae",
        focusBorderColor: "#35abd8",
        rootLabelColor: "#a3a9ae",
        iconFill: "#657177",
      },
    },

    iconCropper: {
      gridColor: "#333333",
      deleteButton: {
        background: "#f8f9f9",
        hoverBackground: "#f3f4f4",
        borderColor: "#f8f9f9",
        hoverBorderColor: "#f3f4f4",
        color: "#555f65",
        iconColor: "#657077",
      },
    },

    previewTile: {
      background: "#ffffff",
      borderColor: "#d0d5da",
      iconBorderColor: "#eceef1",
    },

    dropzone: {
      borderColor: "#eceef1",
      linkMainColor: "#316daa",
      linkSecondaryColor: "#333333",
      exstsColor: "#a3a9ae",
    },
  },

  filesThirdPartyDialog: {
    border: "1px solid #d1d1d1",
  },

  connectedClouds: {
    color: "#657077",
    borderBottom: `1px solid #eceef1`,
    borderRight: `1px solid #d0d5da`,
  },

  filesModalDialog: {
    border: `1px solid lightgray`,
  },

  filesDragTooltip: {
    background: white,
    boxShadow: "0px 5px 20px rgba(0, 0, 0, 0.13)",
    color: gray,
  },

  filesEmptyContainer: {
    linkColor: cyanBlueDarkShade,
    privateRoom: {
      linkColor: "#116d9d",
    },
  },

  emptyContent: {
    header: {
      color: "#333333",
    },

    description: {
      color: cyanBlueDarkShade,
    },
    button: {
      colorLink: "#657077",
      colorText: "#555F65",
    },
  },

  filesPanels: {
    color: black,

    aside: {
      backgroundColor: white,
    },

    addGroups: {
      iconColor: gray,
      arrowColor: darkBlack,
    },

    addUsers: {
      iconColor: gray,
      arrowColor: darkBlack,
    },

    changeOwner: {
      iconColor: gray,
      arrowColor: darkBlack,
    },

    embedding: {
      textAreaColor: "#AEAEAE",
      iconColor: black,
      color: gray,
    },

    versionHistory: {
      borderTop: `1px solid ${grayLightMid}`,
    },

    content: {
      backgroundColor: white,
      fill: gray,
      disabledFill: grayMid,
    },

    body: {
      backgroundColor: grayLightMid,
      fill: black,
    },

    footer: {
      backgroundColor: white,
      borderTop: `1px solid ${grayLightMid}`,
    },

    linkRow: {
      backgroundColor: grayLight,
      fill: gray,
      disabledFill: grayMid,
    },

    selectFolder: {
      color: gray,
    },

    selectFile: {
      color: gray,
      background: grayLight,
      borderBottom: `1px solid ${grayLightMid}`,
      borderRight: `1px solid ${globalColors.lightGrayishBlue}`,

      buttonsBackground: white,
    },

    filesList: {
      color: gray,
      backgroundColor: grayLightMid,
      borderBottom: `1px solid ${grayLightMid}`,
    },

    modalRow: {
      backgroundColor: grayLightMid,
      fill: gray,
      disabledFill: grayMid,
    },

    sharing: {
      color: gray,
      fill: gray,
      loadingFill: grayMid,

      borderBottom: "1px solid #eceef1",
      borderTop: "1px solid #eceef1",
      externalLinkBackground: "#f8f9f9",
      externalLinkSvg: "#333333",

      internalLinkBorder: "1px dashed #333333",

      itemBorder: "1px dashed #333333",

      itemOwnerColor: "rgb(163, 169, 174)",

      backgroundButtons: "#FFFFFF",

      dropdownColor: black,

      loader: {
        foregroundColor: grayLight,
        backgroundColor: grayLight,
      },
    },

    upload: {
      color: gray,
      tooltipColor: lightCumulus,

      shareButton: {
        color: gray,
        sharedColor: grayMain,
      },

      loadingButton: {
        color: blueMain,
        background: white,
      },
    },
  },

  menuItem: {
    iconWrapper: {
      width: "16px",
      height: "16px",
      header: {
        width: "24px",
        height: "24px",
      },
    },
    separator: {
      borderBottom: `1px solid ${grayLightMid} !important`,
      margin: "6px 16px 6px 16px !important",
      height: "1px !important",
      width: "calc(100% - 32px) !important",
    },
    text: {
      header: {
        fontSize: "15px",
        lineHeight: "20px",
      },
      mobile: {
        fontSize: "13px",
        lineHeight: "36px",
      },
      fontSize: "12px",
      lineHeight: "30px",
      fontWeight: "600",
      margin: "0 0 0 8px",
      color: black,
    },
    hover: grayLight,
    background: "none",
    svgFill: black,
    header: {
      height: "49px",
      borderBottom: `1px solid ${grayLightMid}`,
      marginBottom: "6px",
    },
    height: "30px",
    borderBottom: "none",
    marginBottom: "0",
    padding: "0 12px",
    mobile: {
      height: "36px",
      padding: "0 16px 6px",
    },
  },
  newContextMenu: {
    background: white,
    borderRadius: "6px",
    mobileBorderRadius: "6px 6px 0 0",
    boxShadow: "0px 12px 40px rgba(4, 15, 27, 0.12)",
    padding: "6px 0px",
    border: "none",
    devices: {
      maxHeight: "calc(100vh - 64px)",
      tabletWidth: "375px",
      mobileWidth: "100vw",
      left: 0,
      right: 0,
      bottom: 0,
      margin: "0 auto",
    },
  },
  filesSettings: {
    color: cyanBlueDarkShade,

    linkColor: black,
  },

  filesBadges: {
    iconColor: gray,
    hoverIconColor: "#3B72A7",

    color: white,
    backgroundColor: white,

    badgeColor: white,
    badgeBackgroundColor: gray,
  },

  filesEditingWrapper: {
    color: black,
    border: `1px solid ${grayMid}`,
    borderBottom: `1px solid ${grayLightMid}`,

    tile: {
      background: globalColors.lightHover,
      itemBackground: white,
      itemBorder: grayMid,
      itemActiveBorder: blueMain,
    },

    row: {
      itemBackground: white,
    },

    fill: gray,
    hoverFill: grayMain,
  },

  filesIcons: {
    fill: "#3b72a7",
    hoverFill: "#3b72a7",
  },

  filesQuickButtons: {
    color: gray,
    sharedColor: "#3b72a7",
    hoverColor: "#3b72a7",
  },

  filesSharedButton: {
    color: gray,
    sharedColor: grayMain,
  },

  filesPrivateRoom: {
    borderBottom: "1px solid #d3d3d3",
    linkColor: "#116d9d",
    textColor: "#83888D",
  },

  filesVersionHistory: {
    row: {
      color: gray,
      fill: black,
    },

    badge: {
      color: white,
      stroke: gray,
      fill: gray,
      defaultFill: white,
      badgeFill: orangeMain,
    },

    versionList: {
      fill: grayMid,
      stroke: grayMid,
      color: grayMid,
    },
  },

  login: {
    linkColor: link,
    textColor: gray,
    navBackground: "#F8F9F9",
    headerColor: black,
    helpButton: "#A3A9AE",
    orLineColor: "#ECEEF1",
    orTextColor: "#A3A9AE",
    titleColor: black,

    register: {
      backgroundColor: grayLight,
      textColor: link,
    },

    container: {
      backgroundColor: grayLightMid,
    },
  },

  facebookButton: {
    background: white,
    border: "1px solid #1877f2",
    color: "#1877f2",
  },

  peopleSelector: {
    textColor: gray,
  },

  peopleWithContent: {
    color: gray,
    pendingColor: grayMid,
  },

  peopleDialogs: {
    modal: {
      border: `1px solid ${gray}`,
    },

    deleteUser: {
      textColor: red,
    },

    deleteSelf: {
      linkColor: link,
    },

    changePassword: {
      linkColor: link,
    },
  },

  downloadDialog: {
    background: "#f8f9f9",
  },

  client: {
    about: {
      linkColor: blueMain,
      border: "1px solid lightgray",
      logoColor: black,
    },

    comingSoon: {
      linkColor: cyanBlueDarkShade,
      linkIconColor: black,
      backgroundColor: white,
      foregroundColor: white,
    },

    confirm: {
      activateUser: {
        textColor: "#116d9d",
        textColorError: red,
      },
      change: {
        titleColor: "#116d9d",
      },
    },

    home: {
      logoColor: black,
      textColorError: red,
    },

    payments: {
      linkColor: link,
      delayColor: "#F21C0E",
    },

    paymentsEnterprise: {
      background: grayLight,

      buttonBackground: "#edf2f7",

      linkColor: link,
      headerColor: orangePressed,
    },

    settings: {
      iconFill: black,
      trashIcon: "#A3A9AE",
      article: {
        titleColor: grayMain,
        fillIcon: "dimgray",
        expanderColor: "dimgray",
      },

      separatorBorder: `1px solid ${grayLightMid}`,

      security: {
        arrowFill: black,
        descriptionColor: cyanBlueDarkShade,

        admins: {
          backgroundColor: black,
          backgroundColorWrapper: blueMain,
          roleColor: grayMid,

          color: link,
          departmentColor: gray,

          tooltipColor: lightCumulus,

          nameColor: black,
          pendingNameColor: gray,

          textColor: white,
          iconColor: blueMain,
        },

        owner: {
          backgroundColor: grayLight,
          linkColor: link,
          departmentColor: gray,
          tooltipColor: lightCumulus,
        },
        auditTrail: {
          downloadReportDescriptionColor: gray,
        },
      },

      common: {
        linkColor: gray,
        linkColorHelp: link,
        tooltipLinkColor: black,
        arrowColor: black,
        descriptionColor: grayMain,
        brandingDescriptionColor: "#657077",

        whiteLabel: {
          borderImg: "1px solid #d1d1d1",

          backgroundColorWhite: white,
          backgroundColorLight: "#F8F9F9",
          backgroundColorDark: "#282828",
          greenBackgroundColor: "#40865C",
          blueBackgroundColor: "#446995",
          orangeBackgroundColor: "#AA5252",

          dataFontColor: white,
          dataFontColorBlack: black,
        },
      },

      integration: {
        separatorBorder: `1px solid ${grayMid}`,
        linkColor: link,

        sso: {
          toggleContentBackground: grayLight,
          iconButton: black,
          iconButtonDisabled: gray,
        },

        smtp: {
          requirementColor: "#F21C0E",
        },
      },

      backup: {
        rectangleBackgroundColor: "#f8f9f9",
        separatorBorder: "1px solid #eceef1",
        warningColor: "#f21c0e",
        textColor: "#A3A9AE",
        backupCheckedListItemBackground: "#F3F4F4",
      },

      payment: {
        priceColor: "#555F65",
        storageSizeTitle: "#A3A9AE",

        backgroundColor: "#f8f9f9",
        linkColor: "#316DAA",
        tariffText: "#555F65",
        border: "1px solid #f8f9f9",
        backgroundBenefitsColor: "#f8f9f9",
        rectangleColor: "#f3f4f4",

        priceContainer: {
          backgroundText: "#f3f4f4",
          background: "transparent",
          border: "1px solid #d0d5da",
          featureTextColor: "#A3A9AE",

          disableColor: "#A3A9AE",
          trackNumberColor: "#A3A9AE",
          disablePriceColor: "#A3A9AE",
        },

        benefitsContainer: {
          iconsColor: "#657077",
        },

        contactContainer: {
          textColor: "#A3A9AE",
          linkColor: "#657077",
        },

        warningColor: "#F21C0E",
        color: "#F97A0B",
      },
    },

    wizard: {
      linkColor: "#116d9d",
      generatePasswordColor: "#657077",
    },
  },

  campaignsBanner: {
    border: "1px solid #d1d1d1",
    color: darkBlack,

    btnColor: white,
    btnBackgroundActive: blueMain,
  },

  tileLoader: {
    border: `1px solid ${grayMid}`,

    background: white,
  },

  errorContainer: {
    background: white,
    bodyText: "#A3A9AE",
  },

  editor: {
    color: "#555f65",
    background: white,
  },

  submenu: {
    lineColor: "#eceef1",
    backgroundColor: white,
    textColor: "#657077",
    activeTextColor: "#316DAA",
    bottomLineColor: "#316DAA",
  },

  hotkeys: {
    key: {
      color: grayMain,
    },
  },

  tag: {
    color: black,
    background: "#f3f4f4",
    hoverBackground: "#eceef1",
    disabledBackground: "#f8f9f9",
    defaultTagColor: black,
    newTagBackground: "#eceef1",
  },

  profile: {
    main: {
      background: "#F8F9F9",
      textColor: black,

      descriptionTextColor: "#A3A9AE",
      pendingEmailTextColor: "#A3A9AE",

      mobileRowBackground: "#F8F9F9",
    },
    themePreview: {
      descriptionColor: "#A3A9AE",
      border: "1px solid #eceef1",
    },
    notifications: {
      textDescriptionColor: "#A3A9AE",
    },
  },

  activeSessions: {
    color: "#333",
    borderColor: "#eceef1",
    tickIconColor: "#35AD17",
    removeIconColor: "#A3A9AE",
    sortHeaderColor: "#d0d5da",
  },

  formWrapper: {
    background: white,
    boxShadow: "0px 5px 20px rgba(4, 15, 27, 0.07)",
  },

  preparationPortalProgress: {
    backgroundColor: "#F3F4F4",
    colorPercentSmall: "#333333",
    colorPercentBig: "#FFFFFF",
    errorTextColor: "#F21C0E",
    descriptionTextColor: "#A3A9AE",
  },

  codeInput: {
    background: white,
    border: "1px solid #d0d5da",
    color: black,
    lineColor: "#C4C4C4",
    disabledBackground: "#F8F9F9",
    disabledBorder: "1px solid #ECEEF1",
    disabledColor: "#A3A9AE",
  },

  accessRightSelect: {
    descriptionColor: gray,
  },

  itemIcon: {
    borderColor: grayLightMid,
  },

  invitePage: {
    borderColor: "#eceef1",
  },

  portalUnavailable: {
    textDescriptionColor: "#A3A9AE",
  },

  deepLink: {
    navBackground: "#f8f9f9",
    fileTileBackground: "#f3f4f4",
  },

  emailChips: {
    borderColor: "#A3A9AE",
    dashedBorder: "1px dashed #5299E0",
  },

<<<<<<< HEAD
  dialogs: {
    disableText: "#A3A9AE",
=======
  editLink: {
    text: {
      color: "#A3A9AE",
      errorColor: "#F21C0E",
    },
>>>>>>> a493b539
  },
};

export default Base;<|MERGE_RESOLUTION|>--- conflicted
+++ resolved
@@ -3143,16 +3143,15 @@
     dashedBorder: "1px dashed #5299E0",
   },
 
-<<<<<<< HEAD
   dialogs: {
     disableText: "#A3A9AE",
-=======
+  },
+
   editLink: {
     text: {
       color: "#A3A9AE",
       errorColor: "#F21C0E",
     },
->>>>>>> a493b539
   },
 };
 
