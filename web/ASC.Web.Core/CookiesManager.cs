// (c) Copyright Ascensio System SIA 2010-2022
//
// This program is a free software product.
// You can redistribute it and/or modify it under the terms
// of the GNU Affero General Public License (AGPL) version 3 as published by the Free Software
// Foundation. In accordance with Section 7(a) of the GNU AGPL its Section 15 shall be amended
// to the effect that Ascensio System SIA expressly excludes the warranty of non-infringement of
// any third-party rights.
//
// This program is distributed WITHOUT ANY WARRANTY, without even the implied warranty
// of MERCHANTABILITY or FITNESS FOR A PARTICULAR  PURPOSE. For details, see
// the GNU AGPL at: http://www.gnu.org/licenses/agpl-3.0.html
//
// You can contact Ascensio System SIA at Lubanas st. 125a-25, Riga, Latvia, EU, LV-1021.
//
// The  interactive user interfaces in modified source and object code versions of the Program must
// display Appropriate Legal Notices, as required under Section 5 of the GNU AGPL version 3.
//
// Pursuant to Section 7(b) of the License you must retain the original Product logo when
// distributing the program. Pursuant to Section 7(e) we decline to grant you any rights under
// trademark law for use of our trademarks.
//
// All the Product's GUI elements, including illustrations and icon sets, as well as technical writing
// content are licensed under the terms of the Creative Commons Attribution-ShareAlike 4.0
// International. See the License terms at http://creativecommons.org/licenses/by-sa/4.0/legalcode

using ASC.Core.Data;

using Microsoft.Net.Http.Headers;

using Constants = ASC.Core.Users.Constants;
using SameSiteMode = Microsoft.AspNetCore.Http.SameSiteMode;

namespace ASC.Web.Core;

public enum CookiesType
{
    AuthKey,
    SocketIO,
    ShareLink,
    AnonymousSessionKey
}

[Scope]
public class CookiesManager
{
    private const string AuthCookiesName = "asc_auth_key";
    private const string SocketIOCookiesName = "socketio.sid";
    private const string ShareLinkCookiesName = "sharelink";
    private const string AnonymousSessionKeyCookiesName = "anonymous_session_key";

    private readonly IHttpContextAccessor _httpContextAccessor;
    private readonly UserManager _userManager;
    private readonly SecurityContext _securityContext;
    private readonly TenantCookieSettingsHelper _tenantCookieSettingsHelper;
    private readonly TenantManager _tenantManager;
    private readonly CoreBaseSettings _coreBaseSettings;
    private readonly DbLoginEventsManager _dbLoginEventsManager;
    private readonly MessageService _messageService;
    private readonly SameSiteMode? _sameSiteMode;

    public CookiesManager(
        IHttpContextAccessor httpContextAccessor,
        UserManager userManager,
        SecurityContext securityContext,
        TenantCookieSettingsHelper tenantCookieSettingsHelper,
        TenantManager tenantManager,
        CoreBaseSettings coreBaseSettings,
        DbLoginEventsManager dbLoginEventsManager,
        MessageService messageService,
        IConfiguration configuration)
    {
        _httpContextAccessor = httpContextAccessor;
        _userManager = userManager;
        _securityContext = securityContext;
        _tenantCookieSettingsHelper = tenantCookieSettingsHelper;
        _tenantManager = tenantManager;
        _coreBaseSettings = coreBaseSettings;
        _dbLoginEventsManager = dbLoginEventsManager;
        _messageService = messageService;

        if (Enum.TryParse<SameSiteMode>(configuration["web:samesite"], out var sameSiteMode))
        {
            _sameSiteMode = sameSiteMode;
        }
    }

    public async Task SetCookiesAsync(CookiesType type, string value, bool session = false, string itemId = null)
    {
        if (_httpContextAccessor?.HttpContext == null)
        {
            return;
        }

        var options = new CookieOptions
        {
            Expires = await GetExpiresDateAsync(session)
        };

        if (type == CookiesType.AuthKey)
        {
            options.HttpOnly = true;

            if (_sameSiteMode.HasValue && _sameSiteMode.Value != SameSiteMode.None)
            {
                options.SameSite = _sameSiteMode.Value;
            }

            var urlRewriter = _httpContextAccessor.HttpContext.Request.Url();
            if (urlRewriter.Scheme == "https")
            {
                options.Secure = true;

                if (_sameSiteMode.HasValue && _sameSiteMode.Value == SameSiteMode.None)
                {
                    options.SameSite = _sameSiteMode.Value;
                }
            }

            if (FromCors())
            {
                options.Domain = $".{_coreBaseSettings.Basedomain}";
            }
        }

        var cookieName = GetCookiesName(type);

        if (!string.IsNullOrEmpty(itemId))
        {
            cookieName += itemId;
        }

        _httpContextAccessor.HttpContext.Response.Cookies.Append(cookieName, value, options);
    }

    public string GetCookies(CookiesType type)
    {
        if (_httpContextAccessor?.HttpContext != null)
        {
            var cookieName = GetCookiesName(type);

            if (_httpContextAccessor.HttpContext.Request.Cookies.ContainsKey(cookieName))
            {
                return _httpContextAccessor.HttpContext.Request.Cookies[cookieName] ?? "";
            }
        }
        return "";
    }

    public string GetCookies(CookiesType type, string itemId, bool allowHeader = false)
    {
        if (_httpContextAccessor?.HttpContext == null)
        {
            return string.Empty;
        }

        var cookieName = GetCookiesName(type);

        if (!string.IsNullOrEmpty(itemId))
        {
            cookieName += itemId;
        }

        if (_httpContextAccessor.HttpContext.Request.Cookies.ContainsKey(cookieName))
        {
            return _httpContextAccessor.HttpContext.Request.Cookies[cookieName] ?? string.Empty;
        }

        if (allowHeader)
        {
            return _httpContextAccessor.HttpContext.Request.Headers[cookieName].FirstOrDefault() ?? string.Empty;
        }
        
        return string.Empty;
    }

    public void ClearCookies(CookiesType type, string itemId = null)
    {
        if (_httpContextAccessor?.HttpContext == null)
        {
            return;
        }

        var cookieName = GetCookiesName(type);

        if (!string.IsNullOrEmpty(itemId))
        {
            cookieName += itemId;
        }

        if (_httpContextAccessor.HttpContext.Request.Cookies.ContainsKey(cookieName))
        {
            _httpContextAccessor.HttpContext.Response.Cookies.Delete(cookieName, new CookieOptions() { Expires = DateTime.Now.AddDays(-3) });
        }
    }

    private async Task<DateTime?> GetExpiresDateAsync(bool session)
    {
        DateTime? expires = null;

        if (!session)
        {
            var tenant = await _tenantManager.GetCurrentTenantIdAsync();
            expires = await _tenantCookieSettingsHelper.GetExpiresTimeAsync(tenant);
        }

        return expires;
    }

    public async Task SetLifeTimeAsync(int lifeTime, bool enabled)
    {
        var tenant = await _tenantManager.GetCurrentTenantAsync();
        if (!await _userManager.IsUserInGroupAsync(_securityContext.CurrentAccount.ID, Constants.GroupAdmin.ID))
        {
            throw new SecurityException();
        }

        var settings = await _tenantCookieSettingsHelper.GetForTenantAsync(tenant.Id);
        settings.Enabled = enabled;

        if (lifeTime > 0)
        {
            settings.Index += 1;
            settings.LifeTime = lifeTime;
        }
        else
        {
            settings.LifeTime = 0;
        }

        await _tenantCookieSettingsHelper.SetForTenantAsync(tenant.Id, settings);

        if (enabled && lifeTime > 0)
        {
            await _dbLoginEventsManager.LogOutAllActiveConnectionsForTenantAsync(tenant.Id);
        }

<<<<<<< HEAD
        await AuthenticateMeAndSetCookiesAsync(tenant.Id, _securityContext.CurrentAccount.ID, MessageAction.LoginSuccess);
=======
        AuthenticateMeAndSetCookies(tenant.Id, _securityContext.CurrentAccount.ID);
>>>>>>> 15d345d4
    }

    public async Task<TenantCookieSettings> GetLifeTimeAsync(int tenantId)
    {
        return (await _tenantCookieSettingsHelper.GetForTenantAsync(tenantId));
    }

    public async Task ResetUserCookieAsync(Guid? userId = null)
    {
        var currentUserId = _securityContext.CurrentAccount.ID;
        var tenant = await _tenantManager.GetCurrentTenantIdAsync();
        var settings = await _tenantCookieSettingsHelper.GetForUserAsync(userId ?? currentUserId);
        settings.Index = settings.Index + 1;
        await _tenantCookieSettingsHelper.SetForUserAsync(userId ?? currentUserId, settings);

        await _dbLoginEventsManager.LogOutAllActiveConnectionsAsync(tenant, userId ?? currentUserId);

        if (!userId.HasValue)
        {
<<<<<<< HEAD
            await AuthenticateMeAndSetCookiesAsync(tenant, currentUserId, MessageAction.LoginSuccess);
=======
            AuthenticateMeAndSetCookies(tenant, currentUserId);
>>>>>>> 15d345d4
        }
    }

    public async Task ResetTenantCookieAsync()
    {
        var tenant = await _tenantManager.GetCurrentTenantAsync();

        if (!await _userManager.IsUserInGroupAsync(_securityContext.CurrentAccount.ID, Constants.GroupAdmin.ID))
        {
            throw new SecurityException();
        }

        var settings = await _tenantCookieSettingsHelper.GetForTenantAsync(tenant.Id);
        settings.Index += 1;
        await _tenantCookieSettingsHelper.SetForTenantAsync(tenant.Id, settings);

        await _dbLoginEventsManager.LogOutAllActiveConnectionsForTenantAsync(tenant.Id);
    }

<<<<<<< HEAD
    public async Task<string> AuthenticateMeAndSetCookiesAsync(int tenantId, Guid userId, MessageAction action, bool session = false)
=======
    public string AuthenticateMeAndSetCookies(int tenantId, Guid userId, MessageAction action = MessageAction.LoginSuccess, bool session = false)
>>>>>>> 15d345d4
    {
        var isSuccess = true;
        var cookies = string.Empty;
        var funcLoginEvent = async () => { return await GetLoginEventIdAsync(action); };

        try
        {
            cookies = await _securityContext.AuthenticateMeAsync(userId, funcLoginEvent);
        }
        catch (Exception)
        {
            isSuccess = false;
            throw;
        }
        finally
        {
            if (isSuccess)
            {
                await SetCookiesAsync(CookiesType.AuthKey, cookies, session);
                _dbLoginEventsManager.ResetCache(tenantId, userId);
            }
        }

        return cookies;
    }

    public async Task AuthenticateMeAndSetCookiesAsync(string login, string passwordHash, MessageAction action, bool session = false)
    {
        var isSuccess = true;
        var cookies = string.Empty;
        var funcLoginEvent = async () => { return await GetLoginEventIdAsync(action); };

        try
        {
            cookies = await _securityContext.AuthenticateMeAsync(login, passwordHash, funcLoginEvent);
        }
        catch (Exception)
        {
            isSuccess = false;
            throw;
        }
        finally
        {
            if (isSuccess)
            {
                await SetCookiesAsync(CookiesType.AuthKey, cookies, session);
                await _dbLoginEventsManager.ResetCacheAsync();
            }
        }
    }

    public async Task<int> GetLoginEventIdAsync(MessageAction action)
    {
        var tenantId = await _tenantManager.GetCurrentTenantIdAsync();
        var userId = _securityContext.CurrentAccount.ID;
        var data = new MessageUserData(tenantId, userId);

        return await _messageService.SendLoginMessageAsync(data, action);
    }

    public string GetAscCookiesName()
    {
        return GetCookiesName(CookiesType.AuthKey);
    }

    private string GetCookiesName(CookiesType type)
    {
        var result = type switch
        {
            CookiesType.AuthKey => AuthCookiesName,
            CookiesType.SocketIO => SocketIOCookiesName,
            CookiesType.ShareLink => ShareLinkCookiesName,
            CookiesType.AnonymousSessionKey => AnonymousSessionKeyCookiesName,
            _ => string.Empty,
        };

        if (FromCors())
        {
            var origin = _httpContextAccessor.HttpContext.Request.Headers[HeaderNames.Origin].FirstOrDefault();
            if (!string.IsNullOrEmpty(origin))
            {
                var originUri = new Uri(origin);
                var host = originUri.Host;
                var alias = host.Substring(0, host.Length - _coreBaseSettings.Basedomain.Length - 1);
                result = $"{result}_{alias}";
            }
        }

        return result;
    }

    private bool FromCors()
    {
        var urlRewriter = _httpContextAccessor.HttpContext.Request.Url();
        var origin = _httpContextAccessor.HttpContext.Request.Headers[HeaderNames.Origin].FirstOrDefault();
        var baseDomain = _coreBaseSettings.Basedomain;

        try
        {
            if (!string.IsNullOrEmpty(origin))
            {
                var originUri = new Uri(origin);

                if (!string.IsNullOrEmpty(baseDomain) &&
                urlRewriter.Host != originUri.Host &&
                originUri.Host.EndsWith(baseDomain))
                {
                    return true;
                }
            }
        }
        catch (Exception)
        {

        }

        return false;
    }
}
<|MERGE_RESOLUTION|>--- conflicted
+++ resolved
@@ -1,409 +1,397 @@
-// (c) Copyright Ascensio System SIA 2010-2022
-//
-// This program is a free software product.
-// You can redistribute it and/or modify it under the terms
-// of the GNU Affero General Public License (AGPL) version 3 as published by the Free Software
-// Foundation. In accordance with Section 7(a) of the GNU AGPL its Section 15 shall be amended
-// to the effect that Ascensio System SIA expressly excludes the warranty of non-infringement of
-// any third-party rights.
-//
-// This program is distributed WITHOUT ANY WARRANTY, without even the implied warranty
-// of MERCHANTABILITY or FITNESS FOR A PARTICULAR  PURPOSE. For details, see
-// the GNU AGPL at: http://www.gnu.org/licenses/agpl-3.0.html
-//
-// You can contact Ascensio System SIA at Lubanas st. 125a-25, Riga, Latvia, EU, LV-1021.
-//
-// The  interactive user interfaces in modified source and object code versions of the Program must
-// display Appropriate Legal Notices, as required under Section 5 of the GNU AGPL version 3.
-//
-// Pursuant to Section 7(b) of the License you must retain the original Product logo when
-// distributing the program. Pursuant to Section 7(e) we decline to grant you any rights under
-// trademark law for use of our trademarks.
-//
-// All the Product's GUI elements, including illustrations and icon sets, as well as technical writing
-// content are licensed under the terms of the Creative Commons Attribution-ShareAlike 4.0
-// International. See the License terms at http://creativecommons.org/licenses/by-sa/4.0/legalcode
-
-using ASC.Core.Data;
-
-using Microsoft.Net.Http.Headers;
-
-using Constants = ASC.Core.Users.Constants;
-using SameSiteMode = Microsoft.AspNetCore.Http.SameSiteMode;
-
-namespace ASC.Web.Core;
-
-public enum CookiesType
-{
-    AuthKey,
-    SocketIO,
-    ShareLink,
-    AnonymousSessionKey
-}
-
-[Scope]
-public class CookiesManager
-{
-    private const string AuthCookiesName = "asc_auth_key";
-    private const string SocketIOCookiesName = "socketio.sid";
-    private const string ShareLinkCookiesName = "sharelink";
-    private const string AnonymousSessionKeyCookiesName = "anonymous_session_key";
-
-    private readonly IHttpContextAccessor _httpContextAccessor;
-    private readonly UserManager _userManager;
-    private readonly SecurityContext _securityContext;
-    private readonly TenantCookieSettingsHelper _tenantCookieSettingsHelper;
-    private readonly TenantManager _tenantManager;
-    private readonly CoreBaseSettings _coreBaseSettings;
-    private readonly DbLoginEventsManager _dbLoginEventsManager;
-    private readonly MessageService _messageService;
-    private readonly SameSiteMode? _sameSiteMode;
-
-    public CookiesManager(
-        IHttpContextAccessor httpContextAccessor,
-        UserManager userManager,
-        SecurityContext securityContext,
-        TenantCookieSettingsHelper tenantCookieSettingsHelper,
-        TenantManager tenantManager,
-        CoreBaseSettings coreBaseSettings,
-        DbLoginEventsManager dbLoginEventsManager,
-        MessageService messageService,
-        IConfiguration configuration)
-    {
-        _httpContextAccessor = httpContextAccessor;
-        _userManager = userManager;
-        _securityContext = securityContext;
-        _tenantCookieSettingsHelper = tenantCookieSettingsHelper;
-        _tenantManager = tenantManager;
-        _coreBaseSettings = coreBaseSettings;
-        _dbLoginEventsManager = dbLoginEventsManager;
-        _messageService = messageService;
-
-        if (Enum.TryParse<SameSiteMode>(configuration["web:samesite"], out var sameSiteMode))
-        {
-            _sameSiteMode = sameSiteMode;
-        }
-    }
-
-    public async Task SetCookiesAsync(CookiesType type, string value, bool session = false, string itemId = null)
-    {
-        if (_httpContextAccessor?.HttpContext == null)
-        {
-            return;
-        }
-
-        var options = new CookieOptions
-        {
-            Expires = await GetExpiresDateAsync(session)
-        };
-
-        if (type == CookiesType.AuthKey)
-        {
-            options.HttpOnly = true;
-
-            if (_sameSiteMode.HasValue && _sameSiteMode.Value != SameSiteMode.None)
-            {
-                options.SameSite = _sameSiteMode.Value;
-            }
-
-            var urlRewriter = _httpContextAccessor.HttpContext.Request.Url();
-            if (urlRewriter.Scheme == "https")
-            {
-                options.Secure = true;
-
-                if (_sameSiteMode.HasValue && _sameSiteMode.Value == SameSiteMode.None)
-                {
-                    options.SameSite = _sameSiteMode.Value;
-                }
-            }
-
-            if (FromCors())
-            {
-                options.Domain = $".{_coreBaseSettings.Basedomain}";
-            }
-        }
-
-        var cookieName = GetCookiesName(type);
-
-        if (!string.IsNullOrEmpty(itemId))
-        {
-            cookieName += itemId;
-        }
-
-        _httpContextAccessor.HttpContext.Response.Cookies.Append(cookieName, value, options);
-    }
-
-    public string GetCookies(CookiesType type)
-    {
-        if (_httpContextAccessor?.HttpContext != null)
-        {
-            var cookieName = GetCookiesName(type);
-
-            if (_httpContextAccessor.HttpContext.Request.Cookies.ContainsKey(cookieName))
-            {
-                return _httpContextAccessor.HttpContext.Request.Cookies[cookieName] ?? "";
-            }
-        }
-        return "";
-    }
-
-    public string GetCookies(CookiesType type, string itemId, bool allowHeader = false)
-    {
-        if (_httpContextAccessor?.HttpContext == null)
-        {
-            return string.Empty;
-        }
-
-        var cookieName = GetCookiesName(type);
-
-        if (!string.IsNullOrEmpty(itemId))
-        {
-            cookieName += itemId;
-        }
-
-        if (_httpContextAccessor.HttpContext.Request.Cookies.ContainsKey(cookieName))
-        {
-            return _httpContextAccessor.HttpContext.Request.Cookies[cookieName] ?? string.Empty;
-        }
-
-        if (allowHeader)
-        {
-            return _httpContextAccessor.HttpContext.Request.Headers[cookieName].FirstOrDefault() ?? string.Empty;
-        }
-        
-        return string.Empty;
-    }
-
-    public void ClearCookies(CookiesType type, string itemId = null)
-    {
-        if (_httpContextAccessor?.HttpContext == null)
-        {
-            return;
-        }
-
-        var cookieName = GetCookiesName(type);
-
-        if (!string.IsNullOrEmpty(itemId))
-        {
-            cookieName += itemId;
-        }
-
-        if (_httpContextAccessor.HttpContext.Request.Cookies.ContainsKey(cookieName))
-        {
-            _httpContextAccessor.HttpContext.Response.Cookies.Delete(cookieName, new CookieOptions() { Expires = DateTime.Now.AddDays(-3) });
-        }
-    }
-
-    private async Task<DateTime?> GetExpiresDateAsync(bool session)
-    {
-        DateTime? expires = null;
-
-        if (!session)
-        {
-            var tenant = await _tenantManager.GetCurrentTenantIdAsync();
-            expires = await _tenantCookieSettingsHelper.GetExpiresTimeAsync(tenant);
-        }
-
-        return expires;
-    }
-
-    public async Task SetLifeTimeAsync(int lifeTime, bool enabled)
-    {
-        var tenant = await _tenantManager.GetCurrentTenantAsync();
-        if (!await _userManager.IsUserInGroupAsync(_securityContext.CurrentAccount.ID, Constants.GroupAdmin.ID))
-        {
-            throw new SecurityException();
-        }
-
-        var settings = await _tenantCookieSettingsHelper.GetForTenantAsync(tenant.Id);
-        settings.Enabled = enabled;
-
-        if (lifeTime > 0)
-        {
-            settings.Index += 1;
-            settings.LifeTime = lifeTime;
-        }
-        else
-        {
-            settings.LifeTime = 0;
-        }
-
-        await _tenantCookieSettingsHelper.SetForTenantAsync(tenant.Id, settings);
-
-        if (enabled && lifeTime > 0)
-        {
-            await _dbLoginEventsManager.LogOutAllActiveConnectionsForTenantAsync(tenant.Id);
-        }
-
-<<<<<<< HEAD
-        await AuthenticateMeAndSetCookiesAsync(tenant.Id, _securityContext.CurrentAccount.ID, MessageAction.LoginSuccess);
-=======
-        AuthenticateMeAndSetCookies(tenant.Id, _securityContext.CurrentAccount.ID);
->>>>>>> 15d345d4
-    }
-
-    public async Task<TenantCookieSettings> GetLifeTimeAsync(int tenantId)
-    {
-        return (await _tenantCookieSettingsHelper.GetForTenantAsync(tenantId));
-    }
-
-    public async Task ResetUserCookieAsync(Guid? userId = null)
-    {
-        var currentUserId = _securityContext.CurrentAccount.ID;
-        var tenant = await _tenantManager.GetCurrentTenantIdAsync();
-        var settings = await _tenantCookieSettingsHelper.GetForUserAsync(userId ?? currentUserId);
-        settings.Index = settings.Index + 1;
-        await _tenantCookieSettingsHelper.SetForUserAsync(userId ?? currentUserId, settings);
-
-        await _dbLoginEventsManager.LogOutAllActiveConnectionsAsync(tenant, userId ?? currentUserId);
-
-        if (!userId.HasValue)
-        {
-<<<<<<< HEAD
-            await AuthenticateMeAndSetCookiesAsync(tenant, currentUserId, MessageAction.LoginSuccess);
-=======
-            AuthenticateMeAndSetCookies(tenant, currentUserId);
->>>>>>> 15d345d4
-        }
-    }
-
-    public async Task ResetTenantCookieAsync()
-    {
-        var tenant = await _tenantManager.GetCurrentTenantAsync();
-
-        if (!await _userManager.IsUserInGroupAsync(_securityContext.CurrentAccount.ID, Constants.GroupAdmin.ID))
-        {
-            throw new SecurityException();
-        }
-
-        var settings = await _tenantCookieSettingsHelper.GetForTenantAsync(tenant.Id);
-        settings.Index += 1;
-        await _tenantCookieSettingsHelper.SetForTenantAsync(tenant.Id, settings);
-
-        await _dbLoginEventsManager.LogOutAllActiveConnectionsForTenantAsync(tenant.Id);
-    }
-
-<<<<<<< HEAD
-    public async Task<string> AuthenticateMeAndSetCookiesAsync(int tenantId, Guid userId, MessageAction action, bool session = false)
-=======
-    public string AuthenticateMeAndSetCookies(int tenantId, Guid userId, MessageAction action = MessageAction.LoginSuccess, bool session = false)
->>>>>>> 15d345d4
-    {
-        var isSuccess = true;
-        var cookies = string.Empty;
-        var funcLoginEvent = async () => { return await GetLoginEventIdAsync(action); };
-
-        try
-        {
-            cookies = await _securityContext.AuthenticateMeAsync(userId, funcLoginEvent);
-        }
-        catch (Exception)
-        {
-            isSuccess = false;
-            throw;
-        }
-        finally
-        {
-            if (isSuccess)
-            {
-                await SetCookiesAsync(CookiesType.AuthKey, cookies, session);
-                _dbLoginEventsManager.ResetCache(tenantId, userId);
-            }
-        }
-
-        return cookies;
-    }
-
-    public async Task AuthenticateMeAndSetCookiesAsync(string login, string passwordHash, MessageAction action, bool session = false)
-    {
-        var isSuccess = true;
-        var cookies = string.Empty;
-        var funcLoginEvent = async () => { return await GetLoginEventIdAsync(action); };
-
-        try
-        {
-            cookies = await _securityContext.AuthenticateMeAsync(login, passwordHash, funcLoginEvent);
-        }
-        catch (Exception)
-        {
-            isSuccess = false;
-            throw;
-        }
-        finally
-        {
-            if (isSuccess)
-            {
-                await SetCookiesAsync(CookiesType.AuthKey, cookies, session);
-                await _dbLoginEventsManager.ResetCacheAsync();
-            }
-        }
-    }
-
-    public async Task<int> GetLoginEventIdAsync(MessageAction action)
-    {
-        var tenantId = await _tenantManager.GetCurrentTenantIdAsync();
-        var userId = _securityContext.CurrentAccount.ID;
-        var data = new MessageUserData(tenantId, userId);
-
-        return await _messageService.SendLoginMessageAsync(data, action);
-    }
-
-    public string GetAscCookiesName()
-    {
-        return GetCookiesName(CookiesType.AuthKey);
-    }
-
-    private string GetCookiesName(CookiesType type)
-    {
-        var result = type switch
-        {
-            CookiesType.AuthKey => AuthCookiesName,
-            CookiesType.SocketIO => SocketIOCookiesName,
-            CookiesType.ShareLink => ShareLinkCookiesName,
-            CookiesType.AnonymousSessionKey => AnonymousSessionKeyCookiesName,
-            _ => string.Empty,
-        };
-
-        if (FromCors())
-        {
-            var origin = _httpContextAccessor.HttpContext.Request.Headers[HeaderNames.Origin].FirstOrDefault();
-            if (!string.IsNullOrEmpty(origin))
-            {
-                var originUri = new Uri(origin);
-                var host = originUri.Host;
-                var alias = host.Substring(0, host.Length - _coreBaseSettings.Basedomain.Length - 1);
-                result = $"{result}_{alias}";
-            }
-        }
-
-        return result;
-    }
-
-    private bool FromCors()
-    {
-        var urlRewriter = _httpContextAccessor.HttpContext.Request.Url();
-        var origin = _httpContextAccessor.HttpContext.Request.Headers[HeaderNames.Origin].FirstOrDefault();
-        var baseDomain = _coreBaseSettings.Basedomain;
-
-        try
-        {
-            if (!string.IsNullOrEmpty(origin))
-            {
-                var originUri = new Uri(origin);
-
-                if (!string.IsNullOrEmpty(baseDomain) &&
-                urlRewriter.Host != originUri.Host &&
-                originUri.Host.EndsWith(baseDomain))
-                {
-                    return true;
-                }
-            }
-        }
-        catch (Exception)
-        {
-
-        }
-
-        return false;
-    }
-}
+// (c) Copyright Ascensio System SIA 2010-2022
+//
+// This program is a free software product.
+// You can redistribute it and/or modify it under the terms
+// of the GNU Affero General Public License (AGPL) version 3 as published by the Free Software
+// Foundation. In accordance with Section 7(a) of the GNU AGPL its Section 15 shall be amended
+// to the effect that Ascensio System SIA expressly excludes the warranty of non-infringement of
+// any third-party rights.
+//
+// This program is distributed WITHOUT ANY WARRANTY, without even the implied warranty
+// of MERCHANTABILITY or FITNESS FOR A PARTICULAR  PURPOSE. For details, see
+// the GNU AGPL at: http://www.gnu.org/licenses/agpl-3.0.html
+//
+// You can contact Ascensio System SIA at Lubanas st. 125a-25, Riga, Latvia, EU, LV-1021.
+//
+// The  interactive user interfaces in modified source and object code versions of the Program must
+// display Appropriate Legal Notices, as required under Section 5 of the GNU AGPL version 3.
+//
+// Pursuant to Section 7(b) of the License you must retain the original Product logo when
+// distributing the program. Pursuant to Section 7(e) we decline to grant you any rights under
+// trademark law for use of our trademarks.
+//
+// All the Product's GUI elements, including illustrations and icon sets, as well as technical writing
+// content are licensed under the terms of the Creative Commons Attribution-ShareAlike 4.0
+// International. See the License terms at http://creativecommons.org/licenses/by-sa/4.0/legalcode
+
+using ASC.Core.Data;
+
+using Microsoft.Net.Http.Headers;
+
+using Constants = ASC.Core.Users.Constants;
+using SameSiteMode = Microsoft.AspNetCore.Http.SameSiteMode;
+
+namespace ASC.Web.Core;
+
+public enum CookiesType
+{
+    AuthKey,
+    SocketIO,
+    ShareLink,
+    AnonymousSessionKey
+}
+
+[Scope]
+public class CookiesManager
+{
+    private const string AuthCookiesName = "asc_auth_key";
+    private const string SocketIOCookiesName = "socketio.sid";
+    private const string ShareLinkCookiesName = "sharelink";
+    private const string AnonymousSessionKeyCookiesName = "anonymous_session_key";
+
+    private readonly IHttpContextAccessor _httpContextAccessor;
+    private readonly UserManager _userManager;
+    private readonly SecurityContext _securityContext;
+    private readonly TenantCookieSettingsHelper _tenantCookieSettingsHelper;
+    private readonly TenantManager _tenantManager;
+    private readonly CoreBaseSettings _coreBaseSettings;
+    private readonly DbLoginEventsManager _dbLoginEventsManager;
+    private readonly MessageService _messageService;
+    private readonly SameSiteMode? _sameSiteMode;
+
+    public CookiesManager(
+        IHttpContextAccessor httpContextAccessor,
+        UserManager userManager,
+        SecurityContext securityContext,
+        TenantCookieSettingsHelper tenantCookieSettingsHelper,
+        TenantManager tenantManager,
+        CoreBaseSettings coreBaseSettings,
+        DbLoginEventsManager dbLoginEventsManager,
+        MessageService messageService,
+        IConfiguration configuration)
+    {
+        _httpContextAccessor = httpContextAccessor;
+        _userManager = userManager;
+        _securityContext = securityContext;
+        _tenantCookieSettingsHelper = tenantCookieSettingsHelper;
+        _tenantManager = tenantManager;
+        _coreBaseSettings = coreBaseSettings;
+        _dbLoginEventsManager = dbLoginEventsManager;
+        _messageService = messageService;
+
+        if (Enum.TryParse<SameSiteMode>(configuration["web:samesite"], out var sameSiteMode))
+        {
+            _sameSiteMode = sameSiteMode;
+        }
+    }
+
+    public async Task SetCookiesAsync(CookiesType type, string value, bool session = false, string itemId = null)
+    {
+        if (_httpContextAccessor?.HttpContext == null)
+        {
+            return;
+        }
+
+        var options = new CookieOptions
+        {
+            Expires = await GetExpiresDateAsync(session)
+        };
+
+        if (type == CookiesType.AuthKey)
+        {
+            options.HttpOnly = true;
+
+            if (_sameSiteMode.HasValue && _sameSiteMode.Value != SameSiteMode.None)
+            {
+                options.SameSite = _sameSiteMode.Value;
+            }
+
+            var urlRewriter = _httpContextAccessor.HttpContext.Request.Url();
+            if (urlRewriter.Scheme == "https")
+            {
+                options.Secure = true;
+
+                if (_sameSiteMode.HasValue && _sameSiteMode.Value == SameSiteMode.None)
+                {
+                    options.SameSite = _sameSiteMode.Value;
+                }
+            }
+
+            if (FromCors())
+            {
+                options.Domain = $".{_coreBaseSettings.Basedomain}";
+            }
+        }
+
+        var cookieName = GetCookiesName(type);
+
+        if (!string.IsNullOrEmpty(itemId))
+        {
+            cookieName += itemId;
+        }
+
+        _httpContextAccessor.HttpContext.Response.Cookies.Append(cookieName, value, options);
+    }
+
+    public string GetCookies(CookiesType type)
+    {
+        if (_httpContextAccessor?.HttpContext != null)
+        {
+            var cookieName = GetCookiesName(type);
+
+            if (_httpContextAccessor.HttpContext.Request.Cookies.ContainsKey(cookieName))
+            {
+                return _httpContextAccessor.HttpContext.Request.Cookies[cookieName] ?? "";
+            }
+        }
+        return "";
+    }
+
+    public string GetCookies(CookiesType type, string itemId, bool allowHeader = false)
+    {
+        if (_httpContextAccessor?.HttpContext == null)
+        {
+            return string.Empty;
+        }
+
+        var cookieName = GetCookiesName(type);
+
+        if (!string.IsNullOrEmpty(itemId))
+        {
+            cookieName += itemId;
+        }
+
+        if (_httpContextAccessor.HttpContext.Request.Cookies.ContainsKey(cookieName))
+        {
+            return _httpContextAccessor.HttpContext.Request.Cookies[cookieName] ?? string.Empty;
+        }
+
+        if (allowHeader)
+        {
+            return _httpContextAccessor.HttpContext.Request.Headers[cookieName].FirstOrDefault() ?? string.Empty;
+        }
+        
+        return string.Empty;
+    }
+
+    public void ClearCookies(CookiesType type, string itemId = null)
+    {
+        if (_httpContextAccessor?.HttpContext == null)
+        {
+            return;
+        }
+
+        var cookieName = GetCookiesName(type);
+
+        if (!string.IsNullOrEmpty(itemId))
+        {
+            cookieName += itemId;
+        }
+
+        if (_httpContextAccessor.HttpContext.Request.Cookies.ContainsKey(cookieName))
+        {
+            _httpContextAccessor.HttpContext.Response.Cookies.Delete(cookieName, new CookieOptions() { Expires = DateTime.Now.AddDays(-3) });
+        }
+    }
+
+    private async Task<DateTime?> GetExpiresDateAsync(bool session)
+    {
+        DateTime? expires = null;
+
+        if (!session)
+        {
+            var tenant = await _tenantManager.GetCurrentTenantIdAsync();
+            expires = await _tenantCookieSettingsHelper.GetExpiresTimeAsync(tenant);
+        }
+
+        return expires;
+    }
+
+    public async Task SetLifeTimeAsync(int lifeTime, bool enabled)
+    {
+        var tenant = await _tenantManager.GetCurrentTenantAsync();
+        if (!await _userManager.IsUserInGroupAsync(_securityContext.CurrentAccount.ID, Constants.GroupAdmin.ID))
+        {
+            throw new SecurityException();
+        }
+
+        var settings = await _tenantCookieSettingsHelper.GetForTenantAsync(tenant.Id);
+        settings.Enabled = enabled;
+
+        if (lifeTime > 0)
+        {
+            settings.Index += 1;
+            settings.LifeTime = lifeTime;
+        }
+        else
+        {
+            settings.LifeTime = 0;
+        }
+
+        await _tenantCookieSettingsHelper.SetForTenantAsync(tenant.Id, settings);
+
+        if (enabled && lifeTime > 0)
+        {
+            await _dbLoginEventsManager.LogOutAllActiveConnectionsForTenantAsync(tenant.Id);
+        }
+
+        await AuthenticateMeAndSetCookiesAsync(tenant.Id, _securityContext.CurrentAccount.ID);
+    }
+
+    public async Task<TenantCookieSettings> GetLifeTimeAsync(int tenantId)
+    {
+        return (await _tenantCookieSettingsHelper.GetForTenantAsync(tenantId));
+    }
+
+    public async Task ResetUserCookieAsync(Guid? userId = null)
+    {
+        var currentUserId = _securityContext.CurrentAccount.ID;
+        var tenant = await _tenantManager.GetCurrentTenantIdAsync();
+        var settings = await _tenantCookieSettingsHelper.GetForUserAsync(userId ?? currentUserId);
+        settings.Index = settings.Index + 1;
+        await _tenantCookieSettingsHelper.SetForUserAsync(userId ?? currentUserId, settings);
+
+        await _dbLoginEventsManager.LogOutAllActiveConnectionsAsync(tenant, userId ?? currentUserId);
+
+        if (!userId.HasValue)
+        {
+            await AuthenticateMeAndSetCookiesAsync(tenant, currentUserId);
+        }
+    }
+
+    public async Task ResetTenantCookieAsync()
+    {
+        var tenant = await _tenantManager.GetCurrentTenantAsync();
+
+        if (!await _userManager.IsUserInGroupAsync(_securityContext.CurrentAccount.ID, Constants.GroupAdmin.ID))
+        {
+            throw new SecurityException();
+        }
+
+        var settings = await _tenantCookieSettingsHelper.GetForTenantAsync(tenant.Id);
+        settings.Index += 1;
+        await _tenantCookieSettingsHelper.SetForTenantAsync(tenant.Id, settings);
+
+        await _dbLoginEventsManager.LogOutAllActiveConnectionsForTenantAsync(tenant.Id);
+    }
+
+    public async Task<string> AuthenticateMeAndSetCookiesAsync(int tenantId, Guid userId, MessageAction action = MessageAction.LoginSuccess, bool session = false)
+    {
+        var isSuccess = true;
+        var cookies = string.Empty;
+        var funcLoginEvent = async () => { return await GetLoginEventIdAsync(action); };
+
+        try
+        {
+            cookies = await _securityContext.AuthenticateMeAsync(userId, funcLoginEvent);
+        }
+        catch (Exception)
+        {
+            isSuccess = false;
+            throw;
+        }
+        finally
+        {
+            if (isSuccess)
+            {
+                await SetCookiesAsync(CookiesType.AuthKey, cookies, session);
+                _dbLoginEventsManager.ResetCache(tenantId, userId);
+            }
+        }
+
+        return cookies;
+    }
+
+    public async Task AuthenticateMeAndSetCookiesAsync(string login, string passwordHash, MessageAction action, bool session = false)
+    {
+        var isSuccess = true;
+        var cookies = string.Empty;
+        var funcLoginEvent = async () => { return await GetLoginEventIdAsync(action); };
+
+        try
+        {
+            cookies = await _securityContext.AuthenticateMeAsync(login, passwordHash, funcLoginEvent);
+        }
+        catch (Exception)
+        {
+            isSuccess = false;
+            throw;
+        }
+        finally
+        {
+            if (isSuccess)
+            {
+                await SetCookiesAsync(CookiesType.AuthKey, cookies, session);
+                await _dbLoginEventsManager.ResetCacheAsync();
+            }
+        }
+    }
+
+    public async Task<int> GetLoginEventIdAsync(MessageAction action)
+    {
+        var tenantId = await _tenantManager.GetCurrentTenantIdAsync();
+        var userId = _securityContext.CurrentAccount.ID;
+        var data = new MessageUserData(tenantId, userId);
+
+        return await _messageService.SendLoginMessageAsync(data, action);
+    }
+
+    public string GetAscCookiesName()
+    {
+        return GetCookiesName(CookiesType.AuthKey);
+    }
+
+    private string GetCookiesName(CookiesType type)
+    {
+        var result = type switch
+        {
+            CookiesType.AuthKey => AuthCookiesName,
+            CookiesType.SocketIO => SocketIOCookiesName,
+            CookiesType.ShareLink => ShareLinkCookiesName,
+            CookiesType.AnonymousSessionKey => AnonymousSessionKeyCookiesName,
+            _ => string.Empty,
+        };
+
+        if (FromCors())
+        {
+            var origin = _httpContextAccessor.HttpContext.Request.Headers[HeaderNames.Origin].FirstOrDefault();
+            if (!string.IsNullOrEmpty(origin))
+            {
+                var originUri = new Uri(origin);
+                var host = originUri.Host;
+                var alias = host.Substring(0, host.Length - _coreBaseSettings.Basedomain.Length - 1);
+                result = $"{result}_{alias}";
+            }
+        }
+
+        return result;
+    }
+
+    private bool FromCors()
+    {
+        var urlRewriter = _httpContextAccessor.HttpContext.Request.Url();
+        var origin = _httpContextAccessor.HttpContext.Request.Headers[HeaderNames.Origin].FirstOrDefault();
+        var baseDomain = _coreBaseSettings.Basedomain;
+
+        try
+        {
+            if (!string.IsNullOrEmpty(origin))
+            {
+                var originUri = new Uri(origin);
+
+                if (!string.IsNullOrEmpty(baseDomain) &&
+                urlRewriter.Host != originUri.Host &&
+                originUri.Host.EndsWith(baseDomain))
+                {
+                    return true;
+                }
+            }
+        }
+        catch (Exception)
+        {
+
+        }
+
+        return false;
+    }
+}