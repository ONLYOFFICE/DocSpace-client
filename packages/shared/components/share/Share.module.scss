--- conflicted
+++ resolved
@@ -150,8 +150,6 @@
     gap: 8px;
     align-items: center;
     margin-inline-start: auto;
-<<<<<<< HEAD
-=======
 
     .linkRowCopyIcon,
     .linkActionsCopyIcon {
@@ -161,7 +159,6 @@
       user-select: all;
       cursor: pointer;
     }
->>>>>>> 05cc12b2
   }
 
   .loader {
