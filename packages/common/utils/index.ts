import LoginPageSvgUrl from "PUBLIC_DIR/images/logo/loginpage.svg?url";
import DarkLoginPageSvgUrl from "PUBLIC_DIR/images/logo/dark_loginpage.svg?url";
import LeftMenuSvgUrl from "PUBLIC_DIR/images/logo/leftmenu.svg?url";
import DocseditorSvgUrl from "PUBLIC_DIR/images/logo/docseditor.svg?url";
import LightSmallSvgUrl from "PUBLIC_DIR/images/logo/lightsmall.svg?url";
import DocsEditoRembedSvgUrl from "PUBLIC_DIR/images/logo/docseditorembed.svg?url";
import DarkLightSmallSvgUrl from "PUBLIC_DIR/images/logo/dark_lightsmall.svg?url";
import FaviconIco from "PUBLIC_DIR/favicon.ico";

import BackgroundPatternReactSvgUrl from "PUBLIC_DIR/images/background.pattern.react.svg?url";
import BackgroundPatternOrangeReactSvgUrl from "PUBLIC_DIR/images/background.pattern.orange.react.svg?url";
import BackgroundPatternGreenReactSvgUrl from "PUBLIC_DIR/images/background.pattern.green.react.svg?url";
import BackgroundPatternRedReactSvgUrl from "PUBLIC_DIR/images/background.pattern.red.react.svg?url";
import BackgroundPatternPurpleReactSvgUrl from "PUBLIC_DIR/images/background.pattern.purple.react.svg?url";
import BackgroundPatternLightBlueReactSvgUrl from "PUBLIC_DIR/images/background.pattern.lightBlue.react.svg?url";
import BackgroundPatternBlackReactSvgUrl from "PUBLIC_DIR/images/background.pattern.black.react.svg?url";

import moment from "moment-timezone";

import { RTL_LANGUAGES } from "@docspace/shared/constants";

import { ThemeKeys } from "@docspace/shared/enums";
import sjcl from "sjcl";
import { isMobile } from "react-device-detect";
import TopLoaderService from "@docspace/shared/components/top-loading-indicator";
import { LANGUAGE } from "@docspace/shared/constants";
import { Encoder } from "./encoder";
import FilesFilter from "../api/files/filter";
import combineUrlFunc from "./combineUrl";

import { getCookie } from "@docspace/shared/utils";
// import { translations } from "./i18next-http-backend/lib/translations";
export const toUrlParams = (obj, skipNull) => {
  let str = "";
  for (var key in obj) {
    if (skipNull && !obj[key]) continue;

    if (str !== "") {
      str += "&";
    }

    // added for double employeetype
    if (Array.isArray(obj[key]) && key === "employeetypes") {
      for (let i = 0; i < obj[key].length; i++) {
        str += key + "=" + encodeURIComponent(obj[key][i]);
        if (i !== obj[key].length - 1) {
          str += "&";
        }
      }
    } else if (typeof obj[key] === "object") {
      str += key + "=" + encodeURIComponent(JSON.stringify(obj[key]));
    } else {
      str += key + "=" + encodeURIComponent(obj[key]);
    }
  }

  return str;
};

export const decodeDisplayName = (items) => {
  return items.map((item) => {
    if (!item) return item;

    if (item.updatedBy?.displayName) {
      item.updatedBy.displayName = Encoder.htmlDecode(
        item.updatedBy.displayName
      );
    }
    if (item.createdBy?.displayName) {
      item.createdBy.displayName = Encoder.htmlDecode(
        item.createdBy.displayName
      );
    }
    return item;
  });
};

export function getObjectByLocation(location) {
  if (!location.search || !location.search.length) return null;

  const searchUrl = location.search.substring(1);
  const decodedString = decodeURIComponent(searchUrl)
    .replace(/\["/g, '["')
    .replace(/"\]/g, '"]')
    .replace(/"/g, '\\"')
    .replace(/&/g, '","')
    .replace(/=/g, '":"')
    .replace(/\\/g, "\\\\")
    .replace(/\[\\\\"/g, '["')
    .replace(/\\\\"\]/g, '"]')
    .replace(/"\[/g, "[")
    .replace(/\]"/g, "]")
    .replace(/\\\\",\\\\"/g, '","')
    .replace(/\\\\\\\\"/g, '\\"');

  try {
    const object = JSON.parse(`{"${decodedString}"}`);
    return object;
  } catch (e) {
    return {};
  }
}

export function changeLanguage(i18n, currentLng = getCookie(LANGUAGE)) {
  console.log("call");
  return currentLng
    ? i18n.language !== currentLng
      ? i18n.changeLanguage(currentLng)
      : Promise.resolve((...args) => i18n.t(...args))
    : i18n.changeLanguage("en");
}

export function createPasswordHash(password, hashSettings) {
  if (
    !password ||
    !hashSettings ||
    typeof password !== "string" ||
    typeof hashSettings !== "object" ||
    !hashSettings.hasOwnProperty("salt") ||
    !hashSettings.hasOwnProperty("size") ||
    !hashSettings.hasOwnProperty("iterations") ||
    typeof hashSettings.size !== "number" ||
    typeof hashSettings.iterations !== "number" ||
    typeof hashSettings.salt !== "string"
  )
    throw new Error("Invalid params.");

  const { size, iterations, salt } = hashSettings;

  let bits = sjcl.misc.pbkdf2(password, salt, iterations);
  bits = bits.slice(0, size / 32);
  const hash = sjcl.codec.hex.fromBits(bits);

  return hash;
}

export function updateTempContent(isAuth = false) {
  if (isAuth) {
    const el = document.getElementById("burger-loader-svg");
    if (el) {
      el.style.display = "block";
    }

    const el1 = document.getElementById("logo-loader-svg");
    if (el1) {
      el1.style.display = "block";
    }

    const el2 = document.getElementById("avatar-loader-svg");
    if (el2) {
      el2.style.display = "block";
    }
  } else {
    const tempElm = document.getElementById("temp-content");
    if (tempElm) {
      tempElm.outerHTML = "";
    }
  }
}

let timer = null;

export function hideLoader() {
  if (isMobile) return;
  if (timer) {
    clearTimeout(timer);
    timer = null;
  }
  TopLoaderService.end();
}

export function showLoader() {
  if (isMobile) return;

  hideLoader();

  timer = setTimeout(() => TopLoaderService.start(), 500);
}

export { withLayoutSize } from "./withLayoutSize";

export function isMe(user, userName) {
  return (
    user && user.id && (userName === "@self" || user.userName === userName)
  );
}

export function isAdmin(currentUser) {
  return (
    currentUser.isAdmin ||
    currentUser.isOwner ||
    currentUser?.listAdminModules?.length > 0
  );
}

export const getUserRole = (user) => {
  if (user.isOwner) return "owner";
  else if (isAdmin(user))
    //TODO: Change to People Product Id const
    return "admin";
  //TODO: Need refactoring
  else if (user.isVisitor) return "user";
  else if (user.isCollaborator) return "collaborator";
  else return "manager";
};

export const combineUrl = combineUrlFunc;

export function setCookie(name, value, options = {}) {
  options = {
    path: "/",
    ...options,
  };

  if (options.expires instanceof Date) {
    options.expires = options.expires.toUTCString();
  }

  let updatedCookie =
    encodeURIComponent(name) + "=" + encodeURIComponent(value);

  for (let optionKey in options) {
    updatedCookie += "; " + optionKey;
    let optionValue = options[optionKey];
    if (optionValue !== true) {
      updatedCookie += "=" + optionValue;
    }
  }

  document.cookie = updatedCookie;
}

export function deleteCookie(name) {
  setCookie(name, "", {
    "max-age": -1,
  });
}

export function clickBackdrop() {
  var elms = document.getElementsByClassName("backdrop-active");
  if (elms && elms.length > 0) {
    elms[0].click();
  }
}

export function objectToGetParams(object) {
  const params = Object.entries(object)
    .filter(([, value]) => value !== undefined && value !== null)
    .map(
      ([key, value]) =>
        `${encodeURIComponent(key)}=${encodeURIComponent(String(value))}`
    );

  return params.length > 0 ? `?${params.join("&")}` : "";
}

export function toCommunityHostname(hostname) {
  let communityHostname;
  try {
    communityHostname =
      hostname.indexOf("m.") > -1
        ? hostname.substring(2, hostname.length)
        : hostname;
  } catch (e) {
    console.error(e);
    communityHostname = hostname;
  }

  return communityHostname;
}

export function getProviderTranslation(
  provider,
  t,
  linked = false,
  signUp = false
) {
  const capitalizeProvider =
    provider.charAt(0).toUpperCase() + provider.slice(1);
  if (linked) {
    return `${t("Common:Disconnect")} ${capitalizeProvider}`;
  }

  switch (provider) {
    case "apple":
      return signUp ? t("Common:SignUpWithApple") : t("Common:SignInWithApple");
    case "google":
      return signUp
        ? t("Common:SignUpWithGoogle")
        : t("Common:SignInWithGoogle");
    case "facebook":
      return signUp
        ? t("Common:SignUpWithFacebook")
        : t("Common:SignInWithFacebook");
    case "twitter":
      return signUp
        ? t("Common:SignUpWithTwitter")
        : t("Common:SignInWithTwitter");
    case "linkedin":
      return signUp
        ? t("Common:SignUpWithLinkedIn")
        : t("Common:SignInWithLinkedIn");
    case "microsoft":
      return signUp
        ? t("Common:SignUpWithMicrosoft")
        : t("Common:SignInWithMicrosoft");
    case "sso":
      return signUp ? t("Common:SignUpWithSso") : t("Common:SignInWithSso");
    case "zoom":
      return signUp ? t("Common:SignUpWithZoom") : t("Common:SignInWithZoom");
  }
}

export const isLanguageRtl = (lng: string) => {
  if (!lng) return;

  const splittedLng = lng.split("-");
  return RTL_LANGUAGES.includes(splittedLng[0]);
};

// temporary function needed to replace rtl language in Editor to ltr
export const getLtrLanguageForEditor = (
  userLng: string | undefined,
  portalLng: string,
  isEditor: boolean = false
): string => {
  let isEditorPath;
  if (typeof window !== "undefined") {
    isEditorPath = window?.location.pathname.indexOf("doceditor") !== -1;
  }
  const isUserLngRtl = isLanguageRtl(userLng);
  const isPortalLngRtl = isLanguageRtl(portalLng);

  if ((!isEditor && !isEditorPath) || (userLng && !isUserLngRtl))
    return userLng;

  return "en";
};

export function loadScript(url, id, onLoad, onError) {
  try {
    const script = document.createElement("script");
    script.setAttribute("type", "text/javascript");
    script.setAttribute("id", id);

    if (onLoad) script.onload = onLoad;
    if (onError) script.onerror = onError;

    script.src = url;
    script.async = true;

    document.body.appendChild(script);
  } catch (e) {
    console.error(e);
  }
}

export function isRetina() {
  if (window.devicePixelRatio > 1) return true;

  var mediaQuery =
    "(-webkit-min-device-pixel-ratio: 1.5),\
      (min--moz-device-pixel-ratio: 1.5),\
      (-o-min-device-pixel-ratio: 3/2),\
      (min-resolution: 1.5dppx),\
      (min-device-pixel-ratio: 1.5)";

  if (window.matchMedia && window.matchMedia(mediaQuery).matches) return true;
  return false;
}

export function convertLanguage(key) {
  switch (key) {
    case "en":
      return "en-GB";
    case "ru-RU":
      return "ru";
    case "de-DE":
      return "de";
    case "it-IT":
      return "it";
    case "fr-FR":
      return "fr";
  }

  return key;
}

export function convertToCulture(key: string) {
  switch (key) {
    case "ar":
      return "ar-SA";
    case "en":
      return "en-US";
    case "el":
      return "el-GR";
    case "hy":
      return "hy-AM";
    case "ko":
      return "ko-KR";
    case "lo":
      return "lo-LA";
    case "pt":
      return "pt-BR";
    case "uk":
      return "uk-UA";
    case "ja":
      return "ja-JP";
    case "zh":
      return "zh-CN";
  }
  return key;
}

export function convertToLanguage(key: string) {
  if (!key) return;

  const splittedKey = key.split("-");

  if (splittedKey.length > 1) return splittedKey[0];

  return key;
}

export function sleep(ms) {
  return new Promise((resolve) => setTimeout(resolve, ms));
}

export function isElementInViewport(el) {
  if (!el) return;

  const rect = el.getBoundingClientRect();

  return (
    rect.top >= 0 &&
    rect.left >= 0 &&
    rect.bottom <=
      (window.innerHeight || document.documentElement.clientHeight) &&
    rect.right <= (window.innerWidth || document.documentElement.clientWidth)
  );
}

export function assign(obj, keyPath, value) {
  const lastKeyIndex = keyPath.length - 1;
  for (let i = 0; i < lastKeyIndex; ++i) {
    const key = keyPath[i];
    if (!(key in obj)) {
      obj[key] = {};
    }
    obj = obj[key];
  }
  obj[keyPath[lastKeyIndex]] = value;
}

export function getOAuthToken(
  tokenGetterWin: Window | string | null
): Promise<string> {
  return new Promise((resolve, reject) => {
    localStorage.removeItem("code");
    let interval: ReturnType<typeof setInterval>;
    interval = setInterval(() => {
      try {
        const code = localStorage.getItem("code");
        if (typeof tokenGetterWin !== "string") {
          if (code) {
            localStorage.removeItem("code");
            clearInterval(interval);
            resolve(code);
          } else if (tokenGetterWin && tokenGetterWin.closed) {
            clearInterval(interval);
            reject();
          }
        }
      } catch (e) {
        clearInterval(interval);
        reject(e);
      }
    }, 500);
  });
}

export function getLoginLink(token: string, code: string) {
  return combineUrl(
    window.DocSpaceConfig?.proxy?.url,
    `/login.ashx?p=${token}&code=${code}`
  );
}

export const frameCallbackData = (methodReturnData: any) => {
  window.parent.postMessage(
    JSON.stringify({
      type: "onMethodReturn",
      methodReturnData,
    }),
    "*"
  );
};

export const frameCallEvent = (eventReturnData: any) => {
  window.parent.postMessage(
    JSON.stringify({
      type: "onEventReturn",
      eventReturnData,
    }),
    "*"
  );
};

export const frameCallCommand = (commandName: string, commandData: any) => {
  window.parent.postMessage(
    JSON.stringify({
      type: "onCallCommand",
      commandName,
      commandData,
    }),
    "*"
  );
};

export const getConvertedSize = (t, bytes) => {
  let power = 0,
    resultSize = bytes;

  const sizeNames = [
    t("Common:Bytes"),
    t("Common:Kilobyte"),
    t("Common:Megabyte"),
    t("Common:Gigabyte"),
    t("Common:Terabyte"),
    t("Common:Petabyte"),
    t("Common:Exabyte"),
  ];

  if (bytes <= 0) return `${"0" + " " + t("Common:Bytes")}`;

  if (bytes >= 1024) {
    power = Math.floor(Math.log(bytes) / Math.log(1024));
    power = power < sizeNames.length ? power : sizeNames.length - 1;
    resultSize = parseFloat((bytes / Math.pow(1024, power)).toFixed(2));
  }

  return resultSize + " " + sizeNames[power];
};

export const getBgPattern = (colorSchemeId: number | undefined) => {
  switch (colorSchemeId) {
    case 1:
      return `url('${BackgroundPatternReactSvgUrl}')`;
    case 2:
      return `url('${BackgroundPatternOrangeReactSvgUrl}')`;
    case 3:
      return `url('${BackgroundPatternGreenReactSvgUrl}')`;
    case 4:
      return `url('${BackgroundPatternRedReactSvgUrl}')`;
    case 5:
      return `url('${BackgroundPatternPurpleReactSvgUrl}')`;
    case 6:
      return `url('${BackgroundPatternLightBlueReactSvgUrl}')`;
    case 7:
      return `url('${BackgroundPatternBlackReactSvgUrl}')`;
    default:
      return `url('${BackgroundPatternReactSvgUrl}')`;
  }
};

export const getLogoFromPath = (path) => {
  if (!path || path.indexOf("images/logo/") === -1) return path;

  const name = path.split("/").pop();

  switch (name) {
    case "aboutpage.svg":
    case "loginpage.svg":
      return LoginPageSvgUrl;
    case "dark_loginpage.svg":
      return DarkLoginPageSvgUrl;
    case "leftmenu.svg":
    case "dark_leftmenu.svg":
      return LeftMenuSvgUrl;
    case "dark_aboutpage.svg":
    case "dark_lightsmall.svg":
      return DarkLightSmallSvgUrl;
    case "docseditor.svg":
      return DocseditorSvgUrl;
    case "lightsmall.svg":
      return LightSmallSvgUrl;
    case "docseditorembed.svg":
      return DocsEditoRembedSvgUrl;
    case "favicon.ico":
      return FaviconIco;
    default:
      break;
  }

  return path;
};

export const getDaysLeft = (date) => {
  return moment(date).startOf("day").diff(moment().startOf("day"), "days");
};
export const getDaysRemaining = (autoDelete) => {
  let daysRemaining = getDaysLeft(autoDelete);

  if (daysRemaining <= 0) return "<1";
  return "" + daysRemaining;
};

export const checkFilterInstance = (filterObject, certainClass) => {
  const isInstance =
    filterObject.constructor.name === certainClass.prototype.constructor.name;

  if (!isInstance)
    throw new Error(
      `Filter ${filterObject.constructor.name} isn't an instance of   ${certainClass.prototype.constructor.name}`
    );

  return isInstance;
};

export const getFileExtension = (fileTitle: string) => {
  if (!fileTitle) {
    return "";
  }
  fileTitle = fileTitle.trim();
  const posExt = fileTitle.lastIndexOf(".");
  return 0 <= posExt ? fileTitle.substring(posExt).trim().toLowerCase() : "";
};

<<<<<<< HEAD
=======
export const getSystemTheme = () => {
  const isDesktopClient = window["AscDesktopEditor"] !== undefined;
  const desktopClientTheme = window?.RendererProcessVariable?.theme;
  const isDark =
    desktopClientTheme?.id === "theme-dark" ||
    desktopClientTheme?.id === "theme-contrast-dark" ||
    (desktopClientTheme?.id === "theme-system" &&
      desktopClientTheme?.system === "dark");

  return isDesktopClient
    ? isDark
      ? ThemeKeys.DarkStr
      : ThemeKeys.BaseStr
    : window.matchMedia &&
        window.matchMedia("(prefers-color-scheme: dark)").matches
      ? ThemeKeys.DarkStr
      : ThemeKeys.BaseStr;
};

export const getEditorTheme = (theme) => {
  switch (theme) {
    case ThemeKeys.BaseStr:
      return "default-light";
    case ThemeKeys.DarkStr:
      return "default-dark";
    case ThemeKeys.SystemStr: {
      const uiTheme = getSystemTheme();
      return uiTheme === ThemeKeys.DarkStr ? "default-dark" : "default-light";
    }
    default:
      return "default-dark";
  }
};

>>>>>>> 4433391c
const languages: string[] = ["ar-SA"];
export const isBetaLanguage = (language: string): boolean => {
  return languages.includes(language);
};<|MERGE_RESOLUTION|>--- conflicted
+++ resolved
@@ -625,45 +625,3 @@
   const posExt = fileTitle.lastIndexOf(".");
   return 0 <= posExt ? fileTitle.substring(posExt).trim().toLowerCase() : "";
 };
-
-<<<<<<< HEAD
-=======
-export const getSystemTheme = () => {
-  const isDesktopClient = window["AscDesktopEditor"] !== undefined;
-  const desktopClientTheme = window?.RendererProcessVariable?.theme;
-  const isDark =
-    desktopClientTheme?.id === "theme-dark" ||
-    desktopClientTheme?.id === "theme-contrast-dark" ||
-    (desktopClientTheme?.id === "theme-system" &&
-      desktopClientTheme?.system === "dark");
-
-  return isDesktopClient
-    ? isDark
-      ? ThemeKeys.DarkStr
-      : ThemeKeys.BaseStr
-    : window.matchMedia &&
-        window.matchMedia("(prefers-color-scheme: dark)").matches
-      ? ThemeKeys.DarkStr
-      : ThemeKeys.BaseStr;
-};
-
-export const getEditorTheme = (theme) => {
-  switch (theme) {
-    case ThemeKeys.BaseStr:
-      return "default-light";
-    case ThemeKeys.DarkStr:
-      return "default-dark";
-    case ThemeKeys.SystemStr: {
-      const uiTheme = getSystemTheme();
-      return uiTheme === ThemeKeys.DarkStr ? "default-dark" : "default-light";
-    }
-    default:
-      return "default-dark";
-  }
-};
-
->>>>>>> 4433391c
-const languages: string[] = ["ar-SA"];
-export const isBetaLanguage = (language: string): boolean => {
-  return languages.includes(language);
-};