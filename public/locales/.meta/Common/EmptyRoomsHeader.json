--- conflicted
+++ resolved
@@ -3,11 +3,7 @@
   "content": "No rooms here yet",
   "content_en_sha1_hash": "3d183435304940e2b16ab0ff7611329c1d3160bd",
   "created_at": "2025-05-19T21:30:44.877Z",
-<<<<<<< HEAD
-  "updated_at": "2025-05-26T07:57:32.974Z",
-=======
   "updated_at": "2025-05-28T09:30:02.983Z",
->>>>>>> 398dda3c
   "comment": {
     "text": "This translation key is used to display a default message when there are no rooms available, indicating that no items can be selected. It is typically rendered in an empty room selection header or button, providing a clear visual cue for users and helping them understand the current state of the room selection process.",
     "is_auto": true,
@@ -16,11 +12,7 @@
   "usage": [
     {
       "file_path": "/packages/shared/selectors/Room/index.tsx",
-<<<<<<< HEAD
-      "line_number": 238,
-=======
       "line_number": 261,
->>>>>>> 398dda3c
       "context": "items={items}\n submitButtonLabel={submitButtonLabel || t(\"Common:SelectAction\")}\n onSubmit={onSubmit}\n isMultiSelect={isMultiSelect}\n emptyScreenImage={EmptyScreenCorporateSvgUrl}\n emptyScreenHeader={emptyScreenHeader ?? t(\"Common:EmptyRoomsHeader\")}\n emptyScreenDescription={\n emptyScreenDescription ?? t(\"Common:EmptyRoomsDescription\")\n }\n searchEmptyScreenImage={EmptyScreenCorporateSvgUrl}\n searchEmptyScreenHeader={t(\"Common:NotFoundTitle\")}",
       "module": "/packages/shared"
     }
@@ -59,13 +51,7 @@
     "de": {
       "ai_translated": false,
       "ai_model": null,
-      "ai_spell_check_issues": [
-        {
-          "type": "incorrect_translation",
-          "description": "While technically correct, \"Noch keine Räume vorhanden\" is a bit clunky. A more natural and idiomatic translation would be \"Bisher keine Räume vorhanden\" or \"Es gibt hier noch keine Räume\".",
-          "suggestion": "Es gibt hier noch keine Räume"
-        }
-      ],
+      "ai_spell_check_issues": [],
       "approved_at": null
     },
     "el-GR": {
@@ -107,112 +93,106 @@
     "ja-JP": {
       "ai_translated": false,
       "ai_model": null,
-      "ai_spell_check_issues": [
-        {
-          "type": "incorrect_translation",
-          "description": "The translation 'ここにはまだルームがありません' is technically correct but sounds somewhat unnatural in this context. A more natural phrasing would better suit a user interface.",
-          "suggestion": "ここにはまだ部屋がありません"
+      "ai_spell_check_issues": [],
+      "approved_at": null
+    },
+    "ko-KR": {
+      "ai_translated": false,
+      "ai_model": null,
+      "ai_spell_check_issues": [],
+      "approved_at": null
+    },
+    "lo-LA": {
+      "ai_translated": false,
+      "ai_model": null,
+      "ai_spell_check_issues": [],
+      "approved_at": null
+    },
+    "lv": {
+      "ai_translated": false,
+      "ai_model": null,
+      "ai_spell_check_issues": [],
+      "approved_at": null
+    },
+    "nl": {
+      "ai_translated": false,
+      "ai_model": null,
+      "ai_spell_check_issues": [],
+      "approved_at": null
+    },
+    "pl": {
+      "ai_translated": false,
+      "ai_model": null,
+      "ai_spell_check_issues": [],
+      "approved_at": null
+    },
+    "pt": {
+      "ai_translated": false,
+      "ai_model": null,
+      "ai_spell_check_issues": [],
+      "approved_at": null
+    },
+    "pt-BR": {
+      "ai_translated": false,
+      "ai_model": null,
+      "ai_spell_check_issues": [],
+      "approved_at": null
+    },
+    "ro": {
+      "ai_translated": false,
+      "ai_model": null,
+      "ai_spell_check_issues": [
+        {
+          "type": "incorrect_translation",
+          "description": "While grammatically correct, 'Nicio sală deocamdată aici' translates more literally as 'No room for the time being here.' A more natural and idiomatic translation for 'No rooms here yet' would be something like 'Nu sunt încă camere aici' or 'Încă nu sunt camere aici'.",
+          "suggestion": "Încă nu sunt camere aici"
+        }
+      ],
+      "approved_at": null
+    },
+    "ru": {
+      "ai_translated": false,
+      "ai_model": null,
+      "ai_spell_check_issues": [],
+      "approved_at": null
+    },
+    "si": {
+      "ai_translated": false,
+      "ai_model": null,
+      "ai_spell_check_issues": [
+        {
+          "type": "incorrect_translation",
+          "description": "The translation 'මෙහි කාමර නැත' is a literal translation and sounds unnatural in Sinhala for this context. A more natural phrasing would convey the sense of 'There are no rooms available' or 'This area is empty'.",
+          "suggestion": "කාමරක් නැත (Kamarak netha) - meaning 'No rooms' or  මේ հատසම්‍යක් කාමර නැත (Me hatsamayak kamar netha) - 'There are no rooms in this area'"
+        }
+      ],
+      "approved_at": null
+    },
+    "sk": {
+      "ai_translated": false,
+      "ai_model": null,
+      "ai_spell_check_issues": [],
+      "approved_at": null
+    },
+    "sl": {
+      "ai_translated": false,
+      "ai_model": null,
+      "ai_spell_check_issues": [],
+      "approved_at": null
+    },
+    "sr-Cyrl-RS": {
+      "ai_translated": false,
+      "ai_model": null,
+      "ai_spell_check_issues": [
+        {
+          "type": "incorrect_translation",
+          "description": "The translation 'Нема соба овде још' is not the most natural or accurate translation of 'No rooms here yet.' While literally translatable, it sounds awkward in Serbian. A more natural phrasing would convey the meaning in a more idiomatic way.",
+          "suggestion": "Нема још соба овде"
         },
         {
-          "type": "incorrect_translation",
-          "description": "The word 'ルーム' (roomu) is a loanword from English. While understandable, using the native Japanese word '部屋' (heya) is preferred for better flow and naturalness in a localized application.",
-          "suggestion": "Replace 'ルーム' with '部屋'."
-        }
-      ],
-      "approved_at": null
-    },
-    "ko-KR": {
-      "ai_translated": false,
-      "ai_model": null,
-      "ai_spell_check_issues": [],
-      "approved_at": null
-    },
-    "lo-LA": {
-      "ai_translated": false,
-      "ai_model": null,
-      "ai_spell_check_issues": [],
-      "approved_at": null
-    },
-    "lv": {
-      "ai_translated": false,
-      "ai_model": null,
-      "ai_spell_check_issues": [],
-      "approved_at": null
-    },
-    "nl": {
-      "ai_translated": false,
-      "ai_model": null,
-      "ai_spell_check_issues": [],
-      "approved_at": null
-    },
-    "pl": {
-      "ai_translated": false,
-      "ai_model": null,
-      "ai_spell_check_issues": [],
-      "approved_at": null
-    },
-    "pt": {
-      "ai_translated": false,
-      "ai_model": null,
-      "ai_spell_check_issues": [],
-      "approved_at": null
-    },
-    "pt-BR": {
-      "ai_translated": false,
-      "ai_model": null,
-      "ai_spell_check_issues": [],
-      "approved_at": null
-    },
-    "ro": {
-      "ai_translated": false,
-      "ai_model": null,
-      "ai_spell_check_issues": [
-        {
-          "type": "incorrect_translation",
-          "description": "The translation 'Nicio sală deocamdată aici' is not the most natural or idiomatic way to say 'No rooms here yet' in Romanian. While technically correct, it sounds slightly awkward.",
-          "suggestion": "A more natural translation would be 'Încă nicio sală aici' or 'Nu sunt încă camere aici'."
-        }
-      ],
-      "approved_at": null
-    },
-    "ru": {
-      "ai_translated": false,
-      "ai_model": null,
-      "ai_spell_check_issues": [],
-      "approved_at": null
-    },
-    "si": {
-      "ai_translated": false,
-      "ai_model": null,
-      "ai_spell_check_issues": [
-        {
-          "type": "incorrect_translation",
-          "description": "The translation 'මෙහි කාමර නැත' is technically correct but not the most natural or idiomatic way to express 'No rooms here yet' in Sinhala. It literally translates to 'There are no rooms here'. A more natural phrasing would convey a sense of future potential or availability.",
-          "suggestion": "Consider a translation like 'කාමරක් මෙහි නොමැත' (Kaamarak mehi n'aemata) which better conveys 'There are no rooms here yet' or 'A room is not here yet'."
-        }
-      ],
-      "approved_at": null
-    },
-    "sk": {
-      "ai_translated": false,
-      "ai_model": null,
-      "ai_spell_check_issues": [],
-      "approved_at": null
-    },
-    "sl": {
-      "ai_translated": false,
-      "ai_model": null,
-      "ai_spell_check_issues": [],
-      "approved_at": null
-    },
-    "sr-Cyrl-RS": {
-      "ai_translated": false,
-      "ai_model": null,
-      "ai_spell_check_issues": [
-        {
-          "type": "incorrect_translation",
-          "description": "The translation 'Нема соба овде још' is not the most natural or accurate rendering of \"No rooms here yet.\" While it conveys the general meaning, it's a bit literal. A more natural phrasing would be something like 'Jo нема собе овде' or 'Овде још нема собе'.",
-          "suggestion": "Овде још нема собе"
+          "type": "formatting",
+          "description": "The use of 'овде' (here) at the end sounds a bit abrupt. Placing it before 'још' creates a slightly better flow.",
+          "suggestion": "Нема још соба овде"
         }
       ],
       "approved_at": null
@@ -223,8 +203,8 @@
       "ai_spell_check_issues": [
         {
           "type": "incorrect_translation",
-          "description": "The translation 'Nema soba ovde još' is not the most natural or idiomatic way to say 'No rooms here yet' in Serbian. While technically correct, it sounds a bit awkward.",
-          "suggestion": "A more natural translation would be 'Još nema soba ovde' or 'Ovde još nema soba'."
+          "description": "The translation \"Nema soba ovde još\" is a literal translation and sounds unnatural in Serbian. A more natural phrasing would be \"Nema soba još\" or \"Još nema soba ovde\".",
+          "suggestion": "Još nema soba ovde"
         }
       ],
       "approved_at": null
