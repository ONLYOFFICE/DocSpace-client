--- conflicted
+++ resolved
@@ -94,13 +94,8 @@
           isHovered
           href={apiOAuthLink}
           tag="a"
-<<<<<<< HEAD
-          themeId={ThemeId.Link}
           style={isError ? undefined : { marginBottom: "20px" }}
-=======
-          style={{ marginBottom: "20px" }}
           color="accent"
->>>>>>> 381e42cc
         >
           {t("OAuth:OAuth")} {t("Common:Guide")}
         </Link>
