--- conflicted
+++ resolved
@@ -1,12 +1,7 @@
-<<<<<<< HEAD
-import { find, filter } from 'lodash';
-import { constants, store } from 'asc-web-common';
-import { createSelector } from 'reselect';
-=======
 import { find, filter } from "lodash";
 import { constants, store } from "asc-web-common";
 import { createSelector } from "reselect";
->>>>>>> 84bb49c0
+import { createSelector } from 'reselect';
 
 const { FileType, FilterType, FolderType } = constants;
 const { isAdmin } = store.auth.selectors;
@@ -610,31 +605,25 @@
   const indexOfFavorites = 3;
   const indexOfTrash = 4;
 
-<<<<<<< HEAD
-  if(checkFolderType(id, indexOfMy, treeFolders)) { return "My"; }
-  else if(checkFolderType(id, indexOfShare, treeFolders)) { return "Share"; }
-  else if(checkFolderType(id, indexOfCommon, treeFolders)) { return "Common"; }
-  else if(checkFolderType(id, indexOfFavorites, treeFolders)) { return "Favorites"; }
-  else if(checkFolderType(id, indexOfTrash, treeFolders)) { return "Trash"; }
-}
-
-const selectAllDirectories = state => state.files.treeFolders
-
-export const selectFavoritesDirectoryId = createSelector(
-  selectAllDirectories,
-  allDirectories => allDirectories.find(dir => dir.key === "0-3").id
-)
-=======
   if (checkFolderType(id, indexOfMy, treeFolders)) {
     return "My";
   } else if (checkFolderType(id, indexOfShare, treeFolders)) {
     return "Share";
   } else if (checkFolderType(id, indexOfCommon, treeFolders)) {
     return "Common";
+  } else if (checkFolderType(id, indexOfCommon, treeFolders)) {
+    return "Fevorites";
   } else if (checkFolderType(id, indexOfTrash, treeFolders)) {
     return "Trash";
   }
 };
+
+const selectAllDirectories = state => state.files.treeFolders
+
+export const selectFavoritesDirectoryId = createSelector(
+  selectAllDirectories,
+  allDirectories => allDirectories.find(dir => dir.key === "0-3").id
+)
 
 export const getFileAction = (state) => {
   return state.files.fileAction;
@@ -936,5 +925,4 @@
 export const getTest = createSelector(getTreeFolders, (treeFolders) => {
   const treeFoldersItem = treeFolders.find((x) => x.rootFolderName === "@my");
   if (treeFoldersItem) return treeFoldersItem.id;
-});
->>>>>>> 84bb49c0
+});