--- conflicted
+++ resolved
@@ -7,40 +7,6 @@
     "pnpm": ">=9"
   },
   "scripts": {
-<<<<<<< HEAD
-    "build": "node ./common/scripts/before-build.js && yarn workspaces foreach -vptiR -j 5 --from '{@docspace/client,@docspace/login,@docspace/doceditor,@docspace/management,@docspace/sdk}' run build",
-    "build:lite": "node ./common/scripts/before-build.js && yarn workspaces foreach -vptiR -j 3 --from '{@docspace/client,@docspace/login,@docspace/doceditor}' run build",
-    "bump": "yarn version apply --all",
-    "clean": "yarn workspaces foreach -vptiR run clean",
-    "deploy": "shx rm -rf ../publish/web && yarn workspaces foreach -ptR -j 5 --from '{@docspace/client,@docspace/login,@docspace/doceditor,@docspace/management,@docspace/sdk}' run deploy && shx cp -r public ../publish/web/ && node common/scripts/minify-common-locales.js",
-    "start": "node ./common/scripts/before-build.js && yarn workspaces foreach -vptiR -j 5 --from '{@docspace/client,@docspace/login,@docspace/doceditor,@docspace/management,@docspace/sdk}' run start",
-    "start-prod": "yarn workspaces foreach -vptiR -j 5 --from '{@docspace/client,@docspace/login,@docspace/doceditor,@docspace/management,@docspace/sdk}' run start-prod",
-    "start-prod:lite": "yarn workspaces foreach -vptiR -j 3 --from '{@docspace/client,@docspace/login,@docspace/doceditor}' run start-prod",
-    "start:internal": "node ./common/scripts/before-build.js && yarn workspaces foreach -vptiR -j 5 --from '{@docspace/client,@docspace/login,@docspace/doceditor,@docspace/management,@docspace/sdk}' run start:internal",
-    "start-prod:internal": "yarn workspaces foreach -vptiR -j 5 --from '{@docspace/client,@docspace/login,@docspace/doceditor,@docspace/management,@docspace/sdk}' run start-prod:internal",
-    "storybook": "yarn workspace @docspace/shared storybook",
-    "storybook-build": "yarn workspace @docspace/shared run storybook-build",
-    "storybook-serve": "yarn workspace @docspace/shared run storybook-serve",
-    "test": "yarn workspace @docspace/shared test",
-    "wipe": "shx rm -rf node_modules yarn.lock packages/**/node_modules",
-    "licenses-audit": "yarn licenses audit --output-csv=licenses.csv --config=licenses.config.js --summary",
-    "check-circular": "yarn madge --circular ./packages",
-    "check-circular:graph": "yarn madge --circular --image graph.svg ./packages",
-    "lint": "yarn workspaces foreach -vptiR -j 5 --from '{@docspace/login,@docspace/doceditor,@docspace/client,@docspace/shared,@docspace/sdk}' run lint",
-    "lint:fix": "yarn workspaces foreach -vptiR -j 5 --from '{@docspace/login,@docspace/doceditor,@docspace/client,@docspace/shared,@docspace/sdk}' run lint:fix",
-    "test:build": "yarn workspaces foreach -vptiR --from '{@docspace/sdk,@docspace/login}' run test:build",
-    "test:e2e:docker:build": "yarn workspaces foreach -vptiR --from '{@docspace/sdk,@docspace/login}' run test:e2e:docker:build",
-    "test:e2e:docker:start": "yarn workspaces foreach -vtiR --from '{@docspace/sdk,@docspace/login}' run test:e2e:docker:start",
-    "test:e2e:docker:clear": "yarn workspaces foreach -vptiR --from '{@docspace/sdk,@docspace/login}' run test:e2e:docker:clear"
-  },
-  "old-scripts": {
-    "build:test": "yarn workspaces foreach -vptiR --from '{@docspace/client,@docspace/login,@docspace/editor}' run build:test",
-    "build:test.translation": "yarn workspaces foreach -vptiR --from '{@docspace/client,@docspace/login,@docspace/editor}' run build:test.translation",
-    "e2e.test": "yarn workspaces foreach -vptiR --from '{@docspace/client,@docspace/login}' run test:sequential",
-    "e2e.test:sequential": "yarn workspace @docspace/client test:sequential && yarn workspace @docspace/login test:sequential",
-    "e2e.test:model": "yarn workspace @docspace/client test:model && yarn workspace @docspace/login test:model",
-    "e2e.test:translation": "yarn workspaces foreach -vptiR --from '{@docspace/client,@docspace/login}' run test:translation:model"
-=======
     "before-build": "node ./common/scripts/before-build.js",
     "build": "pnpm run before-build && pnpm nx run-many -t build -p @docspace/client @docspace/login @docspace/doceditor @docspace/management @docspace/sdk",
     "build:lite": "pnpm run before-build && pnpm nx run-many -t build -p @docspace/client @docspace/login @docspace/doceditor",
@@ -63,7 +29,6 @@
     "lint:fix": "pnpm nx run-many -t lint:fix -p @docspace/client @docspace/login @docspace/doceditor @docspace/management @docspace/sdk",
     "tsc": "pnpm nx run-many -t tsc @docspace/client @docspace/login @docspace/doceditor @docspace/management @docspace/sdk",
     "prepare": "node -e \"if (!process.env.CI) { try { require('child_process').execSync('git --version', {stdio: 'ignore'}); require('child_process').execSync('lefthook install', {stdio: 'inherit'}); } catch (e) { console.error('Lefthook installation skipped:', e.message); } }\" && npm --prefix ./common/tests ci"
->>>>>>> f03c97db
   },
   "devDependencies": {
     "@types/node": "22.9.3",
