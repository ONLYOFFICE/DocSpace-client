--- conflicted
+++ resolved
@@ -223,23 +223,13 @@
       cancelButtonLabel={t("CancelButton")}
       submitButtonLabel={t("OKButton")}
       messageText={messageText}
-<<<<<<< HEAD
-      selectActionText={t("ConflictResolveSelectAction")}
-      overwriteTitle={t("OverwriteTitle")}
-      overwriteDescription={t("OverwriteDescription")}
-      duplicateTitle={t("CreateFileCopy")}
-      duplicateDescription={t("CreateDescription")}
-      skipTitle={t("SkipTitle")}
-      skipDescription={t("SkipDescription")}
-=======
       selectActionText={t("Common:ConflictResolveSelectAction")}
       overwriteTitle={t("Common:OverwriteTitle")}
       overwriteDescription={t("Common:OverwriteDescription")}
-      duplicateTitle={t("Common:CreateFileCopy")}
+      duplicateTitle={t("CreateFileCopy")}
       duplicateDescription={t("Common:CreateDescription")}
       skipTitle={t("Common:SkipTitle")}
       skipDescription={t("Common:SkipDescription")}
->>>>>>> 33145f2a
     />
   );
 };
