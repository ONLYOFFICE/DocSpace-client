{
  "key_path": "ChangeUserTypeButton",
  "content": "Change type",
  "content_en_sha1_hash": "6e6f60c8b6ac90dba84303fb48273c30945c6d3f",
  "created_at": "2025-05-19T21:30:56.926Z",
<<<<<<< HEAD
  "updated_at": "2025-05-26T07:57:32.543Z",
=======
  "updated_at": "2025-06-24T16:31:24.413Z",
>>>>>>> 0de93b01
  "comment": {
    "text": "This translation key is used for the \"Change type\" button in a user settings dialog. It appears as a label on a dropdown menu or a button, allowing users to select a new user type. The text should be translated to fit different languages and cultures.",
    "is_auto": true,
    "updated_at": "2025-05-20T09:37:50.618Z"
  },
  "usage": [
    {
      "file_path": "/packages/client/src/pages/PortalSettings/categories/data-import/components/SelectUsersTypeStep/AccountsTable/RowView/index.tsx",
      "line_number": 153,
      "context": "const onClearFilter = () => setSearchValue(\"\");\n \n const headerMenu = [\n {\n id: \"change-type\",\n label: t(\"ChangeUserTypeDialog:ChangeUserTypeButton\"),\n disabled: false,\n withDropDown: true,\n options: typeOptions,\n iconUrl: ChangeTypeReactSvgUrl,\n onClick: () => {},",
      "module": "/packages/client"
    },
    {
      "file_path": "/packages/client/src/pages/PortalSettings/categories/data-import/components/SelectUsersTypeStep/AccountsTable/RowView/index.tsx",
      "line_number": 153,
      "context": "const onClearFilter = () => setSearchValue(\"\");\n \n const headerMenu = [\n {\n id: \"change-type\",\n label: t(\"ChangeUserTypeDialog:ChangeUserTypeButton\"),\n disabled: false,\n withDropDown: true,\n options: typeOptions,\n iconUrl: ChangeTypeReactSvgUrl,\n onClick: () => {},",
      "module": "/packages/client"
    },
    {
      "file_path": "/packages/client/src/pages/PortalSettings/categories/data-import/components/SelectUsersTypeStep/AccountsTable/TableView/index.tsx",
      "line_number": 132,
      "context": "};\n \n const headerMenu: TGroupMenuItem[] = [\n {\n id: \"change-type\",\n label: t(\"ChangeUserTypeDialog:ChangeUserTypeButton\"),\n disabled: false,\n withDropDown: true,\n options: typeOptions,\n iconUrl: ChangeTypeReactSvgUrl,\n onClick: () => {},",
      "module": "/packages/client"
    },
    {
      "file_path": "/packages/client/src/pages/PortalSettings/categories/data-import/components/SelectUsersTypeStep/AccountsTable/TableView/index.tsx",
      "line_number": 132,
      "context": "};\n \n const headerMenu: TGroupMenuItem[] = [\n {\n id: \"change-type\",\n label: t(\"ChangeUserTypeDialog:ChangeUserTypeButton\"),\n disabled: false,\n withDropDown: true,\n options: typeOptions,\n iconUrl: ChangeTypeReactSvgUrl,\n onClick: () => {},",
      "module": "/packages/client"
    },
    {
      "file_path": "/packages/client/src/store/contacts/ContactsContextOptionsStore.ts",
      "line_number": 305,
      "context": "case \"change-type\":\n return {\n id: \"option_change-type\",\n key: option,\n icon: ChangeToEmployeeReactSvgUrl,\n label: t(\"ChangeUserTypeDialog:ChangeUserTypeButton\"),\n onClick:\n isGuests && isRoomAdmin\n ? () =>\n this.usersStore.changeType(\n EmployeeType.User,",
      "module": "/packages/client"
    },
    {
      "file_path": "/packages/client/src/store/contacts/ContactsContextOptionsStore.ts",
      "line_number": 305,
      "context": "case \"change-type\":\n return {\n id: \"option_change-type\",\n key: option,\n icon: ChangeToEmployeeReactSvgUrl,\n label: t(\"ChangeUserTypeDialog:ChangeUserTypeButton\"),\n onClick:\n isGuests && isRoomAdmin\n ? () =>\n this.usersStore.changeType(\n EmployeeType.User,",
      "module": "/packages/client"
    },
    {
      "file_path": "/packages/client/src/store/contacts/HeaderMenuStore.ts",
      "line_number": 175,
      "context": "const headerMenu = [\n {\n id: \"menu-change-type\",\n key: \"change-user\",\n label: t(\"ChangeUserTypeDialog:ChangeUserTypeButton\"),\n disabled: isGuests ? !hasUsersToMakeEmployees : !hasUsersToChangeType,\n iconUrl: ChangeToEmployeeReactSvgUrl,\n onClick:\n isGuests && isRoomAdmin\n ? () =>",
      "module": "/packages/client"
    }
  ],
  "languages": {
    "en": {
      "ai_translated": false,
      "ai_model": null,
      "ai_spell_check_issues": [],
      "approved_at": null
    },
    "ar-SA": {
      "ai_translated": false,
      "ai_model": null,
      "ai_spell_check_issues": [],
      "approved_at": null
    },
    "az": {
      "ai_translated": false,
      "ai_model": null,
      "ai_spell_check_issues": [
        {
          "type": "incorrect_translation",
          "description": "The translation \"Növün dəyişdirilməsi\" is too literal and clunky for a button label. It translates to \"The change of type\". A more natural and user-friendly translation would be something like \"Yeni növ\" (New type) or \"Növü dəyiş\" (Change type).",
          "suggestion": "Növü dəyiş"
        }
      ],
      "approved_at": null
    },
    "bg": {
      "ai_translated": false,
      "ai_model": null,
      "ai_spell_check_issues": [],
      "approved_at": null
    },
    "cs": {
      "ai_translated": false,
      "ai_model": null,
      "ai_spell_check_issues": [],
      "approved_at": null
    },
    "de": {
      "ai_translated": false,
      "ai_model": null,
      "ai_spell_check_issues": [],
      "approved_at": null
    },
    "el-GR": {
      "ai_translated": false,
      "ai_model": null,
      "ai_spell_check_issues": [],
      "approved_at": null
    },
    "es": {
      "ai_translated": false,
      "ai_model": null,
      "ai_spell_check_issues": [],
      "approved_at": null
    },
    "fi": {
      "ai_translated": false,
      "ai_model": null,
      "ai_spell_check_issues": [],
      "approved_at": null
    },
    "fr": {
      "ai_translated": false,
      "ai_model": null,
      "ai_spell_check_issues": [],
      "approved_at": null
    },
    "hy-AM": {
      "ai_translated": false,
      "ai_model": null,
      "ai_spell_check_issues": [],
      "approved_at": null
    },
    "it": {
      "ai_translated": false,
      "ai_model": null,
      "ai_spell_check_issues": [],
      "approved_at": null
    },
    "ja-JP": {
      "ai_translated": false,
      "ai_model": null,
      "ai_spell_check_issues": [
        {
          "type": "incorrect_translation",
          "description": "The translation 'タイプの変更' (Tai puru no henko) is a literal translation of 'Change type' and while understandable, it's not the most natural phrasing in Japanese. A more idiomatic translation would be something like 'ユーザータイプ変更' (Yuuzaa taipu henko) or 'タイプ変更' (Taippu henko).",
          "suggestion": "タイプ変更 (Taippu henko) or ユーザータイプ変更 (Yuuzaa taipu henko)"
        }
      ],
      "approved_at": null
    },
    "ko-KR": {
      "ai_translated": false,
      "ai_model": null,
      "ai_spell_check_issues": [],
      "approved_at": null
    },
    "lo-LA": {
      "ai_translated": false,
      "ai_model": null,
      "ai_spell_check_issues": [],
      "approved_at": null
    },
    "lv": {
      "ai_translated": false,
      "ai_model": null,
      "ai_spell_check_issues": [],
      "approved_at": null
    },
    "nl": {
      "ai_translated": false,
      "ai_model": null,
      "ai_spell_check_issues": [],
      "approved_at": null
    },
    "pl": {
      "ai_translated": false,
      "ai_model": null,
      "ai_spell_check_issues": [],
      "approved_at": null
    },
    "pt": {
      "ai_translated": false,
      "ai_model": null,
      "ai_spell_check_issues": [],
      "approved_at": null
    },
    "pt-BR": {
      "ai_translated": false,
      "ai_model": null,
      "ai_spell_check_issues": [],
      "approved_at": null
    },
    "ro": {
      "ai_translated": false,
      "ai_model": null,
      "ai_spell_check_issues": [
        {
          "type": "incorrect_translation",
          "description": "The translation 'Modificare tip' is a literal translation and doesn't fully convey the intended meaning of 'Change type' in a user interface context. 'Modificare' implies a more complex change. A more natural and user-friendly translation would be something like 'Schimbă tipul' or 'Modifică tip'.",
          "suggestion": "Schimbă tipul"
        }
      ],
      "approved_at": null
    },
    "ru": {
      "ai_translated": false,
      "ai_model": null,
      "ai_spell_check_issues": [],
      "approved_at": null
    },
    "si": {
      "ai_translated": false,
      "ai_model": null,
      "ai_spell_check_issues": [
        {
          "type": "incorrect_translation",
          "description": "The translation 'වර්ගය සංශෝධනය' (vargaya sanshodanaya) literally translates to 'type amendment' or 'category amendment'. While understandable, it's not the most natural or idiomatic way to convey 'Change type' in Sinhala. A more natural translation would be something like 'වර්ගය වෙනස් කරන්න' (vargaya venas karanna) which means 'change type'.",
          "suggestion": "වර්ගය වෙනස් කරන්න"
        }
      ],
      "approved_at": null
    },
    "sk": {
      "ai_translated": false,
      "ai_model": null,
      "ai_spell_check_issues": [],
      "approved_at": null
    },
    "sl": {
      "ai_translated": false,
      "ai_model": null,
      "ai_spell_check_issues": [],
      "approved_at": null
    },
    "sr-Cyrl-RS": {
      "ai_translated": false,
      "ai_model": null,
      "ai_spell_check_issues": [],
      "approved_at": null
    },
    "sr-Latn-RS": {
      "ai_translated": false,
      "ai_model": null,
      "ai_spell_check_issues": [],
      "approved_at": null
    },
    "tr": {
      "ai_translated": false,
      "ai_model": null,
      "ai_spell_check_issues": [],
      "approved_at": null
    },
    "uk-UA": {
      "ai_translated": false,
      "ai_model": null,
      "ai_spell_check_issues": [],
      "approved_at": null
    },
    "vi": {
      "ai_translated": false,
      "ai_model": null,
      "ai_spell_check_issues": [],
      "approved_at": null
    },
    "zh-CN": {
      "ai_translated": false,
      "ai_model": null,
      "ai_spell_check_issues": [],
      "approved_at": null
    }
  }
}<|MERGE_RESOLUTION|>--- conflicted
+++ resolved
@@ -3,11 +3,7 @@
   "content": "Change type",
   "content_en_sha1_hash": "6e6f60c8b6ac90dba84303fb48273c30945c6d3f",
   "created_at": "2025-05-19T21:30:56.926Z",
-<<<<<<< HEAD
-  "updated_at": "2025-05-26T07:57:32.543Z",
-=======
   "updated_at": "2025-06-24T16:31:24.413Z",
->>>>>>> 0de93b01
   "comment": {
     "text": "This translation key is used for the \"Change type\" button in a user settings dialog. It appears as a label on a dropdown menu or a button, allowing users to select a new user type. The text should be translated to fit different languages and cultures.",
     "is_auto": true,
@@ -73,13 +69,7 @@
     "az": {
       "ai_translated": false,
       "ai_model": null,
-      "ai_spell_check_issues": [
-        {
-          "type": "incorrect_translation",
-          "description": "The translation \"Növün dəyişdirilməsi\" is too literal and clunky for a button label. It translates to \"The change of type\". A more natural and user-friendly translation would be something like \"Yeni növ\" (New type) or \"Növü dəyiş\" (Change type).",
-          "suggestion": "Növü dəyiş"
-        }
-      ],
+      "ai_spell_check_issues": [],
       "approved_at": null
     },
     "bg": {
@@ -139,13 +129,7 @@
     "ja-JP": {
       "ai_translated": false,
       "ai_model": null,
-      "ai_spell_check_issues": [
-        {
-          "type": "incorrect_translation",
-          "description": "The translation 'タイプの変更' (Tai puru no henko) is a literal translation of 'Change type' and while understandable, it's not the most natural phrasing in Japanese. A more idiomatic translation would be something like 'ユーザータイプ変更' (Yuuzaa taipu henko) or 'タイプ変更' (Taippu henko).",
-          "suggestion": "タイプ変更 (Taippu henko) or ユーザータイプ変更 (Yuuzaa taipu henko)"
-        }
-      ],
+      "ai_spell_check_issues": [],
       "approved_at": null
     },
     "ko-KR": {
@@ -193,13 +177,7 @@
     "ro": {
       "ai_translated": false,
       "ai_model": null,
-      "ai_spell_check_issues": [
-        {
-          "type": "incorrect_translation",
-          "description": "The translation 'Modificare tip' is a literal translation and doesn't fully convey the intended meaning of 'Change type' in a user interface context. 'Modificare' implies a more complex change. A more natural and user-friendly translation would be something like 'Schimbă tipul' or 'Modifică tip'.",
-          "suggestion": "Schimbă tipul"
-        }
-      ],
+      "ai_spell_check_issues": [],
       "approved_at": null
     },
     "ru": {
@@ -211,13 +189,7 @@
     "si": {
       "ai_translated": false,
       "ai_model": null,
-      "ai_spell_check_issues": [
-        {
-          "type": "incorrect_translation",
-          "description": "The translation 'වර්ගය සංශෝධනය' (vargaya sanshodanaya) literally translates to 'type amendment' or 'category amendment'. While understandable, it's not the most natural or idiomatic way to convey 'Change type' in Sinhala. A more natural translation would be something like 'වර්ගය වෙනස් කරන්න' (vargaya venas karanna) which means 'change type'.",
-          "suggestion": "වර්ගය වෙනස් කරන්න"
-        }
-      ],
+      "ai_spell_check_issues": [],
       "approved_at": null
     },
     "sk": {
