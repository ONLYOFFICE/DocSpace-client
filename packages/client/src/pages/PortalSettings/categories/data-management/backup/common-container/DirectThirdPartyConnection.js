--- conflicted
+++ resolved
@@ -268,11 +268,7 @@
         label: t("Common:Disconnect"),
         onClick: onDisconnect,
         disabled: selectedThirdPartyAccount?.connected ? false : true,
-<<<<<<< HEAD
-        icon: "/static/images/access.none.react.svg",
-=======
         icon: AccessNoneReactSvgUrl,
->>>>>>> b39b2949
       },
     ];
   };
@@ -352,11 +348,7 @@
           <ContextMenuButton
             zIndex={402}
             className="backup_third-party-context"
-<<<<<<< HEAD
-            iconName="images/vertical-dots.react.svg"
-=======
             iconName={VerticalDotsReactSvgUrl}
->>>>>>> b39b2949
             size={15}
             getData={getContextOptions}
             isDisabled={
