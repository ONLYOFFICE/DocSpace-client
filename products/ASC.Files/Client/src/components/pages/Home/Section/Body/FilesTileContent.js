import React from "react";
//import { connect } from "react-redux";
import { withRouter } from "react-router";
import { Trans, withTranslation } from "react-i18next";
import styled from "styled-components";
import { Link, Text, Icons, Badge } from "asc-web-components";
import { constants, api, toastr } from "asc-web-common";
import {
  //createFile,
  createFolder,
  //renameFolder,
  //updateFile,
  //fetchFiles,
  //setTreeFolders,
  //setIsLoading,
} from "../../../../../store/files/actions";
import {
  //canWebEdit,
  //getDragging,
  //getFileAction,
  //getFilter,
  //getFolders,
  //getIsLoading,
  //getNewRowItems,
  //getSelectedFolder,
  //getSelectedFolderNew,
  //getSelectedFolderParentId,
  getTitleWithoutExst,
  //getTreeFolders,
  //isImage,
  //isSound,
  //isVideo,
  //getIsRecycleBinFolder,
  //getRootFolderId,
} from "../../../../../store/files/selectors";
import { NewFilesPanel } from "../../../../panels";
import EditingWrapperComponent from "./EditingWrapperComponent";
import TileContent from "./TileContent";
import { isMobile } from "react-device-detect";
import { inject, observer } from "mobx-react";

const { FileAction } = constants;
//const { getSettings } = initStore.auth.selectors;

const SimpleFilesTileContent = styled(TileContent)`
  .rowMainContainer {
    height: auto;
    max-width: 100%;
    align-self: flex-end;

    a {
      word-break: break-word;
    }
  }

  .mainIcons {
    align-self: flex-end;
  }

  .badge-ext {
    margin-left: -8px;
    margin-right: 8px;
  }

  .badge {
    margin-right: 8px;
  }

  .badges {
    display: flex;
    align-items: center;
  }

  .share-icon {
    margin-top: -4px;
    padding-right: 8px;
  }

  @media (max-width: 1024px) {
    display: inline-flex;
    height: auto;

    & > div {
      margin-top: 0;
    }
  }
`;

const okIcon = (
  <Icons.CheckIcon
    className="edit-ok-icon"
    size="scale"
    isfill={true}
    color="#A3A9AE"
  />
);

const cancelIcon = (
  <Icons.CrossIcon
    className="edit-cancel-icon"
    size="scale"
    isfill={true}
    color="#A3A9AE"
  />
);

class FilesTileContent extends React.PureComponent {
  constructor(props) {
    super(props);
    let titleWithoutExt = getTitleWithoutExst(props.item);

    if (props.fileAction.id === -1) {
      titleWithoutExt = this.getDefaultName(props.fileAction.extension);
    }

    this.state = {
      itemTitle: titleWithoutExt,
      editingId: props.fileAction.id,
      showNewFilesPanel: false,
      newFolderId: [],
      newItems: props.item.new,
      //loading: false
    };
  }

  completeAction = (e) => {
    //this.setState({ loading: false }, () =>)
    this.props.onEditComplete(e);
  };

  updateItem = (e) => {
    const {
      fileAction,
      updateFile,
      renameFolder,
      item,
      setIsLoading,
    } = this.props;

    const { itemTitle } = this.state;
    const originalTitle = getTitleWithoutExst(item);

    setIsLoading(true);
    if (originalTitle === itemTitle) return this.completeAction(e);

    item.fileExst
      ? updateFile(fileAction.id, itemTitle)
          .then(() => this.completeAction(e))
          .finally(() => setIsLoading(false))
      : renameFolder(fileAction.id, itemTitle)
          .then(() => this.completeAction(e))
          .finally(() => setIsLoading(false));
  };

  createItem = (e) => {
    const { createFile, item, setIsLoading, i18n } = this.props;
    const { itemTitle } = this.state;

    setIsLoading(true);

    if (itemTitle.trim() === "") return this.completeAction();

    !item.fileExst
      ? createFolder(item.parentId, itemTitle)
          .then(() => this.completeAction(e))
          .finally(() => {
            toastr.success(
              <Trans i18nKey="FolderCreated" i18n={i18n}>
                New folder {{ itemTitle }} is created
              </Trans>
            );
            return setIsLoading(false);
          })
      : createFile(item.parentId, `${itemTitle}.${item.fileExst}`)
          .then(() => this.completeAction(e))
          .finally(() => {
            const exst = item.fileExst;
            toastr.success(
              <Trans i18nKey="FileCreated" i18n={i18n}>
                New file {{ itemTitle }}.{{ exst }} is created
              </Trans>
            );
            return setIsLoading(false);
          });
  };

  componentDidUpdate(prevProps) {
    const { fileAction } = this.props;
    if (fileAction) {
      if (fileAction.id !== prevProps.fileAction.id) {
        this.setState({ editingId: fileAction.id });
      }
    }
  }

  renameTitle = (e) => {
    this.setState({ itemTitle: e.target.value });
  };

  cancelUpdateItem = (e) => {
    //this.setState({ loading: false });
    this.completeAction(e);
  };

  onClickUpdateItem = () => {
    this.props.fileAction.type === FileAction.Create
      ? this.createItem()
      : this.updateItem();
  };

  onKeyUpUpdateItem = (e) => {
    if (e.keyCode === 13) {
      this.props.fileAction.type === FileAction.Create
        ? this.createItem()
        : this.updateItem();
    }

    if (e.keyCode === 27) return this.cancelUpdateItem();
  };

  onFilesClick = () => {
    const { id, fileExst, viewUrl, providerKey } = this.props.item;
    const {
      filter,
      parentFolder,
      setIsLoading,
      onMediaFileClick,
      fetchFiles,
      canWebEdit,
      openDocEditor,
      isVideo,
      isImage,
      isSound,
    } = this.props;
    if (!fileExst) {
      setIsLoading(true);
      const newFilter = filter.clone();
      if (!newFilter.treeFolders.includes(parentFolder.toString())) {
        newFilter.treeFolders.push(parentFolder.toString());
      }

      fetchFiles(id, newFilter)
        .catch((err) => {
          toastr.error(err);
          setIsLoading(false);
        })
        .finally(() => setIsLoading(false));
    } else {
      if (canWebEdit) {
        return openDocEditor(id, providerKey);
      }

      const isOpenMedia = isImage || isSound || isVideo;

      if (isOpenMedia) {
        onMediaFileClick(id);
        return;
      }

      return window.open(viewUrl, "_blank");
    }
  };

  onMobileRowClick = (e) => {
    if (window.innerWidth > 1024) return;

    this.onFilesClick();
  };

  getStatusByDate = () => {
    const { culture, t, item, sectionWidth } = this.props;
    const { created, updated, version, fileExst } = item;

    const title =
      version > 1
        ? t("TitleModified")
        : fileExst
        ? t("TitleUploaded")
        : t("TitleCreated");

    const date = fileExst ? updated : created;
    const dateLabel = new Date(date).toLocaleString(culture);
    const mobile = (sectionWidth && sectionWidth <= 375) || isMobile;

    return mobile ? dateLabel : `${title}: ${dateLabel}`;
  };

  getDefaultName = (format) => {
    const { t } = this.props;

    switch (format) {
      case "docx":
        return t("NewDocument");
      case "xlsx":
        return t("NewSpreadsheet");
      case "pptx":
        return t("NewPresentation");
      default:
        return t("NewFolder");
    }
  };

  onShowVersionHistory = (e) => {
    const { homepage, history } = this.props;
    const fileId = e.currentTarget.dataset.id;

    history.push(`${homepage}/${fileId}/history`);
  };

  onBadgeClick = () => {
    const { showNewFilesPanel } = this.state;
    const {
      item,
      treeFolders,
      setTreeFolders,
      rootFolderId,
      newItems,
      filter,
      fetchFiles,
    } = this.props;
    if (item.fileExst) {
      api.files
        .markAsRead([], [item.id])
        .then(() => {
          const data = treeFolders;
          const dataItem = data.find((x) => x.id === rootFolderId);
          dataItem.newItems = newItems ? dataItem.newItems - 1 : 0; //////newItems
          setTreeFolders(data);
          fetchFiles(this.props.selectedFolderId, filter.clone());
        })
        .catch((err) => toastr.error(err));
    } else {
      const newFolderId = this.props.selectedFolderPathParts;
      newFolderId.push(item.id);
      this.setState({
        showNewFilesPanel: !showNewFilesPanel,
        newFolderId,
      });
    }
  };

  onShowNewFilesPanel = () => {
    const { showNewFilesPanel } = this.state;
    this.setState({ showNewFilesPanel: !showNewFilesPanel });
  };

  render() {
    const { item, fileAction, isTrashFolder, folders } = this.props;
    const {
      itemTitle,
      editingId,
      showNewFilesPanel,
      newItems,
      newFolderId,
    } = this.state;
    const { fileExst, id } = item;

    const titleWithoutExt = getTitleWithoutExst(item);

    const isEdit = id === editingId && fileExst === fileAction.extension;
    const linkStyles = isTrashFolder
      ? { noHover: true }
      : { onClick: this.onFilesClick };
    const showNew = item.new && item.new > 0;

    return isEdit ? (
      <EditingWrapperComponent
        itemTitle={itemTitle}
        okIcon={okIcon}
        cancelIcon={cancelIcon}
        renameTitle={this.renameTitle}
        onKeyUpUpdateItem={this.onKeyUpUpdateItem}
        onClickUpdateItem={this.onClickUpdateItem}
        cancelUpdateItem={this.cancelUpdateItem}
        itemId={id}
      />
    ) : (
      <>
        {showNewFilesPanel && (
          <NewFilesPanel
            visible={showNewFilesPanel}
            onClose={this.onShowNewFilesPanel}
            folderId={newFolderId}
            folders={folders}
          />
        )}
        <SimpleFilesTileContent
          sideColor="#333"
          isFile={fileExst}
          onClick={this.onMobileRowClick}
          disableSideInfo
        >
          <Link
            containerWidth="100%"
            type="page"
            title={titleWithoutExt}
            fontWeight="bold"
            fontSize="15px"
            {...linkStyles}
            color="#333"
            isTextOverflow
          >
            {titleWithoutExt}
          </Link>
          <>
            {fileExst ? (
              <div className="badges">
                <Text
                  className="badge-ext"
                  as="span"
                  color="#A3A9AE"
                  fontSize="15px"
                  fontWeight={600}
                  title={fileExst}
                  truncate={true}
                >
                  {fileExst}
                </Text>
              </div>
            ) : (
              <div className="badges">
                {!!showNew && (
                  <Badge
                    className="badge-version"
                    backgroundColor="#ED7309"
                    borderRadius="11px"
                    color="#FFFFFF"
                    fontSize="10px"
                    fontWeight={800}
                    label={newItems}
                    maxWidth="50px"
                    onClick={this.onBadgeClick}
                    padding="0 5px"
                    data-id={id}
                  />
                )}
              </div>
            )}
          </>
        </SimpleFilesTileContent>
      </>
    );
  }
}

// function mapStateToProps(state, props) {
//   return {
//     filter: getFilter(state),
//     fileAction: getFileAction(state),
//     parentFolder: getSelectedFolderParentId(state),
//     isTrashFolder: getIsRecycleBinFolder(state),
//     treeFolders: getTreeFolders(state),
//     rootFolderId: getRootFolderId(state),
//     newItems: getSelectedFolderNew(state),
//     selectedFolder: getSelectedFolder(state),
//     folders: getFolders(state),
//     newRowItems: getNewRowItems(state),
//     dragging: getDragging(state),
//     isLoading: getIsLoading(state),
//     canWebEdit: canWebEdit(props.item.fileExst)(state),
//   };
// }

// export default connect(mapStateToProps, {
//   createFile,
//   updateFile,
//   renameFolder,
//   setTreeFolders,
//   setIsLoading,
//   fetchFiles,
// })(withRouter(withTranslation()(FilesTileContent)));

<<<<<<< HEAD
export default connect(mapStateToProps, {
  createFile,
  updateFile,
  renameFolder,
  //setTreeFolders,
  //setIsLoading,
  //fetchFiles,
})(
  inject(({ auth, mainFilesStore }) => {
    const { homepage, culture } = auth.settingsStore;
    const { filesStore, setIsLoading, isLoading, dragging } = mainFilesStore;
    const { folders, fetchFiles, treeFoldersStore, filter } = filesStore;

    const {
      treeFolders,
      setTreeFolders,
      isRecycleBinFolder,
    } = treeFoldersStore;

    const { type, extension, id } = filesStore.fileActionStore;
=======
export default inject(({ store, mainFilesStore }, { item }) => {
  const { homepage, culture } = store.settingsStore;
  const { filesStore, setIsLoading, isLoading, dragging } = mainFilesStore;
  const {
    folders,
    fetchFiles,
    treeFoldersStore,
    filter,
    docserviceStore,
    mediaViewersFormatsStore,
    formatsStore,
    newRowItems,
    createFile,
    updateFile,
    renameFolder,
  } = filesStore;

  const { treeFolders, setTreeFolders, isRecycleBinFolder } = treeFoldersStore;

  const { type, extension, id } = filesStore.fileActionStore;

  const fileAction = { type, extension, id };

  const canWebEdit = docserviceStore.canWebEdit(item.fileExst);
  const isVideo = mediaViewersFormatsStore.isVideo(item.fileExst);
  const isImage = formatsStore.isImage(item.fileExst);
  const isSound = formatsStore.isSound(item.fileExst);
>>>>>>> b37ee479

  return {
    culture,
    homepage,
    fileAction,
    folders,
    rootFolderId: filesStore.selectedFolderStore.pathParts,
    selectedFolderId: filesStore.selectedFolderStore.id,
    selectedFolderPathParts: filesStore.selectedFolderStore.pathParts,
    newItems: filesStore.selectedFolderStore.new,
    parentFolder: filesStore.selectedFolderStore.parentId,
    isLoading,
    treeFolders,
    isTrashFolder: isRecycleBinFolder,
    filter,
    dragging,
    canWebEdit,
    isVideo,
    isImage,
    isSound,
    newRowItems,

    setIsLoading,
    fetchFiles,
    setTreeFolders,
    createFile,
    updateFile,
    renameFolder,
  };
})(withRouter(withTranslation()(observer(FilesTileContent))));<|MERGE_RESOLUTION|>--- conflicted
+++ resolved
@@ -445,18 +445,18 @@
 
 // function mapStateToProps(state, props) {
 //   return {
-//     filter: getFilter(state),
-//     fileAction: getFileAction(state),
-//     parentFolder: getSelectedFolderParentId(state),
-//     isTrashFolder: getIsRecycleBinFolder(state),
-//     treeFolders: getTreeFolders(state),
-//     rootFolderId: getRootFolderId(state),
-//     newItems: getSelectedFolderNew(state),
-//     selectedFolder: getSelectedFolder(state),
-//     folders: getFolders(state),
+    //filter: getFilter(state),
+    //fileAction: getFileAction(state),
+    //parentFolder: getSelectedFolderParentId(state),
+    //isTrashFolder: getIsRecycleBinFolder(state),
+    //treeFolders: getTreeFolders(state),
+    //rootFolderId: getRootFolderId(state),
+    //newItems: getSelectedFolderNew(state),
+    //selectedFolder: getSelectedFolder(state),
+    //folders: getFolders(state),
 //     newRowItems: getNewRowItems(state),
-//     dragging: getDragging(state),
-//     isLoading: getIsLoading(state),
+    //dragging: getDragging(state),
+    //isLoading: getIsLoading(state),
 //     canWebEdit: canWebEdit(props.item.fileExst)(state),
 //   };
 // }
@@ -470,30 +470,8 @@
 //   fetchFiles,
 // })(withRouter(withTranslation()(FilesTileContent)));
 
-<<<<<<< HEAD
-export default connect(mapStateToProps, {
-  createFile,
-  updateFile,
-  renameFolder,
-  //setTreeFolders,
-  //setIsLoading,
-  //fetchFiles,
-})(
-  inject(({ auth, mainFilesStore }) => {
-    const { homepage, culture } = auth.settingsStore;
-    const { filesStore, setIsLoading, isLoading, dragging } = mainFilesStore;
-    const { folders, fetchFiles, treeFoldersStore, filter } = filesStore;
-
-    const {
-      treeFolders,
-      setTreeFolders,
-      isRecycleBinFolder,
-    } = treeFoldersStore;
-
-    const { type, extension, id } = filesStore.fileActionStore;
-=======
-export default inject(({ store, mainFilesStore }, { item }) => {
-  const { homepage, culture } = store.settingsStore;
+export default inject(({ auth, mainFilesStore }, { item }) => {
+  const { homepage, culture } = auth.settingsStore;
   const { filesStore, setIsLoading, isLoading, dragging } = mainFilesStore;
   const {
     folders,
@@ -504,49 +482,48 @@
     mediaViewersFormatsStore,
     formatsStore,
     newRowItems,
-    createFile,
-    updateFile,
-    renameFolder,
+  createFile,
+  updateFile,
+  renameFolder,
   } = filesStore;
 
   const { treeFolders, setTreeFolders, isRecycleBinFolder } = treeFoldersStore;
 
-  const { type, extension, id } = filesStore.fileActionStore;
-
-  const fileAction = { type, extension, id };
+    const { type, extension, id } = filesStore.fileActionStore;
+
+    const fileAction = { type, extension, id };
 
   const canWebEdit = docserviceStore.canWebEdit(item.fileExst);
   const isVideo = mediaViewersFormatsStore.isVideo(item.fileExst);
   const isImage = formatsStore.isImage(item.fileExst);
   const isSound = formatsStore.isSound(item.fileExst);
->>>>>>> b37ee479
-
-  return {
-    culture,
-    homepage,
-    fileAction,
-    folders,
-    rootFolderId: filesStore.selectedFolderStore.pathParts,
-    selectedFolderId: filesStore.selectedFolderStore.id,
-    selectedFolderPathParts: filesStore.selectedFolderStore.pathParts,
-    newItems: filesStore.selectedFolderStore.new,
-    parentFolder: filesStore.selectedFolderStore.parentId,
-    isLoading,
-    treeFolders,
-    isTrashFolder: isRecycleBinFolder,
-    filter,
-    dragging,
+
+    return {
+      culture,
+      homepage,
+      fileAction,
+      folders,
+      rootFolderId: filesStore.selectedFolderStore.pathParts,
+      selectedFolderId: filesStore.selectedFolderStore.id,
+      selectedFolderPathParts: filesStore.selectedFolderStore.pathParts,
+      newItems: filesStore.selectedFolderStore.new,
+      parentFolder: filesStore.selectedFolderStore.parentId,
+      isLoading,
+      treeFolders,
+      isTrashFolder: isRecycleBinFolder,
+      filter,
+      dragging,
     canWebEdit,
     isVideo,
     isImage,
     isSound,
     newRowItems,
 
-    setIsLoading,
-    fetchFiles,
-    setTreeFolders,
+      setIsLoading,
+      fetchFiles,
+      setTreeFolders,
     createFile,
     updateFile,
     renameFolder,
-  };
+    };
 })(withRouter(withTranslation()(observer(FilesTileContent))));