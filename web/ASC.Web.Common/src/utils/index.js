--- conflicted
+++ resolved
@@ -54,7 +54,30 @@
   return false;
 }
 
-<<<<<<< HEAD
+export function createPasswordHash(password, hashSettings) {
+  if (
+    !password ||
+    !hashSettings ||
+    typeof password !== "string" ||
+    typeof hashSettings !== "object" ||
+    !hashSettings.hasOwnProperty("salt") ||
+    !hashSettings.hasOwnProperty("size") ||
+    !hashSettings.hasOwnProperty("iterations") ||
+    typeof hashSettings.size !== "number" ||
+    typeof hashSettings.iterations !== "number" ||
+    typeof hashSettings.salt !== "string"
+  )
+    throw new Error("Invalid params.");
+
+  const { size, iterations, salt } = hashSettings;
+
+  let bits = sjcl.misc.pbkdf2(password, salt, iterations);
+  bits = bits.slice(0, size / 32);
+  const hash = sjcl.codec.hex.fromBits(bits);
+
+  return hash;
+}
+
 export function removeTempContent() {
   const tempElm = document.getElementById("temp-content");
   if (tempElm) {
@@ -81,28 +104,4 @@
     ele.classList.remove("available");
     ele.style.display = "block";
   }
-=======
-export function createPasswordHash(password, hashSettings) {
-  if (
-    !password ||
-    !hashSettings ||
-    typeof password !== "string" ||
-    typeof hashSettings !== "object" ||
-    !hashSettings.hasOwnProperty("salt") ||
-    !hashSettings.hasOwnProperty("size") ||
-    !hashSettings.hasOwnProperty("iterations") ||
-    typeof hashSettings.size !== "number" ||
-    typeof hashSettings.iterations !== "number" ||
-    typeof hashSettings.salt !== "string"
-  )
-    throw new Error("Invalid params.");
-
-  const { size, iterations, salt } = hashSettings;
-
-  let bits = sjcl.misc.pbkdf2(password, salt, iterations);
-  bits = bits.slice(0, size / 32);
-  const hash = sjcl.codec.hex.fromBits(bits);
-
-  return hash;
->>>>>>> 978b67f7
 }