// (c) Copyright Ascensio System SIA 2009-2024
//
// This program is a free software product.
// You can redistribute it and/or modify it under the terms
// of the GNU Affero General Public License (AGPL) version 3 as published by the Free Software
// Foundation. In accordance with Section 7(a) of the GNU AGPL its Section 15 shall be amended
// to the effect that Ascensio System SIA expressly excludes the warranty of non-infringement of
// any third-party rights.
//
// This program is distributed WITHOUT ANY WARRANTY, without even the implied warranty
// of MERCHANTABILITY or FITNESS FOR A PARTICULAR  PURPOSE. For details, see
// the GNU AGPL at: http://www.gnu.org/licenses/agpl-3.0.html
//
// You can contact Ascensio System SIA at Lubanas st. 125a-25, Riga, Latvia, EU, LV-1021.
//
// The  interactive user interfaces in modified source and object code versions of the Program must
// display Appropriate Legal Notices, as required under Section 5 of the GNU AGPL version 3.
//
// Pursuant to Section 7(b) of the License you must retain the original Product logo when
// distributing the program. Pursuant to Section 7(e) we decline to grant you any rights under
// trademark law for use of our trademarks.
//
// All the Product's GUI elements, including illustrations and icon sets, as well as technical writing
// content are licensed under the terms of the Creative Commons Attribution-ShareAlike 4.0
// International. See the License terms at http://creativecommons.org/licenses/by-sa/4.0/legalcode

import FileActionsLockedReactSvgUrl from "PUBLIC_DIR/images/file.actions.locked.react.svg?url";
import FileActionsDownloadReactSvgUrl from "PUBLIC_DIR/images/download.react.svg?url";
import LinkReactSvgUrl from "PUBLIC_DIR/images/link.react.svg?url";
import LockedReactSvgUrl from "PUBLIC_DIR/images/locked.react.svg?url";
import FileActionsFavoriteReactSvgUrl from "PUBLIC_DIR/images/file.actions.favorite.react.svg?url";
import FavoriteReactSvgUrl from "PUBLIC_DIR/images/favorite.react.svg?url";
<<<<<<< HEAD
import CreateRoomReactSvgUrl from "PUBLIC_DIR/images/create.room.react.svg?url";
=======
import LockedReact12SvgUrl from "PUBLIC_DIR/images/icons/12/lock.react.svg?url";
>>>>>>> b4acdd2b

import React, { useMemo } from "react";
import styled from "styled-components";

import { isTablet, isMobile, commonIconsStyles } from "@docspace/shared/utils";
import {
  DeviceType,
  FileStatus,
  RoomsType,
  ShareAccessRights,
} from "@docspace/shared/enums";

import { ColorTheme, ThemeId } from "@docspace/shared/components/color-theme";

const QuickButtons = (props) => {
  const {
    t,
    item,
    theme,
    sectionWidth,
    onClickLock,
    onClickDownload,
    onCopyPrimaryLink,
    isDisabled,
    onClickFavorite,
    viewAs,
    folderCategory,
    isPublicRoom,
    onClickShare,
    isPersonalRoom,
    isArchiveFolder,
<<<<<<< HEAD
    onCreateRoom,
    isTemplatesFolder,
=======
    currentDeviceType,
>>>>>>> b4acdd2b
  } = props;

  const isMobile = currentDeviceType === DeviceType.mobile;

  const { id, locked, shared, fileStatus, title, fileExst } = item;

  const isFavorite =
    (fileStatus & FileStatus.IsFavorite) === FileStatus.IsFavorite;

  const isTile = viewAs === "tile";
  const isRow = viewAs == "row";

  const iconLock = useMemo(() => {
    if (isMobile) {
      return LockedReact12SvgUrl;
    }

    return locked ? FileActionsLockedReactSvgUrl : LockedReactSvgUrl;
  }, [locked, isMobile]);

  const colorLock = locked
    ? theme.filesQuickButtons.sharedColor
    : theme.filesQuickButtons.color;

  const iconFavorite = isFavorite
    ? FileActionsFavoriteReactSvgUrl
    : FavoriteReactSvgUrl;

  const colorFavorite = isFavorite
    ? theme.filesQuickButtons.sharedColor
    : theme.filesQuickButtons.color;

  const colorShare = shared
    ? theme.filesQuickButtons.sharedColor
    : theme.filesQuickButtons.color;

  const tabletViewQuickButton = isTablet();

  const sizeQuickButton = isTile || tabletViewQuickButton ? "medium" : "small";
  const displayBadges =
    viewAs === "table" ||
    (isRow && locked && isMobile) ||
    isTile ||
    tabletViewQuickButton;

  const setFavorite = () => onClickFavorite(isFavorite);

  const isAvailableLockFile =
    !folderCategory && fileExst && displayBadges && item.security.Lock;

  const isAvailableDownloadFile =
    isPublicRoom && item.security.Download && viewAs === "tile";

  const isAvailableShareFile = isPersonalRoom && item.canShare;

  const isPublicRoomType =
    item.roomType === RoomsType.PublicRoom ||
    item.roomType === RoomsType.CustomRoom;

  const haveLinksRight =
    item?.access === ShareAccessRights.RoomManager ||
    item?.access === ShareAccessRights.None;

  const showCopyLinkIcon =
    isPublicRoomType &&
    haveLinksRight &&
    item.shared &&
    !isArchiveFolder &&
    !isTile;

  return (
    <div className="badges additional-badges badges__quickButtons">
      {isAvailableLockFile && (
        <ColorTheme
          themeId={ThemeId.IconButton}
          iconName={iconLock}
          className="badge lock-file icons-group"
          size={sizeQuickButton}
          data-id={id}
          data-locked={locked ? true : false}
          onClick={onClickLock}
          color={colorLock}
          isDisabled={isDisabled}
          hoverColor={theme.filesQuickButtons.sharedColor}
          title={t("UnblockVersion")}
        />
      )}
      {isAvailableDownloadFile && (
        <ColorTheme
          themeId={ThemeId.IconButton}
          iconName={FileActionsDownloadReactSvgUrl}
          className="badge download-file icons-group"
          size={sizeQuickButton}
          onClick={onClickDownload}
          color={colorLock}
          isDisabled={isDisabled}
          hoverColor={theme.filesQuickButtons.sharedColor}
          title={t("Common:Download")}
        />
      )}
      {isTemplatesFolder && (
        <ColorTheme
          themeId={ThemeId.IconButton}
          iconName={CreateRoomReactSvgUrl}
          className="badge create-room icons-group"
          size="medium"
          onClick={onCreateRoom}
          color={colorLock}
          isDisabled={isDisabled}
          hoverColor={theme.filesQuickButtons.sharedColor}
          title={t("Files:CreateRoom")}
        />
      )}
      {showCopyLinkIcon && (
        <ColorTheme
          themeId={ThemeId.IconButton}
          iconName={LinkReactSvgUrl}
          className="badge copy-link icons-group"
          size={sizeQuickButton}
          onClick={onCopyPrimaryLink}
          color={colorLock}
          isDisabled={isDisabled}
          hoverColor={theme.filesQuickButtons.sharedColor}
          title={t("Files:CopySharedLink")}
        />
      )}
      {isAvailableShareFile && (
        <ColorTheme
          themeId={ThemeId.IconButton}
          iconName={LinkReactSvgUrl}
          className="badge copy-link icons-group"
          size={sizeQuickButton}
          onClick={onClickShare}
          color={colorShare}
          isDisabled={isDisabled}
          hoverColor={theme.filesQuickButtons.sharedColor}
          title={t("Files:CopySharedLink")}
        />
      )}
      {/* {fileExst && !isTrashFolder && displayBadges && (
        <ColorTheme
          themeId={ThemeId.IconButton}
          iconName={iconFavorite}
          isFavorite={isFavorite}
          className="favorite badge icons-group"
          size={sizeQuickButton}
          data-id={id}
          data-title={title}
          color={colorFavorite}
          onClick={setFavorite}
          hoverColor={theme.filesQuickButtons.hoverColor}
        />
      )} */}
    </div>
  );
};

export default QuickButtons;<|MERGE_RESOLUTION|>--- conflicted
+++ resolved
@@ -30,11 +30,8 @@
 import LockedReactSvgUrl from "PUBLIC_DIR/images/locked.react.svg?url";
 import FileActionsFavoriteReactSvgUrl from "PUBLIC_DIR/images/file.actions.favorite.react.svg?url";
 import FavoriteReactSvgUrl from "PUBLIC_DIR/images/favorite.react.svg?url";
-<<<<<<< HEAD
+import LockedReact12SvgUrl from "PUBLIC_DIR/images/icons/12/lock.react.svg?url";
 import CreateRoomReactSvgUrl from "PUBLIC_DIR/images/create.room.react.svg?url";
-=======
-import LockedReact12SvgUrl from "PUBLIC_DIR/images/icons/12/lock.react.svg?url";
->>>>>>> b4acdd2b
 
 import React, { useMemo } from "react";
 import styled from "styled-components";
@@ -66,12 +63,9 @@
     onClickShare,
     isPersonalRoom,
     isArchiveFolder,
-<<<<<<< HEAD
+    currentDeviceType,
     onCreateRoom,
     isTemplatesFolder,
-=======
-    currentDeviceType,
->>>>>>> b4acdd2b
   } = props;
 
   const isMobile = currentDeviceType === DeviceType.mobile;
