import React from "react";
import styled from "styled-components";
import { inject, observer } from "mobx-react";
import { withRouter } from "react-router";
import { setDocumentTitle } from "../../../helpers/utils";
import config from "../../../../package.json";
import { AppServerConfig, RoomSearchArea } from "@appserver/common/constants";
import Items from "./Items";
import { isMobile, tablet } from "@appserver/components/utils/device";
import FilesFilter from "@appserver/common/api/files/filter";
<<<<<<< HEAD
=======
import RoomsFilter from "@appserver/common/api/rooms/filter";
>>>>>>> 8e8d3298
import SettingsItem from "./SettingsItem";
import AccountsItem from "./AccountsItem";
import { combineUrl } from "@appserver/common/utils";
import { isDesktop, isTablet, isMobileOnly } from "react-device-detect";
import ThirdPartyList from "./ThirdPartyList";
import DownloadAppList from "./DownloadAppList";
import Banner from "./Banner";
import { showLoader, hideLoader } from "@appserver/common/utils";
import Loaders from "@appserver/common/components/Loaders";
import withLoader from "../../../HOCs/withLoader";
import { withTranslation } from "react-i18next";
import { FolderType } from "@appserver/common/constants";
import RoomsFilter from "@appserver/common/api/rooms/filter";

const StyledBlock = styled.div`
  padding: 0 20px;

  @media ${tablet} {
    padding: ${(props) => (props.showText ? "0 16px" : 0)};
  }
`;

const ArticleBodyContent = (props) => {
  const {
    personal,
    docSpace,
    firstLoad,
    showText,
    isDesktopClient,
    enableThirdParty,
    isVisitor,
    FirebaseHelper,
    theme,
    toggleArticleOpen,
  } = props;

  const campaigns = (localStorage.getItem("campaigns") || "")
    .split(",")
    .filter((campaign) => campaign.length > 0);

  const onClick = React.useCallback((data, type) => {
    const {
      toggleArticleOpen,
      setIsLoading,
      fetchFiles,

      fetchRooms,
<<<<<<< HEAD
=======
      setAlreadyFetchingRooms,
>>>>>>> 8e8d3298

      homepage,
      history,
      roomsFolderId,
      archiveFolderId,
    } = props;

    const filesSection = window.location.pathname.indexOf("/filter") > 0;

    if (filesSection) {
      setIsLoading(true);
    } else {
      showLoader();
    }

<<<<<<< HEAD
    if (type === FolderType.Rooms || type === FolderType.Archive) {
      const searchArea =
        type === FolderType.Rooms
          ? RoomSearchArea.Active
          : RoomSearchArea.Archive;

      fetchRooms(searchArea, null)
=======
    if (data === roomsFolderId || data === archiveFolderId) {
      setAlreadyFetchingRooms(true);
      fetchRooms(data, null)
>>>>>>> 8e8d3298
        .then(() => {
          if (filesSection) {
            const filter = RoomsFilter.getDefault();

            const urlFilter = filter.toUrlParams();

            history.push(
              combineUrl(
                AppServerConfig.proxyURL,
                homepage,
                `/rooms?${urlFilter}`
              )
            );
          }
        })
        .finally(() => {
          if (isMobileOnly || isMobile()) {
            toggleArticleOpen();
          }
          if (filesSection) {
            setIsLoading(false);
          } else {
            hideLoader();
          }
        });
    } else {
      fetchFiles(data, null, true, false)
        .then(() => {
          if (!filesSection) {
            const filter = FilesFilter.getDefault();

            filter.folder = data;

            const urlFilter = filter.toUrlParams();

            history.push(
              combineUrl(
                AppServerConfig.proxyURL,
                homepage,
                `/filter?${urlFilter}`
              )
            );
          }
        })
        .catch((err) => toastr.error(err))
        .finally(() => {
          if (isMobileOnly || isMobile()) {
            toggleArticleOpen();
          }
          if (filesSection) {
            setIsLoading(false);
          } else {
            hideLoader();
          }
        });
    }
  }, []);

  const onShowNewFilesPanel = React.useCallback((folderId) => {
    props.setNewFilesPanelVisible(true, [`${folderId}`]);
  }, []);

  return (
    <>
      <Items
        onClick={onClick}
        onBadgeClick={onShowNewFilesPanel}
        showText={showText}
        onHide={toggleArticleOpen}
      />
      <AccountsItem />
      {!personal && !firstLoad && <SettingsItem />}
      {!isDesktopClient && showText && !docSpace && (
        <StyledBlock showText={showText}>
          {enableThirdParty && !isVisitor && <ThirdPartyList />}
          <DownloadAppList theme={theme} />
          {(isDesktop || isTablet) &&
            personal &&
            !firstLoad &&
            campaigns.length > 0 && <Banner FirebaseHelper={FirebaseHelper} />}
        </StyledBlock>
      )}
    </>
  );
};

export default inject(
  ({
    auth,
    filesStore,
    roomsStore,
    treeFoldersStore,
    selectedFolderStore,
    dialogsStore,
    settingsStore,
  }) => {
    const {
      fetchFiles,
      fetchRooms,
      setAlreadyFetchingRooms,
      setIsLoading,
      setFirstLoad,
      firstLoad,
      isLoading,
      isLoaded,
    } = filesStore;

<<<<<<< HEAD
    const { fetchRooms } = roomsStore;

    const { treeFolders, setTreeFolders } = treeFoldersStore;
=======
    const {
      treeFolders,
      setTreeFolders,
      roomsFolderId,
      archiveFolderId,
    } = treeFoldersStore;
>>>>>>> 8e8d3298

    const { setNewFilesPanelVisible } = dialogsStore;
    const isArticleLoading = (!isLoaded || isLoading) && firstLoad;
    const {
      showText,
      articleOpen,

      toggleArticleOpen,

      personal,
      docSpace,

      isDesktopClient,
      FirebaseHelper,
      theme,
    } = auth.settingsStore;

    const selectedFolderTitle = selectedFolderStore.title;

    selectedFolderTitle
      ? setDocumentTitle(selectedFolderTitle)
      : setDocumentTitle();

    return {
      toggleArticleOpen,
      treeFolders,
      showText,
      articleOpen,
      enableThirdParty: settingsStore.enableThirdParty,
      isVisitor: auth.userStore.user.isVisitor,
      homepage: config.homepage,

      fetchRooms,
<<<<<<< HEAD
=======
      setAlreadyFetchingRooms,
>>>>>>> 8e8d3298

      personal,
      docSpace,

      isArticleLoading,
      setIsLoading,
      setFirstLoad,
      fetchFiles,

      setTreeFolders,
      setNewFilesPanelVisible,
      firstLoad,
      isDesktopClient,
      FirebaseHelper,
      theme,

      roomsFolderId,
      archiveFolderId,
    };
  }
)(
  withRouter(
    withTranslation([])(
      withLoader(observer(ArticleBodyContent))(<Loaders.ArticleFolder />)
    )
  )
);<|MERGE_RESOLUTION|>--- conflicted
+++ resolved
@@ -4,14 +4,11 @@
 import { withRouter } from "react-router";
 import { setDocumentTitle } from "../../../helpers/utils";
 import config from "../../../../package.json";
-import { AppServerConfig, RoomSearchArea } from "@appserver/common/constants";
+import { AppServerConfig } from "@appserver/common/constants";
 import Items from "./Items";
 import { isMobile, tablet } from "@appserver/components/utils/device";
 import FilesFilter from "@appserver/common/api/files/filter";
-<<<<<<< HEAD
-=======
 import RoomsFilter from "@appserver/common/api/rooms/filter";
->>>>>>> 8e8d3298
 import SettingsItem from "./SettingsItem";
 import AccountsItem from "./AccountsItem";
 import { combineUrl } from "@appserver/common/utils";
@@ -23,8 +20,6 @@
 import Loaders from "@appserver/common/components/Loaders";
 import withLoader from "../../../HOCs/withLoader";
 import { withTranslation } from "react-i18next";
-import { FolderType } from "@appserver/common/constants";
-import RoomsFilter from "@appserver/common/api/rooms/filter";
 
 const StyledBlock = styled.div`
   padding: 0 20px;
@@ -52,17 +47,14 @@
     .split(",")
     .filter((campaign) => campaign.length > 0);
 
-  const onClick = React.useCallback((data, type) => {
+  const onClick = React.useCallback((data) => {
     const {
       toggleArticleOpen,
       setIsLoading,
       fetchFiles,
 
       fetchRooms,
-<<<<<<< HEAD
-=======
       setAlreadyFetchingRooms,
->>>>>>> 8e8d3298
 
       homepage,
       history,
@@ -78,19 +70,9 @@
       showLoader();
     }
 
-<<<<<<< HEAD
-    if (type === FolderType.Rooms || type === FolderType.Archive) {
-      const searchArea =
-        type === FolderType.Rooms
-          ? RoomSearchArea.Active
-          : RoomSearchArea.Archive;
-
-      fetchRooms(searchArea, null)
-=======
     if (data === roomsFolderId || data === archiveFolderId) {
       setAlreadyFetchingRooms(true);
       fetchRooms(data, null)
->>>>>>> 8e8d3298
         .then(() => {
           if (filesSection) {
             const filter = RoomsFilter.getDefault();
@@ -181,7 +163,6 @@
   ({
     auth,
     filesStore,
-    roomsStore,
     treeFoldersStore,
     selectedFolderStore,
     dialogsStore,
@@ -198,18 +179,12 @@
       isLoaded,
     } = filesStore;
 
-<<<<<<< HEAD
-    const { fetchRooms } = roomsStore;
-
-    const { treeFolders, setTreeFolders } = treeFoldersStore;
-=======
     const {
       treeFolders,
       setTreeFolders,
       roomsFolderId,
       archiveFolderId,
     } = treeFoldersStore;
->>>>>>> 8e8d3298
 
     const { setNewFilesPanelVisible } = dialogsStore;
     const isArticleLoading = (!isLoaded || isLoading) && firstLoad;
@@ -243,10 +218,7 @@
       homepage: config.homepage,
 
       fetchRooms,
-<<<<<<< HEAD
-=======
       setAlreadyFetchingRooms,
->>>>>>> 8e8d3298
 
       personal,
       docSpace,
