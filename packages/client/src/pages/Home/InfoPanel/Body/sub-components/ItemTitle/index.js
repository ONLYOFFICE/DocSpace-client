import { inject, observer } from "mobx-react";

import AccountsItemTitle from "./AccountsItemTitle";
import GalleryItemTitle from "./GalleryItemTitle";
import RoomsItemHeader from "./Rooms";

const ItemTitle = ({
  selection,
  gallerySelected,
  isNoItem,
  isAccounts,
  isGallery,
  isSeveralItems,
  selectionLength,
  currentColorScheme,
  getIcon,
  getUserContextOptions,
  setCalendarDay,
}) => {
  if (!selection) return null;
  if (isNoItem) return null;

  if (isAccounts)
    return (
      <AccountsItemTitle
        selection={selection}
        isSeveralItems={isSeveralItems}
        getUserContextOptions={getUserContextOptions}
        selectionLength={selectionLength}
      />
    );

  if (isGallery)
    return (
      <GalleryItemTitle
        currentColorScheme={currentColorScheme}
        gallerySelected={gallerySelected}
        getIcon={getIcon}
      />
    );

<<<<<<< HEAD
  const filesItemSelection =
    isRooms &&
    !isSeveralItems &&
    roomsView === "info_members" &&
    !selection.isRoom &&
    !!selectionParentRoom
      ? selectionParentRoom
      : selection;

  const openHistory = roomsView === "info_history";

  return (
    <FilesItemTitle
      selectionLength={selectionLength}
      selection={filesItemSelection}
      isSeveralItems={isSeveralItems}
      getIcon={getIcon}
      openHistory={openHistory}
      setCalendarDay={setCalendarDay}
    />
  );
};

export default inject(({ auth, settingsStore, peopleStore, oformsStore }) => {
  const { selectionParentRoom, roomsView, setCalendarDay } =
    auth.infoPanelStore;
=======
  return <RoomsItemHeader />;
};

export default inject(({ auth, settingsStore, peopleStore, oformsStore }) => {
  const { currentColorScheme } = auth.settingsStore;
>>>>>>> 04368e79
  const { getIcon } = settingsStore;
  const { getUserContextOptions } = peopleStore.contextOptionsStore;
  const { gallerySelected } = oformsStore;

  return {
    currentColorScheme,
    gallerySelected,
    getUserContextOptions,
    getIcon,
    setCalendarDay,
  };
})(observer(ItemTitle));<|MERGE_RESOLUTION|>--- conflicted
+++ resolved
@@ -16,6 +16,7 @@
   getIcon,
   getUserContextOptions,
   setCalendarDay,
+  roomsView,
 }) => {
   if (!selection) return null;
   if (isNoItem) return null;
@@ -30,49 +31,24 @@
       />
     );
 
+  const openHistory = roomsView === "info_history";
   if (isGallery)
     return (
       <GalleryItemTitle
         currentColorScheme={currentColorScheme}
         gallerySelected={gallerySelected}
         getIcon={getIcon}
+        openHistory={openHistory}
+        setCalendarDay={setCalendarDay}
       />
     );
 
-<<<<<<< HEAD
-  const filesItemSelection =
-    isRooms &&
-    !isSeveralItems &&
-    roomsView === "info_members" &&
-    !selection.isRoom &&
-    !!selectionParentRoom
-      ? selectionParentRoom
-      : selection;
-
-  const openHistory = roomsView === "info_history";
-
-  return (
-    <FilesItemTitle
-      selectionLength={selectionLength}
-      selection={filesItemSelection}
-      isSeveralItems={isSeveralItems}
-      getIcon={getIcon}
-      openHistory={openHistory}
-      setCalendarDay={setCalendarDay}
-    />
-  );
-};
-
-export default inject(({ auth, settingsStore, peopleStore, oformsStore }) => {
-  const { selectionParentRoom, roomsView, setCalendarDay } =
-    auth.infoPanelStore;
-=======
   return <RoomsItemHeader />;
 };
 
 export default inject(({ auth, settingsStore, peopleStore, oformsStore }) => {
   const { currentColorScheme } = auth.settingsStore;
->>>>>>> 04368e79
+  const { roomsView, setCalendarDay } = auth.infoPanelStore;
   const { getIcon } = settingsStore;
   const { getUserContextOptions } = peopleStore.contextOptionsStore;
   const { gallerySelected } = oformsStore;
@@ -83,5 +59,6 @@
     getUserContextOptions,
     getIcon,
     setCalendarDay,
+    roomsView,
   };
 })(observer(ItemTitle));