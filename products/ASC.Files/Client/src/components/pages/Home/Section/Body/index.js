import React from "react";
import { withRouter } from "react-router";
import { connect } from "react-redux";
import { ReactSVG } from "react-svg";
import { withTranslation, Trans } from "react-i18next";
import isEqual from "lodash/isEqual";
import copy from "copy-to-clipboard";
import styled from "styled-components";
import queryString from "query-string";
import {
  Row,
  RowContainer,
  Link,
  IconButton,
  DragAndDrop,
  Box,
  Text,
} from "asc-web-components";
import EmptyFolderContainer from "./EmptyFolderContainer";
import FilesRowContent from "./FilesRowContent";
import FilesTileContent from "./FilesTileContent";
import TileContainer from "./TileContainer";
import Tile from "./Tile";

import {
  api,
  constants,
  MediaViewer,
  toastr,
  Loaders,
  store,
} from "asc-web-common";
import {
  clearProgressData,
  loopFilesOperations,
  markItemAsFavorite,
  removeItemFromFavorite,
  fetchFavoritesFolder,
  deselectFile,
  updateFile,
  fetchFiles,
  selectFile,
  setAction,
  setDragging,
  setDragItem,
  setIsLoading,
  setMediaViewerData,
  setUpdateTree,
  setProgressBarData,
  setSelected,
  setSelection,
  setTreeFolders,
  getFileInfo,
  addFileToRecentlyViewed,
} from "../../../../../store/files/actions";
import {
  getCurrentFolderCount,
  getDragging,
  getDragItem,
  getFileAction,
  getFileIcon,
  getFiles,
  getFilter,
  getFirstLoad,
  getFolderIcon,
  getSelectedFolderId,
  getFolders,
  getIsLoading,
  getMediaViewerId,
  getMediaViewerVisibility,
  getSelectedFolderParentId,
  getSelected,
  getSelectedFolderTitle,
  getSelection,
  getTreeFolders,
  getViewAs,
  isFileSelected,
  loopTreeFolders,
  getFilesList,
  getMediaViewerImageFormats,
  getMediaViewerMediaFormats,
  getIsShareFolder,
  getIsCommonFolder,
  getIsRecycleBinFolder,
  getIsRecentFolder,
  getIsMyFolder,
  getIsFavoritesFolder,
  getMyFolderId,
  getTooltipLabel,
} from "../../../../../store/files/selectors";
import { SharingPanel, OperationsPanel } from "../../../../panels";
const { isAdmin, getSettings, getCurrentUser } = store.auth.selectors;
//import { getFilterByLocation } from "../../../../../helpers/converters";
//import config from "../../../../../../package.json";

const { FilesFilter } = api;
const { FileAction } = constants;

const linkStyles = {
  isHovered: true,
  type: "action",
  fontWeight: "600",
  color: "#555f65",
  className: "empty-folder_link",
  display: "flex",
};
const backgroundDragColor = "#EFEFB2";
const backgroundDragEnterColor = "#F8F7BF";

const CustomTooltip = styled.div`
  position: fixed;
  display: none;
  padding: 8px;
  z-index: 150;
  background: #fff;
  border-radius: 6px;
  -moz-border-radius: 6px;
  -webkit-border-radius: 6px;
  box-shadow: 0px 5px 20px rgba(0, 0, 0, 0.13);
  -moz-box-shadow: 0px 5px 20px rgba(0, 0, 0, 0.13);
  -webkit-box-shadow: 0px 5px 20px rgba(0, 0, 0, 0.13);
`;

const SimpleFilesRow = styled(Row)`
  ${(props) =>
    !props.contextOptions &&
    `
    & > div:last-child {
        width: 0px;
      }
  `}

  .share-button-icon {
    margin-right: 8px;
  }

  .share-button,
  .share-button-icon:hover {
    cursor: pointer;
    div {
      color: "#657077";
    }
  }
`;

const PrivateRoomDescriptionList = styled(Box)``;

class SectionBodyContent extends React.Component {
  constructor(props) {
    super(props);

    this.state = {
      editingId: null,
      showSharingPanel: false,
      showMoveToPanel: false,
      showCopyPanel: false,
      isDrag: false,
    };

    this.tooltipRef = React.createRef();
    this.currentDroppable = null;
  }

  componentDidMount() {
    let previewId = queryString.parse(this.props.location.search).preview;

    if (previewId) {
      this.onMediaFileClick(+previewId);
    }

    window.addEventListener("mouseup", this.onMouseUp);

    document.addEventListener("dragover", this.onDragOver);
    document.addEventListener("dragleave", this.onDragLeaveDoc);
  }

  componentWillUnmount() {
    window.removeEventListener("mouseup", this.onMouseUp);

    document.removeEventListener("dragover", this.onDragOver);
    document.removeEventListener("dragleave", this.onDragLeaveDoc);
  }

  // componentDidUpdate(prevProps, prevState) {
  //   Object.entries(this.props).forEach(([key, val]) =>
  //     prevProps[key] !== val && console.log(`Prop '${key}' changed`)
  //   );
  //   if (this.state) {
  //     Object.entries(this.state).forEach(([key, val]) =>
  //       prevState[key] !== val && console.log(`State '${key}' changed`)
  //     );
  //   }
  // }

  shouldComponentUpdate(nextProps, nextState) {
    if (this.props && this.props.firstLoad) return true;

    const { showMoveToPanel, showCopyPanel, isDrag } = this.state;
    if (this.state.showSharingPanel !== nextState.showSharingPanel) {
      return true;
    }

    if (this.props.dragItem !== nextProps.dragItem) {
      return false;
    }

    if (!isEqual(this.props, nextProps)) {
      return true;
    }

    if (
      showMoveToPanel !== nextState.showMoveToPanel ||
      showCopyPanel !== nextState.showCopyPanel
    ) {
      return true;
    }

    if (isDrag !== nextState.isDrag) {
      return true;
    }

    return false;
  }

  onOpenLocation = () => {
    const item = this.props.selection[0];
    const { folderId, checked } = this.props.selection[0];
    return this.props
      .fetchFiles(folderId)
      .then(() => this.onContentRowSelect(!checked, item));
  };

  onClickFavorite = (e) => {
    const {
      markItemAsFavorite,
      removeItemFromFavorite,
      getFileInfo,
      fetchFavoritesFolder,
      isFavorites,
      selectedFolderId,
      //selection,
      t,
    } = this.props;
    const { action, id } = e.currentTarget.dataset;
    //let data = selection.map(item => item.id)
    switch (action) {
      case "mark":
        return markItemAsFavorite([id])
          .then(() => getFileInfo(id))
          .then(() => toastr.success(t("MarkedAsFavorite")))
          .catch((e) => toastr.error(e));
      case "remove":
        return removeItemFromFavorite([id])
          .then(() => {
            return isFavorites
              ? fetchFavoritesFolder(selectedFolderId)
              : getFileInfo(id);
          })
          .then(() => toastr.success(t("RemovedFromFavorites")))
          .catch((e) => toastr.error(e));
      default:
        return;
    }
  };

  onClickRename = () => {
    const { id, fileExst } = this.props.selection[0];

    this.setState({ editingId: id }, () => {
      this.props.setAction({
        type: FileAction.Rename,
        extension: fileExst,
        id,
      });
    });
  };

  onEditComplete = (id, isFolder) => {
    const {
      folderId,
      fileAction,
      filter,
      folders,
      files,
      treeFolders,
      setTreeFolders,
      setIsLoading,
      fetchFiles,
      setUpdateTree,
    } = this.props;
    const items = [...folders, ...files];
    const item = items.find((o) => o.id === id && !o.fileExst); //TODO maybe need files find and folders find, not at one function?
    if (
      fileAction.type === FileAction.Create ||
      fileAction.type === FileAction.Rename
    ) {
      setIsLoading(true);
      fetchFiles(folderId, filter)
        .then((data) => {
          const newItem = (item && item.id) === -1 ? null : item; //TODO not add new folders?
          if (isFolder) {
            const path = data.selectedFolder.pathParts;
            const newTreeFolders = treeFolders;
            const folders = data.selectedFolder.folders;
            loopTreeFolders(path, newTreeFolders, folders, null, newItem);
            setUpdateTree(true);
            setTreeFolders(newTreeFolders);
          }
        })
        .finally(() => setIsLoading(false));
    }

    this.setState({ editingId: null }, () => {
      this.props.setAction({
        type: null,
      });
    });
  };

  onClickDelete = () => {
    const item = this.props.selection[0];
    item.fileExst
      ? this.onDeleteFile(item.id, item.folderId)
      : this.onDeleteFolder(item.id, item.parentId);
  };

  onDeleteFile = (fileId, currentFolderId) => {
    const { t, setProgressBarData, clearProgressData } = this.props;
    setProgressBarData({
      visible: true,
      percent: 0,
      label: t("DeleteOperation"),
    });
    api.files
      .deleteFile(fileId)
      .then((res) => {
        const id = res[0] && res[0].id ? res[0].id : null;
        this.loopDeleteProgress(id, currentFolderId, false);
      })
      .catch((err) => {
        toastr.error(err);
        clearProgressData();
      });
  };

  loopDeleteProgress = (id, folderId, isFolder) => {
    const {
      filter,
      treeFolders,
      setTreeFolders,
      isRecycleBin,
      t,
      setProgressBarData,
      fetchFiles,
      setUpdateTree,
    } = this.props;
    api.files.getProgress().then((res) => {
      const deleteProgress = res.find((x) => x.id === id);
      if (deleteProgress && deleteProgress.progress !== 100) {
        setProgressBarData({
          visible: true,
          percent: deleteProgress.progress,
          label: t("DeleteOperation"),
        });
        setTimeout(() => this.loopDeleteProgress(id, folderId, isFolder), 1000);
      } else {
        setProgressBarData({
          visible: true,
          percent: 100,
          label: t("DeleteOperation"),
        });
        fetchFiles(folderId, filter)
          .then((data) => {
            if (!isRecycleBin && isFolder) {
              const path = data.selectedFolder.pathParts.slice(0);
              const newTreeFolders = treeFolders;
              const folders = data.selectedFolder.folders;
              const foldersCount = data.selectedFolder.foldersCount;
              loopTreeFolders(path, newTreeFolders, folders, foldersCount);
              setUpdateTree(true);
              setTreeFolders(newTreeFolders);
            }
            isFolder
              ? toastr.success(`Folder moved to recycle bin`)
              : toastr.success(`File moved to recycle bin`);
          })
          .catch((err) => {
            toastr.error(err);
            this.props.clearProgressData();
          })
          .finally(() =>
            setTimeout(() => this.props.clearProgressData(), 5000)
          );
      }
    });
  };

  onDeleteFolder = (folderId, currentFolderId) => {
    const { t, setProgressBarData, clearProgressData } = this.props;
    const progressLabel = t("DeleteOperation");
    setProgressBarData({ visible: true, percent: 0, label: progressLabel });
    api.files
      .deleteFolder(folderId, currentFolderId)
      .then((res) => {
        const id = res[0] && res[0].id ? res[0].id : null;
        this.loopDeleteProgress(id, currentFolderId, true);
      })
      .catch((err) => {
        toastr.error(err);
        clearProgressData();
      });
  };

  onClickShare = () =>
    this.setState({ showSharingPanel: !this.state.showSharingPanel });

  onClickLinkForPortal = () => {
    const { settings, selection } = this.props;
    const item = selection[0];
    const isFile = !!item.fileExst;
    const { t } = this.props;

    copy(
      isFile
        ? item.canOpenPlayer
          ? `${window.location.origin + settings.homepage}/filter?folder=${item.folderId
          }&preview=${item.id}`
          : item.webUrl
        : `${window.location.origin + settings.homepage}/filter?folder=${item.id
        }`
    );

    toastr.success(t("LinkCopySuccess"));
  };

  onClickDownload = () => {
    return window.open(this.props.selection[0].viewUrl, "_blank");
  };

  openDocEditor = (id) => {
<<<<<<< HEAD
    return this.props.addFileToRecentlyViewed(id)
      .then(() => console.log("Pushed to recently viewed"))
      .catch(e => console.error(e))
=======
    return this.props
      .addFileToRecentlyViewed(id)
      .then(() => console.log("Pushed to recently viewed"))
      .catch((e) => console.error(e))
>>>>>>> 5911f523
      .finally(window.open(`./doceditor?fileId=${id}`, "_blank"));
  };

  onClickLinkEdit = (e) => {
    const id = e.currentTarget.dataset.id;
    return this.openDocEditor(id);
  };

  showVersionHistory = (e) => {
    const { settings, history } = this.props;
    const fileId = e.currentTarget.dataset.id;

    history.push(`${settings.homepage}/${fileId}/history`);
  };

  lockFile = () => {
    const {
      selection,
      /*files,*/ selectedFolderId,
      filter,
      setIsLoading,
      fetchFiles,
    } = this.props;
    const file = selection[0];

    api.files.lockFile(file.id, !file.locked).then((res) => {
      /*const newFiles = files;
        const indexOfFile = newFiles.findIndex(x => x.id === res.id);
        newFiles[indexOfFile] = res;*/
      setIsLoading(true);
      fetchFiles(selectedFolderId, filter)
        .catch((err) => toastr.error(err))
        .finally(() => setIsLoading(false));
    });
  };

  finalizeVersion = (e) => {
    const { selectedFolderId, filter, setIsLoading, fetchFiles } = this.props;

    const fileId = e.currentTarget.dataset.id;
    //const version = (e.currentTarget.dataset.version)++;

    setIsLoading(true);

    api.files
      .finalizeVersion(fileId, 0, false)
      .then((data) => {
        //console.log("api.files.finalizeVersion", data);
        return fetchFiles(selectedFolderId, filter).catch((err) =>
          toastr.error(err)
        );
      })
      .finally(() => setIsLoading(false));
  };

  onMoveAction = () =>
    this.setState({ showMoveToPanel: !this.state.showMoveToPanel });
  onCopyAction = () =>
    this.setState({ showCopyPanel: !this.state.showCopyPanel });
  onDuplicate = () => {
    const { selection, selectedFolderId, setProgressBarData, t } = this.props;
    const folderIds = [];
    const fileIds = [];
    selection[0].fileExst
      ? fileIds.push(selection[0].id)
      : folderIds.push(selection[0].id);
    const conflictResolveType = 0; //Skip = 0, Overwrite = 1, Duplicate = 2
    const deleteAfter = false;

    setProgressBarData({
      visible: true,
      percent: 0,
      label: t("CopyOperation"),
    });
    this.copyTo(
      selectedFolderId,
      folderIds,
      fileIds,
      conflictResolveType,
      deleteAfter
    );
  };

  getFilesContextOptions = (options, item) => {
    const { t } = this.props;

    const isSharable = item.access !== 1 && item.access !== 0;

    return options.map((option) => {
      switch (option) {
        case "show-version-history":
          return {
            key: option,
            label: t("ShowVersionHistory"),
            icon: "HistoryIcon",
            onClick: this.showVersionHistory,
            disabled: false,
            "data-id": item.id,
          };
        case "finalize-version":
          return {
            key: option,
            label: t("FinalizeVersion"),
            icon: "HistoryFinalizedIcon",
            onClick: this.finalizeVersion,
            disabled: false,
            "data-id": item.id,
            "data-version": item.version,
          };
        case "separator0":
        case "separator1":
        case "separator2":
          return { key: option, isSeparator: true };
        case "open-location":
          return {
            key: option,
            label: t("OpenLocation"),
            icon: "DownloadAsIcon",
            onClick: this.onOpenLocation,
            disabled: false,
          };
        case "mark-as-favorite":
          return {
            key: option,
            label: t("MarkAsFavorite"),
            icon: "FavoritesIcon",
            onClick: this.onClickFavorite,
            disabled: false,
            "data-action": "mark",
            "data-id": item.id,
            "data-title": item.title,
          };
        case "block-unblock-version":
          return {
            key: option,
            label: t("UnblockVersion"),
            icon: "LockIcon",
            onClick: this.lockFile,
            disabled: false,
          };
        case "sharing-settings":
          return {
            key: option,
            label: t("SharingSettings"),
            icon: "CatalogSharedIcon",
            onClick: this.onClickShare,
            disabled: isSharable,
          };
        case "send-by-email":
          return {
            key: option,
            label: t("SendByEmail"),
            icon: "MailIcon",
            disabled: true,
          };
        case "link-for-portal-users":
          return {
            key: option,
            label: t("LinkForPortalUsers"),
            icon: "InvitationLinkIcon",
            onClick: this.onClickLinkForPortal,
            disabled: false,
          };
        case "edit":
          return {
            key: option,
            label: t("Edit"),
            icon: "AccessEditIcon",
            onClick: this.onClickLinkEdit,
            disabled: false,
            "data-id": item.id,
          };
        case "preview":
          return {
            key: option,
            label: t("Preview"),
            icon: "EyeIcon",
            onClick: this.onClickLinkEdit,
            disabled: true,
            "data-id": item.id,
          };
        case "view":
          return {
            key: option,
            label: t("View"),
            icon: "EyeIcon",
            onClick: this.onMediaFileClick,
            disabled: false,
          };
        case "download":
          return {
            key: option,
            label: t("Download"),
            icon: "DownloadIcon",
            onClick: this.onClickDownload,
            disabled: false,
          };
        case "move":
          return {
            key: option,
            label: t("MoveTo"),
            icon: "DownloadAsIcon",
            onClick: this.onMoveAction,
            disabled: false,
          };
        case "copy":
          return {
            key: option,
            label: t("Copy"),
            icon: "CopyIcon",
            onClick: this.onCopyAction,
            disabled: false,
          };
        case "duplicate":
          return {
            key: option,
            label: t("Duplicate"),
            icon: "CopyIcon",
            onClick: this.onDuplicate,
            disabled: false,
          };
        case "rename":
          return {
            key: option,
            label: t("Rename"),
            icon: "RenameIcon",
            onClick: this.onClickRename,
            disabled: false,
          };
        case "delete":
          return {
            key: option,
            label: t("Delete"),
            icon: "CatalogTrashIcon",
            onClick: this.onClickDelete,
            disabled: false,
          };
        case "remove-from-favorites":
          return {
            key: option,
            label: t("RemoveFromFavorites"),
            icon: "FavoritesIcon",
            onClick: this.onClickFavorite,
            disabled: false,
            "data-action": "remove",
            "data-id": item.id,
            "data-title": item.title,
          };
        default:
          break;
      }

      return undefined;
    });
  };

  needForUpdate = (currentProps, nextProps) => {
    if (currentProps.widthProp !== nextProps.widthProp) {
      return true;
    }
    if (currentProps.checked !== nextProps.checked) {
      return true;
    }
    if (currentProps.editing !== nextProps.editing) {
      return true;
    }
    if (!isEqual(currentProps.data, nextProps.data)) {
      return true;
    }
    if (currentProps.viewAs !== nextProps.viewAs) {
      return true;
    }
    return false;
  };

  onContentRowSelect = (checked, file) => {
    if (!file) return;
    const { selected, setSelected, selectFile, deselectFile } = this.props;

    selected === "close" && setSelected("none");
    if (checked) {
      selectFile(file);
    } else {
      deselectFile(file);
    }
  };

  svgLoader = () => <div style={{ width: "24px" }}></div>;

  getItemIcon = (item, isEdit) => {
    return (
      <ReactSVG
        beforeInjection={(svg) => {
          svg.setAttribute("style", "margin-top: 4px");
          isEdit && svg.setAttribute("style", "margin: 4px 0 0 24px");
        }}
        src={item.icon}
        loading={this.svgLoader}
      />
    );
  };

  onCreate = (e) => {
    const format = e.currentTarget.dataset.format || null;
    this.props.setAction({
      type: FileAction.Create,
      extension: format,
      id: -1,
    });
  };

  onResetFilter = () => {
    const { selectedFolderId, setIsLoading, fetchFiles } = this.props;
    setIsLoading(true);
    const newFilter = FilesFilter.getDefault();
    fetchFiles(selectedFolderId, newFilter)
      .catch((err) => toastr.error(err))
      .finally(() => setIsLoading(false));
  };

  onGoToMyDocuments = () => {
    const { filter, myDocumentsId, setIsLoading, fetchFiles } = this.props;
    const newFilter = filter.clone();
    setIsLoading(true);
    fetchFiles(myDocumentsId, newFilter).finally(() => setIsLoading(false));
  };

  onBackToParentFolder = () => {
    const { filter, parentId, setIsLoading, fetchFiles } = this.props;
    const newFilter = filter.clone();
    setIsLoading(true);
    fetchFiles(parentId, newFilter).finally(() => setIsLoading(false));
  };

  renderEmptyRootFolderContainer = () => {
<<<<<<< HEAD
    const { isMy, isShare, isCommon, isRecycleBin, isFavorites, isRecent, isEncryptionSupport, title, t, i18n } = this.props;
=======
    const {
      isMy,
      isShare,
      isCommon,
      isRecycleBin,
      isFavorites,
      isRecent,
      title,
      t,
    } = this.props;
>>>>>>> 5911f523
    const subheadingText = t("SubheadingEmptyText");
    const myDescription = t("MyEmptyContainerDescription");
    const shareDescription = t("SharedEmptyContainerDescription");
    const commonDescription = t("CommonEmptyContainerDescription");
    const trashDescription = t("TrashEmptyContainerDescription");
    const favoritesDescription = t("FavoritesEmptyContainerDescription");
    const recentDescription = t("RecentEmptyContainerDescription");

    const privateRoomHeader = t("PrivateRoomHeader");
    const privacyIcon = <img alt="" src="images/privacy.svg" />;
    const privateRoomDescTranslations = [
      t("PrivateRoomDescriptionSafest"),
      t("PrivateRoomDescriptionSecure"),
      t("PrivateRoomDescriptionEncrypted"),
      t("PrivateRoomDescriptionUnbreakable")
    ];
    const privateRoomDescription = (
      <>
        <Text fontSize="15px">
          {
            privateRoomDescTranslations
              .map(el => (
                <Box displayProp="flex" alignItems="center" paddingProp="0 0 13px 0">
                  <Box paddingProp="0 7px 0 0">
                    {privacyIcon}
                  </Box>
                  <Box>
                    {el}
                  </Box>
                </Box>
              ))
          }
        </Text>
        <Text fontSize="12px">
          <Trans i18nKey="PrivateRoomSupport" i18n={i18n}>
            Work in Private Room is available via ONLYOFFICE desktop app. <Link isBold isHovered color="#116d9d" href="https://www.onlyoffice.com/private-rooms.aspx">Instructions</Link>
          </Trans>
        </Text>
      </>
    )

    const commonButtons = (
      <span>
        <div className="empty-folder_container-links">
          <img
            className="empty-folder_container_plus-image"
            src="images/plus.svg"
            data-format="docx"
            onClick={this.onCreate}
            alt="plus_icon"
          />
          <Box className="flex-wrapper_container">
            <Link data-format="docx" onClick={this.onCreate} {...linkStyles}>
              {t("Document")},
            </Link>
            <Link data-format="xlsx" onClick={this.onCreate} {...linkStyles}>
              {t("Spreadsheet")},
            </Link>
            <Link data-format="pptx" onClick={this.onCreate} {...linkStyles}>
              {t("Presentation")}
            </Link>
          </Box>
        </div>

        <div className="empty-folder_container-links">
          <img
            className="empty-folder_container_plus-image"
            src="images/plus.svg"
            onClick={this.onCreate}
            alt="plus_icon"
          />
          <Link {...linkStyles} onClick={this.onCreate}>
            {t("Folder")}
          </Link>
        </div>
      </span>
    );

    const trashButtons = (
      <div className="empty-folder_container-links">
        <img
          className="empty-folder_container_up-image"
          src="images/empty_screen_people.svg"
          width="12px"
          alt=""
          onClick={this.onGoToMyDocuments}
        />
        <Link onClick={this.onGoToMyDocuments} {...linkStyles}>
          {t("GoToMyButton")}
        </Link>
      </div>
    );

    if (isMy) {
      return (
        <EmptyFolderContainer
          headerText={title}
          subheadingText={subheadingText}
          descriptionText={myDescription}
          imageSrc="images/empty_screen.png"
          buttons={commonButtons}
        />
      );
    } else if (isShare) {
      return (
        <EmptyFolderContainer
          headerText={title}
          subheadingText={subheadingText}
          descriptionText={shareDescription}
          imageSrc="images/empty_screen_forme.png"
        />
      );
    } else if (isCommon) {
      return (
        <EmptyFolderContainer
          headerText={title}
          subheadingText={subheadingText}
          descriptionText={commonDescription}
          imageSrc="images/empty_screen_corporate.png"
          buttons={commonButtons}
        />
      );
    } else if (isRecycleBin) {
      return (
        <EmptyFolderContainer
          headerText={title}
          subheadingText={subheadingText}
          descriptionText={trashDescription}
          imageSrc="images/empty_screen_trash.png"
          buttons={trashButtons}
        />
      );
    } else if (isFavorites) {
      return (
        <EmptyFolderContainer
          headerText={title}
          subheadingText={subheadingText}
          descriptionText={favoritesDescription}
          imageSrc="images/empty_screen_favorites.png"
        />
      );
    } else if (isRecent) {
      return (
        <EmptyFolderContainer
          headerText={title}
          subheadingText={subheadingText}
          descriptionText={recentDescription}
          imageSrc="images/empty_screen_recent.png"
        />
      );
    } else if (isEncryptionSupport) {
      return (
        <EmptyFolderContainer
          headerText={privateRoomHeader}
          descriptionText={privateRoomDescription}
          imageSrc="images/empty_screen_privacy.png"
        />
      );
    } else {
      return null;
    }
  };

  renderEmptyFolderContainer = () => {
    const { t } = this.props;
    const buttons = (
      <>
        <div className="empty-folder_container-links">
          <img
            className="empty-folder_container_plus-image"
            src="images/plus.svg"
            data-format="docx"
            onClick={this.onCreate}
            alt="plus_icon"
          />
          <Box className="flex-wrapper_container">
            <Link data-format="docx" onClick={this.onCreate} {...linkStyles}>
              {t("Document")},
            </Link>
            <Link data-format="xlsx" onClick={this.onCreate} {...linkStyles}>
              {t("Spreadsheet")},
            </Link>
            <Link data-format="pptx" onClick={this.onCreate} {...linkStyles}>
              {t("Presentation")}
            </Link>
          </Box>
        </div>

        <div className="empty-folder_container-links">
          <img
            className="empty-folder_container_plus-image"
            src="images/plus.svg"
            onClick={this.onCreate}
            alt="plus_icon"
          />
          <Link {...linkStyles} onClick={this.onCreate}>
            {t("Folder")}
          </Link>
        </div>

        <div className="empty-folder_container-links">
          <img
            className="empty-folder_container_up-image"
            src="images/up.svg"
            onClick={this.onBackToParentFolder}
            alt="up_icon"
          />

          <Link onClick={this.onBackToParentFolder} {...linkStyles}>
            {t("BackToParentFolderButton")}
          </Link>
        </div>
      </>
    );

    return (
      <EmptyFolderContainer
        headerText={t("EmptyFolderHeader")}
        imageSrc="images/empty_screen.png"
        buttons={buttons}
      />
    );
  };

  renderEmptyFilterContainer = () => {
    const { t } = this.props;
    const subheadingText = t("EmptyFilterSubheadingText");
    const descriptionText = t("EmptyFilterDescriptionText");

    const buttons = (
      <div className="empty-folder_container-links">
        <IconButton
          className="empty-folder_container-icon"
          size="12"
          onClick={this.onResetFilter}
          iconName="CrossIcon"
          isFill
          color="#657077"
        />
        <Link onClick={this.onResetFilter} {...linkStyles}>
          {t("ClearButton")}
        </Link>
      </div>
    );

    return (
      <EmptyFolderContainer
        headerText={t("Filter")}
        subheadingText={subheadingText}
        descriptionText={descriptionText}
        imageSrc="images/empty_screen_filter.png"
        buttons={buttons}
      />
    );
  };

  onMediaViewerClose = () => {
    const item = { visible: false, id: null };
    this.props.setMediaViewerData(item);
  };
  onMediaFileClick = (id) => {
    const itemId = typeof id !== "object" ? id : this.props.selection[0].id;
    const item = { visible: true, id: itemId };
    this.props.setMediaViewerData(item);
  };

  onDownloadMediaFile = (id) => {
    if (this.props.files.length > 0) {
      let viewUrlFile = this.props.files.find((file) => file.id === id).viewUrl;
      return window.open(viewUrlFile, "_blank");
    }
  };

  onDeleteMediaFile = (id) => {
    if (this.props.files.length > 0) {
      let file = this.props.files.find((file) => file.id === id);
      if (file) this.onDeleteFile(file.id, file.folderId);
    }
  };

  onDrop = (item, items, e) => {
    if (!item.fileExst) {
      const { setDragging, onDropZoneUpload } = this.props;
      setDragging(false);
      onDropZoneUpload(items, item.id);
    }
  };

  onDragOver = (e) => {
    e.preventDefault();
    const { dragging, setDragging } = this.props;
    if (e.dataTransfer.items.length > 0 && !dragging) {
      setDragging(true);
    }
  };

  onDragLeaveDoc = (e) => {
    e.preventDefault();
    const { dragging, setDragging } = this.props;
    if (dragging && !e.relatedTarget) {
      setDragging(false);
    }
  };

  onMouseDown = (e) => {
    if (
      window.innerWidth < 1025 ||
      e.target.tagName === "rect" ||
      e.target.tagName === "path"
    ) {
      return;
    }
    const mouseButton = e.which
      ? e.which !== 1
      : e.button
        ? e.button !== 0
        : false;
    const label = e.currentTarget.getAttribute("label");
    if (mouseButton || e.currentTarget.tagName !== "DIV" || label) {
      return;
    }
    document.addEventListener("mousemove", this.onMouseMove);
    this.setTooltipPosition(e);
    const { selection } = this.props;

    const elem = e.currentTarget.closest(".draggable");
    if (!elem) {
      return;
    }
    const value = elem.getAttribute("value");
    if (!value) {
      return;
    }
    const splitValue = value.split("_");
    let item = null;
    if (splitValue[0] === "folder") {
      item = selection.find(
        (x) => x.id === Number(splitValue[1]) && !x.fileExst
      );
    } else {
      item = selection.find(
        (x) => x.id === Number(splitValue[1]) && x.fileExst
      );
    }
    if (item) {
      this.setState({ isDrag: true });
    }
  };

  onMouseUp = (e) => {
    const {
      selection,
      dragging,
      setDragging,
      dragItem,
      setDragItem,
    } = this.props;
    this.state.isDrag && this.setState({ isDrag: false });
    const mouseButton = e.which
      ? e.which !== 1
      : e.button
        ? e.button !== 0
        : false;
    if (mouseButton || !this.tooltipRef.current || !dragging) {
      return;
    }
    document.removeEventListener("mousemove", this.onMouseMove);
    this.tooltipRef.current.style.display = "none";

    const elem = e.target.closest(".dropable");
    if (elem && selection.length && dragging) {
      const value = elem.getAttribute("value");
      if (!value) {
        setDragging(false);
        return;
      }
      const splitValue = value.split("_");
      let item = null;
      if (splitValue[0] === "folder") {
        item = selection.find(
          (x) => x.id === Number(splitValue[1]) && !x.fileExst
        );
      } else {
        return;
      }
      if (item) {
        setDragging(false);
        return;
      } else {
        setDragging(false);
        this.onMoveTo(Number(splitValue[1]));
        return;
      }
    } else {
      setDragging(false);
      if (dragItem) {
        this.onMoveTo(dragItem);
        setDragItem(null);
        return;
      }
      return;
    }
  };

  onMouseMove = (e) => {
    if (this.state.isDrag) {
      !this.props.dragging && this.props.setDragging(true);
      const tooltip = this.tooltipRef.current;
      tooltip.style.display = "block";
      this.setTooltipPosition(e);

      const wrapperElement = document.elementFromPoint(e.clientX, e.clientY);
      if (!wrapperElement) {
        return;
      }
      const droppable = wrapperElement.closest(".dropable");

      if (this.currentDroppable !== droppable) {
        if (this.currentDroppable) {
          this.currentDroppable.style.background = backgroundDragEnterColor;
        }
        this.currentDroppable = droppable;

        if (this.currentDroppable) {
          droppable.style.background = backgroundDragColor;
          this.currentDroppable = droppable;
        }
      }
    }
  };

  setTooltipPosition = (e) => {
    const tooltip = this.tooltipRef.current;
    if (tooltip) {
      const margin = 8;
      tooltip.style.left = e.pageX + margin + "px";
      tooltip.style.top = e.pageY + margin + "px";
    }
  };

  onMoveTo = (destFolderId) => {
    const {
      selection,
      t,
      isShare,
      isCommon,
      isAdmin,
      setProgressBarData,
    } = this.props;
    const folderIds = [];
    const fileIds = [];
    const conflictResolveType = 0; //Skip = 0, Overwrite = 1, Duplicate = 2
    const deleteAfter = true;

    setProgressBarData({
      visible: true,
      percent: 0,
      label: t("MoveToOperation"),
    });
    for (let item of selection) {
      if (item.fileExst) {
        fileIds.push(item.id);
      } else {
        folderIds.push(item.id);
      }
    }

    if (isAdmin) {
      if (isShare) {
        this.copyTo(
          destFolderId,
          folderIds,
          fileIds,
          conflictResolveType,
          deleteAfter
        );
      } else {
        this.moveTo(
          destFolderId,
          folderIds,
          fileIds,
          conflictResolveType,
          deleteAfter
        );
      }
    } else {
      if (isShare || isCommon) {
        this.copyTo(
          destFolderId,
          folderIds,
          fileIds,
          conflictResolveType,
          deleteAfter
        );
      } else {
        this.moveTo(
          destFolderId,
          folderIds,
          fileIds,
          conflictResolveType,
          deleteAfter
        );
      }
    }
  };

  copyTo = (
    destFolderId,
    folderIds,
    fileIds,
    conflictResolveType,
    deleteAfter
  ) => {
    const { loopFilesOperations, clearProgressData } = this.props;

    api.files
      .copyToFolder(
        destFolderId,
        folderIds,
        fileIds,
        conflictResolveType,
        deleteAfter
      )
      .then((res) => {
        const id = res[0] && res[0].id ? res[0].id : null;
        loopFilesOperations(id, destFolderId, true);
      })
      .catch((err) => {
        toastr.error(err);
        clearProgressData();
      });
  };

  moveTo = (
    destFolderId,
    folderIds,
    fileIds,
    conflictResolveType,
    deleteAfter
  ) => {
    const { loopFilesOperations, clearProgressData } = this.props;

    api.files
      .moveToFolder(
        destFolderId,
        folderIds,
        fileIds,
        conflictResolveType,
        deleteAfter
      )
      .then((res) => {
        const id = res[0] && res[0].id ? res[0].id : null;
        loopFilesOperations(id, destFolderId, false);
      })
      .catch((err) => {
        toastr.error(err);
        clearProgressData();
      });
  };

  onSelectItem = (item) => {
    const { selected, setSelected, setSelection } = this.props;
    selected === "close" && setSelected("none");
    setSelection([item]);
  };

  onCreateAddTempItem = (items, folderId, fileAction) => {
    if (items.length && items[0].id === -1) return; //TODO: if change media collection from state remove this;
    const icon = fileAction.extension
      ? getFileIcon(`.${fileAction.extension}`, 24)
      : getFolderIcon(null, 24);

    items.unshift({
      id: -1,
      title: "",
      parentId: folderId,
      fileExst: fileAction.extension,
      icon,
    });
  };

  getSharedButton = () => {
    return (
      <Text
        className="share-button"
        as="span"
        title={this.props.t("Share")}
        fontSize="12px"
        fontWeight={400}
        color="#A3A9AE"
        display="inline-flex"
        onClick={this.onClickShare}
      >
        <IconButton
          className="share-button-icon"
          color="#a3a9ae"
          hoverColor="#657077"
          size={16}
          iconName="CatalogSharedIcon"
        />
        {this.props.t("Share")}
      </Text>
    );
  };

  render() {
    console.log("Files Home SectionBodyContent render", this.props);

    const {
      viewer,
      parentId,
      folderId,
      settings,
      selection,
      fileAction,
      setIsLoading,
      isLoading,
      currentFolderCount,
      isRecycleBin,
      dragging,
      mediaViewerVisible,
      currentMediaFileId,
      viewAs,
      t,
      widthProp,
      isMobile,
      firstLoad,
      filesList,
      mediaViewerImageFormats,
      mediaViewerMediaFormats,
      tooltipValue,
    } = this.props;

    const {
      editingId,
      showSharingPanel,
      showMoveToPanel,
      showCopyPanel,
    } = this.state;

    const operationsPanelProps = {
      setIsLoading,
      isLoading,
    };

    const items = filesList;

    if (fileAction && fileAction.type === FileAction.Create) {
      this.onCreateAddTempItem(items, folderId, fileAction);
    }

    var playlist = [];
    let id = 0;

    if (items) {
      items.forEach(function (file, i, files) {
        if (file.canOpenPlayer) {
          playlist.push({
            id: id,
            fileId: file.id,
            src: file.viewUrl,
            title: file.title,
          });
          id++;
        }
      });
    }

    return !fileAction.id && currentFolderCount === 0 ? (
<<<<<<< HEAD
      parentId === 0 ? (
        this.renderEmptyRootFolderContainer()
      ) : (
=======
        parentId === 0 ? (
          this.renderEmptyRootFolderContainer()
        ) : (
>>>>>>> 5911f523
          this.renderEmptyFolderContainer()
        )
    ) : !fileAction.id && items.length === 0 ? (
        firstLoad ? (
          <Loaders.Rows />
        ) : (
          this.renderEmptyFilterContainer()
        )
      ) : (
<<<<<<< HEAD
          this.renderEmptyFilterContainer()
        )
    ) : (
          <>
            {showMoveToPanel && (
              <OperationsPanel
                {...operationsPanelProps}
                isCopy={false}
                visible={showMoveToPanel}
                onClose={this.onMoveAction}
              />
            )}

            {showCopyPanel && (
              <OperationsPanel
                {...operationsPanelProps}
                isCopy={true}
                visible={showCopyPanel}
                onClose={this.onCopyAction}
              />
            )}
            <CustomTooltip ref={this.tooltipRef}>
              {tooltipValue
                ? t(tooltipValue.label, { element: tooltipValue.filesCount })
                : ""}
            </CustomTooltip>

            {viewAs === "tile" ? (
              <TileContainer
                className="tileContainer"
                draggable
                useReactWindow={false}
                headingFolders={t("Folders")}
                headingFiles={t("Files")}
              >
                {items.map((item) => {
                  const isEdit =
                    !!fileAction.type &&
                    editingId === item.id &&
                    item.fileExst === fileAction.extension;
                  const contextOptions = this.getFilesContextOptions(
                    item,
                    viewer
                  ).filter((o) => o);
                  const contextOptionsProps =
                    !contextOptions.length || isEdit ? {} : { contextOptions };
                  const checked = isFileSelected(selection, item.id, item.parentId);
                  const checkedProps = isEdit || item.id <= 0 ? {} : { checked };
                  const element = this.getItemIcon(item, isEdit || item.id <= 0);

                  const selectedItem = selection.find(
                    (x) => x.id === item.id && x.fileExst === item.fileExst
                  );
                  const isFolder = selectedItem
                    ? false
                    : item.fileExst
                      ? false
                      : true;
                  const draggable = selectedItem && !isRecycleBin;
                  let value = item.fileExst
                    ? `file_${item.id}`
                    : `folder_${item.id}`;
                  value += draggable ? "_draggable" : "";
                  let classNameProp =
                    isFolder && item.access < 2 && !isRecycleBin
                      ? { className: " dropable" }
                      : {};

                  if (item.draggable) classNameProp.className += " draggable";

                  return (
                    <DragAndDrop
                      {...classNameProp}
                      onDrop={this.onDrop.bind(this, item)}
                      onMouseDown={this.onMouseDown}
                      dragging={dragging && isFolder && item.access < 2}
                      key={`dnd-key_${item.id}`}
                      {...contextOptionsProps}
                      value={value}
                      isFolder={!item.fileExst}
                    >
                      <Tile
                        key={item.id}
                        item={item}
                        isFolder={!item.fileExst}
                        element={element}
                        onSelect={this.onContentRowSelect}
                        editing={editingId}
                        viewAs={viewAs}
                        {...checkedProps}
                        {...contextOptionsProps}
                        needForUpdate={this.needForUpdate}
                      >
                        <FilesTileContent
                          item={item}
                          viewer={viewer}
                          culture={settings.culture}
                          onEditComplete={this.onEditComplete}
                          onMediaFileClick={this.onMediaFileClick}
                          openDocEditor={this.openDocEditor}
                        />
                      </Tile>
                    </DragAndDrop>
                  );
                })}
              </TileContainer>
            ) : (
                <RowContainer draggable useReactWindow={false}>
                  {items.map((item) => {
                    const { checked, isFolder, value, contextOptions } = item;
                    const isEdit =
                      !!fileAction.type &&
                      editingId === item.id &&
                      item.fileExst === fileAction.extension;
                    const contextOptionsProps =
                      !isEdit && contextOptions && contextOptions.length > 0
                        ? {
                          contextOptions: this.getFilesContextOptions(
                            contextOptions,
                            item
                          ),
                        }
                        : {};
                    const checkedProps = isEdit || item.id <= 0 ? {} : { checked };
                    const element = this.getItemIcon(item, isEdit || item.id <= 0);
                    const sharedButton =
                      isRecycleBin || isEdit || item.id <= 0
                        ? null
                        : this.getSharedButton();
                    const displayShareButton =
                      widthProp < 500 ? "26px" : isRecycleBin ? "38px" : "96px";
                    let classNameProp =
                      isFolder && item.access < 2 && !isRecycleBin
                        ? { className: " dropable" }
                        : { className: "" };

                    if (item.draggable) classNameProp.className += " draggable";

                    return (
                      <DragAndDrop
                        {...classNameProp}
                        onDrop={this.onDrop.bind(this, item)}
                        onMouseDown={this.onMouseDown}
                        dragging={dragging && isFolder && item.access < 2}
                        key={`dnd-key_${item.id}`}
                        {...contextOptionsProps}
                        value={value}
                      >
                        <SimpleFilesRow
                          widthProp={widthProp}
                          key={item.id}
                          data={item}
                          element={element}
                          contentElement={sharedButton}
                          onSelect={this.onContentRowSelect}
                          editing={editingId}
                          {...checkedProps}
                          {...contextOptionsProps}
                          needForUpdate={this.needForUpdate}
                          selectItem={this.onSelectItem.bind(this, item)}
                          contextButtonSpacerWidth={displayShareButton}
                        >
                          <FilesRowContent
                            widthProp={widthProp}
                            isMobile={isMobile}
                            item={item}
                            viewer={viewer}
                            culture={settings.culture}
                            onEditComplete={this.onEditComplete}
                            onMediaFileClick={this.onMediaFileClick}
                            onClickFavorite={this.onClickFavorite}
                            openDocEditor={this.openDocEditor}
                          />
                        </SimpleFilesRow>
                      </DragAndDrop>
                    );
                  })}
                </RowContainer>
              )}
            {playlist.length > 0 && mediaViewerVisible && (
              <MediaViewer
                currentFileId={currentMediaFileId}
                allowConvert={true} //TODO
                canDelete={(fileId) => {
                  return true;
                }} //TODO
                canDownload={(fileId) => {
                  return true;
                }} //TODO
                visible={mediaViewerVisible}
                playlist={playlist}
                onDelete={this.onDeleteMediaFile}
                onDownload={this.onDownloadMediaFile}
                onClose={this.onMediaViewerClose}
                onEmptyPlaylistError={this.onMediaViewerClose}
                extsMediaPreviewed={mediaViewerMediaFormats} //TODO
                extsImagePreviewed={mediaViewerImageFormats} //TODO
              />
            )}
            {showSharingPanel && (
              <SharingPanel
                onClose={this.onClickShare}
                visible={showSharingPanel}
              />
            )}
          </>
        );
=======
      <>
        {showMoveToPanel && (
          <OperationsPanel
            {...operationsPanelProps}
            isCopy={false}
            visible={showMoveToPanel}
            onClose={this.onMoveAction}
          />
        )}

        {showCopyPanel && (
          <OperationsPanel
            {...operationsPanelProps}
            isCopy={true}
            visible={showCopyPanel}
            onClose={this.onCopyAction}
          />
        )}
        <CustomTooltip ref={this.tooltipRef}>
          {tooltipValue
            ? t(tooltipValue.label, { element: tooltipValue.filesCount })
            : ""}
        </CustomTooltip>

        {viewAs === "tile" ? (
          <TileContainer
            className="tileContainer"
            draggable
            useReactWindow={false}
            headingFolders={t("Folders")}
            headingFiles={t("Files")}
          >
            {items.map((item) => {
              const isEdit =
                !!fileAction.type &&
                editingId === item.id &&
                item.fileExst === fileAction.extension;
              const contextOptions = this.getFilesContextOptions(
                item,
                viewer
              ).filter((o) => o);
              const contextOptionsProps =
                !contextOptions.length || isEdit ? {} : { contextOptions };
              const checked = isFileSelected(selection, item.id, item.parentId);
              const checkedProps = isEdit || item.id <= 0 ? {} : { checked };
              const element = this.getItemIcon(item, isEdit || item.id <= 0);

              const selectedItem = selection.find(
                (x) => x.id === item.id && x.fileExst === item.fileExst
              );
              const isFolder = selectedItem
                ? false
                : item.fileExst
                ? false
                : true;
              const draggable = selectedItem && !isRecycleBin;
              let value = item.fileExst
                ? `file_${item.id}`
                : `folder_${item.id}`;
              value += draggable ? "_draggable" : "";
              let classNameProp =
                isFolder && item.access < 2 && !isRecycleBin
                  ? { className: " dropable" }
                  : {};

              if (item.draggable) classNameProp.className += " draggable";

              return (
                <DragAndDrop
                  {...classNameProp}
                  onDrop={this.onDrop.bind(this, item)}
                  onMouseDown={this.onMouseDown}
                  dragging={dragging && isFolder && item.access < 2}
                  key={`dnd-key_${item.id}`}
                  {...contextOptionsProps}
                  value={value}
                  isFolder={!item.fileExst}
                >
                  <Tile
                    key={item.id}
                    item={item}
                    isFolder={!item.fileExst}
                    element={element}
                    onSelect={this.onContentRowSelect}
                    editing={editingId}
                    viewAs={viewAs}
                    {...checkedProps}
                    {...contextOptionsProps}
                    needForUpdate={this.needForUpdate}
                  >
                    <FilesTileContent
                      item={item}
                      viewer={viewer}
                      culture={settings.culture}
                      onEditComplete={this.onEditComplete}
                      onMediaFileClick={this.onMediaFileClick}
                      openDocEditor={this.openDocEditor}
                    />
                  </Tile>
                </DragAndDrop>
              );
            })}
          </TileContainer>
        ) : (
          <RowContainer draggable useReactWindow={false}>
            {items.map((item) => {
              const { checked, isFolder, value, contextOptions } = item;
              const isEdit =
                !!fileAction.type &&
                editingId === item.id &&
                item.fileExst === fileAction.extension;
              const contextOptionsProps =
                !isEdit && contextOptions && contextOptions.length > 0
                  ? {
                      contextOptions: this.getFilesContextOptions(
                        contextOptions,
                        item
                      ),
                    }
                  : {};
              const checkedProps = isEdit || item.id <= 0 ? {} : { checked };
              const element = this.getItemIcon(item, isEdit || item.id <= 0);
              const sharedButton =
                isRecycleBin || isEdit || item.id <= 0
                  ? null
                  : this.getSharedButton();
              const displayShareButton =
                widthProp < 500 ? "26px" : isRecycleBin ? "38px" : "96px";
              let classNameProp =
                isFolder && item.access < 2 && !isRecycleBin
                  ? { className: " dropable" }
                  : { className: "" };

              if (item.draggable) classNameProp.className += " draggable";

              return (
                <DragAndDrop
                  {...classNameProp}
                  onDrop={this.onDrop.bind(this, item)}
                  onMouseDown={this.onMouseDown}
                  dragging={dragging && isFolder && item.access < 2}
                  key={`dnd-key_${item.id}`}
                  {...contextOptionsProps}
                  value={value}
                >
                  <SimpleFilesRow
                    widthProp={widthProp}
                    key={item.id}
                    data={item}
                    element={element}
                    contentElement={sharedButton}
                    onSelect={this.onContentRowSelect}
                    editing={editingId}
                    {...checkedProps}
                    {...contextOptionsProps}
                    needForUpdate={this.needForUpdate}
                    selectItem={this.onSelectItem.bind(this, item)}
                    contextButtonSpacerWidth={displayShareButton}
                  >
                    <FilesRowContent
                      widthProp={widthProp}
                      isMobile={isMobile}
                      item={item}
                      viewer={viewer}
                      culture={settings.culture}
                      onEditComplete={this.onEditComplete}
                      onMediaFileClick={this.onMediaFileClick}
                      onClickFavorite={this.onClickFavorite}
                      openDocEditor={this.openDocEditor}
                    />
                  </SimpleFilesRow>
                </DragAndDrop>
              );
            })}
          </RowContainer>
        )}
        {playlist.length > 0 && mediaViewerVisible && (
          <MediaViewer
            currentFileId={currentMediaFileId}
            allowConvert={true} //TODO
            canDelete={(fileId) => {
              return true;
            }} //TODO
            canDownload={(fileId) => {
              return true;
            }} //TODO
            visible={mediaViewerVisible}
            playlist={playlist}
            onDelete={this.onDeleteMediaFile}
            onDownload={this.onDownloadMediaFile}
            onClose={this.onMediaViewerClose}
            onEmptyPlaylistError={this.onMediaViewerClose}
            extsMediaPreviewed={mediaViewerMediaFormats} //TODO
            extsImagePreviewed={mediaViewerImageFormats} //TODO
          />
        )}
        {showSharingPanel && (
          <SharingPanel
            onClose={this.onClickShare}
            visible={showSharingPanel}
          />
        )}
      </>
    );
>>>>>>> 5911f523
  }
}

SectionBodyContent.defaultProps = {
  files: null,
};

const mapStateToProps = (state) => {
  return {
    currentFolderCount: getCurrentFolderCount(state),
    currentMediaFileId: getMediaViewerId(state),
    dragging: getDragging(state),
    dragItem: getDragItem(state),
    fileAction: getFileAction(state),
    files: getFiles(state),
    filesList: getFilesList(state)(state),
    filter: getFilter(state),
    firstLoad: getFirstLoad(state),
    folderId: getSelectedFolderId(state),
    folders: getFolders(state),
    isAdmin: isAdmin(state),
    isCommon: getIsCommonFolder(state),
    isEncryptionSupport: state.auth.settings.isEncryptionSupport,
    isFavorites: getIsFavoritesFolder(state),
    isLoading: getIsLoading(state),
    isMy: getIsMyFolder(state),
    isRecycleBin: getIsRecycleBinFolder(state),
    isRecent: getIsRecentFolder(state),
    isShare: getIsShareFolder(state),
    mediaViewerImageFormats: getMediaViewerImageFormats(state),
    mediaViewerMediaFormats: getMediaViewerMediaFormats(state),
    mediaViewerVisible: getMediaViewerVisibility(state),
    myDocumentsId: getMyFolderId(state),
    parentId: getSelectedFolderParentId(state),
    selected: getSelected(state),
    selectedFolderId: getSelectedFolderId(state),
    selection: getSelection(state),
    settings: getSettings(state),
    title: getSelectedFolderTitle(state),
    treeFolders: getTreeFolders(state),
    viewAs: getViewAs(state),
    viewer: getCurrentUser(state),
    tooltipValue: getTooltipLabel(state),
  };
};

export default connect(mapStateToProps, {
  deselectFile,
  updateFile,
  fetchFiles,
  selectFile,
  setAction,
  setTreeFolders,
  setDragging,
  setDragItem,
  setMediaViewerData,
  setProgressBarData,
  setSelection,
  setSelected,
  setUpdateTree,
  setIsLoading,
  clearProgressData,
  markItemAsFavorite,
  removeItemFromFavorite,
  fetchFavoritesFolder,
  getFileInfo,
  addFileToRecentlyViewed,
  loopFilesOperations,
})(withRouter(withTranslation()(SectionBodyContent)));<|MERGE_RESOLUTION|>--- conflicted
+++ resolved
@@ -438,16 +438,9 @@
   };
 
   openDocEditor = (id) => {
-<<<<<<< HEAD
     return this.props.addFileToRecentlyViewed(id)
       .then(() => console.log("Pushed to recently viewed"))
       .catch(e => console.error(e))
-=======
-    return this.props
-      .addFileToRecentlyViewed(id)
-      .then(() => console.log("Pushed to recently viewed"))
-      .catch((e) => console.error(e))
->>>>>>> 5911f523
       .finally(window.open(`./doceditor?fileId=${id}`, "_blank"));
   };
 
@@ -783,9 +776,6 @@
   };
 
   renderEmptyRootFolderContainer = () => {
-<<<<<<< HEAD
-    const { isMy, isShare, isCommon, isRecycleBin, isFavorites, isRecent, isEncryptionSupport, title, t, i18n } = this.props;
-=======
     const {
       isMy,
       isShare,
@@ -794,9 +784,9 @@
       isFavorites,
       isRecent,
       title,
+      isEncryptionSupport
       t,
     } = this.props;
->>>>>>> 5911f523
     const subheadingText = t("SubheadingEmptyText");
     const myDescription = t("MyEmptyContainerDescription");
     const shareDescription = t("SharedEmptyContainerDescription");
@@ -1466,15 +1456,9 @@
     }
 
     return !fileAction.id && currentFolderCount === 0 ? (
-<<<<<<< HEAD
-      parentId === 0 ? (
-        this.renderEmptyRootFolderContainer()
-      ) : (
-=======
         parentId === 0 ? (
           this.renderEmptyRootFolderContainer()
         ) : (
->>>>>>> 5911f523
           this.renderEmptyFolderContainer()
         )
     ) : !fileAction.id && items.length === 0 ? (
@@ -1484,10 +1468,6 @@
           this.renderEmptyFilterContainer()
         )
       ) : (
-<<<<<<< HEAD
-          this.renderEmptyFilterContainer()
-        )
-    ) : (
           <>
             {showMoveToPanel && (
               <OperationsPanel
@@ -1692,212 +1672,6 @@
             )}
           </>
         );
-=======
-      <>
-        {showMoveToPanel && (
-          <OperationsPanel
-            {...operationsPanelProps}
-            isCopy={false}
-            visible={showMoveToPanel}
-            onClose={this.onMoveAction}
-          />
-        )}
-
-        {showCopyPanel && (
-          <OperationsPanel
-            {...operationsPanelProps}
-            isCopy={true}
-            visible={showCopyPanel}
-            onClose={this.onCopyAction}
-          />
-        )}
-        <CustomTooltip ref={this.tooltipRef}>
-          {tooltipValue
-            ? t(tooltipValue.label, { element: tooltipValue.filesCount })
-            : ""}
-        </CustomTooltip>
-
-        {viewAs === "tile" ? (
-          <TileContainer
-            className="tileContainer"
-            draggable
-            useReactWindow={false}
-            headingFolders={t("Folders")}
-            headingFiles={t("Files")}
-          >
-            {items.map((item) => {
-              const isEdit =
-                !!fileAction.type &&
-                editingId === item.id &&
-                item.fileExst === fileAction.extension;
-              const contextOptions = this.getFilesContextOptions(
-                item,
-                viewer
-              ).filter((o) => o);
-              const contextOptionsProps =
-                !contextOptions.length || isEdit ? {} : { contextOptions };
-              const checked = isFileSelected(selection, item.id, item.parentId);
-              const checkedProps = isEdit || item.id <= 0 ? {} : { checked };
-              const element = this.getItemIcon(item, isEdit || item.id <= 0);
-
-              const selectedItem = selection.find(
-                (x) => x.id === item.id && x.fileExst === item.fileExst
-              );
-              const isFolder = selectedItem
-                ? false
-                : item.fileExst
-                ? false
-                : true;
-              const draggable = selectedItem && !isRecycleBin;
-              let value = item.fileExst
-                ? `file_${item.id}`
-                : `folder_${item.id}`;
-              value += draggable ? "_draggable" : "";
-              let classNameProp =
-                isFolder && item.access < 2 && !isRecycleBin
-                  ? { className: " dropable" }
-                  : {};
-
-              if (item.draggable) classNameProp.className += " draggable";
-
-              return (
-                <DragAndDrop
-                  {...classNameProp}
-                  onDrop={this.onDrop.bind(this, item)}
-                  onMouseDown={this.onMouseDown}
-                  dragging={dragging && isFolder && item.access < 2}
-                  key={`dnd-key_${item.id}`}
-                  {...contextOptionsProps}
-                  value={value}
-                  isFolder={!item.fileExst}
-                >
-                  <Tile
-                    key={item.id}
-                    item={item}
-                    isFolder={!item.fileExst}
-                    element={element}
-                    onSelect={this.onContentRowSelect}
-                    editing={editingId}
-                    viewAs={viewAs}
-                    {...checkedProps}
-                    {...contextOptionsProps}
-                    needForUpdate={this.needForUpdate}
-                  >
-                    <FilesTileContent
-                      item={item}
-                      viewer={viewer}
-                      culture={settings.culture}
-                      onEditComplete={this.onEditComplete}
-                      onMediaFileClick={this.onMediaFileClick}
-                      openDocEditor={this.openDocEditor}
-                    />
-                  </Tile>
-                </DragAndDrop>
-              );
-            })}
-          </TileContainer>
-        ) : (
-          <RowContainer draggable useReactWindow={false}>
-            {items.map((item) => {
-              const { checked, isFolder, value, contextOptions } = item;
-              const isEdit =
-                !!fileAction.type &&
-                editingId === item.id &&
-                item.fileExst === fileAction.extension;
-              const contextOptionsProps =
-                !isEdit && contextOptions && contextOptions.length > 0
-                  ? {
-                      contextOptions: this.getFilesContextOptions(
-                        contextOptions,
-                        item
-                      ),
-                    }
-                  : {};
-              const checkedProps = isEdit || item.id <= 0 ? {} : { checked };
-              const element = this.getItemIcon(item, isEdit || item.id <= 0);
-              const sharedButton =
-                isRecycleBin || isEdit || item.id <= 0
-                  ? null
-                  : this.getSharedButton();
-              const displayShareButton =
-                widthProp < 500 ? "26px" : isRecycleBin ? "38px" : "96px";
-              let classNameProp =
-                isFolder && item.access < 2 && !isRecycleBin
-                  ? { className: " dropable" }
-                  : { className: "" };
-
-              if (item.draggable) classNameProp.className += " draggable";
-
-              return (
-                <DragAndDrop
-                  {...classNameProp}
-                  onDrop={this.onDrop.bind(this, item)}
-                  onMouseDown={this.onMouseDown}
-                  dragging={dragging && isFolder && item.access < 2}
-                  key={`dnd-key_${item.id}`}
-                  {...contextOptionsProps}
-                  value={value}
-                >
-                  <SimpleFilesRow
-                    widthProp={widthProp}
-                    key={item.id}
-                    data={item}
-                    element={element}
-                    contentElement={sharedButton}
-                    onSelect={this.onContentRowSelect}
-                    editing={editingId}
-                    {...checkedProps}
-                    {...contextOptionsProps}
-                    needForUpdate={this.needForUpdate}
-                    selectItem={this.onSelectItem.bind(this, item)}
-                    contextButtonSpacerWidth={displayShareButton}
-                  >
-                    <FilesRowContent
-                      widthProp={widthProp}
-                      isMobile={isMobile}
-                      item={item}
-                      viewer={viewer}
-                      culture={settings.culture}
-                      onEditComplete={this.onEditComplete}
-                      onMediaFileClick={this.onMediaFileClick}
-                      onClickFavorite={this.onClickFavorite}
-                      openDocEditor={this.openDocEditor}
-                    />
-                  </SimpleFilesRow>
-                </DragAndDrop>
-              );
-            })}
-          </RowContainer>
-        )}
-        {playlist.length > 0 && mediaViewerVisible && (
-          <MediaViewer
-            currentFileId={currentMediaFileId}
-            allowConvert={true} //TODO
-            canDelete={(fileId) => {
-              return true;
-            }} //TODO
-            canDownload={(fileId) => {
-              return true;
-            }} //TODO
-            visible={mediaViewerVisible}
-            playlist={playlist}
-            onDelete={this.onDeleteMediaFile}
-            onDownload={this.onDownloadMediaFile}
-            onClose={this.onMediaViewerClose}
-            onEmptyPlaylistError={this.onMediaViewerClose}
-            extsMediaPreviewed={mediaViewerMediaFormats} //TODO
-            extsImagePreviewed={mediaViewerImageFormats} //TODO
-          />
-        )}
-        {showSharingPanel && (
-          <SharingPanel
-            onClose={this.onClickShare}
-            visible={showSharingPanel}
-          />
-        )}
-      </>
-    );
->>>>>>> 5911f523
   }
 }
 
