--- conflicted
+++ resolved
@@ -19,13 +19,10 @@
 import ImageEditor from "@docspace/components/ImageEditor";
 import PreviewTile from "@docspace/components/ImageEditor/PreviewTile";
 import Text from "@docspace/components/text";
-<<<<<<< HEAD
 import SystemFolders from "./SystemFolders";
 import { RoomsType } from "@docspace/common/constants";
-=======
 import Link from "@docspace/components/link";
 import NoUserSelect from "@docspace/components/utils/commonStyles";
->>>>>>> c3c683f7
 
 const StyledSetRoomParams = styled.div`
   display: flex;
@@ -104,9 +101,7 @@
 
   const onChangeIcon = (icon) => setRoomParams({ ...roomParams, icon: icon });
 
-<<<<<<< HEAD
   const isFormRoom = roomParams.type === RoomsType.FormRoom;
-=======
   const onOwnerChange = () => {
     setChangeRoomOwnerIsVisible(true, true, (roomOwner) =>
       setRoomParams({ ...roomParams, roomOwner })
@@ -115,7 +110,6 @@
 
   const isMe = userId === roomParams?.roomOwner?.id;
   const canOwnerChange = isAdmin || isMe;
->>>>>>> c3c683f7
 
   return (
     <StyledSetRoomParams currentColorScheme={currentColorScheme}>
@@ -167,9 +161,7 @@
         />
       )} */}
 
-<<<<<<< HEAD
       {isFormRoom && <SystemFolders t={t} />}
-=======
       {canOwnerChange && roomParams.roomOwner && (
         <div>
           <Text fontWeight={600} fontSize="13px">
@@ -203,7 +195,6 @@
           </Link>
         </div>
       )}
->>>>>>> c3c683f7
 
       {!isEdit && enableThirdParty && (
         <ThirdPartyStorage
