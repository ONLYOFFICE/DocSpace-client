import { makeAutoObservable, runInAction } from "mobx";
import { TIMEOUT } from "../helpers/constants";
import { loopTreeFolders } from "../helpers/files-helpers";
import uniqueid from "lodash/uniqueId";
import sumBy from "lodash/sumBy";
import { ConflictResolveType } from "@appserver/common/constants";
import {
  getFolder,
  getFileInfo,
  getFolderInfo,
  getProgress,
  uploadFile,
  convertFile,
  startUploadSession,
  getFileConversationProgress,
  copyToFolder,
  moveToFolder,
  fileCopyAs,
} from "@appserver/common/api/files";
import toastr from "studio/toastr";
class UploadDataStore {
  treeFoldersStore;
  selectedFolderStore;
  filesStore;
  secondaryProgressDataStore;
  primaryProgressDataStore;
  dialogsStore;
  settingsStore;

  files = [];
  filesSize = 0;
  tempConversionFiles = [];
  filesToConversion = [];
  convertFilesSize = 0;
  uploadToFolder = null;
  uploadedFiles = 0;
  percent = 0;
  conversionPercent = 0;
  uploaded = true;
  converted = true;
  uploadPanelVisible = false;
  selectedUploadFile = [];

  isUploading = false;
  isUploadingAndConversion = false;

  constructor(
    treeFoldersStore,
    selectedFolderStore,
    filesStore,
    secondaryProgressDataStore,
    primaryProgressDataStore,
    dialogsStore,
    settingsStore
  ) {
    makeAutoObservable(this);
    this.treeFoldersStore = treeFoldersStore;
    this.selectedFolderStore = selectedFolderStore;
    this.filesStore = filesStore;
    this.secondaryProgressDataStore = secondaryProgressDataStore;
    this.primaryProgressDataStore = primaryProgressDataStore;
    this.dialogsStore = dialogsStore;
    this.settingsStore = settingsStore;
  }

  selectUploadedFile = (file) => {
    this.selectedUploadFile = file;
  };

  setUploadPanelVisible = (uploadPanelVisible) => {
    this.uploadPanelVisible = uploadPanelVisible;
  };

  setUploadData = (uploadData) => {
    const uploadDataItems = Object.keys(uploadData);
    for (let key of uploadDataItems) {
      if (key in this) {
        this[key] = uploadData[key];
      }
    }
  };

  updateUploadedFile = (id, info) => {
    const files = this.files.map((file) =>
      file.fileId === id ? { ...file, fileInfo: info } : file
    );
    this.files = files;
  };

  updateUploadedItem = async (id) => {
    const uploadedFileData = await getFileInfo(id);
    this.updateUploadedFile(id, uploadedFileData);
  };

  clearUploadData = () => {
    this.files = [];
    this.filesToConversion = [];
    this.filesSize = 0;
    this.uploadedFiles = 0;
    this.percent = 0;
    this.conversionPercent = 0;
    this.uploaded = true;
    this.converted = true;

    this.isUploadingAndConversion = false;
    this.isUploading = false;
  };
  removeFileFromList = (id) => {
    this.files = this.files.filter((obj) => {
      return obj.fileId !== id;
    });
  };

  clearUploadedFiles = () => {
    const uploadData = {
      filesSize: 0,
      uploadedFiles: 0,
      percent: 0,
      files: this.files.filter((x) => x.action !== "uploaded"),
    };

    this.isUploadingAndConversion = false;
    this.isUploading = false;

    this.setUploadData(uploadData);
  };

  getUploadedFile = (id) => {
    return this.files.filter((f) => f.uniqueId === id);
  };

  cancelUpload = () => {
    let newFiles = [];

    for (let i = 0; i < this.files.length; i++) {
      if (this.files[i].fileId) {
        newFiles.push(this.files[i]);
      }
    }

    const newUploadData = {
      files: newFiles,
      filesSize: this.filesSize,
      uploadedFiles: this.uploadedFiles,
      percent: 100,
      uploaded: true,
      converted: true,
    };

    if (newUploadData.files.length === 0) this.setUploadPanelVisible(false);
    this.setUploadData(newUploadData);
  };

  cancelConversion = () => {
    let newFiles = [];

    for (let i = 0; i < this.files.length; i++) {
      const file = this.files[i];
      if (file.action === "converted" || file.error || file.inConversion) {
        newFiles.push(this.files[i]);
      }
    }

    const newUploadData = {
      files: newFiles,
      filesToConversion: [],
      filesSize: this.filesSize,
      uploadedFiles: this.uploadedFiles,
      percent: 100,
      uploaded: true,
      converted: true,
    };

    if (newUploadData.files.length === 0) this.setUploadPanelVisible(false);
    this.setUploadData(newUploadData);
  };

  cancelCurrentUpload = (id) => {
    const newFiles = this.files.filter((el) => el.uniqueId !== id);

    const newUploadData = {
      files: newFiles,
      filesSize: this.filesSize,
      uploadedFiles: this.uploadedFiles,
      percent: this.percent,
      uploaded: false,
    };

    this.setUploadData(newUploadData);
  };

  cancelCurrentFileConversion = (fileId) => {
    const { convertItem, setConvertItem } = this.dialogsStore;
    convertItem && setConvertItem(null);

    const files = this.files.filter((el) => el.fileId + "" !== fileId);
    const filesToConversion = this.filesToConversion.filter(
      (el) => el.fileId + "" !== fileId
    );

    const newUploadData = {
      files,
      filesToConversion,
      filesSize: this.filesSize,
      uploadedFiles: this.uploadedFiles,
      percent: this.percent,
    };

    this.setUploadData(newUploadData);
  };

  convertFile = (file, t) => {
    this.dialogsStore.setConvertItem(null);

    const secondConvertingWithPassword = file.hasOwnProperty("password");
    const conversionPositionIndex = file.hasOwnProperty("index");

    const alreadyConverting = this.files.some(
      (item) => item.fileId === file.fileId
    );

    if (this.converted && !alreadyConverting) {
      this.filesToConversion = [];
      this.convertFilesSize = 0;
      if (!secondConvertingWithPassword)
        this.files = this.files.filter((f) => f.action === "converted");

      this.primaryProgressDataStore.clearPrimaryProgressData();
    }

    if (!alreadyConverting) {
      if (secondConvertingWithPassword && conversionPositionIndex) {
        this.files.splice(file.index, 0, file);
      } else {
        this.files.push(file);
      }

      if (!this.filesToConversion.length) {
        this.filesToConversion.push(file);
        this.startConversion(t);
      } else {
        this.filesToConversion.push(file);
      }
    }
  };

  getNewPercent = (uploadedSize, indexOfFile) => {
    const newTotalSize = sumBy(this.files, (f) =>
      f.file && !this.uploaded ? f.file.size : 0
    );
    const totalUploadedFiles = this.files.filter((_, i) => i < indexOfFile);
    const totalUploadedSize = sumBy(totalUploadedFiles, (f) =>
      f.file && !this.uploaded ? f.file.size : 0
    );
    const newPercent =
      ((uploadedSize + totalUploadedSize) / newTotalSize) * 100;

    /*console.log(
    `newPercent=${newPercent} (newTotalSize=${newTotalSize} totalUploadedSize=${totalUploadedSize} indexOfFile=${indexOfFile})`
  );*/

    return newPercent;
  };

  getConversationProgress = async (fileId) => {
    const promise = new Promise((resolve, reject) => {
      setTimeout(() => {
        try {
          getFileConversationProgress(fileId).then((res) => {
            //console.log(`getFileConversationProgress fileId:${fileId}`, res);
            resolve(res);
          });
        } catch (error) {
          console.error(error);
          reject(error);
        }
      }, 1000);
    });

    return promise;
  };

  setConversionPercent = (percent, alert) => {
    const data = { icon: "file", percent, visible: true };

    if (this.uploaded) {
      this.primaryProgressDataStore.setPrimaryProgressBarData(
        alert ? { ...data, ...{ alert } } : data
      );
    }
  };

  getConversationPercent = (fileIndex) => {
    const length = this.files.filter((f) => f.needConvert).length;
    return (fileIndex / length) * 100;
  };

  startConversion = async (t) => {
    const {
      isRecentFolder,
      isFavoritesFolder,
      isShareFolder,
    } = this.treeFoldersStore;

    const { storeOriginalFiles } = this.settingsStore;

    const isSortedFolder = isRecentFolder || isFavoritesFolder || isShareFolder;
    const needToRefreshFilesList = !isSortedFolder || !storeOriginalFiles;

    runInAction(() => (this.converted = false));
    this.setConversionPercent(0);

    let index = 0;
    let len = this.filesToConversion.length;
    let filesToConversion = this.filesToConversion;

    while (index < len) {
      const conversionItem = filesToConversion[index];
      const { fileId, toFolderId, password } = conversionItem;
      const itemPassword = password ? password : null;
      const file = this.files.find((f) => f.fileId === fileId);
      if (file) runInAction(() => (file.inConversion = true));

      const data = await convertFile(fileId, itemPassword);

      if (data && data[0]) {
        let progress = data[0].progress;
        let fileInfo = null;
        let error = null;

        while (progress < 100) {
          const res = await this.getConversationProgress(fileId);
          progress = res && res[0] && res[0].progress;
          fileInfo = res && res[0].result;

          runInAction(() => {
            const file = this.files.find((file) => file.fileId === fileId);
            if (file) file.convertProgress = progress;
          });

          error = res && res[0] && res[0].error;
          if (error.length) {
            const percent = this.getConversationPercent(index + 1);
            this.setConversionPercent(percent, !!error);

            runInAction(() => {
              const file = this.files.find((file) => file.fileId === fileId);
              if (file) {
                file.error = error;
                file.inConversion = false;
                if (fileInfo === "password") file.needPassword = true;
              }
            });

            //this.refreshFiles(toFolderId, false);
            break;
          }

          const percent = this.getConversationPercent(index + 1);
          this.setConversionPercent(percent);
        }

        if (progress === 100) {
          runInAction(() => {
            const file = this.files.find((file) => file.fileId === fileId);

            if (file) {
              file.convertProgress = progress;
              file.inConversion = false;
              file.action = "converted";
            }
          });

          storeOriginalFiles && this.refreshFiles(file);

          if (fileInfo && fileInfo !== "password") {
            file.fileInfo = fileInfo;
            needToRefreshFilesList && this.refreshFiles(file);
          }

          if (file && isSortedFolder) {
            const folderId = file.fileInfo?.folderId;
            const fileTitle = file.fileInfo?.title;

            folderId &&
              getFolderInfo(folderId)
                .then((folderInfo) =>
                  toastr.success(
                    t("InfoCreateFileIn", {
                      fileTitle,
                      folderTitle: folderInfo.title,
                    })
                  )
                )
                .catch((error) => toastr.error(error));
          }
          const percent = this.getConversationPercent(index + 1);
          this.setConversionPercent(percent, !!error);
        }
      }

      index++;
      filesToConversion = this.filesToConversion;
      len = filesToConversion.length;
    }

    if (this.uploaded) {
      this.setConversionPercent(100);
      this.finishUploadFiles();
    } else {
      runInAction(() => {
        this.converted = true;
        this.filesToConversion = [];
        this.conversionPercent = 0;
      });
    }
  };

  convertUploadedFiles = (t) => {
    this.files = [...this.files, ...this.tempConversionFiles];

    if (this.uploaded) {
      const newUploadData = {
        files: this.files,
        filesSize: this.convertFilesSize,
        uploadedFiles: this.uploadedFiles,
        percent: this.percent,
        uploaded: false,
        converted: false,
      };
      this.tempConversionFiles = [];

      this.setUploadData(newUploadData);
      this.startUploadFiles(t);
    }
    this.tempConversionFiles = [];
  };

  startUpload = (uploadFiles, folderId, t) => {
    const { canConvert } = this.settingsStore;

    const toFolderId = folderId ? folderId : this.selectedFolderStore.id;

    if (this.uploaded) {
      this.files = this.files.filter((f) => f.action !== "upload");
      this.filesSize = 0;
      this.uploadToFolder = null;
      this.percent = 0;
    }
    if (this.uploaded && this.converted) {
      this.files = [];
      this.filesToConversion = [];
    }

    let newFiles = this.files;
    let filesSize = 0;
    let convertSize = 0;

    for (let index of Object.keys(uploadFiles)) {
      const file = uploadFiles[index];

      const parts = file.name.split(".");
      const ext = parts.length > 1 ? "." + parts.pop() : "";
      const needConvert = canConvert(ext);

      const newFile = {
        file: file,
        uniqueId: uniqueid("download_row-key_"),
        fileId: null,
        toFolderId,
        action: "upload",
        error: file.size ? null : t("EmptyFile"),
        fileInfo: null,
        cancel: false,
        needConvert,
        encrypted: file.encrypted,
      };

      needConvert
        ? this.tempConversionFiles.push(newFile)
        : newFiles.push(newFile);

      filesSize += file.size;
      convertSize += file.size;
    }

    const countUploadingFiles = newFiles.length;
    const countConversionFiles = this.tempConversionFiles.length;

    if (countUploadingFiles && !countConversionFiles) {
      this.isUploading = true;
    } else {
      this.isUploadingAndConversion = true;
    }
    this.convertFilesSize = convertSize;

    //console.log("this.tempConversionFiles", this.tempConversionFiles);

    if (countConversionFiles)
      this.settingsStore.hideConfirmConvertSave
        ? this.convertUploadedFiles(t)
        : this.dialogsStore.setConvertDialogVisible(true);

    const newUploadData = {
      files: newFiles,
      filesSize,
      uploadedFiles: this.uploadedFiles,
      percent: this.percent,
      uploaded: false,
      converted: !!this.tempConversionFiles.length,
    };

    if (this.uploaded && countUploadingFiles) {
      this.setUploadData(newUploadData);
      this.startUploadFiles(t);
    }
  };

  refreshFiles = async (currentFile) => {
    const {
      files,
      setFiles,
      folders,
      setFolders,
      filter,
      setFilter,
    } = this.filesStore;
    if (window.location.pathname.indexOf("/history") === -1) {
      const newFiles = files;
      const newFolders = folders;
      const path = currentFile.path ? currentFile.path.slice() : [];
      const fileIndex = newFiles.findIndex(
        (x) => x.id === currentFile.fileInfo.id
      );

      let folderInfo = null;
      const index = path.findIndex((x) => x === this.selectedFolderStore.id);
      const folderId = index !== -1 ? path[index + 1] : null;
      if (folderId) folderInfo = await getFolderInfo(folderId);

      const newPath = [];
      if (folderInfo || path[path.length - 1] === this.selectedFolderStore.id) {
        let i = 0;
        while (path[i] && path[i] !== folderId) {
          newPath.push(path[i]);
          i++;
        }
      }

      if (
        newPath[newPath.length - 1] !== this.selectedFolderStore.id &&
        path.length
      ) {
        return;
      }

      const addNewFile = () => {
        if (folderInfo) {
          const isFolderExist = newFolders.find((x) => x.id === folderInfo.id);
          if (!isFolderExist && folderInfo) {
            newFolders.unshift(folderInfo);
            setFolders(newFolders);
            const newFilter = filter;
            newFilter.total = newFilter.total += 1;
            setFilter(newFilter);
          }
        } else {
          if (currentFile && currentFile.fileInfo) {
            if (fileIndex === -1) {
              newFiles.unshift(currentFile.fileInfo);
              setFiles(newFiles);
              const newFilter = filter;
              newFilter.total = newFilter.total += 1;
              setFilter(newFilter);
            } else if (!this.settingsStore.storeOriginalFiles) {
              newFiles[fileIndex] = currentFile.fileInfo;
              setFiles(newFiles);
            }
          }
        }
      };

      const isFiltered =
        filter.filterType ||
        filter.authorType ||
        filter.search ||
        filter.page !== 0;

      if ((!currentFile && !folderInfo) || isFiltered) return;
      if (folderInfo && this.selectedFolderStore.id === folderInfo.id) return;

      if (folderInfo) {
        const folderIndex = folders.findIndex((f) => f.id === folderInfo.id);
        if (folderIndex !== -1) {
          folders[folderIndex] = folderInfo;
          return;
        }
      }

      if (filter.total >= filter.pageCount) {
        if (files.length) {
          fileIndex === -1 && newFiles.pop();
          addNewFile();
        } else {
          newFolders.pop();
          addNewFile();
        }
      } else {
        addNewFile();
      }

      if (!!folderInfo) {
        const {
          expandedKeys,
          setExpandedKeys,
          treeFolders,
        } = this.treeFoldersStore;

        const newExpandedKeys = expandedKeys.filter(
          (x) => x !== newPath[newPath.length - 1] + ""
        );

        setExpandedKeys(newExpandedKeys);

        loopTreeFolders(
          newPath,
          treeFolders,
          this.filesStore.folders.length === 1 ? this.filesStore.folders : [],
          this.filesStore.folders.length
        );
      }
    }
  };

  uploadFileChunks = async (
    location,
    requestsDataArray,
    fileSize,
    indexOfFile,
    file,
    path
  ) => {
    const length = requestsDataArray.length;
    for (let index = 0; index < length; index++) {
      if (
        this.uploaded ||
        !this.files.some((f) => f.file === file) ||
        this.files[indexOfFile].cancel
      ) {
        return Promise.resolve();
      }

      const res = await uploadFile(location, requestsDataArray[index]);

      //console.log(`Uploaded chunk ${index}/${length}`, res);

      //let isLatestFile = indexOfFile === newFilesLength - 1;

      if (!res.data.data && res.data.message) {
        return Promise.reject(res.data.message);
      }

      const fileId = res.data.data.id;

      const { uploaded } = res.data.data;

      const uploadedSize = uploaded
        ? fileSize
        : index * this.settingsStore.chunkUploadSize;

      const newPercent = this.getNewPercent(uploadedSize, indexOfFile);

      const percentCurrentFile = (index / length) * 100;

      this.primaryProgressDataStore.setPrimaryProgressBarData({
        icon: "upload",
        percent: newPercent,
        visible: true,
        loadingFile: {
          uniqueId: this.files[indexOfFile].uniqueId,
          percent: percentCurrentFile,
        },
      });

      if (uploaded) {
        const fileInfo = await getFileInfo(fileId);
        runInAction(() => {
          this.files[indexOfFile].action = "uploaded";
          this.files[indexOfFile].fileId = fileId;
          this.files[indexOfFile].fileInfo = fileInfo;
          this.percent = newPercent;
        });
        //setUploadData(uploadData);
      }
    }

    // All chuncks are uploaded

    const currentFile = this.files[indexOfFile];
    currentFile.path = path;
    if (!currentFile) return Promise.resolve();
    const { needConvert } = currentFile;

    if (needConvert) {
      runInAction(() => (currentFile.action = "convert"));
      if (!this.filesToConversion.length || this.converted) {
        this.filesToConversion.push(currentFile);
        this.startConversion();
      } else {
        this.filesToConversion.push(currentFile);
      }
      return Promise.resolve();
    } else {
      if (currentFile.action === "uploaded") {
        this.refreshFiles(currentFile);
      }
      return Promise.resolve();
    }
  };

  startUploadFiles = async (t) => {
    let files = this.files;

    if (files.length === 0 || this.filesSize === 0) {
      return this.finishUploadFiles();
    }

    const progressData = {
      visible: true,
      percent: this.percent,
      icon: "upload",
      alert: false,
    };

    this.primaryProgressDataStore.setPrimaryProgressBarData(progressData);

    let index = 0;
    let len = files.length;
    while (index < len) {
      await this.startSessionFunc(index, t);
      index++;

      files = this.files;
      len = files.length;
    }

    if (!this.filesToConversion.length) {
      this.finishUploadFiles();
    } else {
      runInAction(() => (this.uploaded = true));
      const uploadedFiles = this.files.filter((x) => x.action === "uploaded");
      const totalErrorsCount = sumBy(uploadedFiles, (f) => (f.error ? 1 : 0));
      if (totalErrorsCount > 0)
        console.log("Upload errors: ", totalErrorsCount);

      setTimeout(() => {
        if (!this.uploadPanelVisible && !totalErrorsCount && this.converted) {
          this.clearUploadedFiles();
        }
      }, TIMEOUT);
    }
  };

  startSessionFunc = (indexOfFile, t) => {
    //console.log("START UPLOAD SESSION FUNC", uploadData);

    if (!this.uploaded && this.files.length === 0) {
      this.uploaded = true;
      //setUploadData(uploadData);
      return;
    }

    const item = this.files[indexOfFile];

    if (!item) {
      console.error("Empty files");
      return Promise.resolve();
    } else if (
      item.action === "uploaded" ||
      item.action === "convert" ||
      item.action === "converted"
    ) {
      return Promise.resolve();
    }

    const { chunkUploadSize } = this.settingsStore;

    const { file, toFolderId /*, action*/ } = item;
    const chunks = Math.ceil(file.size / chunkUploadSize, chunkUploadSize);
    const fileName = file.name;
    const fileSize = file.size;
    const relativePath = file.path
      ? file.path.slice(1, -file.name.length)
      : file.webkitRelativePath
      ? file.webkitRelativePath.slice(0, -file.name.length)
      : "";

    return startUploadSession(
      toFolderId,
      fileName,
      fileSize,
      relativePath,
      file.encrypted
    )
      .then((res) => {
        const location = res.data.location;
        const path = res.data.path;

        const requestsDataArray = [];

        let chunk = 0;

        while (chunk < chunks) {
          const offset = chunk * chunkUploadSize;
          const formData = new FormData();
          formData.append("file", file.slice(offset, offset + chunkUploadSize));
          requestsDataArray.push(formData);
          chunk++;
        }

        return { location, requestsDataArray, fileSize, path };
      })
      .then(({ location, requestsDataArray, fileSize, path }) => {
        this.primaryProgressDataStore.setPrimaryProgressBarData({
          icon: "upload",
          visible: true,
          percent: this.percent,
          loadingFile: {
            uniqueId: this.files[indexOfFile].uniqueId,
            percent: chunks < 2 ? 50 : 0,
          },
        });

        return this.uploadFileChunks(
          location,
          requestsDataArray,
          fileSize,
          indexOfFile,
          file,
          path
        );
      })
      .catch((err) => {
        if (this.files[indexOfFile] === undefined) {
          this.primaryProgressDataStore.setPrimaryProgressBarData({
            icon: "upload",
            percent: 0,
            visible: false,
            alert: true,
          });
          return Promise.resolve();
        }

        this.files[indexOfFile].error = err;

        //dispatch(setUploadData(uploadData));

        const newPercent = this.getNewPercent(fileSize, indexOfFile);

        this.primaryProgressDataStore.setPrimaryProgressBarData({
          icon: "upload",
          percent: newPercent,
          visible: true,
          alert: true,
        });

        return Promise.resolve();
      });
  };

  finishUploadFiles = () => {
    const totalErrorsCount = sumBy(this.files, (f) => (f.error ? 1 : 0));

    if (totalErrorsCount > 0) console.log("Errors: ", totalErrorsCount);

    this.uploaded = true;
    this.converted = true;

    const uploadData = {
      filesSize: 0,
      uploadedFiles: 0,
      percent: 0,
      conversionPercent: 0,
    };

    if (this.files.length > 0) {
      const toFolderId = this.files[0]?.toFolderId;
      if (toFolderId) {
        const { socketHelper } = this.filesStore.settingsStore;

        socketHelper.emit({
          command: "refresh-folder",
          data: toFolderId,
        });
      }
    }

    setTimeout(() => {
      if (!this.primaryProgressDataStore.alert) {
        this.primaryProgressDataStore.clearPrimaryProgressData();
      }

      if (this.uploadPanelVisible || this.primaryProgressDataStore.alert) {
        uploadData.files = this.files;
        uploadData.filesToConversion = this.filesToConversion;
      } else {
        uploadData.files = [];
        uploadData.filesToConversion = [];
        this.isUploadingAndConversion = false;
        this.isUploading = false;
      }

      this.setUploadData(uploadData);
    }, TIMEOUT);
  };

  copyToAction = (
    destFolderId,
    folderIds,
    fileIds,
    conflictResolveType,
    deleteAfter
  ) => {
    const {
      setSecondaryProgressBarData,
      clearSecondaryProgressData,
    } = this.secondaryProgressDataStore;

    return copyToFolder(
      destFolderId,
      folderIds,
      fileIds,
      conflictResolveType,
      deleteAfter
    )
      .then((res) => {
        if (res[0]?.error) return Promise.reject(res[0].error);

        const data = res[0] ? res[0] : null;
        const pbData = { icon: "duplicate" };
<<<<<<< HEAD

        return this.loopFilesOperations(data, fileIds.length, pbData).then(() =>
          this.moveToCopyTo(destFolderId, pbData, true)
=======
        return this.loopFilesOperations(data, pbData).then(() =>
          this.moveToCopyTo(destFolderId, pbData, true, fileIds, folderIds)
>>>>>>> b7b59072
        );
      })
      .catch((err) => {
        setSecondaryProgressBarData({
          visible: true,
          alert: true,
        });
        this.clearActiveOperations(fileIds, folderIds);
        setTimeout(() => clearSecondaryProgressData(), TIMEOUT);
        return Promise.reject(err);
      });
  };

  moveToAction = (
    destFolderId,
    folderIds,
    fileIds,
    conflictResolveType,
    deleteAfter
  ) => {
    const {
      setSecondaryProgressBarData,
      clearSecondaryProgressData,
    } = this.secondaryProgressDataStore;

    return moveToFolder(
      destFolderId,
      folderIds,
      fileIds,
      conflictResolveType,
      deleteAfter
    )
      .then((res) => {
        const data = res[0] ? res[0] : null;
        const pbData = { icon: "move" };

        return this.loopFilesOperations(data, pbData).then(() =>
          this.moveToCopyTo(destFolderId, pbData, false, fileIds, folderIds)
        );
      })
      .catch((err) => {
        setSecondaryProgressBarData({
          visible: true,
          alert: true,
        });
        this.clearActiveOperations(fileIds, folderIds);
        setTimeout(() => clearSecondaryProgressData(), TIMEOUT);
        return Promise.reject(err);
      });
  };

  copyAsAction = (fileId, title, folderId, enableExternalExt, password) => {
    const { fetchFiles, filter } = this.filesStore;

    return fileCopyAs(fileId, title, folderId, enableExternalExt, password)
      .then(() => {
        fetchFiles(folderId, filter, true, true);
      })
      .catch((err) => {
        return Promise.reject(err);
      });
  };

  fileCopyAs = async (fileId, title, folderId, enableExternalExt, password) => {
    return fileCopyAs(fileId, title, folderId, enableExternalExt, password);
  };
  itemOperationToFolder = (data) => {
    const {
      destFolderId,
      folderIds,
      fileIds,
      deleteAfter,
      isCopy,
      translations,
    } = data;
    const conflictResolveType = data.conflictResolveType
      ? data.conflictResolveType
      : ConflictResolveType.Duplicate;

    this.secondaryProgressDataStore.setSecondaryProgressBarData({
      icon: isCopy ? "duplicate" : "move",
      visible: true,
      percent: 0,
      label: isCopy ? translations.copy : translations.move,
      alert: false,
      filesCount: this.secondaryProgressDataStore.filesCount + fileIds.length,
    });

    return isCopy
      ? this.copyToAction(
          destFolderId,
          folderIds,
          fileIds,
          conflictResolveType,
          deleteAfter
        )
      : this.moveToAction(
          destFolderId,
          folderIds,
          fileIds,
          conflictResolveType,
          deleteAfter
        );
  };

  loopFilesOperations = async (data, pbData) => {
    const {
      clearSecondaryProgressData,
      setSecondaryProgressBarData,
    } = this.secondaryProgressDataStore;

    const label = this.secondaryProgressDataStore.label;
    let progress = data.progress;

    if (!data) {
      setTimeout(() => clearSecondaryProgressData(), TIMEOUT);
      return;
    }

    let operationItem = data;
    let finished = data.finished;

    while (!finished) {
      const item = await this.getOperationProgress(data.id);
      operationItem = item;

      progress = item ? item.progress : 100;
      finished = item ? item.finished : true;

      setSecondaryProgressBarData({
        icon: pbData.icon,
        label: pbData.label || label,
        percent: progress,
        visible: true,
        alert: false,
        currentFile: item,
      });
    }

    return operationItem;
  };

  moveToCopyTo = (destFolderId, pbData, isCopy, fileIds, folderIds) => {
    const { treeFolders, setTreeFolders } = this.treeFoldersStore;
    const {
      fetchFiles,
      filter,
      isEmptyLastPageAfterOperation,
      resetFilterPage,
    } = this.filesStore;

    const {
      clearSecondaryProgressData,
      setSecondaryProgressBarData,
      label,
    } = this.secondaryProgressDataStore;

    let receivedFolder = destFolderId;
    let updatedFolder = this.selectedFolderStore.id;

    if (this.dialogsStore.isFolderActions) {
      receivedFolder = this.selectedFolderStore.parentId;
      updatedFolder = destFolderId;
    }

    getFolder(receivedFolder).then((data) => {
      let newTreeFolders = treeFolders;
      let path = data.pathParts.slice(0);
      let folders = data.folders;
      let foldersCount = data.current.foldersCount;
      loopTreeFolders(path, newTreeFolders, folders, foldersCount);

      if (!isCopy || destFolderId === this.selectedFolderStore.id) {
        let newFilter;

        if (isEmptyLastPageAfterOperation()) {
          newFilter = resetFilterPage();
        }

        fetchFiles(
          updatedFolder,
          newFilter ? newFilter : filter,
          true,
          true
        ).finally(() => {
          this.clearActiveOperations(fileIds, folderIds);
          setTimeout(() => clearSecondaryProgressData(), TIMEOUT);
          this.dialogsStore.setIsFolderActions(false);
        });
      } else {
        this.clearActiveOperations(fileIds, folderIds);
        setSecondaryProgressBarData({
          icon: pbData.icon,
          label: pbData.label || label,
          percent: 100,
          visible: true,
          alert: false,
        });

        setTimeout(() => clearSecondaryProgressData(), TIMEOUT);
        setTreeFolders(newTreeFolders);
      }
    });
  };

  getOperationProgress = async (id) => {
    const promise = new Promise((resolve, reject) => {
      setTimeout(async () => {
        try {
          await getProgress().then((res) => {
            const currentItem = res.find((x) => x.id === id);
            if (currentItem?.error) {
              reject(currentItem.error);
            }
            resolve(currentItem);
          });
        } catch (error) {
          reject(error);
        }
      }, 1000);
    });
    return promise;
  };

  clearActiveOperations = (fileIds, folderIds) => {
    const {
      activeFiles,
      activeFolders,
      setActiveFiles,
      setActiveFolders,
    } = this.filesStore;

    const newActiveFiles = activeFiles.filter((el) => !fileIds.includes(el));
    const newActiveFolders = activeFolders.filter(
      (el) => !folderIds.includes(el)
    );

    setTimeout(() => {
      setActiveFiles(newActiveFiles);
      setActiveFolders(newActiveFolders);
    }, TIMEOUT);
  };
}

export default UploadDataStore;<|MERGE_RESOLUTION|>--- conflicted
+++ resolved
@@ -938,14 +938,9 @@
 
         const data = res[0] ? res[0] : null;
         const pbData = { icon: "duplicate" };
-<<<<<<< HEAD
 
         return this.loopFilesOperations(data, fileIds.length, pbData).then(() =>
-          this.moveToCopyTo(destFolderId, pbData, true)
-=======
-        return this.loopFilesOperations(data, pbData).then(() =>
           this.moveToCopyTo(destFolderId, pbData, true, fileIds, folderIds)
->>>>>>> b7b59072
         );
       })
       .catch((err) => {
