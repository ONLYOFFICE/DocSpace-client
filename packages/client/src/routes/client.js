// (c) Copyright Ascensio System SIA 2009-2024
//
// This program is a free software product.
// You can redistribute it and/or modify it under the terms
// of the GNU Affero General Public License (AGPL) version 3 as published by the Free Software
// Foundation. In accordance with Section 7(a) of the GNU AGPL its Section 15 shall be amended
// to the effect that Ascensio System SIA expressly excludes the warranty of non-infringement of
// any third-party rights.
//
// This program is distributed WITHOUT ANY WARRANTY, without even the implied warranty
// of MERCHANTABILITY or FITNESS FOR A PARTICULAR  PURPOSE. For details, see
// the GNU AGPL at: http://www.gnu.org/licenses/agpl-3.0.html
//
// You can contact Ascensio System SIA at Lubanas st. 125a-25, Riga, Latvia, EU, LV-1021.
//
// The  interactive user interfaces in modified source and object code versions of the Program must
// display Appropriate Legal Notices, as required under Section 5 of the GNU AGPL version 3.
//
// Pursuant to Section 7(b) of the License you must retain the original Product logo when
// distributing the program. Pursuant to Section 7(e) we decline to grant you any rights under
// trademark law for use of our trademarks.
//
// All the Product's GUI elements, including illustrations and icon sets, as well as technical writing
// content are licensed under the terms of the Creative Commons Attribution-ShareAlike 4.0
// International. See the License terms at http://creativecommons.org/licenses/by-sa/4.0/legalcode

import { Navigate } from "react-router-dom";

import componentLoader from "@docspace/shared/utils/component-loader";

import PrivateRoute from "../components/PrivateRouteWrapper";
import PublicRoute from "../components/PublicRouteWrapper";
import Error404 from "@docspace/shared/components/errors/Error404";
import ErrorBoundary from "../components/ErrorBoundaryWrapper";

import { generalRoutes } from "./general";

const ClientRoutes = [
  {
    path: "/",
    async lazy() {
      const { Client } = await componentLoader(() => import("SRC_DIR/Client"));

      const Component = () => (
        <PrivateRoute>
          <ErrorBoundary>
            <Client />
          </ErrorBoundary>
        </PrivateRoute>
      );

      return { Component };
    },
    errorElement: <Error404 />,
    children: [
      {
        path: "/",
        async lazy() {
          const { Component } = await componentLoader(
            () => import("SRC_DIR/pages/Home"),
          );

          return { Component };
        },
        children: [
          {
            index: true,
            element: (
              <PrivateRoute>
                <Navigate to="/rooms/shared" replace />
              </PrivateRoute>
            ),
          },
          {
            path: "rooms",
            element: (
              <PrivateRoute>
                <Navigate to="/rooms/shared" replace />
              </PrivateRoute>
            ),
          },
          {
            path: "archived",
            element: (
              <PrivateRoute>
                <Navigate to="/rooms/archived" replace />
              </PrivateRoute>
            ),
          },
          {
            path: "rooms/personal",
            async lazy() {
              const { FilesView } = await componentLoader(
                () => import("SRC_DIR/pages/Home/View/Files"),
              );

              const Component = () => {
                return (
                  <PrivateRoute restricted withManager withCollaborator>
                    <FilesView />
                  </PrivateRoute>
                );
              };

              return { Component };
            },
          },
          {
            path: "rooms/personal/filter",
            async lazy() {
              const { FilesView } = await componentLoader(
                () => import("SRC_DIR/pages/Home/View/Files"),
              );

              const Component = () => {
                return (
                  <PrivateRoute restricted withManager withCollaborator>
                    <FilesView />
                  </PrivateRoute>
                );
              };

              return { Component };
            },
          },
          {
            path: "files/trash",
            async lazy() {
              const { FilesView } = await componentLoader(
                () => import("SRC_DIR/pages/Home/View/Files"),
              );

              const Component = () => {
                return (
                  <PrivateRoute restricted withManager withCollaborator>
                    <FilesView />
                  </PrivateRoute>
                );
              };

              return { Component };
            },
          },
          {
            path: "files/trash/filter",
            async lazy() {
              const { FilesView } = await componentLoader(
                () => import("SRC_DIR/pages/Home/View/Files"),
              );

              const Component = () => {
                return (
                  <PrivateRoute restricted withManager withCollaborator>
                    <FilesView />
                  </PrivateRoute>
                );
              };

              return { Component };
            },
          },
          {
            path: "rooms/shared",
            async lazy() {
              const { FilesView } = await componentLoader(
                () => import("SRC_DIR/pages/Home/View/Files"),
              );

              const Component = () => {
                return (
                  <PrivateRoute>
                    <FilesView />
                  </PrivateRoute>
                );
              };

              return { Component };
            },
          },
          {
            path: "rooms/shared/filter",
            async lazy() {
              const { FilesView } = await componentLoader(
                () => import("SRC_DIR/pages/Home/View/Files"),
              );

              const Component = () => {
                return (
                  <PrivateRoute>
                    <FilesView />
                  </PrivateRoute>
                );
              };

              return { Component };
            },
          },
          {
            path: "rooms/shared/:room",
            async lazy() {
              const { FilesView } = await componentLoader(
                () => import("SRC_DIR/pages/Home/View/Files"),
              );

              const Component = () => {
                return (
                  <PrivateRoute>
                    <FilesView />
                  </PrivateRoute>
                );
              };

              return { Component };
            },
          },
          {
            path: "rooms/shared/:room/filter",
            async lazy() {
              const { FilesView } = await componentLoader(
                () => import("SRC_DIR/pages/Home/View/Files"),
              );

              const Component = () => {
                return (
                  <PrivateRoute>
                    <FilesView />
                  </PrivateRoute>
                );
              };

              return { Component };
            },
          },
          {
            path: "rooms/archived",
            async lazy() {
              const { FilesView } = await componentLoader(
                () => import("SRC_DIR/pages/Home/View/Files"),
              );

              const Component = () => {
                return (
                  <PrivateRoute>
                    <FilesView />
                  </PrivateRoute>
                );
              };

              return { Component };
            },
          },
          {
            path: "rooms/archived/filter",
            async lazy() {
              const { FilesView } = await componentLoader(
                () => import("SRC_DIR/pages/Home/View/Files"),
              );

              const Component = () => {
                return (
                  <PrivateRoute>
                    <FilesView />
                  </PrivateRoute>
                );
              };

              return { Component };
            },
          },
          {
            path: "rooms/archived/:room",
            async lazy() {
              const { FilesView } = await componentLoader(
                () => import("SRC_DIR/pages/Home/View/Files"),
              );

              const Component = () => {
                return (
                  <PrivateRoute>
                    <FilesView />
                  </PrivateRoute>
                );
              };

              return { Component };
            },
          },
          {
            path: "rooms/archived/:room/filter",
            async lazy() {
              const { FilesView } = await componentLoader(
                () => import("SRC_DIR/pages/Home/View/Files"),
              );

              const Component = () => {
                return (
                  <PrivateRoute>
                    <FilesView />
                  </PrivateRoute>
                );
              };

              return { Component };
            },
          },
          {
            path: "media/view/:id",
            async lazy() {
              const { FilesView } = await componentLoader(
                () => import("SRC_DIR/pages/Home/View/Files"),
              );

              const Component = () => {
                return (
                  <PrivateRoute>
                    <FilesView />
                  </PrivateRoute>
                );
              };

              return { Component };
            },
          },
          {
            path: "accounts",
            element: (
              <PrivateRoute restricted withManager>
                <Navigate to="/accounts/people/filter" replace />
              </PrivateRoute>
            ),
          },
          {
            path: "accounts/filter",
            element: (
              <PrivateRoute restricted withManager>
                <Navigate to="/accounts/people/filter" replace />
              </PrivateRoute>
            ),
          },
          {
            path: "accounts/changeOwner",
            element: (
              <PrivateRoute restricted withManager>
                <Navigate
                  to="/accounts/people/filter"
                  state={{ openChangeOwnerDialog: true }}
                  replace
                />
              </PrivateRoute>
            ),
          },
          {
            path: "accounts/people",
            element: (
              <PrivateRoute restricted withManager>
                <Navigate to="/accounts/people/filter" replace />
              </PrivateRoute>
            ),
          },
          {
            path: "accounts/people/filter",
            async lazy() {
              const { AccountsView } = await componentLoader(
                () => import("SRC_DIR/pages/Home/View/Accounts"),
              );

              const Component = () => {
                return (
                  <PrivateRoute restricted withManager>
                    <AccountsView />
                  </PrivateRoute>
                );
              };

              return { Component };
            },
          },
          {
            path: "accounts/groups",
            element: (
              <PrivateRoute restricted withManager>
                <Navigate to="/accounts/groups/filter" replace />
              </PrivateRoute>
            ),
          },
          {
            path: "accounts/groups/filter",
            async lazy() {
              const { AccountsView } = await componentLoader(
                () => import("SRC_DIR/pages/Home/View/Accounts"),
              );

              const Component = () => {
                return (
                  <PrivateRoute restricted withManager>
                    <AccountsView />
                  </PrivateRoute>
                );
              };

              return { Component };
            },
          },
          {
            path: "accounts/groups/:groupId",
            element: (
              <PrivateRoute restricted withManager>
                <Navigate to="filter" replace />
              </PrivateRoute>
            ),
          },
          {
            path: "accounts/groups/:groupId/filter",
            async lazy() {
              const { AccountsView } = await componentLoader(
                () => import("SRC_DIR/pages/Home/View/Accounts"),
              );

              const Component = () => {
                return (
                  <PrivateRoute restricted withManager>
                    <AccountsView />
                  </PrivateRoute>
                );
              };

              return { Component };
            },
          },
        ],
      },
      {
        path: "/accounts/view/@self/notification",
        element: (
          <PrivateRoute>
            <Navigate to="/profile/notifications" replace />
          </PrivateRoute>
        ),
      },
      ...generalRoutes,
    ],
  },
  {
    path: "/Products/Files/",
    caseSensitive: true,
    element: <Navigate to="/rooms/shared/filter" replace />,
  },
  {
    path: "/form-gallery",
    async lazy() {
      const { WrappedComponent } = await componentLoader(
        () => import("SRC_DIR/pages/FormGallery"),
      );

      const Component = () => (
        <PrivateRoute>
          <ErrorBoundary>
            <WrappedComponent />
          </ErrorBoundary>
        </PrivateRoute>
      );

      return { Component };
    },
  },
  {
    path: "/form-gallery/:fromFolderId",
    async lazy() {
      const { WrappedComponent } = await componentLoader(
        () => import("SRC_DIR/pages/FormGallery"),
      );

      const Component = () => (
        <PrivateRoute>
          <ErrorBoundary>
            <WrappedComponent />
          </ErrorBoundary>
        </PrivateRoute>
      );

      return { Component };
    },
  },
  {
    path: "/form-gallery/:fromFolderId/filter",
    async lazy() {
      const { WrappedComponent } = await componentLoader(
        () => import("SRC_DIR/pages/FormGallery"),
      );

      const Component = () => (
        <PrivateRoute>
          <ErrorBoundary>
            <WrappedComponent />
          </ErrorBoundary>
        </PrivateRoute>
      );

      return { Component };
    },
  },
  {
    path: "/share/preview/:id",
    async lazy() {
      const { WrappedComponent } = await componentLoader(
        () => import("SRC_DIR/pages/PublicPreview/PublicPreview"),
      );

      const Component = () => (
        <PublicRoute>
          <ErrorBoundary>
            <WrappedComponent />
          </ErrorBoundary>
        </PublicRoute>
      );

      return { Component };
    },
  },
  {
    path: "/rooms/share",
    async lazy() {
      const { WrappedComponent } = await componentLoader(
        () => import("SRC_DIR/pages/PublicRoom"),
      );

      const Component = () => (
        <PublicRoute>
          <ErrorBoundary>
            <WrappedComponent />
          </ErrorBoundary>
        </PublicRoute>
      );

      return { Component };
    },
    errorElement: <Error404 />,
    children: [
      {
        index: true,
        async lazy() {
          const { FilesView } = await componentLoader(
            () => import("SRC_DIR/pages/Home/View/Files"),
          );

          const Component = () => {
            return (
              <PublicRoute restricted withManager withCollaborator>
                <FilesView />
              </PublicRoute>
            );
          };

          return { Component };
        },
      },
      {
        path: "media/view/:id",
        async lazy() {
          const { FilesView } = await componentLoader(
            () => import("SRC_DIR/pages/Home/View/Files"),
          );

          const Component = () => {
            return (
              <PublicRoute restricted withManager withCollaborator>
                <FilesView />
              </PublicRoute>
            );
          };

          return { Component };
        },
      },
    ],
  },
  /*   {
    path: "/wizard",
<<<<<<< HEAD
    element: (
      <PublicRoute>
        <ErrorBoundary>
          <Wizard />
        </ErrorBoundary>
      </PublicRoute>
    ),
  }, */
=======
    async lazy() {
      const { WrappedComponent } = await componentLoader(
        () => import("SRC_DIR/pages/Wizard"),
      );

      const Component = () => (
        <PublicRoute>
          <ErrorBoundary>
            <WrappedComponent />
          </ErrorBoundary>
        </PublicRoute>
      );

      return { Component };
    },
  },
>>>>>>> fbcc9b93
  {
    path: "/sdk/:mode",
    lazy: () => import("SRC_DIR/pages/Sdk"),
  },
  {
    path: "/about",
    async lazy() {
      const { About } = await componentLoader(
        () => import("SRC_DIR/pages/About"),
      );

      const Component = () => (
        <PrivateRoute>
          <ErrorBoundary>
            <About />
          </ErrorBoundary>
        </PrivateRoute>
      );

      return { Component };
    },
  },
  {
    path: "/portal-unavailable",
    async lazy() {
      const { Component } = await componentLoader(
        () => import("SRC_DIR/pages/PortalUnavailable"),
      );

      const WrappedComponent = () => (
        <PrivateRoute>
          <ErrorBoundary>
            <Component />
          </ErrorBoundary>
        </PrivateRoute>
      );

      return { Component: WrappedComponent };
    },
  },
  {
    path: "/unavailable",
    async lazy() {
      const { Component } = await componentLoader(
        () => import("SRC_DIR/components/ErrorUnavailableWrapper"),
      );

      const WrappedComponent = () => (
        <PublicRoute>
          <ErrorBoundary>
            <Component />
          </ErrorBoundary>
        </PublicRoute>
      );

      return { Component: WrappedComponent };
    },
  },
  {
    path: "/access-restricted",
    async lazy() {
      const { AccessRestricted } = await componentLoader(
        () => import("@docspace/shared/components/errors/AccessRestricted"),
      );

      const Component = () => (
        <PublicRoute>
          <ErrorBoundary>
            <AccessRestricted />
          </ErrorBoundary>
        </PublicRoute>
      );

      return { Component };
    },
  },
  {
    path: "/preparation-portal",
    async lazy() {
      const { PreparationPortal } = await componentLoader(
        () => import("@docspace/shared/pages/PreparationPortal"),
      );

      const Component = () => (
        <PublicRoute>
          <ErrorBoundary>
            <PreparationPortal />
          </ErrorBoundary>
        </PublicRoute>
      );

      return { Component };
    },
  },
  {
    path: "/error/401",
    async lazy() {
      const { Error401 } = await componentLoader(
        () => import("@docspace/shared/components/errors/Error401"),
      );

      const Component = () => {
        return (
          <PrivateRoute>
            <ErrorBoundary>
              <Error401 />
            </ErrorBoundary>
          </PrivateRoute>
        );
      };

      return { Component };
    },
  },
  {
    path: "/error/403",
    async lazy() {
      const { Error403 } = await componentLoader(
        () => import("@docspace/shared/components/errors/Error403"),
      );

      const Component = () => {
        return (
          <PrivateRoute>
            <ErrorBoundary>
              <Error403 />
            </ErrorBoundary>
          </PrivateRoute>
        );
      };

      return { Component };
    },
  },
  {
    path: "/error/520",
    async lazy() {
      const { Error520Component } = await componentLoader(
        () => import("SRC_DIR/components/Error520Wrapper"),
      );

      const Component = () => {
        return (
          <PrivateRoute>
            <ErrorBoundary>
              <Error520Component />
            </ErrorBoundary>
          </PrivateRoute>
        );
      };

      return { Component };
    },
  },
  {
    path: "/error/access/restricted",
    async lazy() {
      const { AccessRestricted } = await componentLoader(
        () => import("@docspace/shared/components/errors/AccessRestricted"),
      );

      const Component = () => (
        <PrivateRoute>
          <ErrorBoundary>
            <AccessRestricted />
          </ErrorBoundary>
        </PrivateRoute>
      );

      return { Component };
    },
  },
  {
    path: "/error/offline",
    async lazy() {
      const { ErrorOfflineContainer } = await componentLoader(
        () => import("@docspace/shared/components/errors/ErrorOffline"),
      );

      const Component = () => (
        <PrivateRoute>
          <ErrorBoundary>
            <ErrorOfflineContainer />
          </ErrorBoundary>
        </PrivateRoute>
      );

      return { Component };
    },
  },
];

export default ClientRoutes;<|MERGE_RESOLUTION|>--- conflicted
+++ resolved
@@ -574,35 +574,6 @@
       },
     ],
   },
-  /*   {
-    path: "/wizard",
-<<<<<<< HEAD
-    element: (
-      <PublicRoute>
-        <ErrorBoundary>
-          <Wizard />
-        </ErrorBoundary>
-      </PublicRoute>
-    ),
-  }, */
-=======
-    async lazy() {
-      const { WrappedComponent } = await componentLoader(
-        () => import("SRC_DIR/pages/Wizard"),
-      );
-
-      const Component = () => (
-        <PublicRoute>
-          <ErrorBoundary>
-            <WrappedComponent />
-          </ErrorBoundary>
-        </PublicRoute>
-      );
-
-      return { Component };
-    },
-  },
->>>>>>> fbcc9b93
   {
     path: "/sdk/:mode",
     lazy: () => import("SRC_DIR/pages/Sdk"),
