// (c) Copyright Ascensio System SIA 2009-2024
//
// This program is a free software product.
// You can redistribute it and/or modify it under the terms
// of the GNU Affero General Public License (AGPL) version 3 as published by the Free Software
// Foundation. In accordance with Section 7(a) of the GNU AGPL its Section 15 shall be amended
// to the effect that Ascensio System SIA expressly excludes the warranty of non-infringement of
// any third-party rights.
//
// This program is distributed WITHOUT ANY WARRANTY, without even the implied warranty
// of MERCHANTABILITY or FITNESS FOR A PARTICULAR  PURPOSE. For details, see
// the GNU AGPL at: http://www.gnu.org/licenses/agpl-3.0.html
//
// You can contact Ascensio System SIA at Lubanas st. 125a-25, Riga, Latvia, EU, LV-1021.
//
// The  interactive user interfaces in modified source and object code versions of the Program must
// display Appropriate Legal Notices, as required under Section 5 of the GNU AGPL version 3.
//
// Pursuant to Section 7(b) of the License you must retain the original Product logo when
// distributing the program. Pursuant to Section 7(e) we decline to grant you any rights under
// trademark law for use of our trademarks.
//
// All the Product's GUI elements, including illustrations and icon sets, as well as technical writing
// content are licensed under the terms of the Creative Commons Attribution-ShareAlike 4.0
// International. See the License terms at http://creativecommons.org/licenses/by-sa/4.0/legalcode

import { TabsTypes } from "./Tabs.enums";

export type TTabItem = {
  /** Element id. */
  id: string;
  /** Tab text. */
  name: string;
  /** Content that is shown when you click on the tab.  */
  content: React.ReactNode;
  /** State of tab inclusion. State only works for tabs with a secondary theme. */
  isDisabled?: boolean;
  /** Sets a callback function that is triggered when the tab is selected */
  onClick?: () => void;
};

export interface TabsProps {
  /** Child elements. */
  items: TTabItem[];
  /** Selected item of tabs. */
  selectedItemId?: number | string;
  selectedItems?: number[];
  /** Theme for displaying tabs. */
  type?: TabsTypes;
  /** Tab indentation for sticky positioning. */
  stickyTop?: string;
<<<<<<< HEAD
  /** Enables multiple select  */
  multiple?: boolean;
=======
  /** Sets a tab class name */
  className?: string;
>>>>>>> 94e07e5b
  /** Sets a callback function that is triggered when the tab is selected. */
  onSelect?: (element: TTabItem) => void;
}<|MERGE_RESOLUTION|>--- conflicted
+++ resolved
@@ -49,13 +49,10 @@
   type?: TabsTypes;
   /** Tab indentation for sticky positioning. */
   stickyTop?: string;
-<<<<<<< HEAD
   /** Enables multiple select  */
   multiple?: boolean;
-=======
   /** Sets a tab class name */
   className?: string;
->>>>>>> 94e07e5b
   /** Sets a callback function that is triggered when the tab is selected. */
   onSelect?: (element: TTabItem) => void;
 }