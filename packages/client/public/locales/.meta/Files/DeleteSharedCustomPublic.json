--- conflicted
+++ resolved
@@ -3,11 +3,7 @@
   "content": "The link will be deleted permanently. You will not be able to undo this action.",
   "content_en_sha1_hash": "291d989a907f37f68f6722de9a2b1c829ef6ef24",
   "created_at": "2025-05-19T21:30:55.430Z",
-<<<<<<< HEAD
-  "updated_at": "2025-05-26T07:57:32.295Z",
-=======
   "updated_at": "2025-06-24T16:31:24.357Z",
->>>>>>> 0de93b01
   "comment": {
     "text": "This translation key is used to display a warning message when deleting a shared link in a public or custom room. It informs users that the deletion action is permanent and irreversible.",
     "is_auto": true,
@@ -31,25 +27,13 @@
     "ar-SA": {
       "ai_translated": false,
       "ai_model": null,
-      "ai_spell_check_issues": [
-        {
-          "type": "incorrect_translation",
-          "description": "The translation 'سيتم حذف الرابط نهائيا لن تتمكن من التراجع عن هذا الإجراء' is a literal translation but sounds slightly unnatural in Arabic. A more natural phrasing would emphasize the finality.",
-          "suggestion": "سيتم حذف الرابط بشكل نهائي ولن يكون بالإمكان استرجاعه."
-        }
-      ],
+      "ai_spell_check_issues": [],
       "approved_at": null
     },
     "az": {
       "ai_translated": false,
       "ai_model": null,
-      "ai_spell_check_issues": [
-        {
-          "type": "incorrect_translation",
-          "description": "The translation \"Link həmişəlik silinəcək. Bu əməliyyatı geri qaytara bilməzsiniz.\" is a generally accurate translation, but 'geri qaytara bilməzsiniz' is a bit literal and sounds slightly awkward in Azerbaijani. A more natural phrasing for 'You will not be able to undo this action' would be 'Bu hərəkəti arxa돌urmaq mümkün deyil' or 'Bu hərəkəti ləğv etmək mümkün deyil'.",
-          "suggestion": "Consider using 'Bu hərəkəti arxa돌urmaq mümkün deyil' or 'Bu hərəkəti ləğv etmək mümkün deyil' for a more natural and idiomatic rendering."
-        }
-      ],
+      "ai_spell_check_issues": [],
       "approved_at": null
     },
     "bg": {
@@ -115,18 +99,7 @@
     "ko-KR": {
       "ai_translated": false,
       "ai_model": null,
-      "ai_spell_check_issues": [
-        {
-          "type": "incorrect_translation",
-          "description": "The English phrase \"The link will be deleted permanently\" is not perfectly captured by \"링크가 영구적으로 삭제됩니다.\" While the meaning is similar, a more natural and precise translation would be something like \"링크가 영구히 삭제되어집니다.\" or \"링크는 영구적으로 삭제됩니다.\"",
-          "suggestion": "링크는 영구적으로 삭제됩니다."
-        },
-        {
-          "type": "incorrect_translation",
-          "description": "The English phrase \"You will not be able to undo this action\" is not perfectly captured by \"이 작업은 실행 취소할 수 없습니다.\" A more natural phrasing would be \"이 작업은 되돌릴 수 없습니다.\"",
-          "suggestion": "이 작업은 되돌릴 수 없습니다."
-        }
-      ],
+      "ai_spell_check_issues": [],
       "approved_at": null
     },
     "lo-LA": {
@@ -138,13 +111,7 @@
     "lv": {
       "ai_translated": false,
       "ai_model": null,
-      "ai_spell_check_issues": [
-        {
-          "type": "incorrect_translation",
-          "description": "The English phrase \"permanently\" is better conveyed with a more emphatic term in Latvian, given the severity of the action. \"Neatgriezeniski\" is correct but could be strengthened.",
-          "suggestion": "Saite tiks dzēsta pavisam neatgriezeniski. Šo darbību nevarēsiet atcelt."
-        }
-      ],
+      "ai_spell_check_issues": [],
       "approved_at": null
     },
     "nl": {
@@ -174,13 +141,7 @@
     "ro": {
       "ai_translated": false,
       "ai_model": null,
-      "ai_spell_check_issues": [
-        {
-          "type": "spelling",
-          "description": "The word 'şters' is a valid spelling, but 'șters' is the more common and preferred spelling in modern Romanian.",
-          "suggestion": "Link-ul va fi șters definitiv. Această acțiune nu poate fi anulată."
-        }
-      ],
+      "ai_spell_check_issues": [],
       "approved_at": null
     },
     "ru": {
@@ -192,18 +153,7 @@
     "si": {
       "ai_translated": false,
       "ai_model": null,
-      "ai_spell_check_issues": [
-        {
-          "type": "spelling",
-          "description": "The word 'ක්‍රියාව' (kriyawa) is a bit formal for this context. A more common and accessible word would be better.",
-          "suggestion": "මෙම ක්‍රියාව --> මෙම පියවර (pīyava)"
-        },
-        {
-          "type": "grammar",
-          "description": "While grammatically correct, 'ඔබට මෙම ක්‍රියාව අහෝසි කිරීමට නොහැකි වනු ඇත' sounds slightly awkward. A more natural phrasing could improve readability.",
-          "suggestion": "ඔබට මෙම ක්‍රියාව අහෝසි කිරීමට නොහැකි වනු ඇත --> ඔබට මෙය අවමඟුලක් කිරීමට බැරිවනු ඇත."
-        }
-      ],
+      "ai_spell_check_issues": [],
       "approved_at": null
     },
     "sk": {
@@ -221,23 +171,7 @@
     "sr-Cyrl-RS": {
       "ai_translated": false,
       "ai_model": null,
-      "ai_spell_check_issues": [
-        {
-          "type": "spelling",
-          "description": "The word 'линк' is often used informally. A more formal and accurate translation of 'link' would be 'веза'.",
-          "suggestion": "Веза ће бити трајно избрисана."
-        },
-        {
-          "type": "grammar",
-          "description": "Agreement error: The verb 'бити' needs to agree in gender and number with 'веза'. Since 'веза' is feminine singular, it should be 'биће', not 'бити'.",
-          "suggestion": "Веза ће бити трајно избрисана."
-        },
-        {
-          "type": "grammar",
-          "description": "The verb 'бити' is not necessary. A more concise translation would omit it.",
-          "suggestion": "Веза ће бити трајно избрисана."
-        }
-      ],
+      "ai_spell_check_issues": [],
       "approved_at": null
     },
     "sr-Latn-RS": {
