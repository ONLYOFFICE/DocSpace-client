%package        backup
Summary:        Backup
Group:          Applications/Internet
Requires:       %name-common  = %version-%release 
Requires:       dotnet-sdk-7.0
AutoReqProv:    no
%description    backup
Backup

%package        common
Summary:        Common
Group:          Applications/Internet
Requires:       logrotate
%description    common
Common

%package        files-services
Summary:        Files-services
Group:          Applications/Internet
Requires:       %name-common  = %version-%release
Requires:       dotnet-sdk-7.0
AutoReqProv:    no
%description    files-services
Files-services

%package        notify
Summary:        Notify
Group:          Applications/Internet
Requires:       %name-common  = %version-%release
Requires:       dotnet-sdk-7.0
AutoReqProv:    no
%description    notify
Notify

%package        files
Summary:        Files
Group:          Applications/Internet
Requires:       %name-common  = %version-%release
Requires:       dotnet-sdk-7.0
AutoReqProv:    no
%description    files
Files

%package        proxy
Summary:        Proxy
Group:          Applications/Internet
Requires:       %name-common  = %version-%release
Requires:       nginx >= 1.9.5
Requires:       mysql-community-client >= 5.7.0
AutoReqProv:    no
%description    proxy
Proxy

%package        studio-notify
Summary:        Studio-notify
Group:          Applications/Internet
Requires:       %name-common  = %version-%release
Requires:       dotnet-sdk-7.0
AutoReqProv:    no
%description    studio-notify
Studio-notify

%package        people-server
Summary:        People-server
Group:          Applications/Internet
Requires:       %name-common  = %version-%release
Requires:       dotnet-sdk-7.0
AutoReqProv:    no
%description    people-server
<<<<<<< HEAD
=======
People-server
>>>>>>> b39b2949

%package        socket
Summary:        Socket
Group:          Applications/Internet
Requires:       %name-common  = %version-%release
Requires:       nodejs >= 16.0
AutoReqProv:    no
%description    socket
Socket

%package        studio
Summary:        Studio
Group:          Applications/Internet
Requires:       %name-common  = %version-%release
Requires:       dotnet-sdk-7.0
AutoReqProv:    no
%description    studio
Studio

%package        api
Summary:        Api
Group:          Applications/Internet
Requires:       %name-common  = %version-%release
Requires:       dotnet-sdk-7.0
AutoReqProv:    no
%description    api
Api

%package        api-system
<<<<<<< HEAD
Summary:        api-system
=======
Summary:        Api-system
>>>>>>> b39b2949
Group:          Applications/Internet
Requires:       %name-common  = %version-%release
Requires:       dotnet-sdk-7.0
AutoReqProv:    no
%description    api-system
<<<<<<< HEAD
=======
Api-system
>>>>>>> b39b2949

%package        ssoauth
Summary:        Ssoauth
Group:          Applications/Internet
Requires:       %name-common  = %version-%release
Requires:       nodejs >= 16.0
AutoReqProv:    no
%description    ssoauth
<<<<<<< HEAD
=======
Ssoauth
>>>>>>> b39b2949

%package        clear-events
Summary:        Clear-events
Group:          Applications/Internet
Requires:       %name-common  = %version-%release
Requires:       dotnet-sdk-7.0
AutoReqProv:    no
%description    clear-events
Clear-events

%package        backup-background
Summary:        Backup-background
Group:          Applications/Internet
Requires:       %name-common  = %version-%release
Requires:       dotnet-sdk-7.0
AutoReqProv:    no
%description    backup-background
<<<<<<< HEAD
=======
Backup-background
>>>>>>> b39b2949

%package        radicale
Summary:        Radicale
Group:          Applications/Internet
Requires:       %name-common  = %version-%release
Requires:       python3 >= 3.6
AutoReqProv:    no
%description    radicale
Radicale

%package        doceditor
Summary:        Doceditor
Group:          Applications/Internet
Requires:       %name-common  = %version-%release
Requires:       nodejs >= 16.0
AutoReqProv:    no
%description    doceditor
Doceditor

%package        migration-runner
Summary:        Migration-runner
Group:          Applications/Internet
Requires:       %name-common  = %version-%release
Requires:       dotnet-sdk-7.0
AutoReqProv:    no
%description    migration-runner
Migration-runner

%package        login
Summary:        Login
Group:          Applications/Internet
Requires:       %name-common  = %version-%release
Requires:       nodejs >= 16.0
AutoReqProv:    no
%description    login
Login

%package        healthchecks
Summary:        Healthchecks
Group:          Applications/Internet
Requires:       %name-common  = %version-%release
<<<<<<< HEAD
Requires:       nodejs >= 16.0
=======
Requires:       dotnet-sdk-7.0
>>>>>>> b39b2949
AutoReqProv:    no
%description    healthchecks
Healthchecks<|MERGE_RESOLUTION|>--- conflicted
+++ resolved
@@ -67,10 +67,7 @@
 Requires:       dotnet-sdk-7.0
 AutoReqProv:    no
 %description    people-server
-<<<<<<< HEAD
-=======
 People-server
->>>>>>> b39b2949
 
 %package        socket
 Summary:        Socket
@@ -100,20 +97,13 @@
 Api
 
 %package        api-system
-<<<<<<< HEAD
-Summary:        api-system
-=======
 Summary:        Api-system
->>>>>>> b39b2949
 Group:          Applications/Internet
 Requires:       %name-common  = %version-%release
 Requires:       dotnet-sdk-7.0
 AutoReqProv:    no
 %description    api-system
-<<<<<<< HEAD
-=======
 Api-system
->>>>>>> b39b2949
 
 %package        ssoauth
 Summary:        Ssoauth
@@ -122,10 +112,7 @@
 Requires:       nodejs >= 16.0
 AutoReqProv:    no
 %description    ssoauth
-<<<<<<< HEAD
-=======
 Ssoauth
->>>>>>> b39b2949
 
 %package        clear-events
 Summary:        Clear-events
@@ -143,10 +130,7 @@
 Requires:       dotnet-sdk-7.0
 AutoReqProv:    no
 %description    backup-background
-<<<<<<< HEAD
-=======
 Backup-background
->>>>>>> b39b2949
 
 %package        radicale
 Summary:        Radicale
@@ -188,11 +172,7 @@
 Summary:        Healthchecks
 Group:          Applications/Internet
 Requires:       %name-common  = %version-%release
-<<<<<<< HEAD
-Requires:       nodejs >= 16.0
-=======
 Requires:       dotnet-sdk-7.0
->>>>>>> b39b2949
 AutoReqProv:    no
 %description    healthchecks
 Healthchecks