// (c) Copyright Ascensio System SIA 2009-2024
//
// This program is a free software product.
// You can redistribute it and/or modify it under the terms
// of the GNU Affero General Public License (AGPL) version 3 as published by the Free Software
// Foundation. In accordance with Section 7(a) of the GNU AGPL its Section 15 shall be amended
// to the effect that Ascensio System SIA expressly excludes the warranty of non-infringement of
// any third-party rights.
//
// This program is distributed WITHOUT ANY WARRANTY, without even the implied warranty
// of MERCHANTABILITY or FITNESS FOR A PARTICULAR  PURPOSE. For details, see
// the GNU AGPL at: http://www.gnu.org/licenses/agpl-3.0.html
//
// You can contact Ascensio System SIA at Lubanas st. 125a-25, Riga, Latvia, EU, LV-1021.
//
// The  interactive user interfaces in modified source and object code versions of the Program must
// display Appropriate Legal Notices, as required under Section 5 of the GNU AGPL version 3.
//
// Pursuant to Section 7(b) of the License you must retain the original Product logo when
// distributing the program. Pursuant to Section 7(e) we decline to grant you any rights under
// trademark law for use of our trademarks.
//
// All the Product's GUI elements, including illustrations and icon sets, as well as technical writing
// content are licensed under the terms of the Creative Commons Attribution-ShareAlike 4.0
// International. See the License terms at http://creativecommons.org/licenses/by-sa/4.0/legalcode

"use server";

import { headers } from "next/headers";

import { createRequest } from "@docspace/shared/utils/next-ssr-helper";
import { TUser } from "@docspace/shared/api/people/types";
import {
  TCapabilities,
  TGetColorTheme,
  TGetSsoSettings,
  TPortalCultures,
  TSettings,
  TThirdPartyProvider,
  TVersionBuild,
} from "@docspace/shared/api/settings/types";
import {
  INoAuthClientProps,
  IScope,
} from "@docspace/shared/utils/oauth/interfaces";
import { transformToClientProps } from "@docspace/shared/utils/oauth";

export const checkIsAuthenticated = async () => {
  const [request] = createRequest(["/authentication"], [["", ""]], "GET");

  const res = await fetch(request);

  if (!res.ok) return;

  const isAuth = await res.json();

  return isAuth.response as boolean;
};

export async function getSettings() {
  const [getSettings] = createRequest(
    [`/settings?withPassword=true`],
    [["", ""]],
    "GET",
  );

  const settingsRes = await fetch(getSettings);

  if (settingsRes.status === 403) return `access-restricted`;

  if (settingsRes.status === 404) return "portal-not-found";

  if (!settingsRes.ok) return;

  const settings = await settingsRes.json();

  return settings.response as TSettings;
}

export async function getVersionBuild() {
  const [getSettings] = createRequest(
    [`/settings/version/build`],
    [["", ""]],
    "GET",
  );

  const res = await fetch(getSettings);

  if (!res.ok) return;

  const versionBuild = await res.json();

  return versionBuild.response as TVersionBuild;
}

export async function getColorTheme() {
  const [getSettings] = createRequest(
    [`/settings/colortheme`],
    [["", ""]],
    "GET",
  );

  const res = await fetch(getSettings);

  if (!res.ok) return;

  const colorTheme = await res.json();

  return colorTheme.response as TGetColorTheme;
}

export async function getThirdPartyProviders() {
  const [getThirdParty] = createRequest(
    [`/people/thirdparty/providers`],
    [["", ""]],
    "GET",
  );

  const res = await fetch(getThirdParty);

  if (!res.ok) return;

  const thirdParty = await res.json();

  return thirdParty.response as TThirdPartyProvider[];
}

export async function getCapabilities() {
  const [getCapabilities] = createRequest([`/capabilities`], [["", ""]], "GET");

  const res = await fetch(getCapabilities);

  if (!res.ok) return;

  const capabilities = await res.json();

  return capabilities.response as TCapabilities;
}

export async function getSSO() {
  const [getSSO] = createRequest([`/capabilities`], [["", ""]], "GET");

  const res = await fetch(getSSO);

  if (!res.ok) return;

  const sso = await res.json();

  return sso.response as TGetSsoSettings;
}
<<<<<<< HEAD

export async function getUser() {
  const hdrs = headers();
  const cookie = hdrs.get("cookie");

  const [getUser] = createRequest([`/people/@self`], [["", ""]], "GET");

  if (!cookie?.includes("asc_auth_key")) return undefined;
  const userRes = await fetch(getUser);

  if (userRes.status === 401) return undefined;

  if (!userRes.ok) return;

  const user = await userRes.json();

  return user.response as TUser;
}

export async function getScopeList() {
  const [getScopeList] = createRequest([`/scopes`], [["", ""]], "GET");

  const scopeList = await fetch(getScopeList);

  if (!scopeList.ok) return;

  const scopes = await scopeList.json();

  return scopes as IScope[];
}

export async function getOAuthClient(clientId: string, isAuth = true) {
  if (!isAuth) {
    const [getOAuthClient] = createRequest(
      [`/clients/${clientId}/info`],
      [["", ""]],
      "GET",
    );

    const oauthClient = await fetch(getOAuthClient);

    console.log(oauthClient);

    if (!oauthClient.ok) return;

    const client = (await oauthClient.json()) as INoAuthClientProps;

    return client;
  }

  const [getOAuthClient] = createRequest(
    [`/clients/${clientId}`],
=======
export async function getPortalCultures() {
  const [getPortalCultures] = createRequest(
    [`/settings/cultures`],
>>>>>>> 30b051db
    [["", ""]],
    "GET",
  );

<<<<<<< HEAD
  const oauthClient = await fetch(getOAuthClient);

  if (!oauthClient.ok) return;

  const client = await oauthClient.json();

  return transformToClientProps(client);
=======
  const res = await fetch(getPortalCultures);

  if (!res.ok) return;

  const cultures = await res.json();

  return cultures.response as TPortalCultures;
>>>>>>> 30b051db
}<|MERGE_RESOLUTION|>--- conflicted
+++ resolved
@@ -148,7 +148,6 @@
 
   return sso.response as TGetSsoSettings;
 }
-<<<<<<< HEAD
 
 export async function getUser() {
   const hdrs = headers();
@@ -201,24 +200,26 @@
 
   const [getOAuthClient] = createRequest(
     [`/clients/${clientId}`],
-=======
+    [["", ""]],
+    "GET",
+  );
+
+  const oauthClient = await fetch(getOAuthClient);
+
+  if (!oauthClient.ok) return;
+
+  const client = await oauthClient.json();
+
+  return transformToClientProps(client);
+}
+
 export async function getPortalCultures() {
   const [getPortalCultures] = createRequest(
     [`/settings/cultures`],
->>>>>>> 30b051db
-    [["", ""]],
-    "GET",
-  );
-
-<<<<<<< HEAD
-  const oauthClient = await fetch(getOAuthClient);
-
-  if (!oauthClient.ok) return;
-
-  const client = await oauthClient.json();
-
-  return transformToClientProps(client);
-=======
+    [["", ""]],
+    "GET",
+  );
+
   const res = await fetch(getPortalCultures);
 
   if (!res.ok) return;
@@ -226,5 +227,4 @@
   const cultures = await res.json();
 
   return cultures.response as TPortalCultures;
->>>>>>> 30b051db
 }