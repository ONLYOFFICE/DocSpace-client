// (c) Copyright Ascensio System SIA 2010-2022
//
// This program is a free software product.
// You can redistribute it and/or modify it under the terms
// of the GNU Affero General Public License (AGPL) version 3 as published by the Free Software
// Foundation. In accordance with Section 7(a) of the GNU AGPL its Section 15 shall be amended
// to the effect that Ascensio System SIA expressly excludes the warranty of non-infringement of
// any third-party rights.
//
// This program is distributed WITHOUT ANY WARRANTY, without even the implied warranty
// of MERCHANTABILITY or FITNESS FOR A PARTICULAR  PURPOSE. For details, see
// the GNU AGPL at: http://www.gnu.org/licenses/agpl-3.0.html
//
// You can contact Ascensio System SIA at Lubanas st. 125a-25, Riga, Latvia, EU, LV-1021.
//
// The  interactive user interfaces in modified source and object code versions of the Program must
// display Appropriate Legal Notices, as required under Section 5 of the GNU AGPL version 3.
//
// Pursuant to Section 7(b) of the License you must retain the original Product logo when
// distributing the program. Pursuant to Section 7(e) we decline to grant you any rights under
// trademark law for use of our trademarks.
//
// All the Product's GUI elements, including illustrations and icon sets, as well as technical writing
// content are licensed under the terms of the Creative Commons Attribution-ShareAlike 4.0
// International. See the License terms at http://creativecommons.org/licenses/by-sa/4.0/legalcode

namespace ASC.Web.Files.Classes;

[Singletone]
public class GlobalNotify
{
    public ILog Logger { get; set; }
    private readonly ICacheNotify<AscCacheItem> _notify;

    public GlobalNotify(ICacheNotify<AscCacheItem> notify, IOptionsMonitor<ILog> options, CoreBaseSettings coreBaseSettings)
    {
        _notify = notify;
        Logger = options.Get("ASC.Files");
        if (coreBaseSettings.Standalone)
        {
            ClearCache();
        }
    }

    private void ClearCache()
    {
        try
        {
            _notify.Subscribe((item) =>
            {
                try
                {
                    GlobalFolder.ProjectsRootFolderCache.Clear();
                    GlobalFolder.UserRootFolderCache.Clear();
                    GlobalFolder.CommonFolderCache.Clear();
                    GlobalFolder.ShareFolderCache.Clear();
                    GlobalFolder.RecentFolderCache.Clear();
                    GlobalFolder.FavoritesFolderCache.Clear();
                    GlobalFolder.TemplatesFolderCache.Clear();
                    GlobalFolder.PrivacyFolderCache.Clear();
                    GlobalFolder.TrashFolderCache.Clear();
                }
                catch (Exception e)
                {
                    Logger.Fatal("ClearCache action", e);
                }
            }, CacheNotifyAction.Any);
        }
        catch (Exception e)
        {
            Logger.Fatal("ClearCache subscribe", e);
        }
    }
}

<<<<<<< HEAD
[Scope]
public class Global
{
    private readonly IConfiguration _configuration;
    private readonly AuthContext _authContext;
    private readonly UserManager _userManager;
    private readonly CoreSettings _coreSettings;
    private readonly DisplayUserSettingsHelper _displayUserSettingsHelper;
    private readonly CustomNamingPeople _customNamingPeople;
    private readonly FileSecurityCommon _fileSecurityCommon;

    public Global(
        IConfiguration configuration,
        AuthContext authContext,
        UserManager userManager,
        CoreSettings coreSettings,
        DisplayUserSettingsHelper displayUserSettingsHelper,
        CustomNamingPeople customNamingPeople,
        FileSecurityCommon fileSecurityCommon)
    {
        _configuration = configuration;
        _authContext = authContext;
        _userManager = userManager;
        _coreSettings = coreSettings;
        _displayUserSettingsHelper = displayUserSettingsHelper;
        _customNamingPeople = customNamingPeople;
        _fileSecurityCommon = fileSecurityCommon;

        ThumbnailExtension = configuration["files:thumbnail:exts"] ?? "png";
    }

    #region Property

    public string ThumbnailExtension { get; set; }

    public const int MaxTitle = 170;

    public static readonly Regex InvalidTitleChars = new Regex("[\t*\\+:\"<>?|\\\\/\\p{Cs}]");

    public bool EnableUploadFilter => bool.TrueString.Equals(_configuration["files:upload-filter"] ?? "false", StringComparison.InvariantCultureIgnoreCase);

    public TimeSpan StreamUrlExpire
    {
        get
        {
            int.TryParse(_configuration["files:stream-url-minute"], out var validateTimespan);
            if (validateTimespan <= 0)
            {
                validateTimespan = 16;
            }
=======
    [Scope]
    public class Global
    {
        private IConfiguration Configuration { get; }
        private AuthContext AuthContext { get; }
        private UserManager UserManager { get; }
        private CoreSettings CoreSettings { get; }
        private DisplayUserSettingsHelper DisplayUserSettingsHelper { get; }
        private CustomNamingPeople CustomNamingPeople { get; }
        private FileSecurityCommon FileSecurityCommon { get; }

        public Global(
            IConfiguration configuration,
            AuthContext authContext,
            UserManager userManager,
            CoreSettings coreSettings,
            DisplayUserSettingsHelper displayUserSettingsHelper,
            CustomNamingPeople customNamingPeople,
            FileSecurityCommon fileSecurityCommon)
        {
            Configuration = configuration;
            AuthContext = authContext;
            UserManager = userManager;
            CoreSettings = coreSettings;
            DisplayUserSettingsHelper = displayUserSettingsHelper;
            CustomNamingPeople = customNamingPeople;
            FileSecurityCommon = fileSecurityCommon;

            ThumbnailExtension = configuration["files:thumbnail:exts"] ?? "jpg";
        }

        #region Property
>>>>>>> 32186f21

            return TimeSpan.FromMinutes(validateTimespan);
        }
    }

    public bool IsAdministrator => _fileSecurityCommon.IsAdministrator(_authContext.CurrentAccount.ID);

    public string GetDocDbKey()
    {
        const string dbKey = "UniqueDocument";
        var resultKey = _coreSettings.GetSetting(dbKey);

        if (!string.IsNullOrEmpty(resultKey))
        {
            return resultKey;
        }

        resultKey = Guid.NewGuid().ToString();
        _coreSettings.SaveSetting(dbKey, resultKey);

        return resultKey;
    }

    #endregion

    public static string ReplaceInvalidCharsAndTruncate(string title)
    {
        if (string.IsNullOrEmpty(title))
        {
            return title;
        }

        title = title.Trim();
        if (MaxTitle < title.Length)
        {
            var pos = title.LastIndexOf('.');
            if (MaxTitle - 20 < pos)
            {
                title = title.Substring(0, MaxTitle - (title.Length - pos)) + title.Substring(pos);
            }
            else
            {
                title = title.Substring(0, MaxTitle);
            }
        }

        return InvalidTitleChars.Replace(title, "_");
    }

    public string GetUserName(Guid userId, bool alive = false)
    {
        if (userId.Equals(_authContext.CurrentAccount.ID))
        {
            return FilesCommonResource.Author_Me;
        }

        if (userId.Equals(ASC.Core.Configuration.Constants.Guest.ID))
        {
            return FilesCommonResource.Guest;
        }

        var userInfo = _userManager.GetUsers(userId);
        if (userInfo.Equals(Constants.LostUser))
        {
            return alive ? FilesCommonResource.Guest : _customNamingPeople.Substitute<FilesCommonResource>("ProfileRemoved");
        }

        return userInfo.DisplayUserName(false, _displayUserSettingsHelper);
    }
}

[Scope]
public class GlobalStore
{
    private readonly StorageFactory _storageFactory;
    private readonly TenantManager _tenantManager;

    public GlobalStore(StorageFactory storageFactory, TenantManager tenantManager)
    {
        _storageFactory = storageFactory;
        _tenantManager = tenantManager;
    }

    public IDataStore GetStore(bool currentTenant = true)
    {
        return _storageFactory.GetStorage(currentTenant ? _tenantManager.GetCurrentTenant().Id.ToString() : string.Empty, FileConstant.StorageModule);
    }

    public IDataStore GetStoreTemplate()
    {
        return _storageFactory.GetStorage(string.Empty, FileConstant.StorageTemplate);
    }
}

[Scope]
public class GlobalSpace
{
    private readonly FilesUserSpaceUsage _filesUserSpaceUsage;
    private readonly AuthContext _authContext;

    public GlobalSpace(FilesUserSpaceUsage filesUserSpaceUsage, AuthContext authContext)
    {
        _filesUserSpaceUsage = filesUserSpaceUsage;
        _authContext = authContext;
    }

    public Task<long> GetUserUsedSpaceAsync()
    {
        return GetUserUsedSpaceAsync(_authContext.CurrentAccount.ID);
    }

    public Task<long> GetUserUsedSpaceAsync(Guid userId)
    {
        return _filesUserSpaceUsage.GetUserSpaceUsageAsync(userId);
    }
}

[Scope]
public class GlobalFolder
{
    private readonly CoreBaseSettings _coreBaseSettings;
    private readonly WebItemManager _webItemManager;
    private readonly WebItemSecurity _webItemSecurity;
    private readonly AuthContext _authContext;
    private readonly TenantManager _tenantManager;
    private readonly UserManager _userManager;
    private readonly SettingsManager _settingsManager;
    private readonly GlobalStore _globalStore;
    private readonly IServiceProvider _serviceProvider;
    private readonly Global _global;
    private readonly ILog _logger;

    public GlobalFolder(
        CoreBaseSettings coreBaseSettings,
        WebItemManager webItemManager,
        WebItemSecurity webItemSecurity,
        AuthContext authContext,
        TenantManager tenantManager,
        UserManager userManager,
        SettingsManager settingsManager,
        GlobalStore globalStore,
        IOptionsMonitor<ILog> options,
        IServiceProvider serviceProvider,
        Global global
    )
    {
        _coreBaseSettings = coreBaseSettings;
        _webItemManager = webItemManager;
        _webItemSecurity = webItemSecurity;
        _authContext = authContext;
        _tenantManager = tenantManager;
        _userManager = userManager;
        _settingsManager = settingsManager;
        _globalStore = globalStore;
        _serviceProvider = serviceProvider;
        _global = global;
        _logger = options.Get("ASC.Files");
    }

    internal static readonly IDictionary<int, int> ProjectsRootFolderCache =
        new ConcurrentDictionary<int, int>(); /*Use SYNCHRONIZED for cross thread blocks*/

    public async ValueTask<int> GetFolderProjectsAsync(IDaoFactory daoFactory)
    {
        if (_coreBaseSettings.Personal)
        {
            return default;
        }

        if (_webItemManager[WebItemManager.ProjectsProductID].IsDisabled(_webItemSecurity, _authContext))
        {
            return default;
        }

        var folderDao = daoFactory.GetFolderDao<int>();
        if (!ProjectsRootFolderCache.TryGetValue(_tenantManager.GetCurrentTenant().Id, out var result))
        {
            result = await folderDao.GetFolderIDProjectsAsync(true);

                ProjectsRootFolderCache[_tenantManager.GetCurrentTenant().Id] = result;
            }

        return result;
    }

    public async ValueTask<T> GetFolderProjectsAsync<T>(IDaoFactory daoFactory)
    {
        return (T)Convert.ChangeType(await GetFolderProjectsAsync(daoFactory), typeof(T));
    }

    internal static readonly ConcurrentDictionary<string, Lazy<int>> UserRootFolderCache =
        new ConcurrentDictionary<string, Lazy<int>>(); /*Use SYNCHRONIZED for cross thread blocks*/

    public T GetFolderMy<T>(FileMarker fileMarker, IDaoFactory daoFactory)
    {
        return (T)Convert.ChangeType(GetFolderMy(fileMarker, daoFactory), typeof(T));
    }

    public int GetFolderMy(FileMarker fileMarker, IDaoFactory daoFactory)
    {
        if (!_authContext.IsAuthenticated)
        {
            return default;
        }

        if (_userManager.GetUsers(_authContext.CurrentAccount.ID).IsVisitor(_userManager))
        {
            return default;
        }

        var cacheKey = string.Format("my/{0}/{1}", _tenantManager.GetCurrentTenant().Id, _authContext.CurrentAccount.ID);

        var myFolderId = UserRootFolderCache.GetOrAdd(cacheKey, (a) => new Lazy<int>(() => GetFolderIdAndProccessFirstVisitAsync(fileMarker, daoFactory, true).Result));

        return myFolderId.Value;
    }

        protected internal void SetFolderMy(object value)
    {
        var cacheKey = string.Format("my/{0}/{1}", _tenantManager.GetCurrentTenant().Id, value);
        UserRootFolderCache.Remove(cacheKey, out _);
    }

        public async ValueTask<bool> IsFirstVisit(IDaoFactory daoFactory)
    {
        var cacheKey = string.Format("my/{0}/{1}", _tenantManager.GetCurrentTenant().Id, _authContext.CurrentAccount.ID);

        if (!UserRootFolderCache.TryGetValue(cacheKey, out var _))
        {
            var folderDao = daoFactory.GetFolderDao<int>();
            var myFolderId = await folderDao.GetFolderIDUserAsync(false);

            if (Equals(myFolderId, 0))
            {
                return true;
            }
        }

        return false;
    }

    internal static readonly IDictionary<int, int> CommonFolderCache =
            new ConcurrentDictionary<int, int>(); /*Use SYNCHRONIZED for cross thread blocks*/

    public async ValueTask<T> GetFolderCommonAsync<T>(FileMarker fileMarker, IDaoFactory daoFactory)
    {
        return (T)Convert.ChangeType(await GetFolderCommonAsync(fileMarker, daoFactory), typeof(T));
    }

    public async ValueTask<int> GetFolderCommonAsync(FileMarker fileMarker, IDaoFactory daoFactory)
    {
        if (_coreBaseSettings.Personal)
        {
            return default;
        }

            if (!CommonFolderCache.TryGetValue(_tenantManager.GetCurrentTenant().Id, out var commonFolderId))
        {
            commonFolderId = await GetFolderIdAndProccessFirstVisitAsync(fileMarker, daoFactory, false);
            if (!Equals(commonFolderId, 0))
            {
                CommonFolderCache[_tenantManager.GetCurrentTenant().Id] = commonFolderId;
            }
        }

        return commonFolderId;
    }

    internal static readonly IDictionary<int, int> ShareFolderCache =
        new ConcurrentDictionary<int, int>(); /*Use SYNCHRONIZED for cross thread blocks*/

    public async ValueTask<int> GetFolderShareAsync(IDaoFactory daoFactory)
    {
        if (_coreBaseSettings.Personal)
        {
            return default;
        }

        if (IsOutsider)
        {
            return default;
        }

        if (!ShareFolderCache.TryGetValue(_tenantManager.GetCurrentTenant().Id, out var sharedFolderId))
        {
            sharedFolderId = await daoFactory.GetFolderDao<int>().GetFolderIDShareAsync(true);

            if (!sharedFolderId.Equals(default))
            {
                ShareFolderCache[_tenantManager.GetCurrentTenant().Id] = sharedFolderId;
            }
        }

        return sharedFolderId;
    }

    public async ValueTask<T> GetFolderShareAsync<T>(IDaoFactory daoFactory)
    {
        return (T)Convert.ChangeType(await GetFolderShareAsync(daoFactory), typeof(T));
    }

    internal static readonly IDictionary<int, int> RecentFolderCache =
        new ConcurrentDictionary<int, int>(); /*Use SYNCHRONIZED for cross thread blocks*/

    public async ValueTask<int> GetFolderRecentAsync(IDaoFactory daoFactory)
    {
        if (!_authContext.IsAuthenticated)
        {
            return 0;
        }

        if (_userManager.GetUsers(_authContext.CurrentAccount.ID).IsVisitor(_userManager))
        {
            return 0;
        }

        if (!RecentFolderCache.TryGetValue(_tenantManager.GetCurrentTenant().Id, out var recentFolderId))
        {
            var folderDao = daoFactory.GetFolderDao<int>();
            recentFolderId = await folderDao.GetFolderIDRecentAsync(true);

            if (!recentFolderId.Equals(0))
            {
                RecentFolderCache[_tenantManager.GetCurrentTenant().Id] = recentFolderId;
            }
        }

        return recentFolderId;
    }

    internal static readonly IDictionary<int, int> FavoritesFolderCache =
        new ConcurrentDictionary<int, int>(); /*Use SYNCHRONIZED for cross thread blocks*/

    public async ValueTask<int> GetFolderFavoritesAsync(IDaoFactory daoFactory)
    {
        if (!_authContext.IsAuthenticated)
        {
            return 0;
        }

        if (_userManager.GetUsers(_authContext.CurrentAccount.ID).IsVisitor(_userManager))
        {
            return 0;
        }

        if (!FavoritesFolderCache.TryGetValue(_tenantManager.GetCurrentTenant().Id, out var favoriteFolderId))
        {
            var folderDao = daoFactory.GetFolderDao<int>();
            favoriteFolderId = await folderDao.GetFolderIDFavoritesAsync(true);

            if (!favoriteFolderId.Equals(0))
            {
                FavoritesFolderCache[_tenantManager.GetCurrentTenant().Id] = favoriteFolderId;
            }
        }

        return favoriteFolderId;
    }

    internal static readonly IDictionary<int, int> TemplatesFolderCache =
        new ConcurrentDictionary<int, int>(); /*Use SYNCHRONIZED for cross thread blocks*/

    public async ValueTask<int> GetFolderTemplatesAsync(IDaoFactory daoFactory)
    {
        if (!_authContext.IsAuthenticated)
        {
            return 0;
        }

        if (_userManager.GetUsers(_authContext.CurrentAccount.ID).IsVisitor(_userManager))
        {
            return 0;
        }

        if (!TemplatesFolderCache.TryGetValue(_tenantManager.GetCurrentTenant().Id, out var templatesFolderId))
        {
            var folderDao = daoFactory.GetFolderDao<int>();
            templatesFolderId = await folderDao.GetFolderIDTemplatesAsync(true);

            if (!templatesFolderId.Equals(0))
            {
                TemplatesFolderCache[_tenantManager.GetCurrentTenant().Id] = templatesFolderId;
            }
        }

        return templatesFolderId;
    }

    internal static readonly IDictionary<string, int> PrivacyFolderCache =
        new ConcurrentDictionary<string, int>(); /*Use SYNCHRONIZED for cross thread blocks*/

    public async ValueTask<T> GetFolderPrivacyAsync<T>(IDaoFactory daoFactory)
    {
        return (T)Convert.ChangeType(await GetFolderPrivacyAsync(daoFactory), typeof(T));
    }

    public async ValueTask<int> GetFolderPrivacyAsync(IDaoFactory daoFactory)
    {
        if (!_authContext.IsAuthenticated)
        {
            return 0;
        }

        if (_userManager.GetUsers(_authContext.CurrentAccount.ID).IsVisitor(_userManager))
        {
            return 0;
        }

        var cacheKey = string.Format("privacy/{0}/{1}", _tenantManager.GetCurrentTenant().Id, _authContext.CurrentAccount.ID);

        if (!PrivacyFolderCache.TryGetValue(cacheKey, out var privacyFolderId))
        {
            var folderDao = daoFactory.GetFolderDao<int>();
            privacyFolderId = await folderDao.GetFolderIDPrivacyAsync(true);

            if (!Equals(privacyFolderId, 0))
            {
                PrivacyFolderCache[cacheKey] = privacyFolderId;
            }
        }

        return privacyFolderId;
    }


    internal static readonly IDictionary<string, object> TrashFolderCache =
        new ConcurrentDictionary<string, object>(); /*Use SYNCHRONIZED for cross thread blocks*/

    public async Task<T> GetFolderTrashAsync<T>(IDaoFactory daoFactory)
    {
        return (T)Convert.ChangeType(await GetFolderTrashAsync(daoFactory), typeof(T));
    }

    public async ValueTask<object> GetFolderTrashAsync(IDaoFactory daoFactory)
    {
        if (IsOutsider)
        {
            return null;
        }

        var cacheKey = string.Format("trash/{0}/{1}", _tenantManager.GetCurrentTenant().Id, _authContext.CurrentAccount.ID);

        if (!TrashFolderCache.TryGetValue(cacheKey, out var trashFolderId))
        {
            trashFolderId = _authContext.IsAuthenticated ? await daoFactory.GetFolderDao<int>().GetFolderIDTrashAsync(true) : 0;
            TrashFolderCache[cacheKey] = trashFolderId;
        }

        return trashFolderId;
    }

        protected internal void SetFolderTrash(object value)
    {
        var cacheKey = string.Format("trash/{0}/{1}", _tenantManager.GetCurrentTenant().Id, value);
        TrashFolderCache.Remove(cacheKey);
    }

    private async Task<int> GetFolderIdAndProccessFirstVisitAsync(FileMarker fileMarker, IDaoFactory daoFactory, bool my)
    {
        var folderDao = (FolderDao)daoFactory.GetFolderDao<int>();
        var fileDao = (FileDao)daoFactory.GetFileDao<int>();

        var id = my ? await folderDao.GetFolderIDUserAsync(false) : await folderDao.GetFolderIDCommonAsync(false);

        if (Equals(id, 0)) //TODO: think about 'null'
        {
            id = my ? await folderDao.GetFolderIDUserAsync(true) : await folderDao.GetFolderIDCommonAsync(true);

            //Copy start document
            if (_settingsManager.LoadForDefaultTenant<AdditionalWhiteLabelSettings>().StartDocsEnabled)
            {
                try
                {
                    var storeTemplate = _globalStore.GetStoreTemplate();

                    var culture = my ? _userManager.GetUsers(_authContext.CurrentAccount.ID).GetCulture() : _tenantManager.GetCurrentTenant().GetCulture();
                    var path = FileConstant.StartDocPath + culture + "/";

                    if (!await storeTemplate.IsDirectoryAsync(path))
                    {
                        path = FileConstant.StartDocPath + "en-US/";
                    }

                    path += my ? "my/" : "corporate/";

                    await SaveStartDocumentAsync(fileMarker, folderDao, fileDao, id, path, storeTemplate);
                }
                catch (Exception ex)
                {
                    _logger.Error(ex);
                }
            }
        }

        return id;
    }

    private async Task SaveStartDocumentAsync(FileMarker fileMarker, FolderDao folderDao, FileDao fileDao, int folderId, string path, IDataStore storeTemplate)
    {
        await foreach (var file in storeTemplate.ListFilesRelativeAsync("", path, "*", false))
        {
            await SaveFileAsync(fileMarker, fileDao, folderId, path + file, storeTemplate);
        }

        await foreach (var folderName in storeTemplate.ListDirectoriesRelativeAsync(path, false))
        {
            var folder = _serviceProvider.GetService<Folder<int>>();
            folder.Title = folderName;
            folder.FolderID = folderId;

            var subFolderId = await folderDao.SaveFolderAsync(folder);

            await SaveStartDocumentAsync(fileMarker, folderDao, fileDao, subFolderId, path + folderName + "/", storeTemplate);
        }
    }

    private async Task SaveFileAsync(FileMarker fileMarker, FileDao fileDao, int folder, string filePath, IDataStore storeTemp)
    {
        try
        {
            if (FileUtility.GetFileExtension(filePath) == "." + _global.ThumbnailExtension
                && await storeTemp.IsFileAsync("", Regex.Replace(filePath, "\\." + _global.ThumbnailExtension + "$", "")))
            {
                return;
            }

            var fileName = Path.GetFileName(filePath);
            var file = _serviceProvider.GetService<File<int>>();

            file.Title = fileName;
            file.FolderID = folder;
            file.Comment = FilesCommonResource.CommentCreate;

            using (var stream = await storeTemp.GetReadStreamAsync("", filePath))
            {
                file.ContentLength = stream.CanSeek ? stream.Length : await storeTemp.GetFileSizeAsync("", filePath);
                file = await fileDao.SaveFileAsync(file, stream, false);
            }

            var pathThumb = filePath + "." + _global.ThumbnailExtension;
            if (await storeTemp.IsFileAsync("", pathThumb))
            {
                using (var streamThumb = await storeTemp.GetReadStreamAsync("", pathThumb))
                {
                    await fileDao.SaveThumbnailAsync(file, streamThumb);
                }
                file.ThumbnailStatus = Thumbnail.Created;
            }

            await fileMarker.MarkAsNewAsync(file);
        }
        catch (Exception ex)
        {
            _logger.Error(ex);
        }
    }

    public bool IsOutsider => _userManager.GetUsers(_authContext.CurrentAccount.ID).IsOutsider(_userManager);
}

[Scope]
public class GlobalFolderHelper
{
    private readonly FileMarker _fileMarker;
    private readonly IDaoFactory _daoFactory;
    private readonly GlobalFolder _globalFolder;

    public GlobalFolderHelper(FileMarker fileMarker, IDaoFactory daoFactory, GlobalFolder globalFolder)
    {
        _fileMarker = fileMarker;
        _daoFactory = daoFactory;
        _globalFolder = globalFolder;
    }

    public ValueTask<int> FolderProjectsAsync => _globalFolder.GetFolderProjectsAsync(_daoFactory);
    public ValueTask<int> FolderCommonAsync => _globalFolder.GetFolderCommonAsync(_fileMarker, _daoFactory);
    public int FolderMy => _globalFolder.GetFolderMy(_fileMarker, _daoFactory);
    public ValueTask<int> FolderPrivacyAsync => _globalFolder.GetFolderPrivacyAsync(_daoFactory);
    public ValueTask<int> FolderRecentAsync => _globalFolder.GetFolderRecentAsync(_daoFactory);
    public ValueTask<int> FolderFavoritesAsync => _globalFolder.GetFolderFavoritesAsync(_daoFactory);
    public ValueTask<int> FolderTemplatesAsync => _globalFolder.GetFolderTemplatesAsync(_daoFactory);

    public T GetFolderMy<T>()
    {
        return (T)Convert.ChangeType(FolderMy, typeof(T));
    }

    public async ValueTask<T> GetFolderCommonAsync<T>()
    {
        return (T)Convert.ChangeType(await FolderCommonAsync, typeof(T));
    }

    public async ValueTask<T> GetFolderProjectsAsync<T>()
    {
        return (T)Convert.ChangeType(await FolderProjectsAsync, typeof(T));
    }

    public T GetFolderTrash<T>()
    {
        return (T)Convert.ChangeType(FolderTrash, typeof(T));
    }

    public async ValueTask<T> GetFolderPrivacyAsync<T>()
    {
        return (T)Convert.ChangeType(await FolderPrivacyAsync, typeof(T));
    }

    public void SetFolderMy<T>(T val)
    {
        _globalFolder.SetFolderMy(val);
    }

    public async ValueTask<T> GetFolderShareAsync<T>()
    {
        return (T)Convert.ChangeType(await FolderShareAsync, typeof(T));
    }
    public ValueTask<int> FolderShareAsync => _globalFolder.GetFolderShareAsync(_daoFactory);

    public object FolderTrash
    {
        get => _globalFolder.GetFolderTrashAsync(_daoFactory).Result;
        set => _globalFolder.SetFolderTrash(value);
    }
}<|MERGE_RESOLUTION|>--- conflicted
+++ resolved
@@ -1,784 +1,749 @@
-// (c) Copyright Ascensio System SIA 2010-2022
-//
-// This program is a free software product.
-// You can redistribute it and/or modify it under the terms
-// of the GNU Affero General Public License (AGPL) version 3 as published by the Free Software
-// Foundation. In accordance with Section 7(a) of the GNU AGPL its Section 15 shall be amended
-// to the effect that Ascensio System SIA expressly excludes the warranty of non-infringement of
-// any third-party rights.
-//
-// This program is distributed WITHOUT ANY WARRANTY, without even the implied warranty
-// of MERCHANTABILITY or FITNESS FOR A PARTICULAR  PURPOSE. For details, see
-// the GNU AGPL at: http://www.gnu.org/licenses/agpl-3.0.html
-//
-// You can contact Ascensio System SIA at Lubanas st. 125a-25, Riga, Latvia, EU, LV-1021.
-//
-// The  interactive user interfaces in modified source and object code versions of the Program must
-// display Appropriate Legal Notices, as required under Section 5 of the GNU AGPL version 3.
-//
-// Pursuant to Section 7(b) of the License you must retain the original Product logo when
-// distributing the program. Pursuant to Section 7(e) we decline to grant you any rights under
-// trademark law for use of our trademarks.
-//
-// All the Product's GUI elements, including illustrations and icon sets, as well as technical writing
-// content are licensed under the terms of the Creative Commons Attribution-ShareAlike 4.0
-// International. See the License terms at http://creativecommons.org/licenses/by-sa/4.0/legalcode
-
-namespace ASC.Web.Files.Classes;
-
-[Singletone]
-public class GlobalNotify
-{
-    public ILog Logger { get; set; }
-    private readonly ICacheNotify<AscCacheItem> _notify;
-
-    public GlobalNotify(ICacheNotify<AscCacheItem> notify, IOptionsMonitor<ILog> options, CoreBaseSettings coreBaseSettings)
-    {
-        _notify = notify;
-        Logger = options.Get("ASC.Files");
-        if (coreBaseSettings.Standalone)
-        {
-            ClearCache();
+// (c) Copyright Ascensio System SIA 2010-2022
+//
+// This program is a free software product.
+// You can redistribute it and/or modify it under the terms
+// of the GNU Affero General Public License (AGPL) version 3 as published by the Free Software
+// Foundation. In accordance with Section 7(a) of the GNU AGPL its Section 15 shall be amended
+// to the effect that Ascensio System SIA expressly excludes the warranty of non-infringement of
+// any third-party rights.
+//
+// This program is distributed WITHOUT ANY WARRANTY, without even the implied warranty
+// of MERCHANTABILITY or FITNESS FOR A PARTICULAR  PURPOSE. For details, see
+// the GNU AGPL at: http://www.gnu.org/licenses/agpl-3.0.html
+//
+// You can contact Ascensio System SIA at Lubanas st. 125a-25, Riga, Latvia, EU, LV-1021.
+//
+// The  interactive user interfaces in modified source and object code versions of the Program must
+// display Appropriate Legal Notices, as required under Section 5 of the GNU AGPL version 3.
+//
+// Pursuant to Section 7(b) of the License you must retain the original Product logo when
+// distributing the program. Pursuant to Section 7(e) we decline to grant you any rights under
+// trademark law for use of our trademarks.
+//
+// All the Product's GUI elements, including illustrations and icon sets, as well as technical writing
+// content are licensed under the terms of the Creative Commons Attribution-ShareAlike 4.0
+// International. See the License terms at http://creativecommons.org/licenses/by-sa/4.0/legalcode
+
+namespace ASC.Web.Files.Classes;
+
+[Singletone]
+public class GlobalNotify
+{
+    public ILog Logger { get; set; }
+    private readonly ICacheNotify<AscCacheItem> _notify;
+
+    public GlobalNotify(ICacheNotify<AscCacheItem> notify, IOptionsMonitor<ILog> options, CoreBaseSettings coreBaseSettings)
+    {
+        _notify = notify;
+        Logger = options.Get("ASC.Files");
+        if (coreBaseSettings.Standalone)
+        {
+            ClearCache();
+        }
+    }
+
+    private void ClearCache()
+    {
+        try
+        {
+            _notify.Subscribe((item) =>
+            {
+                try
+                {
+                    GlobalFolder.ProjectsRootFolderCache.Clear();
+                    GlobalFolder.UserRootFolderCache.Clear();
+                    GlobalFolder.CommonFolderCache.Clear();
+                    GlobalFolder.ShareFolderCache.Clear();
+                    GlobalFolder.RecentFolderCache.Clear();
+                    GlobalFolder.FavoritesFolderCache.Clear();
+                    GlobalFolder.TemplatesFolderCache.Clear();
+                    GlobalFolder.PrivacyFolderCache.Clear();
+                    GlobalFolder.TrashFolderCache.Clear();
+                }
+                catch (Exception e)
+                {
+                    Logger.Fatal("ClearCache action", e);
+                }
+            }, CacheNotifyAction.Any);
+        }
+        catch (Exception e)
+        {
+            Logger.Fatal("ClearCache subscribe", e);
+        }
+    }
+}
+
+[Scope]
+public class Global
+{
+    private readonly IConfiguration _configuration;
+    private readonly AuthContext _authContext;
+    private readonly UserManager _userManager;
+    private readonly CoreSettings _coreSettings;
+    private readonly DisplayUserSettingsHelper _displayUserSettingsHelper;
+    private readonly CustomNamingPeople _customNamingPeople;
+    private readonly FileSecurityCommon _fileSecurityCommon;
+
+    public Global(
+        IConfiguration configuration,
+        AuthContext authContext,
+        UserManager userManager,
+        CoreSettings coreSettings,
+        DisplayUserSettingsHelper displayUserSettingsHelper,
+        CustomNamingPeople customNamingPeople,
+        FileSecurityCommon fileSecurityCommon)
+    {
+        _configuration = configuration;
+        _authContext = authContext;
+        _userManager = userManager;
+        _coreSettings = coreSettings;
+        _displayUserSettingsHelper = displayUserSettingsHelper;
+        _customNamingPeople = customNamingPeople;
+        _fileSecurityCommon = fileSecurityCommon;
+
+            ThumbnailExtension = configuration["files:thumbnail:exts"] ?? "jpg";
+    }
+
+    #region Property
+
+    public string ThumbnailExtension { get; set; }
+
+    public const int MaxTitle = 170;
+
+    public static readonly Regex InvalidTitleChars = new Regex("[\t*\\+:\"<>?|\\\\/\\p{Cs}]");
+
+    public bool EnableUploadFilter => bool.TrueString.Equals(_configuration["files:upload-filter"] ?? "false", StringComparison.InvariantCultureIgnoreCase);
+
+    public TimeSpan StreamUrlExpire
+    {
+        get
+        {
+            int.TryParse(_configuration["files:stream-url-minute"], out var validateTimespan);
+            if (validateTimespan <= 0)
+            {
+                validateTimespan = 16;
+            }
+
+            return TimeSpan.FromMinutes(validateTimespan);
+        }
+    }
+
+    public bool IsAdministrator => _fileSecurityCommon.IsAdministrator(_authContext.CurrentAccount.ID);
+
+    public string GetDocDbKey()
+    {
+        const string dbKey = "UniqueDocument";
+        var resultKey = _coreSettings.GetSetting(dbKey);
+
+        if (!string.IsNullOrEmpty(resultKey))
+        {
+            return resultKey;
+        }
+
+        resultKey = Guid.NewGuid().ToString();
+        _coreSettings.SaveSetting(dbKey, resultKey);
+
+        return resultKey;
+    }
+
+    #endregion
+
+    public static string ReplaceInvalidCharsAndTruncate(string title)
+    {
+        if (string.IsNullOrEmpty(title))
+        {
+            return title;
+        }
+
+        title = title.Trim();
+        if (MaxTitle < title.Length)
+        {
+            var pos = title.LastIndexOf('.');
+            if (MaxTitle - 20 < pos)
+            {
+                title = title.Substring(0, MaxTitle - (title.Length - pos)) + title.Substring(pos);
+            }
+            else
+            {
+                title = title.Substring(0, MaxTitle);
+            }
+        }
+
+        return InvalidTitleChars.Replace(title, "_");
+    }
+
+    public string GetUserName(Guid userId, bool alive = false)
+    {
+        if (userId.Equals(_authContext.CurrentAccount.ID))
+        {
+            return FilesCommonResource.Author_Me;
+        }
+
+        if (userId.Equals(ASC.Core.Configuration.Constants.Guest.ID))
+        {
+            return FilesCommonResource.Guest;
+        }
+
+        var userInfo = _userManager.GetUsers(userId);
+        if (userInfo.Equals(Constants.LostUser))
+        {
+            return alive ? FilesCommonResource.Guest : _customNamingPeople.Substitute<FilesCommonResource>("ProfileRemoved");
         }
+
+        return userInfo.DisplayUserName(false, _displayUserSettingsHelper);
     }
-
-    private void ClearCache()
-    {
-        try
-        {
-            _notify.Subscribe((item) =>
-            {
-                try
-                {
-                    GlobalFolder.ProjectsRootFolderCache.Clear();
-                    GlobalFolder.UserRootFolderCache.Clear();
-                    GlobalFolder.CommonFolderCache.Clear();
-                    GlobalFolder.ShareFolderCache.Clear();
-                    GlobalFolder.RecentFolderCache.Clear();
-                    GlobalFolder.FavoritesFolderCache.Clear();
-                    GlobalFolder.TemplatesFolderCache.Clear();
-                    GlobalFolder.PrivacyFolderCache.Clear();
-                    GlobalFolder.TrashFolderCache.Clear();
-                }
-                catch (Exception e)
-                {
-                    Logger.Fatal("ClearCache action", e);
-                }
-            }, CacheNotifyAction.Any);
-        }
-        catch (Exception e)
-        {
-            Logger.Fatal("ClearCache subscribe", e);
-        }
-    }
-}
-
-<<<<<<< HEAD
-[Scope]
-public class Global
-{
-    private readonly IConfiguration _configuration;
-    private readonly AuthContext _authContext;
-    private readonly UserManager _userManager;
-    private readonly CoreSettings _coreSettings;
-    private readonly DisplayUserSettingsHelper _displayUserSettingsHelper;
-    private readonly CustomNamingPeople _customNamingPeople;
-    private readonly FileSecurityCommon _fileSecurityCommon;
-
-    public Global(
-        IConfiguration configuration,
-        AuthContext authContext,
-        UserManager userManager,
-        CoreSettings coreSettings,
-        DisplayUserSettingsHelper displayUserSettingsHelper,
-        CustomNamingPeople customNamingPeople,
-        FileSecurityCommon fileSecurityCommon)
-    {
-        _configuration = configuration;
-        _authContext = authContext;
-        _userManager = userManager;
-        _coreSettings = coreSettings;
-        _displayUserSettingsHelper = displayUserSettingsHelper;
-        _customNamingPeople = customNamingPeople;
-        _fileSecurityCommon = fileSecurityCommon;
-
-        ThumbnailExtension = configuration["files:thumbnail:exts"] ?? "png";
-    }
-
-    #region Property
-
-    public string ThumbnailExtension { get; set; }
-
-    public const int MaxTitle = 170;
-
-    public static readonly Regex InvalidTitleChars = new Regex("[\t*\\+:\"<>?|\\\\/\\p{Cs}]");
-
-    public bool EnableUploadFilter => bool.TrueString.Equals(_configuration["files:upload-filter"] ?? "false", StringComparison.InvariantCultureIgnoreCase);
-
-    public TimeSpan StreamUrlExpire
-    {
-        get
-        {
-            int.TryParse(_configuration["files:stream-url-minute"], out var validateTimespan);
-            if (validateTimespan <= 0)
-            {
-                validateTimespan = 16;
-            }
-=======
-    [Scope]
-    public class Global
-    {
-        private IConfiguration Configuration { get; }
-        private AuthContext AuthContext { get; }
-        private UserManager UserManager { get; }
-        private CoreSettings CoreSettings { get; }
-        private DisplayUserSettingsHelper DisplayUserSettingsHelper { get; }
-        private CustomNamingPeople CustomNamingPeople { get; }
-        private FileSecurityCommon FileSecurityCommon { get; }
-
-        public Global(
-            IConfiguration configuration,
-            AuthContext authContext,
-            UserManager userManager,
-            CoreSettings coreSettings,
-            DisplayUserSettingsHelper displayUserSettingsHelper,
-            CustomNamingPeople customNamingPeople,
-            FileSecurityCommon fileSecurityCommon)
-        {
-            Configuration = configuration;
-            AuthContext = authContext;
-            UserManager = userManager;
-            CoreSettings = coreSettings;
-            DisplayUserSettingsHelper = displayUserSettingsHelper;
-            CustomNamingPeople = customNamingPeople;
-            FileSecurityCommon = fileSecurityCommon;
-
-            ThumbnailExtension = configuration["files:thumbnail:exts"] ?? "jpg";
-        }
-
-        #region Property
->>>>>>> 32186f21
-
-            return TimeSpan.FromMinutes(validateTimespan);
-        }
-    }
-
-    public bool IsAdministrator => _fileSecurityCommon.IsAdministrator(_authContext.CurrentAccount.ID);
-
-    public string GetDocDbKey()
-    {
-        const string dbKey = "UniqueDocument";
-        var resultKey = _coreSettings.GetSetting(dbKey);
-
-        if (!string.IsNullOrEmpty(resultKey))
-        {
-            return resultKey;
-        }
-
-        resultKey = Guid.NewGuid().ToString();
-        _coreSettings.SaveSetting(dbKey, resultKey);
-
-        return resultKey;
-    }
-
-    #endregion
-
-    public static string ReplaceInvalidCharsAndTruncate(string title)
-    {
-        if (string.IsNullOrEmpty(title))
-        {
-            return title;
-        }
-
-        title = title.Trim();
-        if (MaxTitle < title.Length)
-        {
-            var pos = title.LastIndexOf('.');
-            if (MaxTitle - 20 < pos)
-            {
-                title = title.Substring(0, MaxTitle - (title.Length - pos)) + title.Substring(pos);
-            }
-            else
-            {
-                title = title.Substring(0, MaxTitle);
-            }
-        }
-
-        return InvalidTitleChars.Replace(title, "_");
-    }
-
-    public string GetUserName(Guid userId, bool alive = false)
-    {
-        if (userId.Equals(_authContext.CurrentAccount.ID))
-        {
-            return FilesCommonResource.Author_Me;
-        }
-
-        if (userId.Equals(ASC.Core.Configuration.Constants.Guest.ID))
-        {
-            return FilesCommonResource.Guest;
-        }
-
-        var userInfo = _userManager.GetUsers(userId);
-        if (userInfo.Equals(Constants.LostUser))
-        {
-            return alive ? FilesCommonResource.Guest : _customNamingPeople.Substitute<FilesCommonResource>("ProfileRemoved");
-        }
-
-        return userInfo.DisplayUserName(false, _displayUserSettingsHelper);
-    }
-}
-
-[Scope]
-public class GlobalStore
-{
-    private readonly StorageFactory _storageFactory;
-    private readonly TenantManager _tenantManager;
-
-    public GlobalStore(StorageFactory storageFactory, TenantManager tenantManager)
-    {
-        _storageFactory = storageFactory;
-        _tenantManager = tenantManager;
-    }
-
-    public IDataStore GetStore(bool currentTenant = true)
-    {
-        return _storageFactory.GetStorage(currentTenant ? _tenantManager.GetCurrentTenant().Id.ToString() : string.Empty, FileConstant.StorageModule);
-    }
-
-    public IDataStore GetStoreTemplate()
-    {
-        return _storageFactory.GetStorage(string.Empty, FileConstant.StorageTemplate);
-    }
-}
-
-[Scope]
-public class GlobalSpace
-{
-    private readonly FilesUserSpaceUsage _filesUserSpaceUsage;
-    private readonly AuthContext _authContext;
-
-    public GlobalSpace(FilesUserSpaceUsage filesUserSpaceUsage, AuthContext authContext)
-    {
-        _filesUserSpaceUsage = filesUserSpaceUsage;
-        _authContext = authContext;
-    }
-
-    public Task<long> GetUserUsedSpaceAsync()
-    {
-        return GetUserUsedSpaceAsync(_authContext.CurrentAccount.ID);
-    }
-
-    public Task<long> GetUserUsedSpaceAsync(Guid userId)
-    {
-        return _filesUserSpaceUsage.GetUserSpaceUsageAsync(userId);
-    }
-}
-
-[Scope]
-public class GlobalFolder
-{
-    private readonly CoreBaseSettings _coreBaseSettings;
-    private readonly WebItemManager _webItemManager;
-    private readonly WebItemSecurity _webItemSecurity;
-    private readonly AuthContext _authContext;
-    private readonly TenantManager _tenantManager;
-    private readonly UserManager _userManager;
-    private readonly SettingsManager _settingsManager;
-    private readonly GlobalStore _globalStore;
-    private readonly IServiceProvider _serviceProvider;
-    private readonly Global _global;
-    private readonly ILog _logger;
-
-    public GlobalFolder(
-        CoreBaseSettings coreBaseSettings,
-        WebItemManager webItemManager,
-        WebItemSecurity webItemSecurity,
-        AuthContext authContext,
-        TenantManager tenantManager,
-        UserManager userManager,
-        SettingsManager settingsManager,
-        GlobalStore globalStore,
-        IOptionsMonitor<ILog> options,
-        IServiceProvider serviceProvider,
-        Global global
-    )
-    {
-        _coreBaseSettings = coreBaseSettings;
-        _webItemManager = webItemManager;
-        _webItemSecurity = webItemSecurity;
-        _authContext = authContext;
-        _tenantManager = tenantManager;
-        _userManager = userManager;
-        _settingsManager = settingsManager;
-        _globalStore = globalStore;
-        _serviceProvider = serviceProvider;
-        _global = global;
-        _logger = options.Get("ASC.Files");
-    }
-
-    internal static readonly IDictionary<int, int> ProjectsRootFolderCache =
-        new ConcurrentDictionary<int, int>(); /*Use SYNCHRONIZED for cross thread blocks*/
-
-    public async ValueTask<int> GetFolderProjectsAsync(IDaoFactory daoFactory)
-    {
-        if (_coreBaseSettings.Personal)
-        {
-            return default;
-        }
-
-        if (_webItemManager[WebItemManager.ProjectsProductID].IsDisabled(_webItemSecurity, _authContext))
-        {
-            return default;
-        }
-
-        var folderDao = daoFactory.GetFolderDao<int>();
-        if (!ProjectsRootFolderCache.TryGetValue(_tenantManager.GetCurrentTenant().Id, out var result))
-        {
-            result = await folderDao.GetFolderIDProjectsAsync(true);
+}
+
+[Scope]
+public class GlobalStore
+{
+    private readonly StorageFactory _storageFactory;
+    private readonly TenantManager _tenantManager;
+
+    public GlobalStore(StorageFactory storageFactory, TenantManager tenantManager)
+    {
+        _storageFactory = storageFactory;
+        _tenantManager = tenantManager;
+    }
+
+    public IDataStore GetStore(bool currentTenant = true)
+    {
+        return _storageFactory.GetStorage(currentTenant ? _tenantManager.GetCurrentTenant().Id.ToString() : string.Empty, FileConstant.StorageModule);
+    }
+
+    public IDataStore GetStoreTemplate()
+    {
+        return _storageFactory.GetStorage(string.Empty, FileConstant.StorageTemplate);
+    }
+}
+
+[Scope]
+public class GlobalSpace
+{
+    private readonly FilesUserSpaceUsage _filesUserSpaceUsage;
+    private readonly AuthContext _authContext;
+
+    public GlobalSpace(FilesUserSpaceUsage filesUserSpaceUsage, AuthContext authContext)
+    {
+        _filesUserSpaceUsage = filesUserSpaceUsage;
+        _authContext = authContext;
+    }
+
+    public Task<long> GetUserUsedSpaceAsync()
+    {
+        return GetUserUsedSpaceAsync(_authContext.CurrentAccount.ID);
+    }
+
+    public Task<long> GetUserUsedSpaceAsync(Guid userId)
+    {
+        return _filesUserSpaceUsage.GetUserSpaceUsageAsync(userId);
+    }
+}
+
+[Scope]
+public class GlobalFolder
+{
+    private readonly CoreBaseSettings _coreBaseSettings;
+    private readonly WebItemManager _webItemManager;
+    private readonly WebItemSecurity _webItemSecurity;
+    private readonly AuthContext _authContext;
+    private readonly TenantManager _tenantManager;
+    private readonly UserManager _userManager;
+    private readonly SettingsManager _settingsManager;
+    private readonly GlobalStore _globalStore;
+    private readonly IServiceProvider _serviceProvider;
+    private readonly Global _global;
+    private readonly ILog _logger;
+
+    public GlobalFolder(
+        CoreBaseSettings coreBaseSettings,
+        WebItemManager webItemManager,
+        WebItemSecurity webItemSecurity,
+        AuthContext authContext,
+        TenantManager tenantManager,
+        UserManager userManager,
+        SettingsManager settingsManager,
+        GlobalStore globalStore,
+        IOptionsMonitor<ILog> options,
+        IServiceProvider serviceProvider,
+        Global global
+    )
+    {
+        _coreBaseSettings = coreBaseSettings;
+        _webItemManager = webItemManager;
+        _webItemSecurity = webItemSecurity;
+        _authContext = authContext;
+        _tenantManager = tenantManager;
+        _userManager = userManager;
+        _settingsManager = settingsManager;
+        _globalStore = globalStore;
+        _serviceProvider = serviceProvider;
+        _global = global;
+        _logger = options.Get("ASC.Files");
+    }
+
+    internal static readonly IDictionary<int, int> ProjectsRootFolderCache =
+        new ConcurrentDictionary<int, int>(); /*Use SYNCHRONIZED for cross thread blocks*/
+
+    public async ValueTask<int> GetFolderProjectsAsync(IDaoFactory daoFactory)
+    {
+        if (_coreBaseSettings.Personal)
+        {
+            return default;
+        }
+
+        if (_webItemManager[WebItemManager.ProjectsProductID].IsDisabled(_webItemSecurity, _authContext))
+        {
+            return default;
+        }
+
+        var folderDao = daoFactory.GetFolderDao<int>();
+        if (!ProjectsRootFolderCache.TryGetValue(_tenantManager.GetCurrentTenant().Id, out var result))
+        {
+            result = await folderDao.GetFolderIDProjectsAsync(true);
 
                 ProjectsRootFolderCache[_tenantManager.GetCurrentTenant().Id] = result;
             }
 
-        return result;
-    }
-
-    public async ValueTask<T> GetFolderProjectsAsync<T>(IDaoFactory daoFactory)
-    {
-        return (T)Convert.ChangeType(await GetFolderProjectsAsync(daoFactory), typeof(T));
-    }
-
-    internal static readonly ConcurrentDictionary<string, Lazy<int>> UserRootFolderCache =
-        new ConcurrentDictionary<string, Lazy<int>>(); /*Use SYNCHRONIZED for cross thread blocks*/
-
-    public T GetFolderMy<T>(FileMarker fileMarker, IDaoFactory daoFactory)
-    {
-        return (T)Convert.ChangeType(GetFolderMy(fileMarker, daoFactory), typeof(T));
-    }
-
-    public int GetFolderMy(FileMarker fileMarker, IDaoFactory daoFactory)
-    {
-        if (!_authContext.IsAuthenticated)
-        {
-            return default;
-        }
-
-        if (_userManager.GetUsers(_authContext.CurrentAccount.ID).IsVisitor(_userManager))
-        {
-            return default;
-        }
-
-        var cacheKey = string.Format("my/{0}/{1}", _tenantManager.GetCurrentTenant().Id, _authContext.CurrentAccount.ID);
-
-        var myFolderId = UserRootFolderCache.GetOrAdd(cacheKey, (a) => new Lazy<int>(() => GetFolderIdAndProccessFirstVisitAsync(fileMarker, daoFactory, true).Result));
-
-        return myFolderId.Value;
-    }
+        return result;
+    }
+
+    public async ValueTask<T> GetFolderProjectsAsync<T>(IDaoFactory daoFactory)
+    {
+        return (T)Convert.ChangeType(await GetFolderProjectsAsync(daoFactory), typeof(T));
+    }
+
+    internal static readonly ConcurrentDictionary<string, Lazy<int>> UserRootFolderCache =
+        new ConcurrentDictionary<string, Lazy<int>>(); /*Use SYNCHRONIZED for cross thread blocks*/
+
+    public T GetFolderMy<T>(FileMarker fileMarker, IDaoFactory daoFactory)
+    {
+        return (T)Convert.ChangeType(GetFolderMy(fileMarker, daoFactory), typeof(T));
+    }
+
+    public int GetFolderMy(FileMarker fileMarker, IDaoFactory daoFactory)
+    {
+        if (!_authContext.IsAuthenticated)
+        {
+            return default;
+        }
+
+        if (_userManager.GetUsers(_authContext.CurrentAccount.ID).IsVisitor(_userManager))
+        {
+            return default;
+        }
+
+        var cacheKey = string.Format("my/{0}/{1}", _tenantManager.GetCurrentTenant().Id, _authContext.CurrentAccount.ID);
+
+        var myFolderId = UserRootFolderCache.GetOrAdd(cacheKey, (a) => new Lazy<int>(() => GetFolderIdAndProccessFirstVisitAsync(fileMarker, daoFactory, true).Result));
+
+        return myFolderId.Value;
+    }
 
         protected internal void SetFolderMy(object value)
-    {
-        var cacheKey = string.Format("my/{0}/{1}", _tenantManager.GetCurrentTenant().Id, value);
-        UserRootFolderCache.Remove(cacheKey, out _);
-    }
-
-        public async ValueTask<bool> IsFirstVisit(IDaoFactory daoFactory)
-    {
-        var cacheKey = string.Format("my/{0}/{1}", _tenantManager.GetCurrentTenant().Id, _authContext.CurrentAccount.ID);
-
-        if (!UserRootFolderCache.TryGetValue(cacheKey, out var _))
-        {
-            var folderDao = daoFactory.GetFolderDao<int>();
-            var myFolderId = await folderDao.GetFolderIDUserAsync(false);
-
-            if (Equals(myFolderId, 0))
-            {
-                return true;
-            }
-        }
-
-        return false;
-    }
-
-    internal static readonly IDictionary<int, int> CommonFolderCache =
-            new ConcurrentDictionary<int, int>(); /*Use SYNCHRONIZED for cross thread blocks*/
-
-    public async ValueTask<T> GetFolderCommonAsync<T>(FileMarker fileMarker, IDaoFactory daoFactory)
-    {
-        return (T)Convert.ChangeType(await GetFolderCommonAsync(fileMarker, daoFactory), typeof(T));
-    }
-
-    public async ValueTask<int> GetFolderCommonAsync(FileMarker fileMarker, IDaoFactory daoFactory)
-    {
-        if (_coreBaseSettings.Personal)
-        {
-            return default;
-        }
+    {
+        var cacheKey = string.Format("my/{0}/{1}", _tenantManager.GetCurrentTenant().Id, value);
+        UserRootFolderCache.Remove(cacheKey, out _);
+    }
+
+        public async ValueTask<bool> IsFirstVisit(IDaoFactory daoFactory)
+    {
+        var cacheKey = string.Format("my/{0}/{1}", _tenantManager.GetCurrentTenant().Id, _authContext.CurrentAccount.ID);
+
+        if (!UserRootFolderCache.TryGetValue(cacheKey, out var _))
+        {
+            var folderDao = daoFactory.GetFolderDao<int>();
+            var myFolderId = await folderDao.GetFolderIDUserAsync(false);
+
+            if (Equals(myFolderId, 0))
+            {
+                return true;
+            }
+        }
+
+        return false;
+    }
+
+    internal static readonly IDictionary<int, int> CommonFolderCache =
+            new ConcurrentDictionary<int, int>(); /*Use SYNCHRONIZED for cross thread blocks*/
+
+    public async ValueTask<T> GetFolderCommonAsync<T>(FileMarker fileMarker, IDaoFactory daoFactory)
+    {
+        return (T)Convert.ChangeType(await GetFolderCommonAsync(fileMarker, daoFactory), typeof(T));
+    }
+
+    public async ValueTask<int> GetFolderCommonAsync(FileMarker fileMarker, IDaoFactory daoFactory)
+    {
+        if (_coreBaseSettings.Personal)
+        {
+            return default;
+        }
 
             if (!CommonFolderCache.TryGetValue(_tenantManager.GetCurrentTenant().Id, out var commonFolderId))
-        {
-            commonFolderId = await GetFolderIdAndProccessFirstVisitAsync(fileMarker, daoFactory, false);
-            if (!Equals(commonFolderId, 0))
-            {
-                CommonFolderCache[_tenantManager.GetCurrentTenant().Id] = commonFolderId;
-            }
-        }
-
-        return commonFolderId;
-    }
-
-    internal static readonly IDictionary<int, int> ShareFolderCache =
-        new ConcurrentDictionary<int, int>(); /*Use SYNCHRONIZED for cross thread blocks*/
-
-    public async ValueTask<int> GetFolderShareAsync(IDaoFactory daoFactory)
-    {
-        if (_coreBaseSettings.Personal)
-        {
-            return default;
-        }
-
-        if (IsOutsider)
-        {
-            return default;
-        }
+        {
+            commonFolderId = await GetFolderIdAndProccessFirstVisitAsync(fileMarker, daoFactory, false);
+            if (!Equals(commonFolderId, 0))
+            {
+                CommonFolderCache[_tenantManager.GetCurrentTenant().Id] = commonFolderId;
+            }
+        }
+
+        return commonFolderId;
+    }
+
+    internal static readonly IDictionary<int, int> ShareFolderCache =
+        new ConcurrentDictionary<int, int>(); /*Use SYNCHRONIZED for cross thread blocks*/
+
+    public async ValueTask<int> GetFolderShareAsync(IDaoFactory daoFactory)
+    {
+        if (_coreBaseSettings.Personal)
+        {
+            return default;
+        }
+
+        if (IsOutsider)
+        {
+            return default;
+        }
 
         if (!ShareFolderCache.TryGetValue(_tenantManager.GetCurrentTenant().Id, out var sharedFolderId))
-        {
-            sharedFolderId = await daoFactory.GetFolderDao<int>().GetFolderIDShareAsync(true);
-
+        {
+            sharedFolderId = await daoFactory.GetFolderDao<int>().GetFolderIDShareAsync(true);
+
             if (!sharedFolderId.Equals(default))
-            {
-                ShareFolderCache[_tenantManager.GetCurrentTenant().Id] = sharedFolderId;
-            }
-        }
-
-        return sharedFolderId;
-    }
-
-    public async ValueTask<T> GetFolderShareAsync<T>(IDaoFactory daoFactory)
-    {
-        return (T)Convert.ChangeType(await GetFolderShareAsync(daoFactory), typeof(T));
-    }
-
-    internal static readonly IDictionary<int, int> RecentFolderCache =
-        new ConcurrentDictionary<int, int>(); /*Use SYNCHRONIZED for cross thread blocks*/
-
-    public async ValueTask<int> GetFolderRecentAsync(IDaoFactory daoFactory)
-    {
-        if (!_authContext.IsAuthenticated)
-        {
-            return 0;
-        }
-
-        if (_userManager.GetUsers(_authContext.CurrentAccount.ID).IsVisitor(_userManager))
-        {
-            return 0;
-        }
-
-        if (!RecentFolderCache.TryGetValue(_tenantManager.GetCurrentTenant().Id, out var recentFolderId))
-        {
-            var folderDao = daoFactory.GetFolderDao<int>();
-            recentFolderId = await folderDao.GetFolderIDRecentAsync(true);
-
-            if (!recentFolderId.Equals(0))
-            {
-                RecentFolderCache[_tenantManager.GetCurrentTenant().Id] = recentFolderId;
-            }
-        }
-
-        return recentFolderId;
-    }
-
-    internal static readonly IDictionary<int, int> FavoritesFolderCache =
-        new ConcurrentDictionary<int, int>(); /*Use SYNCHRONIZED for cross thread blocks*/
-
-    public async ValueTask<int> GetFolderFavoritesAsync(IDaoFactory daoFactory)
-    {
-        if (!_authContext.IsAuthenticated)
-        {
-            return 0;
-        }
-
-        if (_userManager.GetUsers(_authContext.CurrentAccount.ID).IsVisitor(_userManager))
-        {
-            return 0;
-        }
-
-        if (!FavoritesFolderCache.TryGetValue(_tenantManager.GetCurrentTenant().Id, out var favoriteFolderId))
-        {
-            var folderDao = daoFactory.GetFolderDao<int>();
-            favoriteFolderId = await folderDao.GetFolderIDFavoritesAsync(true);
-
-            if (!favoriteFolderId.Equals(0))
-            {
-                FavoritesFolderCache[_tenantManager.GetCurrentTenant().Id] = favoriteFolderId;
-            }
-        }
-
-        return favoriteFolderId;
-    }
-
-    internal static readonly IDictionary<int, int> TemplatesFolderCache =
-        new ConcurrentDictionary<int, int>(); /*Use SYNCHRONIZED for cross thread blocks*/
-
-    public async ValueTask<int> GetFolderTemplatesAsync(IDaoFactory daoFactory)
-    {
-        if (!_authContext.IsAuthenticated)
-        {
-            return 0;
-        }
-
-        if (_userManager.GetUsers(_authContext.CurrentAccount.ID).IsVisitor(_userManager))
-        {
-            return 0;
-        }
-
-        if (!TemplatesFolderCache.TryGetValue(_tenantManager.GetCurrentTenant().Id, out var templatesFolderId))
-        {
-            var folderDao = daoFactory.GetFolderDao<int>();
-            templatesFolderId = await folderDao.GetFolderIDTemplatesAsync(true);
-
-            if (!templatesFolderId.Equals(0))
-            {
-                TemplatesFolderCache[_tenantManager.GetCurrentTenant().Id] = templatesFolderId;
-            }
-        }
-
-        return templatesFolderId;
-    }
-
-    internal static readonly IDictionary<string, int> PrivacyFolderCache =
-        new ConcurrentDictionary<string, int>(); /*Use SYNCHRONIZED for cross thread blocks*/
-
-    public async ValueTask<T> GetFolderPrivacyAsync<T>(IDaoFactory daoFactory)
-    {
-        return (T)Convert.ChangeType(await GetFolderPrivacyAsync(daoFactory), typeof(T));
-    }
-
-    public async ValueTask<int> GetFolderPrivacyAsync(IDaoFactory daoFactory)
-    {
-        if (!_authContext.IsAuthenticated)
-        {
-            return 0;
-        }
-
-        if (_userManager.GetUsers(_authContext.CurrentAccount.ID).IsVisitor(_userManager))
-        {
-            return 0;
-        }
-
-        var cacheKey = string.Format("privacy/{0}/{1}", _tenantManager.GetCurrentTenant().Id, _authContext.CurrentAccount.ID);
-
-        if (!PrivacyFolderCache.TryGetValue(cacheKey, out var privacyFolderId))
-        {
-            var folderDao = daoFactory.GetFolderDao<int>();
-            privacyFolderId = await folderDao.GetFolderIDPrivacyAsync(true);
-
-            if (!Equals(privacyFolderId, 0))
-            {
-                PrivacyFolderCache[cacheKey] = privacyFolderId;
-            }
-        }
-
-        return privacyFolderId;
-    }
-
-
-    internal static readonly IDictionary<string, object> TrashFolderCache =
-        new ConcurrentDictionary<string, object>(); /*Use SYNCHRONIZED for cross thread blocks*/
-
-    public async Task<T> GetFolderTrashAsync<T>(IDaoFactory daoFactory)
-    {
-        return (T)Convert.ChangeType(await GetFolderTrashAsync(daoFactory), typeof(T));
-    }
-
-    public async ValueTask<object> GetFolderTrashAsync(IDaoFactory daoFactory)
-    {
-        if (IsOutsider)
-        {
-            return null;
-        }
+            {
+                ShareFolderCache[_tenantManager.GetCurrentTenant().Id] = sharedFolderId;
+            }
+        }
+
+        return sharedFolderId;
+    }
+
+    public async ValueTask<T> GetFolderShareAsync<T>(IDaoFactory daoFactory)
+    {
+        return (T)Convert.ChangeType(await GetFolderShareAsync(daoFactory), typeof(T));
+    }
+
+    internal static readonly IDictionary<int, int> RecentFolderCache =
+        new ConcurrentDictionary<int, int>(); /*Use SYNCHRONIZED for cross thread blocks*/
+
+    public async ValueTask<int> GetFolderRecentAsync(IDaoFactory daoFactory)
+    {
+        if (!_authContext.IsAuthenticated)
+        {
+            return 0;
+        }
+
+        if (_userManager.GetUsers(_authContext.CurrentAccount.ID).IsVisitor(_userManager))
+        {
+            return 0;
+        }
+
+        if (!RecentFolderCache.TryGetValue(_tenantManager.GetCurrentTenant().Id, out var recentFolderId))
+        {
+            var folderDao = daoFactory.GetFolderDao<int>();
+            recentFolderId = await folderDao.GetFolderIDRecentAsync(true);
+
+            if (!recentFolderId.Equals(0))
+            {
+                RecentFolderCache[_tenantManager.GetCurrentTenant().Id] = recentFolderId;
+            }
+        }
+
+        return recentFolderId;
+    }
+
+    internal static readonly IDictionary<int, int> FavoritesFolderCache =
+        new ConcurrentDictionary<int, int>(); /*Use SYNCHRONIZED for cross thread blocks*/
+
+    public async ValueTask<int> GetFolderFavoritesAsync(IDaoFactory daoFactory)
+    {
+        if (!_authContext.IsAuthenticated)
+        {
+            return 0;
+        }
+
+        if (_userManager.GetUsers(_authContext.CurrentAccount.ID).IsVisitor(_userManager))
+        {
+            return 0;
+        }
+
+        if (!FavoritesFolderCache.TryGetValue(_tenantManager.GetCurrentTenant().Id, out var favoriteFolderId))
+        {
+            var folderDao = daoFactory.GetFolderDao<int>();
+            favoriteFolderId = await folderDao.GetFolderIDFavoritesAsync(true);
+
+            if (!favoriteFolderId.Equals(0))
+            {
+                FavoritesFolderCache[_tenantManager.GetCurrentTenant().Id] = favoriteFolderId;
+            }
+        }
+
+        return favoriteFolderId;
+    }
+
+    internal static readonly IDictionary<int, int> TemplatesFolderCache =
+        new ConcurrentDictionary<int, int>(); /*Use SYNCHRONIZED for cross thread blocks*/
+
+    public async ValueTask<int> GetFolderTemplatesAsync(IDaoFactory daoFactory)
+    {
+        if (!_authContext.IsAuthenticated)
+        {
+            return 0;
+        }
+
+        if (_userManager.GetUsers(_authContext.CurrentAccount.ID).IsVisitor(_userManager))
+        {
+            return 0;
+        }
+
+        if (!TemplatesFolderCache.TryGetValue(_tenantManager.GetCurrentTenant().Id, out var templatesFolderId))
+        {
+            var folderDao = daoFactory.GetFolderDao<int>();
+            templatesFolderId = await folderDao.GetFolderIDTemplatesAsync(true);
+
+            if (!templatesFolderId.Equals(0))
+            {
+                TemplatesFolderCache[_tenantManager.GetCurrentTenant().Id] = templatesFolderId;
+            }
+        }
+
+        return templatesFolderId;
+    }
+
+    internal static readonly IDictionary<string, int> PrivacyFolderCache =
+        new ConcurrentDictionary<string, int>(); /*Use SYNCHRONIZED for cross thread blocks*/
+
+    public async ValueTask<T> GetFolderPrivacyAsync<T>(IDaoFactory daoFactory)
+    {
+        return (T)Convert.ChangeType(await GetFolderPrivacyAsync(daoFactory), typeof(T));
+    }
+
+    public async ValueTask<int> GetFolderPrivacyAsync(IDaoFactory daoFactory)
+    {
+        if (!_authContext.IsAuthenticated)
+        {
+            return 0;
+        }
+
+        if (_userManager.GetUsers(_authContext.CurrentAccount.ID).IsVisitor(_userManager))
+        {
+            return 0;
+        }
+
+        var cacheKey = string.Format("privacy/{0}/{1}", _tenantManager.GetCurrentTenant().Id, _authContext.CurrentAccount.ID);
+
+        if (!PrivacyFolderCache.TryGetValue(cacheKey, out var privacyFolderId))
+        {
+            var folderDao = daoFactory.GetFolderDao<int>();
+            privacyFolderId = await folderDao.GetFolderIDPrivacyAsync(true);
+
+            if (!Equals(privacyFolderId, 0))
+            {
+                PrivacyFolderCache[cacheKey] = privacyFolderId;
+            }
+        }
+
+        return privacyFolderId;
+    }
+
+
+    internal static readonly IDictionary<string, object> TrashFolderCache =
+        new ConcurrentDictionary<string, object>(); /*Use SYNCHRONIZED for cross thread blocks*/
+
+    public async Task<T> GetFolderTrashAsync<T>(IDaoFactory daoFactory)
+    {
+        return (T)Convert.ChangeType(await GetFolderTrashAsync(daoFactory), typeof(T));
+    }
+
+    public async ValueTask<object> GetFolderTrashAsync(IDaoFactory daoFactory)
+    {
+        if (IsOutsider)
+        {
+            return null;
+        }
 
         var cacheKey = string.Format("trash/{0}/{1}", _tenantManager.GetCurrentTenant().Id, _authContext.CurrentAccount.ID);
-
-        if (!TrashFolderCache.TryGetValue(cacheKey, out var trashFolderId))
-        {
-            trashFolderId = _authContext.IsAuthenticated ? await daoFactory.GetFolderDao<int>().GetFolderIDTrashAsync(true) : 0;
-            TrashFolderCache[cacheKey] = trashFolderId;
-        }
-
-        return trashFolderId;
-    }
+
+        if (!TrashFolderCache.TryGetValue(cacheKey, out var trashFolderId))
+        {
+            trashFolderId = _authContext.IsAuthenticated ? await daoFactory.GetFolderDao<int>().GetFolderIDTrashAsync(true) : 0;
+            TrashFolderCache[cacheKey] = trashFolderId;
+        }
+
+        return trashFolderId;
+    }
 
         protected internal void SetFolderTrash(object value)
-    {
-        var cacheKey = string.Format("trash/{0}/{1}", _tenantManager.GetCurrentTenant().Id, value);
-        TrashFolderCache.Remove(cacheKey);
-    }
-
-    private async Task<int> GetFolderIdAndProccessFirstVisitAsync(FileMarker fileMarker, IDaoFactory daoFactory, bool my)
-    {
-        var folderDao = (FolderDao)daoFactory.GetFolderDao<int>();
-        var fileDao = (FileDao)daoFactory.GetFileDao<int>();
-
-        var id = my ? await folderDao.GetFolderIDUserAsync(false) : await folderDao.GetFolderIDCommonAsync(false);
-
-        if (Equals(id, 0)) //TODO: think about 'null'
-        {
-            id = my ? await folderDao.GetFolderIDUserAsync(true) : await folderDao.GetFolderIDCommonAsync(true);
-
-            //Copy start document
-            if (_settingsManager.LoadForDefaultTenant<AdditionalWhiteLabelSettings>().StartDocsEnabled)
-            {
-                try
-                {
-                    var storeTemplate = _globalStore.GetStoreTemplate();
-
-                    var culture = my ? _userManager.GetUsers(_authContext.CurrentAccount.ID).GetCulture() : _tenantManager.GetCurrentTenant().GetCulture();
-                    var path = FileConstant.StartDocPath + culture + "/";
-
-                    if (!await storeTemplate.IsDirectoryAsync(path))
-                    {
-                        path = FileConstant.StartDocPath + "en-US/";
-                    }
-
-                    path += my ? "my/" : "corporate/";
-
-                    await SaveStartDocumentAsync(fileMarker, folderDao, fileDao, id, path, storeTemplate);
-                }
-                catch (Exception ex)
-                {
-                    _logger.Error(ex);
-                }
-            }
-        }
-
-        return id;
-    }
-
-    private async Task SaveStartDocumentAsync(FileMarker fileMarker, FolderDao folderDao, FileDao fileDao, int folderId, string path, IDataStore storeTemplate)
-    {
-        await foreach (var file in storeTemplate.ListFilesRelativeAsync("", path, "*", false))
-        {
-            await SaveFileAsync(fileMarker, fileDao, folderId, path + file, storeTemplate);
-        }
-
-        await foreach (var folderName in storeTemplate.ListDirectoriesRelativeAsync(path, false))
-        {
-            var folder = _serviceProvider.GetService<Folder<int>>();
-            folder.Title = folderName;
-            folder.FolderID = folderId;
-
-            var subFolderId = await folderDao.SaveFolderAsync(folder);
-
-            await SaveStartDocumentAsync(fileMarker, folderDao, fileDao, subFolderId, path + folderName + "/", storeTemplate);
-        }
-    }
-
-    private async Task SaveFileAsync(FileMarker fileMarker, FileDao fileDao, int folder, string filePath, IDataStore storeTemp)
-    {
-        try
-        {
-            if (FileUtility.GetFileExtension(filePath) == "." + _global.ThumbnailExtension
-                && await storeTemp.IsFileAsync("", Regex.Replace(filePath, "\\." + _global.ThumbnailExtension + "$", "")))
-            {
-                return;
-            }
-
-            var fileName = Path.GetFileName(filePath);
-            var file = _serviceProvider.GetService<File<int>>();
-
-            file.Title = fileName;
-            file.FolderID = folder;
-            file.Comment = FilesCommonResource.CommentCreate;
-
-            using (var stream = await storeTemp.GetReadStreamAsync("", filePath))
-            {
-                file.ContentLength = stream.CanSeek ? stream.Length : await storeTemp.GetFileSizeAsync("", filePath);
-                file = await fileDao.SaveFileAsync(file, stream, false);
-            }
-
-            var pathThumb = filePath + "." + _global.ThumbnailExtension;
-            if (await storeTemp.IsFileAsync("", pathThumb))
-            {
-                using (var streamThumb = await storeTemp.GetReadStreamAsync("", pathThumb))
-                {
-                    await fileDao.SaveThumbnailAsync(file, streamThumb);
-                }
-                file.ThumbnailStatus = Thumbnail.Created;
-            }
-
-            await fileMarker.MarkAsNewAsync(file);
-        }
-        catch (Exception ex)
-        {
-            _logger.Error(ex);
-        }
-    }
-
-    public bool IsOutsider => _userManager.GetUsers(_authContext.CurrentAccount.ID).IsOutsider(_userManager);
-}
-
-[Scope]
-public class GlobalFolderHelper
-{
-    private readonly FileMarker _fileMarker;
-    private readonly IDaoFactory _daoFactory;
-    private readonly GlobalFolder _globalFolder;
-
-    public GlobalFolderHelper(FileMarker fileMarker, IDaoFactory daoFactory, GlobalFolder globalFolder)
-    {
-        _fileMarker = fileMarker;
-        _daoFactory = daoFactory;
-        _globalFolder = globalFolder;
-    }
-
-    public ValueTask<int> FolderProjectsAsync => _globalFolder.GetFolderProjectsAsync(_daoFactory);
-    public ValueTask<int> FolderCommonAsync => _globalFolder.GetFolderCommonAsync(_fileMarker, _daoFactory);
-    public int FolderMy => _globalFolder.GetFolderMy(_fileMarker, _daoFactory);
-    public ValueTask<int> FolderPrivacyAsync => _globalFolder.GetFolderPrivacyAsync(_daoFactory);
-    public ValueTask<int> FolderRecentAsync => _globalFolder.GetFolderRecentAsync(_daoFactory);
-    public ValueTask<int> FolderFavoritesAsync => _globalFolder.GetFolderFavoritesAsync(_daoFactory);
-    public ValueTask<int> FolderTemplatesAsync => _globalFolder.GetFolderTemplatesAsync(_daoFactory);
-
-    public T GetFolderMy<T>()
-    {
-        return (T)Convert.ChangeType(FolderMy, typeof(T));
-    }
-
-    public async ValueTask<T> GetFolderCommonAsync<T>()
-    {
-        return (T)Convert.ChangeType(await FolderCommonAsync, typeof(T));
-    }
-
-    public async ValueTask<T> GetFolderProjectsAsync<T>()
-    {
-        return (T)Convert.ChangeType(await FolderProjectsAsync, typeof(T));
-    }
-
-    public T GetFolderTrash<T>()
-    {
-        return (T)Convert.ChangeType(FolderTrash, typeof(T));
-    }
-
-    public async ValueTask<T> GetFolderPrivacyAsync<T>()
-    {
-        return (T)Convert.ChangeType(await FolderPrivacyAsync, typeof(T));
-    }
-
-    public void SetFolderMy<T>(T val)
-    {
-        _globalFolder.SetFolderMy(val);
-    }
-
-    public async ValueTask<T> GetFolderShareAsync<T>()
-    {
-        return (T)Convert.ChangeType(await FolderShareAsync, typeof(T));
-    }
-    public ValueTask<int> FolderShareAsync => _globalFolder.GetFolderShareAsync(_daoFactory);
-
-    public object FolderTrash
-    {
-        get => _globalFolder.GetFolderTrashAsync(_daoFactory).Result;
-        set => _globalFolder.SetFolderTrash(value);
+    {
+        var cacheKey = string.Format("trash/{0}/{1}", _tenantManager.GetCurrentTenant().Id, value);
+        TrashFolderCache.Remove(cacheKey);
+    }
+
+    private async Task<int> GetFolderIdAndProccessFirstVisitAsync(FileMarker fileMarker, IDaoFactory daoFactory, bool my)
+    {
+        var folderDao = (FolderDao)daoFactory.GetFolderDao<int>();
+        var fileDao = (FileDao)daoFactory.GetFileDao<int>();
+
+        var id = my ? await folderDao.GetFolderIDUserAsync(false) : await folderDao.GetFolderIDCommonAsync(false);
+
+        if (Equals(id, 0)) //TODO: think about 'null'
+        {
+            id = my ? await folderDao.GetFolderIDUserAsync(true) : await folderDao.GetFolderIDCommonAsync(true);
+
+            //Copy start document
+            if (_settingsManager.LoadForDefaultTenant<AdditionalWhiteLabelSettings>().StartDocsEnabled)
+            {
+                try
+                {
+                    var storeTemplate = _globalStore.GetStoreTemplate();
+
+                    var culture = my ? _userManager.GetUsers(_authContext.CurrentAccount.ID).GetCulture() : _tenantManager.GetCurrentTenant().GetCulture();
+                    var path = FileConstant.StartDocPath + culture + "/";
+
+                    if (!await storeTemplate.IsDirectoryAsync(path))
+                    {
+                        path = FileConstant.StartDocPath + "en-US/";
+                    }
+
+                    path += my ? "my/" : "corporate/";
+
+                    await SaveStartDocumentAsync(fileMarker, folderDao, fileDao, id, path, storeTemplate);
+                }
+                catch (Exception ex)
+                {
+                    _logger.Error(ex);
+                }
+            }
+        }
+
+        return id;
+    }
+
+    private async Task SaveStartDocumentAsync(FileMarker fileMarker, FolderDao folderDao, FileDao fileDao, int folderId, string path, IDataStore storeTemplate)
+    {
+        await foreach (var file in storeTemplate.ListFilesRelativeAsync("", path, "*", false))
+        {
+            await SaveFileAsync(fileMarker, fileDao, folderId, path + file, storeTemplate);
+        }
+
+        await foreach (var folderName in storeTemplate.ListDirectoriesRelativeAsync(path, false))
+        {
+            var folder = _serviceProvider.GetService<Folder<int>>();
+            folder.Title = folderName;
+            folder.FolderID = folderId;
+
+            var subFolderId = await folderDao.SaveFolderAsync(folder);
+
+            await SaveStartDocumentAsync(fileMarker, folderDao, fileDao, subFolderId, path + folderName + "/", storeTemplate);
+        }
+    }
+
+    private async Task SaveFileAsync(FileMarker fileMarker, FileDao fileDao, int folder, string filePath, IDataStore storeTemp)
+    {
+        try
+        {
+            if (FileUtility.GetFileExtension(filePath) == "." + _global.ThumbnailExtension
+                && await storeTemp.IsFileAsync("", Regex.Replace(filePath, "\\." + _global.ThumbnailExtension + "$", "")))
+            {
+                return;
+            }
+
+            var fileName = Path.GetFileName(filePath);
+            var file = _serviceProvider.GetService<File<int>>();
+
+            file.Title = fileName;
+            file.FolderID = folder;
+            file.Comment = FilesCommonResource.CommentCreate;
+
+            using (var stream = await storeTemp.GetReadStreamAsync("", filePath))
+            {
+                file.ContentLength = stream.CanSeek ? stream.Length : await storeTemp.GetFileSizeAsync("", filePath);
+                file = await fileDao.SaveFileAsync(file, stream, false);
+            }
+
+            var pathThumb = filePath + "." + _global.ThumbnailExtension;
+            if (await storeTemp.IsFileAsync("", pathThumb))
+            {
+                using (var streamThumb = await storeTemp.GetReadStreamAsync("", pathThumb))
+                {
+                    await fileDao.SaveThumbnailAsync(file, streamThumb);
+                }
+                file.ThumbnailStatus = Thumbnail.Created;
+            }
+
+            await fileMarker.MarkAsNewAsync(file);
+        }
+        catch (Exception ex)
+        {
+            _logger.Error(ex);
+        }
+    }
+
+    public bool IsOutsider => _userManager.GetUsers(_authContext.CurrentAccount.ID).IsOutsider(_userManager);
+}
+
+[Scope]
+public class GlobalFolderHelper
+{
+    private readonly FileMarker _fileMarker;
+    private readonly IDaoFactory _daoFactory;
+    private readonly GlobalFolder _globalFolder;
+
+    public GlobalFolderHelper(FileMarker fileMarker, IDaoFactory daoFactory, GlobalFolder globalFolder)
+    {
+        _fileMarker = fileMarker;
+        _daoFactory = daoFactory;
+        _globalFolder = globalFolder;
+    }
+
+    public ValueTask<int> FolderProjectsAsync => _globalFolder.GetFolderProjectsAsync(_daoFactory);
+    public ValueTask<int> FolderCommonAsync => _globalFolder.GetFolderCommonAsync(_fileMarker, _daoFactory);
+    public int FolderMy => _globalFolder.GetFolderMy(_fileMarker, _daoFactory);
+    public ValueTask<int> FolderPrivacyAsync => _globalFolder.GetFolderPrivacyAsync(_daoFactory);
+    public ValueTask<int> FolderRecentAsync => _globalFolder.GetFolderRecentAsync(_daoFactory);
+    public ValueTask<int> FolderFavoritesAsync => _globalFolder.GetFolderFavoritesAsync(_daoFactory);
+    public ValueTask<int> FolderTemplatesAsync => _globalFolder.GetFolderTemplatesAsync(_daoFactory);
+
+    public T GetFolderMy<T>()
+    {
+        return (T)Convert.ChangeType(FolderMy, typeof(T));
+    }
+
+    public async ValueTask<T> GetFolderCommonAsync<T>()
+    {
+        return (T)Convert.ChangeType(await FolderCommonAsync, typeof(T));
+    }
+
+    public async ValueTask<T> GetFolderProjectsAsync<T>()
+    {
+        return (T)Convert.ChangeType(await FolderProjectsAsync, typeof(T));
+    }
+
+    public T GetFolderTrash<T>()
+    {
+        return (T)Convert.ChangeType(FolderTrash, typeof(T));
+    }
+
+    public async ValueTask<T> GetFolderPrivacyAsync<T>()
+    {
+        return (T)Convert.ChangeType(await FolderPrivacyAsync, typeof(T));
+    }
+
+    public void SetFolderMy<T>(T val)
+    {
+        _globalFolder.SetFolderMy(val);
+    }
+
+    public async ValueTask<T> GetFolderShareAsync<T>()
+    {
+        return (T)Convert.ChangeType(await FolderShareAsync, typeof(T));
+    }
+    public ValueTask<int> FolderShareAsync => _globalFolder.GetFolderShareAsync(_daoFactory);
+
+    public object FolderTrash
+    {
+        get => _globalFolder.GetFolderTrashAsync(_daoFactory).Result;
+        set => _globalFolder.SetFolderTrash(value);
     }
 }