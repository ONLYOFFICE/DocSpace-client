import React from "react";

// @ts-ignore
import { getFolder, getFolderInfo } from "@docspace/common/api/files";
// @ts-ignore
import FilesFilter from "@docspace/common/api/files/filter";
// @ts-ignore
import { iconSize32 } from "@docspace/common/utils/image-helpers";

import { PAGE_COUNT, defaultBreadCrumb } from "../utils";

import {
  useFilesHelpersProps,
  Item,
  BreadCrumb,
  Security,
} from "../FilesSelector.types";
import {
  ApplyFilterOption,
  FilesSelectorFilterTypes,
  FilterType,
  FolderType,
} from "@docspace/common/constants";

const getIconUrl = (extension: string, isImage: boolean, isMedia: boolean) => {
  // if (extension !== iconPath) return iconSize32.get(iconPath);
  let path = "";

  switch (extension) {
    case ".avi":
      path = "avi.svg";
      break;
    case ".csv":
      path = "csv.svg";
      break;
    case ".djvu":
      path = "djvu.svg";
      break;
    case ".doc":
      path = "doc.svg";
      break;
    case ".docm":
      path = "docm.svg";
      break;
    case ".docx":
      path = "docx.svg";
      break;
    case ".dotx":
      path = "dotx.svg";
      break;
    case ".dvd":
      path = "dvd.svg";
      break;
    case ".epub":
      path = "epub.svg";
      break;
    case ".pb2":
    case ".fb2":
      path = "fb2.svg";
      break;
    case ".flv":
      path = "flv.svg";
      break;
    case ".fodt":
      path = "fodt.svg";
      break;
    case ".iaf":
      path = "iaf.svg";
      break;
    case ".ics":
      path = "ics.svg";
      break;
    case ".m2ts":
      path = "m2ts.svg";
      break;
    case ".mht":
      path = "mht.svg";
      break;
    case ".mkv":
      path = "mkv.svg";
      break;
    case ".mov":
      path = "mov.svg";
      break;
    case ".mp4":
      path = "mp4.svg";
      break;
    case ".mpg":
      path = "mpg.svg";
      break;
    case ".odp":
      path = "odp.svg";
      break;
    case ".ods":
      path = "ods.svg";
      break;
    case ".odt":
      path = "odt.svg";
      break;
    case ".otp":
      path = "otp.svg";
      break;
    case ".ots":
      path = "ots.svg";
      break;
    case ".ott":
      path = "ott.svg";
      break;
    case ".pdf":
      path = "pdf.svg";
      break;
    case ".pot":
      path = "pot.svg";
      break;
    case ".pps":
      path = "pps.svg";
      break;
    case ".ppsx":
      path = "ppsx.svg";
      break;
    case ".ppt":
      path = "ppt.svg";
      break;
    case ".pptm":
      path = "pptm.svg";
      break;
    case ".pptx":
      path = "pptx.svg";
      break;
    case ".rtf":
      path = "rtf.svg";
      break;
    case ".svg":
      path = "svg.svg";
      break;
    case ".txt":
      path = "txt.svg";
      break;
    case ".webm":
      path = "webm.svg";
      break;
    case ".xls":
      path = "xls.svg";
      break;
    case ".xlsm":
      path = "xlsm.svg";
      break;
    case ".xlsx":
      path = "xlsx.svg";
      break;
    case ".xps":
      path = "xps.svg";
      break;
    case ".xml":
      path = "xml.svg";
      break;
    case ".oform":
      path = "oform.svg";
      break;
    case ".docxf":
      path = "docxf.svg";
      break;
    default:
      path = "file.svg";
      break;
  }

  if (isMedia) path = "sound.svg";
  if (isImage) path = "image.svg";

  return iconSize32.get(path);
};

export const convertFoldersToItems = (
  folders: any,
  disabledItems: any[],
  filterParam?: string
) => {
  const items = folders.map((room: any) => {
    const {
      id,
      title,
      filesCount,
      foldersCount,
      security,
      parentId,
      rootFolderType,
    }: {
      id: number;
      title: string;
      filesCount: number;
      foldersCount: number;
      security: Security;
      parentId: number;
      rootFolderType: number;
    } = room;

    const icon = iconSize32.get("folder.svg");

    return {
      id,
      label: title,
      title,
      icon,
      filesCount,
      foldersCount,
      security,
      parentId,
      rootFolderType,
      isFolder: true,
      isDisabled: !!filterParam ? false : disabledItems.includes(id),
    };
  });

  return items;
};

export const convertFilesToItems = (files: any, filterParam?: string) => {
  const items = files.map((file: any) => {
    const {
      id,
      title,
      security,
      parentId,
      folderId,
      rootFolderType,
      fileExst,
    } = file;

    const isImage = file.viewAccessability.ImageView;
    const isMedia = file.viewAccessability.MediaView;

    let icon = getIconUrl(fileExst, isImage, isMedia);

    // if(filterParam)

    return {
      id,
      label: title.replace(fileExst, ""),
      title,
      icon,
      security,
      parentId: parentId || folderId,
      rootFolderType,
      isFolder: false,
      isDisabled: !filterParam,
    };
  });
  return items;
};

export const useFilesHelper = ({
  setIsNextPageLoading,
  setHasNextPage,
  setTotal,
  setItems,
  setBreadCrumbs,
  setIsBreadCrumbsLoading,
  isFirstLoad,
  selectedItemId,
  setIsRoot,
  searchValue,
  disabledItems,
  setSelectedItemSecurity,
  isThirdParty,
  onSelectTreeNode,
  setSelectedTreeNode,
  filterParam,
  getRootData,
}: useFilesHelpersProps) => {
  const getFileList = React.useCallback(
    async (
      startIndex: number,
      itemId: number | string | undefined,
      isInit?: boolean,
      search?: string | null
    ) => {
      setIsNextPageLoading(true);

      const currentSearch = search
        ? search
        : search === null
        ? ""
        : searchValue || "";

      const page = startIndex / PAGE_COUNT;

      const filter = FilesFilter.getDefault();

      filter.page = page;
      filter.pageCount = PAGE_COUNT;
      filter.search = currentSearch;
      filter.applyFilterOption = null;
      filter.withSubfolders = false;
      if (filterParam) {
        filter.applyFilterOption = ApplyFilterOption.Files;
        switch (filterParam) {
          case FilesSelectorFilterTypes.DOCX:
            filter.filterType = FilterType.DocumentsOnly;
            break;

          case FilesSelectorFilterTypes.IMG:
            filter.filterType = FilterType.ImagesOnly;
            break;

          case FilesSelectorFilterTypes.GZ:
            filter.filterType = FilterType.ArchiveOnly;
            break;
        }
      }

      const id = itemId ? itemId : selectedItemId || "";

      filter.folder = id.toString();

      try {
        if (isInit && getRootData) {
          const folder = await getFolderInfo(id);

<<<<<<< HEAD
          if (folder.rootFolderType === FolderType.TRASH) {
=======
          if (
            folder.rootFolderType === FolderType.TRASH ||
            folder.rootFolderType === FolderType.Archive
          ) {
>>>>>>> a418e218
            await getRootData();

            return;
          }
        }

        const currentFolder = await getFolder(id, filter);

        const { folders, files, total, count, pathParts, current } =
          currentFolder;

        setSelectedItemSecurity(current.security);

        const foldersList: Item[] = convertFoldersToItems(
          folders,
          disabledItems,
          filterParam
        );

        const filesList: Item[] = convertFilesToItems(files, filterParam);

        const itemList = [...foldersList, ...filesList];

        setHasNextPage(count === PAGE_COUNT);

        onSelectTreeNode &&
          setSelectedTreeNode({ ...current, path: pathParts });

        if (isInit) {
          if (isThirdParty) {
            const breadCrumbs: BreadCrumb[] = [
              { label: current.title, isRoom: false, id: current.id },
            ];

            setBreadCrumbs(breadCrumbs);
            setIsBreadCrumbsLoading(false);
          } else {
            const breadCrumbs: BreadCrumb[] = await Promise.all(
              pathParts.map(async (folderId: number | string) => {
                const folderInfo: any = await getFolderInfo(folderId);

<<<<<<< HEAD
                const { title, id, parentId, rootFolderType } = folderInfo;
=======
                const { title, id, parentId, rootFolderType, roomType } =
                  folderInfo;
>>>>>>> a418e218

                return {
                  label: title,
                  id: id,
                  isRoom: parentId === 0 && rootFolderType === FolderType.Rooms,
<<<<<<< HEAD
=======
                  roomType,
>>>>>>> a418e218
                };
              })
            );

            breadCrumbs.unshift({ ...defaultBreadCrumb });

            setBreadCrumbs(breadCrumbs);
            setIsBreadCrumbsLoading(false);
          }
        }

        if (isFirstLoad || startIndex === 0) {
          setTotal(total);
          setItems(itemList);
        } else {
          setItems((prevState: Item[] | null) => {
            if (prevState) return [...prevState, ...itemList];
            return [...itemList];
          });
        }
        setIsRoot(false);
        setIsNextPageLoading(false);
      } catch (e) {
        getRootData && getRootData();
      }
    },
    [selectedItemId, searchValue, isFirstLoad, disabledItems]
  );

  return { getFileList };
};

export default useFilesHelper;<|MERGE_RESOLUTION|>--- conflicted
+++ resolved
@@ -317,14 +317,10 @@
         if (isInit && getRootData) {
           const folder = await getFolderInfo(id);
 
-<<<<<<< HEAD
-          if (folder.rootFolderType === FolderType.TRASH) {
-=======
           if (
             folder.rootFolderType === FolderType.TRASH ||
             folder.rootFolderType === FolderType.Archive
           ) {
->>>>>>> a418e218
             await getRootData();
 
             return;
@@ -366,21 +362,14 @@
               pathParts.map(async (folderId: number | string) => {
                 const folderInfo: any = await getFolderInfo(folderId);
 
-<<<<<<< HEAD
-                const { title, id, parentId, rootFolderType } = folderInfo;
-=======
                 const { title, id, parentId, rootFolderType, roomType } =
                   folderInfo;
->>>>>>> a418e218
 
                 return {
                   label: title,
                   id: id,
                   isRoom: parentId === 0 && rootFolderType === FolderType.Rooms,
-<<<<<<< HEAD
-=======
                   roomType,
->>>>>>> a418e218
                 };
               })
             );
