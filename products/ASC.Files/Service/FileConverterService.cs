--- conflicted
+++ resolved
@@ -109,19 +109,11 @@
                 int operationResultProgress;
                 var password = converter.Password;
 
-<<<<<<< HEAD
-                var commonLinkUtilitySettings = scope.ServiceProvider.GetService<CommonLinkUtilitySettings>();
-                commonLinkUtilitySettings.ServerUri = converter.ServerRootPath;
+                var commonLinkUtility = scope.ServiceProvider.GetService<CommonLinkUtility>();
+                commonLinkUtility.ServerUri = converter.ServerRootPath;
 
                 var scopeClass = scope.ServiceProvider.GetService<FileConverterQueueScope>();
                 (_, tenantManager, userManager, securityContext, daoFactory, fileSecurity, pathProvider, setupInfo, fileUtility, documentServiceHelper, documentServiceConnector, entryManager, fileConverter) = scopeClass;
-=======
-                var commonLinkUtility = scope.ServiceProvider.GetService<CommonLinkUtility>();
-                commonLinkUtility.ServerUri = converter.ServerRootPath;
-
-                var scopeClass = scope.ServiceProvider.GetService<FileConverterQueueScope>();
-                (_, tenantManager, userManager, securityContext, daoFactory, fileSecurity, pathProvider, setupInfo, fileUtility, documentServiceHelper, documentServiceConnector, entryManager, fileConverter) = scopeClass;
->>>>>>> 6a059746
 
                 tenantManager.SetCurrentTenant(converter.TenantId);
 
