--- conflicted
+++ resolved
@@ -443,24 +443,21 @@
     const params = `?${filter.toApiUrlParams()}${fields}`;
 
     const promise = new Promise(async (resolve, reject) => {
-<<<<<<< HEAD
       const apiUrl = `${this.settingsStore.urlOforms}${params}`;
       let oforms = await api.settings.getOforms(apiUrl);
-=======
-      let oforms = await api.oforms.getOforms(
-        combineUrl(
-          this.settingsStore.formGallery.url,
-          `${params}&locale=${culture}`
-        )
-      );
-
-      if (!oforms?.data?.data.length) {
+      // let oforms = await api.oforms.getOforms(
+      //   combineUrl(
+      //     this.settingsStore.urlOforms,
+      //     `${params}&locale=${filter.locale}`
+      //   )
+      // );
+
+      if (!oforms?.data?.data?.length) {
         oforms = await api.oforms.getOforms(
           combineUrl(this.settingsStore.formGallery.url, `${params}&locale=en`)
         );
       }
 
->>>>>>> 6ebebe8a
       resolve(oforms);
     });
 
