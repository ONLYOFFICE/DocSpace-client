--- conflicted
+++ resolved
@@ -1,274 +1,263 @@
-/*
- *
- * (c) Copyright Ascensio System Limited 2010-2018
- *
- * This program is freeware. You can redistribute it and/or modify it under the terms of the GNU 
- * General Public License (GPL) version 3 as published by the Free Software Foundation (https://www.gnu.org/copyleft/gpl.html). 
- * In accordance with Section 7(a) of the GNU GPL its Section 15 shall be amended to the effect that 
- * Ascensio System SIA expressly excludes the warranty of non-infringement of any third-party rights.
- *
- * THIS PROGRAM IS DISTRIBUTED WITHOUT ANY WARRANTY; WITHOUT EVEN THE IMPLIED WARRANTY OF MERCHANTABILITY OR
- * FITNESS FOR A PARTICULAR PURPOSE. For more details, see GNU GPL at https://www.gnu.org/copyleft/gpl.html
- *
- * You can contact Ascensio System SIA by email at sales@onlyoffice.com
- *
- * The interactive user interfaces in modified source and object code versions of ONLYOFFICE must display 
- * Appropriate Legal Notices, as required under Section 5 of the GNU GPL version 3.
- *
- * Pursuant to Section 7 § 3(b) of the GNU GPL you must retain the original ONLYOFFICE logo which contains 
- * relevant author attributions when distributing the software. If the display of the logo in its graphic 
- * form is not reasonably feasible for technical reasons, you must include the words "Powered by ONLYOFFICE" 
- * in every copy of the program you distribute. 
- * Pursuant to Section 7 § 3(e) we decline to grant you any rights under trademark law for use of our trademarks.
- *
-*/
-
-
-using System;
-using System.Collections.Generic;
-using System.ComponentModel;
-using System.Globalization;
-using System.Linq;
-using System.Text.RegularExpressions;
-
-using ASC.Common.Web;
-<<<<<<< HEAD
-using ASC.Web.Studio.UserControls.Statistics;
-using ASC.Web.Studio.Utility;
-=======
->>>>>>> 62763a0a
-
-using Microsoft.Extensions.Configuration;
-using Microsoft.Extensions.DependencyInjection;
-using Microsoft.Extensions.DependencyInjection.Extensions;
-
-namespace ASC.Web.Studio.Core
-{
-    public class SetupInfo
-    {
-        private static string web_autotest_secret_email;
-        private static string[] web_display_mobapps_banner;
-        private static string[] hideSettings;
-
-        public string MetaImageURL { get; private set; }
-        public string StatisticTrackURL { get; private set; }
-        public string UserVoiceURL { get; private set; }
-        public string MainLogoURL { get; private set; }
-        public string MainLogoMailTmplURL { get; private set; }
-        public List<CultureInfo> EnabledCultures { get; private set; }
-        public List<CultureInfo> EnabledCulturesPersonal { get; private set; }
-        public decimal ExchangeRateRuble { get; private set; }
-        public long MaxImageUploadSize { get; private set; }
-<<<<<<< HEAD
-
-        /// <summary>
-        /// Max possible file size for not chunked upload. Less or equal than 100 mb.
-        /// </summary>
-        public long MaxUploadSize(TenantExtra tenantExtra, TenantStatisticsProvider tenantStatisticsProvider)
-        {
-            return Math.Min(AvailableFileSize, MaxChunkedUploadSize(tenantExtra, tenantStatisticsProvider));
-        }
-
-        public long AvailableFileSize
-        {
-            get;
-            private set;
-        }
-
-=======
-        public static long AvailableFileSize { get; private set; }
->>>>>>> 62763a0a
-        public string TeamlabSiteRedirect { get; private set; }
-        public long ChunkUploadSize { get; private set; }
-        public bool ThirdPartyAuthEnabled { get; private set; }
-        public string NoTenantRedirectURL { get; private set; }
-        public string[] CustomScripts { get; private set; }
-        public string NotifyAddress { get; private set; }
-        public string TipsAddress { get; private set; }
-        public string UserForum { get; private set; }
-        public string SupportFeedback { get; private set; }
-        public string WebApiBaseUrl { get { return VirtualPathUtility.ToAbsolute(GetAppSettings("api.url", "~/api/2.0/")); } }
-        public TimeSpan ValidEmailKeyInterval { get; private set; }
-        public TimeSpan ValidAuthKeyInterval { get; private set; }
-        public string SalesEmail { get; private set; }
-        public static bool IsSecretEmail(string email)
-        {
-            var s = web_autotest_secret_email;
-            //the point is not needed in gmail.com
-            email = Regex.Replace(email ?? "", "\\.*(?=\\S*(@gmail.com$))", "");
-            return !string.IsNullOrEmpty(s) && s.Split(new[] { ',', ';', ' ' }, StringSplitOptions.RemoveEmptyEntries).Contains(email, StringComparer.CurrentCultureIgnoreCase);
-        }
-
-        public static bool DisplayMobappBanner(string product)
-        {
-            return web_display_mobapps_banner.Contains(product, StringComparer.InvariantCultureIgnoreCase);
-        }
-
-        public bool DisplayPersonalBanners { get; private set; }
-        public string ShareTwitterUrl { get; private set; }
-        public string ShareFacebookUrl { get; private set; }
-        public string ControlPanelUrl { get; private set; }
-        public string FontOpenSansUrl { get; private set; }
-        public string VoipEnabled { get; private set; }
-        public string StartProductList { get; private set; }
-        public string SsoSamlLoginUrl { get; private set; }
-        public string DownloadForDesktopUrl { get; private set; }
-        public string DownloadForIosDocuments { get; private set; }
-        public string DownloadForIosProjects { get; private set; }
-        public string DownloadForAndroidDocuments { get; private set; }
-        public string SsoSamlLogoutUrl { get; private set; }
-        public bool SmsTrial { get; private set; }
-        public string TfaRegistration { get; private set; }
-        public int TfaAppBackupCodeLength { get; private set; }
-        public int TfaAppBackupCodeCount { get; private set; }
-        public string TfaAppSender { get; private set; }
-        public string NotifyAnalyticsUrl { get; private set; }
-        public string RecaptchaPublicKey { get; private set; }
-        public string RecaptchaPrivateKey { get; private set; }
-        public string RecaptchaVerifyUrl { get; private set; }
-        public int LoginThreshold { get; private set; }
-        public string AmiMetaUrl { get; private set; }
-        public IConfiguration Configuration { get; }
-
-        public SetupInfo(IConfiguration configuration)
-        {
-            Configuration = configuration;
-            MetaImageURL = GetAppSettings("web.meta-image-url", "https://download.onlyoffice.com/assets/fb/fb_icon_325x325.jpg");
-            StatisticTrackURL = GetAppSettings("web.track-url", string.Empty);
-            UserVoiceURL = GetAppSettings("web.uservoice", string.Empty);
-            MainLogoURL = GetAppSettings("web.logo.main", string.Empty);
-            MainLogoMailTmplURL = GetAppSettings("web.logo.mail.tmpl", string.Empty);
-            DownloadForDesktopUrl = GetAppSettings("web.download.for.desktop.url", "https://www.onlyoffice.com/desktop.aspx");
-            DownloadForIosDocuments = GetAppSettings("web.download.for.ios.doc", "https://itunes.apple.com/app/onlyoffice-documents/id944896972");
-            DownloadForIosProjects = GetAppSettings("web.download.for.ios.proj", "https://itunes.apple.com/app/onlyoffice-projects/id1353395928?mt=8");
-            DownloadForAndroidDocuments = GetAppSettings("web.download.for.android.doc", "https://play.google.com/store/apps/details?id=com.onlyoffice.documents");
-
-            EnabledCultures = GetAppSettings("web:cultures", "en-US")
-                .Split(new char[] { ',' }, StringSplitOptions.RemoveEmptyEntries)
-                .Select(l => CultureInfo.GetCultureInfo(l.Trim()))
-                .OrderBy(l => l.DisplayName)
-                .ToList();
-            EnabledCulturesPersonal = GetAppSettings("web.cultures.personal", GetAppSettings("web.cultures", "en-US"))
-                .Split(new char[] { ',' }, StringSplitOptions.RemoveEmptyEntries)
-                .Select(l => CultureInfo.GetCultureInfo(l.Trim()))
-                .OrderBy(l => l.DisplayName)
-                .ToList();
-
-            ExchangeRateRuble = GetAppSettings("exchange-rate.ruble", 65);
-<<<<<<< HEAD
-            MaxImageUploadSize = GetAppSettings<long>("web:max-upload-size", 1024 * 1024);
-            AvailableFileSize = GetAppSettings("web:available-file-size", 100L * 1024L * 1024L);
-=======
-            MaxImageUploadSize = GetAppSettings<long>("web.max-upload-size", 1024 * 1024);
-            AvailableFileSize = GetAppSettings("web.available-file-size", 100L * 1024L * 1024L);
->>>>>>> 62763a0a
-
-            TeamlabSiteRedirect = GetAppSettings("web.teamlab-site", string.Empty);
-            ChunkUploadSize = GetAppSettings("files.uploader.chunk-size", 5 * 1024 * 1024);
-            ThirdPartyAuthEnabled = string.Equals(GetAppSettings("web.thirdparty-auth", "true"), "true");
-            NoTenantRedirectURL = GetAppSettings("web.notenant-url", "");
-            CustomScripts = GetAppSettings("web.custom-scripts", string.Empty).Split(new char[] { ',' }, StringSplitOptions.RemoveEmptyEntries);
-
-            NotifyAddress = GetAppSettings("web.promo-url", string.Empty);
-            TipsAddress = GetAppSettings("web.promo-tips-url", string.Empty);
-            UserForum = GetAppSettings("web.user-forum", string.Empty);
-            SupportFeedback = GetAppSettings("web.support-feedback", string.Empty);
-
-            ValidEmailKeyInterval = GetAppSettings("email.validinterval", TimeSpan.FromDays(7));
-            ValidAuthKeyInterval = GetAppSettings("auth.validinterval", TimeSpan.FromHours(1));
-
-            SalesEmail = GetAppSettings("web.payment.email", "sales@onlyoffice.com");
-            web_autotest_secret_email = (configuration["web.autotest.secret-email"] ?? "").Trim();
-
-            RecaptchaPublicKey = GetAppSettings("web.recaptcha.public-key", "");
-            RecaptchaPrivateKey = GetAppSettings("web.recaptcha.private-key", "");
-            RecaptchaVerifyUrl = GetAppSettings("web.recaptcha.verify-url", "https://www.google.com/recaptcha/api/siteverify");
-            LoginThreshold = Convert.ToInt32(GetAppSettings("web.login.threshold", "0"));
-            if (LoginThreshold < 1) LoginThreshold = 5;
-
-            web_display_mobapps_banner = (configuration["web.display.mobapps.banner"] ?? "").Trim().Split(new char[] { ',', ';', ' ' }, StringSplitOptions.RemoveEmptyEntries);
-            DisplayPersonalBanners = GetAppSettings("web.display.personal.banners", false);
-            ShareTwitterUrl = GetAppSettings("web.share.twitter", "https://twitter.com/intent/tweet?text={0}");
-            ShareFacebookUrl = GetAppSettings("web.share.facebook", "");
-            ControlPanelUrl = GetAppSettings("web.controlpanel.url", "");
-            FontOpenSansUrl = GetAppSettings("web.font.opensans.url", "");
-            VoipEnabled = GetAppSettings("voip.enabled", "false");
-            StartProductList = GetAppSettings("web.start.product.list", "");
-            SsoSamlLoginUrl = GetAppSettings("web.sso.saml.login.url", "");
-            SsoSamlLogoutUrl = GetAppSettings("web.sso.saml.logout.url", "");
-
-            hideSettings = GetAppSettings("web.hide-settings", string.Empty).Split(new[] { ',', ';', ' ' }, StringSplitOptions.RemoveEmptyEntries);
-
-            SmsTrial = GetAppSettings("core.sms.trial", false);
-
-            TfaRegistration = (GetAppSettings("core.tfa.registration", "") ?? "").Trim().ToLower();
-
-            TfaAppBackupCodeLength = GetAppSettings("web.tfaapp.backup.length", 6);
-            TfaAppBackupCodeCount = GetAppSettings("web.tfaapp.backup.count", 5);
-            TfaAppSender = GetAppSettings("web.tfaapp.backup.title", "ONLYOFFICE");
-
-            NotifyAnalyticsUrl = GetAppSettings("core.notify.analytics.url", "");
-            AmiMetaUrl = GetAppSettings("web:ami:meta", "");
-        }
-
-
-        //TODO
-        public static bool IsVisibleSettings<TSettings>()
-        {
-            return IsVisibleSettings(typeof(TSettings).Name);
-        }
-
-        public static bool IsVisibleSettings(string settings)
-        {
-            return hideSettings == null || !hideSettings.Contains(settings, StringComparer.CurrentCultureIgnoreCase);
-        }
-
-        public long MaxChunkedUploadSize(TenantExtra tenantExtra, TenantStatisticsProvider tenantStatisticsProvider)
-        {
-            var diskQuota = tenantExtra.GetTenantQuota();
-            if (diskQuota != null)
-            {
-                var usedSize = tenantStatisticsProvider.GetUsedSize();
-                var freeSize = Math.Max(diskQuota.MaxTotalSize - usedSize, 0);
-                return Math.Min(freeSize, diskQuota.MaxFileSize);
-            }
-            return ChunkUploadSize;
-        }
-
-        private string GetAppSettings(string key, string defaultValue)
-        {
-            var result = Configuration[key] ?? defaultValue;
-
-            if (!string.IsNullOrEmpty(result))
-                result = result.Trim();
-
-            return result;
-
-        }
-
-        private T GetAppSettings<T>(string key, T defaultValue)
-        {
-            var configSetting = Configuration[key];
-            if (!string.IsNullOrEmpty(configSetting))
-            {
-                configSetting = configSetting.Trim();
-                var converter = TypeDescriptor.GetConverter(typeof(T));
-                if (converter != null && converter.CanConvertFrom(typeof(string)))
-                {
-                    return (T)converter.ConvertFromString(configSetting);
-                }
-            }
-            return defaultValue;
-        }
-    }
-
-    public static class SetupInfoExtension
-    {
-        public static IServiceCollection AddSetupInfo(this IServiceCollection services)
-        {
-            services.TryAddSingleton<SetupInfo>();
-
-            return services;
-        }
-    }
+/*
+ *
+ * (c) Copyright Ascensio System Limited 2010-2018
+ *
+ * This program is freeware. You can redistribute it and/or modify it under the terms of the GNU 
+ * General Public License (GPL) version 3 as published by the Free Software Foundation (https://www.gnu.org/copyleft/gpl.html). 
+ * In accordance with Section 7(a) of the GNU GPL its Section 15 shall be amended to the effect that 
+ * Ascensio System SIA expressly excludes the warranty of non-infringement of any third-party rights.
+ *
+ * THIS PROGRAM IS DISTRIBUTED WITHOUT ANY WARRANTY; WITHOUT EVEN THE IMPLIED WARRANTY OF MERCHANTABILITY OR
+ * FITNESS FOR A PARTICULAR PURPOSE. For more details, see GNU GPL at https://www.gnu.org/copyleft/gpl.html
+ *
+ * You can contact Ascensio System SIA by email at sales@onlyoffice.com
+ *
+ * The interactive user interfaces in modified source and object code versions of ONLYOFFICE must display 
+ * Appropriate Legal Notices, as required under Section 5 of the GNU GPL version 3.
+ *
+ * Pursuant to Section 7 § 3(b) of the GNU GPL you must retain the original ONLYOFFICE logo which contains 
+ * relevant author attributions when distributing the software. If the display of the logo in its graphic 
+ * form is not reasonably feasible for technical reasons, you must include the words "Powered by ONLYOFFICE" 
+ * in every copy of the program you distribute. 
+ * Pursuant to Section 7 § 3(e) we decline to grant you any rights under trademark law for use of our trademarks.
+ *
+*/
+
+
+using System;
+using System.Collections.Generic;
+using System.ComponentModel;
+using System.Globalization;
+using System.Linq;
+using System.Text.RegularExpressions;
+
+using ASC.Common.Web;
+using ASC.Web.Studio.UserControls.Statistics;
+using ASC.Web.Studio.Utility;
+
+using Microsoft.Extensions.Configuration;
+using Microsoft.Extensions.DependencyInjection;
+using Microsoft.Extensions.DependencyInjection.Extensions;
+
+namespace ASC.Web.Studio.Core
+{
+    public class SetupInfo
+    {
+        private static string web_autotest_secret_email;
+        private static string[] web_display_mobapps_banner;
+        private static string[] hideSettings;
+
+        public string MetaImageURL { get; private set; }
+        public string StatisticTrackURL { get; private set; }
+        public string UserVoiceURL { get; private set; }
+        public string MainLogoURL { get; private set; }
+        public string MainLogoMailTmplURL { get; private set; }
+        public List<CultureInfo> EnabledCultures { get; private set; }
+        public List<CultureInfo> EnabledCulturesPersonal { get; private set; }
+        public decimal ExchangeRateRuble { get; private set; }
+        public long MaxImageUploadSize { get; private set; }
+
+        /// <summary>
+        /// Max possible file size for not chunked upload. Less or equal than 100 mb.
+        /// </summary>
+        public long MaxUploadSize(TenantExtra tenantExtra, TenantStatisticsProvider tenantStatisticsProvider)
+        {
+            return Math.Min(AvailableFileSize, MaxChunkedUploadSize(tenantExtra, tenantStatisticsProvider));
+        }
+
+        public long AvailableFileSize
+        {
+            get;
+            private set;
+        }
+
+        public string TeamlabSiteRedirect { get; private set; }
+        public long ChunkUploadSize { get; private set; }
+        public bool ThirdPartyAuthEnabled { get; private set; }
+        public string NoTenantRedirectURL { get; private set; }
+        public string[] CustomScripts { get; private set; }
+        public string NotifyAddress { get; private set; }
+        public string TipsAddress { get; private set; }
+        public string UserForum { get; private set; }
+        public string SupportFeedback { get; private set; }
+        public string WebApiBaseUrl { get { return VirtualPathUtility.ToAbsolute(GetAppSettings("api.url", "~/api/2.0/")); } }
+        public TimeSpan ValidEmailKeyInterval { get; private set; }
+        public TimeSpan ValidAuthKeyInterval { get; private set; }
+        public string SalesEmail { get; private set; }
+        public static bool IsSecretEmail(string email)
+        {
+            var s = web_autotest_secret_email;
+            //the point is not needed in gmail.com
+            email = Regex.Replace(email ?? "", "\\.*(?=\\S*(@gmail.com$))", "");
+            return !string.IsNullOrEmpty(s) && s.Split(new[] { ',', ';', ' ' }, StringSplitOptions.RemoveEmptyEntries).Contains(email, StringComparer.CurrentCultureIgnoreCase);
+        }
+
+        public static bool DisplayMobappBanner(string product)
+        {
+            return web_display_mobapps_banner.Contains(product, StringComparer.InvariantCultureIgnoreCase);
+        }
+
+        public bool DisplayPersonalBanners { get; private set; }
+        public string ShareTwitterUrl { get; private set; }
+        public string ShareFacebookUrl { get; private set; }
+        public string ControlPanelUrl { get; private set; }
+        public string FontOpenSansUrl { get; private set; }
+        public string VoipEnabled { get; private set; }
+        public string StartProductList { get; private set; }
+        public string SsoSamlLoginUrl { get; private set; }
+        public string DownloadForDesktopUrl { get; private set; }
+        public string DownloadForIosDocuments { get; private set; }
+        public string DownloadForIosProjects { get; private set; }
+        public string DownloadForAndroidDocuments { get; private set; }
+        public string SsoSamlLogoutUrl { get; private set; }
+        public bool SmsTrial { get; private set; }
+        public string TfaRegistration { get; private set; }
+        public int TfaAppBackupCodeLength { get; private set; }
+        public int TfaAppBackupCodeCount { get; private set; }
+        public string TfaAppSender { get; private set; }
+        public string NotifyAnalyticsUrl { get; private set; }
+        public string RecaptchaPublicKey { get; private set; }
+        public string RecaptchaPrivateKey { get; private set; }
+        public string RecaptchaVerifyUrl { get; private set; }
+        public int LoginThreshold { get; private set; }
+        public string AmiMetaUrl { get; private set; }
+        public IConfiguration Configuration { get; }
+
+        public SetupInfo(IConfiguration configuration)
+        {
+            Configuration = configuration;
+            MetaImageURL = GetAppSettings("web.meta-image-url", "https://download.onlyoffice.com/assets/fb/fb_icon_325x325.jpg");
+            StatisticTrackURL = GetAppSettings("web.track-url", string.Empty);
+            UserVoiceURL = GetAppSettings("web.uservoice", string.Empty);
+            MainLogoURL = GetAppSettings("web.logo.main", string.Empty);
+            MainLogoMailTmplURL = GetAppSettings("web.logo.mail.tmpl", string.Empty);
+            DownloadForDesktopUrl = GetAppSettings("web.download.for.desktop.url", "https://www.onlyoffice.com/desktop.aspx");
+            DownloadForIosDocuments = GetAppSettings("web.download.for.ios.doc", "https://itunes.apple.com/app/onlyoffice-documents/id944896972");
+            DownloadForIosProjects = GetAppSettings("web.download.for.ios.proj", "https://itunes.apple.com/app/onlyoffice-projects/id1353395928?mt=8");
+            DownloadForAndroidDocuments = GetAppSettings("web.download.for.android.doc", "https://play.google.com/store/apps/details?id=com.onlyoffice.documents");
+
+            EnabledCultures = GetAppSettings("web:cultures", "en-US")
+                .Split(new char[] { ',' }, StringSplitOptions.RemoveEmptyEntries)
+                .Select(l => CultureInfo.GetCultureInfo(l.Trim()))
+                .OrderBy(l => l.DisplayName)
+                .ToList();
+            EnabledCulturesPersonal = GetAppSettings("web.cultures.personal", GetAppSettings("web.cultures", "en-US"))
+                .Split(new char[] { ',' }, StringSplitOptions.RemoveEmptyEntries)
+                .Select(l => CultureInfo.GetCultureInfo(l.Trim()))
+                .OrderBy(l => l.DisplayName)
+                .ToList();
+
+            ExchangeRateRuble = GetAppSettings("exchange-rate.ruble", 65);
+            MaxImageUploadSize = GetAppSettings<long>("web:max-upload-size", 1024 * 1024);
+            AvailableFileSize = GetAppSettings("web:available-file-size", 100L * 1024L * 1024L);
+            AvailableFileSize = GetAppSettings("web.available-file-size", 100L * 1024L * 1024L);
+
+            TeamlabSiteRedirect = GetAppSettings("web.teamlab-site", string.Empty);
+            ChunkUploadSize = GetAppSettings("files.uploader.chunk-size", 5 * 1024 * 1024);
+            ThirdPartyAuthEnabled = string.Equals(GetAppSettings("web.thirdparty-auth", "true"), "true");
+            NoTenantRedirectURL = GetAppSettings("web.notenant-url", "");
+            CustomScripts = GetAppSettings("web.custom-scripts", string.Empty).Split(new char[] { ',' }, StringSplitOptions.RemoveEmptyEntries);
+
+            NotifyAddress = GetAppSettings("web.promo-url", string.Empty);
+            TipsAddress = GetAppSettings("web.promo-tips-url", string.Empty);
+            UserForum = GetAppSettings("web.user-forum", string.Empty);
+            SupportFeedback = GetAppSettings("web.support-feedback", string.Empty);
+
+            ValidEmailKeyInterval = GetAppSettings("email.validinterval", TimeSpan.FromDays(7));
+            ValidAuthKeyInterval = GetAppSettings("auth.validinterval", TimeSpan.FromHours(1));
+
+            SalesEmail = GetAppSettings("web.payment.email", "sales@onlyoffice.com");
+            web_autotest_secret_email = (configuration["web.autotest.secret-email"] ?? "").Trim();
+
+            RecaptchaPublicKey = GetAppSettings("web.recaptcha.public-key", "");
+            RecaptchaPrivateKey = GetAppSettings("web.recaptcha.private-key", "");
+            RecaptchaVerifyUrl = GetAppSettings("web.recaptcha.verify-url", "https://www.google.com/recaptcha/api/siteverify");
+            LoginThreshold = Convert.ToInt32(GetAppSettings("web.login.threshold", "0"));
+            if (LoginThreshold < 1) LoginThreshold = 5;
+
+            web_display_mobapps_banner = (configuration["web.display.mobapps.banner"] ?? "").Trim().Split(new char[] { ',', ';', ' ' }, StringSplitOptions.RemoveEmptyEntries);
+            DisplayPersonalBanners = GetAppSettings("web.display.personal.banners", false);
+            ShareTwitterUrl = GetAppSettings("web.share.twitter", "https://twitter.com/intent/tweet?text={0}");
+            ShareFacebookUrl = GetAppSettings("web.share.facebook", "");
+            ControlPanelUrl = GetAppSettings("web.controlpanel.url", "");
+            FontOpenSansUrl = GetAppSettings("web.font.opensans.url", "");
+            VoipEnabled = GetAppSettings("voip.enabled", "false");
+            StartProductList = GetAppSettings("web.start.product.list", "");
+            SsoSamlLoginUrl = GetAppSettings("web.sso.saml.login.url", "");
+            SsoSamlLogoutUrl = GetAppSettings("web.sso.saml.logout.url", "");
+
+            hideSettings = GetAppSettings("web.hide-settings", string.Empty).Split(new[] { ',', ';', ' ' }, StringSplitOptions.RemoveEmptyEntries);
+
+            SmsTrial = GetAppSettings("core.sms.trial", false);
+
+            TfaRegistration = (GetAppSettings("core.tfa.registration", "") ?? "").Trim().ToLower();
+
+            TfaAppBackupCodeLength = GetAppSettings("web.tfaapp.backup.length", 6);
+            TfaAppBackupCodeCount = GetAppSettings("web.tfaapp.backup.count", 5);
+            TfaAppSender = GetAppSettings("web.tfaapp.backup.title", "ONLYOFFICE");
+
+            NotifyAnalyticsUrl = GetAppSettings("core.notify.analytics.url", "");
+            AmiMetaUrl = GetAppSettings("web:ami:meta", "");
+        }
+
+
+        //TODO
+        public static bool IsVisibleSettings<TSettings>()
+        {
+            return IsVisibleSettings(typeof(TSettings).Name);
+        }
+
+        public static bool IsVisibleSettings(string settings)
+        {
+            return hideSettings == null || !hideSettings.Contains(settings, StringComparer.CurrentCultureIgnoreCase);
+        }
+
+        public long MaxChunkedUploadSize(TenantExtra tenantExtra, TenantStatisticsProvider tenantStatisticsProvider)
+        {
+            var diskQuota = tenantExtra.GetTenantQuota();
+            if (diskQuota != null)
+            {
+                var usedSize = tenantStatisticsProvider.GetUsedSize();
+                var freeSize = Math.Max(diskQuota.MaxTotalSize - usedSize, 0);
+                return Math.Min(freeSize, diskQuota.MaxFileSize);
+            }
+            return ChunkUploadSize;
+        }
+
+        private string GetAppSettings(string key, string defaultValue)
+        {
+            var result = Configuration[key] ?? defaultValue;
+
+            if (!string.IsNullOrEmpty(result))
+                result = result.Trim();
+
+            return result;
+
+        }
+
+        private T GetAppSettings<T>(string key, T defaultValue)
+        {
+            var configSetting = Configuration[key];
+            if (!string.IsNullOrEmpty(configSetting))
+            {
+                configSetting = configSetting.Trim();
+                var converter = TypeDescriptor.GetConverter(typeof(T));
+                if (converter != null && converter.CanConvertFrom(typeof(string)))
+                {
+                    return (T)converter.ConvertFromString(configSetting);
+                }
+            }
+            return defaultValue;
+        }
+    }
+
+    public static class SetupInfoExtension
+    {
+        public static IServiceCollection AddSetupInfo(this IServiceCollection services)
+        {
+            services.TryAddSingleton<SetupInfo>();
+
+            return services;
+        }
+    }
 }