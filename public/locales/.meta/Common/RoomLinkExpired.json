{
  "key_path": "RoomLinkExpired",
  "content": "The room link you are trying to open does not exist or has expired.",
  "content_en_sha1_hash": "c16f473a9fbf86a65ac485294a575a3b10d7278a",
  "created_at": "2025-05-19T21:30:48.190Z",
<<<<<<< HEAD
  "updated_at": "2025-06-30T12:20:31.367Z",
=======
  "updated_at": "2025-07-10T11:11:06.884Z",
>>>>>>> 4378f47c
  "comment": {
    "text": "The translation key \"RoomLinkExpired\" is used to display a message indicating that a room link has expired or does not exist. It appears in an error message when trying to open an external item, and serves as a fallback for cases where the item is locked or unavailable.",
    "is_auto": true,
    "updated_at": "2025-05-20T09:34:31.449Z"
  },
  "usage": [
    {
      "file_path": "/packages/client/src/pages/Home/InfoPanel/Body/views/NoItem/ExpiredItem.tsx",
      "line_number": 88,
      "context": "size={HeadingSize.xsmall}\n >\n {t(\"Common:RoomNotAvailable\")}\n </Heading>\n <Text className=\"expired-text\" textAlign=\"center\">\n {t(\"Common:RoomLinkExpired\")}\n </Text>\n </div>\n </StyledNoItemContainer>\n );\n };",
      "module": "/packages/client"
    },
    {
      "file_path": "/packages/client/src/store/ContextOptionsStore.js",
      "line_number": 242,
      "context": "onOpenFolder = async (item, t) => {\n const { isExpiredLinkAsync } = this.filesActionsStore;\n \n if (item.external && (item.expired || (await isExpiredLinkAsync(item))))\n return toastr.error(\n t(\"Common:RoomLinkExpired\"),\n t(\"Common:RoomNotAvailable\"),\n );\n \n if (isLockedSharedRoom(item))\n return this.dialogsStore.setPasswordEntryDialog(true, item);",
      "module": "/packages/client"
    },
    {
      "file_path": "/packages/client/src/store/ContextOptionsStore.js",
      "line_number": 242,
      "context": "onOpenFolder = async (item, t) => {\n const { isExpiredLinkAsync } = this.filesActionsStore;\n \n if (item.external && (item.expired || (await isExpiredLinkAsync(item))))\n return toastr.error(\n t(\"Common:RoomLinkExpired\"),\n t(\"Common:RoomNotAvailable\"),\n );\n \n if (isLockedSharedRoom(item))\n return this.dialogsStore.setPasswordEntryDialog(true, item);",
      "module": "/packages/client"
    },
    {
      "file_path": "/packages/client/src/store/FilesActionsStore.js",
      "line_number": 2623,
      "context": "if (\n item.external &&\n (item.expired || (await this.isExpiredLinkAsync(item)))\n )\n return toastr.error(\n t(\"Common:RoomLinkExpired\"),\n t(\"Common:RoomNotAvailable\"),\n );\n \n if (isLockedSharedRoom(item))\n return this.dialogsStore.setPasswordEntryDialog(true, item);",
      "module": "/packages/client"
    }
  ],
  "languages": {
    "en": {
      "ai_translated": false,
      "ai_model": null,
      "ai_spell_check_issues": [],
      "approved_at": null
    },
    "ar-SA": {
      "ai_translated": false,
      "ai_model": null,
      "ai_spell_check_issues": [],
      "approved_at": null
    },
    "az": {
      "ai_translated": false,
      "ai_model": null,
      "ai_spell_check_issues": [
        {
          "type": "incorrect_translation",
          "description": "The translation 'Açmağa çalışdığınız otaq linki mövcud deyil və ya vaxtı keçib' is a literal translation and doesn't flow naturally in Azerbaijani. 'Açmağa çalışdığınız' is unnecessarily verbose. 'Vaxtı keçib' is a common expression but 'expired' could be better conveyed.",
          "suggestion": "Cəhd etdiyiniz otaq linki mövcud deyil və ya keçmişdir."
        },
        {
          "type": "formatting",
          "description": "The sentence uses 'və ya' (and or) which can be softened or rephrased for better flow in Azerbaijani.",
          "suggestion": "Cəhd etdiyiniz otaq linki mövcud deyil ya da keçmişdir."
        }
      ],
      "approved_at": null
    },
    "bg": {
      "ai_translated": false,
      "ai_model": null,
      "ai_spell_check_issues": [],
      "approved_at": null
    },
    "cs": {
      "ai_translated": false,
      "ai_model": null,
      "ai_spell_check_issues": [
        {
          "type": "incorrect_translation",
          "description": "The translation \"Odkaz na místnost, který se snažíte otevřít, neexistuje nebo jeho platnost vypršela\" is a bit literal and overly verbose. A more natural and concise translation would improve user experience. \"The link to the room you're trying to open doesn't exist or has expired\" is the English phrasing.  The Czech phrasing is more like 'The link to the room, which you are trying to open, does not exist or its validity has expired.'",
          "suggestion": "Zkratit na: 'Odkaz na místnost neexistuje nebo vypršel.' (The room link doesn't exist or has expired.)"
        }
      ],
      "approved_at": null
    },
    "de": {
      "ai_translated": false,
      "ai_model": null,
      "ai_spell_check_issues": [],
      "approved_at": null
    },
    "el-GR": {
      "ai_translated": false,
      "ai_model": null,
      "ai_spell_check_issues": [],
      "approved_at": null
    },
    "es": {
      "ai_translated": false,
      "ai_model": null,
      "ai_spell_check_issues": [],
      "approved_at": null
    },
    "fi": {
      "ai_translated": false,
      "ai_model": null,
      "ai_spell_check_issues": [],
      "approved_at": null
    },
    "fr": {
      "ai_translated": false,
      "ai_model": null,
      "ai_spell_check_issues": [],
      "approved_at": null
    },
    "hy-AM": {
      "ai_translated": false,
      "ai_model": null,
      "ai_spell_check_issues": [
        {
          "type": "spelling",
          "description": "The word 'է' appears twice. It should only appear once.",
          "suggestion": "Remove the second instance of 'է'."
        }
      ],
      "approved_at": null
    },
    "it": {
      "ai_translated": false,
      "ai_model": null,
      "ai_spell_check_issues": [],
      "approved_at": null
    },
    "ja-JP": {
      "ai_translated": false,
      "ai_model": null,
      "ai_spell_check_issues": [
        {
          "type": "incorrect_translation",
          "description": "The translation \"開こうとしているルームリンクは存在しないか、または期限切れです。\" is a literal translation but sounds somewhat unnatural in Japanese. A more natural phrasing would be something along the lines of \"お試し中のルームリンクは存在しないか、有効期限切れです。\" or \"アクセスしようとしているルームリンクは存在しないか、期限切れです。\"",
          "suggestion": "お試し中のルームリンクは存在しないか、有効期限切れです。"
        }
      ],
      "approved_at": null
    },
    "ko-KR": {
      "ai_translated": false,
      "ai_model": null,
      "ai_spell_check_issues": [],
      "approved_at": null
    },
    "lo-LA": {
      "ai_translated": false,
      "ai_model": null,
      "ai_spell_check_issues": [
        {
          "type": "spelling",
          "description": "The word 'ໝົດ' is technically correct, but 'ສິ້ນສຸດ' is more commonly used to describe expiration in a formal context like this.",
          "suggestion": "ລິ້ງຂອງຫ້ອງຖ້າທ່ານພະຍາຍາມເປີດນັ້ນບໍ່ມີຢູ່ ຫຼືສິ້ນສຸດເວລາແລ້ວ។"
        }
      ],
      "approved_at": null
    },
    "lv": {
      "ai_translated": false,
      "ai_model": null,
      "ai_spell_check_issues": [],
      "approved_at": null
    },
    "nl": {
      "ai_translated": false,
      "ai_model": null,
      "ai_spell_check_issues": [],
      "approved_at": null
    },
    "pl": {
      "ai_translated": false,
      "ai_model": null,
      "ai_spell_check_issues": [],
      "approved_at": null
    },
    "pt": {
      "ai_translated": false,
      "ai_model": null,
      "ai_spell_check_issues": [],
      "approved_at": null
    },
    "pt-BR": {
      "ai_translated": false,
      "ai_model": null,
      "ai_spell_check_issues": [],
      "approved_at": null
    },
    "ro": {
      "ai_translated": false,
      "ai_model": null,
      "ai_spell_check_issues": [
        {
          "type": "incorrect_translation",
          "description": "The word \"Lunk-ul\" is a misspelling and incorrect translation of \"room\".  It appears to be a phonetic approximation, but doesn't accurately convey the meaning.",
          "suggestion": "The correct translation for 'room' in this context should be 'camera' or 'sala'."
        },
        {
          "type": "spelling",
          "description": "The word \"Lunk-ul\" appears to be a misspelling. It's not a standard Romanian word.",
          "suggestion": "sala"
        },
        {
          "type": "incorrect_translation",
          "description": "The entire phrase is awkwardly translated. It lacks fluency and sounds unnatural in Romanian.",
          "suggestion": "O legătură către sală pe care încercați să o deschideți nu există sau a expirat."
        }
      ],
      "approved_at": null
    },
    "ru": {
      "ai_translated": false,
      "ai_model": null,
      "ai_spell_check_issues": [],
      "approved_at": null
    },
    "si": {
      "ai_translated": false,
      "ai_model": null,
      "ai_spell_check_issues": [
        {
          "type": "spelling",
          "description": "The word 'කල්' can also be written as 'වස'.",
          "suggestion": "ඔබ විවෘත කිරීමට උත්සාහ කරන කාමර සබැඳිය නොපවතී හෝ වස ඉකුත් වී ඇත."
        }
      ],
      "approved_at": null
    },
    "sk": {
      "ai_translated": false,
      "ai_model": null,
      "ai_spell_check_issues": [],
      "approved_at": null
    },
    "sl": {
      "ai_translated": false,
      "ai_model": null,
      "ai_spell_check_issues": [],
      "approved_at": null
    },
    "sr-Cyrl-RS": {
      "ai_translated": false,
      "ai_model": null,
      "ai_spell_check_issues": [
        {
          "type": "spelling",
          "description": "The word 'собе' is likely a typo and should be 'собе'.",
          "suggestion": "собе"
        },
        {
          "type": "incorrect_translation",
          "description": "While understandable, 'Линк собе' is not the most natural translation of 'Room Link'.  A more accurate translation would be 'Веза за собу'.",
          "suggestion": "Веза за собу"
        },
        {
          "type": "grammatical",
          "description": "The phrase 'Линк собе који покушавате да отворите' is grammatically correct but could be slightly more fluid. Consider restructuring.",
          "suggestion": "Линк за собу коју покушавате да отворите"
        }
      ],
      "approved_at": null
    },
    "sr-Latn-RS": {
      "ai_translated": false,
      "ai_model": null,
      "ai_spell_check_issues": [
        {
          "type": "incorrect_translation",
          "description": "The translation 'Link sobe koji pokušavate da otvorite ne postoji ili je istekao.' is not a direct or natural translation of 'The room link you are trying to open does not exist or has expired.' 'Sobe' means 'rooms', but the English refers to a link.",
          "suggestion": "Link koji pokušavate da otvorite ne postoji ili je istekao."
        }
      ],
      "approved_at": null
    },
    "tr": {
      "ai_translated": false,
      "ai_model": null,
      "ai_spell_check_issues": [],
      "approved_at": null
    },
    "uk-UA": {
      "ai_translated": false,
      "ai_model": null,
      "ai_spell_check_issues": [],
      "approved_at": null
    },
    "vi": {
      "ai_translated": false,
      "ai_model": null,
      "ai_spell_check_issues": [],
      "approved_at": null
    },
    "zh-CN": {
      "ai_translated": false,
      "ai_model": null,
      "ai_spell_check_issues": [],
      "approved_at": null
    }
  }
}<|MERGE_RESOLUTION|>--- conflicted
+++ resolved
@@ -3,11 +3,7 @@
   "content": "The room link you are trying to open does not exist or has expired.",
   "content_en_sha1_hash": "c16f473a9fbf86a65ac485294a575a3b10d7278a",
   "created_at": "2025-05-19T21:30:48.190Z",
-<<<<<<< HEAD
-  "updated_at": "2025-06-30T12:20:31.367Z",
-=======
   "updated_at": "2025-07-10T11:11:06.884Z",
->>>>>>> 4378f47c
   "comment": {
     "text": "The translation key \"RoomLinkExpired\" is used to display a message indicating that a room link has expired or does not exist. It appears in an error message when trying to open an external item, and serves as a fallback for cases where the item is locked or unavailable.",
     "is_auto": true,
