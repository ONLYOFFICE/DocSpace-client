--- conflicted
+++ resolved
@@ -1,193 +1,183 @@
-﻿// (c) Copyright Ascensio System SIA 2010-2022
-//
-// This program is a free software product.
-// You can redistribute it and/or modify it under the terms
-// of the GNU Affero General Public License (AGPL) version 3 as published by the Free Software
-// Foundation. In accordance with Section 7(a) of the GNU AGPL its Section 15 shall be amended
-// to the effect that Ascensio System SIA expressly excludes the warranty of non-infringement of
-// any third-party rights.
-//
-// This program is distributed WITHOUT ANY WARRANTY, without even the implied warranty
-// of MERCHANTABILITY or FITNESS FOR A PARTICULAR  PURPOSE. For details, see
-// the GNU AGPL at: http://www.gnu.org/licenses/agpl-3.0.html
-//
-// You can contact Ascensio System SIA at Lubanas st. 125a-25, Riga, Latvia, EU, LV-1021.
-//
-// The  interactive user interfaces in modified source and object code versions of the Program must
-// display Appropriate Legal Notices, as required under Section 5 of the GNU AGPL version 3.
-//
-// Pursuant to Section 7(b) of the License you must retain the original Product logo when
-// distributing the program. Pursuant to Section 7(e) we decline to grant you any rights under
-// trademark law for use of our trademarks.
-//
-// All the Product's GUI elements, including illustrations and icon sets, as well as technical writing
-// content are licensed under the terms of the Creative Commons Attribution-ShareAlike 4.0
-// International. See the License terms at http://creativecommons.org/licenses/by-sa/4.0/legalcode
-
-namespace ASC.Core.Common.EF;
-
-public class Acl : BaseEntity, IMapFrom<AzRecord>
-{
-    public int Tenant { get; set; }
-    public Guid Subject { get; set; }
-    public Guid Action { get; set; }
-    public string Object { get; set; }
-    public AceType AceType { get; set; }
-
-    public override object[] GetKeys()
-    {
-        return new object[] { Tenant, Subject, Action, Object };
-    }
-}
-
-public static class AclExtension
-{
-    public static ModelBuilderWrapper AddAcl(this ModelBuilderWrapper modelBuilder)
-    {
-        modelBuilder
-            .Add(MySqlAddAcl, Provider.MySql)
-            .Add(PgSqlAddAcl, Provider.PostgreSql)
-            .HasData(
-                new Acl { Tenant = -1, Subject = Guid.Parse("5d5b7260-f7f7-49f1-a1c9-95fbb6a12604"), Action = Guid.Parse("ef5e6790-f346-4b6e-b662-722bc28cb0db"), Object = "", AceType = 0 },
-                new Acl { Tenant = -1, Subject = Guid.Parse("5d5b7260-f7f7-49f1-a1c9-95fbb6a12604"), Action = Guid.Parse("f11e8f3f-46e6-4e55-90e3-09c22ec565bd"), Object = "", AceType = 0 },
-                new Acl { Tenant = -1, Subject = Guid.Parse("c5cc67d1-c3e8-43c0-a3ad-3928ae3e5b5e"), Action = Guid.Parse("088d5940-a80f-4403-9741-d610718ce95c"), Object = "", AceType = 0 },
-                new Acl { Tenant = -1, Subject = Guid.Parse("c5cc67d1-c3e8-43c0-a3ad-3928ae3e5b5e"), Action = Guid.Parse("08d66144-e1c9-4065-9aa1-aa4bba0a7bc8"), Object = "", AceType = 0 },
-                new Acl { Tenant = -1, Subject = Guid.Parse("abef62db-11a8-4673-9d32-ef1d8af19dc0"), Action = Guid.Parse("08d75c97-cf3f-494b-90d1-751c941fe2dd"), Object = "", AceType = 0 },
-                new Acl { Tenant = -1, Subject = Guid.Parse("abef62db-11a8-4673-9d32-ef1d8af19dc0"), Action = Guid.Parse("0d1f72a8-63da-47ea-ae42-0900e4ac72a9"), Object = "", AceType = 0 },
-                new Acl { Tenant = -1, Subject = Guid.Parse("abef62db-11a8-4673-9d32-ef1d8af19dc0"), Action = Guid.Parse("13e30b51-5b4d-40a5-8575-cb561899eeb1"), Object = "", AceType = 0 },
-                new Acl { Tenant = -1, Subject = Guid.Parse("abef62db-11a8-4673-9d32-ef1d8af19dc0"), Action = Guid.Parse("19f658ae-722b-4cd8-8236-3ad150801d96"), Object = "", AceType = 0 },
-                new Acl { Tenant = -1, Subject = Guid.Parse("abef62db-11a8-4673-9d32-ef1d8af19dc0"), Action = Guid.Parse("2c6552b3-b2e0-4a00-b8fd-13c161e337b1"), Object = "", AceType = 0 },
-                new Acl { Tenant = -1, Subject = Guid.Parse("c5cc67d1-c3e8-43c0-a3ad-3928ae3e5b5e"), Action = Guid.Parse("388c29d3-c662-4a61-bf47-fc2f7094224a"), Object = "", AceType = 0 },
-                new Acl { Tenant = -1, Subject = Guid.Parse("abef62db-11a8-4673-9d32-ef1d8af19dc0"), Action = Guid.Parse("40bf31f4-3132-4e76-8d5c-9828a89501a3"), Object = "", AceType = 0 },
-                new Acl { Tenant = -1, Subject = Guid.Parse("abef62db-11a8-4673-9d32-ef1d8af19dc0"), Action = Guid.Parse("49ae8915-2b30-4348-ab74-b152279364fb"), Object = "", AceType = 0 },
-                new Acl { Tenant = -1, Subject = Guid.Parse("c5cc67d1-c3e8-43c0-a3ad-3928ae3e5b5e"), Action = Guid.Parse("63e9f35f-6bb5-4fb1-afaa-e4c2f4dec9bd"), Object = "", AceType = 0 },
-                new Acl { Tenant = -1, Subject = Guid.Parse("c5cc67d1-c3e8-43c0-a3ad-3928ae3e5b5e"), Action = Guid.Parse("9018c001-24c2-44bf-a1db-d1121a570e74"), Object = "", AceType = 0 },
-                new Acl { Tenant = -1, Subject = Guid.Parse("abef62db-11a8-4673-9d32-ef1d8af19dc0"), Action = Guid.Parse("948ad738-434b-4a88-8e38-7569d332910a"), Object = "", AceType = 0 },
-                new Acl { Tenant = -1, Subject = Guid.Parse("abef62db-11a8-4673-9d32-ef1d8af19dc0"), Action = Guid.Parse("9d75a568-52aa-49d8-ad43-473756cd8903"), Object = "", AceType = 0 },
-                new Acl { Tenant = -1, Subject = Guid.Parse("c5cc67d1-c3e8-43c0-a3ad-3928ae3e5b5e"), Action = Guid.Parse("a362fe79-684e-4d43-a599-65bc1f4e167f"), Object = "", AceType = 0 },
-                new Acl { Tenant = -1, Subject = Guid.Parse("c5cc67d1-c3e8-43c0-a3ad-3928ae3e5b5e"), Action = Guid.Parse("c426c349-9ad4-47cd-9b8f-99fc30675951"), Object = "", AceType = 0 },
-                new Acl { Tenant = -1, Subject = Guid.Parse("c5cc67d1-c3e8-43c0-a3ad-3928ae3e5b5e"), Action = Guid.Parse("d11ebcb9-0e6e-45e6-a6d0-99c41d687598"), Object = "", AceType = 0 },
-                new Acl { Tenant = -1, Subject = Guid.Parse("c5cc67d1-c3e8-43c0-a3ad-3928ae3e5b5e"), Action = Guid.Parse("d1f3b53d-d9e2-4259-80e7-d24380978395"), Object = "", AceType = 0 },
-                new Acl { Tenant = -1, Subject = Guid.Parse("abef62db-11a8-4673-9d32-ef1d8af19dc0"), Action = Guid.Parse("d49f4e30-da10-4b39-bc6d-b41ef6e039d3"), Object = "", AceType = 0 },
-                new Acl { Tenant = -1, Subject = Guid.Parse("abef62db-11a8-4673-9d32-ef1d8af19dc0"), Action = Guid.Parse("d852b66f-6719-45e1-8657-18f0bb791690"), Object = "", AceType = 0 },
-                new Acl { Tenant = -1, Subject = Guid.Parse("c5cc67d1-c3e8-43c0-a3ad-3928ae3e5b5e"), Action = Guid.Parse("e0759a42-47f0-4763-a26a-d5aa665bec35"), Object = "", AceType = 0 },
-                new Acl { Tenant = -1, Subject = Guid.Parse("c5cc67d1-c3e8-43c0-a3ad-3928ae3e5b5e"), Action = Guid.Parse("e37239bd-c5b5-4f1e-a9f8-3ceeac209615"), Object = "", AceType = 0 },
-                new Acl { Tenant = -1, Subject = Guid.Parse("c5cc67d1-c3e8-43c0-a3ad-3928ae3e5b5e"), Action = Guid.Parse("fbc37705-a04c-40ad-a68c-ce2f0423f397"), Object = "", AceType = 0 },
-                new Acl { Tenant = -1, Subject = Guid.Parse("c5cc67d1-c3e8-43c0-a3ad-3928ae3e5b5e"), Action = Guid.Parse("fcac42b8-9386-48eb-a938-d19b3c576912"), Object = "", AceType = 0 },
-                new Acl { Tenant = -1, Subject = Guid.Parse("ba74ca02-873f-43dc-8470-8620c156bc67"), Action = Guid.Parse("13e30b51-5b4d-40a5-8575-cb561899eeb1"), Object = "", AceType = 0 },
-                new Acl { Tenant = -1, Subject = Guid.Parse("ba74ca02-873f-43dc-8470-8620c156bc67"), Action = Guid.Parse("49ae8915-2b30-4348-ab74-b152279364fb"), Object = "", AceType = 0 },
-                new Acl { Tenant = -1, Subject = Guid.Parse("ba74ca02-873f-43dc-8470-8620c156bc67"), Action = Guid.Parse("63e9f35f-6bb5-4fb1-afaa-e4c2f4dec9bd"), Object = "", AceType = 0 },
-                new Acl { Tenant = -1, Subject = Guid.Parse("ba74ca02-873f-43dc-8470-8620c156bc67"), Action = Guid.Parse("9018c001-24c2-44bf-a1db-d1121a570e74"), Object = "", AceType = 0 },
-                new Acl { Tenant = -1, Subject = Guid.Parse("ba74ca02-873f-43dc-8470-8620c156bc67"), Action = Guid.Parse("d1f3b53d-d9e2-4259-80e7-d24380978395"), Object = "", AceType = 0 },
-                new Acl { Tenant = -1, Subject = Guid.Parse("ba74ca02-873f-43dc-8470-8620c156bc67"), Action = Guid.Parse("e0759a42-47f0-4763-a26a-d5aa665bec35"), Object = "", AceType = 0 },
-                new Acl { Tenant = -1, Subject = Guid.Parse("ba74ca02-873f-43dc-8470-8620c156bc67"), Action = Guid.Parse("e37239bd-c5b5-4f1e-a9f8-3ceeac209615"), Object = "", AceType = 0 },
-                new Acl { Tenant = -1, Subject = Guid.Parse("ba74ca02-873f-43dc-8470-8620c156bc67"), Action = Guid.Parse("f11e88d7-f185-4372-927c-d88008d2c483"), Object = "", AceType = 0 },
-                new Acl { Tenant = -1, Subject = Guid.Parse("ba74ca02-873f-43dc-8470-8620c156bc67"), Action = Guid.Parse("f11e8f3f-46e6-4e55-90e3-09c22ec565bd"), Object = "", AceType = 0 },
-                new Acl { Tenant = -1, Subject = Guid.Parse("bba32183-a14d-48ed-9d39-c6b4d8925fbf"), Action = Guid.Parse("00e7dfc5-ac49-4fd3-a1d6-98d84e877ac4"), Object = "", AceType = 0 },
-                new Acl { Tenant = -1, Subject = Guid.Parse("bba32183-a14d-48ed-9d39-c6b4d8925fbf"), Action = Guid.Parse("14be970f-7af5-4590-8e81-ea32b5f7866d"), Object = "", AceType = 0 },
-                new Acl { Tenant = -1, Subject = Guid.Parse("bba32183-a14d-48ed-9d39-c6b4d8925fbf"), Action = Guid.Parse("18ecc94d-6afa-4994-8406-aee9dff12ce2"), Object = "", AceType = 0 },
-                new Acl { Tenant = -1, Subject = Guid.Parse("bba32183-a14d-48ed-9d39-c6b4d8925fbf"), Action = Guid.Parse("298530eb-435e-4dc6-a776-9abcd95c70e9"), Object = "", AceType = 0 },
-                new Acl { Tenant = -1, Subject = Guid.Parse("bba32183-a14d-48ed-9d39-c6b4d8925fbf"), Action = Guid.Parse("430eaf70-1886-483c-a746-1a18e3e6bb63"), Object = "", AceType = 0 },
-                new Acl { Tenant = -1, Subject = Guid.Parse("bba32183-a14d-48ed-9d39-c6b4d8925fbf"), Action = Guid.Parse("557d6503-633b-4490-a14c-6473147ce2b3"), Object = "", AceType = 0 }/*qwerty*/,
-                new Acl { Tenant = -1, Subject = Guid.Parse("bba32183-a14d-48ed-9d39-c6b4d8925fbf"), Action = Guid.Parse("724cbb75-d1c9-451e-bae0-4de0db96b1f7"), Object = "", AceType = 0 },
-                new Acl { Tenant = -1, Subject = Guid.Parse("bba32183-a14d-48ed-9d39-c6b4d8925fbf"), Action = Guid.Parse("7cb5c0d1-d254-433f-abe3-ff23373ec631"), Object = "", AceType = 0 },
-                new Acl { Tenant = -1, Subject = Guid.Parse("bba32183-a14d-48ed-9d39-c6b4d8925fbf"), Action = Guid.Parse("91b29dcd-9430-4403-b17a-27d09189be88"), Object = "", AceType = 0 },
-                new Acl { Tenant = -1, Subject = Guid.Parse("bba32183-a14d-48ed-9d39-c6b4d8925fbf"), Action = Guid.Parse("a18480a4-6d18-4c71-84fa-789888791f45"), Object = "", AceType = 0 },
-                new Acl { Tenant = -1, Subject = Guid.Parse("bba32183-a14d-48ed-9d39-c6b4d8925fbf"), Action = Guid.Parse("b630d29b-1844-4bda-bbbe-cf5542df3559"), Object = "", AceType = 0 },
-                new Acl { Tenant = -1, Subject = Guid.Parse("bba32183-a14d-48ed-9d39-c6b4d8925fbf"), Action = Guid.Parse("c62a9e8d-b24c-4513-90aa-7ff0f8ba38eb"), Object = "", AceType = 0 },
-                new Acl { Tenant = -1, Subject = Guid.Parse("bba32183-a14d-48ed-9d39-c6b4d8925fbf"), Action = Guid.Parse("d7cdb020-288b-41e5-a857-597347618533"), Object = "", AceType = 0 },
-                new Acl { Tenant = -1, Subject = Guid.Parse("bba32183-a14d-48ed-9d39-c6b4d8925fbf"), Action = Guid.Parse("662f3db7-9bc8-42cf-84da-2765f563e9b0"), Object = "", AceType = 0 },
-                new Acl { Tenant = -1, Subject = Guid.Parse("712d9ec3-5d2b-4b13-824f-71f00191dcca"), Action = Guid.Parse("e0759a42-47f0-4763-a26a-d5aa665bec35"), Object = "", AceType = 0 },
-                new Acl { Tenant = -1, Subject = Guid.Parse("bba32183-a14d-48ed-9d39-c6b4d8925fbf"), Action = Guid.Parse("0d68b142-e20a-446e-a832-0d6b0b65a164"), Object = "", AceType = 0 },
-                new Acl { Tenant = -1, Subject = Guid.Parse("c5cc67d1-c3e8-43c0-a3ad-3928ae3e5b5e"), Action = Guid.Parse("6f05c382-8bca-4469-9424-c807a98c40d7"), Object = "", AceType = 0 },
-                new Acl { Tenant = -1, Subject = Guid.Parse("c5cc67d1-c3e8-43c0-a3ad-3928ae3e5b5e"), Action = Guid.Parse("77777777-32ae-425f-99b5-83176061d1ae"), Object = "ASC.Web.Core.WebItemSecurity+WebItemSecurityObject|1e04460243b54d7982f3fd6208a11960", AceType = 0 },
-                new Acl { Tenant = -1, Subject = Guid.Parse("c5cc67d1-c3e8-43c0-a3ad-3928ae3e5b5e"), Action = Guid.Parse("77777777-32ae-425f-99b5-83176061d1ae"), Object = "ASC.Web.Core.WebItemSecurity+WebItemSecurityObject|6743007c6f954d208c88a8601ce5e76d", AceType = 0 },
-                new Acl { Tenant = -1, Subject = Guid.Parse("c5cc67d1-c3e8-43c0-a3ad-3928ae3e5b5e"), Action = Guid.Parse("77777777-32ae-425f-99b5-83176061d1ae"), Object = "ASC.Web.Core.WebItemSecurity+WebItemSecurityObject|e67be73df9ae4ce18fec1880cb518cb4", AceType = 0 },
-                new Acl { Tenant = -1, Subject = Guid.Parse("c5cc67d1-c3e8-43c0-a3ad-3928ae3e5b5e"), Action = Guid.Parse("77777777-32ae-425f-99b5-83176061d1ae"), Object = "ASC.Web.Core.WebItemSecurity+WebItemSecurityObject|ea942538e68e49079394035336ee0ba8", AceType = AceType.Deny },
-                new Acl { Tenant = -1, Subject = Guid.Parse("c5cc67d1-c3e8-43c0-a3ad-3928ae3e5b5e"), Action = Guid.Parse("77777777-32ae-425f-99b5-83176061d1ae"), Object = "ASC.Web.Core.WebItemSecurity+WebItemSecurityObject|32d24cb57ece46069c9419216ba42086", AceType = 0 },
-                new Acl { Tenant = -1, Subject = Guid.Parse("c5cc67d1-c3e8-43c0-a3ad-3928ae3e5b5e"), Action = Guid.Parse("77777777-32ae-425f-99b5-83176061d1ae"), Object = "ASC.Web.Core.WebItemSecurity+WebItemSecurityObject|bf88953e3c434850a3fbb1e43ad53a3e", AceType = 0 },
-                new Acl { Tenant = -1, Subject = Guid.Parse("c5cc67d1-c3e8-43c0-a3ad-3928ae3e5b5e"), Action = Guid.Parse("77777777-32ae-425f-99b5-83176061d1ae"), Object = "ASC.Web.Core.WebItemSecurity+WebItemSecurityObject|2a9230378b2d487b9a225ac0918acf3f", AceType = 0 },
-                new Acl { Tenant = -1, Subject = Guid.Parse("c5cc67d1-c3e8-43c0-a3ad-3928ae3e5b5e"), Action = Guid.Parse("77777777-32ae-425f-99b5-83176061d1ae"), Object = "ASC.Web.Core.WebItemSecurity+WebItemSecurityObject|f4d98afdd336433287783c6945c81ea0", AceType = 0 },
-<<<<<<< HEAD
-                new Acl { Tenant = -1, Subject = Guid.Parse("c5cc67d1-c3e8-43c0-a3ad-3928ae3e5b5e"), Action = Guid.Parse("77777777-32ae-425f-99b5-83176061d1ae"), Object = "ASC.Web.Core.WebItemSecurity+WebItemSecurityObject|28b10049dd204f54b986873bc14ccfc7", AceType = 0 },
-                new Acl { Tenant = -1, Subject = Guid.Parse("c5cc67d1-c3e8-43c0-a3ad-3928ae3e5b5e"), Action = Guid.Parse("77777777-32ae-425f-99b5-83176061d1ae"), Object = "ASC.Web.Core.WebItemSecurity+WebItemSecurityObject|3cfd481b46f24a4ab55cb8c0c9def02c", AceType = 0 },
-                new Acl { Tenant = -1, Subject = Guid.Parse("c5cc67d1-c3e8-43c0-a3ad-3928ae3e5b5e"), Action = Guid.Parse("77777777-32ae-425f-99b5-83176061d1ae"), Object = "ASC.Web.Core.WebItemSecurity+WebItemSecurityObject|6a598c7491ae437da5f4ad339bd11bb2", AceType = 0 },
-                new Acl { Tenant = -1, Subject = Guid.Parse("c5cc67d1-c3e8-43c0-a3ad-3928ae3e5b5e"), Action = Guid.Parse("77777777-32ae-425f-99b5-83176061d1ae"), Object = "ASC.Web.Core.WebItemSecurity+WebItemSecurityObject|742cf945cbbc4a5782d61600a12cf8ca", AceType = (AceType)1 },
-                new Acl { Tenant = -1, Subject = Guid.Parse("c5cc67d1-c3e8-43c0-a3ad-3928ae3e5b5e"), Action = Guid.Parse("77777777-32ae-425f-99b5-83176061d1ae"), Object = "ASC.Web.Core.WebItemSecurity+WebItemSecurityObject|853b6eb973ee438d9b098ffeedf36234", AceType = (AceType)1 },
-                new Acl { Tenant = -1, Subject = Guid.Parse("c5cc67d1-c3e8-43c0-a3ad-3928ae3e5b5e"), Action = Guid.Parse("77777777-32ae-425f-99b5-83176061d1ae"), Object = "ASC.Web.Core.WebItemSecurity+WebItemSecurityObject|46cfa73af32046cf8d5bcd82e1d67f26", AceType = 0 }
-=======
-                new Acl { Tenant = -1, Subject = Guid.Parse("c5cc67d1-c3e8-43c0-a3ad-3928ae3e5b5e"), Action = Guid.Parse("77777777-32ae-425f-99b5-83176061d1ae"), Object = "ASC.Web.Core.WebItemSecurity+WebItemSecurityObject|28b10049dd204f54b986873bc14ccfc7", AceType = AceType.Deny },
-                new Acl { Tenant = -1, Subject = Guid.Parse("c5cc67d1-c3e8-43c0-a3ad-3928ae3e5b5e"), Action = Guid.Parse("77777777-32ae-425f-99b5-83176061d1ae"), Object = "ASC.Web.Core.WebItemSecurity+WebItemSecurityObject|3cfd481b46f24a4ab55cb8c0c9def02c", AceType = AceType.Deny },
-                new Acl { Tenant = -1, Subject = Guid.Parse("c5cc67d1-c3e8-43c0-a3ad-3928ae3e5b5e"), Action = Guid.Parse("77777777-32ae-425f-99b5-83176061d1ae"), Object = "ASC.Web.Core.WebItemSecurity+WebItemSecurityObject|6a598c7491ae437da5f4ad339bd11bb2", AceType = AceType.Deny },
-                new Acl { Tenant = -1, Subject = Guid.Parse("c5cc67d1-c3e8-43c0-a3ad-3928ae3e5b5e"), Action = Guid.Parse("77777777-32ae-425f-99b5-83176061d1ae"), Object = "ASC.Web.Core.WebItemSecurity+WebItemSecurityObject|742cf945cbbc4a5782d61600a12cf8ca", AceType = AceType.Deny },
-                new Acl { Tenant = -1, Subject = Guid.Parse("c5cc67d1-c3e8-43c0-a3ad-3928ae3e5b5e"), Action = Guid.Parse("77777777-32ae-425f-99b5-83176061d1ae"), Object = "ASC.Web.Core.WebItemSecurity+WebItemSecurityObject|853b6eb973ee438d9b098ffeedf36234", AceType = AceType.Deny },
-                new Acl { Tenant = -1, Subject = Guid.Parse("c5cc67d1-c3e8-43c0-a3ad-3928ae3e5b5e"), Action = Guid.Parse("77777777-32ae-425f-99b5-83176061d1ae"), Object = "ASC.Web.Core.WebItemSecurity+WebItemSecurityObject|46cfa73af32046cf8d5bcd82e1d67f26", AceType = 0 },
-                new Acl { Tenant = -1, Subject = Guid.Parse("c5cc67d1-c3e8-43c0-a3ad-3928ae3e5b5e"), Action = Guid.Parse("77777777-32ae-425f-99b5-83176061d1ae"), Object = "ASC.Web.Core.WebItemSecurity+WebItemSecurityObject|37620ae5c40b45ce855a39dd7d76a1fa", AceType = 0 }
->>>>>>> a9e94046
-            );
-
-        return modelBuilder;
-    }
-
-    public static void MySqlAddAcl(this ModelBuilder modelBuilder)
-    {
-        modelBuilder.Entity<Acl>(entity =>
-        {
-            entity.HasKey(e => new { e.Tenant, e.Subject, e.Action, e.Object })
-                .HasName("PRIMARY");
-
-            entity.ToTable("core_acl")
-                .HasCharSet("utf8");
-
-            entity.Property(e => e.Tenant).HasColumnName("tenant");
-
-            entity.Property(e => e.Subject)
-                .HasColumnName("subject")
-                .HasColumnType("varchar(38)")
-                .HasCharSet("utf8")
-                .UseCollation("utf8_general_ci");
-
-            entity.Property(e => e.Action)
-                .HasColumnName("action")
-                .HasColumnType("varchar(38)")
-                .HasCharSet("utf8")
-                .UseCollation("utf8_general_ci");
-
-            entity.Property(e => e.Object)
-                .HasColumnName("object")
-                .HasColumnType("varchar(255)")
-                .HasDefaultValueSql("''")
-                .HasCharSet("utf8")
-                .UseCollation("utf8_general_ci");
-
-            entity.Property(e => e.AceType).HasColumnName("acetype");
-        });
-    }
-    public static void PgSqlAddAcl(this ModelBuilder modelBuilder)
-    {
-        modelBuilder.Entity<Acl>(entity =>
-        {
-            entity.HasKey(e => new { e.Tenant, e.Subject, e.Action, e.Object })
-                .HasName("core_acl_pkey");
-
-            entity.ToTable("core_acl", "onlyoffice");
-
-            entity.Property(e => e.Tenant).HasColumnName("tenant");
-
-            entity.Property(e => e.Subject)
-                .HasColumnName("subject")
-                .HasMaxLength(38);
-
-            entity.Property(e => e.Action)
-                .HasColumnName("action")
-                .HasMaxLength(38);
-
-            entity.Property(e => e.Object)
-                .HasColumnName("object")
-                .HasMaxLength(255)
-                .HasDefaultValueSql("''");
-
-            entity.Property(e => e.AceType).HasColumnName("acetype");
-        });
-    }
-}
+﻿// (c) Copyright Ascensio System SIA 2010-2022
+//
+// This program is a free software product.
+// You can redistribute it and/or modify it under the terms
+// of the GNU Affero General Public License (AGPL) version 3 as published by the Free Software
+// Foundation. In accordance with Section 7(a) of the GNU AGPL its Section 15 shall be amended
+// to the effect that Ascensio System SIA expressly excludes the warranty of non-infringement of
+// any third-party rights.
+//
+// This program is distributed WITHOUT ANY WARRANTY, without even the implied warranty
+// of MERCHANTABILITY or FITNESS FOR A PARTICULAR  PURPOSE. For details, see
+// the GNU AGPL at: http://www.gnu.org/licenses/agpl-3.0.html
+//
+// You can contact Ascensio System SIA at Lubanas st. 125a-25, Riga, Latvia, EU, LV-1021.
+//
+// The  interactive user interfaces in modified source and object code versions of the Program must
+// display Appropriate Legal Notices, as required under Section 5 of the GNU AGPL version 3.
+//
+// Pursuant to Section 7(b) of the License you must retain the original Product logo when
+// distributing the program. Pursuant to Section 7(e) we decline to grant you any rights under
+// trademark law for use of our trademarks.
+//
+// All the Product's GUI elements, including illustrations and icon sets, as well as technical writing
+// content are licensed under the terms of the Creative Commons Attribution-ShareAlike 4.0
+// International. See the License terms at http://creativecommons.org/licenses/by-sa/4.0/legalcode
+
+namespace ASC.Core.Common.EF;
+
+public class Acl : BaseEntity, IMapFrom<AzRecord>
+{
+    public int Tenant { get; set; }
+    public Guid Subject { get; set; }
+    public Guid Action { get; set; }
+    public string Object { get; set; }
+    public AceType AceType { get; set; }
+
+    public override object[] GetKeys()
+    {
+        return new object[] { Tenant, Subject, Action, Object };
+    }
+}
+
+public static class AclExtension
+{
+    public static ModelBuilderWrapper AddAcl(this ModelBuilderWrapper modelBuilder)
+    {
+        modelBuilder
+            .Add(MySqlAddAcl, Provider.MySql)
+            .Add(PgSqlAddAcl, Provider.PostgreSql)
+            .HasData(
+                new Acl { Tenant = -1, Subject = Guid.Parse("5d5b7260-f7f7-49f1-a1c9-95fbb6a12604"), Action = Guid.Parse("ef5e6790-f346-4b6e-b662-722bc28cb0db"), Object = "", AceType = 0 },
+                new Acl { Tenant = -1, Subject = Guid.Parse("5d5b7260-f7f7-49f1-a1c9-95fbb6a12604"), Action = Guid.Parse("f11e8f3f-46e6-4e55-90e3-09c22ec565bd"), Object = "", AceType = 0 },
+                new Acl { Tenant = -1, Subject = Guid.Parse("c5cc67d1-c3e8-43c0-a3ad-3928ae3e5b5e"), Action = Guid.Parse("088d5940-a80f-4403-9741-d610718ce95c"), Object = "", AceType = 0 },
+                new Acl { Tenant = -1, Subject = Guid.Parse("c5cc67d1-c3e8-43c0-a3ad-3928ae3e5b5e"), Action = Guid.Parse("08d66144-e1c9-4065-9aa1-aa4bba0a7bc8"), Object = "", AceType = 0 },
+                new Acl { Tenant = -1, Subject = Guid.Parse("abef62db-11a8-4673-9d32-ef1d8af19dc0"), Action = Guid.Parse("08d75c97-cf3f-494b-90d1-751c941fe2dd"), Object = "", AceType = 0 },
+                new Acl { Tenant = -1, Subject = Guid.Parse("abef62db-11a8-4673-9d32-ef1d8af19dc0"), Action = Guid.Parse("0d1f72a8-63da-47ea-ae42-0900e4ac72a9"), Object = "", AceType = 0 },
+                new Acl { Tenant = -1, Subject = Guid.Parse("abef62db-11a8-4673-9d32-ef1d8af19dc0"), Action = Guid.Parse("13e30b51-5b4d-40a5-8575-cb561899eeb1"), Object = "", AceType = 0 },
+                new Acl { Tenant = -1, Subject = Guid.Parse("abef62db-11a8-4673-9d32-ef1d8af19dc0"), Action = Guid.Parse("19f658ae-722b-4cd8-8236-3ad150801d96"), Object = "", AceType = 0 },
+                new Acl { Tenant = -1, Subject = Guid.Parse("abef62db-11a8-4673-9d32-ef1d8af19dc0"), Action = Guid.Parse("2c6552b3-b2e0-4a00-b8fd-13c161e337b1"), Object = "", AceType = 0 },
+                new Acl { Tenant = -1, Subject = Guid.Parse("c5cc67d1-c3e8-43c0-a3ad-3928ae3e5b5e"), Action = Guid.Parse("388c29d3-c662-4a61-bf47-fc2f7094224a"), Object = "", AceType = 0 },
+                new Acl { Tenant = -1, Subject = Guid.Parse("abef62db-11a8-4673-9d32-ef1d8af19dc0"), Action = Guid.Parse("40bf31f4-3132-4e76-8d5c-9828a89501a3"), Object = "", AceType = 0 },
+                new Acl { Tenant = -1, Subject = Guid.Parse("abef62db-11a8-4673-9d32-ef1d8af19dc0"), Action = Guid.Parse("49ae8915-2b30-4348-ab74-b152279364fb"), Object = "", AceType = 0 },
+                new Acl { Tenant = -1, Subject = Guid.Parse("c5cc67d1-c3e8-43c0-a3ad-3928ae3e5b5e"), Action = Guid.Parse("63e9f35f-6bb5-4fb1-afaa-e4c2f4dec9bd"), Object = "", AceType = 0 },
+                new Acl { Tenant = -1, Subject = Guid.Parse("c5cc67d1-c3e8-43c0-a3ad-3928ae3e5b5e"), Action = Guid.Parse("9018c001-24c2-44bf-a1db-d1121a570e74"), Object = "", AceType = 0 },
+                new Acl { Tenant = -1, Subject = Guid.Parse("abef62db-11a8-4673-9d32-ef1d8af19dc0"), Action = Guid.Parse("948ad738-434b-4a88-8e38-7569d332910a"), Object = "", AceType = 0 },
+                new Acl { Tenant = -1, Subject = Guid.Parse("abef62db-11a8-4673-9d32-ef1d8af19dc0"), Action = Guid.Parse("9d75a568-52aa-49d8-ad43-473756cd8903"), Object = "", AceType = 0 },
+                new Acl { Tenant = -1, Subject = Guid.Parse("c5cc67d1-c3e8-43c0-a3ad-3928ae3e5b5e"), Action = Guid.Parse("a362fe79-684e-4d43-a599-65bc1f4e167f"), Object = "", AceType = 0 },
+                new Acl { Tenant = -1, Subject = Guid.Parse("c5cc67d1-c3e8-43c0-a3ad-3928ae3e5b5e"), Action = Guid.Parse("c426c349-9ad4-47cd-9b8f-99fc30675951"), Object = "", AceType = 0 },
+                new Acl { Tenant = -1, Subject = Guid.Parse("c5cc67d1-c3e8-43c0-a3ad-3928ae3e5b5e"), Action = Guid.Parse("d11ebcb9-0e6e-45e6-a6d0-99c41d687598"), Object = "", AceType = 0 },
+                new Acl { Tenant = -1, Subject = Guid.Parse("c5cc67d1-c3e8-43c0-a3ad-3928ae3e5b5e"), Action = Guid.Parse("d1f3b53d-d9e2-4259-80e7-d24380978395"), Object = "", AceType = 0 },
+                new Acl { Tenant = -1, Subject = Guid.Parse("abef62db-11a8-4673-9d32-ef1d8af19dc0"), Action = Guid.Parse("d49f4e30-da10-4b39-bc6d-b41ef6e039d3"), Object = "", AceType = 0 },
+                new Acl { Tenant = -1, Subject = Guid.Parse("abef62db-11a8-4673-9d32-ef1d8af19dc0"), Action = Guid.Parse("d852b66f-6719-45e1-8657-18f0bb791690"), Object = "", AceType = 0 },
+                new Acl { Tenant = -1, Subject = Guid.Parse("c5cc67d1-c3e8-43c0-a3ad-3928ae3e5b5e"), Action = Guid.Parse("e0759a42-47f0-4763-a26a-d5aa665bec35"), Object = "", AceType = 0 },
+                new Acl { Tenant = -1, Subject = Guid.Parse("c5cc67d1-c3e8-43c0-a3ad-3928ae3e5b5e"), Action = Guid.Parse("e37239bd-c5b5-4f1e-a9f8-3ceeac209615"), Object = "", AceType = 0 },
+                new Acl { Tenant = -1, Subject = Guid.Parse("c5cc67d1-c3e8-43c0-a3ad-3928ae3e5b5e"), Action = Guid.Parse("fbc37705-a04c-40ad-a68c-ce2f0423f397"), Object = "", AceType = 0 },
+                new Acl { Tenant = -1, Subject = Guid.Parse("c5cc67d1-c3e8-43c0-a3ad-3928ae3e5b5e"), Action = Guid.Parse("fcac42b8-9386-48eb-a938-d19b3c576912"), Object = "", AceType = 0 },
+                new Acl { Tenant = -1, Subject = Guid.Parse("ba74ca02-873f-43dc-8470-8620c156bc67"), Action = Guid.Parse("13e30b51-5b4d-40a5-8575-cb561899eeb1"), Object = "", AceType = 0 },
+                new Acl { Tenant = -1, Subject = Guid.Parse("ba74ca02-873f-43dc-8470-8620c156bc67"), Action = Guid.Parse("49ae8915-2b30-4348-ab74-b152279364fb"), Object = "", AceType = 0 },
+                new Acl { Tenant = -1, Subject = Guid.Parse("ba74ca02-873f-43dc-8470-8620c156bc67"), Action = Guid.Parse("63e9f35f-6bb5-4fb1-afaa-e4c2f4dec9bd"), Object = "", AceType = 0 },
+                new Acl { Tenant = -1, Subject = Guid.Parse("ba74ca02-873f-43dc-8470-8620c156bc67"), Action = Guid.Parse("9018c001-24c2-44bf-a1db-d1121a570e74"), Object = "", AceType = 0 },
+                new Acl { Tenant = -1, Subject = Guid.Parse("ba74ca02-873f-43dc-8470-8620c156bc67"), Action = Guid.Parse("d1f3b53d-d9e2-4259-80e7-d24380978395"), Object = "", AceType = 0 },
+                new Acl { Tenant = -1, Subject = Guid.Parse("ba74ca02-873f-43dc-8470-8620c156bc67"), Action = Guid.Parse("e0759a42-47f0-4763-a26a-d5aa665bec35"), Object = "", AceType = 0 },
+                new Acl { Tenant = -1, Subject = Guid.Parse("ba74ca02-873f-43dc-8470-8620c156bc67"), Action = Guid.Parse("e37239bd-c5b5-4f1e-a9f8-3ceeac209615"), Object = "", AceType = 0 },
+                new Acl { Tenant = -1, Subject = Guid.Parse("ba74ca02-873f-43dc-8470-8620c156bc67"), Action = Guid.Parse("f11e88d7-f185-4372-927c-d88008d2c483"), Object = "", AceType = 0 },
+                new Acl { Tenant = -1, Subject = Guid.Parse("ba74ca02-873f-43dc-8470-8620c156bc67"), Action = Guid.Parse("f11e8f3f-46e6-4e55-90e3-09c22ec565bd"), Object = "", AceType = 0 },
+                new Acl { Tenant = -1, Subject = Guid.Parse("bba32183-a14d-48ed-9d39-c6b4d8925fbf"), Action = Guid.Parse("00e7dfc5-ac49-4fd3-a1d6-98d84e877ac4"), Object = "", AceType = 0 },
+                new Acl { Tenant = -1, Subject = Guid.Parse("bba32183-a14d-48ed-9d39-c6b4d8925fbf"), Action = Guid.Parse("14be970f-7af5-4590-8e81-ea32b5f7866d"), Object = "", AceType = 0 },
+                new Acl { Tenant = -1, Subject = Guid.Parse("bba32183-a14d-48ed-9d39-c6b4d8925fbf"), Action = Guid.Parse("18ecc94d-6afa-4994-8406-aee9dff12ce2"), Object = "", AceType = 0 },
+                new Acl { Tenant = -1, Subject = Guid.Parse("bba32183-a14d-48ed-9d39-c6b4d8925fbf"), Action = Guid.Parse("298530eb-435e-4dc6-a776-9abcd95c70e9"), Object = "", AceType = 0 },
+                new Acl { Tenant = -1, Subject = Guid.Parse("bba32183-a14d-48ed-9d39-c6b4d8925fbf"), Action = Guid.Parse("430eaf70-1886-483c-a746-1a18e3e6bb63"), Object = "", AceType = 0 },
+                new Acl { Tenant = -1, Subject = Guid.Parse("bba32183-a14d-48ed-9d39-c6b4d8925fbf"), Action = Guid.Parse("557d6503-633b-4490-a14c-6473147ce2b3"), Object = "", AceType = 0 }/*qwerty*/,
+                new Acl { Tenant = -1, Subject = Guid.Parse("bba32183-a14d-48ed-9d39-c6b4d8925fbf"), Action = Guid.Parse("724cbb75-d1c9-451e-bae0-4de0db96b1f7"), Object = "", AceType = 0 },
+                new Acl { Tenant = -1, Subject = Guid.Parse("bba32183-a14d-48ed-9d39-c6b4d8925fbf"), Action = Guid.Parse("7cb5c0d1-d254-433f-abe3-ff23373ec631"), Object = "", AceType = 0 },
+                new Acl { Tenant = -1, Subject = Guid.Parse("bba32183-a14d-48ed-9d39-c6b4d8925fbf"), Action = Guid.Parse("91b29dcd-9430-4403-b17a-27d09189be88"), Object = "", AceType = 0 },
+                new Acl { Tenant = -1, Subject = Guid.Parse("bba32183-a14d-48ed-9d39-c6b4d8925fbf"), Action = Guid.Parse("a18480a4-6d18-4c71-84fa-789888791f45"), Object = "", AceType = 0 },
+                new Acl { Tenant = -1, Subject = Guid.Parse("bba32183-a14d-48ed-9d39-c6b4d8925fbf"), Action = Guid.Parse("b630d29b-1844-4bda-bbbe-cf5542df3559"), Object = "", AceType = 0 },
+                new Acl { Tenant = -1, Subject = Guid.Parse("bba32183-a14d-48ed-9d39-c6b4d8925fbf"), Action = Guid.Parse("c62a9e8d-b24c-4513-90aa-7ff0f8ba38eb"), Object = "", AceType = 0 },
+                new Acl { Tenant = -1, Subject = Guid.Parse("bba32183-a14d-48ed-9d39-c6b4d8925fbf"), Action = Guid.Parse("d7cdb020-288b-41e5-a857-597347618533"), Object = "", AceType = 0 },
+                new Acl { Tenant = -1, Subject = Guid.Parse("bba32183-a14d-48ed-9d39-c6b4d8925fbf"), Action = Guid.Parse("662f3db7-9bc8-42cf-84da-2765f563e9b0"), Object = "", AceType = 0 },
+                new Acl { Tenant = -1, Subject = Guid.Parse("712d9ec3-5d2b-4b13-824f-71f00191dcca"), Action = Guid.Parse("e0759a42-47f0-4763-a26a-d5aa665bec35"), Object = "", AceType = 0 },
+                new Acl { Tenant = -1, Subject = Guid.Parse("bba32183-a14d-48ed-9d39-c6b4d8925fbf"), Action = Guid.Parse("0d68b142-e20a-446e-a832-0d6b0b65a164"), Object = "", AceType = 0 },
+                new Acl { Tenant = -1, Subject = Guid.Parse("c5cc67d1-c3e8-43c0-a3ad-3928ae3e5b5e"), Action = Guid.Parse("6f05c382-8bca-4469-9424-c807a98c40d7"), Object = "", AceType = 0 },
+                new Acl { Tenant = -1, Subject = Guid.Parse("c5cc67d1-c3e8-43c0-a3ad-3928ae3e5b5e"), Action = Guid.Parse("77777777-32ae-425f-99b5-83176061d1ae"), Object = "ASC.Web.Core.WebItemSecurity+WebItemSecurityObject|1e04460243b54d7982f3fd6208a11960", AceType = 0 },
+                new Acl { Tenant = -1, Subject = Guid.Parse("c5cc67d1-c3e8-43c0-a3ad-3928ae3e5b5e"), Action = Guid.Parse("77777777-32ae-425f-99b5-83176061d1ae"), Object = "ASC.Web.Core.WebItemSecurity+WebItemSecurityObject|6743007c6f954d208c88a8601ce5e76d", AceType = 0 },
+                new Acl { Tenant = -1, Subject = Guid.Parse("c5cc67d1-c3e8-43c0-a3ad-3928ae3e5b5e"), Action = Guid.Parse("77777777-32ae-425f-99b5-83176061d1ae"), Object = "ASC.Web.Core.WebItemSecurity+WebItemSecurityObject|e67be73df9ae4ce18fec1880cb518cb4", AceType = 0 },
+                new Acl { Tenant = -1, Subject = Guid.Parse("c5cc67d1-c3e8-43c0-a3ad-3928ae3e5b5e"), Action = Guid.Parse("77777777-32ae-425f-99b5-83176061d1ae"), Object = "ASC.Web.Core.WebItemSecurity+WebItemSecurityObject|ea942538e68e49079394035336ee0ba8", AceType = AceType.Deny },
+                new Acl { Tenant = -1, Subject = Guid.Parse("c5cc67d1-c3e8-43c0-a3ad-3928ae3e5b5e"), Action = Guid.Parse("77777777-32ae-425f-99b5-83176061d1ae"), Object = "ASC.Web.Core.WebItemSecurity+WebItemSecurityObject|32d24cb57ece46069c9419216ba42086", AceType = 0 },
+                new Acl { Tenant = -1, Subject = Guid.Parse("c5cc67d1-c3e8-43c0-a3ad-3928ae3e5b5e"), Action = Guid.Parse("77777777-32ae-425f-99b5-83176061d1ae"), Object = "ASC.Web.Core.WebItemSecurity+WebItemSecurityObject|bf88953e3c434850a3fbb1e43ad53a3e", AceType = 0 },
+                new Acl { Tenant = -1, Subject = Guid.Parse("c5cc67d1-c3e8-43c0-a3ad-3928ae3e5b5e"), Action = Guid.Parse("77777777-32ae-425f-99b5-83176061d1ae"), Object = "ASC.Web.Core.WebItemSecurity+WebItemSecurityObject|2a9230378b2d487b9a225ac0918acf3f", AceType = 0 },
+                new Acl { Tenant = -1, Subject = Guid.Parse("c5cc67d1-c3e8-43c0-a3ad-3928ae3e5b5e"), Action = Guid.Parse("77777777-32ae-425f-99b5-83176061d1ae"), Object = "ASC.Web.Core.WebItemSecurity+WebItemSecurityObject|f4d98afdd336433287783c6945c81ea0", AceType = 0 },
+                new Acl { Tenant = -1, Subject = Guid.Parse("c5cc67d1-c3e8-43c0-a3ad-3928ae3e5b5e"), Action = Guid.Parse("77777777-32ae-425f-99b5-83176061d1ae"), Object = "ASC.Web.Core.WebItemSecurity+WebItemSecurityObject|28b10049dd204f54b986873bc14ccfc7", AceType = 0 },
+                new Acl { Tenant = -1, Subject = Guid.Parse("c5cc67d1-c3e8-43c0-a3ad-3928ae3e5b5e"), Action = Guid.Parse("77777777-32ae-425f-99b5-83176061d1ae"), Object = "ASC.Web.Core.WebItemSecurity+WebItemSecurityObject|3cfd481b46f24a4ab55cb8c0c9def02c", AceType = 0 },
+                new Acl { Tenant = -1, Subject = Guid.Parse("c5cc67d1-c3e8-43c0-a3ad-3928ae3e5b5e"), Action = Guid.Parse("77777777-32ae-425f-99b5-83176061d1ae"), Object = "ASC.Web.Core.WebItemSecurity+WebItemSecurityObject|6a598c7491ae437da5f4ad339bd11bb2", AceType = 0 },
+                new Acl { Tenant = -1, Subject = Guid.Parse("c5cc67d1-c3e8-43c0-a3ad-3928ae3e5b5e"), Action = Guid.Parse("77777777-32ae-425f-99b5-83176061d1ae"), Object = "ASC.Web.Core.WebItemSecurity+WebItemSecurityObject|742cf945cbbc4a5782d61600a12cf8ca", AceType = (AceType)1 },
+                new Acl { Tenant = -1, Subject = Guid.Parse("c5cc67d1-c3e8-43c0-a3ad-3928ae3e5b5e"), Action = Guid.Parse("77777777-32ae-425f-99b5-83176061d1ae"), Object = "ASC.Web.Core.WebItemSecurity+WebItemSecurityObject|853b6eb973ee438d9b098ffeedf36234", AceType = (AceType)1 },
+                new Acl { Tenant = -1, Subject = Guid.Parse("c5cc67d1-c3e8-43c0-a3ad-3928ae3e5b5e"), Action = Guid.Parse("77777777-32ae-425f-99b5-83176061d1ae"), Object = "ASC.Web.Core.WebItemSecurity+WebItemSecurityObject|46cfa73af32046cf8d5bcd82e1d67f26", AceType = 0 },
+                new Acl { Tenant = -1, Subject = Guid.Parse("c5cc67d1-c3e8-43c0-a3ad-3928ae3e5b5e"), Action = Guid.Parse("77777777-32ae-425f-99b5-83176061d1ae"), Object = "ASC.Web.Core.WebItemSecurity+WebItemSecurityObject|37620ae5c40b45ce855a39dd7d76a1fa", AceType = 0 }            );
+
+        return modelBuilder;
+    }
+
+    public static void MySqlAddAcl(this ModelBuilder modelBuilder)
+    {
+        modelBuilder.Entity<Acl>(entity =>
+        {
+            entity.HasKey(e => new { e.Tenant, e.Subject, e.Action, e.Object })
+                .HasName("PRIMARY");
+
+            entity.ToTable("core_acl")
+                .HasCharSet("utf8");
+
+            entity.Property(e => e.Tenant).HasColumnName("tenant");
+
+            entity.Property(e => e.Subject)
+                .HasColumnName("subject")
+                .HasColumnType("varchar(38)")
+                .HasCharSet("utf8")
+                .UseCollation("utf8_general_ci");
+
+            entity.Property(e => e.Action)
+                .HasColumnName("action")
+                .HasColumnType("varchar(38)")
+                .HasCharSet("utf8")
+                .UseCollation("utf8_general_ci");
+
+            entity.Property(e => e.Object)
+                .HasColumnName("object")
+                .HasColumnType("varchar(255)")
+                .HasDefaultValueSql("''")
+                .HasCharSet("utf8")
+                .UseCollation("utf8_general_ci");
+
+            entity.Property(e => e.AceType).HasColumnName("acetype");
+        });
+    }
+    public static void PgSqlAddAcl(this ModelBuilder modelBuilder)
+    {
+        modelBuilder.Entity<Acl>(entity =>
+        {
+            entity.HasKey(e => new { e.Tenant, e.Subject, e.Action, e.Object })
+                .HasName("core_acl_pkey");
+
+            entity.ToTable("core_acl", "onlyoffice");
+
+            entity.Property(e => e.Tenant).HasColumnName("tenant");
+
+            entity.Property(e => e.Subject)
+                .HasColumnName("subject")
+                .HasMaxLength(38);
+
+            entity.Property(e => e.Action)
+                .HasColumnName("action")
+                .HasMaxLength(38);
+
+            entity.Property(e => e.Object)
+                .HasColumnName("object")
+                .HasMaxLength(255)
+                .HasDefaultValueSql("''");
+
+            entity.Property(e => e.AceType).HasColumnName("acetype");
+        });
+    }
+}