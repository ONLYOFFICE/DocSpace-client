--- conflicted
+++ resolved
@@ -1645,12 +1645,11 @@
     const withAI = contextOptions.includes("ask-ai");
 
     // const emailSendIsDisabled = true;
-<<<<<<< HEAD
-    const showSeparator0 = hasInfoPanel || !isMedia || withAI; // || !emailSendIsDisabled;
-=======
     const showSeparator0 =
-      hasInfoPanel || !isMedia || (item.external && item.isLinkExpired); // || !emailSendIsDisabled;
->>>>>>> e7431986
+      hasInfoPanel ||
+      !isMedia ||
+      (item.external && item.isLinkExpired) ||
+      withAI; // || !emailSendIsDisabled;
 
     const separator0 = showSeparator0
       ? {
