--- conflicted
+++ resolved
@@ -1,10 +1,5 @@
-<<<<<<< HEAD
 import commonStore from "@appserver/common/src/store";
-import store from "../store/store";
-=======
-import { store as commonStore } from "asc-web-common";
 //import store from "../store/store";
->>>>>>> a586f8fe
 
 const { authStore } = commonStore;
 
