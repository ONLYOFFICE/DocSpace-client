// (c) Copyright Ascensio System SIA 2009-2024
//
// This program is a free software product.
// You can redistribute it and/or modify it under the terms
// of the GNU Affero General Public License (AGPL) version 3 as published by the Free Software
// Foundation. In accordance with Section 7(a) of the GNU AGPL its Section 15 shall be amended
// to the effect that Ascensio System SIA expressly excludes the warranty of non-infringement of
// any third-party rights.
//
// This program is distributed WITHOUT ANY WARRANTY, without even the implied warranty
// of MERCHANTABILITY or FITNESS FOR A PARTICULAR  PURPOSE. For details, see
// the GNU AGPL at: http://www.gnu.org/licenses/agpl-3.0.html
//
// You can contact Ascensio System SIA at Lubanas st. 125a-25, Riga, Latvia, EU, LV-1021.
//
// The  interactive user interfaces in modified source and object code versions of the Program must
// display Appropriate Legal Notices, as required under Section 5 of the GNU AGPL version 3.
//
// Pursuant to Section 7(b) of the License you must retain the original Product logo when
// distributing the program. Pursuant to Section 7(e) we decline to grant you any rights under
// trademark law for use of our trademarks.
//
// All the Product's GUI elements, including illustrations and icon sets, as well as technical writing
// content are licensed under the terms of the Creative Commons Attribution-ShareAlike 4.0
// International. See the License terms at http://creativecommons.org/licenses/by-sa/4.0/legalcode

import React, { useEffect } from "react";
import { ReactSVG } from "react-svg";
import throttle from "lodash/throttle";
import AvatarEditor, { Position } from "react-avatar-editor";

import ZoomMinusReactSvgUrl from "PUBLIC_DIR/images/zoom-minus.react.svg?url";
<<<<<<< HEAD
import ZoomPlusReactSvgUrl from "PUBLIC_DIR/images/zoom-plus.react.svg?url";
import IconCropperGridSvgUrl from "PUBLIC_DIR/images/icon-cropper-grid.svg?url";
=======
import ZoomPlusReactSvgUrl from "PUBLIC_DIR/images/zoom-plus-test.react.svg?url";
import RefreshReactSvgUrl from "PUBLIC_DIR/images/icons/16/refresh.react.svg?url";
>>>>>>> bded320a

import { Slider } from "../../slider";
import { IconButton } from "../../icon-button";
import { StyledImageCropper } from "../ImageEditor.styled";
import { ImageCropperProps } from "../ImageEditor.types";
import ButtonDelete from "../ButtonDelete";

const ImageCropper = ({
  t,
  image,
  onChangeImage,
  uploadedFile,
  setUploadedFile,
  setPreviewImage,
  isDisabled,
  disableImageRescaling,
  onChangeFile,
  areaCropperImage,
}: ImageCropperProps) => {
  const editorRef = React.useRef<null | AvatarEditor>(null);
  const inputFilesElement = React.useRef(null);
  const setEditorRef = (editor: AvatarEditor) => (editorRef.current = editor);

  const handlePositionChange = (position: Position) => {
    if (isDisabled || disableImageRescaling) return;

    onChangeImage({ ...image, x: position.x, y: position.y });
  };

  const handleSliderChange = (
    e?: React.ChangeEvent<HTMLInputElement>,
    newZoom: null | number = null,
  ) => {
    if (isDisabled) return;

    const val = e ? e?.target.value : 0;

    onChangeImage({ ...image, zoom: newZoom || +val });
  };

  const handleZoomInClick = () => {
    if (isDisabled) return;

    handleSliderChange(undefined, image.zoom <= 4.5 ? image.zoom + 0.5 : 5);
  };

  const handleZoomOutClick = () => {
    if (isDisabled) return;

    handleSliderChange(undefined, image.zoom >= 1.5 ? image.zoom - 0.5 : 1);
  };

  const handleChangeImage = (e) => {
    if (isDisabled) return;
    onChangeFile(e);
  };

  const onInputClick = () => {
    if (inputFilesElement.current) {
      inputFilesElement.current.value = null;
    }
  };

  const handleImageChange = throttle(() => {
    try {
      if (!editorRef.current) return;
      const newPreviewImage = editorRef.current
        .getImageScaledToCanvas()
        ?.toDataURL();
      setPreviewImage(newPreviewImage);
    } catch (e) {
      // console.error(e);
    }
  }, 300);

  useEffect(() => {
    handleImageChange();
    return () => {
      // setPreviewImage("");
    };
  }, [handleImageChange, image, setPreviewImage]);

  return (
    <StyledImageCropper
      className="icon_cropper"
      disableImageRescaling={disableImageRescaling}
    >
      <div className="icon_cropper-crop_area">
        <ReactSVG className="icon_cropper-grid" src={areaCropperImage} />
        <AvatarEditor
          className="icon_cropper-avatar-editor"
          ref={setEditorRef}
          image={uploadedFile}
          width={648}
          height={648}
          position={{ x: image.x, y: image.y }}
          scale={image.zoom}
          color={[6, 22, 38, 0.2]}
          border={0}
          rotate={0}
          borderRadius={108}
          style={{ width: "368px", height: "367px" }}
          onPositionChange={handlePositionChange}
          onImageReady={handleImageChange}
          disableHiDPIScaling={false}
          crossOrigin="anonymous"
        />
      </div>
<<<<<<< HEAD

      <ButtonDelete onClick={handleDeleteImage} t={t} />
=======
      <div
        className="icon_cropper-delete_button"
        onClick={() => inputFilesElement.current.click()}
        title={t("Common:ChooseAnother")}
      >
        <ReactSVG src={RefreshReactSvgUrl} />
        <div className="icon_cropper-delete_button-text">
          {t("Common:ChooseAnother")}
        </div>
        <input
          id="customFileInput"
          className="custom-file-input"
          type="file"
          onChange={handleChangeImage}
          accept="image/png, image/jpeg"
          onClick={onInputClick}
          ref={inputFilesElement}
          style={{ display: "none" }}
        />
      </div>
>>>>>>> bded320a

      {typeof uploadedFile !== "string" &&
        uploadedFile?.name &&
        !disableImageRescaling && (
          <div className="icon_cropper-zoom-container">
            <IconButton
              className="icon_cropper-zoom-container-button"
              size={20}
              onClick={handleZoomOutClick}
              iconName={ZoomMinusReactSvgUrl}
              isFill
              isClickable={false}
              isDisabled={isDisabled}
            />

            <Slider
              className="icon_cropper-zoom-container-slider"
              max={5}
              min={1}
              onChange={handleSliderChange}
              step={0.01}
              value={image.zoom}
              isDisabled={isDisabled}
            />
            <IconButton
              className="icon_cropper-zoom-container-button"
              size={20}
              onClick={handleZoomInClick}
              iconName={ZoomPlusReactSvgUrl}
              isFill
              isClickable={false}
              isDisabled={isDisabled}
            />
          </div>
        )}
    </StyledImageCropper>
  );
};

export default ImageCropper;<|MERGE_RESOLUTION|>--- conflicted
+++ resolved
@@ -30,19 +30,13 @@
 import AvatarEditor, { Position } from "react-avatar-editor";
 
 import ZoomMinusReactSvgUrl from "PUBLIC_DIR/images/zoom-minus.react.svg?url";
-<<<<<<< HEAD
 import ZoomPlusReactSvgUrl from "PUBLIC_DIR/images/zoom-plus.react.svg?url";
-import IconCropperGridSvgUrl from "PUBLIC_DIR/images/icon-cropper-grid.svg?url";
-=======
-import ZoomPlusReactSvgUrl from "PUBLIC_DIR/images/zoom-plus-test.react.svg?url";
 import RefreshReactSvgUrl from "PUBLIC_DIR/images/icons/16/refresh.react.svg?url";
->>>>>>> bded320a
 
 import { Slider } from "../../slider";
 import { IconButton } from "../../icon-button";
 import { StyledImageCropper } from "../ImageEditor.styled";
 import { ImageCropperProps } from "../ImageEditor.types";
-import ButtonDelete from "../ButtonDelete";
 
 const ImageCropper = ({
   t,
@@ -145,10 +139,6 @@
           crossOrigin="anonymous"
         />
       </div>
-<<<<<<< HEAD
-
-      <ButtonDelete onClick={handleDeleteImage} t={t} />
-=======
       <div
         className="icon_cropper-delete_button"
         onClick={() => inputFilesElement.current.click()}
@@ -169,7 +159,6 @@
           style={{ display: "none" }}
         />
       </div>
->>>>>>> bded320a
 
       {typeof uploadedFile !== "string" &&
         uploadedFile?.name &&
