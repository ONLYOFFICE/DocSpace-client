--- conflicted
+++ resolved
@@ -23,12 +23,6 @@
   userId,
   infoPanelVisible,
 
-<<<<<<< HEAD
-  hasMoreGroups,
-  fetchMoreGroups,
-  filterTotal,
-=======
->>>>>>> 495ca903
   withPaging,
   currentDeviceType,
 
@@ -72,11 +66,7 @@
         infoPanelVisible={infoPanelVisible}
         fetchMoreFiles={fetchMoreGroups}
         hasMoreFiles={hasMoreGroups}
-<<<<<<< HEAD
-        itemCount={filterTotal}
-=======
         itemCount={groupsFilterTotal}
->>>>>>> 495ca903
         filesLength={groups.length}
         itemHeight={49}
         useReactWindow={!withPaging}
@@ -109,6 +99,7 @@
     const {
       usersStore,
       groupsStore,
+      filterStore,
       viewAs: accountsViewAs,
       setViewAs,
       changeType,
@@ -118,15 +109,6 @@
       groups,
       selection,
       setSelection,
-<<<<<<< HEAD
-      hasMoreGroups,
-      fetchMoreGroups,
-      filterTotal,
-      isFiltered,
-    } = groupsStore;
-
-    const { theme, withPaging, currentDeviceType } = settingsStore;
-=======
 
       fetchMoreGroups,
       hasMoreGroups,
@@ -136,7 +118,6 @@
 
     const { theme, withPaging, currentDeviceType } = settingsStore;
     const { peopleList, hasMoreAccounts, fetchMoreAccounts } = usersStore;
->>>>>>> 495ca903
 
     const { isVisible: infoPanelVisible } = infoPanelStore;
 
@@ -149,15 +130,8 @@
       infoPanelVisible,
       withPaging,
 
-<<<<<<< HEAD
-      hasMoreGroups,
-      fetchMoreGroups,
-      filterTotal,
-      isFiltered,
-=======
       fetchMoreAccounts,
       hasMoreAccounts,
->>>>>>> 495ca903
       currentDeviceType,
 
       fetchMoreGroups,
