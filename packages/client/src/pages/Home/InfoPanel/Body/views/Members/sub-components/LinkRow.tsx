--- conflicted
+++ resolved
@@ -36,7 +36,6 @@
 import OutlineReactSvgUrl from "PUBLIC_DIR/images/outline-true.react.svg?url";
 import LockedReactSvgUrl from "PUBLIC_DIR/images/icons/16/locked.react.svg?url";
 import TrashReactSvgUrl from "PUBLIC_DIR/images/trash.react.svg?url";
-<<<<<<< HEAD
 
 import { RoomsType, ShareAccessRights } from "@docspace/shared/enums";
 import { toastr } from "@docspace/shared/components/toast";
@@ -46,13 +45,6 @@
 import type { Nullable, TTranslation } from "@docspace/shared/types";
 import type { TFileLink } from "@docspace/shared/api/files/types";
 import type { TOption } from "@docspace/shared/components/combobox";
-=======
-import { RoomsType, ShareAccessRights } from "@docspace/shared/enums";
-import { TTranslation } from "@docspace/shared/types";
-import { TFileLink } from "@docspace/shared/api/files/types";
-import { useState } from "react";
-import { TOption } from "@docspace/shared/components/combobox";
->>>>>>> fda07621
 
 type LinkRowProps = {
   t: TTranslation;
@@ -226,13 +218,12 @@
           isFormRoom,
         });
 
-<<<<<<< HEAD
         // copy(link?.sharedTo?.shareLink);
 
         if (linkData) {
           copyRoomShareLink(linkData, t);
         }
-
+        clearTimeout(timerId);
         // toastr.success(t("Files:LinkEditedSuccessfully"));
       })
       .catch((err: Error) => toastr.error(err?.message))
@@ -246,14 +237,6 @@
         deleteExternalLink(null, removeLink.sharedTo.id);
 
         toastr.success(t("Files:LinkDeletedSuccessfully"));
-=======
-        copy(link?.sharedTo?.shareLink);
-
-        if (link.access === ShareAccessRights.FormFilling) {
-          toastr.success(t("Common:LinkSuccessfullyCopied"));
-        } else toastr.success(t("Files:LinkEditedSuccessfully"));
-        clearTimeout(timerId);
->>>>>>> fda07621
       })
       .catch((err: Error) => toastr.error(err?.message))
       .finally(() => setLoadingLinks([]));
@@ -295,12 +278,8 @@
       onAccessRightsSelect={onAccessRightsSelect}
       changeExpirationOption={changeExpirationOption}
       isArchiveFolder={isArchiveFolder}
-<<<<<<< HEAD
-      isFormRoom
-=======
       isFormRoom={isFormRoom}
       onClickForm={onClickForm}
->>>>>>> fda07621
     />
   );
 };
