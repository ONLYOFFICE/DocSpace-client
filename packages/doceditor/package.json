--- conflicted
+++ resolved
@@ -14,7 +14,6 @@
     "deploy": "node ./scripts/deploy.js"
   },
   "dependencies": {
-<<<<<<< HEAD
     "@docspace/shared": "workspace:*",
     "@onlyoffice/document-editor-react": "catalog:",
     "i18next": "catalog:",
@@ -26,23 +25,12 @@
     "react-i18next": "catalog:",
     "sass": "catalog:",
     "styled-components": "catalog:",
-    "ts-pattern": "catalog:"
-=======
-    "@onlyoffice/document-editor-react": "^1.5.1",
-    "@serdnam/pino-cloudwatch-transport": "^1.0.4",
-    "i18next": "^20.6.1",
-    "moment": "^2.30.1",
-    "nconf": "^0.12.1",
-    "next": "^14.2.15",
-    "pino": "^9.5.0",
-    "pino-pretty": "^11.3.0",
-    "pino-roll": "^2.2.0",
-    "react": "18.3.1",
-    "react-dom": "18.3.1",
-    "react-i18next": "^13.5.0",
-    "sass": "^1.79.5",
-    "styled-components": "^5.3.11"
->>>>>>> 05d0d58b
+    "ts-pattern": "catalog:",
+    "@serdnam/pino-cloudwatch-transport": "catalog:",
+    "nconf": "catalog:",
+    "pino": "catalog:",
+    "pino-pretty": "catalog:",
+    "pino-roll": "catalog:"
   },
   "devDependencies": {
     "@svgr/webpack": "catalog:",
