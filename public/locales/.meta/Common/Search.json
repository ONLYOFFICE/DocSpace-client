{
  "key_path": "Search",
  "content": "Search",
  "content_en_sha1_hash": "bce06414177f72ab70e6387b6af9f8ceef0d6049",
  "created_at": "2025-05-19T21:30:48.328Z",
<<<<<<< HEAD
  "updated_at": "2025-08-29T14:33:38.105Z",
=======
  "updated_at": "2025-09-01T11:05:24.202Z",
>>>>>>> b75318d3
  "comment": {
    "text": "This translation key is used to display the label \"Search\" in various UI elements. It appears on a search input field and an icon button, inviting users to find specific items or content. The text should be translated as \"Search\" in English.",
    "is_auto": true,
    "updated_at": "2025-05-20T09:34:26.255Z"
  },
  "usage": [
    {
      "file_path": "/packages/client/src/pages/FormGallery/Filter/SearchFilter/index.js",
      "line_number": 59,
      "context": "return (\n <SearchInput\n forwardedRef={ref}\n scale\n tabIndex={1}\n placeholder={t(\"Common:Search\")}\n value={value}\n onChange={onChangeValue}\n onClick={onInputClick}\n onClearSearch={onClear}\n dataTestId=\"form_gallery_search_filter\"",
      "module": "/packages/client"
    },
    {
      "file_path": "/packages/client/src/pages/Home/InfoPanel/Body/sub-components/ItemTitle/RoomsItemTitle.tsx",
      "line_number": 247,
      "context": "<div className=\"info_title-icons\">\n {isRoomMembersPanel ? (\n <IconButton\n id=\"info_search\"\n className=\"icon\"\n title={t(\"Common:Search\")}\n iconName={SearchIconReactSvgUrl}\n onClick={onSearchClick}\n size={16}\n />\n ) : null}",
      "module": "/packages/client"
    },
    {
      "file_path": "/packages/client/src/pages/Home/Section/Filter/index.js",
      "line_number": 1486,
      "context": "getViewSettingsData={getViewSettingsData}\n onSearch={onSearch}\n onClearFilter={onClearFilter}\n getSelectedInputValue={getSelectedInputValue}\n filterHeader={t(\"Common:AdvancedFilter\")}\n placeholder={t(\"Common:Search\")}\n view={t(\"Common:View\")}\n isFavoritesFolder={isFavoritesFolder}\n isPersonalRoom={isPersonalRoom}\n isRooms={isRooms}\n removeSelectedItem={removeSelectedItem}",
      "module": "/packages/client"
    },
    {
      "file_path": "/packages/client/src/pages/PortalSettings/categories/data-import/components/AddEmailsStep/index.tsx",
      "line_number": 146,
      "context": "<UsersInfoBlock />\n \n <SearchInput\n id=\"search-users-input\"\n placeholder={t(\"Common:Search\")}\n value={searchValue}\n onChange={onChangeInput}\n refreshTimeout={REFRESH_TIMEOUT}\n onClearSearch={onClearSearchInput}\n size={InputSize.base}",
      "module": "/packages/client"
    },
    {
      "file_path": "/packages/client/src/pages/PortalSettings/categories/data-import/components/SelectUsersStep/index.tsx",
      "line_number": 151,
      "context": "<UsersInfoBlock />\n \n <SearchInput\n id=\"search-users-input\"\n placeholder={t(\"Common:Search\")}\n value={searchValue}\n onChange={onChangeInput}\n refreshTimeout={REFRESH_TIMEOUT}\n onClearSearch={onClearSearchInput}\n size={InputSize.base}",
      "module": "/packages/client"
    },
    {
      "file_path": "/packages/client/src/pages/PortalSettings/categories/data-import/components/SelectUsersTypeStep/index.tsx",
      "line_number": 133,
      "context": "{filteredUsers.length > 0 ? (\n <>\n <SearchInput\n id=\"search-checkedUsers-type-input\"\n className=\"importUsersSearch\"\n placeholder={t(\"Common:Search\")}\n value={searchValue}\n onChange={onChangeInput}\n refreshTimeout={REFRESH_TIMEOUT}\n onClearSearch={onClearSearchInput}\n size={InputSize.base}",
      "module": "/packages/client"
    },
    {
      "file_path": "/packages/client/src/pages/PortalSettings/categories/developer-tools/JavascriptSDK/presets/FileSelector.js",
      "line_number": 397,
      "context": "/>\n </LabelGroup>\n <LabelGroup>\n <Checkbox\n className=\"checkbox\"\n label={t(\"Common:Search\")}\n onChange={toggleWithSearch}\n isChecked={config.withSearch}\n dataTestId=\"search_checkbox\"\n />\n <HelpButton",
      "module": "/packages/client"
    },
    {
      "file_path": "/packages/client/src/pages/PortalSettings/categories/developer-tools/JavascriptSDK/presets/FileSelector.js",
      "line_number": 397,
      "context": "/>\n </LabelGroup>\n <LabelGroup>\n <Checkbox\n className=\"checkbox\"\n label={t(\"Common:Search\")}\n onChange={toggleWithSearch}\n isChecked={config.withSearch}\n dataTestId=\"search_checkbox\"\n />\n <HelpButton",
      "module": "/packages/client"
    },
    {
      "file_path": "/packages/client/src/pages/PortalSettings/categories/developer-tools/JavascriptSDK/presets/RoomSelector.js",
      "line_number": 266,
      "context": "<ControlsSection>\n <Label className=\"label\">{t(\"InterfaceElements\")}</Label>\n <Checkbox\n className=\"checkbox\"\n label={t(\"Common:Search\")}\n onChange={toggleWithSearch}\n isChecked={config.withSearch}\n dataTestId=\"search_checkbox\"\n />\n <SelectTextInput t={t} config={config} setConfig={setConfig} />",
      "module": "/packages/client"
    },
    {
      "file_path": "/packages/client/src/pages/PortalSettings/categories/developer-tools/JavascriptSDK/sub-components/SearchTerm.js",
      "line_number": 68,
      "context": "<Label className=\"label\" text={t(\"SearchTerm\")} />\n <ColumnContainer>\n <TextInput\n scale\n onChange={onChangeSearch}\n placeholder={t(\"Common:Search\")}\n value={value}\n tabIndex={5}\n testId=\"search_term_text_input\"\n />\n <Checkbox",
      "module": "/packages/client"
    },
    {
      "file_path": "/packages/shared/selectors/Files/hooks/useSelectorBody.tsx",
      "line_number": 154,
      "context": "const searchProps: TSelectorSearch = withSearch\n ? {\n withSearch,\n searchLoader: <SearchLoader />,\n searchPlaceholder: t(\"Common:Search\"),\n searchValue,\n isSearchLoading: showBreadCrumbsLoader,\n onSearch: onSearch!,\n onClearSearch: onClearSearch!,\n }",
      "module": "/packages/shared"
    },
    {
      "file_path": "/packages/shared/selectors/Groups/index.tsx",
      "line_number": 158,
      "context": "onCloseClick: () => {},\n headerLabel: headerProps?.headerLabel || t(\"Common:Groups\"),\n }}\n alwaysShowFooter={itemsList.length !== 0 || Boolean(searchValue)}\n withSearch\n searchPlaceholder={t(\"Common:Search\")}\n onSearch={onSearch}\n searchValue={searchValue}\n onClearSearch={onClearSearch}\n isSearchLoading={false}\n disableSubmitButton={!selectedItem}",
      "module": "/packages/shared"
    },
    {
      "file_path": "/packages/shared/selectors/People/index.tsx",
      "line_number": 494,
      "context": "}\n : ({} as TSelectorCancelButton);\n \n const searchSelectorProps: TSelectorSearch = {\n withSearch: true,\n searchPlaceholder: t(\"Common:Search\"),\n searchValue,\n onSearch,\n onClearSearch,\n searchLoader: <SearchLoader />,\n isSearchLoading:",
      "module": "/packages/shared"
    },
    {
      "file_path": "/packages/shared/selectors/Room/index.tsx",
      "line_number": 214,
      "context": ": {};\n \n const searchSelectorProps: TSelectorSearch = withSearch\n ? {\n withSearch: true,\n searchPlaceholder: t(\"Common:Search\"),\n searchValue,\n onSearch: onSearchAction,\n onClearSearch: onClearSearchAction,\n searchLoader: <SearchLoader />,\n isSearchLoading: isFirstLoad && !searchValue && !afterSearch.current,",
      "module": "/packages/shared"
    }
  ],
  "languages": {
    "en": {
      "ai_translated": false,
      "ai_model": null,
      "ai_spell_check_issues": [],
      "approved_at": null
    },
    "ar-SA": {
      "ai_translated": false,
      "ai_model": null,
      "ai_spell_check_issues": [],
      "approved_at": null
    },
    "az": {
      "ai_translated": false,
      "ai_model": null,
      "ai_spell_check_issues": [],
      "approved_at": null
    },
    "bg": {
      "ai_translated": false,
      "ai_model": null,
      "ai_spell_check_issues": [],
      "approved_at": null
    },
    "cs": {
      "ai_translated": false,
      "ai_model": null,
      "ai_spell_check_issues": [],
      "approved_at": null
    },
    "de": {
      "ai_translated": false,
      "ai_model": null,
      "ai_spell_check_issues": [],
      "approved_at": null
    },
    "el-GR": {
      "ai_translated": false,
      "ai_model": null,
      "ai_spell_check_issues": [],
      "approved_at": null
    },
    "es": {
      "ai_translated": false,
      "ai_model": null,
      "ai_spell_check_issues": [],
      "approved_at": null
    },
    "fi": {
      "ai_translated": false,
      "ai_model": null,
      "ai_spell_check_issues": [],
      "approved_at": null
    },
    "fr": {
      "ai_translated": false,
      "ai_model": null,
      "ai_spell_check_issues": [],
      "approved_at": null
    },
    "hy-AM": {
      "ai_translated": false,
      "ai_model": null,
      "ai_spell_check_issues": [],
      "approved_at": null
    },
    "it": {
      "ai_translated": false,
      "ai_model": null,
      "ai_spell_check_issues": [],
      "approved_at": null
    },
    "ja-JP": {
      "ai_translated": false,
      "ai_model": null,
      "ai_spell_check_issues": [],
      "approved_at": null
    },
    "ko-KR": {
      "ai_translated": false,
      "ai_model": null,
      "ai_spell_check_issues": [],
      "approved_at": null
    },
    "lo-LA": {
      "ai_translated": false,
      "ai_model": null,
      "ai_spell_check_issues": [],
      "approved_at": null
    },
    "lv": {
      "ai_translated": false,
      "ai_model": null,
      "ai_spell_check_issues": [],
      "approved_at": null
    },
    "nl": {
      "ai_translated": false,
      "ai_model": null,
      "ai_spell_check_issues": [],
      "approved_at": null
    },
    "pl": {
      "ai_translated": false,
      "ai_model": null,
      "ai_spell_check_issues": [],
      "approved_at": null
    },
    "pt": {
      "ai_translated": false,
      "ai_model": null,
      "ai_spell_check_issues": [],
      "approved_at": null
    },
    "pt-BR": {
      "ai_translated": false,
      "ai_model": null,
      "ai_spell_check_issues": [],
      "approved_at": null
    },
    "ro": {
      "ai_translated": false,
      "ai_model": null,
      "ai_spell_check_issues": [],
      "approved_at": null
    },
    "ru": {
      "ai_translated": false,
      "ai_model": null,
      "ai_spell_check_issues": [],
      "approved_at": null
    },
    "si": {
      "ai_translated": false,
      "ai_model": null,
      "ai_spell_check_issues": [],
      "approved_at": null
    },
    "sk": {
      "ai_translated": false,
      "ai_model": null,
      "ai_spell_check_issues": [],
      "approved_at": null
    },
    "sl": {
      "ai_translated": false,
      "ai_model": null,
      "ai_spell_check_issues": [],
      "approved_at": null
    },
    "sr-Cyrl-RS": {
      "ai_translated": false,
      "ai_model": null,
      "ai_spell_check_issues": [],
      "approved_at": null
    },
    "sr-Latn-RS": {
      "ai_translated": false,
      "ai_model": null,
      "ai_spell_check_issues": [],
      "approved_at": null
    },
    "tr": {
      "ai_translated": false,
      "ai_model": null,
      "ai_spell_check_issues": [],
      "approved_at": null
    },
    "uk-UA": {
      "ai_translated": false,
      "ai_model": null,
      "ai_spell_check_issues": [],
      "approved_at": null
    },
    "vi": {
      "ai_translated": false,
      "ai_model": null,
      "ai_spell_check_issues": [],
      "approved_at": null
    },
    "zh-CN": {
      "ai_translated": false,
      "ai_model": null,
      "ai_spell_check_issues": [],
      "approved_at": null
    }
  }
}<|MERGE_RESOLUTION|>--- conflicted
+++ resolved
@@ -3,11 +3,7 @@
   "content": "Search",
   "content_en_sha1_hash": "bce06414177f72ab70e6387b6af9f8ceef0d6049",
   "created_at": "2025-05-19T21:30:48.328Z",
-<<<<<<< HEAD
-  "updated_at": "2025-08-29T14:33:38.105Z",
-=======
   "updated_at": "2025-09-01T11:05:24.202Z",
->>>>>>> b75318d3
   "comment": {
     "text": "This translation key is used to display the label \"Search\" in various UI elements. It appears on a search input field and an icon button, inviting users to find specific items or content. The text should be translated as \"Search\" in English.",
     "is_auto": true,
@@ -28,7 +24,7 @@
     },
     {
       "file_path": "/packages/client/src/pages/Home/Section/Filter/index.js",
-      "line_number": 1486,
+      "line_number": 1460,
       "context": "getViewSettingsData={getViewSettingsData}\n onSearch={onSearch}\n onClearFilter={onClearFilter}\n getSelectedInputValue={getSelectedInputValue}\n filterHeader={t(\"Common:AdvancedFilter\")}\n placeholder={t(\"Common:Search\")}\n view={t(\"Common:View\")}\n isFavoritesFolder={isFavoritesFolder}\n isPersonalRoom={isPersonalRoom}\n isRooms={isRooms}\n removeSelectedItem={removeSelectedItem}",
       "module": "/packages/client"
     },
