// (c) Copyright Ascensio System SIA 2009-2025
//
// This program is a free software product.
// You can redistribute it and/or modify it under the terms
// of the GNU Affero General Public License (AGPL) version 3 as published by the Free Software
// Foundation. In accordance with Section 7(a) of the GNU AGPL its Section 15 shall be amended
// to the effect that Ascensio System SIA expressly excludes the warranty of non-infringement of
// any third-party rights.
//
// This program is distributed WITHOUT ANY WARRANTY, without even the implied warranty
// of MERCHANTABILITY or FITNESS FOR A PARTICULAR  PURPOSE. For details, see
// the GNU AGPL at: http://www.gnu.org/licenses/agpl-3.0.html
//
// You can contact Ascensio System SIA at Lubanas st. 125a-25, Riga, Latvia, EU, LV-1021.
//
// The  interactive user interfaces in modified source and object code versions of the Program must
// display Appropriate Legal Notices, as required under Section 5 of the GNU AGPL version 3.
//
// Pursuant to Section 7(b) of the License you must retain the original Product logo when
// distributing the program. Pursuant to Section 7(e) we decline to grant you any rights under
// trademark law for use of our trademarks.
//
// All the Product's GUI elements, including illustrations and icon sets, as well as technical writing
// content are licensed under the terms of the Creative Commons Attribution-ShareAlike 4.0
// International. See the License terms at http://creativecommons.org/licenses/by-sa/4.0/legalcode

import React, { useState, useEffect } from "react";
import styled from "styled-components";
import { useNavigate, useLocation } from "react-router";
import { withTranslation } from "react-i18next";
import { inject, observer } from "mobx-react";
import { RadioButtonGroup } from "@docspace/shared/components/radio-button-group";
import { Text } from "@docspace/shared/components/text";
import { Link } from "@docspace/shared/components/link";
import { TextInput } from "@docspace/shared/components/text-input";
import { toastr } from "@docspace/shared/components/toast";
import { size, isMobileDevice } from "@docspace/shared/utils";
import { SaveCancelButtons } from "@docspace/shared/components/save-cancel-buttons";
import isEqual from "lodash/isEqual";

import { DeviceType } from "@docspace/shared/enums";
import { saveToSessionStorage } from "@docspace/shared/utils/saveToSessionStorage";
import { getFromSessionStorage } from "@docspace/shared/utils/getFromSessionStorage";
import SessionLifetimeLoader from "../sub-components/loaders/session-lifetime-loader";
import { LearnMoreWrapper } from "../StyledSecurity";
import useSecurity from "../useSecurity";
import { createDefaultHookSettingsProps } from "../../../utils/createDefaultHookSettingsProps";

const MainContainer = styled.div`
  width: 100%;

  .lifetime {
    margin-top: 16px;
    margin-bottom: 8px;
  }

  .lifetime-input {
    width: 100%;
    max-width: 350px;
  }

  .save-cancel-buttons {
    margin-top: 24px;
  }
`;

const SessionLifetime = (props) => {
  const {
    t,
    tReady,
    lifetime,
    enabled,
    setSessionLifetimeSettings,
    lifetimeSettingsUrl,
    currentColorScheme,
    currentDeviceType,
    isInit,

    settingsStore,
    tfaStore,
    setup,
  } = props;

  const [type, setType] = useState(false);
  const [sessionLifetime, setSessionLifetime] = useState("1440");
  const [showReminder, setShowReminder] = useState(false);
  const [isLoading, setIsLoading] = useState(false);
  const [error, setError] = useState(false);

  const navigate = useNavigate();
  const location = useLocation();

  const defaultProps = createDefaultHookSettingsProps({
    settingsStore,
    tfaStore,
    setup,
  });

  const { getSecurityInitialValue } = useSecurity(defaultProps.security);

  const checkWidth = () => {
    window.innerWidth > size.mobile &&
      location.pathname.includes("lifetime") &&
      navigate("/portal-settings/security/access-portal");
  };

  const getSettingsFromDefault = () => {
    const defaultSettings = getFromSessionStorage(
      "defaultSessionLifetimeSettings",
    );
    if (defaultSettings) {
      setType(defaultSettings.type);
      setSessionLifetime(defaultSettings.lifetime);
    }
  };

  const getSettings = () => {
    const currentSettings = getFromSessionStorage(
      "currentSessionLifetimeSettings",
    );

    const defaultData = {
      lifetime: lifetime?.toString(),
      type: enabled,
    };
    saveToSessionStorage("defaultSessionLifetimeSettings", defaultData);

    if (currentSettings) {
      setType(currentSettings.type);
      setSessionLifetime(currentSettings.lifetime);
    } else {
      setSessionLifetime(lifetime?.toString());
      setType(enabled);
    }
    setIsLoading(true);
  };

  useEffect(() => {
    if (isMobileDevice()) {
      getSecurityInitialValue();
      setIsLoading(true);
    }
  }, [isMobileDevice]);

  useEffect(() => {
    if (isInit) {
      setIsLoading(true);
    }
  }, []);

  useEffect(() => {
    checkWidth();

    window.addEventListener("resize", checkWidth);
    return () => window.removeEventListener("resize", checkWidth);
  }, []);

  useEffect(() => {
    if (!isLoading) return;
    const currentSettings = getFromSessionStorage(
      "currentSessionLifetimeSettings",
    );
    const defaultSettings = getFromSessionStorage(
      "defaultSessionLifetimeSettings",
    );

    if (isEqual(currentSettings, defaultSettings)) {
      getSettings();
    } else {
      getSettingsFromDefault();
    }
  }, [isLoading]);

  useEffect(() => {
    if (!isLoading) return;

    const defaultSettings = getFromSessionStorage(
      "defaultSessionLifetimeSettings",
    );
    const newSettings = {
      lifetime: sessionLifetime?.toString(),
      type,
    };

    saveToSessionStorage("currentSessionLifetimeSettings", newSettings);

    if (isEqual(defaultSettings, newSettings)) {
      setShowReminder(false);
    } else {
      setShowReminder(true);
    }
  }, [type, sessionLifetime]);

  const onSelectType = (e) => {
    setType(e.target.value === "enable");
  };

  const onChangeInput = (e) => {
    const inputValue = e.target.value.trim();

    if (
      (Math.sign(inputValue) !== 1 && inputValue !== "") ||
      inputValue.indexOf(".") !== -1
    )
      return;

    setSessionLifetime(inputValue);
  };

  const onBlurInput = () => {
    const hasErrorInput = Math.sign(sessionLifetime) !== 1;

    setError(hasErrorInput);
  };

  const onFocusInput = () => {
    setError(false);
  };

  const onSaveClick = async () => {
    if (error && type) return;
    let sessionValue = sessionLifetime;

    if (!type) {
      sessionValue = lifetime;

      saveToSessionStorage("currentSessionLifetimeSettings", {
        lifetime: sessionValue?.toString(),
        type,
      });
    }

    setSessionLifetimeSettings(sessionValue, type)
      .then(() => {
        toastr.success(t("Common:SuccessfullySaveSettingsMessage"));
        saveToSessionStorage("defaultSessionLifetimeSettings", {
          lifetime: sessionValue?.toString(),
          type,
        });
        setShowReminder(false);
      })
      .catch((err) => toastr.error(err));
  };

  const onCancelClick = () => {
    const defaultSettings = getFromSessionStorage(
      "defaultSessionLifetimeSettings",
    );
    setType(defaultSettings?.type);
    setSessionLifetime(defaultSettings?.lifetime || "1440");
    setShowReminder(false);
  };

<<<<<<< HEAD
  if ((currentDeviceType !== DeviceType.desktop && !isLoading) || !tReady) {
=======
  if (currentDeviceType === DeviceType.mobile && !isLoading) {
>>>>>>> 8d2ca150
    return <SessionLifetimeLoader />;
  }

  return (
    <MainContainer>
      <LearnMoreWrapper withoutExternalLink={!lifetimeSettingsUrl}>
        <Text className="learn-subtitle">
          {t("SessionLifetimeSettingDescription")}
        </Text>
        {lifetimeSettingsUrl ? (
          <Link
            className="link-learn-more"
            dataTestId="session_lifetime_component_learn_more"
            color={currentColorScheme.main?.accent}
            target="_blank"
            isHovered
            href={lifetimeSettingsUrl}
          >
            {t("Common:LearnMore")}
          </Link>
        ) : null}
      </LearnMoreWrapper>

      <RadioButtonGroup
        className="box"
        fontSize="13px"
        fontWeight="400"
        name="group"
        orientation="vertical"
        spacing="8px"
        dataTestId="session_lifetime_radio_button_group"
        options={[
          {
            id: "session-lifetime-disabled",
            label: t("Common:Disabled"),
            value: "disabled",
            dataTestId: "session_lifetime_disabled",
          },
          {
            id: "session-lifetime-enable",
            label: t("Common:Enable"),
            value: "enable",
            dataTestId: "session_lifetime_enabled",
          },
        ]}
        selected={type ? "enable" : "disabled"}
        onClick={onSelectType}
      />

      {type ? (
        <>
          <Text className="lifetime" fontSize="15px" fontWeight="600">
            {t("Lifetime")}
          </Text>
          <TextInput
            className="lifetime-input"
            testId="session_lifetime_input"
            maxLength={4}
            isAutoFocussed={false}
            value={sessionLifetime}
            onChange={onChangeInput}
            onBlur={onBlurInput}
            onFocus={onFocusInput}
            hasError={error}
          />
        </>
      ) : null}

      <SaveCancelButtons
        className="save-cancel-buttons"
        onSaveClick={onSaveClick}
        onCancelClick={onCancelClick}
        showReminder={showReminder}
        reminderText={t("Common:YouHaveUnsavedChanges")}
        saveButtonLabel={t("Common:SaveButton")}
        cancelButtonLabel={t("Common:CancelButton")}
        displaySettings
        hasScroll={false}
        additionalClassSaveButton="session-lifetime-save"
        additionalClassCancelButton="session-lifetime-cancel"
        saveButtonDataTestId="session_lifetime_save_button"
        cancelButtonDataTestId="session_lifetime_cancel_button"
      />
    </MainContainer>
  );
};

export const SessionLifetimeSection = inject(
  ({ settingsStore, tfaStore, setup }) => {
    const {
      sessionLifetime,
      enabledSessionLifetime,
      setSessionLifetimeSettings,
      lifetimeSettingsUrl,
      currentColorScheme,
      currentDeviceType,
    } = settingsStore;

    const { isInit } = setup;

    return {
      enabled: enabledSessionLifetime,
      lifetime: sessionLifetime,
      setSessionLifetimeSettings,
      lifetimeSettingsUrl,
      currentColorScheme,
      currentDeviceType,
      isInit,

      settingsStore,
      tfaStore,
      setup,
    };
  },
)(withTranslation(["Settings", "Common"])(observer(SessionLifetime)));<|MERGE_RESOLUTION|>--- conflicted
+++ resolved
@@ -251,11 +251,7 @@
     setShowReminder(false);
   };
 
-<<<<<<< HEAD
   if ((currentDeviceType !== DeviceType.desktop && !isLoading) || !tReady) {
-=======
-  if (currentDeviceType === DeviceType.mobile && !isLoading) {
->>>>>>> 8d2ca150
     return <SessionLifetimeLoader />;
   }
 
