﻿<Project Sdk="Microsoft.NET.Sdk">

  <PropertyGroup>
    <TargetFramework>net6.0</TargetFramework>
    <ProduceReferenceAssembly>false</ProduceReferenceAssembly>
  </PropertyGroup>

  <PropertyGroup Condition="'$(Configuration)|$(Platform)'=='Release|AnyCPU'">
    <DebugType>none</DebugType>
    <DebugSymbols>false</DebugSymbols>
  </PropertyGroup>

  <ItemGroup>
    <PackageReference Include="AspNetCore.HealthChecks.Elasticsearch" Version="6.0.1" />
    <PackageReference Include="AspNetCore.HealthChecks.Kafka" Version="6.0.1" />
    <PackageReference Include="AspNetCore.HealthChecks.MySql" Version="6.0.1" />
    <PackageReference Include="AspNetCore.HealthChecks.NpgSql" Version="6.0.1" />
    <PackageReference Include="AspNetCore.HealthChecks.UI.Client" Version="6.0.2" />
    <PackageReference Include="AutoMapper.Extensions.Microsoft.DependencyInjection" Version="11.0.0" />
    <PackageReference Include="Microsoft.Extensions.Hosting.WindowsServices" Version="6.0.0" />
<<<<<<< HEAD
    <PackageReference Include="NLog.Web.AspNetCore" Version="4.13.0" />
=======
    <PackageReference Include="NLog.Web.AspNetCore" Version="4.14.0" />
>>>>>>> 8a90ccc3
    <PackageReference Include="StackExchange.Redis.Extensions.AspNetCore" Version="7.2.1" />
    <PackageReference Include="StackExchange.Redis.Extensions.Newtonsoft" Version="7.2.1" />
  </ItemGroup>

  <ItemGroup>
    <ProjectReference Include="..\..\web\ASC.Web.Core\ASC.Web.Core.csproj" />
    <ProjectReference Include="..\ASC.Webhooks.Core\ASC.Webhooks.Core.csproj" />
  </ItemGroup>

</Project>
<|MERGE_RESOLUTION|>--- conflicted
+++ resolved
@@ -1,35 +1,31 @@
-﻿<Project Sdk="Microsoft.NET.Sdk">
-
-  <PropertyGroup>
-    <TargetFramework>net6.0</TargetFramework>
-    <ProduceReferenceAssembly>false</ProduceReferenceAssembly>
-  </PropertyGroup>
-
-  <PropertyGroup Condition="'$(Configuration)|$(Platform)'=='Release|AnyCPU'">
-    <DebugType>none</DebugType>
-    <DebugSymbols>false</DebugSymbols>
-  </PropertyGroup>
-
-  <ItemGroup>
-    <PackageReference Include="AspNetCore.HealthChecks.Elasticsearch" Version="6.0.1" />
-    <PackageReference Include="AspNetCore.HealthChecks.Kafka" Version="6.0.1" />
-    <PackageReference Include="AspNetCore.HealthChecks.MySql" Version="6.0.1" />
-    <PackageReference Include="AspNetCore.HealthChecks.NpgSql" Version="6.0.1" />
-    <PackageReference Include="AspNetCore.HealthChecks.UI.Client" Version="6.0.2" />
-    <PackageReference Include="AutoMapper.Extensions.Microsoft.DependencyInjection" Version="11.0.0" />
-    <PackageReference Include="Microsoft.Extensions.Hosting.WindowsServices" Version="6.0.0" />
-<<<<<<< HEAD
-    <PackageReference Include="NLog.Web.AspNetCore" Version="4.13.0" />
-=======
-    <PackageReference Include="NLog.Web.AspNetCore" Version="4.14.0" />
->>>>>>> 8a90ccc3
-    <PackageReference Include="StackExchange.Redis.Extensions.AspNetCore" Version="7.2.1" />
-    <PackageReference Include="StackExchange.Redis.Extensions.Newtonsoft" Version="7.2.1" />
-  </ItemGroup>
-
-  <ItemGroup>
-    <ProjectReference Include="..\..\web\ASC.Web.Core\ASC.Web.Core.csproj" />
-    <ProjectReference Include="..\ASC.Webhooks.Core\ASC.Webhooks.Core.csproj" />
-  </ItemGroup>
-
-</Project>
+﻿<Project Sdk="Microsoft.NET.Sdk">
+
+  <PropertyGroup>
+    <TargetFramework>net6.0</TargetFramework>
+    <ProduceReferenceAssembly>false</ProduceReferenceAssembly>
+  </PropertyGroup>
+
+  <PropertyGroup Condition="'$(Configuration)|$(Platform)'=='Release|AnyCPU'">
+    <DebugType>none</DebugType>
+    <DebugSymbols>false</DebugSymbols>
+  </PropertyGroup>
+
+  <ItemGroup>
+    <PackageReference Include="AspNetCore.HealthChecks.Elasticsearch" Version="6.0.1" />
+    <PackageReference Include="AspNetCore.HealthChecks.Kafka" Version="6.0.1" />
+    <PackageReference Include="AspNetCore.HealthChecks.MySql" Version="6.0.1" />
+    <PackageReference Include="AspNetCore.HealthChecks.NpgSql" Version="6.0.1" />
+    <PackageReference Include="AspNetCore.HealthChecks.UI.Client" Version="6.0.2" />
+    <PackageReference Include="AutoMapper.Extensions.Microsoft.DependencyInjection" Version="11.0.0" />
+    <PackageReference Include="Microsoft.Extensions.Hosting.WindowsServices" Version="6.0.0" />
+    <PackageReference Include="NLog.Web.AspNetCore" Version="4.14.0" />
+    <PackageReference Include="StackExchange.Redis.Extensions.AspNetCore" Version="7.2.1" />
+    <PackageReference Include="StackExchange.Redis.Extensions.Newtonsoft" Version="7.2.1" />
+  </ItemGroup>
+
+  <ItemGroup>
+    <ProjectReference Include="..\..\web\ASC.Web.Core\ASC.Web.Core.csproj" />
+    <ProjectReference Include="..\ASC.Webhooks.Core\ASC.Webhooks.Core.csproj" />
+  </ItemGroup>
+
+</Project>