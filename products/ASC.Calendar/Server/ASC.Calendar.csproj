--- conflicted
+++ resolved
@@ -2,13 +2,8 @@
 
   <PropertyGroup>
     <TargetFramework>net5.0</TargetFramework>
-<<<<<<< HEAD
-    <IsPackable>false</IsPackable>
-    <DefaultItemExcludes>$(DefaultItemExcludes);</DefaultItemExcludes>   
-      <AssemblyTitle>ASC.Calendar</AssemblyTitle>
-    <Company>Ascensio System SIA</Company>
-    <Product>ASC.Calendar</Product>
-    <Copyright>(c) Ascensio System SIA. All rights reserved</Copyright>
+    <RazorCompileOnBuild>false</RazorCompileOnBuild>
+    <GenerateMvcApplicationPartsAssemblyAttributes>false</GenerateMvcApplicationPartsAssemblyAttributes>
   </PropertyGroup>
 
   <PropertyGroup Condition="'$(Configuration)|$(Platform)'=='Debug|AnyCPU'">
@@ -24,16 +19,9 @@
   <ItemGroup>
     <PackageReference Include="Ical.Net" Version="4.1.11" />
     <PackageReference Include="Microsoft.AspNetCore.Mvc.NewtonsoftJson" Version="5.0.5" />
-=======
-    <RazorCompileOnBuild>false</RazorCompileOnBuild>
-    <GenerateMvcApplicationPartsAssemblyAttributes>false</GenerateMvcApplicationPartsAssemblyAttributes>
-  </PropertyGroup>
-
-  <ItemGroup>
     <PackageReference Include="Autofac.Extensions.DependencyInjection" Version="7.1.0" />
     <PackageReference Include="Microsoft.Extensions.Hosting.Systemd" Version="5.0.1" />
     <PackageReference Include="Microsoft.Extensions.Hosting.WindowsServices" Version="5.0.1" />
->>>>>>> cd8e752c
   </ItemGroup>
   
   <ItemGroup>
