--- conflicted
+++ resolved
@@ -470,13 +470,8 @@
 //   fetchFiles,
 // })(withRouter(withTranslation()(FilesTileContent)));
 
-<<<<<<< HEAD
-export default inject(({ store, mainFilesStore, formatsStore }, { item }) => {
-  const { homepage, culture } = store.settingsStore;
-=======
-export default inject(({ auth, mainFilesStore }, { item }) => {
+export default inject(({ auth, mainFilesStore, formatsStore }, { item }) => {
   const { homepage, culture } = auth.settingsStore;
->>>>>>> c5ad94e3
   const { filesStore, setIsLoading, isLoading, dragging } = mainFilesStore;
   const {
     iconFormatsStore,
