// (c) Copyright Ascensio System SIA 2010-2022
//
// This program is a free software product.
// You can redistribute it and/or modify it under the terms
// of the GNU Affero General Public License (AGPL) version 3 as published by the Free Software
// Foundation. In accordance with Section 7(a) of the GNU AGPL its Section 15 shall be amended
// to the effect that Ascensio System SIA expressly excludes the warranty of non-infringement of
// any third-party rights.
//
// This program is distributed WITHOUT ANY WARRANTY, without even the implied warranty
// of MERCHANTABILITY or FITNESS FOR A PARTICULAR  PURPOSE. For details, see
// the GNU AGPL at: http://www.gnu.org/licenses/agpl-3.0.html
//
// You can contact Ascensio System SIA at Lubanas st. 125a-25, Riga, Latvia, EU, LV-1021.
//
// The  interactive user interfaces in modified source and object code versions of the Program must
// display Appropriate Legal Notices, as required under Section 5 of the GNU AGPL version 3.
//
// Pursuant to Section 7(b) of the License you must retain the original Product logo when
// distributing the program. Pursuant to Section 7(e) we decline to grant you any rights under
// trademark law for use of our trademarks.
//
// All the Product's GUI elements, including illustrations and icon sets, as well as technical writing
// content are licensed under the terms of the Creative Commons Attribution-ShareAlike 4.0
// International. See the License terms at http://creativecommons.org/licenses/by-sa/4.0/legalcode

namespace ASC.Data.Storage;

[Singletone]
public class StorageUploader
{
    protected readonly DistributedTaskQueue _queue;

    private static readonly object _locker;
    private readonly IServiceProvider _serviceProvider;
    private readonly TempStream _tempStream;
    private readonly ICacheNotify<MigrationProgress> _cacheMigrationNotify;
    private readonly ILogger<StorageUploader> _logger;

    static StorageUploader()
    {
        _locker = new object();
    }

    public StorageUploader(
        IServiceProvider serviceProvider,
        TempStream tempStream,
        ICacheNotify<MigrationProgress> cacheMigrationNotify,
        IDistributedTaskQueueFactory queueFactory,
        ILogger<StorageUploader> logger)
    {
        _serviceProvider = serviceProvider;
        _tempStream = tempStream;
        _cacheMigrationNotify = cacheMigrationNotify;
        _logger = logger;
        _queue = queueFactory.CreateQueue();
    }

    public void Start(int tenantId, StorageSettings newStorageSettings, StorageFactoryConfig storageFactoryConfig)
    {
        lock (_locker)
        {
            var id = GetCacheKey(tenantId);

            if (_queue.GetAllTasks().Any(x => x.Id == id))
            {
                return;
            }

            var migrateOperation = new MigrateOperation(_serviceProvider, _cacheMigrationNotify, id, tenantId, newStorageSettings, storageFactoryConfig, _tempStream, _logger);
            _queue.EnqueueTask(migrateOperation);
        }
    }

    public MigrateOperation GetProgress(int tenantId)
    {
        lock (_locker)
        {
            return _queue.PeekTask<MigrateOperation>(GetCacheKey(tenantId));
        }
    }

    public void Stop()
    {
        foreach (var task in _queue.GetAllTasks(DistributedTaskQueue.INSTANCE_ID).Where(r => r.Status == DistributedTaskStatus.Running))
        {
            _queue.DequeueTask(task.Id);
        }
    }

    private static string GetCacheKey(int tenantId)
    {
        return typeof(MigrateOperation).FullName + tenantId;
    }
}

[Transient]
public class MigrateOperation : DistributedTaskProgress
{
    private static readonly string _configPath;
    private readonly ILogger<StorageUploader> _logger;
    private readonly IEnumerable<string> _modules;
    private readonly StorageSettings _settings;
    private readonly int _tenantId;
    private readonly IServiceProvider _serviceProvider;
    private readonly StorageFactoryConfig _storageFactoryConfig;
    private readonly TempStream _tempStream;
    private readonly ICacheNotify<MigrationProgress> _cacheMigrationNotify;

    static MigrateOperation()
    {
        _configPath = string.Empty;
    }

    public MigrateOperation(
        IServiceProvider serviceProvider,
        ICacheNotify<MigrationProgress> cacheMigrationNotify,
        string id,
        int tenantId,
        StorageSettings settings,
        StorageFactoryConfig storageFactoryConfig,
        TempStream tempStream,
        ILogger<StorageUploader> logger)
    {
        Id = id;
        Status = DistributedTaskStatus.Created;

        _serviceProvider = serviceProvider;
        _cacheMigrationNotify = cacheMigrationNotify;
        _tenantId = tenantId;
        _settings = settings;
        _storageFactoryConfig = storageFactoryConfig;
        _tempStream = tempStream;
        _modules = storageFactoryConfig.GetModuleList(_configPath, true);
        StepCount = _modules.Count();
        _logger = logger;
    }

    public object Clone()
    {
        return MemberwiseClone();
    }

    protected override void DoJob()
    {
        try
        {
            _logger.DebugTenant(_tenantId);
            Status = DistributedTaskStatus.Running;

            using var scope = _serviceProvider.CreateScope();
            var tempPath = scope.ServiceProvider.GetService<TempPath>();
            var scopeClass = scope.ServiceProvider.GetService<MigrateOperationScope>();
            var (tenantManager, securityContext, storageFactory, options, storageSettingsHelper, settingsManager) = scopeClass;
            var tenant = tenantManager.GetTenant(_tenantId);
            tenantManager.SetCurrentTenant(tenant);

            securityContext.AuthenticateMeWithoutCookie(tenant.OwnerId);

            foreach (var module in _modules)
            {
<<<<<<< HEAD
                var oldStore = storageFactory.GetStorage(_tenantId.ToString(), module);
                var store = storageFactory.GetStorageFromConsumer(_tenantId.ToString(), module, storageSettingsHelper.DataStoreConsumer(_settings));
                var domains = _storageFactoryConfig.GetDomainList(module).ToList();
=======
                var oldStore = storageFactory.GetStorage(_configPath, _tenantId, module);
                var store = storageFactory.GetStorageFromConsumer(_configPath, _tenantId, module, storageSettingsHelper.DataStoreConsumer(_settings));
                var domains = _storageFactoryConfig.GetDomainList(_configPath, module).ToList();
>>>>>>> 7a01578f

                var crossModuleTransferUtility = new CrossModuleTransferUtility(options, _tempStream, tempPath, oldStore, store);

                string[] files;
                foreach (var domain in domains)
                {
                    //Status = module + domain;
                    _logger.DebugDomain(domain);
                    files = oldStore.ListFilesRelativeAsync(domain, "\\", "*.*", true).ToArrayAsync().Result;

                    foreach (var file in files)
                    {
                        _logger.DebugFile(file);
                        crossModuleTransferUtility.CopyFileAsync(domain, file, domain, file).Wait();
                    }
                }

                files = oldStore.ListFilesRelativeAsync(string.Empty, "\\", "*.*", true).ToArrayAsync().Result
                .Where(path => domains.All(domain => !path.Contains(domain + "/")))
                .ToArray();

                foreach (var file in files)
                {
                    _logger.DebugFile(file);
                    crossModuleTransferUtility.CopyFileAsync("", file, "", file).Wait();
                }

                StepDone();

                MigrationPublish();
            }

            settingsManager.Save(_settings);
            tenant.SetStatus(TenantStatus.Active);
            tenantManager.SaveTenant(tenant);

            Status = DistributedTaskStatus.Completed;
        }
        catch (Exception e)
        {
            Status = DistributedTaskStatus.Failted;
            Exception = e;
            _logger.ErrorMigrateOperation(e);
        }

        MigrationPublish();
    }

    private void MigrationPublish()
    {
        _cacheMigrationNotify.Publish(new MigrationProgress
        {
            TenantId = _tenantId,
            Progress = Percentage,
            Error = Exception.ToString(),
            IsCompleted = IsCompleted
        },
            CacheNotifyAction.Insert);
    }
}

public class MigrateOperationScope
{
    private readonly TenantManager _tenantManager;
    private readonly SecurityContext _securityContext;
    private readonly StorageFactory _storageFactory;
    private readonly ILogger _options;
    private readonly StorageSettingsHelper _storageSettingsHelper;
    private readonly SettingsManager _settingsManager;

    public MigrateOperationScope(TenantManager tenantManager,
        SecurityContext securityContext,
        StorageFactory storageFactory,
        ILogger<MigrateOperationScope> options,
        StorageSettingsHelper storageSettingsHelper,
        SettingsManager settingsManager)
    {
        _tenantManager = tenantManager;
        _securityContext = securityContext;
        _storageFactory = storageFactory;
        _options = options;
        _storageSettingsHelper = storageSettingsHelper;
        _settingsManager = settingsManager;
    }

    public void Deconstruct(out TenantManager tenantManager,
        out SecurityContext securityContext,
        out StorageFactory storageFactory,
        out ILogger options,
        out StorageSettingsHelper storageSettingsHelper,
        out SettingsManager settingsManager)
    {
        tenantManager = _tenantManager;
        securityContext = _securityContext;
        storageFactory = _storageFactory;
        options = _options;
        storageSettingsHelper = _storageSettingsHelper;
        settingsManager = _settingsManager;
    }
}<|MERGE_RESOLUTION|>--- conflicted
+++ resolved
@@ -1,270 +1,264 @@
-// (c) Copyright Ascensio System SIA 2010-2022
-//
-// This program is a free software product.
-// You can redistribute it and/or modify it under the terms
-// of the GNU Affero General Public License (AGPL) version 3 as published by the Free Software
-// Foundation. In accordance with Section 7(a) of the GNU AGPL its Section 15 shall be amended
-// to the effect that Ascensio System SIA expressly excludes the warranty of non-infringement of
-// any third-party rights.
-//
-// This program is distributed WITHOUT ANY WARRANTY, without even the implied warranty
-// of MERCHANTABILITY or FITNESS FOR A PARTICULAR  PURPOSE. For details, see
-// the GNU AGPL at: http://www.gnu.org/licenses/agpl-3.0.html
-//
-// You can contact Ascensio System SIA at Lubanas st. 125a-25, Riga, Latvia, EU, LV-1021.
-//
-// The  interactive user interfaces in modified source and object code versions of the Program must
-// display Appropriate Legal Notices, as required under Section 5 of the GNU AGPL version 3.
-//
-// Pursuant to Section 7(b) of the License you must retain the original Product logo when
-// distributing the program. Pursuant to Section 7(e) we decline to grant you any rights under
-// trademark law for use of our trademarks.
-//
-// All the Product's GUI elements, including illustrations and icon sets, as well as technical writing
-// content are licensed under the terms of the Creative Commons Attribution-ShareAlike 4.0
-// International. See the License terms at http://creativecommons.org/licenses/by-sa/4.0/legalcode
-
-namespace ASC.Data.Storage;
-
-[Singletone]
-public class StorageUploader
-{
-    protected readonly DistributedTaskQueue _queue;
-
-    private static readonly object _locker;
-    private readonly IServiceProvider _serviceProvider;
-    private readonly TempStream _tempStream;
-    private readonly ICacheNotify<MigrationProgress> _cacheMigrationNotify;
-    private readonly ILogger<StorageUploader> _logger;
-
-    static StorageUploader()
-    {
-        _locker = new object();
+// (c) Copyright Ascensio System SIA 2010-2022
+//
+// This program is a free software product.
+// You can redistribute it and/or modify it under the terms
+// of the GNU Affero General Public License (AGPL) version 3 as published by the Free Software
+// Foundation. In accordance with Section 7(a) of the GNU AGPL its Section 15 shall be amended
+// to the effect that Ascensio System SIA expressly excludes the warranty of non-infringement of
+// any third-party rights.
+//
+// This program is distributed WITHOUT ANY WARRANTY, without even the implied warranty
+// of MERCHANTABILITY or FITNESS FOR A PARTICULAR  PURPOSE. For details, see
+// the GNU AGPL at: http://www.gnu.org/licenses/agpl-3.0.html
+//
+// You can contact Ascensio System SIA at Lubanas st. 125a-25, Riga, Latvia, EU, LV-1021.
+//
+// The  interactive user interfaces in modified source and object code versions of the Program must
+// display Appropriate Legal Notices, as required under Section 5 of the GNU AGPL version 3.
+//
+// Pursuant to Section 7(b) of the License you must retain the original Product logo when
+// distributing the program. Pursuant to Section 7(e) we decline to grant you any rights under
+// trademark law for use of our trademarks.
+//
+// All the Product's GUI elements, including illustrations and icon sets, as well as technical writing
+// content are licensed under the terms of the Creative Commons Attribution-ShareAlike 4.0
+// International. See the License terms at http://creativecommons.org/licenses/by-sa/4.0/legalcode
+
+namespace ASC.Data.Storage;
+
+[Singletone]
+public class StorageUploader
+{
+    protected readonly DistributedTaskQueue _queue;
+
+    private static readonly object _locker;
+    private readonly IServiceProvider _serviceProvider;
+    private readonly TempStream _tempStream;
+    private readonly ICacheNotify<MigrationProgress> _cacheMigrationNotify;
+    private readonly ILogger<StorageUploader> _logger;
+
+    static StorageUploader()
+    {
+        _locker = new object();
+    }
+
+    public StorageUploader(
+        IServiceProvider serviceProvider,
+        TempStream tempStream,
+        ICacheNotify<MigrationProgress> cacheMigrationNotify,
+        IDistributedTaskQueueFactory queueFactory,
+        ILogger<StorageUploader> logger)
+    {
+        _serviceProvider = serviceProvider;
+        _tempStream = tempStream;
+        _cacheMigrationNotify = cacheMigrationNotify;
+        _logger = logger;
+        _queue = queueFactory.CreateQueue();
+    }
+
+    public void Start(int tenantId, StorageSettings newStorageSettings, StorageFactoryConfig storageFactoryConfig)
+    {
+        lock (_locker)
+        {
+            var id = GetCacheKey(tenantId);
+
+            if (_queue.GetAllTasks().Any(x => x.Id == id))
+            {
+                return;
+            }
+
+            var migrateOperation = new MigrateOperation(_serviceProvider, _cacheMigrationNotify, id, tenantId, newStorageSettings, storageFactoryConfig, _tempStream, _logger);
+            _queue.EnqueueTask(migrateOperation);
+        }
+    }
+
+    public MigrateOperation GetProgress(int tenantId)
+    {
+        lock (_locker)
+        {
+            return _queue.PeekTask<MigrateOperation>(GetCacheKey(tenantId));
+        }
+    }
+
+    public void Stop()
+    {
+        foreach (var task in _queue.GetAllTasks(DistributedTaskQueue.INSTANCE_ID).Where(r => r.Status == DistributedTaskStatus.Running))
+        {
+            _queue.DequeueTask(task.Id);
+        }
+    }
+
+    private static string GetCacheKey(int tenantId)
+    {
+        return typeof(MigrateOperation).FullName + tenantId;
+    }
+}
+
+[Transient]
+public class MigrateOperation : DistributedTaskProgress
+{
+    private static readonly string _configPath;
+    private readonly ILogger<StorageUploader> _logger;
+    private readonly IEnumerable<string> _modules;
+    private readonly StorageSettings _settings;
+    private readonly int _tenantId;
+    private readonly IServiceProvider _serviceProvider;
+    private readonly StorageFactoryConfig _storageFactoryConfig;
+    private readonly TempStream _tempStream;
+    private readonly ICacheNotify<MigrationProgress> _cacheMigrationNotify;
+
+    static MigrateOperation()
+    {
+        _configPath = string.Empty;
+    }
+
+    public MigrateOperation(
+        IServiceProvider serviceProvider,
+        ICacheNotify<MigrationProgress> cacheMigrationNotify,
+        string id,
+        int tenantId,
+        StorageSettings settings,
+        StorageFactoryConfig storageFactoryConfig,
+        TempStream tempStream,
+        ILogger<StorageUploader> logger)
+    {
+        Id = id;
+        Status = DistributedTaskStatus.Created;
+
+        _serviceProvider = serviceProvider;
+        _cacheMigrationNotify = cacheMigrationNotify;
+        _tenantId = tenantId;
+        _settings = settings;
+        _storageFactoryConfig = storageFactoryConfig;
+        _tempStream = tempStream;
+        _modules = storageFactoryConfig.GetModuleList(_configPath, true);
+        StepCount = _modules.Count();
+        _logger = logger;
+    }
+
+    public object Clone()
+    {
+        return MemberwiseClone();
+    }
+
+    protected override void DoJob()
+    {
+        try
+        {
+            _logger.DebugTenant(_tenantId);
+            Status = DistributedTaskStatus.Running;
+
+            using var scope = _serviceProvider.CreateScope();
+            var tempPath = scope.ServiceProvider.GetService<TempPath>();
+            var scopeClass = scope.ServiceProvider.GetService<MigrateOperationScope>();
+            var (tenantManager, securityContext, storageFactory, options, storageSettingsHelper, settingsManager) = scopeClass;
+            var tenant = tenantManager.GetTenant(_tenantId);
+            tenantManager.SetCurrentTenant(tenant);
+
+            securityContext.AuthenticateMeWithoutCookie(tenant.OwnerId);
+
+            foreach (var module in _modules)
+            {
+                var oldStore = storageFactory.GetStorage(_tenantId, module);
+                var store = storageFactory.GetStorageFromConsumer(_tenantId, module, storageSettingsHelper.DataStoreConsumer(_settings));
+                var domains = _storageFactoryConfig.GetDomainList(module).ToList();
+
+                var crossModuleTransferUtility = new CrossModuleTransferUtility(options, _tempStream, tempPath, oldStore, store);
+
+                string[] files;
+                foreach (var domain in domains)
+                {
+                    //Status = module + domain;
+                    _logger.DebugDomain(domain);
+                    files = oldStore.ListFilesRelativeAsync(domain, "\\", "*.*", true).ToArrayAsync().Result;
+
+                    foreach (var file in files)
+                    {
+                        _logger.DebugFile(file);
+                        crossModuleTransferUtility.CopyFileAsync(domain, file, domain, file).Wait();
+                    }
+                }
+
+                files = oldStore.ListFilesRelativeAsync(string.Empty, "\\", "*.*", true).ToArrayAsync().Result
+                .Where(path => domains.All(domain => !path.Contains(domain + "/")))
+                .ToArray();
+
+                foreach (var file in files)
+                {
+                    _logger.DebugFile(file);
+                    crossModuleTransferUtility.CopyFileAsync("", file, "", file).Wait();
+                }
+
+                StepDone();
+
+                MigrationPublish();
+            }
+
+            settingsManager.Save(_settings);
+            tenant.SetStatus(TenantStatus.Active);
+            tenantManager.SaveTenant(tenant);
+
+            Status = DistributedTaskStatus.Completed;
+        }
+        catch (Exception e)
+        {
+            Status = DistributedTaskStatus.Failted;
+            Exception = e;
+            _logger.ErrorMigrateOperation(e);
+        }
+
+        MigrationPublish();
     }
-
-    public StorageUploader(
-        IServiceProvider serviceProvider,
-        TempStream tempStream,
-        ICacheNotify<MigrationProgress> cacheMigrationNotify,
-        IDistributedTaskQueueFactory queueFactory,
-        ILogger<StorageUploader> logger)
-    {
-        _serviceProvider = serviceProvider;
-        _tempStream = tempStream;
-        _cacheMigrationNotify = cacheMigrationNotify;
-        _logger = logger;
-        _queue = queueFactory.CreateQueue();
-    }
-
-    public void Start(int tenantId, StorageSettings newStorageSettings, StorageFactoryConfig storageFactoryConfig)
-    {
-        lock (_locker)
-        {
-            var id = GetCacheKey(tenantId);
-
-            if (_queue.GetAllTasks().Any(x => x.Id == id))
-            {
-                return;
-            }
-
-            var migrateOperation = new MigrateOperation(_serviceProvider, _cacheMigrationNotify, id, tenantId, newStorageSettings, storageFactoryConfig, _tempStream, _logger);
-            _queue.EnqueueTask(migrateOperation);
-        }
-    }
-
-    public MigrateOperation GetProgress(int tenantId)
-    {
-        lock (_locker)
-        {
-            return _queue.PeekTask<MigrateOperation>(GetCacheKey(tenantId));
-        }
-    }
-
-    public void Stop()
-    {
-        foreach (var task in _queue.GetAllTasks(DistributedTaskQueue.INSTANCE_ID).Where(r => r.Status == DistributedTaskStatus.Running))
-        {
-            _queue.DequeueTask(task.Id);
-        }
-    }
-
-    private static string GetCacheKey(int tenantId)
-    {
-        return typeof(MigrateOperation).FullName + tenantId;
-    }
-}
-
-[Transient]
-public class MigrateOperation : DistributedTaskProgress
-{
-    private static readonly string _configPath;
-    private readonly ILogger<StorageUploader> _logger;
-    private readonly IEnumerable<string> _modules;
-    private readonly StorageSettings _settings;
-    private readonly int _tenantId;
-    private readonly IServiceProvider _serviceProvider;
-    private readonly StorageFactoryConfig _storageFactoryConfig;
-    private readonly TempStream _tempStream;
-    private readonly ICacheNotify<MigrationProgress> _cacheMigrationNotify;
-
-    static MigrateOperation()
-    {
-        _configPath = string.Empty;
-    }
-
-    public MigrateOperation(
-        IServiceProvider serviceProvider,
-        ICacheNotify<MigrationProgress> cacheMigrationNotify,
-        string id,
-        int tenantId,
-        StorageSettings settings,
-        StorageFactoryConfig storageFactoryConfig,
-        TempStream tempStream,
-        ILogger<StorageUploader> logger)
-    {
-        Id = id;
-        Status = DistributedTaskStatus.Created;
-
-        _serviceProvider = serviceProvider;
-        _cacheMigrationNotify = cacheMigrationNotify;
-        _tenantId = tenantId;
-        _settings = settings;
-        _storageFactoryConfig = storageFactoryConfig;
-        _tempStream = tempStream;
-        _modules = storageFactoryConfig.GetModuleList(_configPath, true);
-        StepCount = _modules.Count();
-        _logger = logger;
-    }
-
-    public object Clone()
-    {
-        return MemberwiseClone();
-    }
-
-    protected override void DoJob()
-    {
-        try
-        {
-            _logger.DebugTenant(_tenantId);
-            Status = DistributedTaskStatus.Running;
-
-            using var scope = _serviceProvider.CreateScope();
-            var tempPath = scope.ServiceProvider.GetService<TempPath>();
-            var scopeClass = scope.ServiceProvider.GetService<MigrateOperationScope>();
-            var (tenantManager, securityContext, storageFactory, options, storageSettingsHelper, settingsManager) = scopeClass;
-            var tenant = tenantManager.GetTenant(_tenantId);
-            tenantManager.SetCurrentTenant(tenant);
-
-            securityContext.AuthenticateMeWithoutCookie(tenant.OwnerId);
-
-            foreach (var module in _modules)
-            {
-<<<<<<< HEAD
-                var oldStore = storageFactory.GetStorage(_tenantId.ToString(), module);
-                var store = storageFactory.GetStorageFromConsumer(_tenantId.ToString(), module, storageSettingsHelper.DataStoreConsumer(_settings));
-                var domains = _storageFactoryConfig.GetDomainList(module).ToList();
-=======
-                var oldStore = storageFactory.GetStorage(_configPath, _tenantId, module);
-                var store = storageFactory.GetStorageFromConsumer(_configPath, _tenantId, module, storageSettingsHelper.DataStoreConsumer(_settings));
-                var domains = _storageFactoryConfig.GetDomainList(_configPath, module).ToList();
->>>>>>> 7a01578f
-
-                var crossModuleTransferUtility = new CrossModuleTransferUtility(options, _tempStream, tempPath, oldStore, store);
-
-                string[] files;
-                foreach (var domain in domains)
-                {
-                    //Status = module + domain;
-                    _logger.DebugDomain(domain);
-                    files = oldStore.ListFilesRelativeAsync(domain, "\\", "*.*", true).ToArrayAsync().Result;
-
-                    foreach (var file in files)
-                    {
-                        _logger.DebugFile(file);
-                        crossModuleTransferUtility.CopyFileAsync(domain, file, domain, file).Wait();
-                    }
-                }
-
-                files = oldStore.ListFilesRelativeAsync(string.Empty, "\\", "*.*", true).ToArrayAsync().Result
-                .Where(path => domains.All(domain => !path.Contains(domain + "/")))
-                .ToArray();
-
-                foreach (var file in files)
-                {
-                    _logger.DebugFile(file);
-                    crossModuleTransferUtility.CopyFileAsync("", file, "", file).Wait();
-                }
-
-                StepDone();
-
-                MigrationPublish();
-            }
-
-            settingsManager.Save(_settings);
-            tenant.SetStatus(TenantStatus.Active);
-            tenantManager.SaveTenant(tenant);
-
-            Status = DistributedTaskStatus.Completed;
-        }
-        catch (Exception e)
-        {
-            Status = DistributedTaskStatus.Failted;
-            Exception = e;
-            _logger.ErrorMigrateOperation(e);
-        }
-
-        MigrationPublish();
-    }
-
-    private void MigrationPublish()
-    {
-        _cacheMigrationNotify.Publish(new MigrationProgress
-        {
-            TenantId = _tenantId,
-            Progress = Percentage,
-            Error = Exception.ToString(),
-            IsCompleted = IsCompleted
-        },
-            CacheNotifyAction.Insert);
-    }
-}
-
-public class MigrateOperationScope
-{
-    private readonly TenantManager _tenantManager;
-    private readonly SecurityContext _securityContext;
-    private readonly StorageFactory _storageFactory;
-    private readonly ILogger _options;
-    private readonly StorageSettingsHelper _storageSettingsHelper;
-    private readonly SettingsManager _settingsManager;
-
-    public MigrateOperationScope(TenantManager tenantManager,
-        SecurityContext securityContext,
-        StorageFactory storageFactory,
-        ILogger<MigrateOperationScope> options,
-        StorageSettingsHelper storageSettingsHelper,
-        SettingsManager settingsManager)
-    {
-        _tenantManager = tenantManager;
-        _securityContext = securityContext;
-        _storageFactory = storageFactory;
-        _options = options;
-        _storageSettingsHelper = storageSettingsHelper;
-        _settingsManager = settingsManager;
-    }
-
-    public void Deconstruct(out TenantManager tenantManager,
-        out SecurityContext securityContext,
-        out StorageFactory storageFactory,
-        out ILogger options,
-        out StorageSettingsHelper storageSettingsHelper,
-        out SettingsManager settingsManager)
-    {
-        tenantManager = _tenantManager;
-        securityContext = _securityContext;
-        storageFactory = _storageFactory;
-        options = _options;
-        storageSettingsHelper = _storageSettingsHelper;
-        settingsManager = _settingsManager;
-    }
+
+    private void MigrationPublish()
+    {
+        _cacheMigrationNotify.Publish(new MigrationProgress
+        {
+            TenantId = _tenantId,
+            Progress = Percentage,
+            Error = Exception.ToString(),
+            IsCompleted = IsCompleted
+        },
+            CacheNotifyAction.Insert);
+    }
+}
+
+public class MigrateOperationScope
+{
+    private readonly TenantManager _tenantManager;
+    private readonly SecurityContext _securityContext;
+    private readonly StorageFactory _storageFactory;
+    private readonly ILogger _options;
+    private readonly StorageSettingsHelper _storageSettingsHelper;
+    private readonly SettingsManager _settingsManager;
+
+    public MigrateOperationScope(TenantManager tenantManager,
+        SecurityContext securityContext,
+        StorageFactory storageFactory,
+        ILogger<MigrateOperationScope> options,
+        StorageSettingsHelper storageSettingsHelper,
+        SettingsManager settingsManager)
+    {
+        _tenantManager = tenantManager;
+        _securityContext = securityContext;
+        _storageFactory = storageFactory;
+        _options = options;
+        _storageSettingsHelper = storageSettingsHelper;
+        _settingsManager = settingsManager;
+    }
+
+    public void Deconstruct(out TenantManager tenantManager,
+        out SecurityContext securityContext,
+        out StorageFactory storageFactory,
+        out ILogger options,
+        out StorageSettingsHelper storageSettingsHelper,
+        out SettingsManager settingsManager)
+    {
+        tenantManager = _tenantManager;
+        securityContext = _securityContext;
+        storageFactory = _storageFactory;
+        options = _options;
+        storageSettingsHelper = _storageSettingsHelper;
+        settingsManager = _settingsManager;
+    }
 }