// (c) Copyright Ascensio System SIA 2009-2025
//
// This program is a free software product.
// You can redistribute it and/or modify it under the terms
// of the GNU Affero General Public License (AGPL) version 3 as published by the Free Software
// Foundation. In accordance with Section 7(a) of the GNU AGPL its Section 15 shall be amended
// to the effect that Ascensio System SIA expressly excludes the warranty of non-infringement of
// any third-party rights.
//
// This program is distributed WITHOUT ANY WARRANTY, without even the implied warranty
// of MERCHANTABILITY or FITNESS FOR A PARTICULAR  PURPOSE. For details, see
// the GNU AGPL at: http://www.gnu.org/licenses/agpl-3.0.html
//
// You can contact Ascensio System SIA at Lubanas st. 125a-25, Riga, Latvia, EU, LV-1021.
//
// The  interactive user interfaces in modified source and object code versions of the Program must
// display Appropriate Legal Notices, as required under Section 5 of the GNU AGPL version 3.
//
// Pursuant to Section 7(b) of the License you must retain the original Product logo when
// distributing the program. Pursuant to Section 7(e) we decline to grant you any rights under
// trademark law for use of our trademarks.
//
// All the Product's GUI elements, including illustrations and icon sets, as well as technical writing
// content are licensed under the terms of the Creative Commons Attribution-ShareAlike 4.0
// International. See the License terms at http://creativecommons.org/licenses/by-sa/4.0/legalcode

import moment from "moment";
import { TCreatedBy, TPathParts } from "../../types";
import type {
  EmployeeActivationStatus,
  EmployeeStatus,
  FileFillingFormStatus,
  FileStatus,
  FileType,
  FillingFormStatusHistory,
  FolderType,
  RoomsType,
  ShareAccessRights,
} from "../../enums";
import { TUser } from "../people/types";
import type { TRoom } from "../rooms/types";

export type TFileViewAccessibility = {
  CanConvert: boolean;
  CoAuhtoring: boolean;
  ImageView: boolean;
  MediaView: boolean;
  MustConvert: boolean;
  WebComment: boolean;
  WebCustomFilterEditing: boolean;
  WebEdit: boolean;
  WebRestrictedEditing: boolean;
  WebReview: boolean;
  WebView: boolean;
};

export type TFileSecurity = {
  Convert: boolean;
  Copy: boolean;
  CustomFilter: boolean;
  Delete: boolean;
  Download: boolean;
  Duplicate: boolean;
  Edit: boolean;
  EditHistory: boolean;
  FillForms: boolean;
  Lock: boolean;
  Move: boolean;
  Read: boolean;
  ReadHistory: boolean;
  Rename: boolean;
  Review: boolean;
  SubmitToFormGallery: boolean;
  StopFilling?: boolean;
  ResetFilling?: boolean;
  EditForm: boolean;
  Comment: boolean;
  CreateRoomFrom: boolean;
  CopyLink: boolean;
  Embed: boolean;
};

export type TAvailableExternalRights = {
  Comment: boolean;
  CustomFilter: boolean;
  Editing: boolean;
  None: boolean;
  Read: boolean;
  Restrict: boolean;
  Review: boolean;
  FillForms: boolean;
};

export type TFile = {
  isFile?: boolean;
  access: ShareAccessRights;
  canShare: boolean;
  comment: string;
  contentLength: string;
  created: string;
  createdBy: TCreatedBy;
  denyDownload?: boolean;
  denySharing?: boolean;
  fileExst: string;
  fileStatus: FileStatus;
  fileType: FileType;
  folderId: number;
  id: number;
  mute: boolean;
  pureContentLength: number;
  rootFolderId: number;
  rootFolderType: FolderType;
  security: TFileSecurity;
  shared: boolean;
  thumbnailStatus: number;
  title: string;
  updated: string;
  updatedBy: TCreatedBy;
  version: number;
  versionGroup: number;
  viewAccessibility: TFileViewAccessibility;
  viewUrl: string;
  webUrl: string;
  shortWebUrl: string;
  availableExternalRights?: TAvailableExternalRights;
  providerId?: number;
  providerKey?: string;
  providerItem?: boolean;
  thumbnailUrl?: string;
  expired?: string;
  isForm?: boolean;
  isFolder?: boolean;
  formFillingStatus?: FileFillingFormStatus;
  startFilling?: boolean;
  fileEntryType: number;
  hasDraft?: boolean;
};

export type TOpenEditRequest = {
  documentType: string;
  editorUrl: string;
  token: string;
  type: string;
  file: TFile;
  errorMessage: string;
};

export type TGetReferenceData = {
  fileKey: number | string;
  instanceId: string;
  sourceFileId?: number;
  path?: string;
};

export type TGetReferenceDataRequest = {
  referenceData: {
    FileKey: number;
    InstanceId: string;
  };
  error: string;
  path: string;
  url: string;
  fileType: string;
  key: string;
  link: string;
  token: string;
};

export type TFolderSecurity = {
  Read: boolean;
  Create: boolean;
  Delete: boolean;
  EditRoom: boolean;
  Rename: boolean;
  CopyTo: boolean;
  Copy: boolean;
  MoveTo: boolean;
  Move: boolean;
  Pin: boolean;
  Mute: boolean;
  EditAccess: boolean;
  Duplicate: boolean;
  Download: boolean;
  CopySharedLink: boolean;
  Reconnect: boolean;
  CreateRoomFrom: boolean;
  CopyLink: boolean;
  Embed: boolean;
  ChangeOwner: boolean;
  IndexExport: boolean;
};

export type TFolder = {
  parentId: number;
  filesCount: number;
  foldersCount: number;
  new: number;
  mute: boolean;
  pinned: boolean;
  private: boolean;
  id: number;
  rootFolderId: number;
  canShare: boolean;
  security: TFolderSecurity;
  title: string;
  access: ShareAccessRights;
  shared: boolean;
  created: string;
  createdBy: TCreatedBy;
  updated: string;
  updatedBy: TCreatedBy;
  rootFolderType: FolderType;
  isArchive?: boolean;
  roomType?: RoomsType;
  path?: TPathParts[];
  type?: FolderType;
  isFolder?: boolean;
  indexing: boolean;
  denyDownload: boolean;
  fileEntryType: number;
  parentRoomType?: number;
};

export type TGetFolderPath = TFolder[];

export type TGetFolder = {
  files: TFile[];
  folders: TFolder[];
  current: TFolder;
  pathParts: TPathParts[];
  startIndex: number;
  count: number;
  total: number;
  new: number;
};

export type TGetRootFolder = {
  files: TFile[];
  folders: (TFolder | TRoom)[];
  current: TFolder;
  pathParts: TPathParts[];
  startIndex: number;
  count: number;
  total: number;
  new: number;
};

export type TOperation = {
  Operation: number;
  error: string;
  finished: boolean;
  id: string;
  processed: string;
  progress: number;
  url?: string;
  files?: TFile[];
};

export type TUploadOperation = {
  bytes_total: number;
  bytes_uploaded: number;
  created: Date;
  expired: Date;
  id: string;
  location: string;
  path: number[];
};

export type TThirdPartyCapabilities = string[][];

export type TThirdParty = {
  corporate: boolean;
  roomsStorage: boolean;
  customerTitle: string;
  providerId: string;
  providerKey: string;
};

export type TThirdParties = TThirdParty[];

export type TFilesSettings = {
  automaticallyCleanUp: {
    gap: number;
    isAutoCleanUp: boolean;
  };
  canSearchByContent: boolean;
  chunkUploadSize: number;
  maxUploadThreadCount: number;
  maxUploadFilesCount?: number;
  confirmDelete: boolean;
  convertNotify: boolean;
  defaultOrder: { is_asc: boolean; property: number };
  defaultSharingAccessRights: ShareAccessRights[];
  downloadTarGz: boolean;
  enableThirdParty: boolean;
  externalShare: boolean;
  externalShareSocialMedia: boolean;
  extsArchive: string[];
  extsAudio: string[];
  extsCoAuthoring: string[];
  extsConvertible: Record<string, string[]>;
  extsDocument: string[];
  extsImage: string[];
  extsImagePreviewed: string[];
  extsMediaPreviewed: string[];
  extsMustConvert: string[];
  extsPresentation: string[];
  extsSpreadsheet: string[];
  extsUploadable: string[];
  extsVideo: string[];
  extsWebCommented: string[];
  extsWebCustomFilterEditing: string[];
  extsWebEdited: string[];
  extsWebEncrypt: string[];
  extsWebPreviewed: string[];
  extsWebRestrictedEditing: string[];
  extsWebReviewed: string[];
  extsWebTemplate: string[];
  favoritesSection: boolean;
  fileDownloadUrlString: string;
  fileRedirectPreviewUrlString: string;
  fileThumbnailUrlString: string;
  fileWebEditorExternalUrlString: string;
  fileWebEditorUrlString: string;
  fileWebViewerExternalUrlString: string;
  fileWebViewerUrlString: string;
  forcesave: boolean;
  hideConfirmConvertOpen: boolean;
  hideConfirmConvertSave: boolean;
  internalFormats: {
    Document: string;
    Presentation: string;
    Spreadsheet: string;
    Pdf: string;
  };
  keepNewFileName: boolean;
  masterFormExtension: string;
  paramOutType: string;
  paramVersion: string;
  recentSection: boolean;
  storeForcesave: boolean;
  storeOriginalFiles: boolean;
  templatesSection: boolean;
  updateIfExist?: boolean;
  openEditorInSameTab: boolean;
  displayFileExtension: boolean;
};

export type TPresignedUri = {
  filetype: string;
  token: string;
  url: string;
};

export type TEditHistoryUser = {
  id: string;
  name: string;
};

export type TEditHistoryChanges = {
  created: string;
  user: TEditHistoryUser;
};

export type TEditHistory = {
  changes: TEditHistoryChanges[];
  changesHistory: string;
  created: string;
  id: number;
  key: string;
  serverVersion?: string;
  user: TEditHistoryUser;
  version: number;
  versionGroup: number;
};

export type TEditDiff = {
  changesUrl: string;
  fileType: string;
  key: string;
  previous: {
    fileType: string;
    key: string;
    url: string;
  };
  token: string;
  url: string;
  version: number;
};

export type TDocUser = {
  id: string;
  firstName: string;
  lastName: string;
  status: EmployeeStatus;
  activationStatus: EmployeeActivationStatus;
  workFromDate: Date;
  email: string;
  removed: boolean;
  lastModified: Date;
  tenantId: null;
  isActive: boolean;
  mobilePhoneActivationStatus: number;
  ldapQouta: number;
  createDate: Date;
  checkActivation: boolean;
};

export type TSharedUsers = {
  user: TDocUser;
  email: string;
  id: string;
  hasAccess: boolean;
  name: string;
};

export type TSendEditorNotify = {
  user: TUser;
  permissions: string;
};

export type TDocServiceLocation = {
  version: string;
  docServiceUrlApi: string;
  docServiceUrl: string;
  docServiceUrlInternal: string;
  docServicePortalUrl: string;
  docServiceSignatureHeader: string;
  docServiceSignatureSecret: string;
  isDefault: boolean;
  docServiceSslVerification: boolean;
};

export type TFileLink = {
  access: ShareAccessRights;
  canEditAccess: boolean;
  isLocked: boolean;
  isOwner: boolean;
  sharedTo: {
    denyDownload: boolean;
    id: string;
    isExpired: boolean;
    linkType: number;
    primary: boolean;
    requestToken: string;
    shareLink: string;
    title: string;
    expirationDate?: moment.Moment | null;
    internal?: boolean;
    password?: string;
  };
  subjectType: number;
};

export type TFilesUsedSpace = {
  myDocumentsUsedSpace: {
    title: string;
    usedSpace: number;
  };
  trashUsedSpace: {
    title: string;
    usedSpace: number;
  };
  archiveUsedSpace: {
    title: string;
    usedSpace: number;
  };
  roomsUsedSpace: {
    title: string;
    usedSpace: number;
  };
};

export type TConnectingStorage = {
  name: string;
  key: string;
  connected: boolean;
  oauth: boolean;
  redirectUrl: string;
  clientId?: string;
  requiredConnectionUrl: boolean;
};

export type TIndexItems = {
  order: string;
  entryType: number;
  entryId: number;
};

export type TConnectingStorages = TConnectingStorage[];

<<<<<<< HEAD
export type SettingsThirdPartyType = {
  id: string;
  title: string;
  providerId: string;
  providerKey: string;
};

export type TUploadBackup = {
  Message?: string;
  EndUpload: boolean;
  Success: boolean;
  ChunkSize: number;
=======
export type TFormRoleMappingRequest = {
  formId: number;
  roles: {
    userId: string;
    roleName: string;
    roleColor: string;
    roomId: number;
  }[];
};

export type TFileFillingFormStatus = {
  user: TUser;
  stopedBy?: TUser;
  roleName: string;
  roleColor: string;
  roleStatus: FileFillingFormStatus;
  sequence: number;
  submitted: boolean;
  history?: Record<FillingFormStatusHistory, string>;
>>>>>>> e7245b50
};<|MERGE_RESOLUTION|>--- conflicted
+++ resolved
@@ -489,7 +489,6 @@
 
 export type TConnectingStorages = TConnectingStorage[];
 
-<<<<<<< HEAD
 export type SettingsThirdPartyType = {
   id: string;
   title: string;
@@ -502,7 +501,8 @@
   EndUpload: boolean;
   Success: boolean;
   ChunkSize: number;
-=======
+};
+
 export type TFormRoleMappingRequest = {
   formId: number;
   roles: {
@@ -522,5 +522,4 @@
   sequence: number;
   submitted: boolean;
   history?: Record<FillingFormStatusHistory, string>;
->>>>>>> e7245b50
 };