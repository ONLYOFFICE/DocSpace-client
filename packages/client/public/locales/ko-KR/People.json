{
  "LblInviteAgain": "다시 초대",
  "MessageEmailActivationInstuctionsSentOnEmail": "이메일 활성화 방법이 <1>{{email}}</1> 이메일 주소로 전송되었습니다",
<<<<<<< HEAD
  "ReassignmentData": "데이터 재할당",
=======
>>>>>>> b39b2949
  "UserStatus": "상태"
}<|MERGE_RESOLUTION|>--- conflicted
+++ resolved
@@ -1,9 +1,5 @@
 {
   "LblInviteAgain": "다시 초대",
   "MessageEmailActivationInstuctionsSentOnEmail": "이메일 활성화 방법이 <1>{{email}}</1> 이메일 주소로 전송되었습니다",
-<<<<<<< HEAD
-  "ReassignmentData": "데이터 재할당",
-=======
->>>>>>> b39b2949
   "UserStatus": "상태"
 }