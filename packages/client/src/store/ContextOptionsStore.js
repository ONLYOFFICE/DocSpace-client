// (c) Copyright Ascensio System SIA 2009-2024
//
// This program is a free software product.
// You can redistribute it and/or modify it under the terms
// of the GNU Affero General Public License (AGPL) version 3 as published by the Free Software
// Foundation. In accordance with Section 7(a) of the GNU AGPL its Section 15 shall be amended
// to the effect that Ascensio System SIA expressly excludes the warranty of non-infringement of
// any third-party rights.
//
// This program is distributed WITHOUT ANY WARRANTY, without even the implied warranty
// of MERCHANTABILITY or FITNESS FOR A PARTICULAR  PURPOSE. For details, see
// the GNU AGPL at: http://www.gnu.org/licenses/agpl-3.0.html
//
// You can contact Ascensio System SIA at Lubanas st. 125a-25, Riga, Latvia, EU, LV-1021.
//
// The  interactive user interfaces in modified source and object code versions of the Program must
// display Appropriate Legal Notices, as required under Section 5 of the GNU AGPL version 3.
//
// Pursuant to Section 7(b) of the License you must retain the original Product logo when
// distributing the program. Pursuant to Section 7(e) we decline to grant you any rights under
// trademark law for use of our trademarks.
//
// All the Product's GUI elements, including illustrations and icon sets, as well as technical writing
// content are licensed under the terms of the Creative Commons Attribution-ShareAlike 4.0
// International. See the License terms at http://creativecommons.org/licenses/by-sa/4.0/legalcode

import HistoryReactSvgUrl from "PUBLIC_DIR/images/history.react.svg?url";
import HistoryFinalizedReactSvgUrl from "PUBLIC_DIR/images/history-finalized.react.svg?url";
import MoveReactSvgUrl from "PUBLIC_DIR/images/move.react.svg?url";
import CheckBoxReactSvgUrl from "PUBLIC_DIR/images/check-box.react.svg?url";
import FolderReactSvgUrl from "PUBLIC_DIR/images/folder.react.svg?url";
import ReconnectSvgUrl from "PUBLIC_DIR/images/reconnect.svg?url";
import SettingsReactSvgUrl from "PUBLIC_DIR/images/catalog.settings.react.svg?url";
import FileActionsOwnerReactSvgUrl from "PUBLIC_DIR/images/file.actions.owner.react.svg?url";
import FolderLocationReactSvgUrl from "PUBLIC_DIR/images/folder.location.react.svg?url";
import TickRoundedSvgUrl from "PUBLIC_DIR/images/tick.rounded.svg?url";
import FavoritesReactSvgUrl from "PUBLIC_DIR/images/favorites.react.svg?url";
import DownloadReactSvgUrl from "PUBLIC_DIR/images/download.react.svg?url";
import DownloadAsReactSvgUrl from "PUBLIC_DIR/images/download-as.react.svg?url";
import RenameReactSvgUrl from "PUBLIC_DIR/images/rename.react.svg?url";
import RemoveSvgUrl from "PUBLIC_DIR/images/remove.svg?url";
import TrashReactSvgUrl from "PUBLIC_DIR/images/trash.react.svg?url";
import LockedReactSvgUrl from "PUBLIC_DIR/images/locked.react.svg?url";
import CopyReactSvgUrl from "PUBLIC_DIR/images/copy.react.svg?url";
import DuplicateReactSvgUrl from "PUBLIC_DIR/images/duplicate.react.svg?url";
import FormFillRectSvgUrl from "PUBLIC_DIR/images/form.fill.rect.svg?url";
import AccessEditReactSvgUrl from "PUBLIC_DIR/images/access.edit.react.svg?url";
import EyeReactSvgUrl from "PUBLIC_DIR/images/eye.react.svg?url";
import FormPlusReactSvgUrl from "PUBLIC_DIR/images/form.plus.react.svg?url";
import FormFileReactSvgUrl from "PUBLIC_DIR/images/form.file.react.svg?url";
import PersonReactSvgUrl from "PUBLIC_DIR/images/person.react.svg?url";
import InfoOutlineReactSvgUrl from "PUBLIC_DIR/images/info.outline.react.svg?url";
import PinReactSvgUrl from "PUBLIC_DIR/images/pin.react.svg?url";
import UnpinReactSvgUrl from "PUBLIC_DIR/images/unpin.react.svg?url";
import UnmuteReactSvgUrl from "PUBLIC_DIR/images/unmute.react.svg?url";
import MuteReactSvgUrl from "PUBLIC_DIR/images/icons/16/mute.react.svg?url";
import ShareReactSvgUrl from "PUBLIC_DIR/images/share.react.svg?url";
import InvitationLinkReactSvgUrl from "PUBLIC_DIR/images/invitation.link.react.svg?url";
import EditIndexReactSvgUrl from "PUBLIC_DIR/images/edit.index.react.svg?url";
import TabletLinkReactSvgUrl from "PUBLIC_DIR/images/tablet-link.react.svg?url";
import MailReactSvgUrl from "PUBLIC_DIR/images/mail.react.svg?url";
import RoomArchiveSvgUrl from "PUBLIC_DIR/images/room.archive.svg?url";
import PluginActionsSvgUrl from "PUBLIC_DIR/images/plugin.actions.react.svg?url";
import LeaveRoomSvgUrl from "PUBLIC_DIR/images/logout.react.svg?url";
import CatalogRoomsReactSvgUrl from "PUBLIC_DIR/images/catalog.rooms.react.svg?url";
import RemoveOutlineSvgUrl from "PUBLIC_DIR/images/remove.react.svg?url";
import PersonAdminReactSvgUrl from "PUBLIC_DIR/images/person.admin.react.svg?url";
import PersonManagerReactSvgUrl from "PUBLIC_DIR/images/person.manager.react.svg?url";
import PersonDefaultReactSvgUrl from "PUBLIC_DIR/images/person.default.react.svg?url";
import InviteAgainReactSvgUrl from "PUBLIC_DIR/images/invite.again.react.svg?url";
import PersonUserReactSvgUrl from "PUBLIC_DIR/images/person.user.react.svg?url";
import GroupReactSvgUrl from "PUBLIC_DIR/images/group.react.svg?url";
import ActionsDocumentsReactSvgUrl from "PUBLIC_DIR/images/actions.documents.react.svg?url";
import SpreadsheetReactSvgUrl from "PUBLIC_DIR/images/spreadsheet.react.svg?url";
import ActionsPresentationReactSvgUrl from "PUBLIC_DIR/images/actions.presentation.react.svg?url";
import FormReactSvgUrl from "PUBLIC_DIR/images/access.form.react.svg?url";
import FormBlankReactSvgUrl from "PUBLIC_DIR/images/form.blank.react.svg?url";
import FormGalleryReactSvgUrl from "PUBLIC_DIR/images/form.gallery.react.svg?url";
import CatalogFolderReactSvgUrl from "PUBLIC_DIR/images/catalog.folder.react.svg?url";
import ActionsUploadReactSvgUrl from "PUBLIC_DIR/images/actions.upload.react.svg?url";
import PluginMoreReactSvgUrl from "PUBLIC_DIR/images/plugin.more.react.svg?url";
import CodeReactSvgUrl from "PUBLIC_DIR/images/code.react.svg?url";
import ClearTrashReactSvgUrl from "PUBLIC_DIR/images/clear.trash.react.svg?url";
import ExportRoomIndexSvgUrl from "PUBLIC_DIR/images/icons/16/export-room-index.react.svg?url";

import { getCategoryUrl } from "@docspace/client/src/helpers/utils";

import { makeAutoObservable } from "mobx";
import copy from "copy-to-clipboard";
import saveAs from "file-saver";
import { isMobile, isTablet } from "react-device-detect";
import config from "PACKAGE_FILE";
import { toastr } from "@docspace/shared/components/toast";
import { combineUrl } from "@docspace/shared/utils/combineUrl";
import { isDesktop, trimSeparator } from "@docspace/shared/utils";
import { getDefaultAccessUser } from "@docspace/shared/utils/getDefaultAccessUser";
import { copyShareLink } from "@docspace/shared/utils/copy";

import { connectedCloudsTypeTitleTranslation } from "@docspace/client/src/helpers/filesUtils";
import { getOAuthToken } from "@docspace/shared/utils/common";
import api from "@docspace/shared/api";
import {
  RoomsType,
  Events,
  FolderType,
  UrlActionType,
  EmployeeType,
  FilesSelectorFilterTypes,
} from "@docspace/shared/enums";
import FilesFilter from "@docspace/shared/api/files/filter";
import { getFileLink, getFolderLink } from "@docspace/shared/api/files";
import { resendInvitesAgain } from "@docspace/shared/api/people";
import { checkDialogsOpen } from "@docspace/shared/utils/checkDialogsOpen";
import { PRODUCT_NAME } from "@docspace/shared/constants";

const LOADER_TIMER = 500;
let loadingTime;
let timer;

class ContextOptionsStore {
  settingsStore;
  dialogsStore;
  filesActionsStore;
  filesStore;
  mediaViewerDataStore;
  treeFoldersStore;
  uploadDataStore;
  versionHistoryStore;
  filesSettingsStore;
  selectedFolderStore;
  publicRoomStore;
  oformsStore;
  pluginStore;
  infoPanelStore;
  currentTariffStatusStore;
  userStore;
  indexingStore;
  clientLoadingStore;

  linksIsLoading = false;

  constructor(
    settingsStore,
    dialogsStore,
    filesActionsStore,
    filesStore,
    mediaViewerDataStore,
    treeFoldersStore,
    uploadDataStore,
    versionHistoryStore,
    filesSettingsStore,
    selectedFolderStore,
    publicRoomStore,
    oformsStore,
    pluginStore,
    infoPanelStore,
    currentTariffStatusStore,
    userStore,
    indexingStore,
    clientLoadingStore,
  ) {
    makeAutoObservable(this);
    this.settingsStore = settingsStore;
    this.dialogsStore = dialogsStore;
    this.filesActionsStore = filesActionsStore;
    this.filesStore = filesStore;
    this.mediaViewerDataStore = mediaViewerDataStore;
    this.treeFoldersStore = treeFoldersStore;
    this.uploadDataStore = uploadDataStore;
    this.versionHistoryStore = versionHistoryStore;
    this.filesSettingsStore = filesSettingsStore;
    this.selectedFolderStore = selectedFolderStore;
    this.publicRoomStore = publicRoomStore;
    this.oformsStore = oformsStore;
    this.pluginStore = pluginStore;
    this.infoPanelStore = infoPanelStore;
    this.currentTariffStatusStore = currentTariffStatusStore;
    this.userStore = userStore;
    this.indexingStore = indexingStore;
    this.clientLoadingStore = clientLoadingStore;
  }

  onOpenFolder = (item) => {
    this.filesActionsStore.openLocationAction(item);
  };

  onClickLinkFillForm = (item) => {
    return this.gotoDocEditor(false, item);
  };

  onClickReconnectStorage = async (item, t) => {
    const { thirdPartyStore } = this.filesSettingsStore;

    const { openConnectWindow, connectItems } = thirdPartyStore;

    const {
      setRoomCreation,
      setConnectItem,
      setConnectDialogVisible,
      setIsConnectDialogReconnect,
      setSaveAfterReconnectOAuth,
    } = this.dialogsStore;

    setIsConnectDialogReconnect(true);

    setRoomCreation(true);

    const provider = connectItems.find(
      (connectItem) => connectItem.providerName === item.providerKey,
    );

    const itemThirdParty = {
      title: connectedCloudsTypeTitleTranslation(provider.providerName, t),
      customer_title: "NOTITLE",
      provider_key: provider.providerName,
      link: provider.oauthHref,
      provider_id: item.providerId,
    };

    if (provider.isOauth) {
      let authModal = window.open(
        "",
        t("Common:Authorization"),
        "height=600, width=1020",
      );
      await openConnectWindow(provider.providerName, authModal)
        .then(getOAuthToken)
        .then((token) => {
          authModal.close();
          setConnectItem({
            ...itemThirdParty,
            token,
          });

          setSaveAfterReconnectOAuth(true);
        })
        .catch((err) => {
          if (!err) return;
          toastr.error(err);
        });
    } else {
      setConnectItem(itemThirdParty);
      setConnectDialogVisible(true);
    }
  };

  onClickMakeForm = (item, t) => {
    const { setConvertPasswordDialogVisible, setFormCreationInfo } =
      this.dialogsStore;
    const { title, id, folderId, fileExst } = item;

    const newTitle =
      title.substring(0, title.length - fileExst.length) +
      this.filesSettingsStore.extsWebRestrictedEditing[0];

    this.uploadDataStore.copyAsAction(id, newTitle, folderId).catch((err) => {
      let errorMessage = "";
      if (typeof err === "object") {
        errorMessage =
          err?.response?.data?.error?.message ||
          err?.statusText ||
          err?.message ||
          "";
      } else {
        errorMessage = err;
      }

      if (errorMessage.indexOf("password") == -1) {
        toastr.error(errorMessage, t("Common:Warning"));
        return;
      }

      toastr.error(t("Translations:FileProtected"), t("Common:Warning"));
      setFormCreationInfo({
        newTitle,
        fromExst: fileExst,
        toExst: this.filesSettingsStore.extsWebRestrictedEditing[0],
        fileInfo: item,
      });
      setConvertPasswordDialogVisible(true);
    });
  };

  onClickSubmitToFormGallery = (item) => {
    if (item && !item.exst) {
      const splitTitle = item.title.split(".");
      item.title = splitTitle.slice(0, -1).join(".");
      item.exst = splitTitle.length !== 1 ? `.${splitTitle.at(-1)}` : null;
    }

    this.dialogsStore.setFormItem(item);
    this.dialogsStore.setSubmitToGalleryDialogVisible(true);
  };

  onOpenLocation = (item) => {
    this.filesActionsStore.checkAndOpenLocationAction(item);
  };

  onOwnerChange = () => {
    this.dialogsStore.setChangeOwnerPanelVisible(true);
  };

  onMoveAction = (item) => {
    const { setIsMobileHidden } = this.infoPanelStore;
    const { id, isFolder } = this.selectedFolderStore;

    setIsMobileHidden(true);

    const isFolderActions = id === item?.id && isFolder === item?.isFolder;
    if (isFolderActions) {
      this.dialogsStore.setIsFolderActions(true);
    }

    this.dialogsStore.setMoveToPanelVisible(true);
  };

  onRestoreAction = () => {
    const { setIsMobileHidden } = this.infoPanelStore;
    setIsMobileHidden(true);
    this.dialogsStore.setRestorePanelVisible(true);
  };

  onCopyAction = (item) => {
    const { setIsMobileHidden } = this.infoPanelStore;
    const { id, isFolder } = this.selectedFolderStore;

    setIsMobileHidden(true);

    const isFolderActions = id === item?.id && isFolder === item?.isFolder;
    if (isFolderActions) {
      this.dialogsStore.setIsFolderActions(true);
    }

    this.dialogsStore.setCopyPanelVisible(true);
  };

  showVersionHistory = (id, security, requestToken) => {
    const { fetchFileVersions, setIsVerHistoryPanel } =
      this.versionHistoryStore;

    const { setIsMobileHidden } = this.infoPanelStore;

    if (this.treeFoldersStore.isRecycleBinFolder) return;

    fetchFileVersions(id + "", security, requestToken);
    setIsVerHistoryPanel(true);
    setIsMobileHidden(true);
  };

  finalizeVersion = (id) => {
    this.filesActionsStore.finalizeVersionAction(id).catch((err) => {
      toastr.error(err);
    });
  };

  onClickFavorite = (e, id, t) => {
    const data = (e.currentTarget && e.currentTarget.dataset) || e;
    const { action } = data;

    this.filesActionsStore
      .setFavoriteAction(action, id)
      .then(() =>
        action === "mark"
          ? toastr.success(t("MarkedAsFavorite"))
          : toastr.success(t("RemovedFromFavorites")),
      )
      .catch((err) => toastr.error(err));
  };

  lockFile = (item, t) => {
    const { id, locked } = item;
    const { setInfoPanelSelection: setInfoPanelSelection } =
      this.infoPanelStore;

    this.filesActionsStore
      .lockFileAction(id, !locked)
      .then(() =>
        locked
          ? toastr.success(t("Translations:FileUnlocked"))
          : toastr.success(t("Translations:FileLocked")),
      )
      .then(() => setInfoPanelSelection({ ...item, locked: !locked }))
      .catch((err) => {
        toastr.error(err);
      });
  };

  onClickLinkForPortal = (item, t) => {
    const { fileExst, canOpenPlayer, webUrl, id } = item;

    const isFile = !!fileExst;
    copy(
      isFile
        ? canOpenPlayer
          ? `${window.location.href}&preview=${id}`
          : webUrl
        : `${window.location.origin + config.homepage}/filter?folder=${id}`, //TODO: Change url by category
    );

    toastr.success(t("Translations:LinkCopySuccess"));
  };

  onCopyLink = async (item, t) => {
    const { shared, navigationPath, canCopyPublicLink } =
      this.selectedFolderStore;

    const isArchive = item.rootFolderType === FolderType.Archive;

    const { href } = item;
    const sharedItem = navigationPath.find((r) => r.shared);

    const isShared =
      (sharedItem && sharedItem.canCopyPublicLink) ||
      (shared && canCopyPublicLink);

    if (isShared && !isArchive) {
      try {
        const itemLink = item.isFolder
          ? await getFolderLink(item.id)
          : await getFileLink(item.id);
        copyShareLink(itemLink.sharedTo.shareLink);
        toastr.success(t("Translations:LinkCopySuccess"));
      } catch (error) {
        toastr.error(error);
      }
      return;
    }

    if (
      item.rootFolderType === FolderType.Recent ||
      item.rootFolderType === FolderType.SHARE
    ) {
      copy(item.webUrl);
      return toastr.success(t("Translations:LinkCopySuccess"));
    }

    if (href) {
      copy(href);

      return toastr.success(t("Translations:LinkCopySuccess"));
    }

    const { canConvert } = this.filesSettingsStore;

    const { getItemUrl } = this.filesStore;

    const needConvert = canConvert(item.fileExst);

    const canOpenPlayer =
      item.viewAccessibility?.ImageView || item.viewAccessibility?.MediaView;

    const url = getItemUrl(
      item.id,
      item.isRoom || item.isFolder,
      needConvert,
      canOpenPlayer,
    );

    copy(url);

    toastr.success(t("Translations:LinkCopySuccess"));
  };

  onOpenEmbeddingSettings = async (item) => {
    const { shared, navigationPath, getSelectedFolder } =
      this.selectedFolderStore;
    const { setLinkParams, setEmbeddingPanelData } = this.dialogsStore;

    const sharedItem = item.isRoom
      ? item
      : shared
        ? getSelectedFolder()
        : navigationPath.find((r) => r.shared);

    if (!sharedItem) return;

    const isPublicRoomType = sharedItem.roomType === RoomsType.PublicRoom;
    const isFormRoom = sharedItem.roomType === RoomsType.FormRoom;

    setLinkParams({
      roomId: sharedItem?.id,
      isPublic: isPublicRoomType,
      isFormRoom,
    });

    setEmbeddingPanelData({ visible: true, item });
  };

  onCreateAndCopySharedLink = async (item, t) => {
    const primaryLink = await this.filesStore.getPrimaryLink(item.id);

    if (primaryLink) {
      copyShareLink(primaryLink.sharedTo.shareLink);
      item.shared
        ? toastr.success(t("Common:LinkSuccessfullyCopied"))
        : toastr.success(t("Files:LinkSuccessfullyCreatedAndCopied"));

      this.publicRoomStore.setExternalLink(primaryLink);
    }
  };

  onClickLinkEdit = (item) => {
    const { setConvertItem, setConvertDialogVisible } = this.dialogsStore;
    const canConvert =
      item.viewAccessibility?.MustConvert && item.security?.Convert;

    if (canConvert) {
      setConvertItem({ ...item, isOpen: true });
      setConvertDialogVisible(true);
    } else {
      this.gotoDocEditor(false, item);
    }
  };

  onPreviewClick = (item) => {
    this.gotoDocEditor(true, item);
  };

  gotoDocEditor = (preview = false, item) => {
    const { id } = item;

    this.filesStore.openDocEditor(id, preview);
  };

  // isPwa = () => {
  //   return ["fullscreen", "standalone", "minimal-ui"].some(
  //     (displayMode) =>
  //       window.matchMedia("(display-mode: " + displayMode + ")").matches,
  //   );
  // };

  onClickDownload = (item, t) => {
    const { fileExst, contentLength, viewUrl } = item;
    const isFile = !!fileExst && contentLength;

    const { openUrl } = this.settingsStore;
    const { downloadAction } = this.filesActionsStore;

    isFile
      ? openUrl(viewUrl, UrlActionType.Download)
      : downloadAction(t("Translations:ArchivingData"), item).catch((err) =>
          toastr.error(err),
        );
  };

  onClickDownloadAs = () => {
    this.dialogsStore.setDownloadDialogVisible(true);
  };

  onClickCreateRoom = (item) => {
    this.filesActionsStore.setProcessCreatingRoomFromData(true);
    const event = new Event(Events.ROOM_CREATE);
    if (item && item.isFolder) {
      event.title = item.title;
    }
    window.dispatchEvent(event);
  };

  onDuplicate = (item, t) => {
    this.filesActionsStore
      .duplicateAction(item, t("Common:CopyOperation"))
      .catch((err) => toastr.error(err));
  };

  onClickRename = (item) => {
    const event = new Event(Events.RENAME);

    event.item = item;

    window.dispatchEvent(event);
  };

  onChangeThirdPartyInfo = (providerKey) => {
    this.filesActionsStore.setThirdpartyInfo(providerKey);
  };

  onMediaFileClick = (fileId, item) => {
    const itemId = typeof fileId !== "object" ? fileId : item.id;
    this.mediaViewerDataStore.setMediaViewerData({ visible: true, id: itemId });
    this.mediaViewerDataStore.changeUrl(itemId);
  };

  onClickDeleteSelectedFolder = (t, isRoom) => {
    const { setIsFolderActions, setDeleteDialogVisible, setIsRoomDelete } =
      this.dialogsStore;
    const { confirmDelete } = this.filesSettingsStore;
    const { deleteAction, deleteRoomsAction } = this.filesActionsStore;
    const { id: selectedFolderId, getSelectedFolder } =
      this.selectedFolderStore;
    const { isThirdPartySelection, getFolderInfo, setBufferSelection } =
      this.filesStore;

    setIsFolderActions(true);

    if (confirmDelete || isThirdPartySelection) {
      getFolderInfo(selectedFolderId).then((data) => {
        setBufferSelection(data);
        setIsRoomDelete(isRoom);
        setDeleteDialogVisible(true);
      });

      return;
    }

    let translations;

    if (isRoom) {
      translations = {
        successRemoveRoom: t("Files:RoomRemoved"),
        successRemoveRooms: t("Files:RoomsRemoved"),
      };

      deleteRoomsAction([selectedFolderId], translations).catch((err) =>
        toastr.error(err),
      );
    } else {
      translations = {
        deleteOperation: t("Translations:DeleteOperation"),
        deleteFromTrash: t("Translations:DeleteFromTrash"),
        deleteSelectedElem: t("Translations:DeleteSelectedElem"),
        FolderRemoved: t("Files:FolderRemoved"),
      };

      const selectedFolder = getSelectedFolder();

      deleteAction(translations, [selectedFolder], true).catch((err) =>
        toastr.error(err),
      );
    }
  };

  onClickDelete = (item, t) => {
    const { id, title, providerKey, rootFolderId, isFolder, isRoom } = item;

    const { setRemoveItem, setDeleteThirdPartyDialogVisible } =
      this.dialogsStore;

    if (id === this.selectedFolderStore.id && isFolder) {
      this.onClickDeleteSelectedFolder(t, isRoom);

      return;
    }

    const isRootThirdPartyFolder = providerKey && id === rootFolderId;

    if (isRootThirdPartyFolder) {
      const splitItem = id.split("-");
      setRemoveItem({ id: splitItem[splitItem.length - 1], title });
      setDeleteThirdPartyDialogVisible(true);
      return;
    }

    const translations = {
      deleteOperation: t("Translations:DeleteOperation"),
      successRemoveFile: t("Files:FileRemoved"),
      successRemoveFolder: t("Files:FolderRemoved"),
      successRemoveRoom: t("Files:RoomRemoved"),
      successRemoveRooms: t("Files:RoomsRemoved"),
    };

    this.filesActionsStore.deleteItemAction(
      id,
      translations,
      !isFolder,
      providerKey,
      isRoom,
    );
  };

  onClickShare = (item) => {
    const { openShareTab } = this.infoPanelStore;
    const { setShareFolderDialogVisible } = this.dialogsStore;

    if (item.isFolder) {
      setShareFolderDialogVisible(true);
    } else {
      openShareTab();
    }
  };

  onClickMarkRead = (item) => {
    const { markAsRead } = this.filesActionsStore;

    item.fileExst
      ? markAsRead([], [item.id], item)
      : markAsRead([item.id], [], item);
  };

  onClickUnsubscribe = () => {
    const { setDeleteDialogVisible, setUnsubscribe } = this.dialogsStore;

    setUnsubscribe(true);
    setDeleteDialogVisible(true);
  };

  onOpenPDFEditDialog = (id) => {
    this.dialogsStore.setPdfFormEditVisible(true, id);
  };

  filterModel = (model, filter) => {
    let options = [];
    let index = 0;
    const last = model.length;

    for (index; index < last; index++) {
      if (filter.includes(model[index].key)) {
        options[index] = model[index];
        if (model[index].items) {
          options[index].items = model[index].items.filter((item) =>
            filter.includes(item.key),
          );

          if (options[index].items.length === 1) {
            options[index] = options[index].items[0];
          }
        }
      }
    }

    return options.filter((o) => !!o);
  };

  onShowInfoPanel = (item, view) => {
    const { setIsVisible, setView } = this.infoPanelStore;

    setIsVisible(true);
    view && setView(view);
  };

  onClickEditRoom = (item) => {
    const event = new Event(Events.ROOM_EDIT);
    event.item = item;
    window.dispatchEvent(event);
  };

  // onLoadLinks = async (t, item) => {
  //   const promise = new Promise(async (resolve, reject) => {
  //     let linksArray = [];

  //     this.setLoaderTimer(true);
  //     try {
  //       const links = await this.publicRoomStore.fetchExternalLinks(item.id);

  //       for (let link of links) {
  //         const { id, title, shareLink, disabled, isExpired } = link.sharedTo;

  //         if (!disabled && !isExpired) {
  //           linksArray.push({
  //             icon: InvitationLinkReactSvgUrl,
  //             id,
  //             key: `external-link_${id}`,
  //             label: title,
  //             onClick: () => {
  //               copy(shareLink);
  //               toastr.success(t("Translations:LinkCopySuccess"));
  //             },
  //           });
  //         }
  //       }

  //       if (!linksArray.length) {
  //         linksArray = [
  //           {
  //             id: "no-external-links-option",
  //             key: "no-external-links",
  //             label: !links.length
  //               ? t("Files:NoExternalLinks")
  //               : t("Files:AllLinksAreDisabled"),
  //             disableColor: true,
  //           },
  //           !isMobile && {
  //             key: "separator0",
  //             isSeparator: true,
  //           },
  //           {
  //             icon: SettingsReactSvgUrl,
  //             id: "manage-option",
  //             key: "manage-links",
  //             label: t("Notifications:ManageNotifications"),
  //             onClick: () => this.onShowInfoPanel(item, "info_members"),
  //           },
  //         ];
  //       }

  //       this.setLoaderTimer(false, () => resolve(linksArray));
  //     } catch (error) {
  //       toastr.error(error);
  //       this.setLoaderTimer(false);
  //       return reject(linksArray);
  //     }
  //   });

  //   return promise;
  // };

  onLoadPlugins = (item) => {
    const { contextOptions } = item;
    const { enablePlugins } = this.settingsStore;

    const pluginItems = [];
    this.setLoaderTimer(true);

    if (enablePlugins && this.pluginStore.contextMenuItemsList) {
      this.pluginStore.contextMenuItemsList.forEach((option) => {
        if (contextOptions.includes(option.key)) {
          const value = option.value;

          const onClick = async () => {
            if (value.withActiveItem) {
              const { setActiveFiles } = this.filesStore;

              setActiveFiles([item.id]);

              await value.onClick(item.id);

              setActiveFiles([]);
            } else {
              value.onClick(item.id);
            }
          };

          if (value.fileExt) {
            if (value.fileExt.includes(item.fileExst)) {
              pluginItems.push({
                key: option.key,
                label: value.label,
                icon: value.icon,
                onClick,
              });
            }
          } else {
            pluginItems.push({
              key: option.key,
              label: value.label,
              icon: value.icon,
              onClick,
            });
          }
        }
      });
    }

    this.setLoaderTimer(false);

    return pluginItems;
  };

  onClickInviteUsers = (e, roomType) => {
    const data = (e.currentTarget && e.currentTarget.dataset) || e;

    const { action } = data;

    const { isGracePeriod } = this.currentTariffStatusStore;

    if (isGracePeriod) {
      this.dialogsStore.setInviteUsersWarningDialogVisible(true);
    } else {
      this.dialogsStore.setInvitePanelOptions({
        visible: true,
        roomId: action ? action : e,
        hideSelector: false,
        defaultAccess: getDefaultAccessUser(roomType),
      });
    }
  };

  onClickPin = (e, id, t) => {
    const data = (e.currentTarget && e.currentTarget.dataset) || e;
    const { action } = data;

    this.filesActionsStore.setPinAction(action, id, t);
  };

  onClickArchive = (e) => {
    const data = (e.currentTarget && e.currentTarget.dataset) || e;
    const { action } = data;
    const { isGracePeriod } = this.currentTariffStatusStore;
    const {
      setArchiveDialogVisible,
      setRestoreRoomDialogVisible,
      setInviteUsersWarningDialogVisible,
    } = this.dialogsStore;

    if (action === "unarchive" && isGracePeriod) {
      setInviteUsersWarningDialogVisible(true);
      return;
    }

    if (action === "archive") {
      setArchiveDialogVisible(true);
    } else {
      setRestoreRoomDialogVisible(true);
    }
  };

  onLeaveRoom = () => {
    this.dialogsStore.setLeaveRoomDialogVisible(true);
  };

  onSelect = (item) => {
    const { onSelectItem } = this.filesActionsStore;

    onSelectItem({ id: item.id, isFolder: item.isFolder }, true, false);
  };

  onShowEditingToast = (t) => {
    toastr.error(t("Files:DocumentEdited"));
  };

  onShowWaitOperationToast = (t) => {
    toastr.warning(t("Files:WaitOperation"));
  };

  onClickMute = (e, item, t) => {
    const data = (e.currentTarget && e.currentTarget.dataset) || e;
    const { action } = data;

    this.filesActionsStore.setMuteAction(action, item, t);
  };

<<<<<<< HEAD
  onEditIndex = () => {
    this.indexingStore.setIsIndexEditingMode(true);
=======
  onExportRoomIndex = (t, roomId) => {
    this.filesActionsStore.exportRoomIndex(t, roomId);
>>>>>>> 2a30838d
  };

  onClickRemoveFromRecent = (item) => {
    this.filesActionsStore.removeFilesFromRecent([item.id]);
  };

  setLoaderTimer = (isLoading, cb) => {
    if (isLoading) {
      loadingTime = new Date();

      return (timer = setTimeout(() => {
        this.linksIsLoading = true;
      }, LOADER_TIMER));
    } else {
      if (loadingTime) {
        const currentDate = new Date();

        let ms = Math.abs(loadingTime.getTime() - currentDate.getTime());

        if (timer) {
          let ms = Math.abs(ms - LOADER_TIMER);

          clearTimeout(timer);
          timer = null;
        }

        if (ms < LOADER_TIMER) {
          return setTimeout(() => {
            this.linksIsLoading = true;
            loadingTime = null;
            cb && cb();
          }, LOADER_TIMER - ms);
        }
      }

      if (timer) {
        clearTimeout(timer);
        timer = null;
      }

      loadingTime = null;
      this.linksIsLoading = false;
      cb && cb();
    }
  };

  onCreateOform = (navigate) => {
    this.infoPanelStore.setIsVisible(false);
    const filesFilter = FilesFilter.getDefault();
    filesFilter.folder = this.oformsStore.oformFromFolderId;
    const filterUrlParams = filesFilter.toUrlParams();
    const url = getCategoryUrl(
      this.filesStore.categoryType,
      filterUrlParams.folder,
    );

    navigate(
      combineUrl(
        window.ClientConfig?.proxy?.url,
        config.homepage,
        `${url}?${filterUrlParams}`,
      ),
    );
  };

  onShowOformTemplateInfo = (item) => {
    this.infoPanelStore.setIsVisible(true);
    this.oformsStore.setGallerySelected(item);
  };

  onSuggestOformChanges = (item) => {
    const formTitle = item.attributes ? item.attributes.name_form : item.title;

    window.location = `mailto:marketing@onlyoffice.com
    ?subject=Suggesting changes for ${formTitle}
    &body=Suggesting changes for ${formTitle}.
  `;
  };

  getFormGalleryContextOptions = (item, t, navigate) => {
    return [
      {
        key: "create",
        label: t("Common:Create"),
        onClick: () => this.onCreateOform(navigate),
      },
      {
        key: "template-info",
        label: t("FormGallery:TemplateInfo"),
        onClick: () => this.onShowOformTemplateInfo(item),
      },
      {
        key: "separator",
        isSeparator: true,
      },
      {
        key: "suggest-changes",
        label: t("FormGallery:SuggestChanges"),
        onClick: () => this.onSuggestOformChanges(item),
      },
    ];
  };

  getRoomsRootContextOptions = (item, t) => {
    const { id, rootFolderId } = this.selectedFolderStore;
    const isRootRoom = item.isRoom && rootFolderId === id;

    if (!isRootRoom) return { pinOptions: [], muteOptions: [] };

    const pinOptions = [
      {
        id: "option_pin-room",
        key: "pin-room",
        label: t("PinToTop"),
        icon: PinReactSvgUrl,
        onClick: (e) => this.onClickPin(e, item.id, t),
        disabled: this.publicRoomStore.isPublicRoom,
        "data-action": "pin",
        action: "pin",
      },
      {
        id: "option_unpin-room",
        key: "unpin-room",
        label: t("Unpin"),
        icon: UnpinReactSvgUrl,
        onClick: (e) => this.onClickPin(e, item.id, t),
        disabled: this.publicRoomStore.isPublicRoom,
        "data-action": "unpin",
        action: "unpin",
      },
    ];

    const muteOptions = [
      {
        id: "option_unmute-room",
        key: "unmute-room",
        label: t("EnableNotifications"),
        icon: UnmuteReactSvgUrl,
        onClick: (e) => this.onClickMute(e, item, t),
        disabled: !item.inRoom || this.publicRoomStore.isPublicRoom,
        "data-action": "unmute",
        action: "unmute",
      },
      {
        id: "option_mute-room",
        key: "mute-room",
        label: t("DisableNotifications"),
        icon: MuteReactSvgUrl,
        onClick: (e) => this.onClickMute(e, item, t),
        disabled: !item.inRoom || this.publicRoomStore.isPublicRoom,
        "data-action": "mute",
        action: "mute",
      },
    ];

    return { pinOptions, muteOptions };
  };

  onEmptyTrashAction = () => {
    const { activeFiles, activeFolders } = this.filesStore;
    const isExistActiveItems = [...activeFiles, ...activeFolders].length > 0;

    if (isExistActiveItems || this.filesActionsStore.emptyTrashInProgress)
      return;

    this.dialogsStore.setEmptyTrashDialogVisible(true);
  };

  onRestoreAllAction = () => {
    const { activeFiles, activeFolders } = this.filesStore;
    const isExistActiveItems = [...activeFiles, ...activeFolders].length > 0;

    if (isExistActiveItems) return;

    this.dialogsStore.setRestoreAllPanelVisible(true);
  };

  onRestoreAllArchiveAction = () => {
    const { activeFiles, activeFolders } = this.filesStore;
    const {
      setInviteUsersWarningDialogVisible,
      setRestoreAllArchive,
      setRestoreRoomDialogVisible,
    } = this.dialogsStore;

    const isExistActiveItems = [...activeFiles, ...activeFolders].length > 0;

    if (isExistActiveItems) return;

    if (this.currentTariffStatusStore.isGracePeriod) {
      setInviteUsersWarningDialogVisible(true);
      return;
    }

    setRestoreAllArchive(true);
    setRestoreRoomDialogVisible(true);
  };

  getHeaderOptions = (t, item) => {
    const { isRecycleBinFolder, isArchiveFolder } = this.treeFoldersStore;
    const { roomsForDelete, roomsForRestore } = this.filesStore;

    const canRestoreAll = roomsForRestore.length > 0;
    const canDeleteAll = roomsForDelete.length > 0;

    if (this.publicRoomStore.isPublicRoom) {
      return [
        {
          key: "public-room_share",
          label: t("Files:CopyLink"),
          icon: TabletLinkReactSvgUrl,
          onClick: () => {
            copy(window.location.href);
            toastr.success(t("Translations:LinkCopySuccess"));
          },
          disabled: this.settingsStore.isFrame,
        },
        {
          key: "public-room_edit",
          label: t("Common:Download"),
          icon: DownloadReactSvgUrl,
          onClick: () => {
            onClickDownload(item, t);
          },
          disabled: !item.security?.Download,
        },
      ];
    }

    if (isRecycleBinFolder) {
      return [
        {
          id: "header_option_empty-trash",
          key: "empty-trash",
          label: t("Files:EmptyRecycleBin"),
          onClick: this.onEmptyTrashAction,
          icon: ClearTrashReactSvgUrl,
          disabled: false,
        },
        {
          id: "header_option_restore-all",
          key: "restore-all",
          label: t("RestoreAll"),
          onClick: this.onRestoreAllAction,
          icon: MoveReactSvgUrl,
          disabled: false,
        },
      ];
    }

    if (isArchiveFolder) {
      return [
        {
          id: "header_option_empty-archive",
          key: "empty-archive",
          label: t("ArchiveAction"),
          onClick: this.onEmptyTrashAction,
          disabled: !canDeleteAll,
          icon: ClearTrashReactSvgUrl,
        },
        {
          id: "header_option_restore-all",
          key: "restore-all",
          label: t("RestoreAll"),
          onClick: this.onRestoreAllArchiveAction,
          disabled: !canRestoreAll,
          icon: MoveReactSvgUrl,
        },
      ];
    }

    return this.getFilesContextOptions(item, t, false, true);
  };

  getFilesContextOptions = (item, t, isInfoPanel, isHeader) => {
    const optionsToRemove = isInfoPanel
      ? ["select", "room-info", "show-info"]
      : isHeader
        ? ["select"]
        : [];

    if (!item.contextOptions) {
      const contextOptions = this.filesStore.getFilesContextOptions(
        item,
        optionsToRemove,
      );
      item = { ...item, contextOptions };
    } else {
      item.contextOptions = this.filesStore.removeOptions(
        item.contextOptions,
        optionsToRemove,
      );
    }

    const { contextOptions, isEditing } = item;

    const isRootThirdPartyFolder =
      item.providerKey && item.id === item.rootFolderId;

    const isShareable = this.treeFoldersStore.isPersonalRoom
      ? item.canShare || (item.isFolder && item.security?.CreateRoomFrom)
      : false;

    const isMedia =
      item.viewAccessibility?.ImageView || item.viewAccessibility?.MediaView;

    const hasInfoPanel = contextOptions.includes("show-info");

    //const emailSendIsDisabled = true;
    const showSeparator0 =
      (hasInfoPanel || !isMedia) && !this.publicRoomStore.isPublicRoom; // || !emailSendIsDisabled;

    const { isGroupMenuBlocked } = this.filesActionsStore;

    const separator0 = showSeparator0
      ? {
          key: "separator0",
          isSeparator: true,
        }
      : false;

    const onlyShowVersionHistory =
      !contextOptions.includes("finalize-version") &&
      contextOptions.includes("show-version-history");

    const versionActions = isDesktop()
      ? onlyShowVersionHistory
        ? [
            {
              id: "option_show-version-history",
              key: "show-version-history",
              label: t("ShowVersionHistory"),
              icon: HistoryReactSvgUrl,
              onClick: () =>
                this.showVersionHistory(
                  item.id,
                  item.security,
                  item?.requestToken,
                ),
              disabled: false,
            },
          ]
        : [
            {
              id: "option_version",
              key: "version",
              label: t("VersionHistory"),
              icon: HistoryFinalizedReactSvgUrl,
              items: [
                {
                  id: "option_finalize-version",
                  key: "finalize-version",
                  label: t("FinalizeVersion"),
                  icon: HistoryFinalizedReactSvgUrl,
                  onClick: () =>
                    isEditing
                      ? this.onShowEditingToast(t)
                      : this.finalizeVersion(item.id, item.security),
                  disabled: false,
                },
                {
                  id: "option_version-history",
                  key: "show-version-history",
                  label: t("ShowVersionHistory"),
                  icon: HistoryReactSvgUrl,
                  onClick: () =>
                    this.showVersionHistory(
                      item.id,
                      item.security,
                      item?.requestToken,
                    ),
                  disabled: false,
                },
              ],
            },
          ]
      : [
          {
            id: "option_finalize-version",
            key: "finalize-version",
            label: t("FinalizeVersion"),
            icon: HistoryFinalizedReactSvgUrl,
            onClick: () =>
              isEditing
                ? this.onShowEditingToast(t)
                : this.finalizeVersion(item.id),
            disabled: false,
          },
          {
            id: "option_version-history",
            key: "show-version-history",
            label: t("ShowVersionHistory"),
            icon: HistoryReactSvgUrl,
            onClick: () =>
              this.showVersionHistory(
                item.id,
                item.security,
                item?.requestToken,
              ),
            disabled: false,
          },
        ];
    const moveActions =
      isDesktop() && !isInfoPanel
        ? [
            {
              id: "option_move-or-copy",
              key: "move",
              label: t("MoveOrCopy"),
              icon: CopyReactSvgUrl,
              items: [
                {
                  id: "option_move-to",
                  key: "move-to",
                  label: t("Common:MoveTo"),
                  icon: MoveReactSvgUrl,
                  onClick: isEditing
                    ? () => this.onShowEditingToast(t)
                    : () => this.onMoveAction(item),
                  disabled: false,
                },
                {
                  id: "option_copy-to",
                  key: "copy-to",
                  label: t("Common:Copy"),
                  icon: CopyReactSvgUrl,
                  onClick: () => this.onCopyAction(item),
                  disabled: false,
                },
                {
                  id: "option_create-copy",
                  key: "copy",
                  label: t("Common:Duplicate"),
                  icon: DuplicateReactSvgUrl,
                  onClick: () => this.onDuplicate(item, t),
                  disabled: false,
                },
              ],
            },
          ]
        : [
            {
              id: "option_move-to",
              key: "move-to",
              label: t("Common:MoveTo"),
              icon: MoveReactSvgUrl,
              onClick: isEditing
                ? () => this.onShowEditingToast(t)
                : () => this.onMoveAction(item),
              disabled: false,
            },
            {
              id: "option_copy-to",
              key: "copy-to",
              label: t("Common:Copy"),
              icon: CopyReactSvgUrl,
              onClick: () => this.onCopyAction(item),
              disabled: false,
            },
            {
              id: "option_create-copy",
              key: "copy",
              label: t("Common:Duplicate"),
              icon: DuplicateReactSvgUrl,
              onClick: () => this.onDuplicate(item, t),
              disabled: false,
            },
          ];

    const { pinOptions, muteOptions } = this.getRoomsRootContextOptions(
      item,
      t,
    );

    let withOpen = item.id !== this.selectedFolderStore.id;
    const isPublicRoomType =
      item.roomType === RoomsType.PublicRoom ||
      item.roomType === RoomsType.FormRoom ||
      item.roomType === RoomsType.CustomRoom;
    const isVDRRoomType = item.roomType === RoomsType.VirtualDataRoom;

    const { shared, navigationPath } = this.selectedFolderStore;

    if (item.isRoom && withOpen) {
      withOpen = navigationPath.findIndex((f) => f.id === item.id) === -1;
    }

    const isArchive = item.rootFolderType === FolderType.Archive;
    const isShared = shared || navigationPath.findIndex((r) => r.shared) > -1;

    const { isIndexing } = this.indexingStore;

    const indexOptions = {
      id: "option_edit-index",
      key: "edit-index",
      label: t("Common:EditIndex"),
      icon: EditIndexReactSvgUrl,
      onClick: () => this.onEditIndex(),
      disabled: !isIndexing && item.security?.Edit,
    };

    const optionsModel = [
      {
        id: "option_select",
        key: "select",
        label: t("Common:SelectAction"),
        icon: CheckBoxReactSvgUrl,
        onClick: () => this.onSelect(item),
        disabled: false,
      },
      withOpen && {
        id: "option_open",
        key: "open",
        label: t("Open"),
        icon: FolderReactSvgUrl,
        onClick: () => this.onOpenFolder(item),
        disabled: false,
      },
      {
        id: "option_fill-form",
        key: "fill-form",
        label: t("Common:FillFormButton"),
        icon: FormFillRectSvgUrl,
        onClick: () => this.onClickLinkFillForm(item),
        disabled: !item.startFilling,
      },
      {
        id: "option_open-pdf",
        key: "open-pdf",
        label: t("Open"),
        icon: EyeReactSvgUrl,
        onClick: () => this.gotoDocEditor(false, item),
        disabled: false,
      },
      {
        id: "option_edit-pdf",
        key: "edit-pdf",
        label: t("Common:EditPDFForm"),
        icon: AccessEditReactSvgUrl,
        onClick: () => this.onOpenPDFEditDialog(item.id),
        disabled: false,
      },
      {
        id: "option_edit",
        key: "edit",
        label: t("Common:EditButton"),
        icon: AccessEditReactSvgUrl,
        onClick: () => this.onClickLinkEdit(item),
        disabled: false,
      },
      {
        id: "option_preview",
        key: "preview",
        label: t("Common:Preview"),
        icon: EyeReactSvgUrl,
        onClick: () => this.onPreviewClick(item),
        disabled: false,
      },
      {
        id: "option_view",
        key: "view",
        label: t("Common:View"),
        icon: EyeReactSvgUrl,
        onClick: (fileId) => this.onMediaFileClick(fileId, item),
        disabled: false,
      },
      {
        id: "option_pdf-view",
        key: "pdf-view",
        label: "Pdf viewer",
        icon: EyeReactSvgUrl,
        onClick: (fileId) => this.onMediaFileClick(fileId, item),
        disabled: false,
      },
      {
        id: "option_make-form",
        key: "make-form",
        label: t("Common:MakeForm"),
        icon: FormPlusReactSvgUrl,
        onClick: () => this.onClickMakeForm(item, t),
        disabled: false,
      },
      separator0,
      {
        id: "option_submit-to-gallery",
        key: "submit-to-gallery",
        label: t("Common:SubmitToFormGallery"),
        icon: FormFileReactSvgUrl,
        onClick: () => this.onClickSubmitToFormGallery(item),
        isOutsideLink: true,
        disabled: !item.security?.SubmitToFormGallery,
      },
      {
        key: "separator-SubmitToGallery",
        isSeparator: true,
      },
      {
        id: "option_reconnect-storage",
        key: "reconnect-storage",
        label: t("Common:ReconnectStorage"),
        icon: ReconnectSvgUrl,
        onClick: () => this.onClickReconnectStorage(item, t),
        disabled: !item.security?.Reconnect || !item.security?.EditRoom,
      },
      {
        id: "option_edit-room",
        key: "edit-room",
        label: t("EditRoom"),
        icon: SettingsReactSvgUrl,
        onClick: () => this.onClickEditRoom(item),
        disabled: false,
      },
      {
        id: "option_invite-users-to-room",
        key: "invite-users-to-room",
        label: t("Common:InviteUsers"),
        icon: PersonReactSvgUrl,
        onClick: (e) => this.onClickInviteUsers(e, item.roomType),
        disabled: false,
        action: item.id,
      },
      {
        id: "option_copy-general-link",
        key: "copy-general-link",
        label: t("Files:CopySharedLink"),
        icon: TabletLinkReactSvgUrl,
        disabled: !isShareable,
        onClick: async () => {
          const { getPrimaryFileLink, setShareChanged } = this.infoPanelStore;

          const primaryLink = await getPrimaryFileLink(item.id);
          if (primaryLink) {
            copyShareLink(primaryLink.sharedTo.shareLink);
            item.shared
              ? toastr.success(t("Files:LinkSuccessfullyCopied"))
              : toastr.success(t("Files:LinkSuccessfullyCreatedAndCopied"));
            setShareChanged(true);
          }
        },
      },
      {
        id: "option_sharing-settings",
        key: "sharing-settings",
        label: t("Common:Share"),
        icon: ShareReactSvgUrl,
        onClick: () => this.onClickShare(item),
        disabled: !isShareable,
      },
      ...versionActions,
      {
        id: "option_link-for-room-members",
        key: "link-for-room-members",
        label: t("Files:CopyLink"),
        icon: InvitationLinkReactSvgUrl,
        onClick: () => this.onCopyLink(item, t),
        disabled:
          (isPublicRoomType && item.canCopyPublicLink && !isArchive) ||
          this.publicRoomStore.isPublicRoom ||
          !item.security?.CopyLink,
      },
      {
        id: "option_copy-external-link",
        key: "external-link",
        label: t("Files:CopySharedLink"),
        icon: TabletLinkReactSvgUrl,
        disabled:
          this.publicRoomStore.isPublicRoom ||
          isArchive ||
          !item.canCopyPublicLink ||
          !isPublicRoomType,
        onClick: () => this.onCreateAndCopySharedLink(item, t),
        // onLoad: () => this.onLoadLinks(t, item),
      },
      {
        id: "option_room-info",
        key: "room-info",
        label: t("Common:Info"),
        icon: InfoOutlineReactSvgUrl,
        onClick: () => this.onShowInfoPanel(item),
        disabled: this.publicRoomStore.isPublicRoom,
      },
      ...pinOptions,
      ...muteOptions,
      {
        id: "option_export-room-index",
        key: "export-room-index",
        label: t("Files:ExportRoomIndex"),
        icon: ExportRoomIndexSvgUrl,
        onClick: () => this.onExportRoomIndex(t, item.id),
        disabled: !isVDRRoomType || !item.indexing,
      },
      {
        id: "option_owner-change",
        key: "owner-change",
        label: t("Translations:OwnerChange"),
        icon: FileActionsOwnerReactSvgUrl,
        onClick: this.onOwnerChange,
        disabled: false,
      },
      {
        id: "option_link-for-portal-users",
        key: "link-for-portal-users",
        label: t("LinkForPortalUsers", { productName: PRODUCT_NAME }),
        icon: InvitationLinkReactSvgUrl,
        onClick: () => this.onClickLinkForPortal(item, t),
        disabled: false,
      },
      // {
      //   id: "option_send-by-email",
      //   key: "send-by-email",
      //   label: t("SendByEmail"),
      //   icon: MailReactSvgUrl,
      //   disabled: emailSendIsDisabled,
      // },
      {
        id: "option_embedding-setting",
        key: "embedding-settings",
        label: t("Files:Embed"),
        icon: CodeReactSvgUrl,
        onClick: () => this.onOpenEmbeddingSettings(item),
        disabled: !item.security?.Embed,
      },
      {
        id: "option_show-info",
        key: "show-info",
        label: t("Common:Info"),
        icon: InfoOutlineReactSvgUrl,
        onClick: () => this.onShowInfoPanel(item),
        disabled: this.publicRoomStore.isPublicRoom,
      },
      {
        id: "option_block-unblock-version",
        key: "block-unblock-version",
        label: t("UnblockVersion"),
        icon: LockedReactSvgUrl,
        onClick: () => this.lockFile(item, t),
        disabled: false,
      },
      !this.publicRoomStore.isPublicRoom && {
        key: "separator1",
        isSeparator: true,
      },
      {
        id: "option_open-location",
        key: "open-location",
        label: t("OpenLocation"),
        icon: FolderLocationReactSvgUrl,
        onClick: () => this.onOpenLocation(item),
        disabled: false,
      },
      {
        id: "option_mark-read",
        key: "mark-read",
        label: t("MarkRead"),
        icon: TickRoundedSvgUrl,
        onClick: () => this.onClickMarkRead(item),
        disabled: false,
      },
      {
        id: "option_mark-as-favorite",
        key: "mark-as-favorite",
        label: t("MarkAsFavorite"),
        icon: FavoritesReactSvgUrl,
        onClick: (e) => this.onClickFavorite(e, item.id, t),
        disabled: false,
        "data-action": "mark",
        action: "mark",
      },
      {
        id: "option_remove-from-favorites",
        key: "remove-from-favorites",
        label: t("RemoveFromFavorites"),
        icon: FavoritesReactSvgUrl,
        onClick: (e) => this.onClickFavorite(e, item.id, t),
        disabled: false,
        "data-action": "remove",
        action: "remove",
      },
      {
        id: "option_create_room",
        key: "create-room",
        label: t("Files:CreateRoom"),
        icon: CatalogRoomsReactSvgUrl,
        onClick: () => this.onClickCreateRoom(item),
        disabled: !item.security?.CreateRoomFrom,
      },
      {
        id: "option_download",
        key: "download",
        label: t("Common:Download"),
        icon: DownloadReactSvgUrl,
        onClick: () => this.onClickDownload(item, t),
        disabled: !item.security?.Download,
      },
      {
        id: "option_download-as",
        key: "download-as",
        label: t("Translations:DownloadAs"),
        icon: DownloadAsReactSvgUrl,
        onClick: this.onClickDownloadAs,
        disabled: !item.security?.Download,
      },
      ...moveActions,
      {
        id: "option_restore",
        key: "restore",
        label: t("Common:Restore"),
        icon: MoveReactSvgUrl,
        onClick: this.onRestoreAction,
        disabled: false,
      },
      indexOptions,
      {
        id: "option_rename",
        key: "rename",
        label: t("Common:Rename"),
        icon: RenameReactSvgUrl,
        onClick: () => this.onClickRename(item),
        disabled: false,
      },
      {
        key: "separator3",
        isSeparator: true,
      },
      {
        id: "option_unsubscribe",
        key: "unsubscribe",
        label: t("RemoveFromList"),
        icon: RemoveSvgUrl,
        onClick: this.onClickUnsubscribe,
        disabled: false,
      },
      {
        id: "option_change-thirdparty-info",
        key: "change-thirdparty-info",
        label: t("Translations:ThirdPartyInfo"),
        icon: AccessEditReactSvgUrl,
        onClick: () => this.onChangeThirdPartyInfo(item.providerKey),
        disabled: false,
      },
      {
        id: "option_archive-room",
        key: "archive-room",
        label: t("MoveToArchive"),
        icon: RoomArchiveSvgUrl,
        onClick: (e) => this.onClickArchive(e),
        disabled: false,
        "data-action": "archive",
        action: "archive",
      },
      {
        id: "option_leave-room",
        key: "leave-room",
        label: t("LeaveTheRoom"),
        icon: LeaveRoomSvgUrl,
        onClick: this.onLeaveRoom,
        disabled:
          isArchive || !item.inRoom || this.publicRoomStore.isPublicRoom,
      },
      {
        id: "option_unarchive-room",
        key: "unarchive-room",
        label: t("Common:Restore"),
        icon: MoveReactSvgUrl,
        onClick: (e) => this.onClickArchive(e),
        disabled: false,
        "data-action": "unarchive",
        action: "unarchive",
      },
      {
        id: "option_delete",
        key: "delete",
        label: isRootThirdPartyFolder
          ? t("Common:Disconnect")
          : t("Common:Delete"),
        icon: TrashReactSvgUrl,
        onClick: () =>
          isEditing
            ? this.onShowEditingToast(t)
            : isGroupMenuBlocked
              ? this.onShowWaitOperationToast(t)
              : this.onClickDelete(item, t),
        disabled: false,
      },
      {
        id: "option_remove-from-recent",
        key: "remove-from-recent",
        label: t("RemoveFromList"),
        icon: RemoveOutlineSvgUrl,
        onClick: () => this.onClickRemoveFromRecent(item),
        disabled: !this.treeFoldersStore.isRecentTab,
      },
    ];
    const options = this.filterModel(optionsModel, contextOptions);

    const pluginItems = this.onLoadPlugins(item);

    if (pluginItems.length > 0) {
      if (!isDesktop() || pluginItems.length === 1) {
        pluginItems.forEach((plugin) => {
          options.splice(1, 0, {
            id: `option_${plugin.key}`,
            key: plugin.key,
            label: plugin.label,
            icon: plugin.icon,
            disabled: false,
            onClick: plugin.onClick,
          });
        });
      } else {
        options.splice(1, 0, {
          id: "option_plugin-actions",
          key: "plugin_actions",
          label: t("Common:Actions"),
          icon: PluginActionsSvgUrl,
          disabled: false,

          onLoad: () => this.onLoadPlugins(item),
        });
      }
    }

    const { isCollaborator } = this.userStore?.user || {
      isCollaborator: false,
    };

    const newOptions = options.filter(
      (option, index) =>
        !(index === 0 && option.key === "separator1") &&
        !(isCollaborator && option.key === "create-room"),
    );

    return trimSeparator(newOptions);
  };

  getGroupContextOptions = (t) => {
    const { selection, allFilesIsEditing } = this.filesStore;
    const { setDeleteDialogVisible } = this.dialogsStore;
    const { isRecycleBinFolder, isRoomsFolder, isArchiveFolder } =
      this.treeFoldersStore;

    const { pinRooms, unpinRooms, deleteRooms } = this.filesActionsStore;

    if (isRoomsFolder || isArchiveFolder) {
      const isPinOption = selection.filter((item) => !item.pinned).length > 0;

      let canDelete;
      if (isRoomsFolder) {
        canDelete = selection.every((k) => k.contextOptions.includes("delete"));
      } else if (isArchiveFolder) {
        canDelete = selection.some((k) => k.contextOptions.includes("delete"));
      }

      const canArchiveRoom = selection.every((k) =>
        k.contextOptions.includes("archive-room"),
      );

      const canRestoreRoom = selection.some((k) =>
        k.contextOptions.includes("unarchive-room"),
      );

      let archiveOptions;

      const pinOption = isPinOption
        ? {
            key: "pin-room",
            label: t("PinToTop"),
            icon: PinReactSvgUrl,
            onClick: () => pinRooms(t),
            disabled: false,
          }
        : {
            key: "unpin-room",
            label: t("Unpin"),
            icon: UnpinReactSvgUrl,
            onClick: () => unpinRooms(t),
            disabled: false,
          };

      if (canArchiveRoom) {
        archiveOptions = {
          key: "archive-room",
          label: t("MoveToArchive"),
          icon: RoomArchiveSvgUrl,
          onClick: (e) => this.onClickArchive(e),
          disabled: false,
          "data-action": "archive",
          action: "archive",
        };
      }
      if (canRestoreRoom) {
        archiveOptions = {
          key: "unarchive-room",
          label: t("Common:Restore"),
          icon: MoveReactSvgUrl,
          onClick: (e) => this.onClickArchive(e),
          disabled: false,
          "data-action": "unarchive",
          action: "unarchive",
        };
      }

      const options = [];

      if (!isArchiveFolder) {
        options.push(pinOption);
      }

      if ((canArchiveRoom || canDelete) && !isArchiveFolder) {
        options.push({
          key: "separator0",
          isSeparator: true,
        });
      }

      options.push(archiveOptions);

      canDelete &&
        options.push({
          key: "delete-rooms",
          label: t("Common:Delete"),
          icon: TrashReactSvgUrl,
          onClick: () => deleteRooms(t),
        });

      return options;
    }

    const hasDownloadAccess =
      selection.findIndex((k) => k.security.Download) !== -1;

    const sharingItems = selection.filter(
      (k) => k.contextOptions.includes("sharing-settings") && k.canShare,
    ).length;

    const favoriteItems = selection.filter((k) =>
      k.contextOptions.includes("mark-as-favorite"),
    );

    const moveItems = selection.filter((k) =>
      k.contextOptions.includes("move-to"),
    ).length;

    const copyItems = selection.filter((k) =>
      k.contextOptions.includes("copy-to"),
    ).length;

    const restoreItems = selection.filter((k) =>
      k.contextOptions.includes("restore"),
    ).length;

    const removeFromFavoriteItems = selection.filter((k) =>
      k.contextOptions.includes("remove-from-favorites"),
    );

    const deleteItems = selection.filter((k) =>
      k.contextOptions.includes("delete"),
    ).length;

    const isRootThirdPartyFolder = selection.some(
      (x) => x.providerKey && x.id === x.rootFolderId,
    );

    const favoriteItemsIds = favoriteItems.map((item) => item.id);

    const removeFromFavoriteItemsIds = removeFromFavoriteItems.map(
      (item) => item.id,
    );

    const options = [
      {
        key: "sharing-settings",
        label: t("SharingPanel:SharingSettingsTitle"),
        icon: ShareReactSvgUrl,
        onClick: this.onClickShare,
        disabled: !sharingItems,
      },
      {
        key: "separator0",
        isSeparator: true,
        disabled: !sharingItems,
      },
      {
        key: "mark-as-favorite",
        label: t("MarkAsFavorite"),
        icon: FavoritesReactSvgUrl,
        onClick: (e) => this.onClickFavorite(e, favoriteItemsIds, t),
        disabled: !favoriteItems.length,
        "data-action": "mark",
        action: "mark",
      },
      {
        key: "remove-from-favorites",
        label: t("RemoveFromFavorites"),
        icon: FavoritesReactSvgUrl,
        onClick: (e) => this.onClickFavorite(e, removeFromFavoriteItemsIds, t),
        disabled: favoriteItems.length || !removeFromFavoriteItems.length,
        "data-action": "remove",
        action: "remove",
      },
      {
        id: "create_room",
        key: "create-room",
        label: t("Files:CreateRoom"),
        icon: CatalogRoomsReactSvgUrl,
        onClick: this.onClickCreateRoom,
        disabled: !selection.security?.CreateRoomFrom,
      },
      {
        key: "download",
        label: t("Common:Download"),
        icon: DownloadReactSvgUrl,
        onClick: () =>
          this.filesActionsStore
            .downloadAction(t("Translations:ArchivingData"))
            .catch((err) => toastr.error(err)),
        disabled: !hasDownloadAccess,
      },
      {
        key: "download-as",
        label: t("Translations:DownloadAs"),
        icon: DownloadAsReactSvgUrl,
        onClick: this.onClickDownloadAs,
        disabled: !hasDownloadAccess,
      },
      {
        key: "move-to",
        label: t("Common:MoveTo"),
        icon: MoveReactSvgUrl,
        onClick: allFilesIsEditing
          ? () => this.onShowEditingToast(t)
          : this.onMoveAction,
        disabled: isRecycleBinFolder || !moveItems,
      },
      {
        key: "copy-to",
        label: t("Common:Copy"),
        icon: CopyReactSvgUrl,
        onClick: this.onCopyAction,
        disabled: isRecycleBinFolder || !copyItems,
      },
      {
        key: "restore",
        label: t("Common:Restore"),
        icon: MoveReactSvgUrl,
        onClick: this.onRestoreAction,
        disabled: !isRecycleBinFolder || !restoreItems,
      },
      {
        key: "separator1",
        isSeparator: true,
        disabled: !deleteItems || isRootThirdPartyFolder,
      },
      {
        key: "remove-from-recent",
        label: t("RemoveFromList"),
        icon: RemoveOutlineSvgUrl,
        onClick: () =>
          this.filesActionsStore.onClickRemoveFromRecent(selection),
        disabled: !this.treeFoldersStore.isRecentTab,
      },
      {
        key: "delete",
        label: t("Common:Delete"),
        icon: TrashReactSvgUrl,
        onClick: allFilesIsEditing
          ? () => this.onShowEditingToast(t)
          : () => {
              if (this.filesSettingsStore.confirmDelete) {
                setDeleteDialogVisible(true);
              } else {
                const translations = {
                  deleteOperation: t("Translations:DeleteOperation"),
                  deleteFromTrash: t("Translations:DeleteFromTrash"),
                  deleteSelectedElem: t("Translations:DeleteSelectedElem"),
                  FileRemoved: t("Files:FileRemoved"),
                  FolderRemoved: t("Files:FolderRemoved"),
                };

                this.filesActionsStore
                  .deleteAction(translations)
                  .catch((err) => toastr.error(err));
              }
            },
        disabled: !deleteItems || isRootThirdPartyFolder,
      },
    ];

    const { isCollaborator } = this.userStore?.user || {
      isCollaborator: false,
    };

    const newOptions = options.filter(
      (option, index) =>
        !(index === 0 && option.key === "separator1") &&
        !(isCollaborator && option.key === "create-room"),
    );

    return newOptions;
  };

  onInvite = (e) => {
    const { setInviteUsersWarningDialogVisible, setInvitePanelOptions } =
      this.dialogsStore;

    const type = e.item["data-type"];

    if (this.currentTariffStatusStore.isGracePeriod) {
      setInviteUsersWarningDialogVisible(true);
      return;
    }

    setInvitePanelOptions({
      visible: true,
      roomId: -1,
      hideSelector: true,
      defaultAccess: type,
    });
  };

  onInviteAgain = (t) => {
    resendInvitesAgain()
      .then(() =>
        toastr.success(t("PeopleTranslations:SuccessSentMultipleInvitatios")),
      )
      .catch((err) => toastr.error(err));
  };

  onCreateGroup = () => {
    const event = new Event(Events.GROUP_CREATE);
    window.dispatchEvent(event);
  };

  onCreateRoom = () => {
    if (this.currentTariffStatusStore.isGracePeriod) {
      this.dialogsStore.setInviteUsersWarningDialogVisible(true);
      return;
    }

    const event = new Event(Events.ROOM_CREATE);
    window.dispatchEvent(event);
  };

  onCreate = (format) => {
    const event = new Event(Events.CREATE);

    const payload = {
      extension: format,
      id: -1,
    };

    event.payload = payload;

    window.dispatchEvent(event);
  };

  onCreateFormFromFile = () => {
    this.dialogsStore.setSelectFileDialogVisible(true);
  };

  onShowGallery = () => {
    const { oformsFilter } = this.oformsStore;

    const initOformFilter = (
      oformsFilter || oformsFilter.getDefault()
    ).toUrlParams();

    window.DocSpace.navigate(
      `/form-gallery/${this.selectedFolderStore.id}/filter?${initOformFilter}`,
    );
  };

  // TODO: add privacy room check for files
  onUploadAction = (type) => {
    const element =
      type === "file"
        ? document.getElementById("customFileInput")
        : type === "pdf"
          ? document.getElementById("customPDFInput")
          : document.getElementById("customFolderInput");

    element?.click();
  };

  onShowFormRoomSelectFileDialog = (filter = FilesSelectorFilterTypes.DOCX) => {
    this.dialogsStore.setSelectFileFormRoomDialogVisible(true, filter);
  };

  getContextOptionsPlusFormRoom = (t, actions) => {
    // const {
    //   // createTemplateForm,
    //   // createTemplateSelectFormFile,
    //   // templateOformsGallery,
    //   // createNewFolder,
    //   // createNewDoc,
    //   // createNewPresentation,
    //   // createNewSpreadsheet,
    //   // uploadFiles,
    //   // uploadFolder,
    // } = actions;

    // const templatePDFForm = {
    //   id: "personal_template-PDF-form",
    //   className: "main-button_drop-down",
    //   icon: FormReactSvgUrl,
    //   label: t("Common:CreatePDFForm"),
    //   key: "new-form",
    //   items: [createTemplateForm, createTemplateSelectFormFile],
    // };

    const showSelectorFormRoomDocx = {
      id: "actions_form-room_template_from-file",
      className: "main-button_drop-down_sub",
      icon: FormGalleryReactSvgUrl,
      label: t("Common:ChooseFromTemplates"),
      onClick: () => this.onShowGallery(),
      key: "form-file",
    };

    const uploadReadyPDFFrom = {
      id: "personal_upload-ready-Pdf-from",
      className: "main-button_drop-down_sub",
      icon: ActionsUploadReactSvgUrl,
      label: t("Common:UploadPDFForm"),
      key: "personal_upload-ready-Pdf-from",
      items: [
        {
          id: "personal_upload-from-docspace",
          className: "main-button_drop-down",
          icon: ActionsUploadReactSvgUrl,
          label: t("Common:FromPortal", { productName: PRODUCT_NAME }),
          key: "personal_upload-from-docspace",
          onClick: () =>
            this.onShowFormRoomSelectFileDialog(FilesSelectorFilterTypes.PDF),
        },
        {
          id: "personal_upload-from-device",
          className: "main-button_drop-down",
          icon: ActionsUploadReactSvgUrl,
          label: t("Common:FromDevice"),
          key: "personal_upload-from-device",
          onClick: () => this.onUploadAction("pdf"),
        },
      ],
    };

    const createNewFolder = {
      id: "actions_new-folder",
      className: "main-button_drop-down",
      icon: CatalogFolderReactSvgUrl,
      label: t("Files:CreateNewFolder"),
      onClick: () => this.onCreate(),
      key: "new-folder",
    };

    // const showUploadFolder = !(isMobile || isTablet);

    // const moreActions = {
    //   id: "personal_more-form",
    //   className: "main-button_drop-down",
    //   icon: PluginMoreReactSvgUrl,
    //   label: t("Common:More"),
    //   disabled: false,
    //   key: "more-form",
    //   items: [
    //     createNewFolder,
    //     {
    //       isSeparator: true,
    //       key: "personal_more-form__separator-1",
    //     },
    //     createNewDoc,
    //     createNewPresentation,
    //     createNewSpreadsheet,
    //     {
    //       isSeparator: true,
    //       key: "personal_more-form__separator-2",
    //     },
    //     uploadFiles,
    //     showUploadFolder ? uploadFolder : null,
    //   ],
    // };

    return [
      uploadReadyPDFFrom,
      showSelectorFormRoomDocx,
      // templateOformsGallery,
      // templatePDFForm,
      // {
      //   isSeparator: true,
      //   key: "separator",
      // },
      {
        isSeparator: true,
        key: "separator-1",
      },
      createNewFolder,
      // moreActions,
    ];
  };

  getFolderModel = (t, isSectionMenu) => {
    const { isLoading } = this.clientLoadingStore;
    const { security, roomType, parentRoomType, isFolder } =
      this.selectedFolderStore;
    const { isPublicRoom } = this.publicRoomStore;

    const isAccountsPage =
      window?.DocSpace?.location.pathname.includes("/accounts");

    const stateCanCreate = window?.DocSpace?.location?.state?.canCreate;
    const isSettingsPage =
      window?.DocSpace?.location.pathname.includes("/settings");

    const currentCanCreate =
      isLoading &&
      window?.DocSpace?.location?.state?.hasOwnProperty("canCreate")
        ? stateCanCreate
        : security?.Create;

    const groupId = new URLSearchParams(window.location.search).get("group");

    const isInsideGroup = !!groupId;

    const canCreate =
      (currentCanCreate || isAccountsPage) &&
      !isSettingsPage &&
      !isPublicRoom &&
      !isInsideGroup;

    const someDialogIsOpen = checkDialogsOpen();

    if (!canCreate || (isSectionMenu && (isMobile || someDialogIsOpen)))
      return null;

    const isOwner = this.userStore.user?.isOwner;
    const isRoomAdmin = this.userStore.user?.isRoomAdmin;
    const { isRoomsFolder, isPrivacyFolder } = this.treeFoldersStore;
    const { mainButtonItemsList } = this.pluginStore;
    const { enablePlugins } = this.settingsStore;
    const isFormRoomType =
      roomType === RoomsType.FormRoom ||
      (parentRoomType === FolderType.FormRoom && isFolder);

    const accountsUserOptions = [
      isOwner && {
        id: "accounts-add_administrator",
        className: "main-button_drop-down",
        icon: PersonAdminReactSvgUrl,
        label: t("Common:PortalAdmin", { productName: PRODUCT_NAME }),
        onClick: this.onInvite,
        "data-type": EmployeeType.Admin,
        key: "administrator",
      },
      {
        id: "accounts-add_manager",
        className: "main-button_drop-down",
        icon: PersonManagerReactSvgUrl,
        label: t("Common:RoomAdmin"),
        onClick: this.onInvite,
        "data-type": EmployeeType.User,
        key: "manager",
      },
      {
        id: "accounts-add_collaborator",
        className: "main-button_drop-down",
        icon: PersonDefaultReactSvgUrl,
        label: t("Common:PowerUser"),
        onClick: this.onInvite,
        "data-type": EmployeeType.Collaborator,
        key: "collaborator",
      },
      {
        id: "accounts-add_user",
        className: "main-button_drop-down",
        icon: PersonDefaultReactSvgUrl,
        label: t("Common:User"),
        onClick: this.onInvite,
        "data-type": EmployeeType.Guest,
        key: "user",
      },
      {
        key: "separator",
        isSeparator: true,
      },
      {
        id: "accounts-add_invite-again",
        className: "main-button_drop-down",
        icon: InviteAgainReactSvgUrl,
        label: t("People:LblInviteAgain"),
        onClick: () => this.onInviteAgain(t),
        "data-action": "invite-again",
        key: "invite-again",
      },
    ];

    const accountsFullOptions = [
      {
        id: "actions_invite_user",
        className: "main-button_drop-down",
        icon: PersonUserReactSvgUrl,
        label: t("Common:Invite"),
        key: "new-user",
        items: accountsUserOptions,
      },
      {
        id: "create_group",
        className: "main-button_drop-down",
        icon: GroupReactSvgUrl,
        label: t("PeopleTranslations:CreateGroup"),
        onClick: this.onCreateGroup,
        action: "group",
        key: "group",
      },
    ];

    if (isAccountsPage) {
      return isRoomAdmin ? accountsUserOptions : accountsFullOptions;
    }

    const createNewDoc = {
      id: "personal_new-documnet",
      key: "new-document",
      label: t("Common:NewDocument"),
      onClick: () => this.onCreate("docx"),
      icon: ActionsDocumentsReactSvgUrl,
    };

    const createNewSpreadsheet = {
      id: "personal_new-spreadsheet",
      key: "new-spreadsheet",
      label: t("Common:NewSpreadsheet"),
      onClick: () => this.onCreate("xlsx"),
      icon: SpreadsheetReactSvgUrl,
    };

    const createNewPresentation = {
      id: "personal_new-presentation",
      key: "new-presentation",
      label: t("Common:NewPresentation"),
      onClick: () => this.onCreate("pptx"),
      icon: ActionsPresentationReactSvgUrl,
    };

    const createTemplateForm = {
      id: "personal_template_black",
      key: "new-form",
      label: t("Translations:SubNewForm"),
      icon: FormBlankReactSvgUrl,
      onClick: () => this.onCreate("docxf"),
    };

    const createTemplateNewFormFile = {
      id: "personal_template_new-form-file",
      key: "new-form-file",
      label: t("Translations:SubNewFormFile"),
      icon: FormFileReactSvgUrl,
      onClick: this.onCreateFormFromFile,
      disabled: isPrivacyFolder,
    };

    const createTemplateSelectFormFile = {
      id: "personal_template_new-form-file",
      key: "new-form-file",
      label: t("Translations:SubNewFormFile"),
      icon: FormFileReactSvgUrl,
      onClick: this.onCreateFormFromFile,
      disabled: isPrivacyFolder,
    };

    const templateOformsGallery = {
      id: "personal_template_oforms-gallery",
      key: "oforms-gallery",
      label: t("Common:OFORMsGallery"),
      icon: FormGalleryReactSvgUrl,
      onClick: () => this.onShowGallery(),
      disabled: isPrivacyFolder || (isMobile && isTablet),
    };

    const createNewFolder = {
      id: "personal_new-folder",
      key: "new-folder",
      label: t("Common:NewFolder"),
      onClick: () => this.onCreate(),
      icon: CatalogFolderReactSvgUrl,
    };

    const uploadFiles = {
      key: "upload-files",
      label: t("Article:UploadFiles"),
      onClick: () => this.onUploadAction("file"),
      icon: ActionsUploadReactSvgUrl,
    };

    const uploadFolder = {
      key: "upload-folder",
      label: t("Article:UploadFolder"),
      onClick: () => this.onUploadAction("folder"),
      icon: ActionsUploadReactSvgUrl,
    };

    if (isFormRoomType) {
      return this.getContextOptionsPlusFormRoom(t, {
        createTemplateForm,
        createTemplateSelectFormFile,
        templateOformsGallery,
        createNewFolder,
        createNewDoc,
        createNewPresentation,
        createNewSpreadsheet,
        uploadFiles,
        uploadFolder,
      });
    }

    const formActions = isDesktop()
      ? [
          {
            id: "personal_form-template",
            icon: FormReactSvgUrl,
            label: t("Translations:NewForm"),
            key: "new-form-base",
            items: [
              createTemplateForm,
              createTemplateNewFormFile,
              templateOformsGallery,
            ],
          },
        ]
      : [createTemplateForm, createTemplateNewFormFile, templateOformsGallery];

    const showUploadFolder = !(isMobile || isTablet);
    const options = isRoomsFolder
      ? [
          {
            key: "new-room",
            label: t("Common:NewRoom"),
            onClick: this.onCreateRoom,
            icon: CatalogRoomsReactSvgUrl,
          },
        ]
      : [
          createNewDoc,
          createNewSpreadsheet,
          createNewPresentation,
          ...formActions,
          createNewFolder,
          { key: "separator", isSeparator: true },
          uploadFiles,
          showUploadFolder ? uploadFolder : null,
        ];

    if (mainButtonItemsList && enablePlugins) {
      const pluginItems = [];

      mainButtonItemsList.forEach((option) => {
        pluginItems.push({
          key: option.key,
          ...option.value,
        });
      });

      options.splice(5, 0, {
        id: "actions_more-plugins",
        className: "main-button_drop-down",
        icon: PluginMoreReactSvgUrl,
        label: t("Common:More"),
        disabled: false,
        key: "more-plugins",
        items: pluginItems,
      });
    }

    return options;
  };

  getModel = (item, t) => {
    const { selection } = this.filesStore;

    const { fileExst, contextOptions } = item;

    const contextOptionsProps =
      contextOptions && contextOptions.length > 0
        ? selection.length > 1
          ? this.getGroupContextOptions(t)
          : this.getFilesContextOptions(item, t)
        : [];

    return contextOptionsProps;
  };
}

export default ContextOptionsStore;<|MERGE_RESOLUTION|>--- conflicted
+++ resolved
@@ -918,13 +918,12 @@
     this.filesActionsStore.setMuteAction(action, item, t);
   };
 
-<<<<<<< HEAD
+  onExportRoomIndex = (t, roomId) => {
+    this.filesActionsStore.exportRoomIndex(t, roomId);
+  };
+
   onEditIndex = () => {
     this.indexingStore.setIsIndexEditingMode(true);
-=======
-  onExportRoomIndex = (t, roomId) => {
-    this.filesActionsStore.exportRoomIndex(t, roomId);
->>>>>>> 2a30838d
   };
 
   onClickRemoveFromRecent = (item) => {
