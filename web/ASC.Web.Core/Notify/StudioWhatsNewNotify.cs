--- conflicted
+++ resolved
@@ -1,455 +1,381 @@
-// (c) Copyright Ascensio System SIA 2010-2022
-//
-// This program is a free software product.
-// You can redistribute it and/or modify it under the terms
-// of the GNU Affero General Public License (AGPL) version 3 as published by the Free Software
-// Foundation. In accordance with Section 7(a) of the GNU AGPL its Section 15 shall be amended
-// to the effect that Ascensio System SIA expressly excludes the warranty of non-infringement of
-// any third-party rights.
-//
-// This program is distributed WITHOUT ANY WARRANTY, without even the implied warranty
-// of MERCHANTABILITY or FITNESS FOR A PARTICULAR  PURPOSE. For details, see
-// the GNU AGPL at: http://www.gnu.org/licenses/agpl-3.0.html
-//
-// You can contact Ascensio System SIA at Lubanas st. 125a-25, Riga, Latvia, EU, LV-1021.
-//
-// The  interactive user interfaces in modified source and object code versions of the Program must
-// display Appropriate Legal Notices, as required under Section 5 of the GNU AGPL version 3.
-//
-// Pursuant to Section 7(b) of the License you must retain the original Product logo when
-// distributing the program. Pursuant to Section 7(e) we decline to grant you any rights under
-// trademark law for use of our trademarks.
-//
-// All the Product's GUI elements, including illustrations and icon sets, as well as technical writing
-// content are licensed under the terms of the Creative Commons Attribution-ShareAlike 4.0
-// International. See the License terms at http://creativecommons.org/licenses/by-sa/4.0/legalcode
-
-namespace ASC.Web.Studio.Core.Notify;
-
-[Scope]
-public class StudioWhatsNewNotify
-{
-    private readonly ILogger _log;
-    private readonly WebItemManager _webItemManager;
-    private readonly TenantManager _tenantManager;
-    private readonly ITariffService _tariffService;
-    private readonly TenantUtil _tenantUtil;
-    private readonly StudioNotifyHelper _studioNotifyHelper;
-    private readonly UserManager _userManager;
-    private readonly SecurityContext _securityContext;
-    private readonly AuthManager _authManager;
-    private readonly AuditEventsRepository _auditEventsRepository;
-    private readonly CoreSettings _coreSettings;
-    private readonly NotifyEngineQueue _notifyEngineQueue;
-    private readonly IConfiguration _confuguration;
-    private readonly WorkContext _workContext;
-    private readonly DisplayUserSettingsHelper _displayUserSettingsHelper;
-
-    public readonly static List<MessageAction?> DailyActions = new List<MessageAction?>()
-    {
-        MessageAction.FileCreated,
-        MessageAction.FileUpdatedRevisionComment,
-        MessageAction.RoomCreated,
-        MessageAction.RoomRemoveUser,
-        MessageAction.RoomRenamed,
-        MessageAction.RoomArchived,
-        MessageAction.UserCreated,
-        MessageAction.UserUpdated
-    };
-
-    public readonly static List<MessageAction?> RoomsActivityActions = new List<MessageAction?>()
-    {
-         MessageAction.FileUploaded,
-         MessageAction.UserFileUpdated,
-         MessageAction.RoomCreateUser,
-         MessageAction.RoomUpdateAccessForUser,
-         MessageAction.UsersUpdatedType
-    };
-
-    public StudioWhatsNewNotify(
-        TenantManager tenantManager,
-        ITariffService tariffService,
-        TenantUtil tenantUtil,
-        StudioNotifyHelper studioNotifyHelper,
-        UserManager userManager,
-        SecurityContext securityContext,
-        AuthManager authManager,
-        CoreSettings coreSettings,
-        NotifyEngineQueue notifyEngineQueue,
-        IConfiguration confuguration,
-        WorkContext workContext,
-        ILoggerProvider optionsMonitor,
-        AuditEventsRepository auditEventsRepository,
-        WebItemManager webItemManager,
-        DisplayUserSettingsHelper displayUserSettingsHelper)
-    {
-        _webItemManager = webItemManager;
-        _tenantManager = tenantManager;
-        _tariffService = tariffService;
-        _tenantUtil = tenantUtil;
-        _studioNotifyHelper = studioNotifyHelper;
-        _userManager = userManager;
-        _securityContext = securityContext;
-        _authManager = authManager;
-        _coreSettings = coreSettings;
-        _notifyEngineQueue = notifyEngineQueue;
-        _confuguration = confuguration;
-        _workContext = workContext;
-        _auditEventsRepository = auditEventsRepository;
-        _log = optionsMonitor.CreateLogger("ASC.Notify");
-        _displayUserSettingsHelper = displayUserSettingsHelper;
-
-    }
-
-<<<<<<< HEAD
-    public async Task SendMsgWhatsNewAsync(DateTime scheduleDate)
-=======
-    public void SendMsgWhatsNew(DateTime scheduleDate, WhatsNewType whatsNewType)
->>>>>>> 0b31d564
-    {
-        var products = _webItemManager.GetItemsAll<IProduct>();
-
-        if (_webItemManager.GetItemsAll<IProduct>().Count == 0)
-        {
-            _log.InformationNoProducts();
-            return;
-        }
-
-        _log.InformationStartSendWhatsNew();
-
-<<<<<<< HEAD
-        var products = _webItemManager.GetItemsAll().ToDictionary(p => p.GetSysName());
-        var tenants = await GetChangedTenantsAsync(scheduleDate);
-
-        foreach (var tenantid in tenants)
-        {
-            await SendMsgWhatsNewAsync(tenantid, scheduleDate, products);
-        }
-    }
-
-    private async Task<IEnumerable<int>> GetChangedTenantsAsync(DateTime date)
-    {
-        return await _feedAggregateDataProvider.GetTenantsAsync(new TimeInterval(date.Date.AddDays(-1), date.Date.AddSeconds(-1)));
-    }
-
-    private async Task SendMsgWhatsNewAsync(int tenantid, DateTime scheduleDate, Dictionary<string, IWebItem> products)
-=======
-        var tenants = GetChangedTenants(scheduleDate, whatsNewType);
-
-        foreach (var tenantid in tenants)
-        {
-            SendMsgWhatsNew(tenantid, scheduleDate, whatsNewType, products);
-        }
-    }
-
-    private IEnumerable<int> GetChangedTenants(DateTime date, WhatsNewType whatsNewType)
-    {
-        switch (whatsNewType)
-        {
-            case WhatsNewType.DailyFeed:
-                return _auditEventsRepository.GetTenants(date.Date.AddDays(-1), date.Date.AddSeconds(-1));
-            case WhatsNewType.RoomsActivity:
-                return _auditEventsRepository.GetTenants(date.AddHours(-1), date.AddSeconds(-1));
-            default:
-                return Enumerable.Empty<int>();
-        }
-    }
-
-    private void SendMsgWhatsNew(int tenantid, DateTime scheduleDate, WhatsNewType whatsNewType, List<IProduct> products)
->>>>>>> 0b31d564
-    {
-        try
-        {
-            var tenant = await _tenantManager.GetTenantAsync(tenantid);
-            if (tenant == null ||
-                tenant.Status != TenantStatus.Active ||
-<<<<<<< HEAD
-                !TimeToSendWhatsNew(_tenantUtil.DateTimeFromUtc(tenant.TimeZone, scheduleDate)) ||
-                TariffState.NotPaid <= (await _tariffService.GetTariffAsync(tenantid)).State)
-=======
-                !TimeToSendWhatsNew(_tenantUtil.DateTimeFromUtc(tenant.TimeZone, scheduleDate), whatsNewType) || //ToDo
-                TariffState.NotPaid <= _tariffService.GetTariff(tenantid).State)
->>>>>>> 0b31d564
-            {
-                return;
-            }
-
-            _tenantManager.SetCurrentTenant(tenant);
-            var client = _workContext.NotifyContext.RegisterClient(_notifyEngineQueue, _studioNotifyHelper.NotifySource);
-
-            _log.InformationStartSendWhatsNewIn(tenant.GetTenantDomain(_coreSettings), tenantid);
-            foreach (var user in await _userManager.GetUsersAsync())
-            {
-<<<<<<< HEAD
-                if (!await _studioNotifyHelper.IsSubscribedToNotifyAsync(user, Actions.SendWhatsNew))
-=======
-                if (!CheckSubscription(user, whatsNewType))
->>>>>>> 0b31d564
-                {
-                    continue;
-                }
-
-                await _securityContext.AuthenticateMeWithoutCookieAsync(await _authManager.GetAccountByIDAsync(tenant.Id, user.Id));
-
-                var culture = string.IsNullOrEmpty(user.CultureName) ? tenant.GetCulture() : user.GetCulture();
-
-                CustomSynchronizationContext.CurrentContext.CurrentCulture = culture;
-                CustomSynchronizationContext.CurrentContext.CurrentUICulture = culture;
-
-<<<<<<< HEAD
-                var feeds = await _feedAggregateDataProvider.GetFeedsAsync(new FeedApiFilter
-                {
-                    From = scheduleDate.Date.AddDays(-1),
-                    To = scheduleDate.Date.AddSeconds(-1),
-                    Max = 100,
-                });
-
-                var feedMinWrappers = _mapper.Map<List<FeedResultItem>, List<FeedMin>>(feeds);
-
-                var feedMinGroupedWrappers = feedMinWrappers
-                    .Where(f =>
-                        (f.CreatedDate == DateTime.MaxValue || f.CreatedDate >= scheduleDate.Date.AddDays(-1)) && //'cause here may be old posts with new comments
-                        products.ContainsKey(f.Product) &&
-                        !f.Id.StartsWith("participant")
-                    )
-                    .GroupBy(f => products[f.Product]);
-
-                var ProjectsProductName = products["projects"]?.Name; //from ASC.Feed.Aggregator.Modules.ModulesHelper.ProjectsProductName
-
-                var activities = feedMinGroupedWrappers
-                    .Where(f => f.Key.Name != ProjectsProductName) //not for project product
-                    .ToDictionary(
-                    g => g.Key.Name,
-                    g => g.Select(f => new WhatsNewUserActivity
-                    {
-                        Date = f.CreatedDate,
-                        UserName = f.Author != null && f.Author.UserInfo != null ? f.Author.UserInfo.DisplayUserName(_displayUserSettingsHelper) : string.Empty,
-                        UserAbsoluteURL = f.Author != null && f.Author.UserInfo != null ? _commonLinkUtility.GetFullAbsolutePath(f.Author.UserInfo.GetUserProfilePageURL(_commonLinkUtility)) : string.Empty,
-                        Title = HtmlUtil.GetText(f.Title, 512),
-                        URL = _commonLinkUtility.GetFullAbsolutePath(f.ItemUrl),
-                        BreadCrumbs = Array.Empty<string>(),
-                        Action = GetWhatsNewActionText(f)
-                    }).ToList());
-
-
-                var projectActivities = feedMinGroupedWrappers
-                    .Where(f => f.Key.Name == ProjectsProductName) // for project product
-                    .SelectMany(f => f);
-
-                var projectActivitiesWithoutBreadCrumbs = projectActivities.Where(p => string.IsNullOrEmpty(p.ExtraLocation));
-=======
-                var auditEvents = new List<ActivityInfo>();
->>>>>>> 0b31d564
-
-                foreach (var p in products)
-                {
-                    auditEvents.AddRange(p.GetAuditEventsAsync(scheduleDate, user.Id, tenant, whatsNewType).Result);
-                }
-
-                var userActivities = new List<string>();
-
-                foreach (var e in auditEvents)
-                {
-                    if (TryGetUserActivityText(e, out var activityText))
-                    {
-                        userActivities.Add(activityText);
-                    }
-                }
-
-                if (userActivities.Any())
-                {
-                    _log.InformationSendWhatsNewTo(user.Email);
-                    await client.SendNoticeAsync(
-                        Actions.SendWhatsNew, null, user,
-                        new TagValue(Tags.Activities, userActivities),
-                        new TagValue(Tags.Date, DateToString(scheduleDate, whatsNewType, culture)),
-                        new TagValue(CommonTags.Priority, 1)
-                    );
-                }
-            }
-        }
-        catch (Exception error)
-        {
-            _log.ErrorSendMsgWhatsNew(error);
-        }
-    }
-
-    private bool TryGetUserActivityText(ActivityInfo activityInfo, out string userActivityText)
-    {
-        userActivityText = null;
-        var action = activityInfo.Action;
-
-        var user = _userManager.GetUsers(activityInfo.UserId);
-
-        var date = activityInfo.Data;
-        var userName = user.DisplayUserName(_displayUserSettingsHelper);
-        var userEmail = user.Email;
-        var userRole = activityInfo.UserRole;
-        var fileUrl = activityInfo.FileUrl;
-        var fileTitle = HtmlUtil.GetText(activityInfo.FileTitle, 512);
-        var roomsUrl = activityInfo.RoomUri;
-        var roomsTitle = activityInfo.RoomTitle;
-        var oldRoomTitle = activityInfo.RoomOldTitle;
-
-        var targetUserNames = "";
-
-        if (action == MessageAction.UsersUpdatedType)
-        {
-            var targetUsers = activityInfo.TargetUsers.Select(_userManager.GetUsers);
-            var rawTargetUserNames = targetUsers.Select(r => r.DisplayUserName(_displayUserSettingsHelper));
-            targetUserNames = string.Join(",", rawTargetUserNames);
-        }
-        else if (activityInfo.TargetUsers != null)
-        {
-            var targetUser = _userManager.GetUsers(activityInfo.TargetUsers.FirstOrDefault());
-            targetUserNames = targetUser.DisplayUserName(_displayUserSettingsHelper);
-        }
-
-
-        if (action == MessageAction.FileCreated)
-        {
-            userActivityText = string.Format(WebstudioNotifyPatternResource.ActionFileCreated,
-                userName, fileUrl, fileTitle, roomsUrl, roomsTitle, date);
-
-        }
-        else if (action == MessageAction.FileUpdatedRevisionComment)
-        {
-            userActivityText = string.Format(WebstudioNotifyPatternResource.ActionNewComment,
-                userName, fileUrl, fileTitle, roomsUrl, roomsTitle, date);
-        }
-        else if (action == MessageAction.RoomCreated)
-        {
-            userActivityText = string.Format(WebstudioNotifyPatternResource.ActionRoomCreated,
-                userName, roomsUrl, roomsTitle, date);
-        }
-        else if (action == MessageAction.RoomRenamed)
-        {
-            userActivityText = string.Format(WebstudioNotifyPatternResource.ActionRoomRenamed,
-                userName, oldRoomTitle, roomsUrl, roomsTitle, date);
-        }
-        else if (action == MessageAction.RoomArchived)
-        {
-            userActivityText = string.Format(WebstudioNotifyPatternResource.ActionRoomArchived,
-                userName, roomsUrl, roomsTitle, date);
-        }
-        else if (action == MessageAction.UserCreated)
-        {
-            userActivityText = string.Format(WebstudioNotifyPatternResource.ActionUserCreated,
-                userName, userEmail, date);
-        }
-        else if (action == MessageAction.UserUpdated)
-        {
-            userActivityText = string.Format(WebstudioNotifyPatternResource.ActionUserUpdated,
-                userName, userEmail, date);
-        }
-        else if (action == MessageAction.FileUploaded)
-        {
-            userActivityText = string.Format(WebstudioNotifyPatternResource.ActionFileUploaded,
-                userName, fileUrl, fileTitle, roomsUrl, roomsTitle, date);
-        }
-        else if (action == MessageAction.UserFileUpdated)
-        {
-            userActivityText = string.Format(WebstudioNotifyPatternResource.ActionFileEdited,
-                userName, fileUrl, fileTitle, roomsUrl, roomsTitle);
-        }
-        else if (action == MessageAction.RoomCreateUser)
-        {
-            userActivityText = string.Format(WebstudioNotifyPatternResource.ActionUserAddedToRoom,
-                targetUserNames, roomsUrl, roomsTitle);
-        }
-        else if (action == MessageAction.RoomRemoveUser)
-        {
-            userActivityText = string.Format(WebstudioNotifyPatternResource.ActionUserRemovedFromRoom,
-                targetUserNames, roomsUrl, roomsTitle, date);
-        }
-        else if (action == MessageAction.RoomUpdateAccessForUser)
-        {
-            userActivityText = string.Format(WebstudioNotifyPatternResource.ActionRoomUpdateAccessForUser,
-                targetUserNames, userRole, roomsUrl, roomsTitle);
-        }
-        else if (action == MessageAction.RoomDeleted)
-        {
-            userActivityText = string.Format(WebstudioNotifyPatternResource.ActionRoomRemoved,
-                userName, oldRoomTitle);
-        }
-        else if (action == MessageAction.UsersUpdatedType)
-        {
-            userActivityText = string.Format(WebstudioNotifyPatternResource.ActionUsersUpdatedType,
-                userName, targetUserNames, userRole);
-        }
-        else
-        {
-            return false;
-        }
-
-        return true;
-    }
-
-    private bool CheckSubscription(UserInfo user, WhatsNewType whatsNewType)
-    {
-        if (whatsNewType == WhatsNewType.DailyFeed &&
-            _studioNotifyHelper.IsSubscribedToNotify(user, Actions.SendWhatsNew))
-        {
-            return true;
-        }
-        else if (whatsNewType == WhatsNewType.RoomsActivity &&
-            _studioNotifyHelper.IsSubscribedToNotify(user, Actions.RoomsActivity))
-        {
-            return true;
-        }
-
-        return false;
-    }
-
-    private bool TimeToSendWhatsNew(DateTime currentTime, WhatsNewType type)
-    {
-        if (type == WhatsNewType.RoomsActivity)
-        {
-            return true;
-        }
-
-        var hourToSend = 7;
-        if (!string.IsNullOrEmpty(_confuguration["web:whatsnew-time"]))
-        {
-            if (int.TryParse(_confuguration["web:whatsnew-time"], out var hour))
-            {
-                hourToSend = hour;
-            }
-        }
-        return currentTime.Hour == hourToSend;
-    }
-
-    private static string DateToString(DateTime d, WhatsNewType type, CultureInfo c)
-    {
-        if (type == WhatsNewType.DailyFeed)
-        {
-            d = d.AddDays(-1);
-        }
-        else
-        {
-            d = d.AddHours(-1);
-        }
-
-        return d.ToString(c.TwoLetterISOLanguageName == "ru" ? "d MMMM" : "M", c);
-    }
-}
-
-public class ActivityInfo
-{
-    public Guid UserId { get; set; }
-    public MessageAction Action { get; set; }
-    public DateTime Data { get; set; }
-    public string FileTitle { get; set; }
-    public string FileUrl { get; set; }
-    public string RoomUri { get; set; }
-    public string RoomTitle { get; set; }
-    public string RoomOldTitle { get; set; }
-    public List<Guid> TargetUsers { get; set; }
-    public string UserRole { get; set; }
-}
-
-public enum WhatsNewType
-{
-    DailyFeed = 0,
-    RoomsActivity = 1
-}
+// (c) Copyright Ascensio System SIA 2010-2022
+//
+// This program is a free software product.
+// You can redistribute it and/or modify it under the terms
+// of the GNU Affero General Public License (AGPL) version 3 as published by the Free Software
+// Foundation. In accordance with Section 7(a) of the GNU AGPL its Section 15 shall be amended
+// to the effect that Ascensio System SIA expressly excludes the warranty of non-infringement of
+// any third-party rights.
+//
+// This program is distributed WITHOUT ANY WARRANTY, without even the implied warranty
+// of MERCHANTABILITY or FITNESS FOR A PARTICULAR  PURPOSE. For details, see
+// the GNU AGPL at: http://www.gnu.org/licenses/agpl-3.0.html
+//
+// You can contact Ascensio System SIA at Lubanas st. 125a-25, Riga, Latvia, EU, LV-1021.
+//
+// The  interactive user interfaces in modified source and object code versions of the Program must
+// display Appropriate Legal Notices, as required under Section 5 of the GNU AGPL version 3.
+//
+// Pursuant to Section 7(b) of the License you must retain the original Product logo when
+// distributing the program. Pursuant to Section 7(e) we decline to grant you any rights under
+// trademark law for use of our trademarks.
+//
+// All the Product's GUI elements, including illustrations and icon sets, as well as technical writing
+// content are licensed under the terms of the Creative Commons Attribution-ShareAlike 4.0
+// International. See the License terms at http://creativecommons.org/licenses/by-sa/4.0/legalcode
+
+namespace ASC.Web.Studio.Core.Notify;
+
+[Scope]
+public class StudioWhatsNewNotify
+{
+    private readonly ILogger _log;
+    private readonly WebItemManager _webItemManager;
+    private readonly TenantManager _tenantManager;
+    private readonly ITariffService _tariffService;
+    private readonly TenantUtil _tenantUtil;
+    private readonly StudioNotifyHelper _studioNotifyHelper;
+    private readonly UserManager _userManager;
+    private readonly SecurityContext _securityContext;
+    private readonly AuthManager _authManager;
+    private readonly AuditEventsRepository _auditEventsRepository;
+    private readonly CoreSettings _coreSettings;
+    private readonly NotifyEngineQueue _notifyEngineQueue;
+    private readonly IConfiguration _confuguration;
+    private readonly WorkContext _workContext;
+    private readonly DisplayUserSettingsHelper _displayUserSettingsHelper;
+
+    public readonly static List<MessageAction?> DailyActions = new List<MessageAction?>()
+    {
+        MessageAction.FileCreated,
+        MessageAction.FileUpdatedRevisionComment,
+        MessageAction.RoomCreated,
+        MessageAction.RoomRemoveUser,
+        MessageAction.RoomRenamed,
+        MessageAction.RoomArchived,
+        MessageAction.UserCreated,
+        MessageAction.UserUpdated
+    };
+
+    public readonly static List<MessageAction?> RoomsActivityActions = new List<MessageAction?>()
+    {
+         MessageAction.FileUploaded,
+         MessageAction.UserFileUpdated,
+         MessageAction.RoomCreateUser,
+         MessageAction.RoomUpdateAccessForUser,
+         MessageAction.UsersUpdatedType
+    };
+
+    public StudioWhatsNewNotify(
+        TenantManager tenantManager,
+        ITariffService tariffService,
+        TenantUtil tenantUtil,
+        StudioNotifyHelper studioNotifyHelper,
+        UserManager userManager,
+        SecurityContext securityContext,
+        AuthManager authManager,
+        CoreSettings coreSettings,
+        NotifyEngineQueue notifyEngineQueue,
+        IConfiguration confuguration,
+        WorkContext workContext,
+        ILoggerProvider optionsMonitor,
+        AuditEventsRepository auditEventsRepository,
+        WebItemManager webItemManager,
+        DisplayUserSettingsHelper displayUserSettingsHelper)
+    {
+        _webItemManager = webItemManager;
+        _tenantManager = tenantManager;
+        _tariffService = tariffService;
+        _tenantUtil = tenantUtil;
+        _studioNotifyHelper = studioNotifyHelper;
+        _userManager = userManager;
+        _securityContext = securityContext;
+        _authManager = authManager;
+        _coreSettings = coreSettings;
+        _notifyEngineQueue = notifyEngineQueue;
+        _confuguration = confuguration;
+        _workContext = workContext;
+        _auditEventsRepository = auditEventsRepository;
+        _log = optionsMonitor.CreateLogger("ASC.Notify");
+        _displayUserSettingsHelper = displayUserSettingsHelper;
+
+    }
+
+    public async Task SendMsgWhatsNewAsync(DateTime scheduleDate, WhatsNewType whatsNewType)
+    {
+        var products = _webItemManager.GetItemsAll<IProduct>();
+
+        if (_webItemManager.GetItemsAll<IProduct>().Count == 0)
+        {
+            _log.InformationNoProducts();
+            return;
+        }
+
+        _log.InformationStartSendWhatsNew();
+
+        var tenants = await GetChangedTenantsAsync(scheduleDate, whatsNewType);
+
+        foreach (var tenantid in tenants)
+        {
+            await SendMsgWhatsNewAsync(tenantid, scheduleDate, whatsNewType, products);
+        }
+    }
+
+    private async Task<IEnumerable<int>> GetChangedTenantsAsync(DateTime date, WhatsNewType whatsNewType)
+    {
+        switch (whatsNewType)
+        {
+            case WhatsNewType.DailyFeed:
+                return await _auditEventsRepository.GetTenantsAsync(date.Date.AddDays(-1), date.Date.AddSeconds(-1));
+            case WhatsNewType.RoomsActivity:
+                return await _auditEventsRepository.GetTenantsAsync(date.AddHours(-1), date.AddSeconds(-1));
+            default:
+                return Enumerable.Empty<int>();
+        }
+    }
+
+    private async Task SendMsgWhatsNewAsync(int tenantid, DateTime scheduleDate, WhatsNewType whatsNewType, List<IProduct> products)
+    {
+        try
+        {
+            var tenant = await _tenantManager.GetTenantAsync(tenantid);
+            if (tenant == null ||
+                tenant.Status != TenantStatus.Active ||
+                !TimeToSendWhatsNew(_tenantUtil.DateTimeFromUtc(tenant.TimeZone, scheduleDate), whatsNewType) || //ToDo
+                TariffState.NotPaid <= (await _tariffService.GetTariffAsync(tenantid)).State)
+            {
+                return;
+            }
+
+            _tenantManager.SetCurrentTenant(tenant);
+            var client = _workContext.NotifyContext.RegisterClient(_notifyEngineQueue, _studioNotifyHelper.NotifySource);
+
+            _log.InformationStartSendWhatsNewIn(tenant.GetTenantDomain(_coreSettings), tenantid);
+            foreach (var user in await _userManager.GetUsersAsync())
+            {
+                if (!await CheckSubscriptionAsync(user, whatsNewType))
+                {
+                    continue;
+                }
+
+                await _securityContext.AuthenticateMeWithoutCookieAsync(await _authManager.GetAccountByIDAsync(tenant.Id, user.Id));
+
+                var culture = string.IsNullOrEmpty(user.CultureName) ? tenant.GetCulture() : user.GetCulture();
+
+                CustomSynchronizationContext.CurrentContext.CurrentCulture = culture;
+                CustomSynchronizationContext.CurrentContext.CurrentUICulture = culture;
+
+                var auditEvents = new List<ActivityInfo>();
+
+                foreach (var p in products)
+                {
+                    auditEvents.AddRange(p.GetAuditEventsAsync(scheduleDate, user.Id, tenant, whatsNewType).Result);
+                }
+
+                var userActivities = new List<string>();
+
+                foreach (var e in auditEvents)
+                {
+                    if (TryGetUserActivityText(e, out var activityText))
+                    {
+                        userActivities.Add(activityText);
+                    }
+                }
+
+                if (userActivities.Any())
+                {
+                    _log.InformationSendWhatsNewTo(user.Email);
+                    await client.SendNoticeAsync(
+                        Actions.SendWhatsNew, null, user,
+                        new TagValue(Tags.Activities, userActivities),
+                        new TagValue(Tags.Date, DateToString(scheduleDate, whatsNewType, culture)),
+                        new TagValue(CommonTags.Priority, 1)
+                    );
+                }
+            }
+        }
+        catch (Exception error)
+        {
+            _log.ErrorSendMsgWhatsNew(error);
+        }
+    }
+
+    private bool TryGetUserActivityText(ActivityInfo activityInfo, out string userActivityText)
+    {
+        userActivityText = null;
+        var action = activityInfo.Action;
+
+        var user = _userManager.GetUsers(activityInfo.UserId);
+
+        var date = activityInfo.Data;
+        var userName = user.DisplayUserName(_displayUserSettingsHelper);
+        var userEmail = user.Email;
+        var userRole = activityInfo.UserRole;
+        var fileUrl = activityInfo.FileUrl;
+        var fileTitle = HtmlUtil.GetText(activityInfo.FileTitle, 512);
+        var roomsUrl = activityInfo.RoomUri;
+        var roomsTitle = activityInfo.RoomTitle;
+        var oldRoomTitle = activityInfo.RoomOldTitle;
+
+        var targetUserNames = "";
+
+        if (action == MessageAction.UsersUpdatedType)
+        {
+            var targetUsers = activityInfo.TargetUsers.Select(_userManager.GetUsers);
+            var rawTargetUserNames = targetUsers.Select(r => r.DisplayUserName(_displayUserSettingsHelper));
+            targetUserNames = string.Join(",", rawTargetUserNames);
+        }
+        else if (activityInfo.TargetUsers != null)
+        {
+            var targetUser = _userManager.GetUsers(activityInfo.TargetUsers.FirstOrDefault());
+            targetUserNames = targetUser.DisplayUserName(_displayUserSettingsHelper);
+        }
+
+
+        if (action == MessageAction.FileCreated)
+        {
+            userActivityText = string.Format(WebstudioNotifyPatternResource.ActionFileCreated,
+                userName, fileUrl, fileTitle, roomsUrl, roomsTitle, date);
+
+        }
+        else if (action == MessageAction.FileUpdatedRevisionComment)
+        {
+            userActivityText = string.Format(WebstudioNotifyPatternResource.ActionNewComment,
+                userName, fileUrl, fileTitle, roomsUrl, roomsTitle, date);
+        }
+        else if (action == MessageAction.RoomCreated)
+        {
+            userActivityText = string.Format(WebstudioNotifyPatternResource.ActionRoomCreated,
+                userName, roomsUrl, roomsTitle, date);
+        }
+        else if (action == MessageAction.RoomRenamed)
+        {
+            userActivityText = string.Format(WebstudioNotifyPatternResource.ActionRoomRenamed,
+                userName, oldRoomTitle, roomsUrl, roomsTitle, date);
+        }
+        else if (action == MessageAction.RoomArchived)
+        {
+            userActivityText = string.Format(WebstudioNotifyPatternResource.ActionRoomArchived,
+                userName, roomsUrl, roomsTitle, date);
+        }
+        else if (action == MessageAction.UserCreated)
+        {
+            userActivityText = string.Format(WebstudioNotifyPatternResource.ActionUserCreated,
+                userName, userEmail, date);
+        }
+        else if (action == MessageAction.UserUpdated)
+        {
+            userActivityText = string.Format(WebstudioNotifyPatternResource.ActionUserUpdated,
+                userName, userEmail, date);
+        }
+        else if (action == MessageAction.FileUploaded)
+        {
+            userActivityText = string.Format(WebstudioNotifyPatternResource.ActionFileUploaded,
+                userName, fileUrl, fileTitle, roomsUrl, roomsTitle, date);
+        }
+        else if (action == MessageAction.UserFileUpdated)
+        {
+            userActivityText = string.Format(WebstudioNotifyPatternResource.ActionFileEdited,
+                userName, fileUrl, fileTitle, roomsUrl, roomsTitle);
+        }
+        else if (action == MessageAction.RoomCreateUser)
+        {
+            userActivityText = string.Format(WebstudioNotifyPatternResource.ActionUserAddedToRoom,
+                targetUserNames, roomsUrl, roomsTitle);
+        }
+        else if (action == MessageAction.RoomRemoveUser)
+        {
+            userActivityText = string.Format(WebstudioNotifyPatternResource.ActionUserRemovedFromRoom,
+                targetUserNames, roomsUrl, roomsTitle, date);
+        }
+        else if (action == MessageAction.RoomUpdateAccessForUser)
+        {
+            userActivityText = string.Format(WebstudioNotifyPatternResource.ActionRoomUpdateAccessForUser,
+                targetUserNames, userRole, roomsUrl, roomsTitle);
+        }
+        else if (action == MessageAction.RoomDeleted)
+        {
+            userActivityText = string.Format(WebstudioNotifyPatternResource.ActionRoomRemoved,
+                userName, oldRoomTitle);
+        }
+        else if (action == MessageAction.UsersUpdatedType)
+        {
+            userActivityText = string.Format(WebstudioNotifyPatternResource.ActionUsersUpdatedType,
+                userName, targetUserNames, userRole);
+        }
+        else
+        {
+            return false;
+        }
+
+        return true;
+    }
+
+    private async Task<bool> CheckSubscriptionAsync(UserInfo user, WhatsNewType whatsNewType)
+    {
+        if (whatsNewType == WhatsNewType.DailyFeed &&
+            await _studioNotifyHelper.IsSubscribedToNotifyAsync(user, Actions.SendWhatsNew))
+        {
+            return true;
+        }
+        else if (whatsNewType == WhatsNewType.RoomsActivity &&
+            await _studioNotifyHelper.IsSubscribedToNotifyAsync(user, Actions.RoomsActivity))
+        {
+            return true;
+        }
+
+        return false;
+    }
+
+    private bool TimeToSendWhatsNew(DateTime currentTime, WhatsNewType type)
+    {
+        if (type == WhatsNewType.RoomsActivity)
+        {
+            return true;
+        }
+
+        var hourToSend = 7;
+        if (!string.IsNullOrEmpty(_confuguration["web:whatsnew-time"]))
+        {
+            if (int.TryParse(_confuguration["web:whatsnew-time"], out var hour))
+            {
+                hourToSend = hour;
+            }
+        }
+        return currentTime.Hour == hourToSend;
+    }
+
+    private static string DateToString(DateTime d, WhatsNewType type, CultureInfo c)
+    {
+        if (type == WhatsNewType.DailyFeed)
+        {
+            d = d.AddDays(-1);
+        }
+        else
+        {
+            d = d.AddHours(-1);
+        }
+
+        return d.ToString(c.TwoLetterISOLanguageName == "ru" ? "d MMMM" : "M", c);
+    }
+}
+
+public class ActivityInfo
+{
+    public Guid UserId { get; set; }
+    public MessageAction Action { get; set; }
+    public DateTime Data { get; set; }
+    public string FileTitle { get; set; }
+    public string FileUrl { get; set; }
+    public string RoomUri { get; set; }
+    public string RoomTitle { get; set; }
+    public string RoomOldTitle { get; set; }
+    public List<Guid> TargetUsers { get; set; }
+    public string UserRole { get; set; }
+}
+
+public enum WhatsNewType
+{
+    DailyFeed = 0,
+    RoomsActivity = 1
+}