--- conflicted
+++ resolved
@@ -111,11 +111,9 @@
   roomsController = null;
   filesController = null;
 
-<<<<<<< HEAD
+  clearSearch = false;
+
   isLoadedEmptyPage = false;
-=======
-  clearSearch = false;
->>>>>>> 44d7752a
 
   constructor(
     authStore,
