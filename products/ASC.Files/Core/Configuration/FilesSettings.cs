--- conflicted
+++ resolved
@@ -1,513 +1,503 @@
-// (c) Copyright Ascensio System SIA 2010-2022
-//
-// This program is a free software product.
-// You can redistribute it and/or modify it under the terms
-// of the GNU Affero General Public License (AGPL) version 3 as published by the Free Software
-// Foundation. In accordance with Section 7(a) of the GNU AGPL its Section 15 shall be amended
-// to the effect that Ascensio System SIA expressly excludes the warranty of non-infringement of
-// any third-party rights.
-//
-// This program is distributed WITHOUT ANY WARRANTY, without even the implied warranty
-// of MERCHANTABILITY or FITNESS FOR A PARTICULAR  PURPOSE. For details, see
-// the GNU AGPL at: http://www.gnu.org/licenses/agpl-3.0.html
-//
-// You can contact Ascensio System SIA at Lubanas st. 125a-25, Riga, Latvia, EU, LV-1021.
-//
-// The  interactive user interfaces in modified source and object code versions of the Program must
-// display Appropriate Legal Notices, as required under Section 5 of the GNU AGPL version 3.
-//
-// Pursuant to Section 7(b) of the License you must retain the original Product logo when
-// distributing the program. Pursuant to Section 7(e) we decline to grant you any rights under
-// trademark law for use of our trademarks.
-//
-// All the Product's GUI elements, including illustrations and icon sets, as well as technical writing
-// content are licensed under the terms of the Creative Commons Attribution-ShareAlike 4.0
-// International. See the License terms at http://creativecommons.org/licenses/by-sa/4.0/legalcode
-
-namespace ASC.Web.Files.Classes;
-
-[Serializable]
-public class FilesSettings : ISettings<FilesSettings>
-{
-    [JsonPropertyName("EnableThirdpartySettings")]
-    public bool EnableThirdpartySetting { get; set; }
-
-    [JsonPropertyName("FastDelete")]
-    public bool FastDeleteSetting { get; set; }
-
-    [JsonPropertyName("StoreOriginalFiles")]
-    public bool StoreOriginalFilesSetting { get; set; }
-
-    [JsonPropertyName("KeepNewFileName")]
-    public bool KeepNewFileName { get; set; }
-
-    [JsonPropertyName("UpdateIfExist")]
-    public bool UpdateIfExistSetting { get; set; }
-
-    [JsonPropertyName("ConvertNotify")]
-    public bool ConvertNotifySetting { get; set; }
-
-    [JsonPropertyName("DefaultSortedBy")]
-    public SortedByType DefaultSortedBySetting { get; set; }
-
-    [JsonPropertyName("DefaultSortedAsc")]
-    public bool DefaultSortedAscSetting { get; set; }
-
-    [JsonPropertyName("HideConfirmConvertSave")]
-    public bool HideConfirmConvertSaveSetting { get; set; }
-
-    [JsonPropertyName("HideConfirmConvertOpen")]
-    public bool HideConfirmConvertOpenSetting { get; set; }
-
-    [JsonPropertyName("Forcesave")]
-    public bool ForcesaveSetting { get; set; }
-
-    [JsonPropertyName("StoreForcesave")]
-    public bool StoreForcesaveSetting { get; set; }
-
-    [JsonPropertyName("HideRecent")]
-    public bool HideRecentSetting { get; set; }
-
-    [JsonPropertyName("HideFavorites")]
-    public bool HideFavoritesSetting { get; set; }
-
-    [JsonPropertyName("HideTemplates")]
-    public bool HideTemplatesSetting { get; set; }
-
-    [JsonPropertyName("DownloadZip")]
-    public bool DownloadTarGzSetting { get; set; }
-
-    [JsonPropertyName("ShareLink")]
-    public bool DisableShareLinkSetting { get; set; }
-
-    [JsonPropertyName("ShareLinkSocialMedia")]
-    public bool DisableShareSocialMediaSetting { get; set; }
-
-    [JsonPropertyName("AutomaticallyCleanUp")]
-    public AutoCleanUpData AutomaticallyCleanUpSetting { get; set; }
-
-    [JsonPropertyName("DefaultSharingAccessRights")]
-    public List<FileShare> DefaultSharingAccessRightsSetting { get; set; }
-
-    public FilesSettings GetDefault()
-    {
-        return new FilesSettings
-        {
-            FastDeleteSetting = false,
-            EnableThirdpartySetting = true,
-            StoreOriginalFilesSetting = true,
-            UpdateIfExistSetting = false,
-            ConvertNotifySetting = true,
-            DefaultSortedBySetting = SortedByType.DateAndTime,
-            DefaultSortedAscSetting = false,
-            HideConfirmConvertSaveSetting = false,
-            HideConfirmConvertOpenSetting = false,
-            ForcesaveSetting = true,
-            StoreForcesaveSetting = false,
-            HideRecentSetting = false,
-            HideFavoritesSetting = false,
-            HideTemplatesSetting = false,
-            DownloadTarGzSetting = false,
-            AutomaticallyCleanUpSetting = null,
-            DefaultSharingAccessRightsSetting = null,
-        };
-    }
-
-    [JsonIgnore]
-    public Guid ID => new Guid("{03B382BD-3C20-4f03-8AB9-5A33F016316E}");
-}
-
-[Scope]
-public class FilesSettingsHelper
-{
-    private readonly SettingsManager _settingsManager;
-    private readonly CoreBaseSettings _coreBaseSettings;
-    private readonly SetupInfo _setupInfo;
-    private readonly FileUtility _fileUtility;
-    private readonly FilesLinkUtility _filesLinkUtility;
-<<<<<<< HEAD
-    private readonly SearchSettingsHelper _searchSettingsHelper;
-=======
-    private readonly AuthContext _authContext;
-    private static readonly FilesSettings _emptySettings = new();
->>>>>>> 4fa8de79
-
-    public FilesSettingsHelper(
-        SettingsManager settingsManager,
-        CoreBaseSettings coreBaseSettings,
-        SetupInfo setupInfo,
-        FileUtility fileUtility,
-<<<<<<< HEAD
-        FilesLinkUtility filesLinkUtility,
-        SearchSettingsHelper searchSettingsHelper)
-=======
-        FilesLinkUtility filesLinkUtility, 
-        AuthContext authContext)
->>>>>>> 4fa8de79
-    {
-        _settingsManager = settingsManager;
-        _coreBaseSettings = coreBaseSettings;
-        _setupInfo = setupInfo;
-        _fileUtility = fileUtility;
-        _filesLinkUtility = filesLinkUtility;
-<<<<<<< HEAD
-        _searchSettingsHelper = searchSettingsHelper;
-=======
-        _authContext = authContext;
->>>>>>> 4fa8de79
-    }
-
-    public List<string> ExtsImagePreviewed => _fileUtility.ExtsImagePreviewed;
-    public List<string> ExtsMediaPreviewed => _fileUtility.ExtsMediaPreviewed;
-    public List<string> ExtsWebPreviewed => _fileUtility.ExtsWebPreviewed;
-    public List<string> ExtsWebEdited => _fileUtility.ExtsWebEdited;
-    public List<string> ExtsWebEncrypt => _fileUtility.ExtsWebEncrypt;
-    public List<string> ExtsWebReviewed => _fileUtility.ExtsWebReviewed;
-    public List<string> ExtsWebCustomFilterEditing => _fileUtility.ExtsWebCustomFilterEditing;
-    public List<string> ExtsWebRestrictedEditing => _fileUtility.ExtsWebRestrictedEditing;
-    public List<string> ExtsWebCommented => _fileUtility.ExtsWebCommented;
-    public List<string> ExtsWebTemplate => _fileUtility.ExtsWebTemplate;
-    public List<string> ExtsCoAuthoring => _fileUtility.ExtsCoAuthoring;
-    public List<string> ExtsMustConvert => _fileUtility.ExtsMustConvert;
-    public Dictionary<string, List<string>> ExtsConvertible => _fileUtility.GetExtsConvertible();
-    public List<string> ExtsUploadable => _fileUtility.ExtsUploadable;
-    public List<string> ExtsArchive => FileUtility.ExtsArchive;
-    public List<string> ExtsVideo => FileUtility.ExtsVideo;
-    public List<string> ExtsAudio => FileUtility.ExtsAudio;
-    public List<string> ExtsImage => FileUtility.ExtsImage;
-    public List<string> ExtsSpreadsheet => FileUtility.ExtsSpreadsheet;
-    public List<string> ExtsPresentation => FileUtility.ExtsPresentation;
-    public List<string> ExtsDocument => FileUtility.ExtsDocument;
-    public Dictionary<FileType, string> InternalFormats => _fileUtility.InternalExtension;
-    public string MasterFormExtension => _fileUtility.MasterFormExtension;
-    public string ParamVersion => FilesLinkUtility.Version;
-    public string ParamOutType => FilesLinkUtility.OutType;
-    public string FileDownloadUrlString => _filesLinkUtility.FileDownloadUrlString;
-    public string FileWebViewerUrlString => _filesLinkUtility.FileWebViewerUrlString;
-    public string FileWebViewerExternalUrlString => _filesLinkUtility.FileWebViewerExternalUrlString;
-    public string FileWebEditorUrlString => _filesLinkUtility.FileWebEditorUrlString;
-    public string FileWebEditorExternalUrlString => _filesLinkUtility.FileWebEditorExternalUrlString;
-    public string FileRedirectPreviewUrlString => _filesLinkUtility.FileRedirectPreviewUrlString;
-    public string FileThumbnailUrlString => _filesLinkUtility.FileThumbnailUrlString;
-
-    public bool ConfirmDelete
-    {
-        set
-        {
-            var setting = LoadForCurrentUser();
-            setting.FastDeleteSetting = !value;
-            SaveForCurrentUser(setting);
-        }
-        get => !LoadForCurrentUser().FastDeleteSetting;
-    }
-
-    public bool EnableThirdParty
-    {
-        set
-        {
-            var setting = _settingsManager.Load<FilesSettings>();
-            setting.EnableThirdpartySetting = value;
-            _settingsManager.Save(setting);
-        }
-        get => _settingsManager.Load<FilesSettings>().EnableThirdpartySetting;
-    }
-
-    public bool ExternalShare
-    {
-        set
-        {
-            var settings = Load();
-            settings.DisableShareLinkSetting = !value;
-            Save(settings);
-        }
-        get { return !Load().DisableShareLinkSetting; }
-    }
-
-    public bool ExternalShareSocialMedia
-    {
-        set
-        {
-            var settings = Load();
-            settings.DisableShareSocialMediaSetting = !value;
-            Save(settings);
-        }
-        get
-        {
-            var setting = Load();
-            return !setting.DisableShareLinkSetting && !setting.DisableShareSocialMediaSetting;
-        }
-    }
-
-    public bool StoreOriginalFiles
-    {
-        set
-        {
-            var setting = LoadForCurrentUser();
-            setting.StoreOriginalFilesSetting = value;
-            SaveForCurrentUser(setting);
-        }
-        get => LoadForCurrentUser().StoreOriginalFilesSetting;
-    }
-
-    public bool KeepNewFileName
-    {
-        set => _settingsManager.ManageForCurrentUser<FilesSettings>(setting => setting.KeepNewFileName = value);
-        get => LoadForCurrentUser().KeepNewFileName;
-    }
-
-    public bool UpdateIfExist
-    {
-        set
-        {
-            var setting = LoadForCurrentUser();
-            setting.UpdateIfExistSetting = value;
-            SaveForCurrentUser(setting);
-        }
-        get => LoadForCurrentUser().UpdateIfExistSetting;
-    }
-
-    public bool ConvertNotify
-    {
-        set
-        {
-            var setting = LoadForCurrentUser();
-            setting.ConvertNotifySetting = value;
-            SaveForCurrentUser(setting);
-        }
-        get => LoadForCurrentUser().ConvertNotifySetting;
-    }
-
-    public bool HideConfirmConvertSave
-    {
-        set
-        {
-            var setting = LoadForCurrentUser();
-            setting.HideConfirmConvertSaveSetting = value;
-            SaveForCurrentUser(setting);
-        }
-        get => LoadForCurrentUser().HideConfirmConvertSaveSetting;
-    }
-
-    public bool HideConfirmConvertOpen
-    {
-        set
-        {
-            var setting = LoadForCurrentUser();
-            setting.HideConfirmConvertOpenSetting = value;
-            SaveForCurrentUser(setting);
-        }
-        get => LoadForCurrentUser().HideConfirmConvertOpenSetting;
-    }
-
-    public OrderBy DefaultOrder
-    {
-        set
-        {
-            var setting = LoadForCurrentUser();
-            if (setting.DefaultSortedBySetting != value.SortedBy || setting.DefaultSortedAscSetting != value.IsAsc)
-            {
-                setting.DefaultSortedBySetting = value.SortedBy;
-                setting.DefaultSortedAscSetting = value.IsAsc;
-                SaveForCurrentUser(setting);
-            }
-        }
-        get
-        {
-            var setting = LoadForCurrentUser();
-
-            return new OrderBy(setting.DefaultSortedBySetting, setting.DefaultSortedAscSetting);
-        }
-    }
-
-    public bool Forcesave
-    {
-        set
-        {
-            //var setting = LoadForCurrentUser();
-            //setting.ForcesaveSetting = value;
-            //SaveForCurrentUser(setting);
-        }
-        get => true;//LoadForCurrentUser().ForcesaveSetting;
-    }
-
-    public bool StoreForcesave
-    {
-        set
-        {
-            //if (_coreBaseSettings.Personal)
-            //{
-            //    throw new NotSupportedException();
-            //}
-
-            //var setting = _settingsManager.Load<FilesSettings>();
-            //setting.StoreForcesaveSetting = value;
-            //_settingsManager.Save(setting);
-        }
-        get => false;//!_coreBaseSettings.Personal && _settingsManager.Load<FilesSettings>().StoreForcesaveSetting;
-    }
-
-    public bool RecentSection
-    {
-        set
-        {
-            var setting = LoadForCurrentUser();
-            setting.HideRecentSetting = !value;
-            SaveForCurrentUser(setting);
-        }
-        get => !LoadForCurrentUser().HideRecentSetting;
-    }
-
-    public bool FavoritesSection
-    {
-        set
-        {
-            var setting = LoadForCurrentUser();
-            setting.HideFavoritesSetting = !value;
-            SaveForCurrentUser(setting);
-        }
-        get => !LoadForCurrentUser().HideFavoritesSetting;
-    }
-
-    public bool TemplatesSection
-    {
-        set
-        {
-            var setting = LoadForCurrentUser();
-            setting.HideTemplatesSetting = !value;
-            SaveForCurrentUser(setting);
-        }
-        get => !LoadForCurrentUser().HideTemplatesSetting;
-    }
-
-    public bool DownloadTarGz
-    {
-        set
-        {
-            var setting = LoadForCurrentUser();
-            setting.DownloadTarGzSetting = value;
-            SaveForCurrentUser(setting);
-        }
-        get => LoadForCurrentUser().DownloadTarGzSetting;
-    }
-    public AutoCleanUpData AutomaticallyCleanUp
-    {
-        set
-        {
-            var setting = LoadForCurrentUser();
-            setting.AutomaticallyCleanUpSetting = value;
-            SaveForCurrentUser(setting);
-        }
-        get
-        {
-            var setting = LoadForCurrentUser().AutomaticallyCleanUpSetting;
-
-            if (setting != null)
-            {
-                return setting;
-            }
-
-            setting = new AutoCleanUpData { IsAutoCleanUp = true, Gap = DateToAutoCleanUp.ThirtyDays };
-            AutomaticallyCleanUp = setting;
-
-            return setting;
-        }
-    }
-
-    public bool CanSearchByContent
-    {
-        get
-        {
-            return _searchSettingsHelper.CanSearchByContentAsync<DbFile>().Result;
-        }
-    }
-
-    public List<FileShare> DefaultSharingAccessRights
-    {
-        set
-        {
-            List<FileShare> GetNormalizedList(List<FileShare> src)
-            {
-                if (src == null || !src.Any())
-                {
-                    return null;
-                }
-
-                var res = new List<FileShare>();
-
-                if (src.Contains(FileShare.FillForms))
-                {
-                    res.Add(FileShare.FillForms);
-                }
-
-                if (src.Contains(FileShare.CustomFilter))
-                {
-                    res.Add(FileShare.CustomFilter);
-                }
-
-                if (src.Contains(FileShare.Review))
-                {
-                    res.Add(FileShare.Review);
-                }
-
-                if (src.Contains(FileShare.ReadWrite))
-                {
-                    res.Add(FileShare.ReadWrite);
-                    return res;
-                }
-
-                if (src.Contains(FileShare.Comment))
-                {
-                    res.Add(FileShare.Comment);
-                    return res;
-                }
-
-                res.Add(FileShare.Read);
-                return res;
-            }
-
-            var setting = LoadForCurrentUser();
-            setting.DefaultSharingAccessRightsSetting = GetNormalizedList(value);
-            SaveForCurrentUser(setting);
-        }
-        get
-        {
-            var setting = LoadForCurrentUser().DefaultSharingAccessRightsSetting;
-            return setting ?? new List<FileShare>() { FileShare.Read };
-        }
-    }
-
-    public long ChunkUploadSize
-    {
-        get => _setupInfo.ChunkUploadSize;
-    }
-
-    private FilesSettings Load()
-    {
-        return !_authContext.IsAuthenticated ? _emptySettings : _settingsManager.Load<FilesSettings>();
-    }
-
-    private void Save(FilesSettings settings)
-    {
-        if (!_authContext.IsAuthenticated)
-        {
-            return;
-        }
-        
-        _settingsManager.Save(settings);
-    }
-
-    private FilesSettings LoadForCurrentUser()
-    {
-        return !_authContext.IsAuthenticated ? _emptySettings : _settingsManager.LoadForCurrentUser<FilesSettings>();
-    }
-
-    private void SaveForCurrentUser(FilesSettings settings)
-    {
-        if (!_authContext.IsAuthenticated)
-        {
-            return;
-        }
-        
-        _settingsManager.SaveForCurrentUser(settings);
-    }
-}
+// (c) Copyright Ascensio System SIA 2010-2022
+//
+// This program is a free software product.
+// You can redistribute it and/or modify it under the terms
+// of the GNU Affero General Public License (AGPL) version 3 as published by the Free Software
+// Foundation. In accordance with Section 7(a) of the GNU AGPL its Section 15 shall be amended
+// to the effect that Ascensio System SIA expressly excludes the warranty of non-infringement of
+// any third-party rights.
+//
+// This program is distributed WITHOUT ANY WARRANTY, without even the implied warranty
+// of MERCHANTABILITY or FITNESS FOR A PARTICULAR  PURPOSE. For details, see
+// the GNU AGPL at: http://www.gnu.org/licenses/agpl-3.0.html
+//
+// You can contact Ascensio System SIA at Lubanas st. 125a-25, Riga, Latvia, EU, LV-1021.
+//
+// The  interactive user interfaces in modified source and object code versions of the Program must
+// display Appropriate Legal Notices, as required under Section 5 of the GNU AGPL version 3.
+//
+// Pursuant to Section 7(b) of the License you must retain the original Product logo when
+// distributing the program. Pursuant to Section 7(e) we decline to grant you any rights under
+// trademark law for use of our trademarks.
+//
+// All the Product's GUI elements, including illustrations and icon sets, as well as technical writing
+// content are licensed under the terms of the Creative Commons Attribution-ShareAlike 4.0
+// International. See the License terms at http://creativecommons.org/licenses/by-sa/4.0/legalcode
+
+namespace ASC.Web.Files.Classes;
+
+[Serializable]
+public class FilesSettings : ISettings<FilesSettings>
+{
+    [JsonPropertyName("EnableThirdpartySettings")]
+    public bool EnableThirdpartySetting { get; set; }
+
+    [JsonPropertyName("FastDelete")]
+    public bool FastDeleteSetting { get; set; }
+
+    [JsonPropertyName("StoreOriginalFiles")]
+    public bool StoreOriginalFilesSetting { get; set; }
+
+    [JsonPropertyName("KeepNewFileName")]
+    public bool KeepNewFileName { get; set; }
+
+    [JsonPropertyName("UpdateIfExist")]
+    public bool UpdateIfExistSetting { get; set; }
+
+    [JsonPropertyName("ConvertNotify")]
+    public bool ConvertNotifySetting { get; set; }
+
+    [JsonPropertyName("DefaultSortedBy")]
+    public SortedByType DefaultSortedBySetting { get; set; }
+
+    [JsonPropertyName("DefaultSortedAsc")]
+    public bool DefaultSortedAscSetting { get; set; }
+
+    [JsonPropertyName("HideConfirmConvertSave")]
+    public bool HideConfirmConvertSaveSetting { get; set; }
+
+    [JsonPropertyName("HideConfirmConvertOpen")]
+    public bool HideConfirmConvertOpenSetting { get; set; }
+
+    [JsonPropertyName("Forcesave")]
+    public bool ForcesaveSetting { get; set; }
+
+    [JsonPropertyName("StoreForcesave")]
+    public bool StoreForcesaveSetting { get; set; }
+
+    [JsonPropertyName("HideRecent")]
+    public bool HideRecentSetting { get; set; }
+
+    [JsonPropertyName("HideFavorites")]
+    public bool HideFavoritesSetting { get; set; }
+
+    [JsonPropertyName("HideTemplates")]
+    public bool HideTemplatesSetting { get; set; }
+
+    [JsonPropertyName("DownloadZip")]
+    public bool DownloadTarGzSetting { get; set; }
+
+    [JsonPropertyName("ShareLink")]
+    public bool DisableShareLinkSetting { get; set; }
+
+    [JsonPropertyName("ShareLinkSocialMedia")]
+    public bool DisableShareSocialMediaSetting { get; set; }
+
+    [JsonPropertyName("AutomaticallyCleanUp")]
+    public AutoCleanUpData AutomaticallyCleanUpSetting { get; set; }
+
+    [JsonPropertyName("DefaultSharingAccessRights")]
+    public List<FileShare> DefaultSharingAccessRightsSetting { get; set; }
+
+    public FilesSettings GetDefault()
+    {
+        return new FilesSettings
+        {
+            FastDeleteSetting = false,
+            EnableThirdpartySetting = true,
+            StoreOriginalFilesSetting = true,
+            UpdateIfExistSetting = false,
+            ConvertNotifySetting = true,
+            DefaultSortedBySetting = SortedByType.DateAndTime,
+            DefaultSortedAscSetting = false,
+            HideConfirmConvertSaveSetting = false,
+            HideConfirmConvertOpenSetting = false,
+            ForcesaveSetting = true,
+            StoreForcesaveSetting = false,
+            HideRecentSetting = false,
+            HideFavoritesSetting = false,
+            HideTemplatesSetting = false,
+            DownloadTarGzSetting = false,
+            AutomaticallyCleanUpSetting = null,
+            DefaultSharingAccessRightsSetting = null,
+        };
+    }
+
+    [JsonIgnore]
+    public Guid ID => new Guid("{03B382BD-3C20-4f03-8AB9-5A33F016316E}");
+}
+
+[Scope]
+public class FilesSettingsHelper
+{
+    private readonly SettingsManager _settingsManager;
+    private readonly CoreBaseSettings _coreBaseSettings;
+    private readonly SetupInfo _setupInfo;
+    private readonly FileUtility _fileUtility;
+    private readonly FilesLinkUtility _filesLinkUtility;
+    private readonly SearchSettingsHelper _searchSettingsHelper;
+    private readonly AuthContext _authContext;
+    private static readonly FilesSettings _emptySettings = new();
+
+    public FilesSettingsHelper(
+        SettingsManager settingsManager,
+        CoreBaseSettings coreBaseSettings,
+        SetupInfo setupInfo,
+        FileUtility fileUtility,
+        FilesLinkUtility filesLinkUtility,
+        SearchSettingsHelper searchSettingsHelper,
+        AuthContext authContext)
+    {
+        _settingsManager = settingsManager;
+        _coreBaseSettings = coreBaseSettings;
+        _setupInfo = setupInfo;
+        _fileUtility = fileUtility;
+        _filesLinkUtility = filesLinkUtility;
+        _searchSettingsHelper = searchSettingsHelper;
+        _authContext = authContext;
+    }
+
+    public List<string> ExtsImagePreviewed => _fileUtility.ExtsImagePreviewed;
+    public List<string> ExtsMediaPreviewed => _fileUtility.ExtsMediaPreviewed;
+    public List<string> ExtsWebPreviewed => _fileUtility.ExtsWebPreviewed;
+    public List<string> ExtsWebEdited => _fileUtility.ExtsWebEdited;
+    public List<string> ExtsWebEncrypt => _fileUtility.ExtsWebEncrypt;
+    public List<string> ExtsWebReviewed => _fileUtility.ExtsWebReviewed;
+    public List<string> ExtsWebCustomFilterEditing => _fileUtility.ExtsWebCustomFilterEditing;
+    public List<string> ExtsWebRestrictedEditing => _fileUtility.ExtsWebRestrictedEditing;
+    public List<string> ExtsWebCommented => _fileUtility.ExtsWebCommented;
+    public List<string> ExtsWebTemplate => _fileUtility.ExtsWebTemplate;
+    public List<string> ExtsCoAuthoring => _fileUtility.ExtsCoAuthoring;
+    public List<string> ExtsMustConvert => _fileUtility.ExtsMustConvert;
+    public Dictionary<string, List<string>> ExtsConvertible => _fileUtility.GetExtsConvertible();
+    public List<string> ExtsUploadable => _fileUtility.ExtsUploadable;
+    public List<string> ExtsArchive => FileUtility.ExtsArchive;
+    public List<string> ExtsVideo => FileUtility.ExtsVideo;
+    public List<string> ExtsAudio => FileUtility.ExtsAudio;
+    public List<string> ExtsImage => FileUtility.ExtsImage;
+    public List<string> ExtsSpreadsheet => FileUtility.ExtsSpreadsheet;
+    public List<string> ExtsPresentation => FileUtility.ExtsPresentation;
+    public List<string> ExtsDocument => FileUtility.ExtsDocument;
+    public Dictionary<FileType, string> InternalFormats => _fileUtility.InternalExtension;
+    public string MasterFormExtension => _fileUtility.MasterFormExtension;
+    public string ParamVersion => FilesLinkUtility.Version;
+    public string ParamOutType => FilesLinkUtility.OutType;
+    public string FileDownloadUrlString => _filesLinkUtility.FileDownloadUrlString;
+    public string FileWebViewerUrlString => _filesLinkUtility.FileWebViewerUrlString;
+    public string FileWebViewerExternalUrlString => _filesLinkUtility.FileWebViewerExternalUrlString;
+    public string FileWebEditorUrlString => _filesLinkUtility.FileWebEditorUrlString;
+    public string FileWebEditorExternalUrlString => _filesLinkUtility.FileWebEditorExternalUrlString;
+    public string FileRedirectPreviewUrlString => _filesLinkUtility.FileRedirectPreviewUrlString;
+    public string FileThumbnailUrlString => _filesLinkUtility.FileThumbnailUrlString;
+
+    public bool ConfirmDelete
+    {
+        set
+        {
+            var setting = LoadForCurrentUser();
+            setting.FastDeleteSetting = !value;
+            SaveForCurrentUser(setting);
+        }
+        get => !LoadForCurrentUser().FastDeleteSetting;
+    }
+
+    public bool EnableThirdParty
+    {
+        set
+        {
+            var setting = _settingsManager.Load<FilesSettings>();
+            setting.EnableThirdpartySetting = value;
+            _settingsManager.Save(setting);
+        }
+        get => _settingsManager.Load<FilesSettings>().EnableThirdpartySetting;
+    }
+
+    public bool ExternalShare
+    {
+        set
+        {
+            var settings = Load();
+            settings.DisableShareLinkSetting = !value;
+            Save(settings);
+        }
+        get { return !Load().DisableShareLinkSetting; }
+    }
+
+    public bool ExternalShareSocialMedia
+    {
+        set
+        {
+            var settings = Load();
+            settings.DisableShareSocialMediaSetting = !value;
+            Save(settings);
+        }
+        get
+        {
+            var setting = Load();
+            return !setting.DisableShareLinkSetting && !setting.DisableShareSocialMediaSetting;
+        }
+    }
+
+    public bool StoreOriginalFiles
+    {
+        set
+        {
+            var setting = LoadForCurrentUser();
+            setting.StoreOriginalFilesSetting = value;
+            SaveForCurrentUser(setting);
+        }
+        get => LoadForCurrentUser().StoreOriginalFilesSetting;
+    }
+
+    public bool KeepNewFileName
+    {
+        set => _settingsManager.ManageForCurrentUser<FilesSettings>(setting => setting.KeepNewFileName = value);
+        get => LoadForCurrentUser().KeepNewFileName;
+    }
+
+    public bool UpdateIfExist
+    {
+        set
+        {
+            var setting = LoadForCurrentUser();
+            setting.UpdateIfExistSetting = value;
+            SaveForCurrentUser(setting);
+        }
+        get => LoadForCurrentUser().UpdateIfExistSetting;
+    }
+
+    public bool ConvertNotify
+    {
+        set
+        {
+            var setting = LoadForCurrentUser();
+            setting.ConvertNotifySetting = value;
+            SaveForCurrentUser(setting);
+        }
+        get => LoadForCurrentUser().ConvertNotifySetting;
+    }
+
+    public bool HideConfirmConvertSave
+    {
+        set
+        {
+            var setting = LoadForCurrentUser();
+            setting.HideConfirmConvertSaveSetting = value;
+            SaveForCurrentUser(setting);
+        }
+        get => LoadForCurrentUser().HideConfirmConvertSaveSetting;
+    }
+
+    public bool HideConfirmConvertOpen
+    {
+        set
+        {
+            var setting = LoadForCurrentUser();
+            setting.HideConfirmConvertOpenSetting = value;
+            SaveForCurrentUser(setting);
+        }
+        get => LoadForCurrentUser().HideConfirmConvertOpenSetting;
+    }
+
+    public OrderBy DefaultOrder
+    {
+        set
+        {
+            var setting = LoadForCurrentUser();
+            if (setting.DefaultSortedBySetting != value.SortedBy || setting.DefaultSortedAscSetting != value.IsAsc)
+            {
+                setting.DefaultSortedBySetting = value.SortedBy;
+                setting.DefaultSortedAscSetting = value.IsAsc;
+                SaveForCurrentUser(setting);
+            }
+        }
+        get
+        {
+            var setting = LoadForCurrentUser();
+
+            return new OrderBy(setting.DefaultSortedBySetting, setting.DefaultSortedAscSetting);
+        }
+    }
+
+    public bool Forcesave
+    {
+        set
+        {
+            //var setting = LoadForCurrentUser();
+            //setting.ForcesaveSetting = value;
+            //SaveForCurrentUser(setting);
+        }
+        get => true;//LoadForCurrentUser().ForcesaveSetting;
+    }
+
+    public bool StoreForcesave
+    {
+        set
+        {
+            //if (_coreBaseSettings.Personal)
+            //{
+            //    throw new NotSupportedException();
+            //}
+
+            //var setting = _settingsManager.Load<FilesSettings>();
+            //setting.StoreForcesaveSetting = value;
+            //_settingsManager.Save(setting);
+        }
+        get => false;//!_coreBaseSettings.Personal && _settingsManager.Load<FilesSettings>().StoreForcesaveSetting;
+    }
+
+    public bool RecentSection
+    {
+        set
+        {
+            var setting = LoadForCurrentUser();
+            setting.HideRecentSetting = !value;
+            SaveForCurrentUser(setting);
+        }
+        get => !LoadForCurrentUser().HideRecentSetting;
+    }
+
+    public bool FavoritesSection
+    {
+        set
+        {
+            var setting = LoadForCurrentUser();
+            setting.HideFavoritesSetting = !value;
+            SaveForCurrentUser(setting);
+        }
+        get => !LoadForCurrentUser().HideFavoritesSetting;
+    }
+
+    public bool TemplatesSection
+    {
+        set
+        {
+            var setting = LoadForCurrentUser();
+            setting.HideTemplatesSetting = !value;
+            SaveForCurrentUser(setting);
+        }
+        get => !LoadForCurrentUser().HideTemplatesSetting;
+    }
+
+    public bool DownloadTarGz
+    {
+        set
+        {
+            var setting = LoadForCurrentUser();
+            setting.DownloadTarGzSetting = value;
+            SaveForCurrentUser(setting);
+        }
+        get => LoadForCurrentUser().DownloadTarGzSetting;
+    }
+    public AutoCleanUpData AutomaticallyCleanUp
+    {
+        set
+        {
+            var setting = LoadForCurrentUser();
+            setting.AutomaticallyCleanUpSetting = value;
+            SaveForCurrentUser(setting);
+        }
+        get
+        {
+            var setting = LoadForCurrentUser().AutomaticallyCleanUpSetting;
+
+            if (setting != null)
+            {
+                return setting;
+            }
+
+            setting = new AutoCleanUpData { IsAutoCleanUp = true, Gap = DateToAutoCleanUp.ThirtyDays };
+            AutomaticallyCleanUp = setting;
+
+            return setting;
+        }
+    }
+
+    public bool CanSearchByContent
+    {
+        get
+        {
+            return _searchSettingsHelper.CanSearchByContentAsync<DbFile>().Result;
+        }
+    }
+
+    public List<FileShare> DefaultSharingAccessRights
+    {
+        set
+        {
+            List<FileShare> GetNormalizedList(List<FileShare> src)
+            {
+                if (src == null || !src.Any())
+                {
+                    return null;
+                }
+
+                var res = new List<FileShare>();
+
+                if (src.Contains(FileShare.FillForms))
+                {
+                    res.Add(FileShare.FillForms);
+                }
+
+                if (src.Contains(FileShare.CustomFilter))
+                {
+                    res.Add(FileShare.CustomFilter);
+                }
+
+                if (src.Contains(FileShare.Review))
+                {
+                    res.Add(FileShare.Review);
+                }
+
+                if (src.Contains(FileShare.ReadWrite))
+                {
+                    res.Add(FileShare.ReadWrite);
+                    return res;
+                }
+
+                if (src.Contains(FileShare.Comment))
+                {
+                    res.Add(FileShare.Comment);
+                    return res;
+                }
+
+                res.Add(FileShare.Read);
+                return res;
+            }
+
+            var setting = LoadForCurrentUser();
+            setting.DefaultSharingAccessRightsSetting = GetNormalizedList(value);
+            SaveForCurrentUser(setting);
+        }
+        get
+        {
+            var setting = LoadForCurrentUser().DefaultSharingAccessRightsSetting;
+            return setting ?? new List<FileShare>() { FileShare.Read };
+        }
+    }
+
+    public long ChunkUploadSize
+    {
+        get => _setupInfo.ChunkUploadSize;
+    }
+
+    private FilesSettings Load()
+    {
+        return !_authContext.IsAuthenticated ? _emptySettings : _settingsManager.Load<FilesSettings>();
+    }
+
+    private void Save(FilesSettings settings)
+    {
+        if (!_authContext.IsAuthenticated)
+        {
+            return;
+        }
+        
+        _settingsManager.Save(settings);
+    }
+
+    private FilesSettings LoadForCurrentUser()
+    {
+        return !_authContext.IsAuthenticated ? _emptySettings : _settingsManager.LoadForCurrentUser<FilesSettings>();
+    }
+
+    private void SaveForCurrentUser(FilesSettings settings)
+    {
+        if (!_authContext.IsAuthenticated)
+        {
+            return;
+        }
+        
+        _settingsManager.SaveForCurrentUser(settings);
+    }
+}