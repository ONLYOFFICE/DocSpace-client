{
  "key_path": "Restricted",
  "content": "Restricted",
  "content_en_sha1_hash": "aa2a08d2afa23e5f0a3fbe6e6ed494979fd09160",
  "created_at": "2025-05-19T21:30:47.929Z",
<<<<<<< HEAD
  "updated_at": "2025-05-26T07:57:32.555Z",
=======
  "updated_at": "2025-06-24T16:31:24.419Z",
>>>>>>> 0de93b01
  "comment": {
    "text": "This translation key is used to display the label \"Restricted\" in the API Key settings. It appears as a tab title within the Create API Key Dialog and represents a permission level that restricts access to certain API scopes.",
    "is_auto": true,
    "updated_at": "2025-05-20T09:34:41.055Z"
  },
  "usage": [
    {
      "file_path": "/packages/client/src/pages/PortalSettings/categories/developer-tools/ApiKeys/sub-components/CreateApiKeyDialog/index.tsx",
      "line_number": 237,
      "context": "name: t(\"Common:All\"),\n content: null,\n },\n {\n id: \"restricted\",\n name: t(\"Common:Restricted\"),\n content: (\n <div className=\"api-key_permission-tab\">\n <div className=\"api-key_permission-container\">\n <Text fontSize=\"13px\" fontWeight={600} className=\"separator\">\n {t(\"OAuth:ScopesHeader\")}",
      "module": "/packages/client"
    },
    {
      "file_path": "/packages/client/src/pages/PortalSettings/categories/developer-tools/ApiKeys/utils.ts",
      "line_number": 119,
      "context": "case \"all\":\n return t(\"Common:All\");\n case \"readonly\":\n return t(\"Common:ReadOnly\");\n case \"restricted\":\n return t(\"Common:Restricted\");\n \n default:\n return t(\"Common:All\");\n }\n };",
      "module": "/packages/client"
    }
  ],
  "languages": {
    "en": {
      "ai_translated": false,
      "ai_model": null,
      "ai_spell_check_issues": [],
      "approved_at": null
    },
    "ar-SA": {
      "ai_translated": false,
      "ai_model": null,
      "ai_spell_check_issues": [],
      "approved_at": null
    },
    "az": {
      "ai_translated": false,
      "ai_model": null,
      "ai_spell_check_issues": [
        {
          "type": "incorrect_translation",
          "description": "The translation \"Məhdudlaşdırıldı\" translates to \"restricted\" or \"limited\" in a more active/completed sense. \"Restricted\" can also mean 'subject to limitations' or 'having restrictions,' which might be better conveyed with a more passive or descriptive term.",
          "suggestion": "Consider alternatives like \"Qısıtlanmış\" (Qısıtlanmış) or \"Mövcudiyyəti məhdud\" (Mövcudiyyəti məhdud) for a more accurate and nuanced translation depending on the specific context."
        }
      ],
      "approved_at": null
    },
    "bg": {
      "ai_translated": false,
      "ai_model": null,
      "ai_spell_check_issues": [],
      "approved_at": null
    },
    "cs": {
      "ai_translated": false,
      "ai_model": null,
      "ai_spell_check_issues": [],
      "approved_at": null
    },
    "de": {
      "ai_translated": false,
      "ai_model": null,
      "ai_spell_check_issues": [
        {
          "type": "incorrect_translation",
          "description": "While 'Eingeschränkt' can mean 'restricted', it has a broader meaning encompassing 'limited' or 'curtailed'. 'Restricted' implies a more formal or legally imposed limitation. A more accurate translation depending on the context might be 'beschränkt' or 'eingeschränkte'.",
          "suggestion": "Consider 'beschränkt' or 'eingeschränkte' for a closer match to the English 'restricted', depending on the specific nuance needed."
        }
      ],
      "approved_at": null
    },
    "el-GR": {
      "ai_translated": false,
      "ai_model": null,
      "ai_spell_check_issues": [],
      "approved_at": null
    },
    "es": {
      "ai_translated": false,
      "ai_model": null,
      "ai_spell_check_issues": [],
      "approved_at": null
    },
    "fi": {
      "ai_translated": false,
      "ai_model": null,
      "ai_spell_check_issues": [],
      "approved_at": null
    },
    "fr": {
      "ai_translated": false,
      "ai_model": null,
      "ai_spell_check_issues": [],
      "approved_at": null
    },
    "hy-AM": {
      "ai_translated": false,
      "ai_model": null,
      "ai_spell_check_issues": [
        {
          "type": "incorrect_translation",
          "description": "The Armenian translation \"Սահմանափակված է\" (Sahmanapakvats e) literally translates to \"It is restricted\" or \"It is limited\". While related, it's not the most direct equivalent of 'Restricted'. A more accurate translation would be something like 'արգելված' (argelvad) which means 'prohibited' or 'restricted'.",
          "suggestion": "արգելված"
        }
      ],
      "approved_at": null
    },
    "it": {
      "ai_translated": false,
      "ai_model": null,
      "ai_spell_check_issues": [],
      "approved_at": null
    },
    "ja-JP": {
      "ai_translated": false,
      "ai_model": null,
      "ai_spell_check_issues": [],
      "approved_at": null
    },
    "ko-KR": {
      "ai_translated": false,
      "ai_model": null,
      "ai_spell_check_issues": [
        {
          "type": "incorrect_translation",
          "description": "The Korean translation \"제한되었습니다\" (jehan-doewotseumnida) implies a state of being restricted, as in something *is* restricted.  'Restricted' as a label usually means 'restricted' as an adjective describing something. A more accurate translation would depend on the context, but \"제한된\" (jehan-doen) would be a more direct adjective translation.",
          "suggestion": "Consider \"제한된\" (jehan-doen) or a more contextually appropriate adjective translation."
        }
      ],
      "approved_at": null
    },
    "lo-LA": {
      "ai_translated": false,
      "ai_model": null,
      "ai_spell_check_issues": [
        {
          "type": "incorrect_translation",
          "description": "The Lao translation \"ຫ້າມ\" (ham) translates to \"prohibited\" or \"forbidden\", which is a stricter meaning than \"restricted\". While \"restricted\" can imply prohibition, it can also mean limited or controlled. \"ຫ້າມ\" implies a complete ban.",
          "suggestion": "Consider a more nuanced translation that captures the meaning of 'restricted,' such as \"ຈຳ ກັດ\" (jam kat - limited) or \"ກວດ ກາ\" (kuat ka - controlled/regulated), depending on the specific context."
        }
      ],
      "approved_at": null
    },
    "lv": {
      "ai_translated": false,
      "ai_model": null,
      "ai_spell_check_issues": [],
      "approved_at": null
    },
    "nl": {
      "ai_translated": false,
      "ai_model": null,
      "ai_spell_check_issues": [],
      "approved_at": null
    },
    "pl": {
      "ai_translated": false,
      "ai_model": null,
      "ai_spell_check_issues": [],
      "approved_at": null
    },
    "pt": {
      "ai_translated": false,
      "ai_model": null,
      "ai_spell_check_issues": [],
      "approved_at": null
    },
    "pt-BR": {
      "ai_translated": false,
      "ai_model": null,
      "ai_spell_check_issues": [],
      "approved_at": null
    },
    "ro": {
      "ai_translated": false,
      "ai_model": null,
      "ai_spell_check_issues": [
        {
          "type": "incorrect_translation",
          "description": "The Romanian translation \"Restricționare\" is a verb form (gerund/noun derived from the verb 'a restricționa') and doesn't directly translate the English adjective 'Restricted'. A more appropriate translation would be \"Restricționat\" which is the correct adjective form.",
          "suggestion": "Restricționat"
        }
      ],
      "approved_at": null
    },
    "ru": {
      "ai_translated": false,
      "ai_model": null,
      "ai_spell_check_issues": [],
      "approved_at": null
    },
    "si": {
      "ai_translated": false,
      "ai_model": null,
      "ai_spell_check_issues": [
        {
          "type": "incorrect_translation",
          "description": "'අවලංගු' (awalangu) primarily means 'invalid' or 'void'. While it can sometimes convey a sense of restriction, it's not the most accurate translation of 'Restricted'. A more suitable translation would depend on the specific context where 'Restricted' is used.",
          "suggestion": "Consider alternative translations such as 'සීමිත' (seemitha - limited), 'අඩුපාඩු' (adupaadu - constrained), or 'නැවතී' (naaethei - restricted), depending on the context."
        }
      ],
      "approved_at": null
    },
    "sk": {
      "ai_translated": false,
      "ai_model": null,
      "ai_spell_check_issues": [
        {
          "type": "incorrect_translation",
          "description": "The Slovak translation 'Restrito Obmedzené' contains 'Restrito', which appears to be a Portuguese word and is not relevant to the English term 'Restricted'. 'Obmedzené' is a reasonable translation, but the inclusion of 'Restrito' makes the translation incorrect.",
          "suggestion": "Obmedzené"
        },
        {
          "type": "formatting",
          "description": "The translation contains two words separated by a space without proper capitalization or punctuation. This affects readability and potentially indicates a formatting error.",
          "suggestion": "Obmedzené"
        }
      ],
      "approved_at": null
    },
    "sl": {
      "ai_translated": false,
      "ai_model": null,
      "ai_spell_check_issues": [],
      "approved_at": null
    },
    "sr-Cyrl-RS": {
      "ai_translated": false,
      "ai_model": null,
      "ai_spell_check_issues": [
        {
          "type": "incorrect_translation",
          "description": "While \"Ограничено\" can be a valid translation for \"Restricted\", it carries a connotation of 'limited' or 'capped' rather than strictly 'restricted' in the sense of access or permissions. A more accurate translation might depend on the context, but \"Ограничено\" is not the best default choice.",
          "suggestion": "Consider alternatives like \"Отворено само за обучен персонал\" (Open only to trained personnel) or \"Забрањено\" (Forbidden) depending on the intended meaning of 'Restricted'."
        }
      ],
      "approved_at": null
    },
    "sr-Latn-RS": {
      "ai_translated": false,
      "ai_model": null,
      "ai_spell_check_issues": [
        {
          "type": "incorrect_translation",
          "description": "While \"Ograničeno\" can sometimes translate to 'Restricted', it more commonly means 'Limited'. 'Restricted' implies a more strict or controlled restriction, whereas 'Ograničeno' suggests a limitation.",
          "suggestion": "Consider \"Zabranjeno\" or \"Omeđeno\" for a more accurate translation of 'Restricted', depending on the specific context. 'Zabranjeno' implies a prohibition, while 'Omeđeno' suggests a boundary."
        }
      ],
      "approved_at": null
    },
    "tr": {
      "ai_translated": false,
      "ai_model": null,
      "ai_spell_check_issues": [],
      "approved_at": null
    },
    "uk-UA": {
      "ai_translated": false,
      "ai_model": null,
      "ai_spell_check_issues": [],
      "approved_at": null
    },
    "vi": {
      "ai_translated": false,
      "ai_model": null,
      "ai_spell_check_issues": [
        {
          "type": "incorrect_translation",
          "description": "The translation \"Đã hạn chế\" while technically accurate, doesn't quite capture the nuance of 'Restricted'. It implies something *was* restricted, whereas 'Restricted' can refer to a state of being.",
          "suggestion": "Consider alternatives like \"Giới hạn\" or \"Bị hạn chế\" to better reflect the context depending on the surrounding text."
        }
      ],
      "approved_at": null
    },
    "zh-CN": {
      "ai_translated": false,
      "ai_model": null,
      "ai_spell_check_issues": [
        {
          "type": "incorrect_translation",
          "description": "The translation \"受到限制\" (shòu dào xiàn zhì) while technically meaning 'subject to restriction' doesn't fully capture the nuance of 'Restricted'. It's more passive. 'Restricted' can imply limitations or prohibitions, which '受到限制' doesn't always convey.",
          "suggestion": "Consider alternatives like \"限制\" (xiàn zhì - restriction) or \"受限\" (shòu xiàn - limited) depending on the specific context.  \"限制\" is often a good, concise option."
        }
      ],
      "approved_at": null
    }
  }
}<|MERGE_RESOLUTION|>--- conflicted
+++ resolved
@@ -3,11 +3,7 @@
   "content": "Restricted",
   "content_en_sha1_hash": "aa2a08d2afa23e5f0a3fbe6e6ed494979fd09160",
   "created_at": "2025-05-19T21:30:47.929Z",
-<<<<<<< HEAD
-  "updated_at": "2025-05-26T07:57:32.555Z",
-=======
   "updated_at": "2025-06-24T16:31:24.419Z",
->>>>>>> 0de93b01
   "comment": {
     "text": "This translation key is used to display the label \"Restricted\" in the API Key settings. It appears as a tab title within the Create API Key Dialog and represents a permission level that restricts access to certain API scopes.",
     "is_auto": true,
@@ -46,8 +42,8 @@
       "ai_spell_check_issues": [
         {
           "type": "incorrect_translation",
-          "description": "The translation \"Məhdudlaşdırıldı\" translates to \"restricted\" or \"limited\" in a more active/completed sense. \"Restricted\" can also mean 'subject to limitations' or 'having restrictions,' which might be better conveyed with a more passive or descriptive term.",
-          "suggestion": "Consider alternatives like \"Qısıtlanmış\" (Qısıtlanmış) or \"Mövcudiyyəti məhdud\" (Mövcudiyyəti məhdud) for a more accurate and nuanced translation depending on the specific context."
+          "description": "While \"Məhdudlaşdırıldı\" can mean \"restricted,\" it's a verb (past participle) and doesn't directly translate the adjective \"Restricted.\" A more appropriate adjective translation would be \"məhdud\" or \"qadağan\".",
+          "suggestion": "Consider using \"məhdud\" or \"qadağan\"."
         }
       ],
       "approved_at": null
@@ -70,8 +66,8 @@
       "ai_spell_check_issues": [
         {
           "type": "incorrect_translation",
-          "description": "While 'Eingeschränkt' can mean 'restricted', it has a broader meaning encompassing 'limited' or 'curtailed'. 'Restricted' implies a more formal or legally imposed limitation. A more accurate translation depending on the context might be 'beschränkt' or 'eingeschränkte'.",
-          "suggestion": "Consider 'beschränkt' or 'eingeschränkte' for a closer match to the English 'restricted', depending on the specific nuance needed."
+          "description": "While 'Eingeschränkt' can mean 'restricted', it also carries connotations of 'limited' or 'curtailed'. 'Restricted' implies a legal or imposed limitation which 'Eingeschränkt' doesn't always convey. A more accurate translation might be 'beschränkt' which directly aligns with the meaning of 'restricted'.",
+          "suggestion": "beschränkt"
         }
       ],
       "approved_at": null
@@ -106,7 +102,7 @@
       "ai_spell_check_issues": [
         {
           "type": "incorrect_translation",
-          "description": "The Armenian translation \"Սահմանափակված է\" (Sahmanapakvats e) literally translates to \"It is restricted\" or \"It is limited\". While related, it's not the most direct equivalent of 'Restricted'. A more accurate translation would be something like 'արգելված' (argelvad) which means 'prohibited' or 'restricted'.",
+          "description": "The Armenian translation \"Սահմանափակված է\" (Sahmanapakvats e) literally translates to \"It is restricted\". While conveying a similar concept, \"Restricted\" often implies a state or quality, and a more direct translation might be \"արգելված\" (argelvad) for 'forbidden' or 'restricted' in a more general sense. \"Սահմանափակված է\" is more suitable when something *becomes* restricted.",
           "suggestion": "արգելված"
         }
       ],
@@ -115,7 +111,13 @@
     "it": {
       "ai_translated": false,
       "ai_model": null,
-      "ai_spell_check_issues": [],
+      "ai_spell_check_issues": [
+        {
+          "type": "incorrect_translation",
+          "description": "The translation \"Limitato\" while conveying a sense of restriction, isn't the most common or precise translation of \"Restricted\". It can imply a limited quantity rather than a restriction on access or usage.",
+          "suggestion": "Consider alternatives like \"Ristretto\", \"Vincolato\", or \"Limitato all'uso\" depending on the specific context. \"Ristretto\" is often a better fit for restrictions."
+        }
+      ],
       "approved_at": null
     },
     "ja-JP": {
@@ -130,8 +132,8 @@
       "ai_spell_check_issues": [
         {
           "type": "incorrect_translation",
-          "description": "The Korean translation \"제한되었습니다\" (jehan-doewotseumnida) implies a state of being restricted, as in something *is* restricted.  'Restricted' as a label usually means 'restricted' as an adjective describing something. A more accurate translation would depend on the context, but \"제한된\" (jehan-doen) would be a more direct adjective translation.",
-          "suggestion": "Consider \"제한된\" (jehan-doen) or a more contextually appropriate adjective translation."
+          "description": "The Korean translation \"제한되었습니다\" (jehan-doeeotseumnida) translates to 'has been restricted' or 'is restricted'. While not strictly incorrect, it's a passive voice and a more direct translation of 'Restricted' would be \"제한됨\" (jehan-doem).",
+          "suggestion": "제한됨"
         }
       ],
       "approved_at": null
@@ -142,8 +144,8 @@
       "ai_spell_check_issues": [
         {
           "type": "incorrect_translation",
-          "description": "The Lao translation \"ຫ້າມ\" (ham) translates to \"prohibited\" or \"forbidden\", which is a stricter meaning than \"restricted\". While \"restricted\" can imply prohibition, it can also mean limited or controlled. \"ຫ້າມ\" implies a complete ban.",
-          "suggestion": "Consider a more nuanced translation that captures the meaning of 'restricted,' such as \"ຈຳ ກັດ\" (jam kat - limited) or \"ກວດ ກາ\" (kuat ka - controlled/regulated), depending on the specific context."
+          "description": "While \"ຫ້າມ\" (ham) can mean 'restricted' or 'forbidden,' it's a stronger term than simply 'restricted.' It implies a prohibition, whereas 'restricted' can imply limitations without a complete ban. A more nuanced translation might be needed depending on the context.",
+          "suggestion": "Consider alternatives like 'ກໍານົດ' (ganot) - 'regulated' or 'ມອບຂໍ້ຈຳກັດ' (mop kho jat kan) - 'with limitations' depending on the intended meaning."
         }
       ],
       "approved_at": null
@@ -184,8 +186,8 @@
       "ai_spell_check_issues": [
         {
           "type": "incorrect_translation",
-          "description": "The Romanian translation \"Restricționare\" is a verb form (gerund/noun derived from the verb 'a restricționa') and doesn't directly translate the English adjective 'Restricted'. A more appropriate translation would be \"Restricționat\" which is the correct adjective form.",
-          "suggestion": "Restricționat"
+          "description": "The Romanian translation \"Restricționare\" does not accurately convey the meaning of \"Restricted.\" While it contains the root \"restricț-\", it translates more closely to 'Restriction' or 'Restricting' rather than 'Restricted'. 'Restricted' implies a state of being limited or constrained.",
+          "suggestion": "Consider alternatives such as \"Restricționat\" or \"Limitat\" which better capture the meaning of 'Restricted' as a state of being."
         }
       ],
       "approved_at": null
@@ -202,8 +204,8 @@
       "ai_spell_check_issues": [
         {
           "type": "incorrect_translation",
-          "description": "'අවලංගු' (awalangu) primarily means 'invalid' or 'void'. While it can sometimes convey a sense of restriction, it's not the most accurate translation of 'Restricted'. A more suitable translation would depend on the specific context where 'Restricted' is used.",
-          "suggestion": "Consider alternative translations such as 'සීමිත' (seemitha - limited), 'අඩුපාඩු' (adupaadu - constrained), or 'නැවතී' (naaethei - restricted), depending on the context."
+          "description": "'අවලංගු' (awalangu) generally translates to 'invalid' or 'void' rather than 'restricted'. While it can imply restriction in certain contexts, it's not the most accurate or common translation for 'restricted'. A more suitable translation might be 'සීමිත' (simita) or 'අන්තර්ගත' (anthargatha).",
+          "suggestion": "Consider 'සීමිත' (simita) or 'අන්තර්ගත' (anthargatha) for a more accurate translation of 'restricted'."
         }
       ],
       "approved_at": null
@@ -214,13 +216,8 @@
       "ai_spell_check_issues": [
         {
           "type": "incorrect_translation",
-          "description": "The Slovak translation 'Restrito Obmedzené' contains 'Restrito', which appears to be a Portuguese word and is not relevant to the English term 'Restricted'. 'Obmedzené' is a reasonable translation, but the inclusion of 'Restrito' makes the translation incorrect.",
+          "description": "The Slovak translation \"Restrito Obmedzené\" appears to contain a mix of Portuguese (\"Restrito\") and Slovak (\"Obmedzené\"). \"Restrito\" is Portuguese for Restricted. The correct Slovak translation should be only \"Obmedzené\".",
           "suggestion": "Obmedzené"
-        },
-        {
-          "type": "formatting",
-          "description": "The translation contains two words separated by a space without proper capitalization or punctuation. This affects readability and potentially indicates a formatting error.",
-          "suggestion": "Obmedzené"
         }
       ],
       "approved_at": null
@@ -237,8 +234,8 @@
       "ai_spell_check_issues": [
         {
           "type": "incorrect_translation",
-          "description": "While \"Ограничено\" can be a valid translation for \"Restricted\", it carries a connotation of 'limited' or 'capped' rather than strictly 'restricted' in the sense of access or permissions. A more accurate translation might depend on the context, but \"Ограничено\" is not the best default choice.",
-          "suggestion": "Consider alternatives like \"Отворено само за обучен персонал\" (Open only to trained personnel) or \"Забрањено\" (Forbidden) depending on the intended meaning of 'Restricted'."
+          "description": "While \"Ограничено\" is a possible translation for \"Restricted\", it carries a nuance of 'limited' or 'confined' which might not fully capture the meaning of 'Restricted' in all contexts. A more direct translation might be 'Ограничено' or 'Забрањено'. The best choice depends on the specific context of 'Restricted'.",
+          "suggestion": "Consider 'Забрањено' for a more direct equivalent of 'Restricted', or keep 'Ограничено' if the nuance of 'limited' is appropriate for the context."
         }
       ],
       "approved_at": null
@@ -249,8 +246,8 @@
       "ai_spell_check_issues": [
         {
           "type": "incorrect_translation",
-          "description": "While \"Ograničeno\" can sometimes translate to 'Restricted', it more commonly means 'Limited'. 'Restricted' implies a more strict or controlled restriction, whereas 'Ograničeno' suggests a limitation.",
-          "suggestion": "Consider \"Zabranjeno\" or \"Omeđeno\" for a more accurate translation of 'Restricted', depending on the specific context. 'Zabranjeno' implies a prohibition, while 'Omeđeno' suggests a boundary."
+          "description": "'Ograničeno' while a valid Serbian word, doesn't perfectly capture the nuance of 'Restricted.' It leans more towards 'limited' or 'constrained.' 'Restricted' implies rules or prohibitions.",
+          "suggestion": "Consider 'Zabranjeno' which translates more directly to 'prohibited' or 'banned,' or 'Sa ograničenjima' which translates to 'with restrictions'."
         }
       ],
       "approved_at": null
@@ -273,8 +270,8 @@
       "ai_spell_check_issues": [
         {
           "type": "incorrect_translation",
-          "description": "The translation \"Đã hạn chế\" while technically accurate, doesn't quite capture the nuance of 'Restricted'. It implies something *was* restricted, whereas 'Restricted' can refer to a state of being.",
-          "suggestion": "Consider alternatives like \"Giới hạn\" or \"Bị hạn chế\" to better reflect the context depending on the surrounding text."
+          "description": "While \"Đã hạn chế\" is a possible translation for 'Restricted', it implies something has *already* been restricted. 'Restricted' often signifies a state of being restricted, not an action of restriction. A more accurate translation would depend on the context, but 'Giới hạn' or 'Bị hạn chế' might be better alternatives.",
+          "suggestion": "Consider 'Giới hạn' or 'Bị hạn chế' for a more accurate representation of the meaning."
         }
       ],
       "approved_at": null
@@ -285,8 +282,8 @@
       "ai_spell_check_issues": [
         {
           "type": "incorrect_translation",
-          "description": "The translation \"受到限制\" (shòu dào xiàn zhì) while technically meaning 'subject to restriction' doesn't fully capture the nuance of 'Restricted'. It's more passive. 'Restricted' can imply limitations or prohibitions, which '受到限制' doesn't always convey.",
-          "suggestion": "Consider alternatives like \"限制\" (xiàn zhì - restriction) or \"受限\" (shòu xiàn - limited) depending on the specific context.  \"限制\" is often a good, concise option."
+          "description": "The translation \"受到限制\" (shòu dào xiàn zhì) is a literal translation of 'restricted' but doesn't fully capture the nuance. Depending on the context, it could mean 'subject to limitations' or 'constrained.' 'Restricted' can also imply being forbidden or prohibited.",
+          "suggestion": "Consider alternatives like \"限制\" (xiàn zhì - restricted), \"禁止\" (jìn zhǐ - prohibited) or \"不得进入\" (bù dé jìn rù - not allowed to enter) depending on the specific context."
         }
       ],
       "approved_at": null
