--- conflicted
+++ resolved
@@ -126,10 +126,7 @@
         displaySelectedOption
         modernView
         manualWidth={"fit-content"}
-<<<<<<< HEAD
-=======
         isLoading={isLoading}
->>>>>>> b39b2949
       />
     );
 
