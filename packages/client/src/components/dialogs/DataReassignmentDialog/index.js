--- conflicted
+++ resolved
@@ -92,51 +92,12 @@
 
   const [percent, setPercent] = useState(0);
 
-<<<<<<< HEAD
-  useEffect(() => {
-    //If click Delete user
-    if (isDeletingUserWithReassignment) onReassign();
-
-    return () => {
-      setIsDeletingUserWithReassignment(false);
-      setDataReassignmentDeleteProfile(false);
-      clearTimeout(timerId);
-    };
-  }, [isDeletingUserWithReassignment]);
-
-  const onToggleDeleteProfile = () => {
-    setIsDeleteProfile((remove) => !remove);
-  };
-
-  const onTogglePeopleSelector = () => {
-    setSelectorVisible((show) => !show);
-  };
-
-  const onClose = () => {
-    setDataReassignmentDialogVisible(false);
-  };
-
-  const onClosePeopleSelector = () => {
-    setSelectorVisible(false);
-  };
-
-  const onStartAgain = () => {
-    setShowProgress(false);
-    setPercent(0);
-    setIsAbortTransfer(false);
-  };
-
-  const onAccept = (item) => {
-    setSelectorVisible(false);
-    setSelectedUser({ ...item[0] });
-=======
   const updateAccountsAfterDeleteUser = () => {
     const filter = Filter.getDefault();
 
     filter.area = "people";
 
     getUsersList(filter, true);
->>>>>>> 0aeeccfd
   };
 
   const checkReassignCurrentUser = () => {
@@ -191,17 +152,6 @@
     // If click Delete user
     if (isDeletingUserWithReassignment) onReassign();
 
-<<<<<<< HEAD
-    dataReassignmentTerminate(user.id)
-      .then((res) => {
-        setPercent(res.percentage);
-        setIsAbortTransfer(true);
-        toastr.success(t("Common:ChangesSavedSuccessfully"));
-      })
-      .catch((error) => {
-        toastr.error(error?.response?.data?.error?.message);
-      });
-=======
     return () => {
       setIsDeletingUserWithReassignment(false);
       setDataReassignmentDeleteProfile(false);
@@ -234,7 +184,6 @@
   const onAccept = (item) => {
     setSelectorVisible(false);
     setSelectedUser({ ...item[0] });
->>>>>>> 0aeeccfd
   };
 
   const filter = Filter.getDefault();
