import React, { useEffect, useState } from "react";
import Submenu from "@docspace/components/submenu";
import { useNavigate } from "react-router-dom";
import { withTranslation } from "react-i18next";
import { inject, observer } from "mobx-react";
import { combineUrl } from "@docspace/common/utils";
import config from "PACKAGE_FILE";
import { isMobile } from "react-device-detect";

import SSO from "./SingleSignOn";
import ThirdParty from "./ThirdPartyServicesSettings";

import AppLoader from "@docspace/common/components/AppLoader";
import SSOLoader from "./sub-components/ssoLoader";
import SMTPSettings from "./SMTPSettings";

const IntegrationWrapper = (props) => {
<<<<<<< HEAD
  const { t, tReady, loadBaseInfo, enablePlugins, toDefault } = props;
=======
  const {
    t,
    tReady,
    history,
    loadBaseInfo,
    enablePlugins,
    toDefault,
    isSSOAvailable,
  } = props;
>>>>>>> a100fdc3
  const [currentTab, setCurrentTab] = useState(0);
  const [isLoading, setIsLoading] = useState(false);
  const navigate = useNavigate();

  useEffect(() => {
    return () => {
      isSSOAvailable && toDefault();
    };
  }, []);

  const data = [
    {
      id: "third-party-services",
      name: t("Translations:ThirdPartyTitle"),
      content: <ThirdParty />,
    },
    {
      id: "single-sign-on",
      name: t("SingleSignOn"),
      content: <SSO />,
    },
    {
      id: "smtp-settings",
      name: t("SMTPSettings"),
      content: <SMTPSettings />,
    },
  ];

  const load = async () => {
    const path = location.pathname;
    const currentTab = data.findIndex((item) => path.includes(item.id));
    if (currentTab !== -1) setCurrentTab(currentTab);

    await loadBaseInfo();
    setIsLoading(true);
  };

  useEffect(() => {
    load();
  }, []);

  const onSelect = (e) => {
    navigate(
      combineUrl(
        window.DocSpaceConfig?.proxy?.url,
        config.homepage,
        `/portal-settings/integration/${e.id}`
      )
    );
  };

  if (!isLoading && !tReady)
    return currentTab === 0 ? <SSOLoader /> : <AppLoader />;

  return <Submenu data={data} startSelect={currentTab} onSelect={onSelect} />;
};

export default inject(({ setup, auth, ssoStore }) => {
  const { initSettings } = setup;
  const { load: toDefault } = ssoStore;
  const { enablePlugins } = auth.settingsStore;
  const { isSSOAvailable } = auth.currentQuotaStore;

  return {
    loadBaseInfo: async () => {
      await initSettings();
    },
    enablePlugins,
    toDefault,
    isSSOAvailable,
  };
})(
  withTranslation(["Settings", "SingleSignOn", "Translations"])(
    observer(IntegrationWrapper)
  )
);<|MERGE_RESOLUTION|>--- conflicted
+++ resolved
@@ -15,19 +15,14 @@
 import SMTPSettings from "./SMTPSettings";
 
 const IntegrationWrapper = (props) => {
-<<<<<<< HEAD
-  const { t, tReady, loadBaseInfo, enablePlugins, toDefault } = props;
-=======
   const {
     t,
     tReady,
-    history,
     loadBaseInfo,
     enablePlugins,
     toDefault,
     isSSOAvailable,
   } = props;
->>>>>>> a100fdc3
   const [currentTab, setCurrentTab] = useState(0);
   const [isLoading, setIsLoading] = useState(false);
   const navigate = useNavigate();
