--- conflicted
+++ resolved
@@ -81,10 +81,6 @@
   "FillFormButton": "Compilare il modulo",
   "FirstName": "Nome",
   "FullAccess": "Accesso completo",
-<<<<<<< HEAD
-  "Guest": "Ospite",
-=======
->>>>>>> b39b2949
   "HelpCenter": "Centro assistenza",
   "Hotkeys": "Tasti di scelta rapida",
   "Image": "Immagine",
