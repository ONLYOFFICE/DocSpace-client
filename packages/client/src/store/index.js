--- conflicted
+++ resolved
@@ -64,17 +64,13 @@
 
 const clientLoadingStore = new ClientLoadingStore();
 
-<<<<<<< HEAD
-const settingsStore = new SettingsStore(thirdPartyStore, treeFoldersStore, publicRoomStore);
-=======
 const settingsStore = new SettingsStore(
   thirdPartyStore,
   treeFoldersStore,
   publicRoomStore,
   pluginStore,
-  authStore
-);
->>>>>>> b4a6f6c1
+  authStore,
+);
 
 const accessRightsStore = new AccessRightsStore(authStore, selectedFolderStore);
 
@@ -86,12 +82,8 @@
   thirdPartyStore,
   accessRightsStore,
   clientLoadingStore,
-<<<<<<< HEAD
-  publicRoomStore,
-=======
-  pluginStore,
-  publicRoomStore
->>>>>>> b4a6f6c1
+  pluginStore,
+  publicRoomStore,
 );
 
 const mediaViewerDataStore = new MediaViewerDataStore(filesStore, settingsStore, publicRoomStore);
@@ -132,10 +124,7 @@
   accessRightsStore,
   clientLoadingStore,
   publicRoomStore,
-<<<<<<< HEAD
-=======
-  pluginStore
->>>>>>> b4a6f6c1
+  pluginStore,
 );
 
 const contextOptionsStore = new ContextOptionsStore(
@@ -150,10 +139,7 @@
   settingsStore,
   selectedFolderStore,
   publicRoomStore,
-<<<<<<< HEAD
-=======
-  pluginStore
->>>>>>> b4a6f6c1
+  pluginStore,
 );
 
 const hotkeyStore = new HotkeyStore(
@@ -163,7 +149,7 @@
   filesActionsStore,
   treeFoldersStore,
   uploadDataStore,
-  selectedFolderStore
+  selectedFolderStore,
 );
 
 const profileActionsStore = new ProfileActionsStore(
@@ -172,10 +158,7 @@
   peopleStore,
   treeFoldersStore,
   selectedFolderStore,
-<<<<<<< HEAD
-=======
-  pluginStore
->>>>>>> b4a6f6c1
+  pluginStore,
 );
 
 peopleStore.profileActionsStore = profileActionsStore;
