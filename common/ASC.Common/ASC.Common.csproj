--- conflicted
+++ resolved
@@ -1,96 +1,79 @@
-﻿<Project Sdk="Microsoft.NET.Sdk">
-  <PropertyGroup>
-    <ProductVersion>9.0.30729</ProductVersion>
-    <TargetFramework>netstandard2.1</TargetFramework>
-    <FileUpgradeFlags />
-    <UpgradeBackupLocation />
-    <AssemblyTitle>ASC.Common</AssemblyTitle>
-    <Company>Ascensio System SIA</Company>
-    <Product>ASC.Common</Product>
-    <Copyright>(c) Ascensio System SIA. All rights reserved</Copyright>
-    <AppendTargetFrameworkToOutputPath>false</AppendTargetFrameworkToOutputPath>
-    <WarningsAsErrors></WarningsAsErrors>
-    <NoWarn>$(NoWarn);NU1605</NoWarn>
-  </PropertyGroup>
-  <PropertyGroup Condition=" '$(Configuration)|$(Platform)' == 'Debug|AnyCPU' ">
-    <DebugType>full</DebugType>
-  </PropertyGroup>
-  <PropertyGroup Condition=" '$(Configuration)|$(Platform)' == 'Release|AnyCPU' ">
-    <DebugType>none</DebugType>
-    <Optimize>true</Optimize>
-  </PropertyGroup>
-  <ItemGroup>
-    <EmbeddedResource Include="Utils\TimeZoneConverter\windowsZones.xml" />
-    <EmbeddedResource Include="Utils\TimeZoneConverter\timeZoneNames.xml" />
-  </ItemGroup>
-  <ItemGroup>
-    <Compile Remove="Notify\AWSEmail.cs" />
-    <Compile Remove="Data\Sql\SqlInstructionDebuggerDisplay.cs" />
-    <Compile Remove="Tests\Logging\SpecialFolderPathConverterTest.cs" />
-  </ItemGroup>
-  <ItemGroup>
-    <PackageReference Include="ARSoft.Tools.NetStandard.DXSdata" Version="1.0.0" />
-    <PackageReference Include="Autofac" Version="4.9.4" />
-    <PackageReference Include="Autofac.Configuration" Version="4.1.0" />
-<<<<<<< HEAD
-    <PackageReference Include="Confluent.Kafka" Version="1.2.0-RC2" />
-    <PackageReference Include="Google.Protobuf" Version="3.9.1" />
-    <PackageReference Include="Grpc" Version="2.23.0" />
-    <PackageReference Include="Grpc.Tools" Version="2.23.0">
-=======
-    <PackageReference Include="Confluent.Kafka" Version="1.2.0-RC4" />
-    <PackageReference Include="Google.Protobuf" Version="3.10.0-rc1" />
-    <PackageReference Include="Grpc" Version="2.24.0-pre1" />
-    <PackageReference Include="Grpc.Tools" Version="2.24.0-pre1">
->>>>>>> 152c5d96
-      <PrivateAssets>all</PrivateAssets>
-      <IncludeAssets>runtime; build; native; contentfiles; analyzers; buildtransitive</IncludeAssets>
-    </PackageReference>
-    <PackageReference Include="log4net" Version="2.0.8" />
-    <PackageReference Include="Microsoft.AspNetCore.Http" Version="2.2.2" />
-    <PackageReference Include="Microsoft.AspNetCore.Http.Extensions" Version="2.2.0" />
-<<<<<<< HEAD
-    <PackageReference Include="Microsoft.AspNetCore.Http.Features" Version="3.0.0-preview9.19424.4" />
-    <PackageReference Include="Microsoft.AspNetCore.WebUtilities" Version="2.2.0" />
-    <!-- <PackageReference Include="Microsoft.CodeQuality.Analyzers" Version="2.9.4">
-      <PrivateAssets>all</PrivateAssets>
-      <IncludeAssets>runtime; build; native; contentfiles; analyzers; buildtransitive</IncludeAssets>
-    </PackageReference> -->
-    <PackageReference Include="Microsoft.Extensions.Configuration" Version="3.0.0-preview9.19423.4" />
-    <PackageReference Include="Microsoft.Extensions.Configuration.Binder" Version="3.0.0-preview9.19423.4" />
-    <!-- <PackageReference Include="Microsoft.NetCore.Analyzers" Version="2.9.4">
-      <PrivateAssets>all</PrivateAssets>
-      <IncludeAssets>runtime; build; native; contentfiles; analyzers; buildtransitive</IncludeAssets>
-    </PackageReference> -->
-    <PackageReference Include="Microsoft.Windows.Compatibility" Version="3.0.0-preview9.19421.4" />
-    <PackageReference Include="MySql.Data" Version="8.0.17" />
-    <PackageReference Include="Newtonsoft.Json" Version="12.0.3-beta1" />
-    <PackageReference Include="NLog" Version="4.6.7" />
-    <PackageReference Include="NLog.Web.AspNetCore" Version="4.8.4" />
-=======
-    <PackageReference Include="Microsoft.AspNetCore.Http.Features" Version="3.0.0-rc1.19457.4" />
-    <PackageReference Include="Microsoft.AspNetCore.WebUtilities" Version="2.2.0" />
-    <PackageReference Include="Microsoft.Extensions.Configuration" Version="3.0.0-rc1.19456.10" />
-    <PackageReference Include="Microsoft.Extensions.Configuration.Binder" Version="3.0.0-rc1.19456.10" />
-    <PackageReference Include="Microsoft.Windows.Compatibility" Version="3.0.0-rc1.19456.4" />
-    <PackageReference Include="MySql.Data" Version="8.0.17" />
-    <PackageReference Include="Newtonsoft.Json" Version="12.0.3-beta1" />
-    <PackageReference Include="NLog" Version="4.6.7" />
-    <PackageReference Include="NLog.Web.AspNetCore" Version="4.8.5" />
->>>>>>> 152c5d96
-    <PackageReference Include="NUnit" Version="3.12.0" />
-    <PackageReference Include="NVelocity" Version="1.2.0" />
-    <PackageReference Include="System.Runtime.Loader" Version="4.3.0" />
-  </ItemGroup>
-  <ItemGroup>
-    <Protobuf Include="protos\AscCacheItem.proto" />
-    <Protobuf Include="protos\NotifyItem.proto" />
-    <Protobuf Include="protos\DistributedTaskCache.proto" />
-    <Protobuf Include="protos\DistributedTaskCancelation.proto" />
-  </ItemGroup>
-  <ItemGroup>
-    <Folder Include="Notify\" />
-    <Folder Include="Tests\Notify\" />
-    <Folder Include="Tests\Security\Authorizing\" />
-  </ItemGroup>
+﻿<Project Sdk="Microsoft.NET.Sdk">
+  <PropertyGroup>
+    <ProductVersion>9.0.30729</ProductVersion>
+    <TargetFramework>netstandard2.1</TargetFramework>
+    <FileUpgradeFlags />
+    <UpgradeBackupLocation />
+    <AssemblyTitle>ASC.Common</AssemblyTitle>
+    <Company>Ascensio System SIA</Company>
+    <Product>ASC.Common</Product>
+    <Copyright>(c) Ascensio System SIA. All rights reserved</Copyright>
+    <AppendTargetFrameworkToOutputPath>false</AppendTargetFrameworkToOutputPath>
+    <WarningsAsErrors></WarningsAsErrors>
+    <NoWarn>$(NoWarn);NU1605</NoWarn>
+  </PropertyGroup>
+  <PropertyGroup Condition=" '$(Configuration)|$(Platform)' == 'Debug|AnyCPU' ">
+    <DebugType>full</DebugType>
+  </PropertyGroup>
+  <PropertyGroup Condition=" '$(Configuration)|$(Platform)' == 'Release|AnyCPU' ">
+    <DebugType>none</DebugType>
+    <Optimize>true</Optimize>
+  </PropertyGroup>
+  <ItemGroup>
+    <EmbeddedResource Include="Utils\TimeZoneConverter\windowsZones.xml" />
+    <EmbeddedResource Include="Utils\TimeZoneConverter\timeZoneNames.xml" />
+  </ItemGroup>
+  <ItemGroup>
+    <Compile Remove="Notify\AWSEmail.cs" />
+    <Compile Remove="Data\Sql\SqlInstructionDebuggerDisplay.cs" />
+    <Compile Remove="Tests\Logging\SpecialFolderPathConverterTest.cs" />
+  </ItemGroup>
+  <ItemGroup>
+    <PackageReference Include="ARSoft.Tools.NetStandard.DXSdata" Version="1.0.0" />
+    <PackageReference Include="Autofac" Version="4.9.4" />
+    <PackageReference Include="Autofac.Configuration" Version="4.1.0" />
+    <PackageReference Include="Confluent.Kafka" Version="1.2.0-RC4" />
+    <PackageReference Include="Google.Protobuf" Version="3.10.0-rc1" />
+    <PackageReference Include="Grpc" Version="2.24.0-pre1" />
+    <PackageReference Include="Grpc.Tools" Version="2.24.0-pre1">
+      <PrivateAssets>all</PrivateAssets>
+      <IncludeAssets>runtime; build; native; contentfiles; analyzers; buildtransitive</IncludeAssets>
+    </PackageReference>
+    <PackageReference Include="log4net" Version="2.0.8" />
+    <PackageReference Include="Microsoft.AspNetCore.Http" Version="2.2.2" />
+    <PackageReference Include="Microsoft.AspNetCore.Http.Extensions" Version="2.2.0" />
+    <PackageReference Include="Microsoft.AspNetCore.Http.Features" Version="3.0.0-rc1.19457.4" />
+    <PackageReference Include="Microsoft.AspNetCore.WebUtilities" Version="2.2.0" />
+<!-- <PackageReference Include="Microsoft.CodeQuality.Analyzers" Version="2.9.4">
+      <PrivateAssets>all</PrivateAssets>
+      <IncludeAssets>runtime; build; native; contentfiles; analyzers; buildtransitive</IncludeAssets>
+    </PackageReference> -->
+    <PackageReference Include="Microsoft.Extensions.Configuration" Version="3.0.0-preview9.19423.4" />
+    <PackageReference Include="Microsoft.Extensions.Configuration.Binder" Version="3.0.0-preview9.19423.4" />
+    <!-- <PackageReference Include="Microsoft.NetCore.Analyzers" Version="2.9.4">
+      <PrivateAssets>all</PrivateAssets>
+      <IncludeAssets>runtime; build; native; contentfiles; analyzers; buildtransitive</IncludeAssets>
+    </PackageReference> -->
+    <PackageReference Include="Microsoft.Extensions.Configuration" Version="3.0.0-rc1.19456.10" />
+    <PackageReference Include="Microsoft.Extensions.Configuration.Binder" Version="3.0.0-rc1.19456.10" />
+    <PackageReference Include="Microsoft.Windows.Compatibility" Version="3.0.0-rc1.19456.4" />
+    <PackageReference Include="MySql.Data" Version="8.0.17" />
+    <PackageReference Include="Newtonsoft.Json" Version="12.0.3-beta1" />
+    <PackageReference Include="NLog" Version="4.6.7" />
+    <PackageReference Include="NLog.Web.AspNetCore" Version="4.8.5" />
+    <PackageReference Include="NUnit" Version="3.12.0" />
+    <PackageReference Include="NVelocity" Version="1.2.0" />
+    <PackageReference Include="System.Runtime.Loader" Version="4.3.0" />
+  </ItemGroup>
+  <ItemGroup>
+    <Protobuf Include="protos\AscCacheItem.proto" />
+    <Protobuf Include="protos\NotifyItem.proto" />
+    <Protobuf Include="protos\DistributedTaskCache.proto" />
+    <Protobuf Include="protos\DistributedTaskCancelation.proto" />
+  </ItemGroup>
+  <ItemGroup>
+    <Folder Include="Notify\" />
+    <Folder Include="Tests\Notify\" />
+    <Folder Include="Tests\Security\Authorizing\" />
+  </ItemGroup>
 </Project>