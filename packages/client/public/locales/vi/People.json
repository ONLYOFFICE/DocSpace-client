--- conflicted
+++ resolved
@@ -1,10 +1,5 @@
 {
   "LblInviteAgain": "Mời lại",
   "MessageEmailActivationInstuctionsSentOnEmail": "Email hướng dẫn kích hoạt đã được gửi đến địa chỉ email <1>{{email}}</1>.",
-<<<<<<< HEAD
-  "NotFoundUsers": "Không tìm thấy người dùng",
-  "NotFoundUsersDescription": "Không có người dùng nào phù hợp với tìm kiếm của bạn. Vui lòng điều chỉnh thông số tìm kiếm của bạn hoặc xóa trường tìm kiếm để xem toàn bộ danh sách người dùng."
-=======
   "UserStatus": "Trạng thái"
->>>>>>> ee84c163
 }