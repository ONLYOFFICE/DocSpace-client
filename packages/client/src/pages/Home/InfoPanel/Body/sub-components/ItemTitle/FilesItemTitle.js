--- conflicted
+++ resolved
@@ -5,14 +5,8 @@
 import IconButton from "@docspace/components/icon-button";
 import Text from "@docspace/components/text";
 import ItemContextOptions from "./ItemContextOptions";
-<<<<<<< HEAD
 import CalendarComponent from "./Calendar";
-
 import { StyledTitle, StyledItemOptions } from "../../styles/common";
-
-const FilesItemTitle = ({ t, selection, isSeveralItems, openHistory }) => {
-=======
-import { StyledTitle } from "../../styles/common";
 import RoomIcon from "@docspace/client/src/components/RoomIcon";
 
 import { RoomsType, ShareAccessRights } from "@docspace/common/constants";
@@ -21,6 +15,7 @@
   t,
   selection,
   isSeveralItems,
+  openHistory,
   selectionParentRoom,
   setIsMobileHidden,
   isGracePeriod,
@@ -28,15 +23,11 @@
   setInviteUsersWarningDialogVisible,
   isPublicRoomType,
 }) => {
->>>>>>> f537c7ba
   const itemTitleRef = useRef();
 
   if (isSeveralItems) return <></>;
 
   const icon = selection.icon;
-<<<<<<< HEAD
-  //only history
-=======
   const isLoadedRoomIcon = !!selection.logo?.medium;
   const showDefaultRoomIcon = !isLoadedRoomIcon && selection.isRoom;
   const security = selectionParentRoom ? selectionParentRoom.security : {};
@@ -60,7 +51,6 @@
         : ShareAccessRights.ReadOnly,
     });
   };
->>>>>>> f537c7ba
 
   return (
     <StyledTitle ref={itemTitleRef}>
@@ -80,12 +70,6 @@
         )}
       </div>
       <Text className="text">{selection.title}</Text>
-<<<<<<< HEAD
-      {selection && (
-        <StyledItemOptions>
-          {openHistory && <CalendarComponent />}
-
-=======
       <div className="info_title-icons">
         {canInviteUserInRoomAbility && (
           <IconButton
@@ -99,19 +83,17 @@
           />
         )}
         {selection && (
->>>>>>> f537c7ba
-          <ItemContextOptions
-            t={t}
-            itemTitleRef={itemTitleRef}
-            selection={selection}
-          />
-<<<<<<< HEAD
-        </StyledItemOptions>
-      )}
-=======
+          <StyledItemOptions>
+            {openHistory && <CalendarComponent />}
+
+            <ItemContextOptions
+              t={t}
+              itemTitleRef={itemTitleRef}
+              selection={selection}
+            />
+          </StyledItemOptions>
         )}
       </div>
->>>>>>> f537c7ba
     </StyledTitle>
   );
 };
