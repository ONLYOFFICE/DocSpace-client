--- conflicted
+++ resolved
@@ -3190,7 +3190,6 @@
     descriptionColor: "#ADADAD",
   },
 
-<<<<<<< HEAD
   oauth: {
     previewDialog: {
       border: "1px solid #242424",
@@ -3208,11 +3207,10 @@
       headerBorder: "1px solid #474747",
       scopeDesc: "#858585",
     },
-=======
-  sdkPresets: {
-    borderColor: "#474747",
-    secondaryColor: "#ADADAD",
->>>>>>> cde5c71b
+    sdkPresets: {
+      borderColor: "#474747",
+      secondaryColor: "#ADADAD",
+    },
   },
 };
 
