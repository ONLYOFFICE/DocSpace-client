--- conflicted
+++ resolved
@@ -101,11 +101,8 @@
 import { showSuccessExportRoomIndexToast } from "SRC_DIR/helpers/toast-helpers";
 import { getContactsView } from "SRC_DIR/helpers/contacts";
 
-<<<<<<< HEAD
-=======
 import { checkProtocol } from "../helpers/files-helpers";
 
->>>>>>> 2ab40e4f
 class FilesActionStore {
   settingsStore;
 
@@ -2424,10 +2421,7 @@
     const { currentDeviceType } = this.settingsStore;
     const { fileItemsList } = this.pluginStore;
     const { enablePlugins } = this.settingsStore;
-<<<<<<< HEAD
-    // const { isOwner, isAdmin } = this.userStore.user;
-=======
->>>>>>> 2ab40e4f
+    const { isOwner, isAdmin } = this.userStore.user;
 
     const { isLoading, setIsSectionBodyLoading } = this.clientLoadingStore;
     const { isRecycleBinFolder } = this.treeFoldersStore;
