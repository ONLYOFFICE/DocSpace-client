--- conflicted
+++ resolved
@@ -3,11 +3,7 @@
   "content": "Start filling",
   "content_en_sha1_hash": "3e49f427774cb5019a379c9d210feb129e86c45e",
   "created_at": "2025-05-19T21:30:49.045Z",
-<<<<<<< HEAD
-  "updated_at": "2025-06-08T12:02:32.845Z",
-=======
   "updated_at": "2025-06-18T17:09:45.951Z",
->>>>>>> 540a9604
   "comment": {
     "text": "This translation key is used to display the text \"Start filling\" in various UI elements, such as a modal dialog header and a dropdown option, where it serves as an action label or button text.",
     "is_auto": true,
@@ -16,7 +12,7 @@
   "usage": [
     {
       "file_path": "/packages/client/src/store/ContextOptionsStore.js",
-      "line_number": 1822,
+      "line_number": 1819,
       "context": "disabled: !item.security?.SubmitToFormGallery,\n },\n {\n id: \"option_start-filling\",\n key: \"start-filling\",\n label: t(\"Common:StartFilling\"),\n icon: FormFillRectSvgUrl,\n onClick: () => this.onClickStartFilling(item, t),\n disabled: false,\n },\n {",
       "module": "/packages/client"
     },
