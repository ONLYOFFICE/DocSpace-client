// (c) Copyright Ascensio System SIA 2009-2025
//
// This program is a free software product.
// You can redistribute it and/or modify it under the terms
// of the GNU Affero General Public License (AGPL) version 3 as published by the Free Software
// Foundation. In accordance with Section 7(a) of the GNU AGPL its Section 15 shall be amended
// to the effect that Ascensio System SIA expressly excludes the warranty of non-infringement of
// any third-party rights.
//
// This program is distributed WITHOUT ANY WARRANTY, without even the implied warranty
// of MERCHANTABILITY or FITNESS FOR A PARTICULAR  PURPOSE. For details, see
// the GNU AGPL at: http://www.gnu.org/licenses/agpl-3.0.html
//
// You can contact Ascensio System SIA at Lubanas st. 125a-25, Riga, Latvia, EU, LV-1021.
//
// The  interactive user interfaces in modified source and object code versions of the Program must
// display Appropriate Legal Notices, as required under Section 5 of the GNU AGPL version 3.
//
// Pursuant to Section 7(b) of the License you must retain the original Product logo when
// distributing the program. Pursuant to Section 7(e) we decline to grant you any rights under
// trademark law for use of our trademarks.
//
// All the Product's GUI elements, including illustrations and icon sets, as well as technical writing
// content are licensed under the terms of the Creative Commons Attribution-ShareAlike 4.0
// International. See the License terms at http://creativecommons.org/licenses/by-sa/4.0/legalcode

import { TError } from "../../utils/axiosClient";
import type { TariffState, BackupStorageType } from "../../enums";

export type TQuotas = {
  id: number;
  quantity: number;
  wallet?: boolean;
  dueDate?: string;
  nextQuantity?: number;
};

export type TPortalTariff = {
  id: number;
  state: TariffState;
  dueDate: Date;
  delayDueDate: Date;
  licenseDate: Date;
  customerId: string;
  portalStatus?: number;
  quotas: TQuotas[];
  enterprise: boolean;
  developer: boolean;
  openSource: boolean;
};

export type TBasePaymentFeature = {
  id: string;
  type: string;
  priceTitle?: string;
  image?: string;
  used?: {
    value: number;
    title?: string;
  };
};

export type TStringPaymentFeature = TBasePaymentFeature & {
  title: string;
};

export type TNumericPaymentFeature = TBasePaymentFeature & {
  value: number;
};

export type TBooleanPaymentFeature = TBasePaymentFeature & {
  value: boolean;
};

export type TPaymentFeature =
  | TNumericPaymentFeature
  | TBooleanPaymentFeature
  | TStringPaymentFeature;

export type TPaymentQuota = {
  id: number;
  title: string;
  price: {
    value: number;
    currencySymbol?: string;
    isoCurrencySymbol?: string;
  };
  nonProfit: boolean;
  free: boolean;
  trial: boolean;
  features: TPaymentFeature[];
  usersQuota: {
    defaultQuota: number;
    enableQuota: boolean;
  };
  roomsQuota: {
    defaultQuota: number;
    enableQuota: boolean;
  };
  tenantCustomQuota: {
    quota: number;
    enableQuota: boolean;
  };
};

export type TPortal = {
  tenantAlias: string;
  calls: boolean;
  creationDateTime: Date;
  tenantId: number;
  industry: number;
  language: string;
  lastModified: Date;
  name: string;
  ownerId: string;
  region?: string | null;
  paymentId: string;
  spam: boolean;
  status: number;
  statusChangeDate: Date;
  timeZone: string;
  trustedDomains: string[];
  trustedDomainsType: number;
  version: number;
  versionChanged: Date;
};

export type TTariff = {
  id: number;
  state: number;
  dueDate: Date;
  delayDueDate: Date;
  licenseDate: Date;
  customerId: string;
  quotas: TQuotas[];
};

export type TRestoreProgress = {
  progress: number;
  error?: TError;
};

<<<<<<< HEAD
export type TBackupHistory = {
  id: string;
  fileName: string;
  storageType: BackupStorageType;
  createdOn: string;
  expiresOn: string;
};

export type TBackupSchedule = {
  backupsStored: number;
  cronParams: {
    day: number;
    hour: number;
    period: number;
  };
  dump: boolean;
  lastBackupTime: string;
  storageParams: {
    folderId: string;
    module?: string;
    tenantId?: string;
  };
  storageType: BackupStorageType;
};

export type TStorageRegion = {
  displayName: string;
  originalSystemName: string;
  partitionDnsSuffix: string;
  partitionName: string;
  systemName: string;
};

export type TBackupProgress = {
  progress: number;
  error?: TError;
  link?: string;
  isCompleted: boolean;
=======
export type TCustomerInfo = {
  paymentMethodStatus: number;
  email: string | null;
  portalId: string | null;
};

export type TBalance =
  | {
      accountNumber?: number;
      subAccounts: [{ currency: string; amount: number }];
    }
  | 0;

export type TTransactionCollection = {
  date: string;
  service?: string;
  serviceUnit?: string;
  quantity: number;
  amount: number;
  credit: number;
  withdrawal: number;
  currency: string;
};

export type TTransactionHistory = {
  collection: TTransactionCollection[];
  offset: number;
  limit: number;
  totalQuantity: number;
  totalPage: number;
  currentPage: number;
};

export type TAutoTopUpSettings = {
  enabled: boolean;
  minBalance: number;
  upToBalance: number;
  currency: string | null;
>>>>>>> 398dda3c
};<|MERGE_RESOLUTION|>--- conflicted
+++ resolved
@@ -140,7 +140,6 @@
   error?: TError;
 };
 
-<<<<<<< HEAD
 export type TBackupHistory = {
   id: string;
   fileName: string;
@@ -179,7 +178,8 @@
   error?: TError;
   link?: string;
   isCompleted: boolean;
-=======
+};
+
 export type TCustomerInfo = {
   paymentMethodStatus: number;
   email: string | null;
@@ -218,5 +218,4 @@
   minBalance: number;
   upToBalance: number;
   currency: string | null;
->>>>>>> 398dda3c
 };