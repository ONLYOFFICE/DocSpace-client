﻿import React, { useCallback } from "react";
import { inject, observer } from "mobx-react";
import { useLocation } from "react-router-dom";
import { isMobile, isMobileOnly } from "react-device-detect";
import { withTranslation } from "react-i18next";
import find from "lodash/find";
import result from "lodash/result";

import FilterInput from "@docspace/common/components/FilterInput";
import Loaders from "@docspace/common/components/Loaders";
import { withLayoutSize } from "@docspace/common/utils";
import { getUser } from "@docspace/common/api/people";
import RoomsFilter from "@docspace/common/api/rooms/filter";
import {
  FilterGroups,
  FilterKeys,
  FilterType,
  RoomsType,
  RoomsProviderType,
  RoomsProviderTypeName,
  FilterSubject,
  RoomSearchArea,
  EmployeeType,
  EmployeeStatus,
  PaymentsType,
  AccountLoginType,
} from "@docspace/common/constants";

import { getDefaultRoomName } from "SRC_DIR/helpers/filesUtils";
import withLoader from "SRC_DIR/HOCs/withLoader";
import {
  TableVersions,
  SortByFieldName,
  SSO_LABEL,
} from "SRC_DIR/helpers/constants";

import ViewRowsReactSvgUrl from "PUBLIC_DIR/images/view-rows.react.svg?url";
import ViewTilesReactSvgUrl from "PUBLIC_DIR/images/view-tiles.react.svg?url";
import ViewDashboardReactSvgUrl from "PUBLIC_DIR/images/view-board.react.svg?url";

import { showLoader, hideLoader } from "./FilterUtils";
import { getRoomInfo } from "@docspace/common/api/rooms";

const getAccountLoginType = (filterValues) => {
  const accountLoginType = result(
    find(filterValues, (value) => {
      return value.group === "filter-login-type";
    }),
    "key"
  );

  return accountLoginType || null;
};

const getFilterType = (filterValues) => {
  const filterType = result(
    find(filterValues, (value) => {
      return value.group === FilterGroups.filterType;
    }),
    "key"
  );

  return filterType?.toString() ? +filterType : null;
};

const getSubjectFilter = (filterValues) => {
  const subjectFilter = result(
    find(filterValues, (value) => {
      return value.group === FilterGroups.roomFilterOwner;
    }),
    "key"
  );

  return subjectFilter?.toString() ? subjectFilter?.toString() : null;
};

const getAuthorType = (filterValues) => {
  const authorType = result(
    find(filterValues, (value) => {
      return value.group === FilterGroups.filterAuthor;
    }),
    "key"
  );

  return authorType ? authorType : null;
};

const getRoomId = (filterValues) => {
  const filterRoomId = result(
    find(filterValues, (value) => {
      return value.group === FilterGroups.filterRoom;
    }),
    "key"
  );

  return filterRoomId || null;
};

const getSearchParams = (filterValues) => {
  const searchParams = result(
    find(filterValues, (value) => {
      return value.group === FilterGroups.filterFolders;
    }),
    "key"
  );

  return searchParams || "true";
};

const getType = (filterValues) => {
  const filterType = filterValues.find(
    (value) => value.group === FilterGroups.roomFilterType
  )?.key;

  const type = filterType;

  return type;
};

const getProviderType = (filterValues) => {
  const filterType = filterValues.find(
    (value) => value.group === FilterGroups.roomFilterProviderType
  )?.key;

  const type = filterType;

  return type;
};

const getSubjectId = (filterValues) => {
  const filterOwner = result(
    find(filterValues, (value) => {
      return value.group === FilterGroups.roomFilterSubject;
    }),
    "key"
  );

  return filterOwner ? filterOwner : null;
};

const getStatus = (filterValues) => {
  const employeeStatus = result(
    find(filterValues, (value) => {
      return value.group === "filter-status";
    }),
    "key"
  );

  return employeeStatus ? +employeeStatus : null;
};

const getRole = (filterValues) => {
  const employeeStatus = result(
    find(filterValues, (value) => {
      return value.group === "filter-type";
    }),
    "key"
  );

  return employeeStatus || null;
};

const getPayments = (filterValues) => {
  const employeeStatus = result(
    find(filterValues, (value) => {
      return value.group === "filter-account";
    }),
    "key"
  );

  return employeeStatus || null;
};

const getGroup = (filterValues) => {
  const groupId = result(
    find(filterValues, (value) => {
      return value.group === "filter-other";
    }),
    "key"
  );

  return groupId || null;
};

const getFilterContent = (filterValues) => {
  const filterContent = result(
    find(filterValues, (value) => {
      return value.group === FilterGroups.filterContent;
    }),
    "key"
  );

  return filterContent ? filterContent : null;
};

const getTags = (filterValues) => {
  const filterTags = filterValues.find(
    (value) => value.group === FilterGroups.roomFilterTags
  )?.key;

  const tags = filterTags?.length > 0 ? filterTags : null;

  return tags;
};

const TABLE_COLUMNS = `filesTableColumns_ver-${TableVersions.Files}`;

const COLUMNS_SIZE_INFO_PANEL = `filesColumnsSizeInfoPanel_ver-${TableVersions.Files}`;

const TABLE_ROOMS_COLUMNS = `roomsTableColumns_ver-${TableVersions.Rooms}`;

const COLUMNS_ROOMS_SIZE_INFO_PANEL = `roomsColumnsSizeInfoPanel_ver-${TableVersions.Rooms}`;

const TABLE_TRASH_COLUMNS = `trashTableColumns_ver-${TableVersions.Trash}`;

const COLUMNS_TRASH_SIZE_INFO_PANEL = `trashColumnsSizeInfoPanel_ver-${TableVersions.Trash}`;

const SectionFilterContent = ({
  t,
  filter,
  roomsFilter,
  personal,
  isRecentFolder,
  isFavoritesFolder,
  sectionWidth,
  viewAs,
  createThumbnails,
  setViewAs,
  setIsLoading,
  selectedFolderId,
  fetchFiles,
  fetchRooms,
  fetchTags,
  infoPanelVisible,
  isRooms,
  isTrash,
  userId,
  isPersonalRoom,
  setCurrentRoomsFilter,
  providers,
  isLoadedEmptyPage,
  isEmptyPage,
  clearSearch,
  setClearSearch,
  setMainButtonMobileVisible,
  isArchiveFolder,
  accountsViewAs,
  groups,
  fetchPeople,
  accountsFilter,
  dashboardViewAs,
  setDashboardViewAs,
}) => {
  const location = useLocation();

  const isAccountsPage = location.pathname.includes("accounts");
  const isDashboardPage = location.pathname.includes("dashboard");

  const [selectedFilterValues, setSelectedFilterValues] = React.useState(null);

  const onFilter = React.useCallback(
    (data) => {
      if (isAccountsPage) {
        setIsLoading(true);
        const status = getStatus(data);

        const role = getRole(data);
        const group = getGroup(data);
        const payments = getPayments(data);
        const accountLoginType = getAccountLoginType(data);

        const newFilter = accountsFilter.clone();

        if (status === 3) {
          newFilter.employeeStatus = EmployeeStatus.Disabled;
          newFilter.activationStatus = null;
        } else if (status === 2) {
          newFilter.employeeStatus = EmployeeStatus.Active;
          newFilter.activationStatus = status;
        } else {
          newFilter.employeeStatus = null;
          newFilter.activationStatus = status;
        }

        newFilter.page = 0;

        newFilter.role = role;

        newFilter.group = group;

        newFilter.payments = payments;

        newFilter.accountLoginType = accountLoginType;

        //console.log(newFilter);

        fetchPeople(newFilter, true).finally(() => setIsLoading(false));
      } else if (isRooms) {
        const type = getType(data) || null;

        const subjectId = getSubjectId(data) || null;

        const subjectFilter = getSubjectFilter(data) || null;

        const providerType = getProviderType(data) || null;
        const tags = getTags(data) || null;

        // const withSubfolders =
        //   getFilterFolders(data) === FilterKeys.withSubfolders;

        // const withContent = getFilterContent(data) === FilterKeys.withContent;

        setIsLoading(true);

        const newFilter = roomsFilter.clone();

        newFilter.page = 0;
        newFilter.provider = providerType ? providerType : null;
        newFilter.type = type ? type : null;

        newFilter.subjectFilter = null;
        newFilter.subjectId = null;

        if (subjectId) {
          newFilter.subjectId = subjectId;

          if (subjectId === FilterKeys.me) {
            newFilter.subjectId = `${userId}`;
          }

          newFilter.subjectFilter = subjectFilter?.toString()
            ? subjectFilter.toString()
            : FilterSubject.Member;
        }

        if (tags) {
          if (!tags?.length) {
            newFilter.tags = null;
            newFilter.withoutTags = true;
          } else {
            newFilter.tags = tags;
            newFilter.withoutTags = false;
          }
        } else {
          newFilter.tags = null;
          newFilter.withoutTags = false;
        }

        // newFilter.withSubfolders = withSubfolders;
        // newFilter.searchInContent = withContent;

        fetchRooms(selectedFolderId, newFilter).finally(() =>
          setIsLoading(false)
        );
      } else {
        const filterType = getFilterType(data) || null;

        const authorType = getAuthorType(data);

        const withSubfolders = getSearchParams(data);
        const withContent = getFilterContent(data);

        const roomId = getRoomId(data);

        const newFilter = filter.clone();
        newFilter.page = 0;

        newFilter.filterType = filterType;

        if (authorType === FilterKeys.me || authorType === FilterKeys.other) {
          newFilter.authorType = `user_${userId}`;
          newFilter.excludeSubject = authorType === FilterKeys.other;
        } else {
          newFilter.authorType = authorType ? `user_${authorType}` : null;
          newFilter.excludeSubject = null;
        }

        newFilter.withSubfolders =
          withSubfolders === FilterKeys.excludeSubfolders ? "false" : "true";
        newFilter.searchInContent = withContent === "true" ? "true" : null;

        if (isTrash) {
          newFilter.roomId = roomId;
        }

        setIsLoading(true);

        fetchFiles(selectedFolderId, newFilter).finally(() =>
          setIsLoading(false)
        );
      }
    },
    [
      isRooms,
      isAccountsPage,
      isTrash,
      fetchFiles,
      fetchRooms,
      fetchPeople,
      setIsLoading,
      roomsFilter,
      accountsFilter,
      filter,
      selectedFolderId,
    ]
  );

  const onClearFilter = useCallback(() => {
    if (isAccountsPage) {
      return;
    }

    if (isRooms) {
      const newFilter = RoomsFilter.getDefault();
      newFilter.searchArea = roomsFilter.searchArea;

      fetchRooms(selectedFolderId, newFilter).finally(() =>
        setIsLoading(false)
      );
    } else {
      const newFilter = filter.clone();
      newFilter.page = 0;
      newFilter.filterValue = "";

      setIsLoading(true);

      fetchFiles(selectedFolderId, newFilter).finally(() => {
        setIsLoading(false);
      });
    }
  }, [
    isRooms,
    setIsLoading,
    fetchFiles,
    fetchRooms,

    selectedFolderId,
    filter,

    roomsFilter,
    isAccountsPage,
  ]);

  const onSearch = React.useCallback(
    (data = "") => {
      if (isAccountsPage) {
        const newFilter = accountsFilter.clone();
        newFilter.page = 0;
        newFilter.search = data;

        setIsLoading(true);

        fetchPeople(newFilter, true).finally(() => setIsLoading(false));
      } else if (isRooms) {
        const newFilter = roomsFilter.clone();

        newFilter.page = 0;
        newFilter.filterValue = data;

        setIsLoading(true);

        fetchRooms(selectedFolderId, newFilter).finally(() =>
          setIsLoading(false)
        );
      } else {
        const newFilter = filter.clone();
        newFilter.page = 0;
        newFilter.search = data;

        setIsLoading(true);

        fetchFiles(selectedFolderId, newFilter).finally(() => {
          setIsLoading(false);
        });
      }
    },
    [
      isRooms,
      isAccountsPage,
      setIsLoading,
      fetchFiles,
      fetchRooms,
      fetchPeople,
      selectedFolderId,
      filter,
      roomsFilter,
      accountsFilter,
    ]
  );

  const onSort = React.useCallback(
    (sortId, sortDirection) => {
      const sortBy = sortId;
      const sortOrder = sortDirection === "desc" ? "descending" : "ascending";

      const newFilter = isAccountsPage
        ? accountsFilter.clone()
        : isRooms
        ? roomsFilter.clone()
        : filter.clone();
      newFilter.page = 0;
      newFilter.sortBy = sortBy;
      newFilter.sortOrder = sortOrder;

      setIsLoading(true);

      if (isAccountsPage) {
        fetchPeople(newFilter, true).finally(() => setIsLoading(false));
      } else if (isRooms) {
        fetchRooms(selectedFolderId, newFilter).finally(() =>
          setIsLoading(false)
        );
      } else {
        fetchFiles(selectedFolderId, newFilter).finally(() =>
          setIsLoading(false)
        );
      }
    },
    [
      isRooms,
      isAccountsPage,
      setIsLoading,
      fetchFiles,
      fetchRooms,
      fetchPeople,
      selectedFolderId,
      filter,
      roomsFilter,
      accountsFilter,
    ]
  );

  const onChangeViewAs = React.useCallback(
    (view) => {
      if (isDashboardPage) {
        return setDashboardViewAs(view);
      }

      if (view === "row") {
        if (
          (sectionWidth < 1025 && !infoPanelVisible) ||
          (sectionWidth < 625 && infoPanelVisible) ||
          isMobile
        ) {
          setViewAs("row");
        } else {
          setViewAs("table");
        }
      } else {
        setViewAs(view);
      }
    },
    [
      sectionWidth,
      infoPanelVisible,
      setViewAs,
      isDashboardPage,
      setDashboardViewAs,
    ]
  );

  const getSelectedInputValue = React.useCallback(() => {
    return isAccountsPage
      ? accountsFilter.search
        ? accountsFilter.search
        : ""
      : isRooms
      ? roomsFilter.filterValue
        ? roomsFilter.filterValue
        : ""
      : filter.search
      ? filter.search
      : "";
  }, [
    isRooms,
    isAccountsPage,
    roomsFilter.filterValue,
    filter.search,
    accountsFilter.search,
  ]);

  const getSelectedSortData = React.useCallback(() => {
    const currentFilter = isAccountsPage
      ? accountsFilter
      : isRooms
      ? roomsFilter
      : filter;
    return {
      sortDirection: currentFilter.sortOrder === "ascending" ? "asc" : "desc",
      sortId: currentFilter.sortBy,
    };
  }, [
    isRooms,
    isAccountsPage,
    filter.sortOrder,
    filter.sortBy,
    roomsFilter.sortOrder,
    roomsFilter.sortBy,
    accountsFilter.sortOrder,
    accountsFilter.sortBy,
  ]);

  const getSelectedFilterData = React.useCallback(async () => {
    const filterValues = [];

    if (isAccountsPage) {
      if (accountsFilter.employeeStatus || accountsFilter.activationStatus) {
        const key =
          accountsFilter.employeeStatus === 2
            ? 3
            : accountsFilter.activationStatus;
        let label = "";

        switch (key) {
          case 1:
            label = t("Common:Active");
            break;
          case 2:
            label = t("PeopleTranslations:PendingTitle");
            break;
          case 3:
            label = t("PeopleTranslations:DisabledEmployeeStatus");
            break;
        }

        filterValues.push({
          key,
          label,
          group: "filter-status",
        });
      }

      if (accountsFilter.role) {
        let label = null;

        switch (+accountsFilter.role) {
          case EmployeeType.Admin:
            label = t("Common:DocSpaceAdmin");
            break;
          case EmployeeType.User:
            label = t("Common:RoomAdmin");
            break;
          case EmployeeType.Collaborator:
            label = t("Common:PowerUser");
            break;
          case EmployeeType.Guest:
            label = t("Common:User");
            break;
          default:
            label = "";
        }

        filterValues.push({
          key: +accountsFilter.role,
          label: label,
          group: "filter-type",
        });
      }

      if (accountsFilter?.payments?.toString()) {
        filterValues.push({
          key: accountsFilter.payments.toString(),
          label:
            PaymentsType.Paid === accountsFilter.payments.toString()
              ? t("Common:Paid")
              : t("SmartBanner:Price"),
          group: "filter-account",
        });
      }

      if (accountsFilter?.accountLoginType?.toString()) {
        const label =
          AccountLoginType.SSO === accountsFilter.accountLoginType.toString()
            ? SSO_LABEL
            : AccountLoginType.LDAP ===
              accountsFilter.accountLoginType.toString()
            ? t("PeopleTranslations:LDAPLbl")
            : t("PeopleTranslations:StandardLogin");
        filterValues.push({
          key: accountsFilter.accountLoginType.toString(),
          label: label,
          group: "filter-login-type",
        });
      }

      if (accountsFilter.group) {
        const group = groups.find((group) => group.id === accountsFilter.group);

        if (group) {
          filterValues.push({
            key: accountsFilter.group,
            label: group.name,
            group: "filter-other",
          });
        }
      }

      const currentFilterValues = [];

      setSelectedFilterValues((value) => {
        if (!value) {
          currentFilterValues.push(...filterValues);
          return filterValues.map((f) => ({ ...f }));
        }

        const items = value.map((v) => {
          const item = filterValues.find((f) => f.group === v.group);

          if (item) {
            if (item.isMultiSelect) {
              let isEqual = true;

              item.key.forEach((k) => {
                if (!v.key.includes(k)) {
                  isEqual = false;
                }
              });

              if (isEqual) return item;

              return false;
            } else {
              if (item.key === v.key) return item;
              return false;
            }
          } else {
            return false;
          }
        });

        const newItems = filterValues.filter(
          (v) => !items.find((i) => i.group === v.group)
        );

        items.push(...newItems);

        currentFilterValues.push(...items.filter((i) => i));

        return items.filter((i) => i);
      });

      return currentFilterValues;
    }

    if (isRooms) {
      // if (!roomsFilter.withSubfolders) {
      //   filterValues.push({
      //     key: FilterKeys.excludeSubfolders,
      //     label: "Exclude subfolders",
      //     group: FilterGroups.roomFilterFolders,
      //   });
      // }

      // if (roomsFilter.searchInContent) {
      //   filterValues.push({
      //     key: FilterKeys.withContent,
      //     label: "File contents",
      //     group: FilterGroups.roomFilterContent,
      //   });
      // }

      if (roomsFilter.subjectId) {
        const user = await getUser(roomsFilter.subjectId);
        const isMe = userId === roomsFilter.subjectId;

        let label = isMe ? t("Common:MeLabel") : user.displayName;

        const subject = {
          key: isMe ? FilterKeys.me : roomsFilter.subjectId,
          group: FilterGroups.roomFilterSubject,
          label: label,
        };

        if (roomsFilter.subjectFilter?.toString()) {
          if (roomsFilter.subjectFilter.toString() === FilterSubject.Owner) {
            subject.selectedLabel = t("Common:Owner") + ": " + label;
          }

          filterValues.push(subject);

          filterValues.push({
            key: roomsFilter?.subjectFilter?.toString(),
            group: FilterGroups.roomFilterOwner,
          });
        } else {
          filterValues.push(subject);
        }
      }

      if (roomsFilter.type) {
        const key = +roomsFilter.type;

        const label = getDefaultRoomName(key, t);

        filterValues.push({
          key: key,
          label: label,
          group: FilterGroups.roomFilterType,
        });
      }

      if (roomsFilter?.tags?.length > 0) {
        filterValues.push({
          key: roomsFilter.tags,
          group: FilterGroups.roomFilterTags,
          isMultiSelect: true,
        });
      }

      if (roomsFilter.provider) {
        const provider = +roomsFilter.provider;

        const label = RoomsProviderTypeName[provider];

        filterValues.push({
          key: provider,
          label: label,
          group: FilterGroups.roomFilterProviderType,
        });
      }
    } else {
      if (filter.withSubfolders === "false") {
        filterValues.push({
          key: FilterKeys.excludeSubfolders,
          label: t("ExcludeSubfolders"),
          group: FilterGroups.filterFolders,
        });
      }

      if (filter.searchInContent) {
        filterValues.push({
          key: "true",
          label: t("FileContents"),
          group: FilterGroups.filterContent,
        });
      }

      if (filter.filterType) {
        let label = "";

        switch (filter.filterType.toString()) {
          case FilterType.DocumentsOnly.toString():
            label = t("Common:Documents");
            break;
          case FilterType.FoldersOnly.toString():
            label = t("Translations:Folders");
            break;
          case FilterType.SpreadsheetsOnly.toString():
            label = t("Translations:Spreadsheets");
            break;
          case FilterType.ArchiveOnly.toString():
            label = t("Archives");
            break;
          case FilterType.PresentationsOnly.toString():
            label = t("Translations:Presentations");
            break;
          case FilterType.ImagesOnly.toString():
            label = t("Images");
            break;
          case FilterType.MediaOnly.toString():
            label = t("Media");
            break;
          case FilterType.FilesOnly.toString():
            label = t("AllFiles");
            break;
          case FilterType.OFormTemplateOnly.toString():
            label = t("FormsTemplates");
            break;
          case FilterType.OFormOnly.toString():
            label = t("Forms");
            break;
        }

        filterValues.push({
          key: `${filter.filterType}`,
          label: label.toLowerCase(),
          group: FilterGroups.filterType,
        });
      }

      if (filter.authorType) {
        const isMe = userId === filter.authorType.replace("user_", "");

        let label = isMe
          ? filter.excludeSubject
            ? t("Common:OtherLabel")
            : t("Common:MeLabel")
          : null;

        if (!isMe) {
          const user = await getUser(filter.authorType.replace("user_", ""));
          label = user.displayName;
        }

        filterValues.push({
          key: isMe
            ? filter.excludeSubject
              ? FilterKeys.other
              : FilterKeys.me
            : filter.authorType.replace("user_", ""),
          group: FilterGroups.filterAuthor,
          label: label,
        });
      }

      if (filter.roomId) {
        const room = await getRoomInfo(filter.roomId);
        const label = room.title;

        filterValues.push({
          key: filter.roomId,
          group: FilterGroups.filterRoom,
          label: label,
        });
      }
    }

    // return filterValues;
    const currentFilterValues = [];

    setSelectedFilterValues((value) => {
      if (!value) {
        currentFilterValues.push(...filterValues);
        return filterValues.map((f) => ({ ...f }));
      }

      const items = value.map((v) => {
        const item = filterValues.find((f) => f.group === v.group);

        if (item) {
          if (item.isMultiSelect) {
            let isEqual = true;

            item.key.forEach((k) => {
              if (!v.key.includes(k)) {
                isEqual = false;
              }
            });

            if (isEqual) return item;

            return false;
          } else {
            if (item.key === v.key) return item;
            return false;
          }
        } else {
          return false;
        }
      });

      const newItems = filterValues.filter(
        (v) => !items.find((i) => i.group === v.group)
      );

      items.push(...newItems);

      currentFilterValues.push(...items.filter((i) => i));

      return items.filter((i) => i);
    });

    return currentFilterValues;
  }, [
    filter.withSubfolders,
    filter.authorType,
    filter.roomId,
    filter.filterType,
    filter.searchInContent,
    filter.excludeSubject,
    roomsFilter.provider,
    roomsFilter.type,
    roomsFilter.subjectId,
    roomsFilter.subjectFilter,
    roomsFilter.tags,
    roomsFilter.tags?.length,
    roomsFilter.excludeSubject,
    roomsFilter.withoutTags,
    // roomsFilter.withSubfolders,
    // roomsFilter.searchInContent,
    userId,
    isRooms,
    isAccountsPage,
    accountsFilter.employeeStatus,
    accountsFilter.activationStatus,
    accountsFilter.role,
    accountsFilter.payments,
    accountsFilter.group,
    accountsFilter.accountLoginType,
    t,
  ]);

  const getFilterData = React.useCallback(async () => {
    if (isAccountsPage) {
      const statusItems = [
        {
          id: "filter_status-user",
          key: "filter-status",
          group: "filter-status",
          label: t("People:UserStatus"),
          isHeader: true,
        },
        {
          id: "filter_status-active",
          key: 1,
          group: "filter-status",
          label: t("Common:Active"),
        },
        {
          id: "filter_status-pending",
          key: 2,
          group: "filter-status",
          label: t("PeopleTranslations:PendingTitle"),
        },
        {
          id: "filter_status-disabled",
          key: 3,
          group: "filter-status",
          label: t("PeopleTranslations:DisabledEmployeeStatus"),
        },
      ];

      const typeItems = [
        {
          key: "filter-type",
          group: "filter-type",
          label: t("Common:Type"),
          isHeader: true,
        },
        {
          id: "filter_type-docspace-admin",
          key: EmployeeType.Admin,
          group: "filter-type",
          label: t("Common:DocSpaceAdmin"),
        },
        {
          id: "filter_type-room-admin",
          key: EmployeeType.User,
          group: "filter-type",
          label: t("Common:RoomAdmin"),
        },
        {
          id: "filter_type-room-admin",
          key: EmployeeType.Collaborator,
          group: "filter-type",
          label: t("Common:PowerUser"),
        },
        {
          id: "filter_type-user",
          key: EmployeeType.Guest,
          group: "filter-type",
          label: t("Common:User"),
        },
      ];

      // const roleItems = [
      //   {
      //     key: "filter-role",
      //     group: "filter-role",
      //     label: "Role in room",
      //     isHeader: true,
      //   },
      //   { key: "1", group: "filter-role", label: "Room manager" },
      //   { key: "2", group: "filter-role", label: "Co-worker" },
      //   { key: "3", group: "filter-role", label: "Editor" },
      //   { key: "4", group: "filter-role", label: "Form filler" },
      //   { key: "5", group: "filter-role", label: "Reviewer" },
      //   { key: "6", group: "filter-role", label: "Commentator" },
      //   { key: "7", group: "filter-role", label: "Viewer" },
      // ];

      const accountItems = [
        {
          key: "filter-account",
          group: "filter-account",
          label: t("ConnectDialog:Account"),
          isHeader: true,
          isLast: false,
        },
        {
          key: PaymentsType.Paid,
          group: "filter-account",
          label: t("Common:Paid"),
        },
        {
          key: PaymentsType.Free,
          group: "filter-account",
          label: t("SmartBanner:Price"),
        },
      ];

      // const roomItems = [
      //   {
      //     key: "filter-status",
      //     group: "filter-status",
      //     label: t("People:UserStatus"),
      //     isHeader: true,
      //   },
      //   {
      //     key: "1",
      //     group: "filter-status",
      //     label: t("Common:Active"),
      //     isSelector: true,
      //     selectorType: "room",
      //   },
      // ];

      const accountLoginTypeItems = [
        {
          key: "filter-login-type",
          group: "filter-login-type",
          label: t("PeopleTranslations:AccountLoginType"),
          isHeader: true,
          isLast: true,
        },
        {
          key: AccountLoginType.SSO,
          group: "filter-login-type",
          label: SSO_LABEL,
        },
        //TODO: uncomment after ldap be ready
        /*{
          key: AccountLoginType.LDAP,
          group: "filter-login-type",
          label: t("PeopleTranslations:LDAPLbl"),
        },*/
        {
          key: AccountLoginType.STANDART,
          group: "filter-login-type",
          label: t("PeopleTranslations:StandardLogin"),
        },
      ];

      const filterOptions = [];

      filterOptions.push(...statusItems);
      filterOptions.push(...typeItems);
      // filterOptions.push(...roleItems);
      filterOptions.push(...accountItems);
      // filterOptions.push(...roomItems);
      filterOptions.push(...accountLoginTypeItems);

      return filterOptions;
    }

    const tags = await fetchTags();
    const connectedThirdParty = [];

    providers.forEach((item) => {
      if (connectedThirdParty.includes(item.provider_key)) return;
      connectedThirdParty.push(item.provider_key);
    });

    const isLastTypeOptionsRooms = !connectedThirdParty.length && !tags.length;

    const folders =
      !isFavoritesFolder && !isRecentFolder
        ? [
            {
              id: "filter_type-folders",
              key: FilterType.FoldersOnly.toString(),
              group: FilterGroups.filterType,
              label: t("Translations:Folders").toLowerCase(),
            },
          ]
        : "";

    const images = !isRecentFolder
      ? [
          {
            id: "filter_type-images",
            key: FilterType.ImagesOnly.toString(),
            group: FilterGroups.filterType,
            label: t("Images").toLowerCase(),
          },
        ]
      : "";

    const archives = !isRecentFolder
      ? [
          {
            id: "filter_type-archive",
            key: FilterType.ArchiveOnly.toString(),
            group: FilterGroups.filterType,
            label: t("Archives").toLowerCase(),
          },
        ]
      : "";

    const media = !isRecentFolder
      ? [
          {
            id: "filter_type-media",
            key: FilterType.MediaOnly.toString(),
            group: FilterGroups.filterType,
            label: t("Media").toLowerCase(),
          },
        ]
      : "";

    const typeOptions = isRooms
      ? [
          {
            key: FilterGroups.filterType,
            group: FilterGroups.roomFilterType,
            label: t("Common:Type"),
            isHeader: true,
            isLast: isLastTypeOptionsRooms,
          },
          ...Object.values(RoomsType).map((roomType) => {
            switch (roomType) {
              case RoomsType.FillingFormsRoom:
                return {
                  id: "filter_type-filling-form",
                  key: RoomsType.FillingFormsRoom,
                  group: FilterGroups.roomFilterType,
                  label: t("FillingFormRooms"),
                };
              case RoomsType.EditingRoom:
                return {
                  id: "filter_type-collaboration",
                  key: RoomsType.EditingRoom,
                  group: FilterGroups.roomFilterType,
                  label: t("CollaborationRooms"),
                };
              case RoomsType.ReviewRoom:
                return {
                  id: "filter_type-review",
                  key: RoomsType.ReviewRoom,
                  group: FilterGroups.roomFilterType,
                  label: t("Common:Review"),
                };
              case RoomsType.ReadOnlyRoom:
                return {
                  id: "filter_type-view-only",
                  key: RoomsType.ReadOnlyRoom,
                  group: FilterGroups.roomFilterType,
                  label: t("ViewOnlyRooms"),
                };
              case RoomsType.CustomRoom:
              default:
                return {
                  id: "filter_type-custom",
                  key: RoomsType.CustomRoom,
                  group: FilterGroups.roomFilterType,
                  label: t("CustomRooms"),
                };
            }
          }),
        ]
      : [
          {
            key: FilterGroups.filterType,
            group: FilterGroups.filterType,
            label: t("Common:Type"),
            isHeader: true,
            isLast: !isTrash,
          },
          ...folders,
          {
            id: "filter_type-documents",
            key: FilterType.DocumentsOnly.toString(),
            group: FilterGroups.filterType,
            label: t("Common:Documents").toLowerCase(),
          },
          {
            id: "filter_type-presentations",
            key: FilterType.PresentationsOnly.toString(),
            group: FilterGroups.filterType,
            label: t("Translations:Presentations").toLowerCase(),
          },
          {
            id: "filter_type-spreadsheets",
            key: FilterType.SpreadsheetsOnly.toString(),
            group: FilterGroups.filterType,
            label: t("Translations:Spreadsheets").toLowerCase(),
          },
          {
            id: "filter_type-form-templates",
            key: FilterType.OFormTemplateOnly.toString(),
            group: FilterGroups.filterType,
            label: t("FormsTemplates").toLowerCase(),
          },
          {
            id: "filter_type-forms",
            key: FilterType.OFormOnly.toString(),
            group: FilterGroups.filterType,
            label: t("Forms").toLowerCase(),
          },
          ...archives,

          ...images,
          ...media,
          {
            id: "filter_type-all-files",
            key: FilterType.FilesOnly.toString(),
            group: FilterGroups.filterType,
            label: t("AllFiles").toLowerCase(),
          },
        ];

    const subjectOptions = [
      {
        key: FilterGroups.roomFilterSubject,
        group: FilterGroups.roomFilterSubject,
        label: t("Common:Member"),
        isHeader: true,
        withoutSeparator: true,
        withMultiItems: true,
      },
      {
        id: "filter_author-me",
        key: FilterKeys.me,
        group: FilterGroups.roomFilterSubject,
        label: t("Common:MeLabel"),
      },
      {
        id: "filter_author-other",
        key: FilterKeys.other,
        group: FilterGroups.roomFilterSubject,
        label: t("Common:OtherLabel"),
      },
      {
        id: "filter_author-user",
        key: FilterKeys.user,
        group: FilterGroups.roomFilterSubject,
        displaySelectorType: "link",
      },
    ];

    const ownerOptions = [
      {
        key: FilterGroups.roomFilterOwner,
        group: FilterGroups.roomFilterOwner,
        isHeader: true,
        withoutHeader: true,
      },
      {
        id: "filter_author-user",
        key: FilterSubject.Owner,
        group: FilterGroups.roomFilterOwner,
        label: t("Translations:SearchByOwner"),
        isCheckbox: true,
      },
    ];

    // const foldersOptions = [
    //   {
    //     key: FilterGroups.roomFilterFolders,
    //     group: FilterGroups.roomFilterFolders,
    //     label: "Search",
    //     isHeader: true,
    //     withoutSeparator: true,
    //   },
    //   {
    //     key: "folders",
    //     group: FilterGroups.roomFilterFolders,
    //     label: "",
    //     withOptions: true,
    //     options: [
    //       { key: FilterKeys.withSubfolders, label: "With subfolders" },
    //       { key: FilterKeys.excludeSubfolders, label: "Exclude subfolders" },
    //     ],
    //   },
    // ];

    // const contentOptions = [
    //   {
    //     key: FilterGroups.roomFilterContent,
    //     group: FilterGroups.roomFilterContent,
    //     isHeader: true,
    //     withoutHeader: true,
    //   },
    //   {
    //     key: FilterKeys.withContent,
    //     group: FilterGroups.roomFilterContent,
    //     label: "Search by file contents",
    //     isCheckbox: true,
    //   },
    // ];

    const filterOptions = [];

    if (isRooms) {
      // filterOptions.push(...foldersOptions);
      // filterOptions.push(...contentOptions);

      filterOptions.push(...subjectOptions);
      filterOptions.push(...ownerOptions);

      filterOptions.push(...typeOptions);

      if (tags.length > 0) {
        const tagsOptions = tags.map((tag) => ({
          key: tag,
          group: FilterGroups.roomFilterTags,
          label: tag,
          isMultiSelect: true,
        }));

        const isLast = connectedThirdParty.length === 0;

        filterOptions.push({
          key: FilterGroups.roomFilterTags,
          group: FilterGroups.roomFilterTags,
          label: t("Common:Tags"),
          isHeader: true,
          isLast,
        });

        filterOptions.push(...tagsOptions);
      }

      if (connectedThirdParty.length > 0) {
        const thirdPartyOptions = connectedThirdParty.map((thirdParty) => {
          const key = Object.entries(RoomsProviderType).find(
            (item) => item[0] === thirdParty
          )[1];

          const label = RoomsProviderTypeName[key];

          return {
            key,
            group: FilterGroups.roomFilterProviderType,
            label,
          };
        });

        filterOptions.push({
          key: FilterGroups.roomFilterProviderType,
          group: FilterGroups.roomFilterProviderType,
          label: t("Settings:ThirdPartyResource"),
          isHeader: true,
          isLast: true,
        });

        filterOptions.push(...thirdPartyOptions);
      }
    } else {
      if (!isRecentFolder && !isFavoritesFolder && !isTrash) {
        const foldersOptions = [
          {
            key: FilterGroups.filterFolders,
            group: FilterGroups.filterFolders,
            label: t("Common:Search"),
            isHeader: true,
            withoutSeparator: true,
          },
          {
            id: "filter_folders",
            key: "folders",
            group: FilterGroups.filterFolders,
            label: "",
            withOptions: true,
            options: [
              {
                id: "filter_folders_with-subfolders",
                key: FilterKeys.withSubfolders,
                label: t("WithSubfolders"),
              },
              {
                id: "filter_folders_exclude-subfolders",
                key: FilterKeys.excludeSubfolders,
                label: t("ExcludeSubfolders"),
              },
            ],
          },
        ];

        const contentOptions = [
          {
            key: FilterGroups.filterContent,
            group: FilterGroups.filterContent,
            isHeader: true,
            withoutHeader: true,
          },
          {
            id: "filter_search-by-file-contents",
            key: "true",
            group: FilterGroups.filterContent,
            label: t("SearchByContent"),
            isCheckbox: true,
          },
        ];
        filterOptions.push(...foldersOptions);
        filterOptions.push(...contentOptions);
      }

      const authorOption = [
        {
          key: FilterGroups.filterAuthor,
          group: FilterGroups.filterAuthor,
          label: t("ByAuthor"),
          isHeader: true,
          withMultiItems: true,
        },
        {
          id: "filter_author-me",
          key: FilterKeys.me,
          group: FilterGroups.filterAuthor,
          label: t("Common:MeLabel"),
        },
        {
          id: "filter_author-other",
          key: FilterKeys.other,
          group: FilterGroups.filterAuthor,
          label: t("Common:OtherLabel"),
        },
        {
          id: "filter_author-user",
          key: FilterKeys.user,
          group: FilterGroups.filterAuthor,
          displaySelectorType: "link",
        },
      ];

      filterOptions.push(...authorOption);
      filterOptions.push(...typeOptions);

      if (isTrash) {
        const roomOption = [
          {
            id: "filter_search-by-room-content-header",
            key: "filter_search-by-room-content-header",
            group: FilterGroups.filterRoom,
            label: "Room",
            isHeader: true,
            isLast: true,
          },
          {
            id: "filter_search-by-room-content",
            key: "filter_search-by-room-content",
            group: FilterGroups.filterRoom,
            withoutHeader: true,
            label: "Select room",
            displaySelectorType: "button",
            isLast: true,
          },
        ];
        filterOptions.push(...roomOption);
      }
    }
    return filterOptions;
  }, [
    t,
    personal,
    providers,
    isPersonalRoom,
    isRooms,
    isAccountsPage,
    isFavoritesFolder,
    isRecentFolder,
    isTrash,
  ]);

  const getViewSettingsData = React.useCallback(() => {
    console.log({ isDashboardPage });

    if (isDashboardPage) {
      return [
        {
          id: "view-switch_rows",
          value: "row",
          label: t("ViewList"),
          icon: ViewRowsReactSvgUrl,
        },
        {
          id: "view-switch_dashboard",
          value: "dashboard",
          label: "DashBoard",
          icon: ViewDashboardReactSvgUrl,
        },
      ];
    }
    const viewSettings = [
      {
        id: "view-switch_rows",
        value: "row",
        label: t("ViewList"),
        icon: ViewRowsReactSvgUrl,
      },
      {
        id: "view-switch_tiles",
        value: "tile",
        label: t("ViewTiles"),
        icon: ViewTilesReactSvgUrl,
        callback: createThumbnails,
      },
    ];

    return viewSettings;
  }, [createThumbnails, isDashboardPage]);

  const getSortData = React.useCallback(() => {
    // TODO: Add sort data for dashboard
    if (isDashboardPage) return [];

    if (isAccountsPage) {
      return [
        {
          id: "sory-by_first-name",
          key: "firstname",
          label: t("Common:ByFirstNameSorting"),
          default: true,
        },
        {
          id: "sory-by_last-name",
          key: "lastname",
          label: t("Common:ByLastNameSorting"),
          default: true,
        },
        {
          id: "sory-by_type",
          key: "type",
          label: t("Common:Type"),
          default: true,
        },
        {
          id: "sory-by_email",
          key: "email",
          label: t("Common:Email"),
          default: true,
        },
      ];
    }

    const commonOptions = [];

    const name = {
      id: "sort-by_name",
      key: SortByFieldName.Name,
      label: t("Common:Name"),
      default: true,
    };
    const modifiedDate = {
      id: "sort-by_modified",
      key: SortByFieldName.ModifiedDate,
      label: t("Common:LastModifiedDate"),
      default: true,
    };
    const room = {
      id: "sort-by_room",
      key: SortByFieldName.Room,
      label: t("Common:Room"),
      default: true,
    };
    const authorOption = {
      id: "sort-by_author",
      key: SortByFieldName.Author,
      label: t("ByAuthor"),
      default: true,
    };
    const creationDate = {
      id: "sort-by_created",
      key: SortByFieldName.CreationDate,
      label: t("InfoPanel:CreationDate"),
      default: true,
    };
    const owner = {
      id: "sort-by_owner",
      key: SortByFieldName.Author,
      label: t("Common:Owner"),
      default: true,
    };
    const erasure = {
      id: "sort-by_erasure",
      key: SortByFieldName.ModifiedDate,
      label: t("ByErasure"),
      default: true,
    };
    const tags = {
      id: "sort-by_tags",
      key: SortByFieldName.Tags,
      label: t("Common:Tags"),
      default: true,
    };
    const size = {
      id: "sort-by_size",
      key: SortByFieldName.Size,
      label: t("Common:Size"),
      default: true,
    };
    const type = {
      id: "sort-by_type",
      key: SortByFieldName.Type,
      label: t("Common:Type"),
      default: true,
    };
    const roomType = {
      id: "sort-by_room-type",
      key: SortByFieldName.RoomType,
      label: t("Common:Type"),
      default: true,
    };

    commonOptions.push(name);

    if (viewAs === "table") {
      if (isRooms) {
        const availableSort = localStorage
          ?.getItem(`${TABLE_ROOMS_COLUMNS}=${userId}`)
          ?.split(",");

        const infoPanelColumnsSize = localStorage
          ?.getItem(`${COLUMNS_ROOMS_SIZE_INFO_PANEL}=${userId}`)
          ?.split(" ");

        if (availableSort?.includes("Type")) {
          const idx = availableSort.findIndex((x) => x === "Type");
          const hide =
            infoPanelVisible &&
            infoPanelColumnsSize &&
            infoPanelColumnsSize[idx] === "0px";

          !hide && commonOptions.push(roomType);
        }

        if (availableSort?.includes("Tags")) {
          const idx = availableSort.findIndex((x) => x === "Tags");
          const hide =
            infoPanelVisible &&
            infoPanelColumnsSize &&
            infoPanelColumnsSize[idx] === "0px";

          !hide && commonOptions.push(tags);
        }

        if (availableSort?.includes("Owner")) {
          const idx = availableSort.findIndex((x) => x === "Owner");
          const hide =
            infoPanelVisible &&
            infoPanelColumnsSize &&
            infoPanelColumnsSize[idx] === "0px";

          !hide && commonOptions.push(owner);
        }

        if (availableSort?.includes("Activity")) {
          const idx = availableSort.findIndex((x) => x === "Activity");
          const hide =
            infoPanelVisible &&
            infoPanelColumnsSize &&
            infoPanelColumnsSize[idx] === "0px";

          !hide && commonOptions.push(modifiedDate);
        }
      } else if (isTrash) {
        const availableSort = localStorage
          ?.getItem(`${TABLE_TRASH_COLUMNS}=${userId}`)
          ?.split(",");

        const infoPanelColumnsSize = localStorage
          ?.getItem(`${COLUMNS_TRASH_SIZE_INFO_PANEL}=${userId}`)
          ?.split(" ");

        if (availableSort?.includes("Room")) {
          const idx = availableSort.findIndex((x) => x === "Room");
          const hide =
            infoPanelVisible &&
            infoPanelColumnsSize &&
            infoPanelColumnsSize[idx] === "0px";

          !hide && commonOptions.push(room);
        }
        if (availableSort?.includes("AuthorTrash")) {
          const idx = availableSort.findIndex((x) => x === "AuthorTrash");
          const hide =
            infoPanelVisible &&
            infoPanelColumnsSize &&
            infoPanelColumnsSize[idx] === "0px";

          !hide && commonOptions.push(authorOption);
        }
        if (availableSort?.includes("CreatedTrash")) {
          const idx = availableSort.findIndex((x) => x === "CreatedTrash");
          const hide =
            infoPanelVisible &&
            infoPanelColumnsSize &&
            infoPanelColumnsSize[idx] === "0px";

          !hide && commonOptions.push(creationDate);
        }
        if (availableSort?.includes("Erasure")) {
          const idx = availableSort.findIndex((x) => x === "Erasure");
          const hide =
            infoPanelVisible &&
            infoPanelColumnsSize &&
            infoPanelColumnsSize[idx] === "0px";

          !hide && commonOptions.push(erasure);
        }
        if (availableSort?.includes("SizeTrash")) {
          const idx = availableSort.findIndex((x) => x === "SizeTrash");
          const hide =
            infoPanelVisible &&
            infoPanelColumnsSize &&
            infoPanelColumnsSize[idx] === "0px";

          !hide && commonOptions.push(size);
        }
        if (availableSort?.includes("TypeTrash")) {
          const idx = availableSort.findIndex((x) => x === "TypeTrash");
          const hide =
            infoPanelVisible &&
            infoPanelColumnsSize &&
            infoPanelColumnsSize[idx] === "0px";

          !hide && commonOptions.push(type);
        }
      } else {
        const availableSort = localStorage
          ?.getItem(`${TABLE_COLUMNS}=${userId}`)
          ?.split(",");

        const infoPanelColumnsSize = localStorage
          ?.getItem(`${COLUMNS_SIZE_INFO_PANEL}=${userId}`)
          ?.split(" ");

        if (availableSort?.includes("Author")) {
          const idx = availableSort.findIndex((x) => x === "Author");
          const hide =
            infoPanelVisible &&
            infoPanelColumnsSize &&
            infoPanelColumnsSize[idx] === "0px";

          !hide && commonOptions.push(authorOption);
        }
        if (availableSort?.includes("Created")) {
          const idx = availableSort.findIndex((x) => x === "Created");
          const hide =
            infoPanelVisible &&
            infoPanelColumnsSize &&
            infoPanelColumnsSize[idx] === "0px";

          !hide && commonOptions.push(creationDate);
        }
        if (availableSort?.includes("Modified")) {
          const idx = availableSort.findIndex((x) => x === "Modified");
          const hide =
            infoPanelVisible &&
            infoPanelColumnsSize &&
            infoPanelColumnsSize[idx] === "0px";

          !hide && commonOptions.push(modifiedDate);
        }
        if (availableSort?.includes("Size")) {
          const idx = availableSort.findIndex((x) => x === "Size");
          const hide =
            infoPanelVisible &&
            infoPanelColumnsSize &&
            infoPanelColumnsSize[idx] === "0px";

          !hide && commonOptions.push(size);
        }
        if (availableSort?.includes("Type")) {
          const idx = availableSort.findIndex((x) => x === "Type");
          const hide =
            infoPanelVisible &&
            infoPanelColumnsSize &&
            infoPanelColumnsSize[idx] === "0px";

          !hide && commonOptions.push(type);
        }
      }
    } else {
      if (isRooms) {
        commonOptions.push(roomType);
        commonOptions.push(tags);
        commonOptions.push(owner);
        commonOptions.push(modifiedDate);
      } else if (isTrash) {
        commonOptions.push(authorOption);
        commonOptions.push(creationDate);
        commonOptions.push(erasure);
        commonOptions.push(size);
        commonOptions.push(type);
      } else {
        commonOptions.push(authorOption);
        commonOptions.push(creationDate);
        commonOptions.push(modifiedDate);
        commonOptions.push(size);
        commonOptions.push(type);
      }
    }

    return commonOptions;
  }, [
    personal,
    isRooms,
    isAccountsPage,
    t,
    userId,
    infoPanelVisible,
    viewAs,
    isPersonalRoom,
<<<<<<< HEAD
    isDashboardPage,
=======
    isTrash,
>>>>>>> 63e67924
  ]);

  const removeSelectedItem = React.useCallback(
    ({ key, group }) => {
      if (isAccountsPage) {
        const newFilter = accountsFilter.clone();
        newFilter.page = 0;

        if (group === "filter-status") {
          newFilter.employeeStatus = null;
          newFilter.activationStatus = null;
        }

        if (group === "filter-type") {
          newFilter.role = null;
        }

        if (group === "filter-other") {
          newFilter.group = null;
        }

        if (group === "filter-account") {
          newFilter.payments = null;
        }

        if (group === "filter-login-type") {
          newFilter.accountLoginType = null;
        }

        setIsLoading(true);
        fetchPeople(newFilter, true).finally(() => setIsLoading(false));
      } else if (isRooms) {
        setIsLoading(true);

        const newFilter = roomsFilter.clone();

        if (group === FilterGroups.roomFilterProviderType) {
          newFilter.provider = null;
        }

        if (group === FilterGroups.roomFilterType) {
          newFilter.type = null;
        }

        if (group === FilterGroups.roomFilterSubject) {
          newFilter.subjectId = null;
          newFilter.excludeSubject = false;
          newFilter.filterSubject = null;
        }

        if (group === FilterGroups.roomFilterTags) {
          const newTags = newFilter.tags;

          if (newTags?.length > 0) {
            const idx = newTags.findIndex((tag) => tag === key);

            if (idx > -1) {
              newTags.splice(idx, 1);
            }

            newFilter.tags = newTags.length > 0 ? newTags : null;

            newFilter.withoutTags = false;
          } else {
            newFilter.tags = null;
            newFilter.withoutTags = false;
          }
        }

        // if (group === FilterGroups.roomFilterContent) {
        //   newFilter.searchInContent = false;
        // }

        // if (group === FilterGroups.roomFilterFolders) {
        //   newFilter.withSubfolders = true;
        // }

        newFilter.page = 0;

        fetchRooms(selectedFolderId, newFilter).finally(() =>
          setIsLoading(false)
        );
      } else {
        const newFilter = filter.clone();

        if (group === FilterGroups.filterType) {
          newFilter.filterType = null;
        }
        if (group === FilterGroups.filterAuthor) {
          newFilter.authorType = null;
          newFilter.excludeSubject = null;
        }
        if (group === FilterGroups.filterFolders) {
          newFilter.withSubfolders = "true";
        }
        if (group === FilterGroups.filterContent) {
          newFilter.searchInContent = null;
        }
        if (group === FilterGroups.filterRoom) {
          newFilter.roomId = null;
        }

        newFilter.page = 0;

        setIsLoading(true);

        fetchFiles(selectedFolderId, newFilter).finally(() =>
          setIsLoading(false)
        );
      }
    },
    [
      isRooms,
      isAccountsPage,
      fetchFiles,
      fetchRooms,
      fetchPeople,
      setIsLoading,
      roomsFilter,
      filter,
      accountsFilter,
      selectedFolderId,
    ]
  );

  const onSortButtonClick = (isOpen) => {
    if (isMobileOnly) {
      setMainButtonMobileVisible(isOpen);
    }
  };

  const clearAll = () => {
    if (isAccountsPage) {
      setIsLoading(true);
      fetchPeople(null, true).finally(() => setIsLoading(false));
    } else if (isRooms) {
      setIsLoading(true);

      const newFilter = RoomsFilter.getDefault();

      if (isArchiveFolder) {
        newFilter.searchArea = RoomSearchArea.Archive;
      }

      fetchRooms(selectedFolderId, newFilter).finally(() =>
        setIsLoading(false)
      );
    } else {
      setIsLoading(true);

      fetchFiles(selectedFolderId).finally(() => setIsLoading(false));
    }
  };

  const getViewAs = useCallback(() => {
    if (isAccountsPage) return accountsViewAs;

    if (isDashboardPage) return dashboardViewAs;

    return viewAs;
  }, [
    isAccountsPage,
    isDashboardPage,
    viewAs,
    accountsViewAs,
    dashboardViewAs,
  ]);

  return (
    <FilterInput
      t={t}
      onFilter={onFilter}
      getFilterData={getFilterData}
      getSelectedFilterData={getSelectedFilterData}
      onSort={onSort}
      getSortData={getSortData}
      getSelectedSortData={getSelectedSortData}
      viewAs={getViewAs()}
      viewSelectorVisible={!isAccountsPage}
      onChangeViewAs={onChangeViewAs}
      getViewSettingsData={getViewSettingsData}
      onSearch={onSearch}
      onClearFilter={onClearFilter}
      getSelectedInputValue={getSelectedInputValue}
      filterHeader={t("Common:AdvancedFilter")}
      placeholder={t("Common:Search")}
      view={t("Common:View")}
      isFavoritesFolder={isFavoritesFolder}
      isRecentFolder={isRecentFolder}
      isPersonalRoom={isPersonalRoom}
      isRooms={isRooms}
      removeSelectedItem={removeSelectedItem}
      clearAll={clearAll}
      filterTitle={t("Filter")}
      sortByTitle={t("Common:SortBy")}
      clearSearch={clearSearch}
      setClearSearch={setClearSearch}
      onSortButtonClick={onSortButtonClick}
    />
  );
};

export default inject(
  ({
    auth,
    filesStore,
    treeFoldersStore,
    selectedFolderStore,
    tagsStore,
    peopleStore,
    dashboardStore,
  }) => {
    const {
      fetchFiles,
      filter,
      fetchRooms,
      roomsFilter,
      setIsLoading,
      setViewAs,
      viewAs,
      createThumbnails,
      setCurrentRoomsFilter,
      setMainButtonMobileVisible,
      thirdPartyStore,
      clearSearch,
      setClearSearch,
      isLoadedEmptyPage,
      isEmptyPage,
    } = filesStore;

    const { viewAs: dashboardViewAs, setViewAs: setDashboardViewAs } =
      dashboardStore;

    const { providers } = thirdPartyStore;

    const { fetchTags } = tagsStore;

    const { user } = auth.userStore;
    const { personal } = auth.settingsStore;
    const {
      isFavoritesFolder,
      isRecentFolder,
      isRoomsFolder,
      isArchiveFolder,
      isPersonalRoom,
      isTrashFolder: isTrash,
    } = treeFoldersStore;

    const isRooms = isRoomsFolder || isArchiveFolder;

    const { isVisible: infoPanelVisible } = auth.infoPanelStore;

    const {
      filterStore,
      usersStore,
      groupsStore,
      viewAs: accountsViewAs,
    } = peopleStore;

    const { groups } = groupsStore;

    const { getUsersList: fetchPeople } = usersStore;
    const { filter: accountsFilter } = filterStore;

    return {
      user,
      userId: user.id,
      selectedFolderId: selectedFolderStore.id,
      selectedItem: filter.selectedItem,
      filter,
      roomsFilter,
      viewAs,

      isFavoritesFolder,
      isRecentFolder,
      isRooms,
      isTrash,
      isArchiveFolder,

      setIsLoading,
      fetchFiles,
      fetchRooms,
      fetchTags,
      setViewAs,
      createThumbnails,

      personal,
      isPersonalRoom,
      infoPanelVisible,
      setCurrentRoomsFilter,
      providers,

      isLoadedEmptyPage,
      isEmptyPage,

      clearSearch,
      setClearSearch,

      setMainButtonMobileVisible,

      user,

      accountsViewAs,
      groups,
      fetchPeople,
      accountsFilter,

      dashboardViewAs,
      setDashboardViewAs,
    };
  }
)(
  withLayoutSize(
    withTranslation([
      "Files",
      "Settings",
      "Common",
      "Translations",
      "InfoPanel",
      "People",
      "PeopleTranslations",
      "ConnectDialog",
      "SmartBanner",
    ])(withLoader(observer(SectionFilterContent))(<Loaders.Filter />))
  )
);<|MERGE_RESOLUTION|>--- conflicted
+++ resolved
@@ -1893,11 +1893,8 @@
     infoPanelVisible,
     viewAs,
     isPersonalRoom,
-<<<<<<< HEAD
+    isTrash,
     isDashboardPage,
-=======
-    isTrash,
->>>>>>> 63e67924
   ]);
 
   const removeSelectedItem = React.useCallback(
