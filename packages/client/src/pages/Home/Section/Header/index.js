﻿// (c) Copyright Ascensio System SIA 2009-2024
//
// This program is a free software product.
// You can redistribute it and/or modify it under the terms
// of the GNU Affero General Public License (AGPL) version 3 as published by the Free Software
// Foundation. In accordance with Section 7(a) of the GNU AGPL its Section 15 shall be amended
// to the effect that Ascensio System SIA expressly excludes the warranty of non-infringement of
// any third-party rights.
//
// This program is distributed WITHOUT ANY WARRANTY, without even the implied warranty
// of MERCHANTABILITY or FITNESS FOR A PARTICULAR  PURPOSE. For details, see
// the GNU AGPL at: http://www.gnu.org/licenses/agpl-3.0.html
//
// You can contact Ascensio System SIA at Lubanas st. 125a-25, Riga, Latvia, EU, LV-1021.
//
// The  interactive user interfaces in modified source and object code versions of the Program must
// display Appropriate Legal Notices, as required under Section 5 of the GNU AGPL version 3.
//
// Pursuant to Section 7(b) of the License you must retain the original Product logo when
// distributing the program. Pursuant to Section 7(e) we decline to grant you any rights under
// trademark law for use of our trademarks.
//
// All the Product's GUI elements, including illustrations and icon sets, as well as technical writing
// content are licensed under the terms of the Creative Commons Attribution-ShareAlike 4.0
// International. See the License terms at http://creativecommons.org/licenses/by-sa/4.0/legalcode

import PublicRoomIconUrl from "PUBLIC_DIR/images/public-room.react.svg?url";

import React from "react";
import { inject, observer } from "mobx-react";
import { withTranslation } from "react-i18next";
import styled, { css } from "styled-components";
import { useLocation, useParams } from "react-router-dom";
import { SectionHeaderSkeleton } from "@docspace/shared/skeletons/sections";
import Navigation from "@docspace/shared/components/navigation";
import FilesFilter from "@docspace/shared/api/files/filter";
import { DropDownItem } from "@docspace/shared/components/drop-down-item";
import { tablet, mobile, Consumer, getLogoUrl } from "@docspace/shared/utils";
import { TableGroupMenu } from "@docspace/shared/components/table";
import {
  RoomsType,
  DeviceType,
  FolderType,
  WhiteLabelLogoType,
} from "@docspace/shared/enums";

import { CategoryType } from "SRC_DIR/helpers/constants";
import {
  getCategoryTypeByFolderType,
  getCategoryUrl,
} from "SRC_DIR/helpers/utils";
import TariffBar from "SRC_DIR/components/TariffBar";
<<<<<<< HEAD
import { PRODUCT_NAME } from "@docspace/shared/constants";
import IndexMenu from "../IndexHeader";
=======
>>>>>>> d40881ec

const StyledContainer = styled.div`
  width: 100%;
  min-height: 33px;

  .table-container_group-menu {
    ${(props) =>
      props.theme.interfaceDirection === "rtl"
        ? css`
            margin: 0 -20px 0 0;
          `
        : css`
            margin: 0 0 0 -20px;
          `}
    -webkit-tap-highlight-color: rgba(0, 0, 0, 0);

    width: calc(100% + 40px);
    height: 68px;

    @media ${tablet} {
      height: 61px;
      ${(props) =>
        props.theme.interfaceDirection === "rtl"
          ? css`
              margin: 0 -16px 0 0;
            `
          : css`
              margin: 0 0 0 -16px;
            `}
      width: calc(100% + 32px);
    }

    @media ${mobile} {
      height: 52px !important;

      ${(props) =>
        props.theme.interfaceDirection === "rtl"
          ? css`
              margin: 0 -16px 0 0;
            `
          : css`
              margin: 0 0 0 -16px;
            `}
      width: calc(100% + 32px);
    }
  }

  .header-container {
    min-height: 33px;
    align-items: center;

    @media ${tablet} {
      height: 61px;
    }

    @media ${mobile} {
      height: 53px;
    }

    .navigation_button {
      display: block;
      margin: 0 16px;
      overflow: visible;
      min-width: 50px;

      .button-content {
        white-space: nowrap;
        overflow: hidden;
        text-overflow: ellipsis;

        display: block;
        padding-top: 3px;
      }

      @media ${tablet} {
        display: ${({ isInfoPanelVisible }) =>
          isInfoPanelVisible ? "none" : "block"};
      }

      @media ${mobile} {
        display: none;
      }
    }

    .title-icon {
      svg {
        path {
          fill: ${(props) => props.theme.backgroundColor};
        }
        rect {
          stroke: ${(props) => props.theme.backgroundColor};
        }
      }
    }
  }
`;

const SectionHeaderContent = (props) => {
  const {
    currentGroup,
    insideGroupTempTitle,
    getGroupContextOptions,
    t,
    isRoomsFolder,
    security,
<<<<<<< HEAD
    setIsFolderActions,
    setIsIndexEditingMode,
    setBufferSelection,
    setMoveToPanelVisible,
=======
>>>>>>> d40881ec
    tReady,
    isInfoPanelVisible,
    isRootFolder,
    title,
    showHeaderLoader,
    isDesktop,
    isTabletView,
    navigationPath,
    getHeaderMenu,
    isRecycleBinFolder,
    isArchiveFolder,
    isEmptyFilesList,
    isHeaderVisible,
    isIndexEditingMode,
    isHeaderChecked,
    isHeaderIndeterminate,
    showText,

    isEmptyArchive,

    isRoom,
    isGroupMenuBlocked,

    onClickBack,
    selectedFolder,
<<<<<<< HEAD
    setCopyPanelVisible,
    setSharingPanelVisible,
    deleteAction,
    confirmDelete,
    setDeleteDialogVisible,
    isThirdPartySelection,

    getFolderInfo,

    setEmptyTrashDialogVisible,
    setRestoreAllPanelVisible,
    isGracePeriod,
    setInviteUsersWarningDialogVisible,
    setReorderDialogVisible,
    setRestoreAllArchive,
    setRestoreRoomDialogVisible,
    onCopyLink,
    setShareFolderDialogVisible,
=======
>>>>>>> d40881ec

    setSelected,
    cbMenuItems,
    getCheckboxItemLabel,
    getCheckboxItemId,
    setSelectedNode,
    setIsLoading,

    moveToRoomsPage,
    setIsInfoPanelVisible,

    getAccountsHeaderMenu,
    isAccountsHeaderVisible,
    isGroupsHeaderVisible,
    isGroupsHeaderIndeterminate,
    isGroupsHeaderChecked,
    isAccountsHeaderIndeterminate,
    isAccountsHeaderChecked,
    accountsCbMenuItems,
    getAccountsMenuItemId,
    getAccountsCheckboxItemLabel,
    setAccountsSelected,
    setGroupsSelected,
    isRoomAdmin,
    isEmptyPage,

    isLoading,

    categoryType,
    isPublicRoom,
    theme,
    isPublicRoomType,
    moveToPublicRoom,
    currentDeviceType,
    isFrame,
    showTitle,
    hideInfoPanel,
    onCreateAndCopySharedLink,
    showNavigationButton,
    startUpload,
    reorder,
    getFolderModel,
    onCreateRoom,
    onEmptyTrashAction,
    getHeaderOptions,
    setBufferSelection,
  } = props;

  const location = useLocation();
  const { groupId } = useParams();

  const isInsideGroup = !!groupId;

  const isAccountsPage = location.pathname.includes("/accounts");
  const isGroupsPage =
    location.pathname.includes("/accounts/groups") && !isInsideGroup;

  const isSettingsPage = location.pathname.includes("/settings");

  const onFileChange = React.useCallback(
    (e) => {
      startUpload(e.target.files, null, t);
    },
    [startUpload, t],
  );

  const onInputClick = React.useCallback((e) => (e.target.value = null), []);

  const onToggleInfoPanel = () => {
    setIsInfoPanelVisible(!isInfoPanelVisible);
  };

  const getContextOptionsFolder = () => {
    if (isInsideGroup) {
      return getGroupContextOptions(t, currentGroup, false, true);
    }

    return getHeaderOptions(t, selectedFolder);
  };

  const onContextOptionsClick = () => {
    setBufferSelection(selectedFolder);
  };

  const onSelect = (e) => {
    const key = e.currentTarget.dataset.key;

    isAccountsPage ? setAccountsSelected(key) : setSelected(key);
  };

  const onClose = () => {
    setSelected("close");
  };

  const getMenuItems = () => {
    const checkboxOptions = isAccountsPage ? (
      <>
        {accountsCbMenuItems.map((key) => {
          const label = getAccountsCheckboxItemLabel(t, key);
          const id = getAccountsMenuItemId(key);
          return (
            <DropDownItem
              id={id}
              key={key}
              label={label}
              data-key={key}
              onClick={onSelect}
            />
          );
        })}
      </>
    ) : (
      <>
        {cbMenuItems.map((key) => {
          const label = getCheckboxItemLabel(t, key);
          const id = getCheckboxItemId(key);
          return (
            <DropDownItem
              id={id}
              key={key}
              label={label}
              data-key={key}
              onClick={onSelect}
            />
          );
        })}
      </>
    );

    return checkboxOptions;
  };

  const onChange = (checked) => {
    isAccountsPage
      ? !isGroupsPage
        ? setAccountsSelected(checked ? "all" : "none")
        : setGroupsSelected(checked ? "all" : "none")
      : setSelected(checked ? "all" : "none");
  };

  const onClickFolder = (id, isRootRoom) => {
    if (isPublicRoom) {
      return moveToPublicRoom(id);
    }

    if (isRootRoom) {
      return moveToRoomsPage();
    }

    setSelectedNode(id);

    const rootFolderType = selectedFolder.rootFolderType;

    const path = getCategoryUrl(
      getCategoryTypeByFolderType(rootFolderType, id),
      id,
    );

    const filter = FilesFilter.getDefault();

    filter.folder = id;

    const itemIdx = selectedFolder.navigationPath.findIndex((v) => v.id === id);

    const state = {
      title: selectedFolder.navigationPath[itemIdx]?.title || "",
      isRoot: itemIdx === selectedFolder.navigationPath.length - 1,
      isRoom: selectedFolder.navigationPath[itemIdx]?.isRoom || false,
      rootFolderType: rootFolderType,
      isPublicRoomType: selectedFolder.navigationPath[itemIdx]?.isRoom
        ? selectedFolder.navigationPath[itemIdx]?.roomType ===
          RoomsType.PublicRoom
        : false,
      rootRoomTitle:
        selectedFolder.navigationPath.length > 1 &&
        selectedFolder.navigationPath[1]?.isRoom
          ? selectedFolder.navigationPath[1].title
          : "",
    };

    setSelected("none");
    setIsLoading(true);

    window.DocSpace.navigate(`${path}?${filter.toUrlParams()}`, { state });
  };

  const getContextOptionsPlus = () => {
    return getFolderModel(t);
  };

  const onNavigationButtonClick = () => {
    onCreateAndCopySharedLink(selectedFolder, t);
  };

  const headerMenu = isAccountsPage
    ? getAccountsHeaderMenu(t, isGroupsPage)
    : getHeaderMenu(t);

  const menuItems = getMenuItems();

  let tableGroupMenuVisible = headerMenu.length;
  const tableGroupMenuProps = {
    checkboxOptions: menuItems,
    onChange,
    headerMenu,
    isInfoPanelVisible,
    toggleInfoPanel: onToggleInfoPanel,
    isMobileView: currentDeviceType === DeviceType.mobile,
  };

  const indexMenuProps = {
    setIsIndexEditingMode,
    t,
    setReorderDialogVisible,
  };

  if (isAccountsPage && !(isGroupsPage && isRoomAdmin)) {
    tableGroupMenuVisible =
      (!isGroupsPage ? isAccountsHeaderVisible : isGroupsHeaderVisible) &&
      tableGroupMenuVisible &&
      headerMenu.some((x) => !x.disabled);
    tableGroupMenuProps.isChecked = !isGroupsPage
      ? isAccountsHeaderChecked
      : isGroupsHeaderChecked;
    tableGroupMenuProps.isIndeterminate = !isGroupsPage
      ? isAccountsHeaderIndeterminate
      : isGroupsHeaderIndeterminate;
    tableGroupMenuProps.withoutInfoPanelToggler = false;
  } else {
    tableGroupMenuVisible = isHeaderVisible && tableGroupMenuVisible;
    tableGroupMenuProps.isChecked = isHeaderChecked;
    tableGroupMenuProps.isIndeterminate = isHeaderIndeterminate;
    tableGroupMenuProps.isBlocked = isGroupMenuBlocked;
    tableGroupMenuProps.withoutInfoPanelToggler = isPublicRoom;
  }

  const stateTitle = location?.state?.title;
  const stateCanCreate = location?.state?.canCreate;
  const stateIsRoot = location?.state?.isRoot;
  const stateIsRoom = location?.state?.isRoom;
  const stateRootRoomTitle = location?.state?.rootRoomTitle;
  const stateIsPublicRoomType = location?.state?.isPublicRoomType;

  const isRoot =
    isLoading && typeof stateIsRoot === "boolean"
      ? stateIsRoot
      : isRootFolder || isAccountsPage || isSettingsPage;

  const getInsideGroupTitle = () => {
    return isLoading && insideGroupTempTitle
      ? insideGroupTempTitle
      : currentGroup?.name;
  };

  const currentTitle = isSettingsPage
    ? t("Common:Settings")
    : isAccountsPage
      ? isInsideGroup
        ? getInsideGroupTitle()
        : t("Common:Accounts")
      : isLoading && stateTitle
        ? stateTitle
        : title;

  const currentCanCreate =
    isLoading && location?.state?.hasOwnProperty("canCreate")
      ? stateCanCreate
      : security?.Create;

  const currentRootRoomTitle =
    isLoading && stateRootRoomTitle
      ? stateRootRoomTitle
      : navigationPath?.length > 1 &&
        navigationPath[navigationPath?.length - 2].title;

  const accountsNavigationPath = isInsideGroup && [
    {
      id: 0,
      title: t("Common:Accounts"),
      isRoom: false,
      isRootRoom: true,
    },
  ];

  const currentIsPublicRoomType =
    isLoading && typeof stateIsPublicRoomType === "boolean"
      ? stateIsPublicRoomType
      : isPublicRoomType;

  const isCurrentRoom =
    isLoading && typeof stateIsRoom === "boolean" ? stateIsRoom : isRoom;

  if (showHeaderLoader) return <SectionHeaderSkeleton />;

  const insideTheRoom =
    (categoryType === CategoryType.SharedRoom ||
      categoryType === CategoryType.Archive) &&
    !isCurrentRoom;

  const logo = getLogoUrl(WhiteLabelLogoType.LightSmall, !theme.isBase);
  const burgerLogo = getLogoUrl(WhiteLabelLogoType.LeftMenu, !theme.isBase);

  const navigationButtonLabel = showNavigationButton
    ? t("Files:ShareRoom")
    : null;

  return (
    <Consumer key="header">
      {(context) => (
        <StyledContainer isRecycleBinFolder={isRecycleBinFolder}>
          {tableGroupMenuVisible ? (
            <TableGroupMenu {...tableGroupMenuProps} withComboBox />
          ) : isIndexEditingMode ? (
            <IndexMenu {...indexMenuProps} />
          ) : (
            <div className="header-container">
              <Navigation
                sectionWidth={context.sectionWidth}
                showText={showText}
                isRootFolder={isRoot && !isInsideGroup}
                canCreate={
                  (currentCanCreate || isAccountsPage) &&
                  !isSettingsPage &&
                  !isPublicRoom &&
                  !isInsideGroup
                }
                rootRoomTitle={currentRootRoomTitle}
                title={currentTitle}
                isDesktop={isDesktop}
                isTabletView={isTabletView}
                tReady={tReady}
                menuItems={menuItems}
                navigationItems={
                  !isInsideGroup ? navigationPath : accountsNavigationPath
                }
                getContextOptionsPlus={getContextOptionsPlus}
                getContextOptionsFolder={getContextOptionsFolder}
                onClose={onClose}
                onClickFolder={onClickFolder}
                isTrashFolder={isRecycleBinFolder}
                isEmptyFilesList={
                  isArchiveFolder ? isEmptyArchive : isEmptyFilesList
                }
                clearTrash={onEmptyTrashAction}
                onBackToParentFolder={onClickBack}
                toggleInfoPanel={onToggleInfoPanel}
                isInfoPanelVisible={isInfoPanelVisible}
                titles={{
                  trash: t("EmptyRecycleBin"),
                  trashWarning: t("TrashErasureWarning"),
                  actions: isRoomsFolder
                    ? t("Common:NewRoom")
                    : t("Common:Actions"),
                  contextMenu: t("Translations:TitleShowFolderActions"),
                  infoPanel: t("Common:InfoPanel"),
                }}
                withMenu={!isRoomsFolder}
                onPlusClick={onCreateRoom}
                isEmptyPage={isEmptyPage}
                isRoom={isCurrentRoom || isAccountsPage}
                hideInfoPanel={hideInfoPanel || isSettingsPage || isPublicRoom}
                withLogo={isPublicRoom && logo}
                burgerLogo={isPublicRoom && burgerLogo}
                isPublicRoom={isPublicRoom}
                titleIcon={
                  currentIsPublicRoomType && !isPublicRoom && PublicRoomIconUrl
                }
                showRootFolderTitle={insideTheRoom || isInsideGroup}
                currentDeviceType={currentDeviceType}
                isFrame={isFrame}
                showTitle={isFrame ? showTitle : true}
                navigationButtonLabel={navigationButtonLabel}
                onNavigationButtonClick={onNavigationButtonClick}
                tariffBar={<TariffBar />}
                showNavigationButton={!!showNavigationButton}
                onContextOptionsClick={onContextOptionsClick}
              />
            </div>
          )}
          {isFrame && (
            <>
              <input
                id="customFileInput"
                className="custom-file-input"
                multiple
                type="file"
                style={{ display: "none" }}
                onChange={onFileChange}
                onClick={onInputClick}
              />
              <input
                id="customFolderInput"
                className="custom-file-input"
                webkitdirectory=""
                mozdirectory=""
                type="file"
                style={{ display: "none" }}
                onChange={onFileChange}
                onClick={onInputClick}
              />
            </>
          )}
        </StyledContainer>
      )}
    </Consumer>
  );
};

export default inject(
  ({
    filesStore,
    peopleStore,
    selectedFolderStore,
    treeFoldersStore,
    filesActionsStore,
    clientLoadingStore,
    publicRoomStore,
    contextOptionsStore,
    infoPanelStore,
    userStore,
    settingsStore,
    uploadDataStore,
    indexingStore,
  }) => {
    const { startUpload } = uploadDataStore;
    const isRoomAdmin = userStore.user?.isRoomAdmin;

    const {
      setSelected,

      isHeaderVisible,
      isHeaderIndeterminate,
      isHeaderChecked,
      cbMenuItems,
      getCheckboxItemLabel,
      getCheckboxItemId,
      isEmptyFilesList,

      roomsForRestore,
      roomsForDelete,

      isEmptyPage,

      categoryType,
      setBufferSelection,
    } = filesStore;

    const {
      setIsSectionFilterLoading,
      showHeaderLoader,

      isLoading,
    } = clientLoadingStore;

    const setIsLoading = (param) => {
      setIsSectionFilterLoading(param);
    };

<<<<<<< HEAD
    const {
      setSharingPanelVisible,
      setMoveToPanelVisible,
      setCopyPanelVisible,
      setDeleteDialogVisible,
      setEmptyTrashDialogVisible,
      setIsFolderActions,
      setRestoreAllPanelVisible,
      setRestoreRoomDialogVisible,
      setRestoreAllArchive,
      setInviteUsersWarningDialogVisible,
      setLeaveRoomDialogVisible,
      setSelectFileFormRoomDialogVisible,
      setShareFolderDialogVisible,
      setReorderDialogVisible,
    } = dialogsStore;
=======
    const { isRecycleBinFolder, isRoomsFolder, isArchiveFolder } =
      treeFoldersStore;
>>>>>>> d40881ec

    const {
      getHeaderMenu,
      isGroupMenuBlocked,
      moveToRoomsPage,
      onClickBack,
      moveToPublicRoom,
<<<<<<< HEAD
      onClickCreateRoom,
      deleteRooms,
      reorder,
=======
>>>>>>> d40881ec
    } = filesActionsStore;

    const { setIsVisible, isVisible } = infoPanelStore;

    const {
      title,
      roomType,
      pathParts,
      navigationPath,
      security,
      canCopyPublicLink,
      rootFolderType,
      shared,
    } = selectedFolderStore;

    const selectedFolder = selectedFolderStore.getSelectedFolder();
    const {
      currentGroup,
      getGroupContextOptions,
      setSelected: setGroupsSelected,
      insideGroupTempTitle,
    } = peopleStore.groupsStore;

    const { theme, frameConfig, isFrame, currentDeviceType } = settingsStore;

    const isRoom = !!roomType;
    const isPublicRoomType = roomType === RoomsType.PublicRoom;
    const isCustomRoomType = roomType === RoomsType.CustomRoom;
    const isFormRoomType = roomType === RoomsType.FormRoom;

    const {
      onCreateAndCopySharedLink,
      getFolderModel,
      onCreateRoom,
      getHeaderOptions,
      onEmptyTrashAction,
    } = contextOptionsStore;

    const canRestoreAll = isArchiveFolder && roomsForRestore.length > 0;

    const canDeleteAll = isArchiveFolder && roomsForDelete.length > 0;

    const isEmptyArchive = !canRestoreAll && !canDeleteAll;

    const {
      selectionStore,
      headerMenuStore,
      getHeaderMenu: getAccountsHeaderMenu,
    } = peopleStore;

    const {
      isHeaderVisible: isAccountsHeaderVisible,
      isGroupsHeaderVisible,
      isGroupsHeaderIndeterminate,
      isGroupsHeaderChecked,
      isHeaderIndeterminate: isAccountsHeaderIndeterminate,
      isHeaderChecked: isAccountsHeaderChecked,
      cbMenuItems: accountsCbMenuItems,
      getMenuItemId: getAccountsMenuItemId,
      getCheckboxItemLabel: getAccountsCheckboxItemLabel,
    } = headerMenuStore;

    const { isIndexEditingMode, setIsIndexEditingMode } = indexingStore;
    const { setSelected: setAccountsSelected } = selectionStore;
    const { isPublicRoom } = publicRoomStore;

    let folderPath = navigationPath;

    if (isFrame && !!pathParts) {
      folderPath = navigationPath.filter((item) => !item.isRootRoom);
    }

    const isRoot =
      isFrame && frameConfig?.id
        ? pathParts?.length === 1 || pathParts?.length === 2
        : pathParts?.length === 1;

    const isArchive = rootFolderType === FolderType.Archive;

    const sharedItem = navigationPath.find((r) => r.shared);

    const showNavigationButton =
      isLoading || !security?.CopyLink
        ? false
        : (!isPublicRoom &&
            !isArchive &&
            canCopyPublicLink &&
            (isPublicRoomType || isCustomRoomType || isFormRoomType) &&
            shared) ||
          (sharedItem && sharedItem.canCopyPublicLink);

    return {
      showText: settingsStore.showText,
      isDesktop: settingsStore.isDesktopClient,
      showHeaderLoader,
      isLoading,
      isRootFolder: isPublicRoom && !folderPath?.length ? true : isRoot,
      title,
      isRoom,

      navigationPath: folderPath,

      setIsInfoPanelVisible: setIsVisible,
      isInfoPanelVisible: isVisible,
      isHeaderVisible,
      isIndexEditingMode,
      setIsIndexEditingMode,
      isHeaderIndeterminate,
      isHeaderChecked,
      isTabletView: settingsStore.isTabletView,
      cbMenuItems,
      setSelectedNode: treeFoldersStore.setSelectedNode,

      setSelected,
      security,
      canCopyPublicLink,

<<<<<<< HEAD
      setSharingPanelVisible,
      setMoveToPanelVisible,
      setCopyPanelVisible,
      setReorderDialogVisible,
      setBufferSelection,
      setIsFolderActions,
      deleteAction,
      setDeleteDialogVisible,
      downloadAction,
=======
>>>>>>> d40881ec
      getHeaderMenu,
      getCheckboxItemLabel,
      getCheckboxItemId,

      isRecycleBinFolder,
      isEmptyFilesList,
      isEmptyArchive,
      isArchiveFolder,

      setIsLoading,

      isRoomsFolder,

      selectedFolder,

      isEmptyArchive,
      isGroupMenuBlocked,

      moveToRoomsPage,
      onClickBack,
      isPublicRoomType,
      isPublicRoom,

      moveToPublicRoom,

      getAccountsHeaderMenu,
      isAccountsHeaderVisible,
      isGroupsHeaderVisible,
      isGroupsHeaderIndeterminate,
      isGroupsHeaderChecked,
      setGroupsSelected,
      isAccountsHeaderIndeterminate,
      isAccountsHeaderChecked,
      accountsCbMenuItems,
      getAccountsMenuItemId,
      getAccountsCheckboxItemLabel,
      setAccountsSelected,
      isRoomAdmin,
      isEmptyPage,
      categoryType,
      theme,
      isFrame,
      showTitle: frameConfig?.showTitle,
      hideInfoPanel: isFrame && !frameConfig?.infoPanelVisible,
      currentDeviceType,
      insideGroupTempTitle,
      currentGroup,
      getGroupContextOptions,
      onCreateAndCopySharedLink,
      showNavigationButton,
      startUpload,
<<<<<<< HEAD
      reorder,
      onClickReconnectStorage,
=======
>>>>>>> d40881ec
      getFolderModel,
      onCreateRoom,
      onEmptyTrashAction,
      getHeaderOptions,
      setBufferSelection,
    };
  },
)(
  withTranslation([
    "Files",
    "Common",
    "Translations",
    "InfoPanel",
    "SharingPanel",
    "Article",
    "People",
    "PeopleTranslations",
    "ChangeUserTypeDialog",
  ])(observer(SectionHeaderContent)),
);<|MERGE_RESOLUTION|>--- conflicted
+++ resolved
@@ -50,11 +50,7 @@
   getCategoryUrl,
 } from "SRC_DIR/helpers/utils";
 import TariffBar from "SRC_DIR/components/TariffBar";
-<<<<<<< HEAD
-import { PRODUCT_NAME } from "@docspace/shared/constants";
 import IndexMenu from "../IndexHeader";
-=======
->>>>>>> d40881ec
 
 const StyledContainer = styled.div`
   width: 100%;
@@ -160,13 +156,7 @@
     t,
     isRoomsFolder,
     security,
-<<<<<<< HEAD
-    setIsFolderActions,
     setIsIndexEditingMode,
-    setBufferSelection,
-    setMoveToPanelVisible,
-=======
->>>>>>> d40881ec
     tReady,
     isInfoPanelVisible,
     isRootFolder,
@@ -192,27 +182,6 @@
 
     onClickBack,
     selectedFolder,
-<<<<<<< HEAD
-    setCopyPanelVisible,
-    setSharingPanelVisible,
-    deleteAction,
-    confirmDelete,
-    setDeleteDialogVisible,
-    isThirdPartySelection,
-
-    getFolderInfo,
-
-    setEmptyTrashDialogVisible,
-    setRestoreAllPanelVisible,
-    isGracePeriod,
-    setInviteUsersWarningDialogVisible,
-    setReorderDialogVisible,
-    setRestoreAllArchive,
-    setRestoreRoomDialogVisible,
-    onCopyLink,
-    setShareFolderDialogVisible,
-=======
->>>>>>> d40881ec
 
     setSelected,
     cbMenuItems,
@@ -671,27 +640,8 @@
       setIsSectionFilterLoading(param);
     };
 
-<<<<<<< HEAD
-    const {
-      setSharingPanelVisible,
-      setMoveToPanelVisible,
-      setCopyPanelVisible,
-      setDeleteDialogVisible,
-      setEmptyTrashDialogVisible,
-      setIsFolderActions,
-      setRestoreAllPanelVisible,
-      setRestoreRoomDialogVisible,
-      setRestoreAllArchive,
-      setInviteUsersWarningDialogVisible,
-      setLeaveRoomDialogVisible,
-      setSelectFileFormRoomDialogVisible,
-      setShareFolderDialogVisible,
-      setReorderDialogVisible,
-    } = dialogsStore;
-=======
     const { isRecycleBinFolder, isRoomsFolder, isArchiveFolder } =
       treeFoldersStore;
->>>>>>> d40881ec
 
     const {
       getHeaderMenu,
@@ -699,12 +649,7 @@
       moveToRoomsPage,
       onClickBack,
       moveToPublicRoom,
-<<<<<<< HEAD
-      onClickCreateRoom,
-      deleteRooms,
       reorder,
-=======
->>>>>>> d40881ec
     } = filesActionsStore;
 
     const { setIsVisible, isVisible } = infoPanelStore;
@@ -822,18 +767,6 @@
       security,
       canCopyPublicLink,
 
-<<<<<<< HEAD
-      setSharingPanelVisible,
-      setMoveToPanelVisible,
-      setCopyPanelVisible,
-      setReorderDialogVisible,
-      setBufferSelection,
-      setIsFolderActions,
-      deleteAction,
-      setDeleteDialogVisible,
-      downloadAction,
-=======
->>>>>>> d40881ec
       getHeaderMenu,
       getCheckboxItemLabel,
       getCheckboxItemId,
@@ -885,11 +818,7 @@
       onCreateAndCopySharedLink,
       showNavigationButton,
       startUpload,
-<<<<<<< HEAD
       reorder,
-      onClickReconnectStorage,
-=======
->>>>>>> d40881ec
       getFolderModel,
       onCreateRoom,
       onEmptyTrashAction,
