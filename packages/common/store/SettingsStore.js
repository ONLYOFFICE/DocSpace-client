import { makeAutoObservable, runInAction } from "mobx";
import api from "../api";
import {
  combineUrl,
  setCookie,
  getCookie,
  frameCallEvent,
  getSystemTheme,
} from "../utils";
import FirebaseHelper from "../utils/firebase";
import {
  ThemeKeys,
  COOKIE_EXPIRATION_YEAR,
  LANGUAGE,
  TenantStatus,
} from "../constants";
import { version } from "../package.json";
import SocketIOHelper from "../utils/socket";
import { Dark, Base } from "@docspace/components/themes";
import { initPluginStore } from "../../client/src/helpers/plugins";
import { wrongPortalNameUrl } from "@docspace/common/constants";
import toastr from "@docspace/components/toast/toastr";
import { getFromLocalStorage } from "@docspace/client/src/pages/PortalSettings/utils";

const themes = {
  Dark: Dark,
  Base: Base,
};

const isDesktopEditors = window["AscDesktopEditor"] !== undefined;
const systemTheme = getSystemTheme();

class SettingsStore {
  isLoading = false;
  isLoaded = false;
  isBurgerLoading = true;

  checkedMaintenance = false;
  maintenanceExist = false;
  snackbarExist = false;
  currentProductId = "";
  culture = "en";
  cultures = [];
  theme = themes[systemTheme];
  trustedDomains = [];
  trustedDomainsType = 0;
  ipRestrictionEnable = false;
  ipRestrictions = [];
  sessionLifetime = "1440";
  enabledSessionLifetime = false;
  timezone = "UTC";
  timezones = [];
  tenantAlias = "";
  utcOffset = "00:00:00";
  utcHoursOffset = 0;
  defaultPage = "/";
  homepage = "";
  datePattern = "M/d/yyyy";
  datePatternJQ = "00/00/0000";
  dateTimePattern = "dddd, MMMM d, yyyy h:mm:ss tt";
  datepicker = {
    datePattern: "mm/dd/yy",
    dateTimePattern: "DD, mm dd, yy h:mm:ss tt",
    timePattern: "h:mm tt",
  };
  organizationName = "ONLYOFFICE";
  greetingSettings = "Web Office Applications";
  enableAdmMess = false;
  enabledJoin = false;
  urlLicense = "https://gnu.org/licenses/gpl-3.0.html";
  urlSupport = "https://helpdesk.onlyoffice.com/";
  urlOforms = "https://cmsoforms.onlyoffice.com/api/oforms";

  logoUrl = "";

  isDesktopClient = isDesktopEditors;
  isDesktopClientInit = false;
  //isDesktopEncryption: desktopEncryption;
  isEncryptionSupport = false;
  encryptionKeys = null;

  personal = false;
  docSpace = true;

  roomsMode = false;

  isHeaderVisible = false;
  isTabletView = false;

  showText = JSON.parse(localStorage.getItem("showArticle")) ?? false;
  articleOpen = false;
  isMobileArticle = false;

  folderPath = [];

  hashSettings = null;
  title = "";
  ownerId = null;
  nameSchemaId = null;
  owner = {};
  wizardToken = null;
  passwordSettings = null;
  hasShortenService = false;
  withPaging = false;

  customSchemaList = [];
  firebase = {
    apiKey: "",
    authDomain: "",
    projectId: "",
    storageBucket: "",
    messagingSenderId: "",
    appId: "",
    measurementId: "",
  };
  version = "";
  buildVersionInfo = {
    docspace: version,
    documentServer: "6.4.1",
  };
  debugInfo = false;
  socketUrl = "";

  userFormValidation = /^[\p{L}\p{M}'\-]+$/gu;
  folderFormValidation = new RegExp('[*+:"<>?|\\\\/]', "gim");

  tenantStatus = null;
  helpLink = null;
  apiDocsLink = null;
  bookTrainingEmail = null;
  hotkeyPanelVisible = false;
  frameConfig = null;

  appearanceTheme = [];
  selectedThemeId = null;
  currentColorScheme = null;

  enablePlugins = false;
  pluginOptions = [];

  additionalResourcesData = null;
  additionalResourcesIsDefault = true;
  companyInfoSettingsData = null;
  companyInfoSettingsIsDefault = true;

  whiteLabelLogoUrls = [];
  standalone = false;

  mainBarVisible = false;
  zendeskKey = null;
  bookTrainingEmail = null;
  legalTerms = null;
  baseDomain = "onlyoffice.io";
  documentationEmail = null;
<<<<<<< HEAD
  publicRoomKey = "";

  interfaceDirection = localStorage.getItem("interfaceDirection") || "ltr";
=======
  cspDomains = [];
>>>>>>> 15d345d4

  constructor() {
    makeAutoObservable(this);
  }

  setTenantStatus = (tenantStatus) => {
    this.tenantStatus = tenantStatus;
  };

  get docspaceSettingsUrl() {
    return `${this.helpLink}/administration/docspace-settings.aspx`;
  }

  get integrationSettingsUrl() {
    return `${this.helpLink}/administration/docspace-settings.aspx#AdjustingIntegrationSettings_block`;
  }

  get docuSignUrl() {
    return `${this.helpLink}/administration/connect-docusign-docspace.aspx`;
  }

  get dropboxUrl() {
    return `${this.helpLink}/administration/connect-dropbox-docspace.aspx`;
  }

  get boxUrl() {
    return `${this.helpLink}/administration/connect-box-docspace.aspx`;
  }

  get mailRuUrl() {
    return `${this.helpLink}/administration/connect-mail-ru-docspace.aspx`;
  }

  get oneDriveUrl() {
    return `${this.helpLink}/administration/connect-onedrive-docspace.aspx`;
  }

  get microsoftUrl() {
    return `${this.helpLink}/administration/connect-microsoft-docspace.aspx`;
  }

  get googleUrl() {
    return `${this.helpLink}/administration/connect-google-docspace.aspx`;
  }

  get facebookUrl() {
    return `${this.helpLink}/administration/connect-facebook-docspace.aspx`;
  }

  get linkedinUrl() {
    return `${this.helpLink}/administration/connect-linkedin-docspace.aspx`;
  }

  get clickatellUrl() {
    return `${this.helpLink}/administration/connect-clickatell-docspace.aspx`;
  }

  get smsclUrl() {
    return `${this.helpLink}/administration/connect-smsc-docspace.aspx`;
  }

  get firebaseUrl() {
    return `${this.helpLink}/administration/connect-firebase-docspace.aspx`;
  }

  get appleIDUrl() {
    return `${this.helpLink}/administration/connect-apple-docspace.aspx`;
  }

  get telegramUrl() {
    return `${this.helpLink}/administration/connect-telegram-docspace.aspx`;
  }

  get wordpressUrl() {
    return `${this.helpLink}/administration/connect-wordpress-docspace.aspx`;
  }

  get awsUrl() {
    return `${this.helpLink}/administration/connect-amazon-docspace.aspx`;
  }

  get googleCloudUrl() {
    return `${this.helpLink}/administration/connect-google-cloud-storage-docspace.aspx`;
  }

  get rackspaceUrl() {
    return `${this.helpLink}/administration/connect-rackspace-docspace.aspx`;
  }

  get selectelUrl() {
    return `${this.helpLink}/administration/connect-selectel-docspace.aspx`;
  }

  get yandexUrl() {
    return `${this.helpLink}/administration/connect-yandex-docspace.aspx`;
  }

  get vkUrl() {
    return `${this.helpLink}/administration/connect-vk-docspace.aspx`;
  }

  get languageAndTimeZoneSettingsUrl() {
    return `${this.helpLink}/administration/docspace-settings.aspx#DocSpacelanguage`;
  }

  get dnsSettingsUrl() {
    return `${this.helpLink}/administration/docspace-settings.aspx#alternativeurl`;
  }

  get passwordStrengthSettingsUrl() {
    return `${this.helpLink}/administration/docspace-settings.aspx#passwordstrength`;
  }

  get tfaSettingsUrl() {
    return `${this.helpLink}/administration/docspace-two-factor-authentication.aspx`;
  }

  get trustedMailDomainSettingsUrl() {
    return `${this.helpLink}/administration/docspace-settings.aspx#TrustedDomain`;
  }

  get administratorMessageSettingsUrl() {
    return `${this.helpLink}/administration/docspace-settings.aspx#administratormessage`;
  }

  get dataBackupUrl() {
    return `${this.helpLink}/administration/docspace-settings.aspx#CreatingBackup_block`;
  }

  get automaticBackupUrl() {
    return `${this.helpLink}/administration/docspace-settings.aspx#AutoBackup`;
  }

  get webhooksGuideUrl() {
    return `${this.helpLink}/administration/docspace-webhooks.aspx`;
  }

  get sdkLink() {
    return `${this.apiDocsLink}/docspace/jssdk/`;
  }

  get apiBasicLink() {
    return `${this.apiDocsLink}/docspace/basic`;
  }

  get wizardCompleted() {
    return this.isLoaded && !this.wizardToken;
  }

<<<<<<< HEAD
  get isPublicRoom() {
    return window.location.pathname === "/rooms/share";
  }
=======
  setIsDesktopClientInit = (isDesktopClientInit) => {
    this.isDesktopClientInit = isDesktopClientInit;
  };
>>>>>>> 15d345d4

  setMainBarVisible = (visible) => {
    this.mainBarVisible = visible;
  };

  setValue = (key, value) => {
    this[key] = value;
  };

  setCheckedMaintenance = (checkedMaintenance) => {
    this.checkedMaintenance = checkedMaintenance;
  };

  setMaintenanceExist = (maintenanceExist) => {
    this.maintenanceExist = maintenanceExist;
  };

  setSnackbarExist = (snackbar) => {
    this.snackbarExist = snackbar;
  };

  setDefaultPage = (defaultPage) => {
    this.defaultPage = defaultPage;
  };

  setGreetingSettings = (greetingSettings) => {
    this.greetingSettings = greetingSettings;
  };

  getPortal = async () => {
    try {
      const res = await api.portal.getPortal();

      if (!res) return;

      return res;
    } catch (e) {
      toastr.error(e);
    }
  };
  getSettings = async () => {
    let newSettings = null;

    if (window?.__ASC_INITIAL_EDITOR_STATE__?.portalSettings)
      newSettings = window.__ASC_INITIAL_EDITOR_STATE__.portalSettings;
    else newSettings = await api.settings.getSettings(true);

    if (window["AscDesktopEditor"] !== undefined || this.personal) {
      const dp = combineUrl(
        window.DocSpaceConfig?.proxy?.url,
        "/products/files/"
      );
      this.setDefaultPage(dp);
    }

    Object.keys(newSettings).map((key) => {
      if (key in this) {
        this.setValue(
          key,
          key === "defaultPage"
            ? combineUrl(window.DocSpaceConfig?.proxy?.url, newSettings[key])
            : newSettings[key]
        );
        if (key === "culture") {
          if (newSettings.wizardToken) return;
          const language = getCookie(LANGUAGE);
          if (!language || language == "undefined") {
            setCookie(LANGUAGE, newSettings[key], {
              "max-age": COOKIE_EXPIRATION_YEAR,
            });
          }
        }
      } else if (key === "passwordHash") {
        this.setValue("hashSettings", newSettings[key]);
      }
    });

    this.setGreetingSettings(newSettings.greetingSettings);

    return newSettings;
  };

  getFolderPath = async (id) => {
    this.folderPath = await api.files.getFolderPath(id);
  };

  getCustomSchemaList = async () => {
    this.customSchemaList = await api.settings.getCustomSchemaList();
  };

  getPortalSettings = async () => {
    const origSettings = await this.getSettings().catch((err) => {
      if (err?.response?.status === 404) {
        // portal not found
        const url = new URL(wrongPortalNameUrl);
        url.searchParams.append("url", window.location.hostname);
        url.searchParams.append("ref", window.location.href);
        return window.location.replace(url);
      }
    });

    if (origSettings?.plugins?.enabled) {
      initPluginStore();

      this.enablePlugins = origSettings.plugins.enabled;
      this.pluginOptions = origSettings.plugins.allow;
    }

    if (origSettings?.tenantAlias) {
      this.setTenantAlias(origSettings.tenantAlias);
    }
  };

  init = async () => {
    this.setIsLoading(true);
    const requests = [];

    requests.push(
      this.getPortalSettings(),
      this.getAppearanceTheme(),
      this.getWhiteLabelLogoUrls(),
      this.getBuildVersionInfo()
    );

    await Promise.all(requests);

    this.setIsLoading(false);
    this.setIsLoaded(true);
  };

  setRoomsMode = (mode) => {
    this.roomsMode = mode;
  };

  setIsLoading = (isLoading) => {
    this.isLoading = isLoading;
  };

  setIsLoaded = (isLoaded) => {
    this.isLoaded = isLoaded;
  };

  setCultures = (cultures) => {
    this.cultures = cultures;
  };

  setAdditionalResourcesData = (data) => {
    this.additionalResourcesData = data;
  };

  setAdditionalResourcesIsDefault = (additionalResourcesIsDefault) => {
    this.additionalResourcesIsDefault = additionalResourcesIsDefault;
  };

  setAdditionalResources = async (
    feedbackAndSupportEnabled,
    videoGuidesEnabled,
    helpCenterEnabled
  ) => {
    return await api.settings.setAdditionalResources(
      feedbackAndSupportEnabled,
      videoGuidesEnabled,
      helpCenterEnabled
    );
  };

  getAdditionalResources = async () => {
    const res = await api.settings.getAdditionalResources();

    this.setAdditionalResourcesData(res);
    this.setAdditionalResourcesIsDefault(res.isDefault);
  };

  restoreAdditionalResources = async () => {
    return await api.settings.restoreAdditionalResources();
  };

  getPortalCultures = async () => {
    const cultures = await api.settings.getPortalCultures();
    this.setCultures(cultures);
  };

  setIsEncryptionSupport = (isEncryptionSupport) => {
    this.isEncryptionSupport = isEncryptionSupport;
  };

  getIsEncryptionSupport = async () => {
    const isEncryptionSupport = await api.files.getIsEncryptionSupport();
    this.setIsEncryptionSupport(isEncryptionSupport);
  };

  updateEncryptionKeys = (encryptionKeys) => {
    this.encryptionKeys = encryptionKeys ?? {};
  };

  setEncryptionKeys = async (keys) => {
    await api.files.setEncryptionKeys(keys);
    this.updateEncryptionKeys(keys);
  };

  setCompanyInfoSettingsData = (data) => {
    this.companyInfoSettingsData = data;
  };

  setCompanyInfoSettingsIsDefault = (companyInfoSettingsIsDefault) => {
    this.companyInfoSettingsIsDefault = companyInfoSettingsIsDefault;
  };

  setCompanyInfoSettings = async (address, companyName, email, phone, site) => {
    return api.settings.setCompanyInfoSettings(
      address,
      companyName,
      email,
      phone,
      site
    );
  };

  setLogoUrl = (url) => {
    this.logoUrl = url[0];
  };

  setLogoUrls = (urls) => {
    this.whiteLabelLogoUrls = urls;
  };

  getCompanyInfoSettings = async () => {
    const res = await api.settings.getCompanyInfoSettings();

    this.setCompanyInfoSettingsData(res);
    this.setCompanyInfoSettingsIsDefault(res.isDefault);
  };

  getWhiteLabelLogoUrls = async () => {
    const res = await api.settings.getLogoUrls();

    this.setLogoUrls(Object.values(res));
    this.setLogoUrl(Object.values(res));
  };

  restoreCompanyInfoSettings = async () => {
    return await api.settings.restoreCompanyInfoSettings();
  };

  getEncryptionKeys = async () => {
    const encryptionKeys = await api.files.getEncryptionKeys();
    this.updateEncryptionKeys(encryptionKeys);
  };

  getOAuthToken = (tokenGetterWin) => {
    return new Promise((resolve, reject) => {
      localStorage.removeItem("code");
      let interval = null;
      interval = setInterval(() => {
        try {
          const code = localStorage.getItem("code");

          if (code) {
            localStorage.removeItem("code");
            clearInterval(interval);
            resolve(code);
          } else if (tokenGetterWin && tokenGetterWin.closed) {
            clearInterval(interval);
            reject();
          }
        } catch (e) {
          clearInterval(interval);
          reject(e);
        }
      }, 500);
    });
  };

  getLoginLink = (token, code) => {
    return combineUrl(
      window.DocSpaceConfig?.proxy?.url,
      `/login.ashx?p=${token}&code=${code}`
    );
  };

  setModuleInfo = (homepage, productId) => {
    if (this.homepage === homepage || this.currentProductId === productId)
      return;

    console.log(`setModuleInfo('${homepage}', '${productId}')`);

    this.homepage = homepage;
    this.setCurrentProductId(productId);

    const baseElm = document.getElementsByTagName("base");
    if (baseElm && baseElm.length === 1) {
      const baseUrl = homepage
        ? homepage[homepage.length - 1] === "/"
          ? homepage
          : `${homepage}/`
        : "/";

      baseElm[0].setAttribute("href", baseUrl);
    }
  };

  setCurrentProductId = (currentProductId) => {
    this.currentProductId = currentProductId;
  };

  setPortalOwner = (owner) => {
    this.owner = owner;
  };

  getPortalOwner = async () => {
    const owner = await api.people.getUserById(this.ownerId);
    this.setPortalOwner(owner);
    return owner;
  };

  setWizardComplete = () => {
    this.wizardToken = null;
  };

  setPasswordSettings = (passwordSettings) => {
    this.passwordSettings = passwordSettings;
  };

  getPortalPasswordSettings = async (confirmKey = null) => {
    const settings = await api.settings.getPortalPasswordSettings(confirmKey);
    this.setPasswordSettings(settings);
  };

  setPortalPasswordSettings = async (
    minLength,
    upperCase,
    digits,
    specSymbols
  ) => {
    const settings = await api.settings.setPortalPasswordSettings(
      minLength,
      upperCase,
      digits,
      specSymbols
    );
    this.setPasswordSettings(settings);
  };

  setTimezones = (timezones) => {
    this.timezones = timezones;
  };

  getPortalTimezones = async (token = undefined) => {
    const timezones = await api.settings.getPortalTimezones(token);
    this.setTimezones(timezones);
    return timezones;
  };

  setHeaderVisible = (isHeaderVisible) => {
    this.isHeaderVisible = isHeaderVisible;
  };

  setIsTabletView = (isTabletView) => {
    this.isTabletView = isTabletView;
  };

  setShowText = (showText) => {
    this.showText = showText;
  };

  toggleShowText = () => {
    const reverseValue = !this.showText;

    localStorage.setItem("showArticle", reverseValue);

    this.showText = reverseValue;
  };

  setArticleOpen = (articleOpen) => {
    this.articleOpen = articleOpen;
  };

  toggleArticleOpen = () => {
    this.articleOpen = !this.articleOpen;
  };

  setIsMobileArticle = (isMobileArticle) => {
    this.isMobileArticle = isMobileArticle;
  };

  get firebaseHelper() {
    window.firebaseHelper = new FirebaseHelper(this.firebase);
    return window.firebaseHelper;
  }

  setPublicRoomKey = (key) => {
    this.publicRoomKey = key;
  };

  get socketHelper() {
    const socketUrl =
      this.isPublicRoom && !this.publicRoomKey ? null : this.socketUrl;

    return new SocketIOHelper(socketUrl, this.publicRoomKey);
  }

  getBuildVersionInfo = async () => {
    let versionInfo = null;
    if (window?.__ASC_INITIAL_EDITOR_STATE__?.versionInfo)
      versionInfo = window.__ASC_INITIAL_EDITOR_STATE__.versionInfo;
    else versionInfo = await api.settings.getBuildVersion();
    this.setBuildVersionInfo(versionInfo);
  };

  setBuildVersionInfo = (versionInfo) => {
    this.buildVersionInfo = {
      ...this.buildVersionInfo,
      docspace: version,
      ...versionInfo,
    };

    if (!this.buildVersionInfo.documentServer)
      this.buildVersionInfo.documentServer = "6.4.1";
  };

  setTheme = (key) => {
    let theme = null;
    switch (key) {
      case ThemeKeys.Base:
      case ThemeKeys.BaseStr:
        theme = ThemeKeys.BaseStr;
        break;
      case ThemeKeys.Dark:
      case ThemeKeys.DarkStr:
        theme = ThemeKeys.DarkStr;
        break;
      case ThemeKeys.System:
      case ThemeKeys.SystemStr:
      default:
        theme = getSystemTheme();
    }

    this.theme = themes[theme];
  };

  setMailDomainSettings = async (data) => {
    const res = await api.settings.setMailDomainSettings(data);
    this.trustedDomainsType = data.type;
    this.trustedDomains = data.domains;
    return res;
  };

  setTenantAlias = (tenantAlias) => {
    this.tenantAlias = tenantAlias;
  };

  getIpRestrictions = async () => {
    const res = await api.settings.getIpRestrictions();
    this.ipRestrictions = res?.map((el) => el.ip);
  };

  setIpRestrictions = async (ips) => {
    const data = {
      IpRestrictions: ips,
    };
    const res = await api.settings.setIpRestrictions(data);
    this.ipRestrictions = res;
  };

  getIpRestrictionsEnable = async () => {
    const res = await api.settings.getIpRestrictionsEnable();
    this.ipRestrictionEnable = res.enable;
  };

  setIpRestrictionsEnable = async (enable) => {
    const data = {
      enable: enable,
    };
    const res = await api.settings.setIpRestrictionsEnable(data);
    this.ipRestrictionEnable = res.enable;
  };

  setMessageSettings = async (turnOn) => {
    await api.settings.setMessageSettings(turnOn);
    this.enableAdmMess = turnOn;
  };

  getSessionLifetime = async () => {
    const res = await api.settings.getCookieSettings();

    this.enabledSessionLifetime = res.enabled;
    this.sessionLifetime = res.lifeTime;
  };

  setSessionLifetimeSettings = async (lifeTime, enabled) => {
    const res = await api.settings.setCookieSettings(lifeTime, enabled);

    this.enabledSessionLifetime = enabled;
    this.sessionLifetime = lifeTime;

    return res;
  };

  setIsBurgerLoading = (isBurgerLoading) => {
    this.isBurgerLoading = isBurgerLoading;
  };

  setHotkeyPanelVisible = (hotkeyPanelVisible) => {
    this.hotkeyPanelVisible = hotkeyPanelVisible;
  };

  setFrameConfig = async (frameConfig) => {
    runInAction(() => {
      this.frameConfig = frameConfig;
    });

    if (!!frameConfig) {
      this.setTheme(frameConfig?.theme);
      frameCallEvent({
        event: "onAppReady",
        data: { frameId: frameConfig.frameId },
      });
    }
    return frameConfig;
  };

  get isFrame() {
    return this.frameConfig?.name === window.name;
  }

  setAppearanceTheme = (theme) => {
    this.appearanceTheme = theme;
  };

  setSelectThemeId = (selected) => {
    this.selectedThemeId = selected;
  };

  setCurrentColorScheme = (currentColorScheme) => {
    this.currentColorScheme = currentColorScheme;
  };

  getAppearanceTheme = async () => {
    let res = null;
    if (window?.__ASC_INITIAL_EDITOR_STATE__?.appearanceTheme)
      res = window.__ASC_INITIAL_EDITOR_STATE__.appearanceTheme;
    else res = await api.settings.getAppearanceTheme();

    const currentColorScheme = res.themes.find((theme) => {
      return res.selected === theme.id;
    });

    this.setAppearanceTheme(res.themes);
    this.setSelectThemeId(res.selected);
    this.setCurrentColorScheme(currentColorScheme);
  };

  sendAppearanceTheme = async (data) => {
    return api.settings.sendAppearanceTheme(data);
  };

  deleteAppearanceTheme = async (id) => {
    return api.settings.deleteAppearanceTheme(id);
  };

<<<<<<< HEAD
  setInterfaceDirection = (direction) => {
    this.interfaceDirection = direction;
    localStorage.setItem("interfaceDirection", direction);
=======
  setCSPDomains = (domains) => {
    this.cspDomains = domains;
  };

  getCSPSettings = async () => {
    const { domains } = await api.settings.getCSPSettings();

    this.setCSPDomains(domains || []);

    return domains;
  };

  setCSPSettings = async (data) => {
    try {
      const { domains } = await api.settings.setCSPSettings(data);

      this.setCSPDomains(domains);

      return domains;
    } catch (e) {
      toastr.error(e);
    }
>>>>>>> 15d345d4
  };
}

export default SettingsStore;<|MERGE_RESOLUTION|>--- conflicted
+++ resolved
@@ -152,13 +152,10 @@
   legalTerms = null;
   baseDomain = "onlyoffice.io";
   documentationEmail = null;
-<<<<<<< HEAD
+  cspDomains = [];
   publicRoomKey = "";
 
   interfaceDirection = localStorage.getItem("interfaceDirection") || "ltr";
-=======
-  cspDomains = [];
->>>>>>> 15d345d4
 
   constructor() {
     makeAutoObservable(this);
@@ -308,15 +305,13 @@
     return this.isLoaded && !this.wizardToken;
   }
 
-<<<<<<< HEAD
+  setIsDesktopClientInit = (isDesktopClientInit) => {
+    this.isDesktopClientInit = isDesktopClientInit;
+  };
+
   get isPublicRoom() {
     return window.location.pathname === "/rooms/share";
   }
-=======
-  setIsDesktopClientInit = (isDesktopClientInit) => {
-    this.isDesktopClientInit = isDesktopClientInit;
-  };
->>>>>>> 15d345d4
 
   setMainBarVisible = (visible) => {
     this.mainBarVisible = visible;
@@ -877,11 +872,6 @@
     return api.settings.deleteAppearanceTheme(id);
   };
 
-<<<<<<< HEAD
-  setInterfaceDirection = (direction) => {
-    this.interfaceDirection = direction;
-    localStorage.setItem("interfaceDirection", direction);
-=======
   setCSPDomains = (domains) => {
     this.cspDomains = domains;
   };
@@ -904,7 +894,11 @@
     } catch (e) {
       toastr.error(e);
     }
->>>>>>> 15d345d4
+  };
+
+  setInterfaceDirection = (direction) => {
+    this.interfaceDirection = direction;
+    localStorage.setItem("interfaceDirection", direction);
   };
 }
 
