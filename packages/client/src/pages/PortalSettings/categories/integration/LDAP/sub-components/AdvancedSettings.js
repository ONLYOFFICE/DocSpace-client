--- conflicted
+++ resolved
@@ -67,7 +67,6 @@
         />
         <HelpButton tooltipContent={t("LdapSendWelcomeLetterTooltip")} />
       </div>
-<<<<<<< HEAD
 
       <div className="ldap_advanced-settings-header">
         <Checkbox
@@ -83,10 +82,7 @@
           })}
         />
       </div>
-    </Box>
-=======
     </div>
->>>>>>> ac668421
   );
 };
 
