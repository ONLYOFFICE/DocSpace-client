--- conflicted
+++ resolved
@@ -29,11 +29,7 @@
       <StyledButton onClick={changeShowFilterBlock}>
         <IconButton iconName="/static/images/filter.react.svg" size={16} />
         {selectedFilterValue && selectedFilterValue.length > 0 && (
-<<<<<<< HEAD
-          <ColorTheme elementType={ThemeType.IndicatorFilterButton} />
-=======
           <ColorTheme themeId={ThemeType.IndicatorFilterButton} />
->>>>>>> 409d05d2
         )}
       </StyledButton>
 
