--- conflicted
+++ resolved
@@ -3,11 +3,7 @@
   "content": "Edit additional link",
   "content_en_sha1_hash": "b24e5fc30e6ff61b639c8b15b99d9f17a3f3af0a",
   "created_at": "2025-05-19T21:30:55.500Z",
-<<<<<<< HEAD
-  "updated_at": "2025-05-26T07:57:32.350Z",
-=======
   "updated_at": "2025-07-10T11:11:06.846Z",
->>>>>>> 4378f47c
   "comment": {
     "text": "This translation key is used for the label of a button or link that allows users to edit an existing connection or link in the application. It appears on a modal dialog header and can have different texts depending on the context (edit shared link, edit additional link, etc.). Translators should provide a clear and concise text that reflects the exact meaning of the original English content.",
     "is_auto": true,
@@ -175,13 +171,7 @@
     "sr-Cyrl-RS": {
       "ai_translated": false,
       "ai_model": null,
-      "ai_spell_check_issues": [
-        {
-          "type": "spelling",
-          "description": "The word 'link' is often spelled 'veza' in Serbian (Cyrillic) depending on the context. While 'link' is understandable, 'veza' would be more natural in this scenario.",
-          "suggestion": "Уреди додатну везу"
-        }
-      ],
+      "ai_spell_check_issues": [],
       "approved_at": null
     },
     "sr-Latn-RS": {
