--- conflicted
+++ resolved
@@ -48,6 +48,7 @@
 import { thirdPartyLogin } from "@docspace/shared/api/user";
 import { setWithCredentialsStatus } from "@docspace/shared/api/client";
 import { TValidate } from "@docspace/shared/components/email-input/EmailInput.types";
+import api from "@docspace/shared/api";
 
 import { LoginFormProps } from "@/types";
 import { getEmailFromInvitation } from "@/utils";
@@ -59,7 +60,6 @@
 import { StyledCaptcha } from "./LoginForm.styled";
 import { LoginDispatchContext, LoginValueContext } from "../Login";
 import OAuthClientInfo from "../ConsentInfo";
-import api from "@docspace/shared/api";
 
 const LoginForm = ({
   hashSettings,
@@ -78,7 +78,7 @@
 
   const { t, ready, i18n } = useTranslation(["Login", "Common"]);
   const currentCulture = i18n.language;
-  
+
   const message = searchParams.get("message");
   const confirmedEmail = searchParams.get("confirmedEmail");
   const authError = searchParams.get("authError");
@@ -168,7 +168,7 @@
 
   useEffect(() => {
     window.authCallback = authCallback;
-  }, [currentCulture]);
+  }, [authCallback, currentCulture]);
 
   useEffect(() => {
     message && setErrorText(message);
@@ -239,8 +239,7 @@
     isDesktop && checkPwd();
     const session = !isChecked;
 
-<<<<<<< HEAD
-    login(user, hash, session, captchaToken)
+    login(user, hash, session, captchaToken, currentCulture)
       .then(async (res: string | object) => {
         if (clientId) {
           await api.oauth.onOAuthLogin(clientId);
@@ -250,10 +249,6 @@
           return;
         }
 
-=======
-    login(user, hash, session, captchaToken, currentCulture)
-      .then((res: string | object) => {
->>>>>>> 30b051db
         const isConfirm = typeof res === "string" && res.includes("confirm");
         const redirectPath =
           referenceUrl || sessionStorage.getItem("referenceUrl");
@@ -304,11 +299,8 @@
     isCaptchaSuccessful,
     clientId,
     referenceUrl,
-<<<<<<< HEAD
+    currentCulture,
     router,
-=======
-    currentCulture,
->>>>>>> 30b051db
   ]);
 
   const onBlurEmail = () => {
