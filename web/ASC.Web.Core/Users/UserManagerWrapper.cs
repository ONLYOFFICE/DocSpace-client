// (c) Copyright Ascensio System SIA 2010-2022
//
// This program is a free software product.
// You can redistribute it and/or modify it under the terms
// of the GNU Affero General Public License (AGPL) version 3 as published by the Free Software
// Foundation. In accordance with Section 7(a) of the GNU AGPL its Section 15 shall be amended
// to the effect that Ascensio System SIA expressly excludes the warranty of non-infringement of
// any third-party rights.
//
// This program is distributed WITHOUT ANY WARRANTY, without even the implied warranty
// of MERCHANTABILITY or FITNESS FOR A PARTICULAR  PURPOSE. For details, see
// the GNU AGPL at: http://www.gnu.org/licenses/agpl-3.0.html
//
// You can contact Ascensio System SIA at Lubanas st. 125a-25, Riga, Latvia, EU, LV-1021.
//
// The  interactive user interfaces in modified source and object code versions of the Program must
// display Appropriate Legal Notices, as required under Section 5 of the GNU AGPL version 3.
//
// Pursuant to Section 7(b) of the License you must retain the original Product logo when
// distributing the program. Pursuant to Section 7(e) we decline to grant you any rights under
// trademark law for use of our trademarks.
//
// All the Product's GUI elements, including illustrations and icon sets, as well as technical writing
// content are licensed under the terms of the Creative Commons Attribution-ShareAlike 4.0
// International. See the License terms at http://creativecommons.org/licenses/by-sa/4.0/legalcode

using Constants = ASC.Core.Users.Constants;

namespace ASC.Web.Core.Users;

/// <summary>
/// Web studio user manager helper
/// </summary>
/// 
[Scope]
public sealed class UserManagerWrapper
{
    private Tenant Tenant => _tenantManager.GetCurrentTenant();

    private readonly StudioNotifyService _studioNotifyService;
    private readonly UserManager _userManager;
    private readonly SecurityContext _securityContext;
    private readonly CustomNamingPeople _customNamingPeople;
    private readonly TenantUtil _tenantUtil;
    private readonly CoreBaseSettings _coreBaseSettings;
    private readonly IPSecurity.IPSecurity _iPSecurity;
    private readonly SettingsManager _settingsManager;
    private readonly UserFormatter _userFormatter;
    private readonly CountPaidUserChecker _countPaidUserChecker;
    private readonly TenantManager _tenantManager;
    private readonly WebItemSecurityCache _webItemSecurityCache;
    private readonly QuotaSocketManager _quotaSocketManager;
    private readonly TenantQuotaFeatureStatHelper _tenantQuotaFeatureStatHelper;

    public UserManagerWrapper(
        StudioNotifyService studioNotifyService,
        UserManager userManager,
        SecurityContext securityContext,
        CustomNamingPeople customNamingPeople,
        TenantUtil tenantUtil,
        CoreBaseSettings coreBaseSettings,
        IPSecurity.IPSecurity iPSecurity,
        SettingsManager settingsManager,
        UserFormatter userFormatter,
        CountPaidUserChecker countPaidUserChecker,
        TenantManager tenantManager,
        WebItemSecurityCache webItemSecurityCache,
        QuotaSocketManager quotaSocketManager,
        TenantQuotaFeatureStatHelper tenantQuotaFeatureStatHelper)
    {
        _studioNotifyService = studioNotifyService;
        _userManager = userManager;
        _securityContext = securityContext;
        _customNamingPeople = customNamingPeople;
        _tenantUtil = tenantUtil;
        _coreBaseSettings = coreBaseSettings;
        _iPSecurity = iPSecurity;
        _settingsManager = settingsManager;
        _userFormatter = userFormatter;
        _countPaidUserChecker = countPaidUserChecker;
        _tenantManager = tenantManager;
        _webItemSecurityCache = webItemSecurityCache;
        _quotaSocketManager = quotaSocketManager;
        _tenantQuotaFeatureStatHelper = tenantQuotaFeatureStatHelper;
    }

    private async Task<bool> TestUniqueUserNameAsync(string uniqueName)
    {
        if (string.IsNullOrEmpty(uniqueName))
        {
            return false;
        }

        return Equals(await _userManager.GetUserByUserNameAsync(uniqueName), Constants.LostUser);
    }

    private async Task<string> MakeUniqueNameAsync(UserInfo userInfo)
    {
        if (string.IsNullOrEmpty(userInfo.Email))
        {
            throw new ArgumentException(Resource.ErrorEmailEmpty, nameof(userInfo));
        }

        var uniqueName = new MailAddress(userInfo.Email).User;
        var startUniqueName = uniqueName;
        var i = 0;
        while (!await TestUniqueUserNameAsync(uniqueName))
        {
            uniqueName = $"{startUniqueName}{(++i).ToString(CultureInfo.InvariantCulture)}";
        }
        return uniqueName;
    }

    public async Task<bool> CheckUniqueEmailAsync(Guid userId, string email)
    {
        var foundUser = await _userManager.GetUserByEmailAsync(email);
        return Equals(foundUser, Constants.LostUser) || foundUser.Id == userId;
    }

    public async Task<UserInfo> AddInvitedUserAsync(string email, EmployeeType type)
    {
        var mail = new MailAddress(email);

        if ((await _userManager.GetUserByEmailAsync(mail.Address)).Id != Constants.LostUser.Id)
        {
            throw new Exception(_customNamingPeople.Substitute<Resource>("ErrorEmailAlreadyExists"));
        }

        var user = new UserInfo
        {
            Email = mail.Address,
            UserName = mail.User,
            LastName = string.Empty,
            FirstName = string.Empty,
            ActivationStatus = EmployeeActivationStatus.Pending,
            Status = EmployeeStatus.Active,
        };

        user.UserName = await MakeUniqueNameAsync(user);

        var newUser = await _userManager.SaveUserInfo(user, type);

        var groupId = type switch
        {
            EmployeeType.User => Constants.GroupUser.ID,
            EmployeeType.DocSpaceAdmin => Constants.GroupAdmin.ID,
            EmployeeType.Collaborator => Constants.GroupCollaborator.ID,
            _ => Guid.Empty,
        };

        if (groupId != Guid.Empty)
        {
            await _userManager.AddUserIntoGroupAsync(newUser.Id, groupId, true);
        }
        else if (type == EmployeeType.RoomAdmin)
        {
            var (name, value) = await _tenantQuotaFeatureStatHelper.GetStatAsync<CountPaidUserFeature, int>();
            _ = _quotaSocketManager.ChangeQuotaUsedValueAsync(name, value);
        }

        return newUser;
    }

    public async Task<UserInfo> AddUserAsync(UserInfo userInfo, string passwordHash, bool afterInvite = false, bool notify = true, EmployeeType type = EmployeeType.RoomAdmin, bool fromInviteLink = false, bool makeUniqueName = true, bool isCardDav = false,
        bool updateExising = false)
    {
        ArgumentNullException.ThrowIfNull(userInfo);

        if (!_userFormatter.IsValidUserName(userInfo.FirstName, userInfo.LastName))
        {
            throw new Exception(Resource.ErrorIncorrectUserName);
        }

        if (!updateExising && !await CheckUniqueEmailAsync(userInfo.Id, userInfo.Email))
        {
            throw new Exception(_customNamingPeople.Substitute<Resource>("ErrorEmailAlreadyExists"));
        }

        if (makeUniqueName && !updateExising)
        {
            userInfo.UserName = await MakeUniqueNameAsync(userInfo);
        }
        if (!userInfo.WorkFromDate.HasValue)
        {
            userInfo.WorkFromDate = _tenantUtil.DateTimeNow();
        }

        if (!_coreBaseSettings.Personal && (!fromInviteLink || updateExising))
        {
            userInfo.ActivationStatus = !afterInvite ? EmployeeActivationStatus.Pending : EmployeeActivationStatus.Activated;
        }

        UserInfo newUserInfo;
        if (updateExising)
        {
<<<<<<< HEAD
            newUserInfo = await _userManager.UpdateUserInfoAsync(userInfo);
=======
            newUserInfo = await _userManager.UpdateUserInfo(userInfo, true);
>>>>>>> dc27c8d8
        }
        else
        {
            newUserInfo = await _userManager.SaveUserInfo(userInfo, type, isCardDav, !updateExising);
        }

        await _securityContext.SetUserPasswordHashAsync(newUserInfo.Id, passwordHash);

        if (_coreBaseSettings.Personal)
        {
            await _studioNotifyService.SendUserWelcomePersonalAsync(newUserInfo);
            return newUserInfo;
        }

        if ((newUserInfo.Status & EmployeeStatus.Active) == EmployeeStatus.Active && notify)
        {
            //NOTE: Notify user only if it's active
            if (afterInvite)
            {
                if (type is EmployeeType.User)
                {
                    await _studioNotifyService.GuestInfoAddedAfterInviteAsync(newUserInfo);
                }
                else
                {
                    await _studioNotifyService.UserInfoAddedAfterInviteAsync(newUserInfo);
                }

                if (fromInviteLink && newUserInfo.ActivationStatus != EmployeeActivationStatus.Activated)
                {
                    await _studioNotifyService.SendEmailActivationInstructionsAsync(newUserInfo, newUserInfo.Email);
                }
            }
            else
            {
                //Send user invite
                if (type is EmployeeType.User)
                {
                    await _studioNotifyService.GuestInfoActivationAsync(newUserInfo);
                }
                else
                {
                    await _studioNotifyService.UserInfoActivationAsync(newUserInfo);
                }

            }
        }

        if (updateExising)
        {
            return newUserInfo;
        }

        switch (type)
        {
            case EmployeeType.User:
                await _userManager.AddUserIntoGroupAsync(newUserInfo.Id, Constants.GroupUser.ID, true);
                break;
            case EmployeeType.DocSpaceAdmin:
                await _userManager.AddUserIntoGroupAsync(newUserInfo.Id, Constants.GroupAdmin.ID, true);
                break;
            case EmployeeType.Collaborator:
                await _userManager.AddUserIntoGroupAsync(newUserInfo.Id, Constants.GroupCollaborator.ID, true);
                break;
        }

        return newUserInfo;
    }

    #region Password

    public async Task<bool> UpdateUserTypeAsync(UserInfo user, EmployeeType type)
    {
        var currentUser = await _userManager.GetUsersAsync(_securityContext.CurrentAccount.ID);
        var changed = false;

        if (user.IsOwner(Tenant) || user.IsMe(currentUser.Id))
        {
            return await Task.FromResult(false);
        }

        var currentType = await _userManager.GetUserTypeAsync(user.Id);

        if (type is EmployeeType.DocSpaceAdmin && currentUser.IsOwner(Tenant))
        {
            if (currentType is EmployeeType.RoomAdmin)
            {
                await _userManager.AddUserIntoGroupAsync(user.Id, Constants.GroupAdmin.ID, notifyWebSocket: false);
                _webItemSecurityCache.ClearCache(Tenant.Id);
                changed = true;
            }
            else if (currentType is EmployeeType.Collaborator)
            {
                await _userManager.RemoveUserFromGroupAsync(user.Id, Constants.GroupCollaborator.ID);
                await _userManager.AddUserIntoGroupAsync(user.Id, Constants.GroupAdmin.ID);
                _webItemSecurityCache.ClearCache(Tenant.Id);
                changed = true;
            }
            else if (currentType is EmployeeType.User)
            {
                await _countPaidUserChecker.CheckAppend();
                await _userManager.RemoveUserFromGroupAsync(user.Id, Constants.GroupUser.ID);
                await _userManager.AddUserIntoGroupAsync(user.Id, Constants.GroupAdmin.ID);
                _webItemSecurityCache.ClearCache(Tenant.Id);
                changed = true;
            }
        }
        else if (type is EmployeeType.RoomAdmin)
        {
            if (currentType is EmployeeType.DocSpaceAdmin && currentUser.IsOwner(Tenant))
            {
                await _userManager.RemoveUserFromGroupAsync(user.Id, Constants.GroupAdmin.ID);
                _webItemSecurityCache.ClearCache(Tenant.Id);
                changed = true;
            }
            else if (currentType is EmployeeType.Collaborator)
            {
                await _userManager.RemoveUserFromGroupAsync(user.Id, Constants.GroupCollaborator.ID);
                _webItemSecurityCache.ClearCache(Tenant.Id);
                changed = true;
            }
            else if (currentType is EmployeeType.User)
            {
                await _countPaidUserChecker.CheckAppend();
                await _userManager.RemoveUserFromGroupAsync(user.Id, Constants.GroupUser.ID);
                _webItemSecurityCache.ClearCache(Tenant.Id);
                changed = true;
            }
        }
        else if (type is EmployeeType.Collaborator && currentType is EmployeeType.User)
        {
            await _countPaidUserChecker.CheckAppend();
            await _userManager.RemoveUserFromGroupAsync(user.Id, Constants.GroupUser.ID);
            await _userManager.AddUserIntoGroupAsync(user.Id, Constants.GroupCollaborator.ID);
            _webItemSecurityCache.ClearCache(Tenant.Id);
            changed = true;
        }

        return changed;
    }

    public async Task CheckPasswordPolicyAsync(string password)
    {
        if (string.IsNullOrWhiteSpace(password))
        {
            throw new Exception(Resource.ErrorPasswordEmpty);
        }

        var passwordSettingsObj = await _settingsManager.LoadAsync<PasswordSettings>();

        if (!CheckPasswordRegex(passwordSettingsObj, password))
        {
            throw new Exception(GetPasswordHelpMessage(passwordSettingsObj));
        }
    }

    public string GetPasswordRegex(PasswordSettings passwordSettings)
    {
        var pwdBuilder = new StringBuilder("^");

        if (passwordSettings.Digits)
        {
            pwdBuilder.Append(passwordSettings.DigitsRegexStr);
        }

        if (passwordSettings.UpperCase)
        {
            pwdBuilder.Append(passwordSettings.UpperCaseRegexStr);
        }

        if (passwordSettings.SpecSymbols)
        {
            pwdBuilder.Append(passwordSettings.SpecSymbolsRegexStr);
        }

        pwdBuilder.Append($"{passwordSettings.AllowedCharactersRegexStr}{{{passwordSettings.MinLength},{PasswordSettings.MaxLength}}}$");

        return pwdBuilder.ToString();
    }

    public bool CheckPasswordRegex(PasswordSettings passwordSettings, string password)
    {
        var passwordRegex = GetPasswordRegex(passwordSettings);

        return new Regex(passwordRegex).IsMatch(password);
    }

    public async Task<string> SendUserPasswordAsync(string email)
    {
        email = (email ?? "").Trim();
        if (!email.TestEmailRegex())
        {
            throw new ArgumentNullException(nameof(email), Resource.ErrorNotCorrectEmail);
        }

        var userInfo = await _userManager.GetUserByEmailAsync(email);
        if (!_userManager.UserExists(userInfo) || string.IsNullOrEmpty(userInfo.Email))
        {
            return string.Format(Resource.ErrorUserNotFoundByEmail, email);
        }
        if (userInfo.Status == EmployeeStatus.Terminated)
        {
            return Resource.ErrorDisabledProfile;
        }
        if (userInfo.IsLDAP())
        {
            return Resource.CouldNotRecoverPasswordForLdapUser;
        }
        if (userInfo.IsSSO())
        {
            return Resource.CouldNotRecoverPasswordForSsoUser;
        }

        await _studioNotifyService.UserPasswordChangeAsync(userInfo);

        return null;
    }

    public static string GeneratePassword()
    {
        return Guid.NewGuid().ToString();
    }

    internal static string GeneratePassword(int minLength, int maxLength, string noise)
    {
        var length = RandomNumberGenerator.GetInt32(minLength, maxLength + 1);

        var sb = new StringBuilder();
        while (length-- > 0)
        {
            sb.Append(noise[RandomNumberGenerator.GetInt32(noise.Length - 1)]);
        }
        return sb.ToString();
    }

    public static string GetPasswordHelpMessage(PasswordSettings passwordSettings)
    {
        var text = new StringBuilder();

        text.AppendFormat("{0} ", Resource.ErrorPasswordMessage);
        text.AppendFormat(Resource.ErrorPasswordLength, passwordSettings.MinLength, PasswordSettings.MaxLength);
        text.AppendFormat(", {0}", Resource.ErrorPasswordOnlyLatinLetters);
        text.AppendFormat(", {0}", Resource.ErrorPasswordNoSpaces);

        if (passwordSettings.UpperCase)
        {
            text.AppendFormat(", {0}", Resource.ErrorPasswordNoUpperCase);
        }

        if (passwordSettings.Digits)
        {
            text.AppendFormat(", {0}", Resource.ErrorPasswordNoDigits);
        }

        if (passwordSettings.SpecSymbols)
        {
            text.AppendFormat(", {0}", Resource.ErrorPasswordNoSpecialSymbols);
        }

        return text.ToString();
    }

    public async Task<string> GetPasswordHelpMessageAsync()
    {
        return GetPasswordHelpMessage(await _settingsManager.LoadAsync<PasswordSettings>());
    }

    #endregion

    public static bool ValidateEmail(string email)
    {
        const string pattern = @"^(([^<>()[\]\\.,;:\s@\""]+"
                               + @"(\.[^<>()[\]\\.,;:\s@\""]+)*)|(\"".+\""))@((\[[0-9]{1,3}\.[0-9]{1,3}\.[0-9]{1,3}"
                               + @"\.[0-9]{1,3}\])|(([a-zA-Z\-0-9]+\.)+[a-zA-Z]{2,}))$";
        const RegexOptions options = RegexOptions.IgnoreCase | RegexOptions.Compiled;
        return new Regex(pattern, options).IsMatch(email);
    }
}<|MERGE_RESOLUTION|>--- conflicted
+++ resolved
@@ -1,478 +1,474 @@
-// (c) Copyright Ascensio System SIA 2010-2022
-//
-// This program is a free software product.
-// You can redistribute it and/or modify it under the terms
-// of the GNU Affero General Public License (AGPL) version 3 as published by the Free Software
-// Foundation. In accordance with Section 7(a) of the GNU AGPL its Section 15 shall be amended
-// to the effect that Ascensio System SIA expressly excludes the warranty of non-infringement of
-// any third-party rights.
-//
-// This program is distributed WITHOUT ANY WARRANTY, without even the implied warranty
-// of MERCHANTABILITY or FITNESS FOR A PARTICULAR  PURPOSE. For details, see
-// the GNU AGPL at: http://www.gnu.org/licenses/agpl-3.0.html
-//
-// You can contact Ascensio System SIA at Lubanas st. 125a-25, Riga, Latvia, EU, LV-1021.
-//
-// The  interactive user interfaces in modified source and object code versions of the Program must
-// display Appropriate Legal Notices, as required under Section 5 of the GNU AGPL version 3.
-//
-// Pursuant to Section 7(b) of the License you must retain the original Product logo when
-// distributing the program. Pursuant to Section 7(e) we decline to grant you any rights under
-// trademark law for use of our trademarks.
-//
-// All the Product's GUI elements, including illustrations and icon sets, as well as technical writing
-// content are licensed under the terms of the Creative Commons Attribution-ShareAlike 4.0
-// International. See the License terms at http://creativecommons.org/licenses/by-sa/4.0/legalcode
-
-using Constants = ASC.Core.Users.Constants;
-
-namespace ASC.Web.Core.Users;
-
-/// <summary>
-/// Web studio user manager helper
-/// </summary>
-/// 
-[Scope]
-public sealed class UserManagerWrapper
-{
-    private Tenant Tenant => _tenantManager.GetCurrentTenant();
-
-    private readonly StudioNotifyService _studioNotifyService;
-    private readonly UserManager _userManager;
-    private readonly SecurityContext _securityContext;
-    private readonly CustomNamingPeople _customNamingPeople;
-    private readonly TenantUtil _tenantUtil;
-    private readonly CoreBaseSettings _coreBaseSettings;
-    private readonly IPSecurity.IPSecurity _iPSecurity;
-    private readonly SettingsManager _settingsManager;
-    private readonly UserFormatter _userFormatter;
-    private readonly CountPaidUserChecker _countPaidUserChecker;
-    private readonly TenantManager _tenantManager;
-    private readonly WebItemSecurityCache _webItemSecurityCache;
-    private readonly QuotaSocketManager _quotaSocketManager;
-    private readonly TenantQuotaFeatureStatHelper _tenantQuotaFeatureStatHelper;
-
-    public UserManagerWrapper(
-        StudioNotifyService studioNotifyService,
-        UserManager userManager,
-        SecurityContext securityContext,
-        CustomNamingPeople customNamingPeople,
-        TenantUtil tenantUtil,
-        CoreBaseSettings coreBaseSettings,
-        IPSecurity.IPSecurity iPSecurity,
-        SettingsManager settingsManager,
-        UserFormatter userFormatter,
-        CountPaidUserChecker countPaidUserChecker,
-        TenantManager tenantManager,
-        WebItemSecurityCache webItemSecurityCache,
-        QuotaSocketManager quotaSocketManager,
-        TenantQuotaFeatureStatHelper tenantQuotaFeatureStatHelper)
-    {
-        _studioNotifyService = studioNotifyService;
-        _userManager = userManager;
-        _securityContext = securityContext;
-        _customNamingPeople = customNamingPeople;
-        _tenantUtil = tenantUtil;
-        _coreBaseSettings = coreBaseSettings;
-        _iPSecurity = iPSecurity;
-        _settingsManager = settingsManager;
-        _userFormatter = userFormatter;
-        _countPaidUserChecker = countPaidUserChecker;
-        _tenantManager = tenantManager;
-        _webItemSecurityCache = webItemSecurityCache;
-        _quotaSocketManager = quotaSocketManager;
-        _tenantQuotaFeatureStatHelper = tenantQuotaFeatureStatHelper;
-    }
-
-    private async Task<bool> TestUniqueUserNameAsync(string uniqueName)
-    {
-        if (string.IsNullOrEmpty(uniqueName))
-        {
-            return false;
-        }
-
-        return Equals(await _userManager.GetUserByUserNameAsync(uniqueName), Constants.LostUser);
-    }
-
-    private async Task<string> MakeUniqueNameAsync(UserInfo userInfo)
-    {
-        if (string.IsNullOrEmpty(userInfo.Email))
-        {
-            throw new ArgumentException(Resource.ErrorEmailEmpty, nameof(userInfo));
-        }
-
-        var uniqueName = new MailAddress(userInfo.Email).User;
-        var startUniqueName = uniqueName;
-        var i = 0;
-        while (!await TestUniqueUserNameAsync(uniqueName))
-        {
-            uniqueName = $"{startUniqueName}{(++i).ToString(CultureInfo.InvariantCulture)}";
-        }
-        return uniqueName;
-    }
-
-    public async Task<bool> CheckUniqueEmailAsync(Guid userId, string email)
-    {
-        var foundUser = await _userManager.GetUserByEmailAsync(email);
-        return Equals(foundUser, Constants.LostUser) || foundUser.Id == userId;
-    }
-
-    public async Task<UserInfo> AddInvitedUserAsync(string email, EmployeeType type)
-    {
-        var mail = new MailAddress(email);
-
-        if ((await _userManager.GetUserByEmailAsync(mail.Address)).Id != Constants.LostUser.Id)
-        {
-            throw new Exception(_customNamingPeople.Substitute<Resource>("ErrorEmailAlreadyExists"));
-        }
-
-        var user = new UserInfo
-        {
-            Email = mail.Address,
-            UserName = mail.User,
-            LastName = string.Empty,
-            FirstName = string.Empty,
-            ActivationStatus = EmployeeActivationStatus.Pending,
-            Status = EmployeeStatus.Active,
-        };
-
-        user.UserName = await MakeUniqueNameAsync(user);
-
-        var newUser = await _userManager.SaveUserInfo(user, type);
-
-        var groupId = type switch
-        {
-            EmployeeType.User => Constants.GroupUser.ID,
-            EmployeeType.DocSpaceAdmin => Constants.GroupAdmin.ID,
-            EmployeeType.Collaborator => Constants.GroupCollaborator.ID,
-            _ => Guid.Empty,
-        };
-
-        if (groupId != Guid.Empty)
-        {
-            await _userManager.AddUserIntoGroupAsync(newUser.Id, groupId, true);
-        }
-        else if (type == EmployeeType.RoomAdmin)
-        {
-            var (name, value) = await _tenantQuotaFeatureStatHelper.GetStatAsync<CountPaidUserFeature, int>();
-            _ = _quotaSocketManager.ChangeQuotaUsedValueAsync(name, value);
-        }
-
-        return newUser;
-    }
-
-    public async Task<UserInfo> AddUserAsync(UserInfo userInfo, string passwordHash, bool afterInvite = false, bool notify = true, EmployeeType type = EmployeeType.RoomAdmin, bool fromInviteLink = false, bool makeUniqueName = true, bool isCardDav = false,
-        bool updateExising = false)
-    {
-        ArgumentNullException.ThrowIfNull(userInfo);
-
-        if (!_userFormatter.IsValidUserName(userInfo.FirstName, userInfo.LastName))
-        {
-            throw new Exception(Resource.ErrorIncorrectUserName);
-        }
-
-        if (!updateExising && !await CheckUniqueEmailAsync(userInfo.Id, userInfo.Email))
-        {
-            throw new Exception(_customNamingPeople.Substitute<Resource>("ErrorEmailAlreadyExists"));
-        }
-
-        if (makeUniqueName && !updateExising)
-        {
-            userInfo.UserName = await MakeUniqueNameAsync(userInfo);
-        }
-        if (!userInfo.WorkFromDate.HasValue)
-        {
-            userInfo.WorkFromDate = _tenantUtil.DateTimeNow();
-        }
-
-        if (!_coreBaseSettings.Personal && (!fromInviteLink || updateExising))
-        {
-            userInfo.ActivationStatus = !afterInvite ? EmployeeActivationStatus.Pending : EmployeeActivationStatus.Activated;
-        }
-
-        UserInfo newUserInfo;
-        if (updateExising)
-        {
-<<<<<<< HEAD
-            newUserInfo = await _userManager.UpdateUserInfoAsync(userInfo);
-=======
-            newUserInfo = await _userManager.UpdateUserInfo(userInfo, true);
->>>>>>> dc27c8d8
-        }
-        else
-        {
-            newUserInfo = await _userManager.SaveUserInfo(userInfo, type, isCardDav, !updateExising);
-        }
-
-        await _securityContext.SetUserPasswordHashAsync(newUserInfo.Id, passwordHash);
-
-        if (_coreBaseSettings.Personal)
-        {
-            await _studioNotifyService.SendUserWelcomePersonalAsync(newUserInfo);
-            return newUserInfo;
-        }
-
-        if ((newUserInfo.Status & EmployeeStatus.Active) == EmployeeStatus.Active && notify)
-        {
-            //NOTE: Notify user only if it's active
-            if (afterInvite)
-            {
-                if (type is EmployeeType.User)
-                {
-                    await _studioNotifyService.GuestInfoAddedAfterInviteAsync(newUserInfo);
-                }
-                else
-                {
-                    await _studioNotifyService.UserInfoAddedAfterInviteAsync(newUserInfo);
-                }
-
-                if (fromInviteLink && newUserInfo.ActivationStatus != EmployeeActivationStatus.Activated)
-                {
-                    await _studioNotifyService.SendEmailActivationInstructionsAsync(newUserInfo, newUserInfo.Email);
-                }
-            }
-            else
-            {
-                //Send user invite
-                if (type is EmployeeType.User)
-                {
-                    await _studioNotifyService.GuestInfoActivationAsync(newUserInfo);
-                }
-                else
-                {
-                    await _studioNotifyService.UserInfoActivationAsync(newUserInfo);
-                }
-
-            }
-        }
-
-        if (updateExising)
-        {
-            return newUserInfo;
-        }
-
-        switch (type)
-        {
-            case EmployeeType.User:
-                await _userManager.AddUserIntoGroupAsync(newUserInfo.Id, Constants.GroupUser.ID, true);
-                break;
-            case EmployeeType.DocSpaceAdmin:
-                await _userManager.AddUserIntoGroupAsync(newUserInfo.Id, Constants.GroupAdmin.ID, true);
-                break;
-            case EmployeeType.Collaborator:
-                await _userManager.AddUserIntoGroupAsync(newUserInfo.Id, Constants.GroupCollaborator.ID, true);
-                break;
-        }
-
-        return newUserInfo;
-    }
-
-    #region Password
-
-    public async Task<bool> UpdateUserTypeAsync(UserInfo user, EmployeeType type)
-    {
-        var currentUser = await _userManager.GetUsersAsync(_securityContext.CurrentAccount.ID);
-        var changed = false;
-
-        if (user.IsOwner(Tenant) || user.IsMe(currentUser.Id))
-        {
-            return await Task.FromResult(false);
-        }
-
-        var currentType = await _userManager.GetUserTypeAsync(user.Id);
-
-        if (type is EmployeeType.DocSpaceAdmin && currentUser.IsOwner(Tenant))
-        {
-            if (currentType is EmployeeType.RoomAdmin)
-            {
-                await _userManager.AddUserIntoGroupAsync(user.Id, Constants.GroupAdmin.ID, notifyWebSocket: false);
-                _webItemSecurityCache.ClearCache(Tenant.Id);
-                changed = true;
-            }
-            else if (currentType is EmployeeType.Collaborator)
-            {
-                await _userManager.RemoveUserFromGroupAsync(user.Id, Constants.GroupCollaborator.ID);
-                await _userManager.AddUserIntoGroupAsync(user.Id, Constants.GroupAdmin.ID);
-                _webItemSecurityCache.ClearCache(Tenant.Id);
-                changed = true;
-            }
-            else if (currentType is EmployeeType.User)
-            {
-                await _countPaidUserChecker.CheckAppend();
-                await _userManager.RemoveUserFromGroupAsync(user.Id, Constants.GroupUser.ID);
-                await _userManager.AddUserIntoGroupAsync(user.Id, Constants.GroupAdmin.ID);
-                _webItemSecurityCache.ClearCache(Tenant.Id);
-                changed = true;
-            }
-        }
-        else if (type is EmployeeType.RoomAdmin)
-        {
-            if (currentType is EmployeeType.DocSpaceAdmin && currentUser.IsOwner(Tenant))
-            {
-                await _userManager.RemoveUserFromGroupAsync(user.Id, Constants.GroupAdmin.ID);
-                _webItemSecurityCache.ClearCache(Tenant.Id);
-                changed = true;
-            }
-            else if (currentType is EmployeeType.Collaborator)
-            {
-                await _userManager.RemoveUserFromGroupAsync(user.Id, Constants.GroupCollaborator.ID);
-                _webItemSecurityCache.ClearCache(Tenant.Id);
-                changed = true;
-            }
-            else if (currentType is EmployeeType.User)
-            {
-                await _countPaidUserChecker.CheckAppend();
-                await _userManager.RemoveUserFromGroupAsync(user.Id, Constants.GroupUser.ID);
-                _webItemSecurityCache.ClearCache(Tenant.Id);
-                changed = true;
-            }
-        }
-        else if (type is EmployeeType.Collaborator && currentType is EmployeeType.User)
-        {
-            await _countPaidUserChecker.CheckAppend();
-            await _userManager.RemoveUserFromGroupAsync(user.Id, Constants.GroupUser.ID);
-            await _userManager.AddUserIntoGroupAsync(user.Id, Constants.GroupCollaborator.ID);
-            _webItemSecurityCache.ClearCache(Tenant.Id);
-            changed = true;
-        }
-
-        return changed;
-    }
-
-    public async Task CheckPasswordPolicyAsync(string password)
-    {
-        if (string.IsNullOrWhiteSpace(password))
-        {
-            throw new Exception(Resource.ErrorPasswordEmpty);
-        }
-
-        var passwordSettingsObj = await _settingsManager.LoadAsync<PasswordSettings>();
-
-        if (!CheckPasswordRegex(passwordSettingsObj, password))
-        {
-            throw new Exception(GetPasswordHelpMessage(passwordSettingsObj));
-        }
-    }
-
-    public string GetPasswordRegex(PasswordSettings passwordSettings)
-    {
-        var pwdBuilder = new StringBuilder("^");
-
-        if (passwordSettings.Digits)
-        {
-            pwdBuilder.Append(passwordSettings.DigitsRegexStr);
-        }
-
-        if (passwordSettings.UpperCase)
-        {
-            pwdBuilder.Append(passwordSettings.UpperCaseRegexStr);
-        }
-
-        if (passwordSettings.SpecSymbols)
-        {
-            pwdBuilder.Append(passwordSettings.SpecSymbolsRegexStr);
-        }
-
-        pwdBuilder.Append($"{passwordSettings.AllowedCharactersRegexStr}{{{passwordSettings.MinLength},{PasswordSettings.MaxLength}}}$");
-
-        return pwdBuilder.ToString();
-    }
-
-    public bool CheckPasswordRegex(PasswordSettings passwordSettings, string password)
-    {
-        var passwordRegex = GetPasswordRegex(passwordSettings);
-
-        return new Regex(passwordRegex).IsMatch(password);
-    }
-
-    public async Task<string> SendUserPasswordAsync(string email)
-    {
-        email = (email ?? "").Trim();
-        if (!email.TestEmailRegex())
-        {
-            throw new ArgumentNullException(nameof(email), Resource.ErrorNotCorrectEmail);
-        }
-
-        var userInfo = await _userManager.GetUserByEmailAsync(email);
-        if (!_userManager.UserExists(userInfo) || string.IsNullOrEmpty(userInfo.Email))
-        {
-            return string.Format(Resource.ErrorUserNotFoundByEmail, email);
-        }
-        if (userInfo.Status == EmployeeStatus.Terminated)
-        {
-            return Resource.ErrorDisabledProfile;
-        }
-        if (userInfo.IsLDAP())
-        {
-            return Resource.CouldNotRecoverPasswordForLdapUser;
-        }
-        if (userInfo.IsSSO())
-        {
-            return Resource.CouldNotRecoverPasswordForSsoUser;
-        }
-
-        await _studioNotifyService.UserPasswordChangeAsync(userInfo);
-
-        return null;
-    }
-
-    public static string GeneratePassword()
-    {
-        return Guid.NewGuid().ToString();
-    }
-
-    internal static string GeneratePassword(int minLength, int maxLength, string noise)
-    {
-        var length = RandomNumberGenerator.GetInt32(minLength, maxLength + 1);
-
-        var sb = new StringBuilder();
-        while (length-- > 0)
-        {
-            sb.Append(noise[RandomNumberGenerator.GetInt32(noise.Length - 1)]);
-        }
-        return sb.ToString();
-    }
-
-    public static string GetPasswordHelpMessage(PasswordSettings passwordSettings)
-    {
-        var text = new StringBuilder();
-
-        text.AppendFormat("{0} ", Resource.ErrorPasswordMessage);
-        text.AppendFormat(Resource.ErrorPasswordLength, passwordSettings.MinLength, PasswordSettings.MaxLength);
-        text.AppendFormat(", {0}", Resource.ErrorPasswordOnlyLatinLetters);
-        text.AppendFormat(", {0}", Resource.ErrorPasswordNoSpaces);
-
-        if (passwordSettings.UpperCase)
-        {
-            text.AppendFormat(", {0}", Resource.ErrorPasswordNoUpperCase);
-        }
-
-        if (passwordSettings.Digits)
-        {
-            text.AppendFormat(", {0}", Resource.ErrorPasswordNoDigits);
-        }
-
-        if (passwordSettings.SpecSymbols)
-        {
-            text.AppendFormat(", {0}", Resource.ErrorPasswordNoSpecialSymbols);
-        }
-
-        return text.ToString();
-    }
-
-    public async Task<string> GetPasswordHelpMessageAsync()
-    {
-        return GetPasswordHelpMessage(await _settingsManager.LoadAsync<PasswordSettings>());
-    }
-
-    #endregion
-
-    public static bool ValidateEmail(string email)
-    {
-        const string pattern = @"^(([^<>()[\]\\.,;:\s@\""]+"
-                               + @"(\.[^<>()[\]\\.,;:\s@\""]+)*)|(\"".+\""))@((\[[0-9]{1,3}\.[0-9]{1,3}\.[0-9]{1,3}"
-                               + @"\.[0-9]{1,3}\])|(([a-zA-Z\-0-9]+\.)+[a-zA-Z]{2,}))$";
-        const RegexOptions options = RegexOptions.IgnoreCase | RegexOptions.Compiled;
-        return new Regex(pattern, options).IsMatch(email);
-    }
+// (c) Copyright Ascensio System SIA 2010-2022
+//
+// This program is a free software product.
+// You can redistribute it and/or modify it under the terms
+// of the GNU Affero General Public License (AGPL) version 3 as published by the Free Software
+// Foundation. In accordance with Section 7(a) of the GNU AGPL its Section 15 shall be amended
+// to the effect that Ascensio System SIA expressly excludes the warranty of non-infringement of
+// any third-party rights.
+//
+// This program is distributed WITHOUT ANY WARRANTY, without even the implied warranty
+// of MERCHANTABILITY or FITNESS FOR A PARTICULAR  PURPOSE. For details, see
+// the GNU AGPL at: http://www.gnu.org/licenses/agpl-3.0.html
+//
+// You can contact Ascensio System SIA at Lubanas st. 125a-25, Riga, Latvia, EU, LV-1021.
+//
+// The  interactive user interfaces in modified source and object code versions of the Program must
+// display Appropriate Legal Notices, as required under Section 5 of the GNU AGPL version 3.
+//
+// Pursuant to Section 7(b) of the License you must retain the original Product logo when
+// distributing the program. Pursuant to Section 7(e) we decline to grant you any rights under
+// trademark law for use of our trademarks.
+//
+// All the Product's GUI elements, including illustrations and icon sets, as well as technical writing
+// content are licensed under the terms of the Creative Commons Attribution-ShareAlike 4.0
+// International. See the License terms at http://creativecommons.org/licenses/by-sa/4.0/legalcode
+
+using Constants = ASC.Core.Users.Constants;
+
+namespace ASC.Web.Core.Users;
+
+/// <summary>
+/// Web studio user manager helper
+/// </summary>
+/// 
+[Scope]
+public sealed class UserManagerWrapper
+{
+    private Tenant Tenant => _tenantManager.GetCurrentTenant();
+
+    private readonly StudioNotifyService _studioNotifyService;
+    private readonly UserManager _userManager;
+    private readonly SecurityContext _securityContext;
+    private readonly CustomNamingPeople _customNamingPeople;
+    private readonly TenantUtil _tenantUtil;
+    private readonly CoreBaseSettings _coreBaseSettings;
+    private readonly IPSecurity.IPSecurity _iPSecurity;
+    private readonly SettingsManager _settingsManager;
+    private readonly UserFormatter _userFormatter;
+    private readonly CountPaidUserChecker _countPaidUserChecker;
+    private readonly TenantManager _tenantManager;
+    private readonly WebItemSecurityCache _webItemSecurityCache;
+    private readonly QuotaSocketManager _quotaSocketManager;
+    private readonly TenantQuotaFeatureStatHelper _tenantQuotaFeatureStatHelper;
+
+    public UserManagerWrapper(
+        StudioNotifyService studioNotifyService,
+        UserManager userManager,
+        SecurityContext securityContext,
+        CustomNamingPeople customNamingPeople,
+        TenantUtil tenantUtil,
+        CoreBaseSettings coreBaseSettings,
+        IPSecurity.IPSecurity iPSecurity,
+        SettingsManager settingsManager,
+        UserFormatter userFormatter,
+        CountPaidUserChecker countPaidUserChecker,
+        TenantManager tenantManager,
+        WebItemSecurityCache webItemSecurityCache,
+        QuotaSocketManager quotaSocketManager,
+        TenantQuotaFeatureStatHelper tenantQuotaFeatureStatHelper)
+    {
+        _studioNotifyService = studioNotifyService;
+        _userManager = userManager;
+        _securityContext = securityContext;
+        _customNamingPeople = customNamingPeople;
+        _tenantUtil = tenantUtil;
+        _coreBaseSettings = coreBaseSettings;
+        _iPSecurity = iPSecurity;
+        _settingsManager = settingsManager;
+        _userFormatter = userFormatter;
+        _countPaidUserChecker = countPaidUserChecker;
+        _tenantManager = tenantManager;
+        _webItemSecurityCache = webItemSecurityCache;
+        _quotaSocketManager = quotaSocketManager;
+        _tenantQuotaFeatureStatHelper = tenantQuotaFeatureStatHelper;
+    }
+
+    private async Task<bool> TestUniqueUserNameAsync(string uniqueName)
+    {
+        if (string.IsNullOrEmpty(uniqueName))
+        {
+            return false;
+        }
+
+        return Equals(await _userManager.GetUserByUserNameAsync(uniqueName), Constants.LostUser);
+    }
+
+    private async Task<string> MakeUniqueNameAsync(UserInfo userInfo)
+    {
+        if (string.IsNullOrEmpty(userInfo.Email))
+        {
+            throw new ArgumentException(Resource.ErrorEmailEmpty, nameof(userInfo));
+        }
+
+        var uniqueName = new MailAddress(userInfo.Email).User;
+        var startUniqueName = uniqueName;
+        var i = 0;
+        while (!await TestUniqueUserNameAsync(uniqueName))
+        {
+            uniqueName = $"{startUniqueName}{(++i).ToString(CultureInfo.InvariantCulture)}";
+        }
+        return uniqueName;
+    }
+
+    public async Task<bool> CheckUniqueEmailAsync(Guid userId, string email)
+    {
+        var foundUser = await _userManager.GetUserByEmailAsync(email);
+        return Equals(foundUser, Constants.LostUser) || foundUser.Id == userId;
+    }
+
+    public async Task<UserInfo> AddInvitedUserAsync(string email, EmployeeType type)
+    {
+        var mail = new MailAddress(email);
+
+        if ((await _userManager.GetUserByEmailAsync(mail.Address)).Id != Constants.LostUser.Id)
+        {
+            throw new Exception(_customNamingPeople.Substitute<Resource>("ErrorEmailAlreadyExists"));
+        }
+
+        var user = new UserInfo
+        {
+            Email = mail.Address,
+            UserName = mail.User,
+            LastName = string.Empty,
+            FirstName = string.Empty,
+            ActivationStatus = EmployeeActivationStatus.Pending,
+            Status = EmployeeStatus.Active,
+        };
+
+        user.UserName = await MakeUniqueNameAsync(user);
+
+        var newUser = await _userManager.SaveUserInfo(user, type);
+
+        var groupId = type switch
+        {
+            EmployeeType.User => Constants.GroupUser.ID,
+            EmployeeType.DocSpaceAdmin => Constants.GroupAdmin.ID,
+            EmployeeType.Collaborator => Constants.GroupCollaborator.ID,
+            _ => Guid.Empty,
+        };
+
+        if (groupId != Guid.Empty)
+        {
+            await _userManager.AddUserIntoGroupAsync(newUser.Id, groupId, true);
+        }
+        else if (type == EmployeeType.RoomAdmin)
+        {
+            var (name, value) = await _tenantQuotaFeatureStatHelper.GetStatAsync<CountPaidUserFeature, int>();
+            _ = _quotaSocketManager.ChangeQuotaUsedValueAsync(name, value);
+        }
+
+        return newUser;
+    }
+
+    public async Task<UserInfo> AddUserAsync(UserInfo userInfo, string passwordHash, bool afterInvite = false, bool notify = true, EmployeeType type = EmployeeType.RoomAdmin, bool fromInviteLink = false, bool makeUniqueName = true, bool isCardDav = false,
+        bool updateExising = false)
+    {
+        ArgumentNullException.ThrowIfNull(userInfo);
+
+        if (!_userFormatter.IsValidUserName(userInfo.FirstName, userInfo.LastName))
+        {
+            throw new Exception(Resource.ErrorIncorrectUserName);
+        }
+
+        if (!updateExising && !await CheckUniqueEmailAsync(userInfo.Id, userInfo.Email))
+        {
+            throw new Exception(_customNamingPeople.Substitute<Resource>("ErrorEmailAlreadyExists"));
+        }
+
+        if (makeUniqueName && !updateExising)
+        {
+            userInfo.UserName = await MakeUniqueNameAsync(userInfo);
+        }
+        if (!userInfo.WorkFromDate.HasValue)
+        {
+            userInfo.WorkFromDate = _tenantUtil.DateTimeNow();
+        }
+
+        if (!_coreBaseSettings.Personal && (!fromInviteLink || updateExising))
+        {
+            userInfo.ActivationStatus = !afterInvite ? EmployeeActivationStatus.Pending : EmployeeActivationStatus.Activated;
+        }
+
+        UserInfo newUserInfo;
+        if (updateExising)
+        {
+            newUserInfo = await _userManager.UpdateUserInfoAsync(userInfo, true);
+        }
+        else
+        {
+            newUserInfo = await _userManager.SaveUserInfo(userInfo, type, isCardDav, !updateExising);
+        }
+
+        await _securityContext.SetUserPasswordHashAsync(newUserInfo.Id, passwordHash);
+
+        if (_coreBaseSettings.Personal)
+        {
+            await _studioNotifyService.SendUserWelcomePersonalAsync(newUserInfo);
+            return newUserInfo;
+        }
+
+        if ((newUserInfo.Status & EmployeeStatus.Active) == EmployeeStatus.Active && notify)
+        {
+            //NOTE: Notify user only if it's active
+            if (afterInvite)
+            {
+                if (type is EmployeeType.User)
+                {
+                    await _studioNotifyService.GuestInfoAddedAfterInviteAsync(newUserInfo);
+                }
+                else
+                {
+                    await _studioNotifyService.UserInfoAddedAfterInviteAsync(newUserInfo);
+                }
+
+                if (fromInviteLink && newUserInfo.ActivationStatus != EmployeeActivationStatus.Activated)
+                {
+                    await _studioNotifyService.SendEmailActivationInstructionsAsync(newUserInfo, newUserInfo.Email);
+                }
+            }
+            else
+            {
+                //Send user invite
+                if (type is EmployeeType.User)
+                {
+                    await _studioNotifyService.GuestInfoActivationAsync(newUserInfo);
+                }
+                else
+                {
+                    await _studioNotifyService.UserInfoActivationAsync(newUserInfo);
+                }
+
+            }
+        }
+
+        if (updateExising)
+        {
+            return newUserInfo;
+        }
+
+        switch (type)
+        {
+            case EmployeeType.User:
+                await _userManager.AddUserIntoGroupAsync(newUserInfo.Id, Constants.GroupUser.ID, true);
+                break;
+            case EmployeeType.DocSpaceAdmin:
+                await _userManager.AddUserIntoGroupAsync(newUserInfo.Id, Constants.GroupAdmin.ID, true);
+                break;
+            case EmployeeType.Collaborator:
+                await _userManager.AddUserIntoGroupAsync(newUserInfo.Id, Constants.GroupCollaborator.ID, true);
+                break;
+        }
+
+        return newUserInfo;
+    }
+
+    #region Password
+
+    public async Task<bool> UpdateUserTypeAsync(UserInfo user, EmployeeType type)
+    {
+        var currentUser = await _userManager.GetUsersAsync(_securityContext.CurrentAccount.ID);
+        var changed = false;
+
+        if (user.IsOwner(Tenant) || user.IsMe(currentUser.Id))
+        {
+            return await Task.FromResult(false);
+        }
+
+        var currentType = await _userManager.GetUserTypeAsync(user.Id);
+
+        if (type is EmployeeType.DocSpaceAdmin && currentUser.IsOwner(Tenant))
+        {
+            if (currentType is EmployeeType.RoomAdmin)
+            {
+                await _userManager.AddUserIntoGroupAsync(user.Id, Constants.GroupAdmin.ID, notifyWebSocket: false);
+                _webItemSecurityCache.ClearCache(Tenant.Id);
+                changed = true;
+            }
+            else if (currentType is EmployeeType.Collaborator)
+            {
+                await _userManager.RemoveUserFromGroupAsync(user.Id, Constants.GroupCollaborator.ID);
+                await _userManager.AddUserIntoGroupAsync(user.Id, Constants.GroupAdmin.ID);
+                _webItemSecurityCache.ClearCache(Tenant.Id);
+                changed = true;
+            }
+            else if (currentType is EmployeeType.User)
+            {
+                await _countPaidUserChecker.CheckAppend();
+                await _userManager.RemoveUserFromGroupAsync(user.Id, Constants.GroupUser.ID);
+                await _userManager.AddUserIntoGroupAsync(user.Id, Constants.GroupAdmin.ID);
+                _webItemSecurityCache.ClearCache(Tenant.Id);
+                changed = true;
+            }
+        }
+        else if (type is EmployeeType.RoomAdmin)
+        {
+            if (currentType is EmployeeType.DocSpaceAdmin && currentUser.IsOwner(Tenant))
+            {
+                await _userManager.RemoveUserFromGroupAsync(user.Id, Constants.GroupAdmin.ID);
+                _webItemSecurityCache.ClearCache(Tenant.Id);
+                changed = true;
+            }
+            else if (currentType is EmployeeType.Collaborator)
+            {
+                await _userManager.RemoveUserFromGroupAsync(user.Id, Constants.GroupCollaborator.ID);
+                _webItemSecurityCache.ClearCache(Tenant.Id);
+                changed = true;
+            }
+            else if (currentType is EmployeeType.User)
+            {
+                await _countPaidUserChecker.CheckAppend();
+                await _userManager.RemoveUserFromGroupAsync(user.Id, Constants.GroupUser.ID);
+                _webItemSecurityCache.ClearCache(Tenant.Id);
+                changed = true;
+            }
+        }
+        else if (type is EmployeeType.Collaborator && currentType is EmployeeType.User)
+        {
+            await _countPaidUserChecker.CheckAppend();
+            await _userManager.RemoveUserFromGroupAsync(user.Id, Constants.GroupUser.ID);
+            await _userManager.AddUserIntoGroupAsync(user.Id, Constants.GroupCollaborator.ID);
+            _webItemSecurityCache.ClearCache(Tenant.Id);
+            changed = true;
+        }
+
+        return changed;
+    }
+
+    public async Task CheckPasswordPolicyAsync(string password)
+    {
+        if (string.IsNullOrWhiteSpace(password))
+        {
+            throw new Exception(Resource.ErrorPasswordEmpty);
+        }
+
+        var passwordSettingsObj = await _settingsManager.LoadAsync<PasswordSettings>();
+
+        if (!CheckPasswordRegex(passwordSettingsObj, password))
+        {
+            throw new Exception(GetPasswordHelpMessage(passwordSettingsObj));
+        }
+    }
+
+    public string GetPasswordRegex(PasswordSettings passwordSettings)
+    {
+        var pwdBuilder = new StringBuilder("^");
+
+        if (passwordSettings.Digits)
+        {
+            pwdBuilder.Append(passwordSettings.DigitsRegexStr);
+        }
+
+        if (passwordSettings.UpperCase)
+        {
+            pwdBuilder.Append(passwordSettings.UpperCaseRegexStr);
+        }
+
+        if (passwordSettings.SpecSymbols)
+        {
+            pwdBuilder.Append(passwordSettings.SpecSymbolsRegexStr);
+        }
+
+        pwdBuilder.Append($"{passwordSettings.AllowedCharactersRegexStr}{{{passwordSettings.MinLength},{PasswordSettings.MaxLength}}}$");
+
+        return pwdBuilder.ToString();
+    }
+
+    public bool CheckPasswordRegex(PasswordSettings passwordSettings, string password)
+    {
+        var passwordRegex = GetPasswordRegex(passwordSettings);
+
+        return new Regex(passwordRegex).IsMatch(password);
+    }
+
+    public async Task<string> SendUserPasswordAsync(string email)
+    {
+        email = (email ?? "").Trim();
+        if (!email.TestEmailRegex())
+        {
+            throw new ArgumentNullException(nameof(email), Resource.ErrorNotCorrectEmail);
+        }
+
+        var userInfo = await _userManager.GetUserByEmailAsync(email);
+        if (!_userManager.UserExists(userInfo) || string.IsNullOrEmpty(userInfo.Email))
+        {
+            return string.Format(Resource.ErrorUserNotFoundByEmail, email);
+        }
+        if (userInfo.Status == EmployeeStatus.Terminated)
+        {
+            return Resource.ErrorDisabledProfile;
+        }
+        if (userInfo.IsLDAP())
+        {
+            return Resource.CouldNotRecoverPasswordForLdapUser;
+        }
+        if (userInfo.IsSSO())
+        {
+            return Resource.CouldNotRecoverPasswordForSsoUser;
+        }
+
+        await _studioNotifyService.UserPasswordChangeAsync(userInfo);
+
+        return null;
+    }
+
+    public static string GeneratePassword()
+    {
+        return Guid.NewGuid().ToString();
+    }
+
+    internal static string GeneratePassword(int minLength, int maxLength, string noise)
+    {
+        var length = RandomNumberGenerator.GetInt32(minLength, maxLength + 1);
+
+        var sb = new StringBuilder();
+        while (length-- > 0)
+        {
+            sb.Append(noise[RandomNumberGenerator.GetInt32(noise.Length - 1)]);
+        }
+        return sb.ToString();
+    }
+
+    public static string GetPasswordHelpMessage(PasswordSettings passwordSettings)
+    {
+        var text = new StringBuilder();
+
+        text.AppendFormat("{0} ", Resource.ErrorPasswordMessage);
+        text.AppendFormat(Resource.ErrorPasswordLength, passwordSettings.MinLength, PasswordSettings.MaxLength);
+        text.AppendFormat(", {0}", Resource.ErrorPasswordOnlyLatinLetters);
+        text.AppendFormat(", {0}", Resource.ErrorPasswordNoSpaces);
+
+        if (passwordSettings.UpperCase)
+        {
+            text.AppendFormat(", {0}", Resource.ErrorPasswordNoUpperCase);
+        }
+
+        if (passwordSettings.Digits)
+        {
+            text.AppendFormat(", {0}", Resource.ErrorPasswordNoDigits);
+        }
+
+        if (passwordSettings.SpecSymbols)
+        {
+            text.AppendFormat(", {0}", Resource.ErrorPasswordNoSpecialSymbols);
+        }
+
+        return text.ToString();
+    }
+
+    public async Task<string> GetPasswordHelpMessageAsync()
+    {
+        return GetPasswordHelpMessage(await _settingsManager.LoadAsync<PasswordSettings>());
+    }
+
+    #endregion
+
+    public static bool ValidateEmail(string email)
+    {
+        const string pattern = @"^(([^<>()[\]\\.,;:\s@\""]+"
+                               + @"(\.[^<>()[\]\\.,;:\s@\""]+)*)|(\"".+\""))@((\[[0-9]{1,3}\.[0-9]{1,3}\.[0-9]{1,3}"
+                               + @"\.[0-9]{1,3}\])|(([a-zA-Z\-0-9]+\.)+[a-zA-Z]{2,}))$";
+        const RegexOptions options = RegexOptions.IgnoreCase | RegexOptions.Compiled;
+        return new Regex(pattern, options).IsMatch(email);
+    }
 }