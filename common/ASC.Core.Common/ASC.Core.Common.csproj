﻿<Project Sdk="Microsoft.NET.Sdk">
  <PropertyGroup>
    <ProductVersion>9.0.30729</ProductVersion>
    <ProjectGuid>{A51D0454-4AFA-46DE-89D4-B03D37E1816C}</ProjectGuid>
    <TargetFramework>netstandard2.1</TargetFramework>
    <FileUpgradeFlags />
    <UpgradeBackupLocation />
    <AssemblyTitle>ASC.Core.Common</AssemblyTitle>
    <Company>Ascensio System SIA</Company>
    <Product>ASC.Core.Common</Product>
    <Copyright>(c) Ascensio System SIA. All rights reserved</Copyright>
    <AppendTargetFrameworkToOutputPath>false</AppendTargetFrameworkToOutputPath>
  </PropertyGroup>
  <PropertyGroup Condition=" '$(Configuration)|$(Platform)' == 'Debug|AnyCPU' ">
    <DebugType>full</DebugType>
  </PropertyGroup>
  <PropertyGroup Condition=" '$(Configuration)|$(Platform)' == 'Release|AnyCPU' ">
    <DebugType>none</DebugType>
    <TreatWarningsAsErrors>true</TreatWarningsAsErrors>
  </PropertyGroup>
  <ItemGroup>
    <ProjectReference Include="..\ASC.Common\ASC.Common.csproj" />
  </ItemGroup>
  <ItemGroup>
    <Service Include="{508349b6-6b84-4df5-91f0-309beebad82d}" />
    <Service Include="{82A7F48D-3B50-4B1E-B82E-3ADA8210C358}" />
  </ItemGroup>
  <ItemGroup>
    <Compile Remove="Notify\Jabber\IReverseJabberService.cs" />
  </ItemGroup>
  <ItemGroup>
    <None Remove="protos\AzRecordCache.proto" />
    <None Remove="protos\ConsumerCacheItem.proto" />
    <None Remove="protos\GroupCacheItem.proto" />
    <None Remove="protos\NotifyMessage.proto" />
    <None Remove="protos\QuotaCacheItem.proto" />
    <None Remove="protos\SettingsCacheItem.proto" />
    <None Remove="protos\SubscriptionMethodCache.proto" />
    <None Remove="protos\SubscriptionRecord.proto" />
    <None Remove="protos\TenantCacheItem.proto" />
    <None Remove="protos\TenantSetting.proto" />
    <None Remove="protos\UserGroupRefCacheItem.proto" />
    <None Remove="protos\UserInfoCacheItem.proto" />
    <None Remove="protos\UserPhotoCacheItem.proto" />
  </ItemGroup>
  <ItemGroup>
<<<<<<< HEAD
    <PackageReference Include="AWSSDK.CloudFront" Version="3.3.101.38" />
    <PackageReference Include="AWSSDK.Core" Version="3.3.103.35" />
    <PackageReference Include="AWSSDK.S3" Version="3.3.104.23" />
    <PackageReference Include="AWSSDK.SimpleEmail" Version="3.3.101.41" />
    <PackageReference Include="Grpc.Tools" Version="2.23.0">
      <PrivateAssets>all</PrivateAssets>
      <IncludeAssets>runtime; build; native; contentfiles; analyzers; buildtransitive</IncludeAssets>
    </PackageReference>
    <PackageReference Include="MailKit" Version="2.3.0" />
=======
    <PackageReference Include="AWSSDK.CloudFront" Version="3.3.101.42" />
    <PackageReference Include="AWSSDK.Core" Version="3.3.103.39" />
    <PackageReference Include="AWSSDK.S3" Version="3.3.104.27" />
    <PackageReference Include="AWSSDK.SimpleEmail" Version="3.3.101.46" />
    <PackageReference Include="Grpc.Tools" Version="2.24.0-pre1">
      <PrivateAssets>all</PrivateAssets>
      <IncludeAssets>runtime; build; native; contentfiles; analyzers; buildtransitive</IncludeAssets>
    </PackageReference>
    <PackageReference Include="MailKit" Version="2.3.1.6" />
>>>>>>> 152c5d96
  </ItemGroup>
  <ItemGroup>
    <Protobuf Include="protos\NotifyMessage.proto" />
    <Protobuf Include="protos\SettingsCacheItem.proto" />
    <Protobuf Include="protos\ConsumerCacheItem.proto" />
    <Protobuf Include="protos\TenantCacheItem.proto" />
    <Protobuf Include="protos\GroupCacheItem.proto" />
    <Protobuf Include="protos\UserGroupRefCacheItem.proto" />
    <Protobuf Include="protos\UserInfoCacheItem.proto" />
    <Protobuf Include="protos\UserPhotoCacheItem.proto" />
    <Protobuf Include="protos\TenantSetting.proto" />
    <Protobuf Include="protos\SubscriptionMethodCache.proto" />
    <Protobuf Include="protos\SubscriptionRecord.proto" />
    <Protobuf Include="protos\TariffCacheItem.proto" />
    <Protobuf Include="protos\AzRecordCache.proto" />
    <Protobuf Include="protos\QuotaCacheItem.proto" />
  </ItemGroup>
</Project><|MERGE_RESOLUTION|>--- conflicted
+++ resolved
@@ -44,17 +44,6 @@
     <None Remove="protos\UserPhotoCacheItem.proto" />
   </ItemGroup>
   <ItemGroup>
-<<<<<<< HEAD
-    <PackageReference Include="AWSSDK.CloudFront" Version="3.3.101.38" />
-    <PackageReference Include="AWSSDK.Core" Version="3.3.103.35" />
-    <PackageReference Include="AWSSDK.S3" Version="3.3.104.23" />
-    <PackageReference Include="AWSSDK.SimpleEmail" Version="3.3.101.41" />
-    <PackageReference Include="Grpc.Tools" Version="2.23.0">
-      <PrivateAssets>all</PrivateAssets>
-      <IncludeAssets>runtime; build; native; contentfiles; analyzers; buildtransitive</IncludeAssets>
-    </PackageReference>
-    <PackageReference Include="MailKit" Version="2.3.0" />
-=======
     <PackageReference Include="AWSSDK.CloudFront" Version="3.3.101.42" />
     <PackageReference Include="AWSSDK.Core" Version="3.3.103.39" />
     <PackageReference Include="AWSSDK.S3" Version="3.3.104.27" />
@@ -64,7 +53,6 @@
       <IncludeAssets>runtime; build; native; contentfiles; analyzers; buildtransitive</IncludeAssets>
     </PackageReference>
     <PackageReference Include="MailKit" Version="2.3.1.6" />
->>>>>>> 152c5d96
   </ItemGroup>
   <ItemGroup>
     <Protobuf Include="protos\NotifyMessage.proto" />
