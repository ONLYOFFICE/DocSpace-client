{
  "key_path": "CreateAndCopy",
  "content": "Create and copy",
  "content_en_sha1_hash": "664c11524d7aaec28682c1ec39a8d3e5f847912d",
  "created_at": "2025-05-19T21:30:43.837Z",
<<<<<<< HEAD
  "updated_at": "2025-06-02T10:20:51.587Z",
=======
  "updated_at": "2025-05-28T09:30:02.957Z",
>>>>>>> 398dda3c
  "comment": {
    "text": "This translation key is used to display the text \"Create and copy\" in a shared component, appearing as a link within a row of links that allows users to create a new instance or duplicate an existing one. The text is used to describe the action associated with the link.",
    "is_auto": true,
    "updated_at": "2025-05-20T09:36:53.638Z"
  },
  "usage": [
    {
      "file_path": "/packages/shared/components/share/sub-components/LinkRow.tsx",
<<<<<<< HEAD
      "line_number": 117,
      "context": "<div className={styles.linkRow} onClick={onAddClick}>\n <div className={styles.square}>\n <IconButton size={12} iconName={PlusIcon} isDisabled />\n </div>\n <Link className={styles.createAndCopyLink} noHover fontWeight={600}>\n {t(\"Common:CreateAndCopy\")}\n </Link>\n </div>\n ) : (\n links.map((link, index) => {\n if ((\"isLoaded\" in link && link.isLoaded) || \"isLoaded\" in link)",
=======
      "line_number": 114,
      "context": "<StyledLinkRow onClick={onAddClick}>\n <StyledSquare>\n <IconButton size={12} iconName={PlusIcon} isDisabled />\n </StyledSquare>\n <Link className=\"create-and-copy_link\" noHover fontWeight={600}>\n {t(\"Common:CreateAndCopy\")}\n </Link>\n </StyledLinkRow>\n ) : (\n links.map((link, index) => {\n if ((\"isLoaded\" in link && link.isLoaded) || \"isLoaded\" in link)",
>>>>>>> 398dda3c
      "module": "/packages/shared"
    },
    {
      "file_path": "/packages/shared/components/share/sub-components/LinkRow.tsx",
<<<<<<< HEAD
      "line_number": 117,
      "context": "<div className={styles.linkRow} onClick={onAddClick}>\n <div className={styles.square}>\n <IconButton size={12} iconName={PlusIcon} isDisabled />\n </div>\n <Link className={styles.createAndCopyLink} noHover fontWeight={600}>\n {t(\"Common:CreateAndCopy\")}\n </Link>\n </div>\n ) : (\n links.map((link, index) => {\n if ((\"isLoaded\" in link && link.isLoaded) || \"isLoaded\" in link)",
=======
      "line_number": 114,
      "context": "<StyledLinkRow onClick={onAddClick}>\n <StyledSquare>\n <IconButton size={12} iconName={PlusIcon} isDisabled />\n </StyledSquare>\n <Link className=\"create-and-copy_link\" noHover fontWeight={600}>\n {t(\"Common:CreateAndCopy\")}\n </Link>\n </StyledLinkRow>\n ) : (\n links.map((link, index) => {\n if ((\"isLoaded\" in link && link.isLoaded) || \"isLoaded\" in link)",
>>>>>>> 398dda3c
      "module": "/packages/shared"
    }
  ],
  "languages": {
    "en": {
      "ai_translated": false,
      "ai_model": null,
      "ai_spell_check_issues": [],
      "approved_at": null
    },
    "ar-SA": {
      "ai_translated": false,
      "ai_model": null,
      "ai_spell_check_issues": [],
      "approved_at": null
    },
    "az": {
      "ai_translated": false,
      "ai_model": null,
      "ai_spell_check_issues": [
        {
          "type": "incorrect_translation",
          "description": "While 'Yaradın və kopyalayın' is a literal translation, it's not the most natural phrasing in Azerbaijani. It sounds a bit formal and direct. A more common and fluent translation would be something like 'Yarat və növbəti' or 'Yarat və surətini al'.",
          "suggestion": "Yarat və növbəti"
        }
      ],
      "approved_at": null
    },
    "bg": {
      "ai_translated": false,
      "ai_model": null,
      "ai_spell_check_issues": [],
      "approved_at": null
    },
    "cs": {
      "ai_translated": false,
      "ai_model": null,
      "ai_spell_check_issues": [],
      "approved_at": null
    },
    "de": {
      "ai_translated": false,
      "ai_model": null,
      "ai_spell_check_issues": [],
      "approved_at": null
    },
    "el-GR": {
      "ai_translated": false,
      "ai_model": null,
      "ai_spell_check_issues": [],
      "approved_at": null
    },
    "es": {
      "ai_translated": false,
      "ai_model": null,
      "ai_spell_check_issues": [],
      "approved_at": null
    },
    "fi": {
      "ai_translated": false,
      "ai_model": null,
      "ai_spell_check_issues": [],
      "approved_at": null
    },
    "fr": {
      "ai_translated": false,
      "ai_model": null,
      "ai_spell_check_issues": [],
      "approved_at": null
    },
    "hy-AM": {
      "ai_translated": false,
      "ai_model": null,
      "ai_spell_check_issues": [],
      "approved_at": null
    },
    "it": {
      "ai_translated": false,
      "ai_model": null,
      "ai_spell_check_issues": [
        {
          "type": "formatting",
          "description": "The Italian translation \" Crea e copia\" has leading spaces. This will likely cause issues in most systems.",
          "suggestion": "Crea e copia"
        }
      ],
      "approved_at": null
    },
    "ja-JP": {
      "ai_translated": false,
      "ai_model": null,
      "ai_spell_check_issues": [],
      "approved_at": null
    },
    "ko-KR": {
      "ai_translated": false,
      "ai_model": null,
      "ai_spell_check_issues": [],
      "approved_at": null
    },
    "lo-LA": {
      "ai_translated": false,
      "ai_model": null,
      "ai_spell_check_issues": [],
      "approved_at": null
    },
    "lv": {
      "ai_translated": false,
      "ai_model": null,
      "ai_spell_check_issues": [],
      "approved_at": null
    },
    "nl": {
      "ai_translated": false,
      "ai_model": null,
      "ai_spell_check_issues": [],
      "approved_at": null
    },
    "pl": {
      "ai_translated": false,
      "ai_model": null,
      "ai_spell_check_issues": [],
      "approved_at": null
    },
    "pt": {
      "ai_translated": false,
      "ai_model": null,
      "ai_spell_check_issues": [],
      "approved_at": null
    },
    "pt-BR": {
      "ai_translated": false,
      "ai_model": null,
      "ai_spell_check_issues": [],
      "approved_at": null
    },
    "ro": {
      "ai_translated": false,
      "ai_model": null,
      "ai_spell_check_issues": [],
      "approved_at": null
    },
    "ru": {
      "ai_translated": false,
      "ai_model": null,
      "ai_spell_check_issues": [],
      "approved_at": null
    },
    "si": {
      "ai_translated": false,
      "ai_model": null,
      "ai_spell_check_issues": [
        {
          "type": "incorrect_translation",
          "description": "The translation 'සාදා පිටපත් කරන්න' while conveying a similar meaning, is a more literal and slightly less natural way to say 'Create and copy' in Sinhala. A more idiomatic translation might be 'ස້າງවාරූ පිටපත්කරන්න' or 'හැදකර පිටපත් කරන්න'.",
          "suggestion": "Consider 'ස້າງවාරූ පිටපත්කරන්න' or 'හැදකර පිටපත් කරන්න' for a more natural-sounding translation."
        }
      ],
      "approved_at": null
    },
    "sk": {
      "ai_translated": false,
      "ai_model": null,
      "ai_spell_check_issues": [],
      "approved_at": null
    },
    "sl": {
      "ai_translated": false,
      "ai_model": null,
      "ai_spell_check_issues": [],
      "approved_at": null
    },
    "sr-Cyrl-RS": {
      "ai_translated": false,
      "ai_model": null,
      "ai_spell_check_issues": [],
      "approved_at": null
    },
    "sr-Latn-RS": {
      "ai_translated": false,
      "ai_model": null,
      "ai_spell_check_issues": [],
      "approved_at": null
    },
    "tr": {
      "ai_translated": false,
      "ai_model": null,
      "ai_spell_check_issues": [],
      "approved_at": null
    },
    "uk-UA": {
      "ai_translated": false,
      "ai_model": null,
      "ai_spell_check_issues": [],
      "approved_at": null
    },
    "vi": {
      "ai_translated": false,
      "ai_model": null,
      "ai_spell_check_issues": [],
      "approved_at": null
    },
    "zh-CN": {
      "ai_translated": false,
      "ai_model": null,
      "ai_spell_check_issues": [],
      "approved_at": null
    }
  }
}<|MERGE_RESOLUTION|>--- conflicted
+++ resolved
@@ -3,11 +3,7 @@
   "content": "Create and copy",
   "content_en_sha1_hash": "664c11524d7aaec28682c1ec39a8d3e5f847912d",
   "created_at": "2025-05-19T21:30:43.837Z",
-<<<<<<< HEAD
-  "updated_at": "2025-06-02T10:20:51.587Z",
-=======
   "updated_at": "2025-05-28T09:30:02.957Z",
->>>>>>> 398dda3c
   "comment": {
     "text": "This translation key is used to display the text \"Create and copy\" in a shared component, appearing as a link within a row of links that allows users to create a new instance or duplicate an existing one. The text is used to describe the action associated with the link.",
     "is_auto": true,
@@ -16,24 +12,14 @@
   "usage": [
     {
       "file_path": "/packages/shared/components/share/sub-components/LinkRow.tsx",
-<<<<<<< HEAD
-      "line_number": 117,
-      "context": "<div className={styles.linkRow} onClick={onAddClick}>\n <div className={styles.square}>\n <IconButton size={12} iconName={PlusIcon} isDisabled />\n </div>\n <Link className={styles.createAndCopyLink} noHover fontWeight={600}>\n {t(\"Common:CreateAndCopy\")}\n </Link>\n </div>\n ) : (\n links.map((link, index) => {\n if ((\"isLoaded\" in link && link.isLoaded) || \"isLoaded\" in link)",
-=======
       "line_number": 114,
       "context": "<StyledLinkRow onClick={onAddClick}>\n <StyledSquare>\n <IconButton size={12} iconName={PlusIcon} isDisabled />\n </StyledSquare>\n <Link className=\"create-and-copy_link\" noHover fontWeight={600}>\n {t(\"Common:CreateAndCopy\")}\n </Link>\n </StyledLinkRow>\n ) : (\n links.map((link, index) => {\n if ((\"isLoaded\" in link && link.isLoaded) || \"isLoaded\" in link)",
->>>>>>> 398dda3c
       "module": "/packages/shared"
     },
     {
       "file_path": "/packages/shared/components/share/sub-components/LinkRow.tsx",
-<<<<<<< HEAD
-      "line_number": 117,
-      "context": "<div className={styles.linkRow} onClick={onAddClick}>\n <div className={styles.square}>\n <IconButton size={12} iconName={PlusIcon} isDisabled />\n </div>\n <Link className={styles.createAndCopyLink} noHover fontWeight={600}>\n {t(\"Common:CreateAndCopy\")}\n </Link>\n </div>\n ) : (\n links.map((link, index) => {\n if ((\"isLoaded\" in link && link.isLoaded) || \"isLoaded\" in link)",
-=======
       "line_number": 114,
       "context": "<StyledLinkRow onClick={onAddClick}>\n <StyledSquare>\n <IconButton size={12} iconName={PlusIcon} isDisabled />\n </StyledSquare>\n <Link className=\"create-and-copy_link\" noHover fontWeight={600}>\n {t(\"Common:CreateAndCopy\")}\n </Link>\n </StyledLinkRow>\n ) : (\n links.map((link, index) => {\n if ((\"isLoaded\" in link && link.isLoaded) || \"isLoaded\" in link)",
->>>>>>> 398dda3c
       "module": "/packages/shared"
     }
   ],
@@ -56,8 +42,8 @@
       "ai_spell_check_issues": [
         {
           "type": "incorrect_translation",
-          "description": "While 'Yaradın və kopyalayın' is a literal translation, it's not the most natural phrasing in Azerbaijani. It sounds a bit formal and direct. A more common and fluent translation would be something like 'Yarat və növbəti' or 'Yarat və surətini al'.",
-          "suggestion": "Yarat və növbəti"
+          "description": "The translation \"Yaradın və kopyalayın\" is technically correct but a more natural and common phrasing in Azerbaijani would be \"Yarat və növbəti\" or \"Yarat və kopyala\". \"Yaradın və kopyalayın\" sounds a bit formal for a simple \"Create and copy\".",
+          "suggestion": "Consider \"Yarat və növbəti\" or \"Yarat və kopyala\"."
         }
       ],
       "approved_at": null
@@ -116,8 +102,8 @@
       "ai_spell_check_issues": [
         {
           "type": "formatting",
-          "description": "The Italian translation \" Crea e copia\" has leading spaces. This will likely cause issues in most systems.",
-          "suggestion": "Crea e copia"
+          "description": "The translation \" Crea e copia\" lacks a leading space after the colon. It should be \" Crea e copia\" to align with common formatting practices in Italian.",
+          "suggestion": " Crea e copia"
         }
       ],
       "approved_at": null
@@ -131,7 +117,13 @@
     "ko-KR": {
       "ai_translated": false,
       "ai_model": null,
-      "ai_spell_check_issues": [],
+      "ai_spell_check_issues": [
+        {
+          "type": "incorrect_translation",
+          "description": "While '생성 및 복사' is a literal translation, it sounds very formal and technical. 'Create and copy' can often be translated more naturally depending on the context.  '생성' implies creation from scratch, while 'create' might be more general. '복사' is accurate for 'copy'.",
+          "suggestion": "Consider alternatives like '만들고 복사하기' (make and copy) or '생성하고 복사' (create and copy - slightly less formal than the current translation) depending on the context."
+        }
+      ],
       "approved_at": null
     },
     "lo-LA": {
@@ -173,7 +165,13 @@
     "ro": {
       "ai_translated": false,
       "ai_model": null,
-      "ai_spell_check_issues": [],
+      "ai_spell_check_issues": [
+        {
+          "type": "incorrect_translation",
+          "description": "While \"Creare și copiere\" is technically correct, a more natural and idiomatic translation for \"Create and copy\" in Romanian would be \"Creare și copierea\" or \"Creare și copiat\".",
+          "suggestion": "Creare și copierea"
+        }
+      ],
       "approved_at": null
     },
     "ru": {
@@ -188,8 +186,8 @@
       "ai_spell_check_issues": [
         {
           "type": "incorrect_translation",
-          "description": "The translation 'සාදා පිටපත් කරන්න' while conveying a similar meaning, is a more literal and slightly less natural way to say 'Create and copy' in Sinhala. A more idiomatic translation might be 'ස້າງවාරූ පිටපත්කරන්න' or 'හැදකර පිටපත් කරන්න'.",
-          "suggestion": "Consider 'ස້າງවාරූ පිටපත්කරන්න' or 'හැදකර පිටපත් කරන්න' for a more natural-sounding translation."
+          "description": "While 'සාදා පිටපත් කරන්න' can be interpreted as 'create and copy', a more accurate and natural translation might be 'ස້າງවාරමක්​ හා පිටපත්​ කිරීම' (sanga varmak ha pitapat kirima). The current translation uses 'සාදා' (saada) which primarily means 'made' or 'created' and might not fully encompass the 'create' aspect in the context of digital creation.",
+          "suggestion": "ස້າງවාරමක්​ හා පිටපත්​ කිරීම"
         }
       ],
       "approved_at": null
