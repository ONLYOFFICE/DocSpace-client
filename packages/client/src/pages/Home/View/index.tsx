--- conflicted
+++ resolved
@@ -31,16 +31,11 @@
 import Chat from "@docspace/shared/components/chat";
 import { Consumer } from "@docspace/shared/utils";
 import { Nullable } from "@docspace/shared/types";
-<<<<<<< HEAD
 import { TabsEvent } from "@docspace/shared/components/tabs/PrimaryTabs";
 import TopLoadingIndicator from "@docspace/shared/components/top-loading-indicator";
 import { TUser } from "@docspace/shared/api/people/types";
-=======
-
 import { AnimationEvents } from "@docspace/shared/hooks/useAnimation";
-import TopLoadingIndicator from "@docspace/shared/components/top-loading-indicator";
 import { LoaderWrapper } from "@docspace/shared/components/loader-wrapper";
->>>>>>> c6cf0071
 
 import SelectedFolderStore from "SRC_DIR/store/SelectedFolderStore";
 import ClientLoadingStore from "SRC_DIR/store/ClientLoadingStore";
@@ -121,12 +116,10 @@
 
   setIsSectionHeaderLoading,
 
-<<<<<<< HEAD
   userAvatar,
   getIcon,
   chatSettings,
   showBodyLoader,
-=======
   showHeaderLoader,
 
   getFilesSettings,
@@ -142,7 +135,6 @@
 
   getTfaType,
   setIsProfileLoaded,
->>>>>>> c6cf0071
 }: ViewProps) => {
   const location = useLocation();
   const { room } = useParams();
@@ -316,11 +308,7 @@
 
         setIsLoading(true);
         setIsChangePageRequestRunning(true);
-<<<<<<< HEAD
-        let view: void | "groups" | "files" | "users" | "chat" =
-=======
-        let view: void | "groups" | "files" | "users" | "profile" =
->>>>>>> c6cf0071
+        let view: void | "groups" | "files" | "users" | "profile" | "chat" =
           await fetchContactsRef.current();
 
         if (isProfilePage) {
@@ -336,13 +324,10 @@
           await getFilesRef.current();
 
           prevCategoryType.current = getCategoryType(location);
-<<<<<<< HEAD
 
           view =
             prevCategoryType.current === CategoryType.Chat ? "chat" : "files";
-=======
           setContactsTab(false);
->>>>>>> c6cf0071
         } else {
           clearFiles();
         }
@@ -378,7 +363,6 @@
               sectionWidth={context.sectionWidth}
               currentView={currentView}
             />
-<<<<<<< HEAD
           ) : currentView === "chat" ? (
             <Chat
               userAvatar={userAvatar}
@@ -387,10 +371,8 @@
               selectedModel={chatSettings?.modelId ?? ""}
               isLoading={showBodyLoader}
             />
-=======
           ) : currentView === "profile" ? (
             <ProfileSectionBodyContent />
->>>>>>> c6cf0071
           ) : (
             <SectionBodyContent sectionWidth={context.sectionWidth} />
           ))
@@ -411,16 +393,11 @@
     oformsStore,
     userStore,
     selectedFolderStore,
-<<<<<<< HEAD
-
-    filesSettingsStore,
-=======
     filesSettingsStore,
     oauthStore,
     tfaStore,
     setup,
     authStore,
->>>>>>> c6cf0071
   }: TStore) => {
     const { usersStore, groupsStore } = peopleStore;
 
@@ -517,12 +494,10 @@
 
       setIsSectionHeaderLoading,
 
-<<<<<<< HEAD
       userAvatar: userStore.user?.avatar,
       getIcon: filesSettingsStore.getIcon,
       chatSettings: selectedFolderStore?.chatSettings,
       showBodyLoader: clientLoadingStore.showBodyLoader,
-=======
       showHeaderLoader,
 
       getFilesSettings,
@@ -538,7 +513,6 @@
 
       getTfaType,
       setIsProfileLoaded,
->>>>>>> c6cf0071
     };
   },
 )(observer(View));